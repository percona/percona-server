languages czech=cze latin2, danish=dan latin1, dutch=nla latin1, english=eng latin1, estonian=est latin7, french=fre latin1, german=ger latin1, greek=greek greek, hungarian=hun latin2, italian=ita latin1, japanese=jpn ujis, korean=kor euckr, norwegian-ny=norwegian-ny latin1, norwegian=nor latin1, polish=pol latin2, portuguese=por latin1, romanian=rum latin2, russian=rus koi8r, serbian=serbian cp1250, slovak=slo latin2, spanish=spa latin1, swedish=swe latin1, ukrainian=ukr koi8u, bulgarian=bgn cp1251;

default-language eng

start-error-number 1000

ER_HASHCHK  
        eng "hashchk"
ER_NISAMCHK  
        eng "isamchk"
ER_NO  
        cze "NE"
        dan "NEJ"
        nla "NEE"
        eng "NO"
        est "EI"
        fre "NON"
        ger "Nein"
        greek "ΟΧΙ"
        hun "NEM"
        kor "아니오"
        nor "NEI"
        norwegian-ny "NEI"
        pol "NIE"
        por "NÃO"
        rum "NU"
        rus "НЕТ"
        serbian "NE"
        slo "NIE"
        ukr "НІ"
ER_YES  
        cze "ANO"
        dan "JA"
        nla "JA"
        eng "YES"
        est "JAH"
        fre "OUI"
        ger "Ja"
        greek "ΝΑΙ"
        hun "IGEN"
        ita "SI"
        kor "예"
        nor "JA"
        norwegian-ny "JA"
        pol "TAK"
        por "SIM"
        rum "DA"
        rus "ДА"
        serbian "DA"
        slo "Áno"
        spa "SI"
        ukr "ТАК"
ER_CANT_CREATE_FILE  
        cze "Nemohu vytvořit soubor '%-.200s' (chybový kód: %d - %s)"
        dan "Kan ikke oprette filen '%-.200s' (Fejlkode: %d - %s)"
        nla "Kan file '%-.200s' niet aanmaken (Errcode: %d - %s)"
        eng "Can't create file '%-.200s' (errno: %d - %s)"
        est "Ei suuda luua faili '%-.200s' (veakood: %d - %s)"
        fre "Ne peut créer le fichier '%-.200s' (Errcode: %d - %s)"
        ger "Kann Datei '%-.200s' nicht erzeugen (Fehler: %d - %s)"
        greek "Αδύνατη η δημιουργία του αρχείου '%-.200s' (κωδικός λάθους: %d - %s)"
        hun "A '%-.200s' file nem hozhato letre (hibakod: %d - %s)"
        ita "Impossibile creare il file '%-.200s' (errno: %d - %s)"
        jpn "ファイル '%-.200s' を作成できません。(エラー番号: %d - %s)"
        kor "화일 '%-.200s'를 만들지 못했습니다. (에러번호: %d - %s)"
        nor "Kan ikke opprette fila '%-.200s' (Feilkode: %d - %s)"
        norwegian-ny "Kan ikkje opprette fila '%-.200s' (Feilkode: %d - %s)"
        pol "Nie można stworzyć pliku '%-.200s' (Kod błędu: %d - %s)"
        por "Não pode criar o arquivo '%-.200s' (erro no. %d - %s)"
        rum "Nu pot sa creez fisierul '%-.200s' (Eroare: %d - %s)"
        rus "Невозможно создать файл '%-.200s' (ошибка: %d - %s)"
        serbian "Ne mogu da kreiram file '%-.200s' (errno: %d - %s)"
        slo "Nemôžem vytvoriť súbor '%-.200s' (chybový kód: %d - %s)"
        spa "No puedo crear archivo '%-.200s' (Error: %d - %s)"
        swe "Kan inte skapa filen '%-.200s' (Felkod: %d - %s)"
        ukr "Не можу створити файл '%-.200s' (помилка: %d - %s)"
ER_CANT_CREATE_TABLE  
        cze "Nemohu vytvořit tabulku '%-.200s' (chybový kód: %d)"
        dan "Kan ikke oprette tabellen '%-.200s' (Fejlkode: %d)"
        nla "Kan tabel '%-.200s' niet aanmaken (Errcode: %d)"
        eng "Can't create table '%-.200s' (errno: %d)"
        est "Ei suuda luua tabelit '%-.200s' (veakood: %d)"
        fre "Ne peut créer la table '%-.200s' (Errcode: %d)"
        ger "Kann Tabelle '%-.200s' nicht erzeugen (Fehler: %d)"
        greek "Αδύνατη η δημιουργία του πίνακα '%-.200s' (κωδικός λάθους: %d)"
        hun "A '%-.200s' tabla nem hozhato letre (hibakod: %d)"
        ita "Impossibile creare la tabella '%-.200s' (errno: %d)"
        jpn "表 '%-.200s' を作成できません。(エラー番号: %d)"
        kor "테이블 '%-.200s'를 만들지 못했습니다. (에러번호: %d)"
        nor "Kan ikke opprette tabellen '%-.200s' (Feilkode: %d)"
        norwegian-ny "Kan ikkje opprette tabellen '%-.200s' (Feilkode: %d)"
        pol "Nie można stworzyć tabeli '%-.200s' (Kod błędu: %d)"
        por "Não pode criar a tabela '%-.200s' (erro no. %d)"
        rum "Nu pot sa creez tabla '%-.200s' (Eroare: %d)"
        rus "Невозможно создать таблицу '%-.200s' (ошибка: %d)"
        serbian "Ne mogu da kreiram tabelu '%-.200s' (errno: %d)"
        slo "Nemôžem vytvoriť tabuľku '%-.200s' (chybový kód: %d)"
        spa "No puedo crear tabla '%-.200s' (Error: %d)"
        swe "Kan inte skapa tabellen '%-.200s' (Felkod: %d)"
        ukr "Не можу створити таблицю '%-.200s' (помилка: %d)"
ER_CANT_CREATE_DB  
        cze "Nemohu vytvořit databázi '%-.192s' (chybový kód: %d)"
        dan "Kan ikke oprette databasen '%-.192s' (Fejlkode: %d)"
        nla "Kan database '%-.192s' niet aanmaken (Errcode: %d)"
        eng "Can't create database '%-.192s' (errno: %d)"
        est "Ei suuda luua andmebaasi '%-.192s' (veakood: %d)"
        fre "Ne peut créer la base '%-.192s' (Erreur %d)"
        ger "Kann Datenbank '%-.192s' nicht erzeugen (Fehler: %d)"
        greek "Αδύνατη η δημιουργία της βάσης δεδομένων '%-.192s' (κωδικός λάθους: %d)"
        hun "Az '%-.192s' adatbazis nem hozhato letre (hibakod: %d)"
        ita "Impossibile creare il database '%-.192s' (errno: %d)"
        jpn "データベース '%-.192s' を作成できません。(エラー番号: %d)"
        kor "데이타베이스 '%-.192s'를 만들지 못했습니다.. (에러번호: %d)"
        nor "Kan ikke opprette databasen '%-.192s' (Feilkode: %d)"
        norwegian-ny "Kan ikkje opprette databasen '%-.192s' (Feilkode: %d)"
        pol "Nie można stworzyć bazy danych '%-.192s' (Kod błędu: %d)"
        por "Não pode criar o banco de dados '%-.192s' (erro no. %d)"
        rum "Nu pot sa creez baza de date '%-.192s' (Eroare: %d)"
        rus "Невозможно создать базу данных '%-.192s' (ошибка: %d)"
        serbian "Ne mogu da kreiram bazu '%-.192s' (errno: %d)"
        slo "Nemôžem vytvoriť databázu '%-.192s' (chybový kód: %d)"
        spa "No puedo crear base de datos '%-.192s' (Error: %d)"
        swe "Kan inte skapa databasen '%-.192s' (Felkod: %d)"
        ukr "Не можу створити базу данних '%-.192s' (помилка: %d)"
ER_DB_CREATE_EXISTS  
        cze "Nemohu vytvořit databázi '%-.192s'; databáze již existuje"
        dan "Kan ikke oprette databasen '%-.192s'; databasen eksisterer"
        nla "Kan database '%-.192s' niet aanmaken; database bestaat reeds"
        eng "Can't create database '%-.192s'; database exists"
        est "Ei suuda luua andmebaasi '%-.192s': andmebaas juba eksisteerib"
        fre "Ne peut créer la base '%-.192s'; elle existe déjà"
        ger "Kann Datenbank '%-.192s' nicht erzeugen. Datenbank existiert bereits"
        greek "Αδύνατη η δημιουργία της βάσης δεδομένων '%-.192s'; Η βάση δεδομένων υπάρχει ήδη"
        hun "Az '%-.192s' adatbazis nem hozhato letre Az adatbazis mar letezik"
        ita "Impossibile creare il database '%-.192s'; il database esiste"
        jpn "データベース '%-.192s' を作成できません。データベースはすでに存在します。"
        kor "데이타베이스 '%-.192s'를 만들지 못했습니다.. 데이타베이스가 존재함"
        nor "Kan ikke opprette databasen '%-.192s'; databasen eksisterer"
        norwegian-ny "Kan ikkje opprette databasen '%-.192s'; databasen eksisterer"
        pol "Nie można stworzyć bazy danych '%-.192s'; baza danych już istnieje"
        por "Não pode criar o banco de dados '%-.192s'; este banco de dados já existe"
        rum "Nu pot sa creez baza de date '%-.192s'; baza de date exista deja"
        rus "Невозможно создать базу данных '%-.192s'. База данных уже существует"
        serbian "Ne mogu da kreiram bazu '%-.192s'; baza već postoji."
        slo "Nemôžem vytvoriť databázu '%-.192s'; databáza existuje"
        spa "No puedo crear base de datos '%-.192s'; la base de datos ya existe"
        swe "Databasen '%-.192s' existerar redan"
        ukr "Не можу створити базу данних '%-.192s'. База данних існує"
ER_DB_DROP_EXISTS  
        cze "Nemohu zrušit databázi '%-.192s', databáze neexistuje"
        dan "Kan ikke slette (droppe) '%-.192s'; databasen eksisterer ikke"
        nla "Kan database '%-.192s' niet verwijderen; database bestaat niet"
        eng "Can't drop database '%-.192s'; database doesn't exist"
        est "Ei suuda kustutada andmebaasi '%-.192s': andmebaasi ei eksisteeri"
        fre "Ne peut effacer la base '%-.192s'; elle n'existe pas"
        ger "Kann Datenbank '%-.192s' nicht löschen; Datenbank nicht vorhanden"
        greek "Αδύνατη η διαγραφή της βάσης δεδομένων '%-.192s'. Η βάση δεδομένων δεν υπάρχει"
        hun "A(z) '%-.192s' adatbazis nem szuntetheto meg. Az adatbazis nem letezik"
        ita "Impossibile cancellare '%-.192s'; il database non esiste"
        jpn "データベース '%-.192s' を削除できません。データベースは存在しません。"
        kor "데이타베이스 '%-.192s'를 제거하지 못했습니다. 데이타베이스가 존재하지 않음 "
        nor "Kan ikke fjerne (drop) '%-.192s'; databasen eksisterer ikke"
        norwegian-ny "Kan ikkje fjerne (drop) '%-.192s'; databasen eksisterer ikkje"
        pol "Nie można usun?ć bazy danych '%-.192s'; baza danych nie istnieje"
        por "Não pode eliminar o banco de dados '%-.192s'; este banco de dados não existe"
        rum "Nu pot sa drop baza de date '%-.192s'; baza da date este inexistenta"
        rus "Невозможно удалить базу данных '%-.192s'. Такой базы данных нет"
        serbian "Ne mogu da izbrišem bazu '%-.192s'; baza ne postoji."
        slo "Nemôžem zmazať databázu '%-.192s'; databáza neexistuje"
        spa "No puedo eliminar base de datos '%-.192s'; la base de datos no existe"
        swe "Kan inte radera databasen '%-.192s'; databasen finns inte"
        ukr "Не можу видалити базу данних '%-.192s'. База данних не існує"
ER_DB_DROP_DELETE  
        cze "Chyba při rušení databáze (nemohu vymazat '%-.192s', chyba %d)"
        dan "Fejl ved sletning (drop) af databasen (kan ikke slette '%-.192s', Fejlkode %d)"
        nla "Fout bij verwijderen database (kan '%-.192s' niet verwijderen, Errcode: %d)"
        eng "Error dropping database (can't delete '%-.192s', errno: %d)"
        est "Viga andmebaasi kustutamisel (ei suuda kustutada faili '%-.192s', veakood: %d)"
        fre "Ne peut effacer la base '%-.192s' (erreur %d)"
        ger "Fehler beim Löschen der Datenbank ('%-.192s' kann nicht gelöscht werden, Fehler: %d)"
        greek "Παρουσιάστηκε πρόβλημα κατά τη διαγραφή της βάσης δεδομένων (αδύνατη η διαγραφή '%-.192s', κωδικός λάθους: %d)"
        hun "Adatbazis megszuntetesi hiba ('%-.192s' nem torolheto, hibakod: %d)"
        ita "Errore durante la cancellazione del database (impossibile cancellare '%-.192s', errno: %d)"
        jpn "データベース削除エラー ('%-.192s' を削除できません。エラー番号: %d)"
        kor "데이타베이스 제거 에러('%-.192s'를 삭제할 수 없읍니다, 에러번호: %d)"
        nor "Feil ved fjerning (drop) av databasen (kan ikke slette '%-.192s', feil %d)"
        norwegian-ny "Feil ved fjerning (drop) av databasen (kan ikkje slette '%-.192s', feil %d)"
        pol "Bł?d podczas usuwania bazy danych (nie można usun?ć '%-.192s', bł?d %d)"
        por "Erro ao eliminar banco de dados (não pode eliminar '%-.192s' - erro no. %d)"
        rum "Eroare dropuind baza de date (nu pot sa sterg '%-.192s', Eroare: %d)"
        rus "Ошибка при удалении базы данных (невозможно удалить '%-.192s', ошибка: %d)"
        serbian "Ne mogu da izbrišem bazu (ne mogu da izbrišem '%-.192s', errno: %d)"
        slo "Chyba pri mazaní databázy (nemôžem zmazať '%-.192s', chybový kód: %d)"
        spa "Error eliminando la base de datos(no puedo borrar '%-.192s', error %d)"
        swe "Fel vid radering av databasen (Kan inte radera '%-.192s'. Felkod: %d)"
        ukr "Не можу видалити базу данних (Не можу видалити '%-.192s', помилка: %d)"
ER_DB_DROP_RMDIR  
        cze "Chyba při rušení databáze (nemohu vymazat adresář '%-.192s', chyba %d)"
        dan "Fejl ved sletting af database (kan ikke slette folderen '%-.192s', Fejlkode %d)"
        nla "Fout bij verwijderen database (kan rmdir '%-.192s' niet uitvoeren, Errcode: %d)"
        eng "Error dropping database (can't rmdir '%-.192s', errno: %d)"
        est "Viga andmebaasi kustutamisel (ei suuda kustutada kataloogi '%-.192s', veakood: %d)"
        fre "Erreur en effaçant la base (rmdir '%-.192s', erreur %d)"
        ger "Fehler beim Löschen der Datenbank (Verzeichnis '%-.192s' kann nicht gelöscht werden, Fehler: %d)"
        greek "Παρουσιάστηκε πρόβλημα κατά τη διαγραφή της βάσης δεδομένων (αδύνατη η διαγραφή του φακέλλου '%-.192s', κωδικός λάθους: %d)"
        hun "Adatbazis megszuntetesi hiba ('%-.192s' nem szuntetheto meg, hibakod: %d)"
        ita "Errore durante la cancellazione del database (impossibile rmdir '%-.192s', errno: %d)"
        jpn "データベース削除エラー (ディレクトリ '%-.192s' を削除できません。エラー番号: %d)"
        kor "데이타베이스 제거 에러(rmdir '%-.192s'를 할 수 없읍니다, 에러번호: %d)"
        nor "Feil ved sletting av database (kan ikke slette katalogen '%-.192s', feil %d)"
        norwegian-ny "Feil ved sletting av database (kan ikkje slette katalogen '%-.192s', feil %d)"
        pol "Bł?d podczas usuwania bazy danych (nie można wykonać rmdir '%-.192s', bł?d %d)"
        por "Erro ao eliminar banco de dados (não pode remover diretório '%-.192s' - erro no. %d)"
        rum "Eroare dropuind baza de date (nu pot sa rmdir '%-.192s', Eroare: %d)"
        rus "Невозможно удалить базу данных (невозможно удалить каталог '%-.192s', ошибка: %d)"
        serbian "Ne mogu da izbrišem bazu (ne mogu da izbrišem direktorijum '%-.192s', errno: %d)"
        slo "Chyba pri mazaní databázy (nemôžem vymazať adresár '%-.192s', chybový kód: %d)"
        spa "Error eliminando la base de datos (No puedo borrar directorio '%-.192s', error %d)"
        swe "Fel vid radering av databasen (Kan inte radera biblioteket '%-.192s'. Felkod: %d)"
        ukr "Не можу видалити базу данних (Не можу видалити теку '%-.192s', помилка: %d)"
ER_CANT_DELETE_FILE  
        cze "Chyba při výmazu '%-.192s' (chybový kód: %d - %s)"
        dan "Fejl ved sletning af '%-.192s' (Fejlkode: %d - %s)"
        nla "Fout bij het verwijderen van '%-.192s' (Errcode: %d - %s)"
        eng "Error on delete of '%-.192s' (errno: %d - %s)"
        est "Viga '%-.192s' kustutamisel (veakood: %d - %s)"
        fre "Erreur en effaçant '%-.192s' (Errcode: %d - %s)"
        ger "Fehler beim Löschen von '%-.192s' (Fehler: %d - %s)"
        greek "Παρουσιάστηκε πρόβλημα κατά τη διαγραφή '%-.192s' (κωδικός λάθους: %d - %s)"
        hun "Torlesi hiba: '%-.192s' (hibakod: %d - %s)"
        ita "Errore durante la cancellazione di '%-.192s' (errno: %d - %s)"
        jpn "ファイル '%-.192s' の削除エラー (エラー番号: %d - %s)"
        kor "'%-.192s' 삭제 중 에러 (에러번호: %d - %s)"
        nor "Feil ved sletting av '%-.192s' (Feilkode: %d - %s)"
        norwegian-ny "Feil ved sletting av '%-.192s' (Feilkode: %d - %s)"
        pol "Bł?d podczas usuwania '%-.192s' (Kod błędu: %d - %s)"
        por "Erro na remoção de '%-.192s' (erro no. %d - %s)"
        rum "Eroare incercind sa delete '%-.192s' (Eroare: %d - %s)"
        rus "Ошибка при удалении '%-.192s' (ошибка: %d - %s)"
        serbian "Greška pri brisanju '%-.192s' (errno: %d - %s)"
        slo "Chyba pri mazaní '%-.192s' (chybový kód: %d - %s)"
        spa "Error en el borrado de '%-.192s' (Error: %d - %s)"
        swe "Kan inte radera filen '%-.192s' (Felkod: %d - %s)"
        ukr "Не можу видалити '%-.192s' (помилка: %d - %s)"
ER_CANT_FIND_SYSTEM_REC  
        cze "Nemohu číst záznam v systémové tabulce"
        dan "Kan ikke læse posten i systemfolderen"
        nla "Kan record niet lezen in de systeem tabel"
        eng "Can't read record in system table"
        est "Ei suuda lugeda kirjet süsteemsest tabelist"
        fre "Ne peut lire un enregistrement de la table 'system'"
        ger "Datensatz in der Systemtabelle nicht lesbar"
        greek "Αδύνατη η ανάγνωση εγγραφής από πίνακα του συστήματος"
        hun "Nem olvashato rekord a rendszertablaban"
        ita "Impossibile leggere il record dalla tabella di sistema"
        jpn "システム表のレコードを読み込めません。"
        kor "system 테이블에서 레코드를 읽을 수 없습니다."
        nor "Kan ikke lese posten i systemkatalogen"
        norwegian-ny "Kan ikkje lese posten i systemkatalogen"
        pol "Nie można odczytać rekordu z tabeli systemowej"
        por "Não pode ler um registro numa tabela do sistema"
        rum "Nu pot sa citesc cimpurile in tabla de system (system table)"
        rus "Невозможно прочитать запись в системной таблице"
        serbian "Ne mogu da pročitam slog iz sistemske tabele"
        slo "Nemôžem čítať záznam v systémovej tabuľke"
        spa "No puedo leer el registro en la tabla del sistema"
        swe "Hittar inte posten i systemregistret"
        ukr "Не можу зчитати запис з системної таблиці"
ER_CANT_GET_STAT  
        cze "Nemohu získat stav '%-.200s' (chybový kód: %d - %s)"
        dan "Kan ikke læse status af '%-.200s' (Fejlkode: %d - %s)"
        nla "Kan de status niet krijgen van '%-.200s' (Errcode: %d - %s)"
        eng "Can't get status of '%-.200s' (errno: %d - %s)"
        est "Ei suuda lugeda '%-.200s' olekut (veakood: %d - %s)"
        fre "Ne peut obtenir le status de '%-.200s' (Errcode: %d - %s)"
        ger "Kann Status von '%-.200s' nicht ermitteln (Fehler: %d - %s)"
        greek "Αδύνατη η λήψη πληροφοριών για την κατάσταση του '%-.200s' (κωδικός λάθους: %d - %s)"
        hun "A(z) '%-.200s' statusza nem allapithato meg (hibakod: %d - %s)"
        ita "Impossibile leggere lo stato di '%-.200s' (errno: %d - %s)"
        jpn "'%-.200s' の状態を取得できません。(エラー番号: %d - %s)"
        kor "'%-.200s'의 상태를 얻지 못했습니다. (에러번호: %d - %s)"
        nor "Kan ikke lese statusen til '%-.200s' (Feilkode: %d - %s)"
        norwegian-ny "Kan ikkje lese statusen til '%-.200s' (Feilkode: %d - %s)"
        pol "Nie można otrzymać statusu '%-.200s' (Kod błędu: %d - %s)"
        por "Não pode obter o status de '%-.200s' (erro no. %d - %s)"
        rum "Nu pot sa obtin statusul lui '%-.200s' (Eroare: %d - %s)"
        rus "Невозможно получить статусную информацию о '%-.200s' (ошибка: %d - %s)"
        serbian "Ne mogu da dobijem stanje file-a '%-.200s' (errno: %d - %s)"
        slo "Nemôžem zistiť stav '%-.200s' (chybový kód: %d - %s)"
        spa "No puedo obtener el estado de '%-.200s' (Error: %d - %s)"
        swe "Kan inte läsa filinformationen (stat) från '%-.200s' (Felkod: %d - %s)"
        ukr "Не можу отримати статус '%-.200s' (помилка: %d - %s)"
ER_CANT_GET_WD  
        cze "Chyba při zjišťování pracovní adresář (chybový kód: %d - %s)"
        dan "Kan ikke læse aktive folder (Fejlkode: %d - %s)"
        nla "Kan de werkdirectory niet krijgen (Errcode: %d - %s)"
        eng "Can't get working directory (errno: %d - %s)"
        est "Ei suuda identifitseerida jooksvat kataloogi (veakood: %d - %s)"
        fre "Ne peut obtenir le répertoire de travail (Errcode: %d - %s)"
        ger "Kann Arbeitsverzeichnis nicht ermitteln (Fehler: %d - %s)"
        greek "Ο φάκελλος εργασίας δεν βρέθηκε (κωδικός λάθους: %d - %s)"
        hun "A munkakonyvtar nem allapithato meg (hibakod: %d - %s)"
        ita "Impossibile leggere la directory di lavoro (errno: %d - %s)"
        jpn "作業ディレクトリを取得できません。(エラー番号: %d - %s)"
        kor "수행 디렉토리를 찾지 못했습니다. (에러번호: %d - %s)"
        nor "Kan ikke lese aktiv katalog(Feilkode: %d - %s)"
        norwegian-ny "Kan ikkje lese aktiv katalog(Feilkode: %d - %s)"
        pol "Nie można rozpoznać aktualnego katalogu (Kod błędu: %d - %s)"
        por "Não pode obter o diretório corrente (erro no. %d - %s)"
        rum "Nu pot sa obtin directorul current (working directory) (Eroare: %d - %s)"
        rus "Невозможно определить рабочий каталог (ошибка: %d - %s)"
        serbian "Ne mogu da dobijem trenutni direktorijum (errno: %d - %s)"
        slo "Nemôžem zistiť pracovný adresár (chybový kód: %d - %s)"
        spa "No puedo acceder al directorio (Error: %d - %s)"
        swe "Kan inte inte läsa aktivt bibliotek. (Felkod: %d - %s)"
        ukr "Не можу визначити робочу теку (помилка: %d - %s)"
ER_CANT_LOCK  
        cze "Nemohu uzamknout soubor (chybový kód: %d - %s)"
        dan "Kan ikke låse fil (Fejlkode: %d - %s)"
        nla "Kan de file niet blokeren (Errcode: %d - %s)"
        eng "Can't lock file (errno: %d - %s)"
        est "Ei suuda lukustada faili (veakood: %d - %s)"
        fre "Ne peut verrouiller le fichier (Errcode: %d - %s)"
        ger "Datei kann nicht gesperrt werden (Fehler: %d - %s)"
        greek "Το αρχείο δεν μπορεί να κλειδωθεί (κωδικός λάθους: %d - %s)"
        hun "A file nem zarolhato. (hibakod: %d - %s)"
        ita "Impossibile il locking il file (errno: %d - %s)"
        jpn "ファイルをロックできません。(エラー番号: %d - %s)"
        kor "화일을 잠그지(lock) 못했습니다. (에러번호: %d - %s)"
        nor "Kan ikke låse fila (Feilkode: %d - %s)"
        norwegian-ny "Kan ikkje låse fila (Feilkode: %d - %s)"
        pol "Nie można zablokować pliku (Kod błędu: %d - %s)"
        por "Não pode travar o arquivo (erro no. %d - %s)"
        rum "Nu pot sa lock fisierul (Eroare: %d - %s)"
        rus "Невозможно поставить блокировку на файле (ошибка: %d - %s)"
        serbian "Ne mogu da zaključam file (errno: %d - %s)"
        slo "Nemôžem zamknúť súbor (chybový kód: %d - %s)"
        spa "No puedo bloquear archivo: (Error: %d - %s)"
        swe "Kan inte låsa filen. (Felkod: %d - %s)"
        ukr "Не можу заблокувати файл (помилка: %d - %s)"
ER_CANT_OPEN_FILE  
        cze "Nemohu otevřít soubor '%-.200s' (chybový kód: %d - %s)"
        dan "Kan ikke åbne fil: '%-.200s' (Fejlkode: %d - %s)"
        nla "Kan de file '%-.200s' niet openen (Errcode: %d - %s)"
        eng "Can't open file: '%-.200s' (errno: %d - %s)"
        est "Ei suuda avada faili '%-.200s' (veakood: %d - %s)"
        fre "Ne peut ouvrir le fichier: '%-.200s' (Errcode: %d - %s)"
        ger "Kann Datei '%-.200s' nicht öffnen (Fehler: %d - %s)"
        greek "Δεν είναι δυνατό να ανοιχτεί το αρχείο: '%-.200s' (κωδικός λάθους: %d - %s)"
        hun "A '%-.200s' file nem nyithato meg (hibakod: %d - %s)"
        ita "Impossibile aprire il file: '%-.200s' (errno: %d - %s)"
        jpn "ファイル '%-.200s' をオープンできません。(エラー番号: %d - %s)"
        kor "화일을 열지 못했습니다.: '%-.200s' (에러번호: %d - %s)"
        nor "Kan ikke åpne fila: '%-.200s' (Feilkode: %d - %s)"
        norwegian-ny "Kan ikkje åpne fila: '%-.200s' (Feilkode: %d - %s)"
        pol "Nie można otworzyć pliku: '%-.200s' (Kod błędu: %d - %s)"
        por "Não pode abrir o arquivo '%-.200s' (erro no. %d - %s)"
        rum "Nu pot sa deschid fisierul: '%-.200s' (Eroare: %d - %s)"
        rus "Невозможно открыть файл: '%-.200s' (ошибка: %d - %s)"
        serbian "Ne mogu da otvorim file: '%-.200s' (errno: %d - %s)"
        slo "Nemôžem otvoriť súbor: '%-.200s' (chybový kód: %d - %s)"
        spa "No puedo abrir archivo: '%-.200s' (Error: %d - %s)"
        swe "Kan inte använda '%-.200s' (Felkod: %d - %s)"
        ukr "Не можу відкрити файл: '%-.200s' (помилка: %d - %s)"
ER_FILE_NOT_FOUND  
        cze "Nemohu najít soubor '%-.200s' (chybový kód: %d - %s)"
        dan "Kan ikke finde fila: '%-.200s' (Fejlkode: %d - %s)"
        nla "Kan de file: '%-.200s' niet vinden (Errcode: %d - %s)"
        eng "Can't find file: '%-.200s' (errno: %d - %s)"
        est "Ei suuda leida faili '%-.200s' (veakood: %d - %s)"
        fre "Ne peut trouver le fichier: '%-.200s' (Errcode: %d - %s)"
        ger "Kann Datei '%-.200s' nicht finden (Fehler: %d - %s)"
        greek "Δεν βρέθηκε το αρχείο: '%-.200s' (κωδικός λάθους: %d - %s)"
        hun "A(z) '%-.200s' file nem talalhato (hibakod: %d - %s)"
        ita "Impossibile trovare il file: '%-.200s' (errno: %d - %s)"
        jpn "ファイル '%-.200s' が見つかりません。(エラー番号: %d - %s)"
        kor "화일을 찾지 못했습니다.: '%-.200s' (에러번호: %d - %s)"
        nor "Kan ikke finne fila: '%-.200s' (Feilkode: %d - %s)"
        norwegian-ny "Kan ikkje finne fila: '%-.200s' (Feilkode: %d - %s)"
        pol "Nie można znaleĽć pliku: '%-.200s' (Kod błędu: %d - %s)"
        por "Não pode encontrar o arquivo '%-.200s' (erro no. %d - %s)"
        rum "Nu pot sa gasesc fisierul: '%-.200s' (Eroare: %d - %s)"
        rus "Невозможно найти файл: '%-.200s' (ошибка: %d - %s)"
        serbian "Ne mogu da pronađem file: '%-.200s' (errno: %d - %s)"
        slo "Nemôžem nájsť súbor: '%-.200s' (chybový kód: %d - %s)"
        spa "No puedo encontrar archivo: '%-.200s' (Error: %d - %s)"
        swe "Hittar inte filen '%-.200s' (Felkod: %d - %s)"
        ukr "Не можу знайти файл: '%-.200s' (помилка: %d - %s)"
ER_CANT_READ_DIR  
        cze "Nemohu číst adresář '%-.192s' (chybový kód: %d - %s)"
        dan "Kan ikke læse folder '%-.192s' (Fejlkode: %d - %s)"
        nla "Kan de directory niet lezen van '%-.192s' (Errcode: %d - %s)"
        eng "Can't read dir of '%-.192s' (errno: %d - %s)"
        est "Ei suuda lugeda kataloogi '%-.192s' (veakood: %d - %s)"
        fre "Ne peut lire le répertoire de '%-.192s' (Errcode: %d - %s)"
        ger "Verzeichnis von '%-.192s' nicht lesbar (Fehler: %d - %s)"
        greek "Δεν είναι δυνατό να διαβαστεί ο φάκελλος του '%-.192s' (κωδικός λάθους: %d - %s)"
        hun "A(z) '%-.192s' konyvtar nem olvashato. (hibakod: %d - %s)"
        ita "Impossibile leggere la directory di '%-.192s' (errno: %d - %s)"
        jpn "ディレクトリ '%-.192s' を読み込めません。(エラー番号: %d - %s)"
        kor "'%-.192s'디렉토리를 읽지 못했습니다. (에러번호: %d - %s)"
        nor "Kan ikke lese katalogen '%-.192s' (Feilkode: %d - %s)"
        norwegian-ny "Kan ikkje lese katalogen '%-.192s' (Feilkode: %d - %s)"
        pol "Nie można odczytać katalogu '%-.192s' (Kod błędu: %d - %s)"
        por "Não pode ler o diretório de '%-.192s' (erro no. %d - %s)"
        rum "Nu pot sa citesc directorul '%-.192s' (Eroare: %d - %s)"
        rus "Невозможно прочитать каталог '%-.192s' (ошибка: %d - %s)"
        serbian "Ne mogu da pročitam direktorijum '%-.192s' (errno: %d - %s)"
        slo "Nemôžem čítať adresár '%-.192s' (chybový kód: %d - %s)"
        spa "No puedo leer el directorio de '%-.192s' (Error: %d - %s)"
        swe "Kan inte läsa från bibliotek '%-.192s' (Felkod: %d - %s)"
        ukr "Не можу прочитати теку '%-.192s' (помилка: %d - %s)"
ER_CANT_SET_WD  
        cze "Nemohu změnit adresář na '%-.192s' (chybový kód: %d - %s)"
        dan "Kan ikke skifte folder til '%-.192s' (Fejlkode: %d - %s)"
        nla "Kan de directory niet veranderen naar '%-.192s' (Errcode: %d - %s)"
        eng "Can't change dir to '%-.192s' (errno: %d - %s)"
        est "Ei suuda siseneda kataloogi '%-.192s' (veakood: %d - %s)"
        fre "Ne peut changer le répertoire pour '%-.192s' (Errcode: %d - %s)"
        ger "Kann nicht in das Verzeichnis '%-.192s' wechseln (Fehler: %d - %s)"
        greek "Αδύνατη η αλλαγή του τρέχοντος καταλόγου σε '%-.192s' (κωδικός λάθους: %d - %s)"
        hun "Konyvtarvaltas nem lehetseges a(z) '%-.192s'-ba. (hibakod: %d - %s)"
        ita "Impossibile cambiare la directory in '%-.192s' (errno: %d - %s)"
        jpn "ディレクトリ '%-.192s' に移動できません。(エラー番号: %d - %s)"
        kor "'%-.192s'디렉토리로 이동할 수 없었습니다. (에러번호: %d - %s)"
        nor "Kan ikke skifte katalog til '%-.192s' (Feilkode: %d - %s)"
        norwegian-ny "Kan ikkje skifte katalog til '%-.192s' (Feilkode: %d - %s)"
        pol "Nie można zmienić katalogu na '%-.192s' (Kod błędu: %d - %s)"
        por "Não pode mudar para o diretório '%-.192s' (erro no. %d - %s)"
        rum "Nu pot sa schimb directorul '%-.192s' (Eroare: %d - %s)"
        rus "Невозможно перейти в каталог '%-.192s' (ошибка: %d - %s)"
        serbian "Ne mogu da promenim direktorijum na '%-.192s' (errno: %d - %s)"
        slo "Nemôžem vojsť do adresára '%-.192s' (chybový kód: %d - %s)"
        spa "No puedo cambiar al directorio de '%-.192s' (Error: %d - %s)"
        swe "Kan inte byta till '%-.192s' (Felkod: %d - %s)"
        ukr "Не можу перейти у теку '%-.192s' (помилка: %d - %s)"
ER_CHECKREAD  
        cze "Záznam byl změněn od posledního čtení v tabulce '%-.192s'"
        dan "Posten er ændret siden sidste læsning '%-.192s'"
        nla "Record is veranderd sinds de laatste lees activiteit in de tabel '%-.192s'"
        eng "Record has changed since last read in table '%-.192s'"
        est "Kirje tabelis '%-.192s' on muutunud viimasest lugemisest saadik"
        fre "Enregistrement modifié depuis sa dernière lecture dans la table '%-.192s'"
        ger "Datensatz hat sich seit dem letzten Zugriff auf Tabelle '%-.192s' geändert"
        greek "Η εγγραφή έχει αλλάξει από την τελευταία φορά που ανασύρθηκε από τον πίνακα '%-.192s'"
        hun "A(z) '%-.192s' tablaban talalhato rekord megvaltozott az utolso olvasas ota"
        ita "Il record e` cambiato dall'ultima lettura della tabella '%-.192s'"
        jpn "表 '%-.192s' の最後の読み込み時点から、レコードが変化しました。"
        kor "테이블 '%-.192s'에서 마지막으로 읽은 후 Record가 변경되었습니다."
        nor "Posten har blitt endret siden den ble lest '%-.192s'"
        norwegian-ny "Posten har vorte endra sidan den sist vart lesen '%-.192s'"
        pol "Rekord został zmieniony od ostaniego odczytania z tabeli '%-.192s'"
        por "Registro alterado desde a última leitura da tabela '%-.192s'"
        rum "Cimpul a fost schimbat de la ultima citire a tabelei '%-.192s'"
        rus "Запись изменилась с момента последней выборки в таблице '%-.192s'"
        serbian "Slog je promenjen od zadnjeg čitanja tabele '%-.192s'"
        slo "Záznam bol zmenený od posledného čítania v tabuľke '%-.192s'"
        spa "El registro ha cambiado desde la ultima lectura de la tabla '%-.192s'"
        swe "Posten har förändrats sedan den lästes i register '%-.192s'"
        ukr "Запис було змінено з часу останнього читання з таблиці '%-.192s'"
ER_DISK_FULL  
        cze "Disk je plný (%s), čekám na uvolnění nějakého místa ... (chybový kód: %d - %s)"
        dan "Ikke mere diskplads (%s). Venter på at få frigjort plads... (Fejlkode: %d - %s)"
        nla "Schijf vol (%s). Aan het wachten totdat er ruimte vrij wordt gemaakt... (Errcode: %d - %s)"
        eng "Disk full (%s); waiting for someone to free some space... (errno: %d - %s)"
        est "Ketas täis (%s). Ootame kuni tekib vaba ruumi... (veakood: %d - %s)"
        fre "Disque plein (%s). J'attend que quelqu'un libère de l'espace... (Errcode: %d - %s)"
        ger "Festplatte voll (%s). Warte, bis jemand Platz schafft ... (Fehler: %d - %s)"
        greek "Δεν υπάρχει χώρος στο δίσκο (%s). Παρακαλώ, περιμένετε να ελευθερωθεί χώρος... (κωδικός λάθους: %d - %s)"
        hun "A lemez megtelt (%s). (hibakod: %d - %s)"
        ita "Disco pieno (%s). In attesa che qualcuno liberi un po' di spazio... (errno: %d - %s)"
        jpn "ディスク領域不足です(%s)。(エラー番号: %d - %s)"
        kor "Disk full (%s). 다른 사람이 지울때까지 기다립니다... (에러번호: %d - %s)"
        nor "Ikke mer diskplass (%s). Venter på å få frigjort plass... (Feilkode: %d - %s)"
        norwegian-ny "Ikkje meir diskplass (%s). Ventar på å få frigjort plass... (Feilkode: %d - %s)"
        pol "Dysk pełny (%s). Oczekiwanie na zwolnienie miejsca... (Kod błędu: %d - %s)"
        por "Disco cheio (%s). Aguardando alguém liberar algum espaço... (erro no. %d - %s)"
        rum "Hard-disk-ul este plin (%s). Astept sa se elibereze ceva spatiu... (Eroare: %d - %s)"
        rus "Диск заполнен. (%s). Ожидаем, пока кто-то не уберет после себя мусор... (ошибка: %d - %s)"
        serbian "Disk je pun (%s). Čekam nekoga da dođe i oslobodi nešto mesta... (errno: %d - %s)"
        slo "Disk je plný (%s), čakám na uvoľnenie miesta... (chybový kód: %d - %s)"
        spa "Disco lleno (%s). Esperando para que se libere algo de espacio... (Error: %d - %s)"
        swe "Disken är full (%s). Väntar tills det finns ledigt utrymme... (Felkod: %d - %s)"
        ukr "Диск заповнений (%s). Вичикую, доки звільниться трохи місця... (помилка: %d - %s)"
ER_DUP_KEY 23000 
        cze "Nemohu zapsat, zdvojený klíč v tabulce '%-.192s'"
        dan "Kan ikke skrive, flere ens nøgler i tabellen '%-.192s'"
        nla "Kan niet schrijven, dubbele zoeksleutel in tabel '%-.192s'"
        eng "Can't write; duplicate key in table '%-.192s'"
        est "Ei saa kirjutada, korduv võti tabelis '%-.192s'"
        fre "Ecriture impossible, doublon dans une clé de la table '%-.192s'"
        ger "Kann nicht speichern, Grund: doppelter Schlüssel in Tabelle '%-.192s'"
        greek "Δεν είναι δυνατή η καταχώρηση, η τιμή υπάρχει ήδη στον πίνακα '%-.192s'"
        hun "Irasi hiba, duplikalt kulcs a '%-.192s' tablaban."
        ita "Scrittura impossibile: chiave duplicata nella tabella '%-.192s'"
        jpn "書き込めません。表 '%-.192s' に重複するキーがあります。"
        kor "기록할 수 없읍니다., 테이블 '%-.192s'에서 중복 키"
        nor "Kan ikke skrive, flere like nøkler i tabellen '%-.192s'"
        norwegian-ny "Kan ikkje skrive, flere like nyklar i tabellen '%-.192s'"
        pol "Nie można zapisać, powtórzone klucze w tabeli '%-.192s'"
        por "Não pode gravar. Chave duplicada na tabela '%-.192s'"
        rum "Nu pot sa scriu (can't write), cheie duplicata in tabela '%-.192s'"
        rus "Невозможно произвести запись, дублирующийся ключ в таблице '%-.192s'"
        serbian "Ne mogu da pišem pošto postoji duplirani ključ u tabeli '%-.192s'"
        slo "Nemôžem zapísať, duplikát kľúča v tabuľke '%-.192s'"
        spa "No puedo escribir, clave duplicada en la tabla '%-.192s'"
        swe "Kan inte skriva, dubbel söknyckel i register '%-.192s'"
        ukr "Не можу записати, дублюючийся ключ в таблиці '%-.192s'"
ER_ERROR_ON_CLOSE  
        cze "Chyba při zavírání '%-.192s' (chybový kód: %d - %s)"
        dan "Fejl ved lukning af '%-.192s' (Fejlkode: %d - %s)"
        nla "Fout bij het sluiten van '%-.192s' (Errcode: %d - %s)"
        eng "Error on close of '%-.192s' (errno: %d - %s)"
        est "Viga faili '%-.192s' sulgemisel (veakood: %d - %s)"
        fre "Erreur a la fermeture de '%-.192s' (Errcode: %d - %s)"
        ger "Fehler beim Schließen von '%-.192s' (Fehler: %d - %s)"
        greek "Παρουσιάστηκε πρόβλημα κλείνοντας το '%-.192s' (κωδικός λάθους: %d - %s)"
        hun "Hiba a(z) '%-.192s' zarasakor. (hibakod: %d - %s)"
        ita "Errore durante la chiusura di '%-.192s' (errno: %d - %s)"
        jpn "'%-.192s' のクローズ時エラー (エラー番号: %d - %s)"
        kor "'%-.192s'닫는 중 에러 (에러번호: %d - %s)"
        nor "Feil ved lukking av '%-.192s' (Feilkode: %d - %s)"
        norwegian-ny "Feil ved lukking av '%-.192s' (Feilkode: %d - %s)"
        pol "Bł?d podczas zamykania '%-.192s' (Kod błędu: %d - %s)"
        por "Erro ao fechar '%-.192s' (erro no. %d - %s)"
        rum "Eroare inchizind '%-.192s' (errno: %d - %s)"
        rus "Ошибка при закрытии '%-.192s' (ошибка: %d - %s)"
        serbian "Greška pri zatvaranju '%-.192s' (errno: %d - %s)"
        slo "Chyba pri zatváraní '%-.192s' (chybový kód: %d - %s)"
        spa "Error en el cierre de '%-.192s' (Error: %d - %s)"
        swe "Fick fel vid stängning av '%-.192s' (Felkod: %d - %s)"
        ukr "Не можу закрити '%-.192s' (помилка: %d - %s)"
ER_ERROR_ON_READ  
        cze "Chyba při čtení souboru '%-.200s' (chybový kód: %d - %s)"
        dan "Fejl ved læsning af '%-.200s' (Fejlkode: %d - %s)"
        nla "Fout bij het lezen van file '%-.200s' (Errcode: %d - %s)"
        eng "Error reading file '%-.200s' (errno: %d - %s)"
        est "Viga faili '%-.200s' lugemisel (veakood: %d - %s)"
        fre "Erreur en lecture du fichier '%-.200s' (Errcode: %d - %s)"
        ger "Fehler beim Lesen der Datei '%-.200s' (Fehler: %d - %s)"
        greek "Πρόβλημα κατά την ανάγνωση του αρχείου '%-.200s' (κωδικός λάθους: %d - %s)"
        hun "Hiba a '%-.200s'file olvasasakor. (hibakod: %d - %s)"
        ita "Errore durante la lettura del file '%-.200s' (errno: %d - %s)"
        jpn "ファイル '%-.200s' の読み込みエラー (エラー番号: %d - %s)"
        kor "'%-.200s'화일 읽기 에러 (에러번호: %d - %s)"
        nor "Feil ved lesing av '%-.200s' (Feilkode: %d - %s)"
        norwegian-ny "Feil ved lesing av '%-.200s' (Feilkode: %d - %s)"
        pol "Bł?d podczas odczytu pliku '%-.200s' (Kod błędu: %d - %s)"
        por "Erro ao ler arquivo '%-.200s' (erro no. %d - %s)"
        rum "Eroare citind fisierul '%-.200s' (errno: %d - %s)"
        rus "Ошибка чтения файла '%-.200s' (ошибка: %d - %s)"
        serbian "Greška pri čitanju file-a '%-.200s' (errno: %d - %s)"
        slo "Chyba pri čítaní súboru '%-.200s' (chybový kód: %d - %s)"
        spa "Error leyendo el fichero '%-.200s' (Error: %d - %s)"
        swe "Fick fel vid läsning av '%-.200s' (Felkod %d - %s)"
        ukr "Не можу прочитати файл '%-.200s' (помилка: %d - %s)"
ER_ERROR_ON_RENAME  
        cze "Chyba při přejmenování '%-.210s' na '%-.210s' (chybový kód: %d - %s)"
        dan "Fejl ved omdøbning af '%-.210s' til '%-.210s' (Fejlkode: %d - %s)"
        nla "Fout bij het hernoemen van '%-.210s' naar '%-.210s' (Errcode: %d - %s)"
        eng "Error on rename of '%-.210s' to '%-.210s' (errno: %d - %s)"
        est "Viga faili '%-.210s' ümbernimetamisel '%-.210s'-ks (veakood: %d - %s)"
        fre "Erreur en renommant '%-.210s' en '%-.210s' (Errcode: %d - %s)"
        ger "Fehler beim Umbenennen von '%-.210s' in '%-.210s' (Fehler: %d - %s)"
        greek "Πρόβλημα κατά την μετονομασία του αρχείου '%-.210s' to '%-.210s' (κωδικός λάθους: %d - %s)"
        hun "Hiba a '%-.210s' file atnevezesekor '%-.210s'. (hibakod: %d - %s)"
        ita "Errore durante la rinominazione da '%-.210s' a '%-.210s' (errno: %d - %s)"
        jpn "'%-.210s' の名前を '%-.210s' に変更できません (エラー番号: %d - %s)"
        kor "'%-.210s'를 '%-.210s'로 이름 변경중 에러 (에러번호: %d - %s)"
        nor "Feil ved omdøping av '%-.210s' til '%-.210s' (Feilkode: %d - %s)"
        norwegian-ny "Feil ved omdøyping av '%-.210s' til '%-.210s' (Feilkode: %d - %s)"
        pol "Bł?d podczas zmieniania nazwy '%-.210s' na '%-.210s' (Kod błędu: %d - %s)"
        por "Erro ao renomear '%-.210s' para '%-.210s' (erro no. %d - %s)"
        rum "Eroare incercind sa renumesc '%-.210s' in '%-.210s' (errno: %d - %s)"
        rus "Ошибка при переименовании '%-.210s' в '%-.210s' (ошибка: %d - %s)"
        serbian "Greška pri promeni imena '%-.210s' na '%-.210s' (errno: %d - %s)"
        slo "Chyba pri premenovávaní '%-.210s' na '%-.210s' (chybový kód: %d - %s)"
        spa "Error en el renombrado de '%-.210s' a '%-.210s' (Error: %d - %s)"
        swe "Kan inte byta namn från '%-.210s' till '%-.210s' (Felkod: %d - %s)"
        ukr "Не можу перейменувати '%-.210s' у '%-.210s' (помилка: %d - %s)"
ER_ERROR_ON_WRITE  
        cze "Chyba při zápisu do souboru '%-.200s' (chybový kód: %d - %s)"
        dan "Fejl ved skriving av filen '%-.200s' (Fejlkode: %d - %s)"
        nla "Fout bij het wegschrijven van file '%-.200s' (Errcode: %d - %s)"
        eng "Error writing file '%-.200s' (errno: %d - %s)"
        est "Viga faili '%-.200s' kirjutamisel (veakood: %d - %s)"
        fre "Erreur d'écriture du fichier '%-.200s' (Errcode: %d - %s)"
        ger "Fehler beim Speichern der Datei '%-.200s' (Fehler: %d - %s)"
        greek "Πρόβλημα κατά την αποθήκευση του αρχείου '%-.200s' (κωδικός λάθους: %d - %s)"
        hun "Hiba a '%-.200s' file irasakor. (hibakod: %d - %s)"
        ita "Errore durante la scrittura del file '%-.200s' (errno: %d - %s)"
        jpn "ファイル '%-.200s' の書き込みエラー (エラー番号: %d - %s)"
        kor "'%-.200s'화일 기록 중 에러 (에러번호: %d - %s)"
        nor "Feil ved skriving av fila '%-.200s' (Feilkode: %d - %s)"
        norwegian-ny "Feil ved skriving av fila '%-.200s' (Feilkode: %d - %s)"
        pol "Bł?d podczas zapisywania pliku '%-.200s' (Kod błędu: %d - %s)"
        por "Erro ao gravar arquivo '%-.200s' (erro no. %d - %s)"
        rum "Eroare scriind fisierul '%-.200s' (errno: %d - %s)"
        rus "Ошибка записи в файл '%-.200s' (ошибка: %d - %s)"
        serbian "Greška pri upisu '%-.200s' (errno: %d - %s)"
        slo "Chyba pri zápise do súboru '%-.200s' (chybový kód: %d - %s)"
        spa "Error escribiendo el archivo '%-.200s' (Error: %d - %s)"
        swe "Fick fel vid skrivning till '%-.200s' (Felkod %d - %s)"
        ukr "Не можу записати файл '%-.200s' (помилка: %d - %s)"
ER_FILE_USED  
        cze "'%-.192s' je zamčen proti změnám"
        dan "'%-.192s' er låst mod opdateringer"
        nla "'%-.192s' is geblokeerd tegen veranderingen"
        eng "'%-.192s' is locked against change"
        est "'%-.192s' on lukustatud muudatuste vastu"
        fre "'%-.192s' est verrouillé contre les modifications"
        ger "'%-.192s' ist für Änderungen gesperrt"
        greek "'%-.192s' δεν επιτρέπονται αλλαγές"
        hun "'%-.192s' a valtoztatas ellen zarolva"
        ita "'%-.192s' e` soggetto a lock contro i cambiamenti"
        jpn "'%-.192s' はロックされています。"
        kor "'%-.192s'가 변경할 수 없도록 잠겨있읍니다."
        nor "'%-.192s' er låst mot oppdateringer"
        norwegian-ny "'%-.192s' er låst mot oppdateringar"
        pol "'%-.192s' jest zablokowany na wypadek zmian"
        por "'%-.192s' está com travamento contra alterações"
        rum "'%-.192s' este blocat pentry schimbari (loccked against change)"
        rus "'%-.192s' заблокирован для изменений"
        serbian "'%-.192s' je zaključan za upis"
        slo "'%-.192s' je zamknutý proti zmenám"
        spa "'%-.192s' esta bloqueado contra cambios"
        swe "'%-.192s' är låst mot användning"
        ukr "'%-.192s' заблокований на внесення змін"
ER_FILSORT_ABORT  
        cze "Třídění přerušeno"
        dan "Sortering afbrudt"
        nla "Sorteren afgebroken"
        eng "Sort aborted"
        est "Sorteerimine katkestatud"
        fre "Tri alphabétique abandonné"
        ger "Sortiervorgang abgebrochen"
        greek "Η διαδικασία ταξινόμισης ακυρώθηκε"
        hun "Sikertelen rendezes"
        ita "Operazione di ordinamento abbandonata"
        jpn "ソート処理を中断しました。"
        kor "소트가 중단되었습니다."
        nor "Sortering avbrutt"
        norwegian-ny "Sortering avbrote"
        pol "Sortowanie przerwane"
        por "Ordenação abortada"
        rum "Sortare intrerupta"
        rus "Сортировка прервана"
        serbian "Sortiranje je prekinuto"
        slo "Triedenie prerušené"
        spa "Ordeancion cancelada"
        swe "Sorteringen avbruten"
        ukr "Сортування перервано"
ER_FORM_NOT_FOUND  
        cze "Pohled '%-.192s' pro '%-.192s' neexistuje"
        dan "View '%-.192s' eksisterer ikke for '%-.192s'"
        nla "View '%-.192s' bestaat niet voor '%-.192s'"
        eng "View '%-.192s' doesn't exist for '%-.192s'"
        est "Vaade '%-.192s' ei eksisteeri '%-.192s' jaoks"
        fre "La vue (View) '%-.192s' n'existe pas pour '%-.192s'"
        ger "View '%-.192s' existiert für '%-.192s' nicht"
        greek "Το View '%-.192s' δεν υπάρχει για '%-.192s'"
        hun "A(z) '%-.192s' nezet nem letezik a(z) '%-.192s'-hoz"
        ita "La view '%-.192s' non esiste per '%-.192s'"
        jpn "ビュー '%-.192s' は '%-.192s' に存在しません。"
        kor "뷰 '%-.192s'가 '%-.192s'에서는 존재하지 않읍니다."
        nor "View '%-.192s' eksisterer ikke for '%-.192s'"
        norwegian-ny "View '%-.192s' eksisterar ikkje for '%-.192s'"
        pol "Widok '%-.192s' nie istnieje dla '%-.192s'"
        por "Visão '%-.192s' não existe para '%-.192s'"
        rum "View '%-.192s' nu exista pentru '%-.192s'"
        rus "Представление '%-.192s' не существует для '%-.192s'"
        serbian "View '%-.192s' ne postoji za '%-.192s'"
        slo "Pohľad '%-.192s' neexistuje pre '%-.192s'"
        spa "La vista '%-.192s' no existe para '%-.192s'"
        swe "Formulär '%-.192s' finns inte i '%-.192s'"
        ukr "Вигляд '%-.192s' не існує для '%-.192s'"
ER_GET_ERRNO  
        cze "Obsluha tabulky vrátila chybu %d"
        dan "Modtog fejl %d fra tabel håndteringen"
        nla "Fout %d van tabel handler"
        eng "Got error %d from storage engine"
        est "Tabeli handler tagastas vea %d"
        fre "Reçu l'erreur %d du handler de la table"
        ger "Fehler %d (Speicher-Engine)"
        greek "Ελήφθη μήνυμα λάθους %d από τον χειριστή πίνακα (table handler)"
        hun "%d hibajelzes a tablakezelotol"
        ita "Rilevato l'errore %d dal gestore delle tabelle"
        jpn "ストレージエンジンがエラー %d を返しました。"
        kor "테이블 handler에서 %d 에러가 발생 하였습니다."
        nor "Mottok feil %d fra tabell håndterer"
        norwegian-ny "Mottok feil %d fra tabell handterar"
        pol "Otrzymano bł?d %d z obsługi tabeli"
        por "Obteve erro %d no manipulador de tabelas"
        rum "Eroarea %d obtinuta din handlerul tabelei"
        rus "Получена ошибка %d от обработчика таблиц"
        serbian "Handler tabela je vratio grešku %d"
        slo "Obsluha tabuľky vrátila chybu %d"
        spa "Error %d desde el manejador de la tabla"
        swe "Fick felkod %d från databashanteraren"
        ukr "Отримано помилку %d від дескриптора таблиці"
ER_ILLEGAL_HA  
        cze "Obsluha tabulky '%-.192s' nemá tento parametr"
        dan "Denne mulighed eksisterer ikke for tabeltypen '%-.192s'"
        nla "Tabel handler voor '%-.192s' heeft deze optie niet"
        eng "Table storage engine for '%-.192s' doesn't have this option"
        est "Tabeli '%-.192s' handler ei toeta antud operatsiooni"
        fre "Le handler de la table '%-.192s' n'a pas cette option"
        ger "Diese Option gibt es nicht (Speicher-Engine für '%-.192s')"
        greek "Ο χειριστής πίνακα (table handler) για '%-.192s' δεν διαθέτει αυτή την επιλογή"
        hun "A(z) '%-.192s' tablakezelonek nincs ilyen opcioja"
        ita "Il gestore delle tabelle per '%-.192s' non ha questa opzione"
        jpn "表 '%-.192s' のストレージエンジンでは提供されないオプションです。"
        kor "'%-.192s'의 테이블 handler는 이러한 옵션을 제공하지 않읍니다."
        nor "Tabell håndtereren for '%-.192s' har ikke denne muligheten"
        norwegian-ny "Tabell håndteraren for '%-.192s' har ikkje denne moglegheita"
        pol "Obsługa tabeli '%-.192s' nie posiada tej opcji"
        por "Manipulador de tabela para '%-.192s' não tem esta opção"
        rum "Handlerul tabelei pentru '%-.192s' nu are aceasta optiune"
        rus "Обработчик таблицы '%-.192s' не поддерживает эту возможность"
        serbian "Handler tabela za '%-.192s' nema ovu opciju"
        slo "Obsluha tabuľky '%-.192s' nemá tento parameter"
        spa "El manejador de la tabla de '%-.192s' no tiene esta opcion"
	swe "Tabellhanteraren for tabell '%-.192s' stödjer ej detta"
        ukr "Дескриптор таблиці '%-.192s' не має цієї властивості"
ER_KEY_NOT_FOUND  
        cze "Nemohu najít záznam v '%-.192s'"
        dan "Kan ikke finde posten i '%-.192s'"
        nla "Kan record niet vinden in '%-.192s'"
        eng "Can't find record in '%-.192s'"
        est "Ei suuda leida kirjet '%-.192s'-s"
        fre "Ne peut trouver l'enregistrement dans '%-.192s'"
        ger "Kann Datensatz in '%-.192s' nicht finden"
        greek "Αδύνατη η ανεύρεση εγγραφής στο '%-.192s'"
        hun "Nem talalhato a rekord '%-.192s'-ben"
        ita "Impossibile trovare il record in '%-.192s'"
        jpn "'%-.192s' にレコードが見つかりません。"
        kor "'%-.192s'에서 레코드를 찾을 수 없읍니다."
        nor "Kan ikke finne posten i '%-.192s'"
        norwegian-ny "Kan ikkje finne posten i '%-.192s'"
        pol "Nie można znaleĽć rekordu w '%-.192s'"
        por "Não pode encontrar registro em '%-.192s'"
        rum "Nu pot sa gasesc recordul in '%-.192s'"
        rus "Невозможно найти запись в '%-.192s'"
        serbian "Ne mogu da pronađem slog u '%-.192s'"
        slo "Nemôžem nájsť záznam v '%-.192s'"
        spa "No puedo encontrar el registro en '%-.192s'"
	swe "Hittar inte posten '%-.192s'"
        ukr "Не можу записати у '%-.192s'"
ER_NOT_FORM_FILE  
        cze "Nesprávná informace v souboru '%-.200s'"
        dan "Forkert indhold i: '%-.200s'"
        nla "Verkeerde info in file: '%-.200s'"
        eng "Incorrect information in file: '%-.200s'"
        est "Vigane informatsioon failis '%-.200s'"
        fre "Information erronnée dans le fichier: '%-.200s'"
        ger "Falsche Information in Datei '%-.200s'"
        greek "Λάθος πληροφορίες στο αρχείο: '%-.200s'"
        hun "Ervenytelen info a file-ban: '%-.200s'"
        ita "Informazione errata nel file: '%-.200s'"
        jpn "ファイル '%-.200s' 内の情報が不正です。"
        kor "화일의 부정확한 정보: '%-.200s'"
        nor "Feil informasjon i filen: '%-.200s'"
        norwegian-ny "Feil informasjon i fila: '%-.200s'"
        pol "Niewła?ciwa informacja w pliku: '%-.200s'"
        por "Informação incorreta no arquivo '%-.200s'"
        rum "Informatie incorecta in fisierul: '%-.200s'"
        rus "Некорректная информация в файле '%-.200s'"
        serbian "Pogrešna informacija u file-u: '%-.200s'"
        slo "Nesprávna informácia v súbore: '%-.200s'"
        spa "Informacion erronea en el archivo: '%-.200s'"
        swe "Felaktig fil: '%-.200s'"
        ukr "Хибна інформація у файлі: '%-.200s'"
ER_NOT_KEYFILE  
        cze "Nesprávný klíč pro tabulku '%-.200s'; pokuste se ho opravit"
        dan "Fejl i indeksfilen til tabellen '%-.200s'; prøv at reparere den"
        nla "Verkeerde zoeksleutel file voor tabel: '%-.200s'; probeer het te repareren"
        eng "Incorrect key file for table '%-.200s'; try to repair it"
        est "Tabeli '%-.200s' võtmefail on vigane; proovi seda parandada"
        fre "Index corrompu dans la table: '%-.200s'; essayez de le réparer"
        ger "Fehlerhafte Index-Datei für Tabelle '%-.200s'; versuche zu reparieren"
        greek "Λάθος αρχείο ταξινόμισης (key file) για τον πίνακα: '%-.200s'; Παρακαλώ, διορθώστε το!"
        hun "Ervenytelen kulcsfile a tablahoz: '%-.200s'; probalja kijavitani!"
        ita "File chiave errato per la tabella : '%-.200s'; prova a riparalo"
        jpn "表 '%-.200s' の索引ファイル(key file)の内容が不正です。修復を試行してください。"
        kor "'%-.200s' 테이블의 부정확한 키 존재. 수정하시오!"
        nor "Tabellen '%-.200s' har feil i nøkkelfilen; forsøk å reparer den"
        norwegian-ny "Tabellen '%-.200s' har feil i nykkelfila; prøv å reparere den"
        pol "Niewła?ciwy plik kluczy dla tabeli: '%-.200s'; spróbuj go naprawić"
        por "Arquivo de índice incorreto para tabela '%-.200s'; tente repará-lo"
        rum "Cheia fisierului incorecta pentru tabela: '%-.200s'; incearca s-o repari"
        rus "Некорректный индексный файл для таблицы: '%-.200s'. Попробуйте восстановить его"
        serbian "Pogrešan key file za tabelu: '%-.200s'; probajte da ga ispravite"
        slo "Nesprávny kľúč pre tabuľku '%-.200s'; pokúste sa ho opraviť"
        spa "Clave de archivo erronea para la tabla: '%-.200s'; intente repararlo"
        swe "Fatalt fel vid hantering av register '%-.200s'; kör en reparation"
        ukr "Хибний файл ключей для таблиці: '%-.200s'; Спробуйте його відновити"
ER_OLD_KEYFILE  
        cze "Starý klíčový soubor pro '%-.192s'; opravte ho."
        dan "Gammel indeksfil for tabellen '%-.192s'; reparer den"
        nla "Oude zoeksleutel file voor tabel '%-.192s'; repareer het!"
        eng "Old key file for table '%-.192s'; repair it!"
        est "Tabeli '%-.192s' võtmefail on aegunud; paranda see!"
        fre "Vieux fichier d'index pour la table '%-.192s'; réparez le!"
        ger "Alte Index-Datei für Tabelle '%-.192s'. Bitte reparieren"
        greek "Παλαιό αρχείο ταξινόμισης (key file) για τον πίνακα '%-.192s'; Παρακαλώ, διορθώστε το!"
        hun "Regi kulcsfile a '%-.192s'tablahoz; probalja kijavitani!"
        ita "File chiave vecchio per la tabella '%-.192s'; riparalo!"
        jpn "表 '%-.192s' の索引ファイル(key file)は古い形式です。修復してください。"
        kor "'%-.192s' 테이블의 이전버젼의 키 존재. 수정하시오!"
        nor "Gammel nøkkelfil for tabellen '%-.192s'; reparer den!"
        norwegian-ny "Gammel nykkelfil for tabellen '%-.192s'; reparer den!"
        pol "Plik kluczy dla tabeli '%-.192s' jest starego typu; napraw go!"
        por "Arquivo de índice desatualizado para tabela '%-.192s'; repare-o!"
        rum "Cheia fisierului e veche pentru tabela '%-.192s'; repar-o!"
        rus "Старый индексный файл для таблицы '%-.192s'; отремонтируйте его!"
        serbian "Zastareo key file za tabelu '%-.192s'; ispravite ga"
        slo "Starý kľúčový súbor pre '%-.192s'; opravte ho!"
        spa "Clave de archivo antigua para la tabla '%-.192s'; reparelo!"
        swe "Gammal nyckelfil '%-.192s'; reparera registret"
        ukr "Старий файл ключей для таблиці '%-.192s'; Відновіть його!"
ER_OPEN_AS_READONLY  
        cze "'%-.192s' je jen pro čtení"
        dan "'%-.192s' er skrivebeskyttet"
        nla "'%-.192s' is alleen leesbaar"
        eng "Table '%-.192s' is read only"
        est "Tabel '%-.192s' on ainult lugemiseks"
        fre "'%-.192s' est en lecture seulement"
        ger "Tabelle '%-.192s' ist nur lesbar"
        greek "'%-.192s' επιτρέπεται μόνο η ανάγνωση"
        hun "'%-.192s' irasvedett"
        ita "'%-.192s' e` di sola lettura"
        jpn "表 '%-.192s' は読み込み専用です。"
        kor "테이블 '%-.192s'는 읽기전용 입니다."
        nor "'%-.192s' er skrivebeskyttet"
        norwegian-ny "'%-.192s' er skrivetryggja"
        pol "'%-.192s' jest tylko do odczytu"
        por "Tabela '%-.192s' é somente para leitura"
        rum "Tabela '%-.192s' e read-only"
        rus "Таблица '%-.192s' предназначена только для чтения"
        serbian "Tabelu '%-.192s' je dozvoljeno samo čitati"
        slo "'%-.192s' is čítať only"
        spa "'%-.192s' es de solo lectura"
        swe "'%-.192s' är skyddad mot förändring"
        ukr "Таблиця '%-.192s' тільки для читання"
ER_OUTOFMEMORY HY001 S1001
        cze "Málo paměti. Přestartujte daemona a zkuste znovu (je potřeba %d bytů)"
        dan "Ikke mere hukommelse. Genstart serveren og prøv igen (mangler %d bytes)"
        nla "Geen geheugen meer. Herstart server en probeer opnieuw (%d bytes nodig)"
        eng "Out of memory; restart server and try again (needed %d bytes)"
        est "Mälu  sai otsa. Proovi MySQL uuesti käivitada (puudu jäi %d baiti)"
        fre "Manque de mémoire. Redémarrez le démon et ré-essayez (%d octets nécessaires)"
        ger "Kein Speicher vorhanden (%d Bytes benötigt). Bitte Server neu starten"
        greek "Δεν υπάρχει διαθέσιμη μνήμη. Προσπαθήστε πάλι, επανεκινώντας τη διαδικασία (demon) (χρειάζονται %d bytes)"
        hun "Nincs eleg memoria. Inditsa ujra a demont, es probalja ismet. (%d byte szukseges.)"
        ita "Memoria esaurita. Fai ripartire il demone e riprova (richiesti %d bytes)"
        jpn "メモリが不足しています。サーバーを再起動してみてください。(%d バイトの割り当てに失敗)"
        kor "Out of memory. 데몬을 재 실행 후 다시 시작하시오 (needed %d bytes)"
        nor "Ikke mer minne. Star på nytt tjenesten og prøv igjen (trengte %d byter)"
        norwegian-ny "Ikkje meir minne. Start på nytt tenesten og prøv igjen (trengte %d bytar)"
        pol "Zbyt mało pamięci. Uruchom ponownie demona i spróbuj ponownie (potrzeba %d bajtów)"
        por "Sem memória. Reinicie o programa e tente novamente (necessita de %d bytes)"
        rum "Out of memory. Porneste daemon-ul din nou si incearca inca o data (e nevoie de %d bytes)"
        rus "Недостаточно памяти. Перезапустите сервер и попробуйте еще раз (нужно %d байт)"
        serbian "Nema memorije. Restartujte MySQL server i probajte ponovo (potrebno je %d byte-ova)"
        slo "Málo pamäti. Reštartujte daemona a skúste znova (je potrebných %d bytov)"
        spa "Memoria insuficiente. Reinicie el demonio e intentelo otra vez (necesita %d bytes)"
        swe "Oväntat slut på minnet, starta om programmet och försök på nytt (Behövde %d bytes)"
        ukr "Брак пам'яті. Рестартуйте сервер та спробуйте знову (потрібно %d байтів)"
ER_OUT_OF_SORTMEMORY HY001 S1001
        cze "Málo paměti pro třídění. Zvyšte velikost třídícího bufferu"
        dan "Ikke mere sorteringshukommelse. Øg sorteringshukommelse (sort buffer size) for serveren"
        nla "Geen geheugen om te sorteren. Verhoog de server sort buffer size"
        eng "Out of sort memory, consider increasing server sort buffer size"
        est "Mälu sai sorteerimisel otsa. Suurenda MySQL-i sorteerimispuhvrit"
        fre "Manque de mémoire pour le tri. Augmentez-la."
        ger "Kein Speicher zum Sortieren vorhanden. sort_buffer_size sollte im Server erhöht werden"
        greek "Δεν υπάρχει διαθέσιμη μνήμη για ταξινόμιση. Αυξήστε το sort buffer size για τη διαδικασία (demon)"
        hun "Nincs eleg memoria a rendezeshez. Novelje a rendezo demon puffermeretet"
        ita "Memoria per gli ordinamenti esaurita. Incrementare il 'sort_buffer' al demone"
        jpn "ソートメモリが不足しています。ソートバッファサイズ(sort buffer size)の増加を検討してください。"
        kor "Out of sort memory. daemon sort buffer의 크기를 증가시키세요"
        nor "Ikke mer sorteringsminne. Vurder å øke sorteringsminnet (sort buffer size) for tjenesten"
        norwegian-ny "Ikkje meir sorteringsminne. Vurder å auke sorteringsminnet (sorteringsbuffer storleik) for tenesten"
        pol "Zbyt mało pamięci dla sortowania. Zwiększ wielko?ć bufora demona dla sortowania"
        por "Não há memória suficiente para ordenação. Considere aumentar o tamanho do retentor (buffer) de ordenação."
        rum "Out of memory pentru sortare. Largeste marimea buffer-ului pentru sortare in daemon (sort buffer size)"
        rus "Недостаточно памяти для сортировки. Увеличьте размер буфера сортировки на сервере"
        serbian "Nema memorije za sortiranje. Povećajte veličinu sort buffer-a MySQL server-u"
        slo "Málo pamäti pre triedenie, zvýšte veľkosť triediaceho bufferu"
        spa "Memoria de ordenacion insuficiente. Incremente el tamano del buffer de ordenacion"
        swe "Sorteringsbufferten räcker inte till. Kontrollera startparametrarna"
        ukr "Брак пам'яті для сортування. Треба збільшити розмір буфера сортування у сервера"
ER_UNEXPECTED_EOF  
        cze "Neočekávaný konec souboru při čtení '%-.192s' (chybový kód: %d - %s)"
        dan "Uventet afslutning på fil (eof) ved læsning af filen '%-.192s' (Fejlkode: %d - %s)"
        nla "Onverwachte eof gevonden tijdens het lezen van file '%-.192s' (Errcode: %d - %s)"
        eng "Unexpected EOF found when reading file '%-.192s' (errno: %d - %s)"
        est "Ootamatu faililõpumärgend faili '%-.192s' lugemisel (veakood: %d - %s)"
        fre "Fin de fichier inattendue en lisant '%-.192s' (Errcode: %d - %s)"
        ger "Unerwartetes Ende beim Lesen der Datei '%-.192s' (Fehler: %d - %s)"
        greek "Κατά τη διάρκεια της ανάγνωσης, βρέθηκε απροσδόκητα το τέλος του αρχείου '%-.192s' (κωδικός λάθους: %d - %s)"
        hun "Varatlan filevege-jel a '%-.192s'olvasasakor. (hibakod: %d - %s)"
        ita "Fine del file inaspettata durante la lettura del file '%-.192s' (errno: %d - %s)"
        jpn "ファイル '%-.192s' を読み込み中に予期せずファイルの終端に達しました。(エラー番号: %d - %s)"
        kor "'%-.192s' 화일을 읽는 도중 잘못된 eof을 발견 (에러번호: %d - %s)"
        nor "Uventet slutt på fil (eof) ved lesing av filen '%-.192s' (Feilkode: %d - %s)"
        norwegian-ny "Uventa slutt på fil (eof) ved lesing av fila '%-.192s' (Feilkode: %d - %s)"
        pol "Nieoczekiwany 'eof' napotkany podczas czytania z pliku '%-.192s' (Kod błędu: %d - %s)"
        por "Encontrado fim de arquivo inesperado ao ler arquivo '%-.192s' (erro no. %d - %s)"
        rum "Sfirsit de fisier neasteptat in citirea fisierului '%-.192s' (errno: %d - %s)"
        rus "Неожиданный конец файла '%-.192s' (ошибка: %d - %s)"
        serbian "Neočekivani kraj pri čitanju file-a '%-.192s' (errno: %d - %s)"
        slo "Neočakávaný koniec súboru pri čítaní '%-.192s' (chybový kód: %d - %s)"
        spa "Inesperado fin de ficheroU mientras leiamos el archivo '%-.192s' (Error: %d - %s)"
        swe "Oväntat filslut vid läsning från '%-.192s' (Felkod: %d - %s)"
        ukr "Хибний кінець файлу '%-.192s' (помилка: %d - %s)"
ER_CON_COUNT_ERROR 08004 
        cze "Příliš mnoho spojení"
        dan "For mange forbindelser (connections)"
        nla "Te veel verbindingen"
        eng "Too many connections"
        est "Liiga palju samaaegseid ühendusi"
        fre "Trop de connexions"
        ger "Zu viele Verbindungen"
        greek "Υπάρχουν πολλές συνδέσεις..."
        hun "Tul sok kapcsolat"
        ita "Troppe connessioni"
        jpn "接続が多すぎます。"
        kor "너무 많은 연결... max_connection을 증가 시키시오..."
        nor "For mange tilkoblinger (connections)"
        norwegian-ny "For mange tilkoplingar (connections)"
        pol "Zbyt wiele poł?czeń"
        por "Excesso de conexões"
        rum "Prea multe conectiuni"
        rus "Слишком много соединений"
        serbian "Previše konekcija"
        slo "Príliš mnoho spojení"
        spa "Demasiadas conexiones"
        swe "För många anslutningar"
        ukr "Забагато з'єднань"
ER_OUT_OF_RESOURCES  
        cze "Málo prostoru/paměti pro thread"
        dan "Udgået for tråde/hukommelse"
        nla "Geen thread geheugen meer; controleer of mysqld of andere processen al het beschikbare geheugen gebruikt. Zo niet, dan moet u wellicht 'ulimit' gebruiken om mysqld toe te laten meer geheugen te benutten, of u kunt extra swap ruimte toevoegen"
        eng "Out of memory; check if mysqld or some other process uses all available memory; if not, you may have to use 'ulimit' to allow mysqld to use more memory or you can add more swap space"
        est "Mälu sai otsa. Võimalik, et aitab swap-i lisamine või käsu 'ulimit' abil MySQL-le rohkema mälu kasutamise lubamine"
        fre "Manque de 'threads'/mémoire"
        ger "Kein Speicher mehr vorhanden. Prüfen Sie, ob mysqld oder ein anderer Prozess den gesamten Speicher verbraucht. Wenn nicht, sollten Sie mit 'ulimit' dafür sorgen, dass mysqld mehr Speicher benutzen darf, oder mehr Swap-Speicher einrichten"
        greek "Πρόβλημα με τη διαθέσιμη μνήμη (Out of thread space/memory)"
        hun "Elfogyott a thread-memoria"
        ita "Fine dello spazio/memoria per i thread"
        jpn "メモリが不足しています。mysqld やその他のプロセスがメモリーを使い切っていないか確認して下さい。メモリーを使い切っていない場合、'ulimit'の設定等で mysqld のメモリー使用最大量を多くするか、スワップ領域を増やす必要があるかもしれません。"
# This message failed to convert from euc-kr, skipped
        nor "Tomt for tråd plass/minne"
        norwegian-ny "Tomt for tråd plass/minne"
        pol "Zbyt mało miejsca/pamięci dla w?tku"
        por "Sem memória. Verifique se o mysqld ou algum outro processo está usando toda memória disponível. Se não, você pode ter que usar 'ulimit' para permitir ao mysqld usar mais memória ou você pode adicionar mais área de 'swap'"
        rum "Out of memory;  Verifica daca mysqld sau vreun alt proces foloseste toate memoria disponbila. Altfel, trebuie sa folosesi 'ulimit' ca sa permiti lui memoria disponbila. Altfel, trebuie sa folosesi 'ulimit' ca sa permiti lui mysqld sa foloseasca mai multa memorie ori adauga mai mult spatiu pentru swap (swap space)"
        rus "Недостаточно памяти; удостоверьтесь, что mysqld или какой-либо другой процесс не занимает всю доступную память. Если нет, то вы можете использовать ulimit, чтобы выделить для mysqld больше памяти, или увеличить объем файла подкачки"
        serbian "Nema memorije; Proverite da li MySQL server ili neki drugi proces koristi svu slobodnu memoriju. (UNIX: Ako ne, probajte da upotrebite 'ulimit' komandu da biste dozvolili daemon-u da koristi više memorije ili probajte da dodate više swap memorije)"
        slo "Málo miesta-pamäti pre vlákno"
        spa "Memoria/espacio de tranpaso insuficiente"
        swe "Fick slut på minnet.  Kontrollera om mysqld eller någon annan process använder allt tillgängligt minne. Om inte, försök använda 'ulimit' eller allokera mera swap"
        ukr "Брак пам'яті;  Перевірте чи mysqld або якісь інші процеси використовують усю доступну пам'ять. Як ні, то ви можете скористатися 'ulimit', аби дозволити mysqld використовувати більше пам'яті або ви можете додати більше місця під свап"
ER_BAD_HOST_ERROR 08S01 
        cze "Nemohu zjistit jméno stroje pro Vaši adresu"
        dan "Kan ikke få værtsnavn for din adresse"
        nla "Kan de hostname niet krijgen van uw adres"
        eng "Can't get hostname for your address"
        est "Ei suuda lahendada IP aadressi masina nimeks"
        fre "Ne peut obtenir de hostname pour votre adresse"
        ger "Kann Hostnamen für diese Adresse nicht erhalten"
        greek "Δεν έγινε γνωστό το hostname για την address σας"
        hun "A gepnev nem allapithato meg a cimbol"
        ita "Impossibile risalire al nome dell'host dall'indirizzo (risoluzione inversa)"
        jpn "IPアドレスからホスト名を解決できません。"
        kor "당신의 컴퓨터의 호스트이름을 얻을 수 없읍니다."
        nor "Kan ikke få tak i vertsnavn for din adresse"
        norwegian-ny "Kan ikkje få tak i vertsnavn for di adresse"
        pol "Nie można otrzymać nazwy hosta dla twojego adresu"
        por "Não pode obter nome do 'host' para seu endereço"
        rum "Nu pot sa obtin hostname-ul adresei tale"
        rus "Невозможно получить имя хоста для вашего адреса"
        serbian "Ne mogu da dobijem ime host-a za vašu IP adresu"
        slo "Nemôžem zistiť meno hostiteľa pre vašu adresu"
        spa "No puedo obtener el nombre de maquina de tu direccion"
        swe "Kan inte hitta 'hostname' för din adress"
        ukr "Не можу визначити ім'я хосту для вашої адреси"
ER_HANDSHAKE_ERROR 08S01 
        cze "Chyba při ustavování spojení"
        dan "Forkert håndtryk (handshake)"
        nla "Verkeerde handshake"
        eng "Bad handshake"
        est "Väär handshake"
        fre "Mauvais 'handshake'"
        ger "Ungültiger Handshake"
        greek "Η αναγνώριση (handshake) δεν έγινε σωστά"
        hun "A kapcsolatfelvetel nem sikerult (Bad handshake)"
        ita "Negoziazione impossibile"
        jpn "ハンドシェイクエラー"
        nor "Feil håndtrykk (handshake)"
        norwegian-ny "Feil handtrykk (handshake)"
        pol "Zły uchwyt(handshake)"
        por "Negociação de acesso falhou"
        rum "Prost inceput de conectie (bad handshake)"
        rus "Некорректное приветствие"
        serbian "Loš početak komunikacije (handshake)"
        slo "Chyba pri nadväzovaní spojenia"
        spa "Protocolo erroneo"
        swe "Fel vid initiering av kommunikationen med klienten"
        ukr "Невірна установка зв'язку"
ER_DBACCESS_DENIED_ERROR 42000 
        cze "Přístup pro uživatele '%-.48s'@'%-.64s' k databázi '%-.192s' není povolen"
        dan "Adgang nægtet bruger: '%-.48s'@'%-.64s' til databasen '%-.192s'"
        nla "Toegang geweigerd voor gebruiker: '%-.48s'@'%-.64s' naar database '%-.192s'"
        eng "Access denied for user '%-.48s'@'%-.64s' to database '%-.192s'"
        est "Ligipääs keelatud kasutajale '%-.48s'@'%-.64s' andmebaasile '%-.192s'"
        fre "Accès refusé pour l'utilisateur: '%-.48s'@'@%-.64s'. Base '%-.192s'"
        ger "Benutzer '%-.48s'@'%-.64s' hat keine Zugriffsberechtigung für Datenbank '%-.192s'"
        greek "Δεν επιτέρεται η πρόσβαση στο χρήστη: '%-.48s'@'%-.64s' στη βάση δεδομένων '%-.192s'"
        hun "A(z) '%-.48s'@'%-.64s' felhasznalo szamara tiltott eleres az '%-.192s' adabazishoz."
        ita "Accesso non consentito per l'utente: '%-.48s'@'%-.64s' al database '%-.192s'"
        jpn "ユーザー '%-.48s'@'%-.64s' によるデータベース '%-.192s' へのアクセスは拒否されました。"
        kor "'%-.48s'@'%-.64s' 사용자는 '%-.192s' 데이타베이스에 접근이 거부 되었습니다."
        nor "Tilgang nektet for bruker: '%-.48s'@'%-.64s' til databasen '%-.192s' nektet"
        norwegian-ny "Tilgang ikkje tillate for brukar: '%-.48s'@'%-.64s' til databasen '%-.192s' nekta"
        por "Acesso negado para o usuário '%-.48s'@'%-.64s' ao banco de dados '%-.192s'"
        rum "Acces interzis pentru utilizatorul: '%-.48s'@'%-.64s' la baza de date '%-.192s'"
        rus "Для пользователя '%-.48s'@'%-.64s' доступ к базе данных '%-.192s' закрыт"
        serbian "Pristup je zabranjen korisniku '%-.48s'@'%-.64s' za bazu '%-.192s'"
        slo "Zakázaný prístup pre užívateľa: '%-.48s'@'%-.64s' k databázi '%-.192s'"
        spa "Acceso negado para usuario: '%-.48s'@'%-.64s' para la base de datos '%-.192s'"
        swe "Användare '%-.48s'@'%-.64s' är ej berättigad att använda databasen %-.192s"
        ukr "Доступ заборонено для користувача: '%-.48s'@'%-.64s' до бази данних '%-.192s'"
ER_ACCESS_DENIED_ERROR 28000 
        cze "Přístup pro uživatele '%-.48s'@'%-.64s' (s heslem %s)"
        dan "Adgang nægtet bruger: '%-.48s'@'%-.64s' (Bruger adgangskode: %s)"
        nla "Toegang geweigerd voor gebruiker: '%-.48s'@'%-.64s' (Wachtwoord gebruikt: %s)"
        eng "Access denied for user '%-.48s'@'%-.64s' (using password: %s)"
        est "Ligipääs keelatud kasutajale '%-.48s'@'%-.64s' (kasutab parooli: %s)"
        fre "Accès refusé pour l'utilisateur: '%-.48s'@'@%-.64s' (mot de passe: %s)"
        ger "Benutzer '%-.48s'@'%-.64s' hat keine Zugriffsberechtigung (verwendetes Passwort: %s)"
        greek "Δεν επιτέρεται η πρόσβαση στο χρήστη: '%-.48s'@'%-.64s' (χρήση password: %s)"
        hun "A(z) '%-.48s'@'%-.64s' felhasznalo szamara tiltott eleres. (Hasznalja a jelszot: %s)"
        ita "Accesso non consentito per l'utente: '%-.48s'@'%-.64s' (Password: %s)"
        jpn "ユーザー '%-.48s'@'%-.64s' のアクセスは拒否されました。(using password: %s)"
        kor "'%-.48s'@'%-.64s' 사용자는 접근이 거부 되었습니다. (using password: %s)"
        nor "Tilgang nektet for bruker: '%-.48s'@'%-.64s' (Bruker passord: %s)"
        norwegian-ny "Tilgang ikke tillate for brukar: '%-.48s'@'%-.64s' (Brukar passord: %s)"
        por "Acesso negado para o usuário '%-.48s'@'%-.64s' (senha usada: %s)"
        rum "Acces interzis pentru utilizatorul: '%-.48s'@'%-.64s' (Folosind parola: %s)"
        rus "Доступ закрыт для пользователя '%-.48s'@'%-.64s' (был использован пароль: %s)"
        serbian "Pristup je zabranjen korisniku '%-.48s'@'%-.64s' (koristi lozinku: '%s')"
        slo "Zakázaný prístup pre užívateľa: '%-.48s'@'%-.64s' (použitie hesla: %s)"
        spa "Acceso negado para usuario: '%-.48s'@'%-.64s' (Usando clave: %s)"
        swe "Användare '%-.48s'@'%-.64s' är ej berättigad att logga in (Använder lösen: %s)"
        ukr "Доступ заборонено для користувача: '%-.48s'@'%-.64s' (Використано пароль: %s)"
ER_NO_DB_ERROR 3D000 
        cze "Nebyla vybrána žádná databáze"
        dan "Ingen database valgt"
        nla "Geen database geselecteerd"
        eng "No database selected"
        est "Andmebaasi ei ole valitud"
        fre "Aucune base n'a été sélectionnée"
        ger "Keine Datenbank ausgewählt"
        greek "Δεν επιλέχθηκε βάση δεδομένων"
        hun "Nincs kivalasztott adatbazis"
        ita "Nessun database selezionato"
        jpn "データベースが選択されていません。"
        kor "선택된 데이타베이스가 없습니다."
        nor "Ingen database valgt"
        norwegian-ny "Ingen database vald"
        pol "Nie wybrano żadnej bazy danych"
        por "Nenhum banco de dados foi selecionado"
        rum "Nici o baza de data nu a fost selectata inca"
        rus "База данных не выбрана"
        serbian "Ni jedna baza nije selektovana"
        slo "Nebola vybraná databáza"
        spa "Base de datos no seleccionada"
        swe "Ingen databas i användning"
        ukr "Базу данних не вибрано"
ER_UNKNOWN_COM_ERROR 08S01 
        cze "Neznámý příkaz"
        dan "Ukendt kommando"
        nla "Onbekend commando"
        eng "Unknown command"
        est "Tundmatu käsk"
        fre "Commande inconnue"
        ger "Unbekannter Befehl"
        greek "Αγνωστη εντολή"
        hun "Ervenytelen parancs"
        ita "Comando sconosciuto"
        jpn "不明なコマンドです。"
        kor "명령어가 뭔지 모르겠어요..."
        nor "Ukjent kommando"
        norwegian-ny "Ukjent kommando"
        pol "Nieznana komenda"
        por "Comando desconhecido"
        rum "Comanda invalida"
        rus "Неизвестная команда коммуникационного протокола"
        serbian "Nepoznata komanda"
        slo "Neznámy príkaz"
        spa "Comando desconocido"
        swe "Okänt kommando"
        ukr "Невідома команда"
ER_BAD_NULL_ERROR 23000 
        cze "Sloupec '%-.192s' nemůže být null"
        dan "Kolonne '%-.192s' kan ikke være NULL"
        nla "Kolom '%-.192s' kan niet null zijn"
        eng "Column '%-.192s' cannot be null"
        est "Tulp '%-.192s' ei saa omada nullväärtust"
        fre "Le champ '%-.192s' ne peut être vide (null)"
        ger "Feld '%-.192s' darf nicht NULL sein"
        greek "Το πεδίο '%-.192s' δεν μπορεί να είναι κενό (null)"
        hun "A(z) '%-.192s' oszlop erteke nem lehet nulla"
        ita "La colonna '%-.192s' non puo` essere nulla"
        jpn "列 '%-.192s' は null にできません。"
        kor "칼럼 '%-.192s'는 널(Null)이 되면 안됩니다. "
        nor "Kolonne '%-.192s' kan ikke vere null"
        norwegian-ny "Kolonne '%-.192s' kan ikkje vere null"
        pol "Kolumna '%-.192s' nie może być null"
        por "Coluna '%-.192s' não pode ser vazia"
        rum "Coloana '%-.192s' nu poate sa fie null"
        rus "Столбец '%-.192s' не может принимать величину NULL"
        serbian "Kolona '%-.192s' ne može biti NULL"
        slo "Pole '%-.192s' nemôže byť null"
        spa "La columna '%-.192s' no puede ser nula"
        swe "Kolumn '%-.192s' får inte vara NULL"
        ukr "Стовбець '%-.192s' не може бути нульовим"
ER_BAD_DB_ERROR 42000 
        cze "Neznámá databáze '%-.192s'"
        dan "Ukendt database '%-.192s'"
        nla "Onbekende database '%-.192s'"
        eng "Unknown database '%-.192s'"
        est "Tundmatu andmebaas '%-.192s'"
        fre "Base '%-.192s' inconnue"
        ger "Unbekannte Datenbank '%-.192s'"
        greek "Αγνωστη βάση δεδομένων '%-.192s'"
        hun "Ervenytelen adatbazis: '%-.192s'"
        ita "Database '%-.192s' sconosciuto"
        jpn "'%-.192s' は不明なデータベースです。"
        kor "데이타베이스 '%-.192s'는 알수 없음"
        nor "Ukjent database '%-.192s'"
        norwegian-ny "Ukjent database '%-.192s'"
        pol "Nieznana baza danych '%-.192s'"
        por "Banco de dados '%-.192s' desconhecido"
        rum "Baza de data invalida '%-.192s'"
        rus "Неизвестная база данных '%-.192s'"
        serbian "Nepoznata baza '%-.192s'"
        slo "Neznáma databáza '%-.192s'"
        spa "Base de datos desconocida '%-.192s'"
        swe "Okänd databas: '%-.192s'"
        ukr "Невідома база данних '%-.192s'"
ER_TABLE_EXISTS_ERROR 42S01 
        cze "Tabulka '%-.192s' již existuje"
        dan "Tabellen '%-.192s' findes allerede"
        nla "Tabel '%-.192s' bestaat al"
        eng "Table '%-.192s' already exists"
        est "Tabel '%-.192s' juba eksisteerib"
        fre "La table '%-.192s' existe déjà"
        ger "Tabelle '%-.192s' bereits vorhanden"
        greek "Ο πίνακας '%-.192s' υπάρχει ήδη"
        hun "A(z) '%-.192s' tabla mar letezik"
        ita "La tabella '%-.192s' esiste gia`"
        jpn "表 '%-.192s' はすでに存在します。"
        kor "테이블 '%-.192s'는 이미 존재함"
        nor "Tabellen '%-.192s' eksisterer allerede"
        norwegian-ny "Tabellen '%-.192s' eksisterar allereide"
        pol "Tabela '%-.192s' już istnieje"
        por "Tabela '%-.192s' já existe"
        rum "Tabela '%-.192s' exista deja"
        rus "Таблица '%-.192s' уже существует"
        serbian "Tabela '%-.192s' već postoji"
        slo "Tabuľka '%-.192s' už existuje"
        spa "La tabla  '%-.192s' ya existe"
        swe "Tabellen '%-.192s' finns redan"
        ukr "Таблиця '%-.192s' вже існує"
ER_BAD_TABLE_ERROR 42S02 
        cze "Neznámá tabulka '%-.100s'"
        dan "Ukendt tabel '%-.100s'"
        nla "Onbekende tabel '%-.100s'"
        eng "Unknown table '%-.100s'"
        est "Tundmatu tabel '%-.100s'"
        fre "Table '%-.100s' inconnue"
        ger "Unbekannte Tabelle '%-.100s'"
        greek "Αγνωστος πίνακας '%-.100s'"
        hun "Ervenytelen tabla: '%-.100s'"
        ita "Tabella '%-.100s' sconosciuta"
        jpn "'%-.100s' は不明な表です。"
        kor "테이블 '%-.100s'는 알수 없음"
        nor "Ukjent tabell '%-.100s'"
        norwegian-ny "Ukjent tabell '%-.100s'"
        pol "Nieznana tabela '%-.100s'"
        por "Tabela '%-.100s' desconhecida"
        rum "Tabela '%-.100s' este invalida"
        rus "Неизвестная таблица '%-.100s'"
        serbian "Nepoznata tabela '%-.100s'"
        slo "Neznáma tabuľka '%-.100s'"
        spa "Tabla '%-.100s' desconocida"
        swe "Okänd tabell '%-.100s'"
        ukr "Невідома таблиця '%-.100s'"
ER_NON_UNIQ_ERROR 23000 
        cze "Sloupec '%-.192s' v %-.192s není zcela jasný"
        dan "Felt: '%-.192s' i tabel %-.192s er ikke entydigt"
        nla "Kolom: '%-.192s' in %-.192s is niet eenduidig"
        eng "Column '%-.192s' in %-.192s is ambiguous"
        est "Väli '%-.192s' %-.192s-s ei ole ühene"
        fre "Champ: '%-.192s' dans %-.192s est ambigu"
        ger "Feld '%-.192s' in %-.192s ist nicht eindeutig"
        greek "Το πεδίο: '%-.192s' σε %-.192s δεν έχει καθοριστεί"
        hun "A(z) '%-.192s' oszlop %-.192s-ben ketertelmu"
        ita "Colonna: '%-.192s' di %-.192s e` ambigua"
        jpn "列 '%-.192s' は %-.192s 内で曖昧です。"
        kor "칼럼: '%-.192s' in '%-.192s' 이 모호함"
        nor "Felt: '%-.192s' i tabell %-.192s er ikke entydig"
        norwegian-ny "Kolonne: '%-.192s' i tabell %-.192s er ikkje eintydig"
        pol "Kolumna: '%-.192s' w  %-.192s jest dwuznaczna"
        por "Coluna '%-.192s' em '%-.192s' é ambígua"
        rum "Coloana: '%-.192s' in %-.192s este ambigua"
        rus "Столбец '%-.192s' в %-.192s задан неоднозначно"
        serbian "Kolona '%-.192s' u %-.192s nije jedinstvena u kontekstu"
        slo "Pole: '%-.192s' v %-.192s je nejasné"
        spa "La columna: '%-.192s' en %-.192s es ambigua"
        swe "Kolumn '%-.192s' i %-.192s är inte unik"
        ukr "Стовбець '%-.192s' у %-.192s визначений неоднозначно"
ER_SERVER_SHUTDOWN 08S01 
        cze "Probíhá ukončování práce serveru"
        dan "Database nedlukning er i gang"
        nla "Bezig met het stoppen van de server"
        eng "Server shutdown in progress"
        est "Serveri seiskamine käib"
        fre "Arrêt du serveur en cours"
        ger "Der Server wird heruntergefahren"
        greek "Εναρξη διαδικασίας αποσύνδεσης του εξυπηρετητή (server shutdown)"
        hun "A szerver leallitasa folyamatban"
        ita "Shutdown del server in corso"
        jpn "サーバーをシャットダウン中です。"
        kor "Server가 셧다운 중입니다."
        nor "Database nedkobling er i gang"
        norwegian-ny "Tenar nedkopling er i gang"
        pol "Trwa kończenie działania serwera"
        por "'Shutdown' do servidor em andamento"
        rum "Terminarea serverului este in desfasurare"
        rus "Сервер находится в процессе остановки"
        serbian "Gašenje servera je u toku"
        slo "Prebieha ukončovanie práce servera"
        spa "Desconexion de servidor en proceso"
        swe "Servern går nu ned"
        ukr "Завершується работа сервера"
ER_BAD_FIELD_ERROR 42S22 S0022
        cze "Neznámý sloupec '%-.192s' v %-.192s"
        dan "Ukendt kolonne '%-.192s' i tabel %-.192s"
        nla "Onbekende kolom '%-.192s' in %-.192s"
        eng "Unknown column '%-.192s' in '%-.192s'"
        est "Tundmatu tulp '%-.192s' '%-.192s'-s"
        fre "Champ '%-.192s' inconnu dans %-.192s"
        ger "Unbekanntes Tabellenfeld '%-.192s' in %-.192s"
        greek "Αγνωστο πεδίο '%-.192s' σε '%-.192s'"
        hun "A(z) '%-.192s' oszlop ervenytelen '%-.192s'-ben"
        ita "Colonna sconosciuta '%-.192s' in '%-.192s'"
        jpn "列 '%-.192s' は '%-.192s' にはありません。"
        kor "Unknown 칼럼 '%-.192s' in '%-.192s'"
        nor "Ukjent kolonne '%-.192s' i tabell %-.192s"
        norwegian-ny "Ukjent felt '%-.192s' i tabell %-.192s"
        pol "Nieznana kolumna '%-.192s' w  %-.192s"
        por "Coluna '%-.192s' desconhecida em '%-.192s'"
        rum "Coloana invalida '%-.192s' in '%-.192s'"
        rus "Неизвестный столбец '%-.192s' в '%-.192s'"
        serbian "Nepoznata kolona '%-.192s' u '%-.192s'"
        slo "Neznáme pole '%-.192s' v '%-.192s'"
        spa "La columna '%-.192s' en %-.192s es desconocida"
        swe "Okänd kolumn '%-.192s' i %-.192s"
        ukr "Невідомий стовбець '%-.192s' у '%-.192s'"

# When using this error code, please use ER(ER_WRONG_FIELD_WITH_GROUP_V2)
# for the message string.
ER_WRONG_FIELD_WITH_GROUP 42000 S1009
        cze "Použité '%-.192s' nebylo v group by"
        dan "Brugte '%-.192s' som ikke var i group by"
        nla "Opdracht gebruikt '%-.192s' dat niet in de GROUP BY voorkomt"
        eng "'%-.192s' isn't in GROUP BY"
        est "'%-.192s' puudub GROUP BY klauslis"
        fre "'%-.192s' n'est pas dans 'group by'"
        ger "'%-.192s' ist nicht in GROUP BY vorhanden"
        greek "Χρησιμοποιήθηκε '%-.192s' που δεν υπήρχε στο group by"
        hun "Used '%-.192s' with wasn't in group by"
        ita "Usato '%-.192s' che non e` nel GROUP BY"
        jpn "'%-.192s' はGROUP BY句で指定されていません。"
        kor "'%-.192s'은 GROUP BY속에 없음"
        nor "Brukte '%-.192s' som ikke var i group by"
        norwegian-ny "Brukte '%-.192s' som ikkje var i group by"
        pol "Użyto '%-.192s' bez umieszczenia w group by"
        por "'%-.192s' não está em 'GROUP BY'"
        rum "'%-.192s' nu exista in clauza GROUP BY"
        rus "'%-.192s' не присутствует в GROUP BY"
        serbian "Entitet '%-.192s' nije naveden u komandi 'GROUP BY'"
        slo "Použité '%-.192s' nebolo v 'group by'"
        spa "Usado '%-.192s' el cual no esta group by"
        swe "'%-.192s' finns inte i GROUP BY"
        ukr "'%-.192s' не є у GROUP BY"
ER_WRONG_GROUP_FIELD 42000 S1009
        cze "Nemohu použít group na '%-.192s'"
        dan "Kan ikke gruppere på '%-.192s'"
        nla "Kan '%-.192s' niet groeperen"
        eng "Can't group on '%-.192s'"
        est "Ei saa grupeerida '%-.192s' järgi"
        fre "Ne peut regrouper '%-.192s'"
        ger "Gruppierung über '%-.192s' nicht möglich"
        greek "Αδύνατη η ομαδοποίηση (group on) '%-.192s'"
        hun "A group nem hasznalhato: '%-.192s'"
        ita "Impossibile raggruppare per '%-.192s'"
        jpn "'%-.192s' でのグループ化はできません。"
        kor "'%-.192s'를 그룹할 수 없음"
        nor "Kan ikke gruppere på '%-.192s'"
        norwegian-ny "Kan ikkje gruppere på '%-.192s'"
        pol "Nie można grupować po '%-.192s'"
        por "Não pode agrupar em '%-.192s'"
        rum "Nu pot sa grupez pe (group on) '%-.192s'"
        rus "Невозможно произвести группировку по '%-.192s'"
        serbian "Ne mogu da grupišem po '%-.192s'"
        slo "Nemôžem použiť 'group' na '%-.192s'"
        spa "No puedo agrupar por '%-.192s'"
        swe "Kan inte använda GROUP BY med '%-.192s'"
        ukr "Не можу групувати по '%-.192s'"
ER_WRONG_SUM_SELECT 42000 S1009
        cze "Příkaz obsahuje zároveň funkci sum a sloupce"
        dan "Udtrykket har summer (sum) funktioner og kolonner i samme udtryk"
        nla "Opdracht heeft totaliseer functies en kolommen in dezelfde opdracht"
        eng "Statement has sum functions and columns in same statement"
        est "Lauses on korraga nii tulbad kui summeerimisfunktsioonid"
        fre "Vous demandez la fonction sum() et des champs dans la même commande"
        ger "Die Verwendung von Summierungsfunktionen und Spalten im selben Befehl ist nicht erlaubt"
        greek "Η διατύπωση περιέχει sum functions και columns στην ίδια διατύπωση"
        ita "Il comando ha una funzione SUM e una colonna non specificata nella GROUP BY"
        jpn "集計関数と通常の列が同時に指定されています。"
        kor "Statement 가 sum기능을 동작중이고 칼럼도 동일한 statement입니다."
        nor "Uttrykket har summer (sum) funksjoner og kolonner i samme uttrykk"
        norwegian-ny "Uttrykket har summer (sum) funksjoner og kolonner i same uttrykk"
        pol "Zapytanie ma funkcje sumuj?ce i kolumny w tym samym zapytaniu"
        por "Cláusula contém funções de soma e colunas juntas"
        rum "Comanda are functii suma si coloane in aceeasi comanda"
        rus "Выражение содержит групповые функции и столбцы, но не включает GROUP BY. А как вы умудрились получить это сообщение об ошибке?"
        serbian "Izraz ima 'SUM' agregatnu funkciju i kolone u isto vreme"
        slo "Príkaz obsahuje zároveň funkciu 'sum' a poľa"
        spa "El estamento tiene funciones de suma y columnas en el mismo estamento"
        swe "Kommandot har både sum functions och enkla funktioner"
        ukr "У виразі використано підсумовуючі функції поряд з іменами стовбців"
ER_WRONG_VALUE_COUNT 21S01 
        cze "Počet sloupců neodpovídá zadané hodnotě"
        dan "Kolonne tæller stemmer ikke med antallet af værdier"
        nla "Het aantal kolommen komt niet overeen met het aantal opgegeven waardes"
        eng "Column count doesn't match value count"
        est "Tulpade arv erineb väärtuste arvust"
        ger "Die Anzahl der Spalten entspricht nicht der Anzahl der Werte"
        greek "Το Column count δεν ταιριάζει με το value count"
        hun "Az oszlopban levo ertek nem egyezik meg a szamitott ertekkel"
        ita "Il numero delle colonne non e` uguale al numero dei valori"
        jpn "列数が値の個数と一致しません。"
        kor "칼럼의 카운트가 값의 카운트와 일치하지 않습니다."
        nor "Felt telling stemmer verdi telling"
        norwegian-ny "Kolonne telling stemmer verdi telling"
        pol "Liczba kolumn nie odpowiada liczbie warto?ci"
        por "Contagem de colunas não confere com a contagem de valores"
        rum "Numarul de coloane nu este acelasi cu numarul valoarei"
        rus "Количество столбцов не совпадает с количеством значений"
        serbian "Broj kolona ne odgovara broju vrednosti"
        slo "Počet polí nezodpovedá zadanej hodnote"
        spa "La columna con count no tiene valores para contar"
        swe "Antalet kolumner motsvarar inte antalet värden"
        ukr "Кількість стовбців не співпадає з кількістю значень"
ER_TOO_LONG_IDENT 42000 S1009
        cze "Jméno identifikátoru '%-.100s' je příliš dlouhé"
        dan "Navnet '%-.100s' er for langt"
        nla "Naam voor herkenning '%-.100s' is te lang"
        eng "Identifier name '%-.100s' is too long"
        est "Identifikaatori '%-.100s' nimi on liiga pikk"
        fre "Le nom de l'identificateur '%-.100s' est trop long"
        ger "Name des Bezeichners '%-.100s' ist zu lang"
        greek "Το identifier name '%-.100s' είναι πολύ μεγάλο"
        hun "A(z) '%-.100s' azonositonev tul hosszu."
        ita "Il nome dell'identificatore '%-.100s' e` troppo lungo"
        jpn "識別子名 '%-.100s' は長すぎます。"
        kor "Identifier '%-.100s'는 너무 길군요."
        nor "Identifikator '%-.100s' er for lang"
        norwegian-ny "Identifikator '%-.100s' er for lang"
        pol "Nazwa identyfikatora '%-.100s' jest zbyt długa"
        por "Nome identificador '%-.100s' é longo demais"
        rum "Numele indentificatorului '%-.100s' este prea lung"
        rus "Слишком длинный идентификатор '%-.100s'"
        serbian "Ime '%-.100s' je predugačko"
        slo "Meno identifikátora '%-.100s' je príliš dlhé"
        spa "El nombre del identificador '%-.100s' es demasiado grande"
        swe "Kolumnnamn '%-.100s' är för långt"
        ukr "Ім'я ідентифікатора '%-.100s' задовге"
ER_DUP_FIELDNAME 42S21 S1009
        cze "Zdvojené jméno sloupce '%-.192s'"
        dan "Feltnavnet '%-.192s' findes allerede"
        nla "Dubbele kolom naam '%-.192s'"
        eng "Duplicate column name '%-.192s'"
        est "Kattuv tulba nimi '%-.192s'"
        fre "Nom du champ '%-.192s' déjà utilisé"
        ger "Doppelter Spaltenname: '%-.192s'"
        greek "Επανάληψη column name '%-.192s'"
        hun "Duplikalt oszlopazonosito: '%-.192s'"
        ita "Nome colonna duplicato '%-.192s'"
        jpn "列名 '%-.192s' は重複してます。"
        kor "중복된 칼럼 이름: '%-.192s'"
        nor "Feltnavnet '%-.192s' eksisterte fra før"
        norwegian-ny "Feltnamnet '%-.192s' eksisterte frå før"
        pol "Powtórzona nazwa kolumny '%-.192s'"
        por "Nome da coluna '%-.192s' duplicado"
        rum "Numele coloanei '%-.192s' e duplicat"
        rus "Дублирующееся имя столбца '%-.192s'"
        serbian "Duplirano ime kolone '%-.192s'"
        slo "Opakované meno poľa '%-.192s'"
        spa "Nombre de columna duplicado '%-.192s'"
        swe "Kolumnnamn '%-.192s finns flera gånger"
        ukr "Дублююче ім'я стовбця '%-.192s'"
ER_DUP_KEYNAME 42000 S1009
        cze "Zdvojené jméno klíče '%-.192s'"
        dan "Indeksnavnet '%-.192s' findes allerede"
        nla "Dubbele zoeksleutel naam '%-.192s'"
        eng "Duplicate key name '%-.192s'"
        est "Kattuv võtme nimi '%-.192s'"
        fre "Nom de clef '%-.192s' déjà utilisé"
        ger "Doppelter Name für Schlüssel vorhanden: '%-.192s'"
        greek "Επανάληψη key name '%-.192s'"
        hun "Duplikalt kulcsazonosito: '%-.192s'"
        ita "Nome chiave duplicato '%-.192s'"
        jpn "索引名 '%-.192s' は重複しています。"
        kor "중복된 키 이름 : '%-.192s'"
        nor "Nøkkelnavnet '%-.192s' eksisterte fra før"
        norwegian-ny "Nøkkelnamnet '%-.192s' eksisterte frå før"
        pol "Powtórzony nazwa klucza '%-.192s'"
        por "Nome da chave '%-.192s' duplicado"
        rum "Numele cheiei '%-.192s' e duplicat"
        rus "Дублирующееся имя ключа '%-.192s'"
        serbian "Duplirano ime ključa '%-.192s'"
        slo "Opakované meno kľúča '%-.192s'"
        spa "Nombre de clave duplicado '%-.192s'"
        swe "Nyckelnamn '%-.192s' finns flera gånger"
        ukr "Дублююче ім'я ключа '%-.192s'"
# When using this error code, please use ER(ER_DUP_ENTRY_WITH_KEY_NAME)
# for the message string.  See, for example, code in handler.cc.
ER_DUP_ENTRY 23000 S1009
	cze "Zdvojený klíč '%-.192s' (číslo klíče %d)"
	dan "Ens værdier '%-.192s' for indeks %d"
	nla "Dubbele ingang '%-.192s' voor zoeksleutel %d"
	eng "Duplicate entry '%-.192s' for key %d"
	est "Kattuv väärtus '%-.192s' võtmele %d"
	fre "Duplicata du champ '%-.192s' pour la clef %d"
	ger "Doppelter Eintrag '%-.192s' für Schlüssel %d"
	greek "Διπλή εγγραφή '%-.192s' για το κλειδί %d"
	hun "Duplikalt bejegyzes '%-.192s' a %d kulcs szerint."
	ita "Valore duplicato '%-.192s' per la chiave %d"
	jpn "'%-.192s' は索引 %d で重複しています。"
	kor "중복된 입력 값 '%-.192s': key %d"
	nor "Like verdier '%-.192s' for nøkkel %d"
	norwegian-ny "Like verdiar '%-.192s' for nykkel %d"
	pol "Powtórzone wystąpienie '%-.192s' dla klucza %d"
	por "Entrada '%-.192s' duplicada para a chave %d"
	rum "Cimpul '%-.192s' e duplicat pentru cheia %d"
	rus "Дублирующаяся запись '%-.192s' по ключу %d"
	serbian "Dupliran unos '%-.192s' za ključ '%d'"
	slo "Opakovaný kľúč '%-.192s' (číslo kľúča %d)"
	spa "Entrada duplicada '%-.192s' para la clave %d"
	swe "Dublett '%-.192s' för nyckel %d"
	ukr "Дублюючий запис '%-.192s' для ключа %d"
ER_WRONG_FIELD_SPEC 42000 S1009
        cze "Chybná specifikace sloupce '%-.192s'"
        dan "Forkert kolonnespecifikaton for felt '%-.192s'"
        nla "Verkeerde kolom specificatie voor kolom '%-.192s'"
        eng "Incorrect column specifier for column '%-.192s'"
        est "Vigane tulba kirjeldus tulbale '%-.192s'"
        fre "Mauvais paramètre de champ pour le champ '%-.192s'"
        ger "Falsche Spezifikation für Feld '%-.192s'"
        greek "Εσφαλμένο column specifier για το πεδίο '%-.192s'"
        hun "Rossz oszlopazonosito: '%-.192s'"
        ita "Specifica errata per la colonna '%-.192s'"
        jpn "列 '%-.192s' の定義が不正です。"
        kor "칼럼 '%-.192s'의 부정확한 칼럼 정의자"
        nor "Feil kolonne spesifikator for felt '%-.192s'"
        norwegian-ny "Feil kolonne spesifikator for kolonne '%-.192s'"
        pol "Błędna specyfikacja kolumny dla kolumny '%-.192s'"
        por "Especificador de coluna incorreto para a coluna '%-.192s'"
        rum "Specificandul coloanei '%-.192s' este incorect"
        rus "Некорректный определитель столбца для столбца '%-.192s'"
        serbian "Pogrešan naziv kolone za kolonu '%-.192s'"
        slo "Chyba v špecifikácii poľa '%-.192s'"
        spa "Especificador de columna erroneo para la columna '%-.192s'"
        swe "Felaktigt kolumntyp för kolumn '%-.192s'"
        ukr "Невірний специфікатор стовбця '%-.192s'"
ER_PARSE_ERROR 42000 s1009
        cze "%s blízko '%-.80s' na řádku %d"
        dan "%s nær '%-.80s' på linje %d"
        nla "%s bij '%-.80s' in regel %d"
        eng "%s near '%-.80s' at line %d"
        est "%s '%-.80s' ligidal real %d"
        fre "%s près de '%-.80s' à la ligne %d"
        ger "%s bei '%-.80s' in Zeile %d"
        greek "%s πλησίον '%-.80s' στη γραμμή %d"
        hun "A %s a '%-.80s'-hez kozeli a %d sorban"
        ita "%s vicino a '%-.80s' linea %d"
        jpn "%s : '%-.80s' 付近 %d 行目"
        kor "'%s' 에러 같읍니다. ('%-.80s' 명령어 라인 %d)"
        nor "%s nær '%-.80s' på linje %d"
        norwegian-ny "%s attmed '%-.80s' på line %d"
        pol "%s obok '%-.80s' w linii %d"
        por "%s próximo a '%-.80s' na linha %d"
        rum "%s linga '%-.80s' pe linia %d"
        rus "%s около '%-.80s' на строке %d"
        serbian "'%s' u iskazu '%-.80s' na liniji %d"
        slo "%s blízko '%-.80s' na riadku %d"
        spa "%s cerca '%-.80s' en la linea %d"
        swe "%s nära '%-.80s' på rad %d"
        ukr "%s біля '%-.80s' в строці %d"
ER_EMPTY_QUERY 42000  
        cze "Výsledek dotazu je prázdný"
        dan "Forespørgsel var tom"
        nla "Query was leeg"
        eng "Query was empty"
        est "Tühi päring"
        fre "Query est vide"
        ger "Leere Abfrage"
        greek "Το ερώτημα (query) που θέσατε ήταν κενό"
        hun "Ures lekerdezes."
        ita "La query e` vuota"
        jpn "クエリが空です。"
        kor "쿼리결과가 없습니다."
        nor "Forespørsel var tom"
        norwegian-ny "Førespurnad var tom"
        pol "Zapytanie było puste"
        por "Consulta (query) estava vazia"
        rum "Query-ul a fost gol"
        rus "Запрос оказался пустым"
        serbian "Upit je bio prazan"
        slo "Výsledok požiadavky bol prázdny"
        spa "La query estaba vacia"
        swe "Frågan var tom"
        ukr "Пустий запит"
ER_NONUNIQ_TABLE 42000 S1009
        cze "Nejednoznačná tabulka/alias: '%-.192s'"
        dan "Tabellen/aliaset: '%-.192s' er ikke unikt"
        nla "Niet unieke waarde tabel/alias: '%-.192s'"
        eng "Not unique table/alias: '%-.192s'"
        est "Ei ole unikaalne tabel/alias '%-.192s'"
        fre "Table/alias: '%-.192s' non unique"
        ger "Tabellenname/Alias '%-.192s' nicht eindeutig"
        greek "Αδύνατη η ανεύρεση unique table/alias: '%-.192s'"
        hun "Nem egyedi tabla/alias: '%-.192s'"
        ita "Tabella/alias non unico: '%-.192s'"
        jpn "表名／別名 '%-.192s' は一意ではありません。"
        kor "Unique 하지 않은 테이블/alias: '%-.192s'"
        nor "Ikke unikt tabell/alias: '%-.192s'"
        norwegian-ny "Ikkje unikt tabell/alias: '%-.192s'"
        pol "Tabela/alias nie s? unikalne: '%-.192s'"
        por "Tabela/alias '%-.192s' não única"
        rum "Tabela/alias: '%-.192s' nu este unic"
        rus "Повторяющаяся таблица/псевдоним '%-.192s'"
        serbian "Tabela ili alias nisu bili jedinstveni: '%-.192s'"
        slo "Nie jednoznačná tabuľka/alias: '%-.192s'"
        spa "Tabla/alias: '%-.192s' es no unica"
        swe "Icke unikt tabell/alias: '%-.192s'"
        ukr "Неунікальна таблиця/псевдонім: '%-.192s'"
ER_INVALID_DEFAULT 42000 S1009
        cze "Chybná defaultní hodnota pro '%-.192s'"
        dan "Ugyldig standardværdi for '%-.192s'"
        nla "Foutieve standaard waarde voor '%-.192s'"
        eng "Invalid default value for '%-.192s'"
        est "Vigane vaikeväärtus '%-.192s' jaoks"
        fre "Valeur par défaut invalide pour '%-.192s'"
        ger "Fehlerhafter Vorgabewert (DEFAULT) für '%-.192s'"
        greek "Εσφαλμένη προκαθορισμένη τιμή (default value) για '%-.192s'"
        hun "Ervenytelen ertek: '%-.192s'"
        ita "Valore di default non valido per '%-.192s'"
        jpn "'%-.192s' へのデフォルト値が無効です。"
        kor "'%-.192s'의 유효하지 못한 디폴트 값을 사용하셨습니다."
        nor "Ugyldig standardverdi for '%-.192s'"
        norwegian-ny "Ugyldig standardverdi for '%-.192s'"
        pol "Niewła?ciwa warto?ć domy?lna dla '%-.192s'"
        por "Valor padrão (default) inválido para '%-.192s'"
        rum "Valoarea de default este invalida pentru '%-.192s'"
        rus "Некорректное значение по умолчанию для '%-.192s'"
        serbian "Loša default vrednost za '%-.192s'"
        slo "Chybná implicitná hodnota pre '%-.192s'"
        spa "Valor por defecto invalido para '%-.192s'"
        swe "Ogiltigt DEFAULT värde för '%-.192s'"
        ukr "Невірне значення по замовчуванню для '%-.192s'"
ER_MULTIPLE_PRI_KEY 42000 S1009
        cze "Definováno více primárních klíčů"
        dan "Flere primærnøgler specificeret"
        nla "Meerdere primaire zoeksleutels gedefinieerd"
        eng "Multiple primary key defined"
        est "Mitut primaarset võtit ei saa olla"
        fre "Plusieurs clefs primaires définies"
        ger "Mehrere Primärschlüssel (PRIMARY KEY) definiert"
        greek "Περισσότερα από ένα primary key ορίστηκαν"
        hun "Tobbszoros elsodleges kulcs definialas."
        ita "Definite piu` chiave primarie"
        jpn "PRIMARY KEY が複数定義されています。"
        kor "Multiple primary key가 정의되어 있슴"
        nor "Fleire primærnøkle spesifisert"
        norwegian-ny "Fleire primærnyklar spesifisert"
        pol "Zdefiniowano wiele kluczy podstawowych"
        por "Definida mais de uma chave primária"
        rum "Chei primare definite de mai multe ori"
        rus "Указано несколько первичных ключей"
        serbian "Definisani višestruki primarni ključevi"
        slo "Zadefinovaných viac primárnych kľúčov"
        spa "Multiples claves primarias definidas"
        swe "Flera PRIMARY KEY använda"
        ukr "Первинного ключа визначено неодноразово"
ER_TOO_MANY_KEYS 42000 S1009
        cze "Zadáno příliš mnoho klíčů, je povoleno nejvíce %d klíčů"
        dan "For mange nøgler specificeret. Kun %d nøgler må bruges"
        nla "Teveel zoeksleutels gedefinieerd. Maximaal zijn %d zoeksleutels toegestaan"
        eng "Too many keys specified; max %d keys allowed"
        est "Liiga palju võtmeid. Maksimaalselt võib olla %d võtit"
        fre "Trop de clefs sont définies. Maximum de %d clefs alloué"
        ger "Zu viele Schlüssel definiert. Maximal %d Schlüssel erlaubt"
        greek "Πάρα πολλά key ορίσθηκαν. Το πολύ %d επιτρέπονται"
        hun "Tul sok kulcs. Maximum %d kulcs engedelyezett."
        ita "Troppe chiavi. Sono ammesse max %d chiavi"
        jpn "索引の数が多すぎます。最大 %d 個までです。"
        kor "너무 많은 키가 정의되어 있읍니다.. 최대 %d의 키가 가능함"
        nor "For mange nøkler spesifisert. Maks %d nøkler tillatt"
        norwegian-ny "For mange nykler spesifisert. Maks %d nyklar tillatt"
        pol "Okre?lono zbyt wiele kluczy. Dostępnych jest maksymalnie %d kluczy"
        por "Especificadas chaves demais. O máximo permitido são %d chaves"
        rum "Prea multe chei. Numarul de chei maxim este %d"
        rus "Указано слишком много ключей. Разрешается указывать не более %d ключей"
        serbian "Navedeno je previše ključeva. Maksimum %d ključeva je dozvoljeno"
        slo "Zadaných ríliš veľa kľúčov. Najviac %d kľúčov je povolených"
        spa "Demasiadas claves primarias declaradas. Un maximo de %d claves son permitidas"
        swe "För många nycklar använda. Man får ha högst %d nycklar"
        ukr "Забагато ключів зазначено. Дозволено не більше %d ключів"
ER_TOO_MANY_KEY_PARTS 42000 S1009
        cze "Zadáno příliš mnoho část klíčů, je povoleno nejvíce %d částí"
        dan "For mange nøgledele specificeret. Kun %d dele må bruges"
        nla "Teveel zoeksleutel onderdelen gespecificeerd. Maximaal %d onderdelen toegestaan"
        eng "Too many key parts specified; max %d parts allowed"
        est "Võti koosneb liiga paljudest osadest. Maksimaalselt võib olla %d osa"
        fre "Trop de parties specifiées dans la clef. Maximum de %d parties"
        ger "Zu viele Teilschlüssel definiert. Maximal %d Teilschlüssel erlaubt"
        greek "Πάρα πολλά key parts ορίσθηκαν. Το πολύ %d επιτρέπονται"
        hun "Tul sok kulcsdarabot definialt. Maximum %d resz engedelyezett"
        ita "Troppe parti di chiave specificate. Sono ammesse max %d parti"
        jpn "索引のキー列指定が多すぎます。最大 %d 個までです。"
        kor "너무 많은 키 부분(parts)들이 정의되어 있읍니다.. 최대 %d 부분이 가능함"
        nor "For mange nøkkeldeler spesifisert. Maks %d deler tillatt"
        norwegian-ny "For mange nykkeldelar spesifisert. Maks %d delar tillatt"
        pol "Okre?lono zbyt wiele czę?ci klucza. Dostępnych jest maksymalnie %d czę?ci"
        por "Especificadas partes de chave demais. O máximo permitido são %d partes"
        rum "Prea multe chei. Numarul de chei maxim este %d"
        rus "Указано слишком много частей составного ключа. Разрешается указывать не более %d частей"
        serbian "Navedeno je previše delova ključa. Maksimum %d delova je dozvoljeno"
        slo "Zadaných ríliš veľa častí kľúčov. Je povolených najviac %d častí"
        spa "Demasiadas partes de clave declaradas. Un maximo de %d partes son permitidas"
        swe "För många nyckeldelar använda. Man får ha högst %d nyckeldelar"
        ukr "Забагато частин ключа зазначено. Дозволено не більше %d частин"
ER_TOO_LONG_KEY 42000 S1009
        cze "Zadaný klíč byl příliš dlouhý, největší délka klíče je %d"
        dan "Specificeret nøgle var for lang. Maksimal nøglelængde er %d"
        nla "Gespecificeerde zoeksleutel was te lang. De maximale lengte is %d"
        eng "Specified key was too long; max key length is %d bytes"
        est "Võti on liiga pikk. Maksimaalne võtmepikkus on %d"
        fre "La clé est trop longue. Longueur maximale: %d"
        ger "Schlüssel ist zu lang. Die maximale Schlüssellänge beträgt %d"
        greek "Το κλειδί που ορίσθηκε είναι πολύ μεγάλο. Το μέγιστο μήκος είναι %d"
        hun "A megadott kulcs tul hosszu. Maximalis kulcshosszusag: %d"
        ita "La chiave specificata e` troppo lunga. La max lunghezza della chiave e` %d"
        jpn "索引のキーが長すぎます。最大 %d バイトまでです。"
        kor "정의된 키가 너무 깁니다. 최대 키의 길이는 %d입니다."
        nor "Spesifisert nøkkel var for lang. Maks nøkkellengde er is %d"
        norwegian-ny "Spesifisert nykkel var for lang. Maks nykkellengde er %d"
        pol "Zdefinowany klucz jest zbyt długi. Maksymaln? długo?ci? klucza jest %d"
        por "Chave especificada longa demais. O comprimento de chave máximo permitido é %d"
        rum "Cheia specificata este prea lunga. Marimea maxima a unei chei este de %d"
        rus "Указан слишком длинный ключ. Максимальная длина ключа составляет %d байт"
        serbian "Navedeni ključ je predug. Maksimalna dužina ključa je %d"
        slo "Zadaný kľúč je príliš dlhý, najväčšia dĺžka kľúča je %d"
        spa "Declaracion de clave demasiado larga. La maxima longitud de clave es %d"
        swe "För lång nyckel. Högsta tillåtna nyckellängd är %d"
        ukr "Зазначений ключ задовгий. Найбільша довжина ключа %d байтів"
ER_KEY_COLUMN_DOES_NOT_EXITS 42000 S1009
        cze "Klíčový sloupec '%-.192s' v tabulce neexistuje"
        dan "Nøglefeltet '%-.192s' eksisterer ikke i tabellen"
        nla "Zoeksleutel kolom '%-.192s' bestaat niet in tabel"
        eng "Key column '%-.192s' doesn't exist in table"
        est "Võtme tulp '%-.192s' puudub tabelis"
        fre "La clé '%-.192s' n'existe pas dans la table"
        ger "In der Tabelle gibt es kein Schlüsselfeld '%-.192s'"
        greek "Το πεδίο κλειδί '%-.192s' δεν υπάρχει στον πίνακα"
        hun "A(z) '%-.192s'kulcsoszlop nem letezik a tablaban"
        ita "La colonna chiave '%-.192s' non esiste nella tabella"
        jpn "キー列 '%-.192s' は表にありません。"
        kor "Key 칼럼 '%-.192s'는 테이블에 존재하지 않습니다."
        nor "Nøkkel felt '%-.192s' eksiterer ikke i tabellen"
        norwegian-ny "Nykkel kolonne '%-.192s' eksiterar ikkje i tabellen"
        pol "Kolumna '%-.192s' zdefiniowana w kluczu nie istnieje w tabeli"
        por "Coluna chave '%-.192s' não existe na tabela"
        rum "Coloana cheie '%-.192s' nu exista in tabela"
        rus "Ключевой столбец '%-.192s' в таблице не существует"
        serbian "Ključna kolona '%-.192s' ne postoji u tabeli"
        slo "Kľúčový stĺpec '%-.192s' v tabuľke neexistuje"
        spa "La columna clave '%-.192s' no existe en la tabla"
        swe "Nyckelkolumn '%-.192s' finns inte"
        ukr "Ключовий стовбець '%-.192s' не існує у таблиці"
ER_BLOB_USED_AS_KEY 42000 S1009
        cze "Blob sloupec '%-.192s' nemůže být použit jako klíč"
        dan "BLOB feltet '%-.192s' kan ikke bruges ved specifikation af indeks"
        nla "BLOB kolom '%-.192s' kan niet gebruikt worden bij zoeksleutel specificatie"
        eng "BLOB column '%-.192s' can't be used in key specification with the used table type"
        est "BLOB-tüüpi tulpa '%-.192s' ei saa kasutada võtmena"
        fre "Champ BLOB '%-.192s' ne peut être utilisé dans une clé"
        ger "BLOB-Feld '%-.192s' kann beim verwendeten Tabellentyp nicht als Schlüssel verwendet werden"
        greek "Πεδίο τύπου Blob '%-.192s' δεν μπορεί να χρησιμοποιηθεί στον ορισμό ενός κλειδιού (key specification)"
        hun "Blob objektum '%-.192s' nem hasznalhato kulcskent"
        ita "La colonna BLOB '%-.192s' non puo` essere usata nella specifica della chiave"
        jpn "指定されたストレージエンジンでは、BLOB列 '%-.192s' は索引キーにできません。"
        kor "BLOB 칼럼 '%-.192s'는 키 정의에서 사용될 수 없습니다."
        nor "Blob felt '%-.192s' kan ikke brukes ved spesifikasjon av nøkler"
        norwegian-ny "Blob kolonne '%-.192s' kan ikkje brukast ved spesifikasjon av nyklar"
        pol "Kolumna typu Blob '%-.192s' nie może być użyta w specyfikacji klucza"
        por "Coluna BLOB '%-.192s' não pode ser utilizada na especificação de chave para o tipo de tabela usado"
        rum "Coloana de tip BLOB '%-.192s' nu poate fi folosita in specificarea cheii cu tipul de tabla folosit"
        rus "Столбец типа BLOB '%-.192s' не может быть использован как значение ключа в таблице такого типа"
        serbian "BLOB kolona '%-.192s' ne može biti upotrebljena za navođenje ključa sa tipom tabele koji se trenutno koristi"
        slo "Blob pole '%-.192s' nemôže byť použité ako kľúč"
        spa "La columna Blob '%-.192s' no puede ser usada en una declaracion de clave"
        swe "En BLOB '%-.192s' kan inte vara nyckel med den använda tabelltypen"
        ukr "BLOB стовбець '%-.192s' не може бути використаний у визначенні ключа в цьому типі таблиці"
ER_TOO_BIG_FIELDLENGTH 42000 S1009
        cze "Příliš velká délka sloupce '%-.192s' (nejvíce %lu). Použijte BLOB"
        dan "For stor feltlængde for kolonne '%-.192s' (maks = %lu). Brug BLOB i stedet"
        nla "Te grote kolomlengte voor '%-.192s' (max = %lu). Maak hiervoor gebruik van het type BLOB"
        eng "Column length too big for column '%-.192s' (max = %lu); use BLOB or TEXT instead"
        est "Tulba '%-.192s' pikkus on liiga pikk (maksimaalne pikkus: %lu). Kasuta BLOB väljatüüpi"
        fre "Champ '%-.192s' trop long (max = %lu). Utilisez un BLOB"
        ger "Feldlänge für Feld '%-.192s' zu groß (maximal %lu). BLOB- oder TEXT-Spaltentyp verwenden!"
        greek "Πολύ μεγάλο μήκος για το πεδίο '%-.192s' (max = %lu). Παρακαλώ χρησιμοποιείστε τον τύπο BLOB"
        hun "A(z) '%-.192s' oszlop tul hosszu. (maximum = %lu). Hasznaljon BLOB tipust inkabb."
        ita "La colonna '%-.192s' e` troppo grande (max=%lu). Utilizza un BLOB."
        jpn "列 '%-.192s' のサイズ定義が大きすぎます (最大 %lu まで)。代わりに BLOB または TEXT を使用してください。"
        kor "칼럼 '%-.192s'의 칼럼 길이가 너무 깁니다 (최대 = %lu). 대신에 BLOB를 사용하세요."
        nor "For stor nøkkellengde for kolonne '%-.192s' (maks = %lu). Bruk BLOB istedenfor"
        norwegian-ny "For stor nykkellengde for felt '%-.192s' (maks = %lu). Bruk BLOB istadenfor"
        pol "Zbyt duża długo?ć kolumny '%-.192s' (maks. = %lu). W zamian użyj typu BLOB"
        por "Comprimento da coluna '%-.192s' grande demais (max = %lu); use BLOB em seu lugar"
        rum "Lungimea coloanei '%-.192s' este prea lunga (maximum = %lu). Foloseste BLOB mai bine"
        rus "Слишком большая длина столбца '%-.192s' (максимум = %lu). Используйте тип BLOB или TEXT вместо текущего"
        serbian "Previše podataka za kolonu '%-.192s' (maksimum je %lu). Upotrebite BLOB polje"
        slo "Príliš veľká dĺžka pre pole '%-.192s' (maximum = %lu). Použite BLOB"
        spa "Longitud de columna demasiado grande para la columna '%-.192s' (maximo = %lu).Usar BLOB en su lugar"
        swe "För stor kolumnlängd angiven för '%-.192s' (max= %lu). Använd en BLOB instället"
        ukr "Задовга довжина стовбця '%-.192s' (max = %lu). Використайте тип BLOB"
ER_WRONG_AUTO_KEY 42000 S1009
        cze "Můžete mít pouze jedno AUTO pole a to musí být definováno jako klíč"
        dan "Der kan kun specificeres eet AUTO_INCREMENT-felt, og det skal være indekseret"
        nla "Er kan slechts 1 autofield zijn en deze moet als zoeksleutel worden gedefinieerd."
        eng "Incorrect table definition; there can be only one auto column and it must be defined as a key"
        est "Vigane tabelikirjeldus; Tabelis tohib olla üks auto_increment tüüpi tulp ning see peab olema defineeritud võtmena"
        fre "Un seul champ automatique est permis et il doit être indexé"
        ger "Falsche Tabellendefinition. Es darf nur eine AUTO_INCREMENT-Spalte geben, und diese muss als Schlüssel definiert werden"
        greek "Μπορεί να υπάρχει μόνο ένα auto field και πρέπει να έχει ορισθεί σαν key"
        hun "Csak egy auto mezo lehetseges, es azt kulcskent kell definialni."
        ita "Puo` esserci solo un campo AUTO e deve essere definito come chiave"
        jpn "不正な表定義です。AUTO_INCREMENT列は１個までで、索引を定義する必要があります。"
        kor "부정확한 테이블 정의; 테이블은 하나의 auto 칼럼이 존재하고 키로 정의되어져야 합니다."
        nor "Bare ett auto felt kan være definert som nøkkel."
        norwegian-ny "Bare eitt auto felt kan være definert som nøkkel."
        pol "W tabeli może być tylko jedno pole auto i musi ono być zdefiniowane jako klucz"
        por "Definição incorreta de tabela. Somente é permitido um único campo auto-incrementado e ele tem que ser definido como chave"
        rum "Definitia tabelei este incorecta; Nu pot fi mai mult de o singura coloana de tip auto si aceasta trebuie definita ca cheie"
        rus "Некорректное определение таблицы: может существовать только один автоинкрементный столбец, и он должен быть определен как ключ"
        serbian "Pogrešna definicija tabele; U tabeli može postojati samo jedna 'AUTO' kolona i ona mora biti istovremeno definisana kao kolona ključa"
        slo "Môžete mať iba jedno AUTO pole a to musí byť definované ako kľúč"
        spa "Puede ser solamente un campo automatico y este debe ser definido como una clave"
        swe "Det får finnas endast ett AUTO_INCREMENT-fält och detta måste vara en nyckel"
        ukr "Невірне визначення таблиці; Може бути лише один автоматичний стовбець, що повинен бути визначений як ключ"
ER_READY  
        cze "%s: připraven na spojení\nVersion: '%s'  socket: '%s'  port: %d""
        dan "%s: klar til tilslutninger\nVersion: '%s'  socket: '%s'  port: %d""
        nla "%s: klaar voor verbindingen\nVersion: '%s'  socket: '%s'  port: %d""
        eng "%s: ready for connections.\nVersion: '%s'  socket: '%s'  port: %d"
        est "%s: ootab ühendusi\nVersion: '%s'  socket: '%s'  port: %d""
        fre "%s: Prêt pour des connexions\nVersion: '%s'  socket: '%s'  port: %d""
        ger "%s: Bereit für Verbindungen.\nVersion: '%s'  Socket: '%s'  Port: %d"
        greek "%s: σε αναμονή συνδέσεων\nVersion: '%s'  socket: '%s'  port: %d""
        hun "%s: kapcsolatra kesz\nVersion: '%s'  socket: '%s'  port: %d""
        ita "%s: Pronto per le connessioni\nVersion: '%s'  socket: '%s'  port: %d""
        jpn "%s: 接続準備完了。\nバージョン: '%s'  socket: '%s'  port: %d""
        kor "%s: 연결 준비중입니다\nVersion: '%s'  socket: '%s'  port: %d""
        nor "%s: klar for tilkoblinger\nVersion: '%s'  socket: '%s'  port: %d""
        norwegian-ny "%s: klar for tilkoblingar\nVersion: '%s'  socket: '%s'  port: %d""
        pol "%s: gotowe do poł?czenia\nVersion: '%s'  socket: '%s'  port: %d""
        por "%s: Pronto para conexões\nVersion: '%s'  socket: '%s'  port: %d""
        rum "%s: sint gata pentru conectii\nVersion: '%s'  socket: '%s'  port: %d""
        rus "%s: Готов принимать соединения.\nВерсия: '%s'  сокет: '%s'  порт: %d"
        serbian "%s: Spreman za konekcije\nVersion: '%s'  socket: '%s'  port: %d""
        slo "%s: pripravený na spojenie\nVersion: '%s'  socket: '%s'  port: %d""
        spa "%s: preparado para conexiones\nVersion: '%s'  socket: '%s'  port: %d""
        swe "%s: klar att ta emot klienter\nVersion: '%s'  socket: '%s'  port: %d""
        ukr "%s: Готовий для з'єднань!\nVersion: '%s'  socket: '%s'  port: %d""
ER_NORMAL_SHUTDOWN  
        cze "%s: normální ukončení\n"
        dan "%s: Normal nedlukning\n"
        nla "%s: Normaal afgesloten \n"
        eng "%s: Normal shutdown\n"
        est "%s: MySQL lõpetas\n"
        fre "%s: Arrêt normal du serveur\n"
        ger "%s: Normal heruntergefahren\n"
        greek "%s: Φυσιολογική διαδικασία shutdown\n"
        hun "%s: Normal leallitas\n"
        ita "%s: Shutdown normale\n"
        jpn "%s: 通常シャットダウン\n"
        kor "%s: 정상적인 shutdown\n"
        nor "%s: Normal avslutning\n"
        norwegian-ny "%s: Normal nedkopling\n"
        pol "%s: Standardowe zakończenie działania\n"
        por "%s: 'Shutdown' normal\n"
        rum "%s: Terminare normala\n"
        rus "%s: Корректная остановка\n"
        serbian "%s: Normalno gašenje\n"
        slo "%s: normálne ukončenie\n"
        spa "%s: Apagado normal\n"
        swe "%s: Normal avslutning\n"
        ukr "%s: Нормальне завершення\n"
ER_GOT_SIGNAL  
        cze "%s: přijat signal %d, končím\n"
        dan "%s: Fangede signal %d. Afslutter!!\n"
        nla "%s: Signaal %d. Systeem breekt af!\n"
        eng "%s: Got signal %d. Aborting!\n"
        est "%s: sain signaali %d. Lõpetan!\n"
        fre "%s: Reçu le signal %d. Abandonne!\n"
        ger "%s: Signal %d erhalten. Abbruch!\n"
        greek "%s: Ελήφθη το μήνυμα %d. Η διαδικασία εγκαταλείπεται!\n"
        hun "%s: %d jelzes. Megszakitva!\n"
        ita "%s: Ricevuto segnale %d. Interruzione!\n"
        jpn "%s: シグナル %d を受信しました。強制終了します！\n"
        kor "%s: %d 신호가 들어왔음. 중지!\n"
        nor "%s: Oppdaget signal %d. Avslutter!\n"
        norwegian-ny "%s: Oppdaga signal %d. Avsluttar!\n"
        pol "%s: Otrzymano sygnał %d. Kończenie działania!\n"
        por "%s: Obteve sinal %d. Abortando!\n"
        rum "%s: Semnal %d obtinut. Aborting!\n"
        rus "%s: Получен сигнал %d. Прекращаем!\n"
        serbian "%s: Dobio signal %d. Prekidam!\n"
        slo "%s: prijatý signál %d, ukončenie (Abort)!\n"
        spa "%s: Recibiendo signal %d. Abortando!\n"
        swe "%s: Fick signal %d. Avslutar!\n"
        ukr "%s: Отримано сигнал %d. Перериваюсь!\n"
ER_SHUTDOWN_COMPLETE  
        cze "%s: ukončení práce hotovo\n"
        dan "%s: Server lukket\n"
        nla "%s: Afsluiten afgerond\n"
        eng "%s: Shutdown complete\n"
        est "%s: Lõpp\n"
        fre "%s: Arrêt du serveur terminé\n"
        ger "%s: Herunterfahren beendet\n"
        greek "%s: Η διαδικασία Shutdown ολοκληρώθηκε\n"
        hun "%s: A leallitas kesz\n"
        ita "%s: Shutdown completato\n"
        jpn "%s: シャットダウン完了\n"
        kor "%s: Shutdown 이 완료됨!\n"
        nor "%s: Avslutning komplett\n"
        norwegian-ny "%s: Nedkopling komplett\n"
        pol "%s: Zakończenie działania wykonane\n"
        por "%s: 'Shutdown' completo\n"
        rum "%s: Terminare completa\n"
        rus "%s: Остановка завершена\n"
        serbian "%s: Gašenje završeno\n"
        slo "%s: práca ukončená\n"
        spa "%s: Apagado completado\n"
        swe "%s: Avslutning klar\n"
        ukr "%s: Роботу завершено\n"
ER_FORCING_CLOSE 08S01 
        cze "%s: násilné uzavření threadu %ld uživatele '%-.48s'\n"
        dan "%s: Forceret nedlukning af tråd: %ld  bruger: '%-.48s'\n"
        nla "%s: Afsluiten afgedwongen van thread %ld  gebruiker: '%-.48s'\n"
        eng "%s: Forcing close of thread %ld  user: '%-.48s'\n"
        est "%s: Sulgen jõuga lõime %ld  kasutaja: '%-.48s'\n"
        fre "%s: Arrêt forcé de la tâche (thread) %ld  utilisateur: '%-.48s'\n"
        ger "%s: Thread %ld zwangsweise beendet. Benutzer: '%-.48s'\n"
        greek "%s: Το thread θα κλείσει %ld  user: '%-.48s'\n"
        hun "%s: A(z) %ld thread kenyszeritett zarasa. Felhasznalo: '%-.48s'\n"
        ita "%s: Forzata la chiusura del thread %ld utente: '%-.48s'\n"
        jpn "%s: スレッド %ld を強制終了します (ユーザー: '%-.48s')\n"
        kor "%s: thread %ld의 강제 종료 user: '%-.48s'\n"
        nor "%s: Påtvinget avslutning av tråd %ld  bruker: '%-.48s'\n"
        norwegian-ny "%s: Påtvinga avslutning av tråd %ld  brukar: '%-.48s'\n"
        pol "%s: Wymuszenie zamknięcia w?tku %ld  użytkownik: '%-.48s'\n"
        por "%s: Forçando finalização da 'thread' %ld - usuário '%-.48s'\n"
        rum "%s: Terminare fortata a thread-ului %ld  utilizatorului: '%-.48s'\n"
        rus "%s: Принудительно закрываем поток %ld  пользователя: '%-.48s'\n"
        serbian "%s: Usiljeno gašenje thread-a %ld koji pripada korisniku: '%-.48s'\n"
        slo "%s: násilné ukončenie vlákna %ld užívateľa '%-.48s'\n"
        spa "%s: Forzando a cerrar el thread %ld  usuario: '%-.48s'\n"
        swe "%s: Stänger av tråd %ld; användare: '%-.48s'\n"
        ukr "%s: Прискорюю закриття гілки %ld користувача: '%-.48s'\n"
ER_IPSOCK_ERROR 08S01 
        cze "Nemohu vytvořit IP socket"
        dan "Kan ikke oprette IP socket"
        nla "Kan IP-socket niet openen"
        eng "Can't create IP socket"
        est "Ei suuda luua IP socketit"
        fre "Ne peut créer la connexion IP (socket)"
        ger "Kann IP-Socket nicht erzeugen"
        greek "Δεν είναι δυνατή η δημιουργία IP socket"
        hun "Az IP socket nem hozhato letre"
        ita "Impossibile creare il socket IP"
        jpn "IPソケットを作成できません。"
        kor "IP 소켓을 만들지 못했습니다."
        nor "Kan ikke opprette IP socket"
        norwegian-ny "Kan ikkje opprette IP socket"
        pol "Nie można stworzyć socket'u IP"
        por "Não pode criar o soquete IP"
        rum "Nu pot crea IP socket"
        rus "Невозможно создать IP-сокет"
        serbian "Ne mogu da kreiram IP socket"
        slo "Nemôžem vytvoriť IP socket"
        spa "No puedo crear IP socket"
        swe "Kan inte skapa IP-socket"
        ukr "Не можу створити IP роз'єм"
ER_NO_SUCH_INDEX 42S12 S1009
        cze "Tabulka '%-.192s' nemá index odpovídající CREATE INDEX. Vytvořte tabulku znovu"
        dan "Tabellen '%-.192s' har ikke den nøgle, som blev brugt i CREATE INDEX. Genopret tabellen"
        nla "Tabel '%-.192s' heeft geen INDEX zoals deze gemaakt worden met CREATE INDEX. Maak de tabel opnieuw"
        eng "Table '%-.192s' has no index like the one used in CREATE INDEX; recreate the table"
        est "Tabelil '%-.192s' puuduvad võtmed. Loo tabel uuesti"
        fre "La table '%-.192s' n'a pas d'index comme celle utilisée dans CREATE INDEX. Recréez la table"
        ger "Tabelle '%-.192s' besitzt keinen wie den in CREATE INDEX verwendeten Index. Tabelle neu anlegen"
        greek "Ο πίνακας '%-.192s' δεν έχει ευρετήριο (index) σαν αυτό που χρησιμοποιείτε στην CREATE INDEX. Παρακαλώ, ξαναδημιουργήστε τον πίνακα"
        hun "A(z) '%-.192s' tablahoz nincs meg a CREATE INDEX altal hasznalt index. Alakitsa at a tablat"
        ita "La tabella '%-.192s' non ha nessun indice come quello specificatato dalla CREATE INDEX. Ricrea la tabella"
        jpn "表 '%-.192s' に以前CREATE INDEXで作成された索引がありません。表を作り直してください。"
        kor "테이블 '%-.192s'는 인덱스를 만들지 않았습니다. alter 테이블명령을 이용하여 테이블을 수정하세요..."
        nor "Tabellen '%-.192s' har ingen index som den som er brukt i CREATE INDEX. Gjenopprett tabellen"
        norwegian-ny "Tabellen '%-.192s' har ingen index som den som er brukt i CREATE INDEX. Oprett tabellen på nytt"
        pol "Tabela '%-.192s' nie ma indeksu takiego jak w CREATE INDEX. Stwórz tabelę"
        por "Tabela '%-.192s' não possui um índice como o usado em CREATE INDEX. Recrie a tabela"
        rum "Tabela '%-.192s' nu are un index ca acela folosit in CREATE INDEX. Re-creeaza tabela"
        rus "В таблице '%-.192s' нет такого индекса, как в CREATE INDEX. Создайте таблицу заново"
        serbian "Tabela '%-.192s' nema isti indeks kao onaj upotrebljen pri komandi 'CREATE INDEX'. Napravite tabelu ponovo"
        slo "Tabuľka '%-.192s' nemá index zodpovedajúci CREATE INDEX. Vytvorte tabulku znova"
        spa "La tabla '%-.192s' no tiene indice como el usado en CREATE INDEX. Crea de nuevo la tabla"
        swe "Tabellen '%-.192s' har inget index som motsvarar det angivna i CREATE INDEX. Skapa om tabellen"
        ukr "Таблиця '%-.192s' має індекс, що не співпадає з вказанним у CREATE INDEX. Створіть таблицю знову"
ER_WRONG_FIELD_TERMINATORS 42000 S1009
        cze "Argument separátoru položek nebyl očekáván. Přečtěte si manuál"
        dan "Felt adskiller er ikke som forventet, se dokumentationen"
        nla "De argumenten om velden te scheiden zijn anders dan verwacht. Raadpleeg de handleiding"
        eng "Field separator argument is not what is expected; check the manual"
        est "Väljade eraldaja erineb oodatust. Tutvu kasutajajuhendiga"
        fre "Séparateur de champs inconnu.  Vérifiez dans le manuel"
        ger "Feldbegrenzer-Argument ist nicht in der erwarteten Form. Bitte im Handbuch nachlesen"
        greek "Ο διαχωριστής πεδίων δεν είναι αυτός που αναμενόταν. Παρακαλώ ανατρέξτε στο manual"
        hun "A mezoelvalaszto argumentumok nem egyeznek meg a varttal. Nezze meg a kezikonyvben!"
        ita "L'argomento 'Field separator' non e` quello atteso. Controlla il manuale"
        jpn "フィールド区切り文字が予期せぬ使われ方をしています。マニュアルを確認して下さい。"
        kor "필드 구분자 인수들이 완전하지 않습니다. 메뉴얼을 찾아 보세요."
        nor "Felt skiller argumentene er ikke som forventet, se dokumentasjonen"
        norwegian-ny "Felt skiljer argumenta er ikkje som venta, sjå dokumentasjonen"
        pol "Nie oczekiwano separatora. SprawdĽ podręcznik"
        por "Argumento separador de campos não é o esperado. Cheque o manual"
        rum "Argumentul pentru separatorul de cimpuri este diferit de ce ma asteptam. Verifica manualul"
        rus "Аргумент разделителя полей - не тот, который ожидался. Обращайтесь к документации"
        serbian "Argument separatora polja nije ono što se očekivalo. Proverite uputstvo MySQL server-a"
        slo "Argument oddeľovač polí nezodpovedá požiadavkám. Skontrolujte v manuáli"
        spa "Los separadores de argumentos del campo no son los especificados. Comprueba el manual"
        swe "Fältseparatorerna är vad som förväntades. Kontrollera mot manualen"
        ukr "Хибний розділювач полів. Почитайте документацію"
ER_BLOBS_AND_NO_TERMINATED 42000 S1009
        cze "Není možné použít pevný rowlength s BLOBem. Použijte 'fields terminated by'."
        dan "Man kan ikke bruge faste feltlængder med BLOB. Brug i stedet 'fields terminated by'."
        nla "Bij het gebruik van BLOBs is het niet mogelijk om vaste rijlengte te gebruiken. Maak s.v.p. gebruik van 'fields terminated by'."
        eng "You can't use fixed rowlength with BLOBs; please use 'fields terminated by'"
        est "BLOB-tüüpi väljade olemasolul ei saa kasutada fikseeritud väljapikkust. Vajalik 'fields terminated by' määrang."
        fre "Vous ne pouvez utiliser des lignes de longueur fixe avec des BLOBs. Utiliser 'fields terminated by'."
        ger "Eine feste Zeilenlänge kann für BLOB-Felder nicht verwendet werden. Bitte 'fields terminated by' verwenden"
        greek "Δεν μπορείτε να χρησιμοποιήσετε fixed rowlength σε BLOBs. Παρακαλώ χρησιμοποιείστε 'fields terminated by'."
        hun "Fix hosszusagu BLOB-ok nem hasznalhatok. Hasznalja a 'mezoelvalaszto jelet' ."
        ita "Non possono essere usate righe a lunghezza fissa con i BLOB. Usa 'FIELDS TERMINATED BY'."
        jpn "BLOBには固定長レコードが使用できません。'FIELDS TERMINATED BY'句を使用して下さい。"
        kor "BLOB로는 고정길이의 lowlength를 사용할 수 없습니다. 'fields terminated by'를 사용하세요."
        nor "En kan ikke bruke faste feltlengder med BLOB. Vennlisgt bruk 'fields terminated by'."
        norwegian-ny "Ein kan ikkje bruke faste feltlengder med BLOB. Vennlisgt bruk 'fields terminated by'."
        pol "Nie można użyć stałej długo?ci wiersza z polami typu BLOB. Użyj 'fields terminated by'."
        por "Você não pode usar comprimento de linha fixo com BLOBs. Por favor, use campos com comprimento limitado."
        rum "Nu poti folosi lungime de cimp fix pentru BLOB-uri. Foloseste 'fields terminated by'."
        rus "Фиксированный размер записи с полями типа BLOB использовать нельзя, применяйте 'fields terminated by'"
        serbian "Ne možete koristiti fiksnu veličinu sloga kada imate BLOB polja. Molim koristite 'fields terminated by' opciju."
        slo "Nie je možné použiť fixnú dĺžku s BLOBom. Použite 'fields terminated by'."
        spa "No puedes usar longitudes de filas fijos con BLOBs. Por favor usa 'campos terminados por '."
        swe "Man kan inte använda fast radlängd med blobs. Använd 'fields terminated by'"
        ukr "Не можна використовувати сталу довжину строки з BLOB. Зкористайтеся 'fields terminated by'"
ER_TEXTFILE_NOT_READABLE  
        cze "Soubor '%-.128s' musí být v adresáři databáze nebo čitelný pro všechny"
        dan "Filen '%-.128s' skal være i database-folderen og kunne læses af alle"
        nla "Het bestand '%-.128s' dient in de database directory voor the komen of leesbaar voor iedereen te zijn."
        eng "The file '%-.128s' must be in the database directory or be readable by all"
        est "Fail '%-.128s' peab asuma andmebaasi kataloogis või olema kõigile loetav"
        fre "Le fichier '%-.128s' doit être dans le répertoire de la base et lisible par tous"
        ger "Datei '%-.128s' muss im Datenbank-Verzeichnis vorhanden oder lesbar für alle sein"
        greek "Το αρχείο '%-.128s' πρέπει να υπάρχει στο database directory ή να μπορεί να διαβαστεί από όλους"
        hun "A(z) '%-.128s'-nak az adatbazis konyvtarban kell lennie, vagy mindenki szamara olvashatonak"
        ita "Il file '%-.128s' deve essere nella directory del database e deve essere leggibile da tutti"
        jpn "ファイル '%-.128s' はデータベースディレクトリにあるか、全てのユーザーから読める必要があります。"
        kor "'%-.128s' 화일는 데이타베이스 디렉토리에 존재하거나 모두에게 읽기 가능하여야 합니다."
        nor "Filen '%-.128s' må være i database-katalogen for å være lesbar for alle"
        norwegian-ny "Filen '%-.128s' må være i database-katalogen for å være lesbar for alle"
        pol "Plik '%-.128s' musi znajdować sie w katalogu bazy danych lub mieć prawa czytania przez wszystkich"
        por "Arquivo '%-.128s' tem que estar no diretório do banco de dados ou ter leitura possível para todos"
        rum "Fisierul '%-.128s' trebuie sa fie in directorul bazei de data sau trebuie sa poata sa fie citit de catre toata lumea (verifica permisiile)"
        rus "Файл '%-.128s' должен находиться в том же каталоге, что и база данных, или быть общедоступным для чтения"
        serbian "File '%-.128s' mora biti u direktorijumu gde su file-ovi baze i mora imati odgovarajuća prava pristupa"
        slo "Súbor '%-.128s' musí byť v adresári databázy, alebo čitateľný pre všetkých"
        spa "El archivo '%-.128s' debe estar en el directorio de la base de datos o ser de lectura por todos"
        swe "Textfilen '%-.128s' måste finnas i databasbiblioteket eller vara läsbar för alla"
        ukr "Файл '%-.128s' повинен бути у теці бази данних або мати встановлене право на читання для усіх"
ER_FILE_EXISTS_ERROR  
        cze "Soubor '%-.200s' již existuje"
        dan "Filen '%-.200s' eksisterer allerede"
        nla "Het bestand '%-.200s' bestaat reeds"
        eng "File '%-.200s' already exists"
        est "Fail '%-.200s' juba eksisteerib"
        fre "Le fichier '%-.200s' existe déjà"
        ger "Datei '%-.200s' bereits vorhanden"
        greek "Το αρχείο '%-.200s' υπάρχει ήδη"
        hun "A '%-.200s' file mar letezik."
        ita "Il file '%-.200s' esiste gia`"
        jpn "ファイル '%-.200s' はすでに存在します。"
        kor "'%-.200s' 화일은 이미 존재합니다."
        nor "Filen '%-.200s' eksisterte allerede"
        norwegian-ny "Filen '%-.200s' eksisterte allereide"
        pol "Plik '%-.200s' już istnieje"
        por "Arquivo '%-.200s' já existe"
        rum "Fisierul '%-.200s' exista deja"
        rus "Файл '%-.200s' уже существует"
        serbian "File '%-.200s' već postoji"
        slo "Súbor '%-.200s' už existuje"
        spa "El archivo '%-.200s' ya existe"
        swe "Filen '%-.200s' existerar redan"
        ukr "Файл '%-.200s' вже існує"
ER_LOAD_INFO  
        cze "Záznamů: %ld  Vymazáno: %ld  Přeskočeno: %ld  Varování: %ld"
        dan "Poster: %ld  Fjernet: %ld  Sprunget over: %ld  Advarsler: %ld"
        nla "Records: %ld  Verwijderd: %ld  Overgeslagen: %ld  Waarschuwingen: %ld"
        eng "Records: %ld  Deleted: %ld  Skipped: %ld  Warnings: %ld"
        est "Kirjeid: %ld  Kustutatud: %ld  Vahele jäetud: %ld  Hoiatusi: %ld"
        fre "Enregistrements: %ld  Effacés: %ld  Non traités: %ld  Avertissements: %ld"
        ger "Datensätze: %ld  Gelöscht: %ld  Ausgelassen: %ld  Warnungen: %ld"
        greek "Εγγραφές: %ld  Διαγραφές: %ld  Παρεκάμφθησαν: %ld  Προειδοποιήσεις: %ld"
        hun "Rekordok: %ld  Torolve: %ld  Skipped: %ld  Warnings: %ld"
        ita "Records: %ld  Cancellati: %ld  Saltati: %ld  Avvertimenti: %ld"
        jpn "レコード数: %ld  削除: %ld  スキップ: %ld  警告: %ld"
        kor "레코드: %ld개  삭제: %ld개  스킵: %ld개  경고: %ld개"
        nor "Poster: %ld  Fjernet: %ld  Hoppet over: %ld  Advarsler: %ld"
        norwegian-ny "Poster: %ld  Fjerna: %ld  Hoppa over: %ld  Åtvaringar: %ld"
        pol "Recordów: %ld  Usuniętych: %ld  Pominiętych: %ld  Ostrzeżeń: %ld"
        por "Registros: %ld - Deletados: %ld - Ignorados: %ld - Avisos: %ld"
        rum "Recorduri: %ld  Sterse: %ld  Sarite (skipped): %ld  Atentionari (warnings): %ld"
        rus "Записей: %ld  Удалено: %ld  Пропущено: %ld  Предупреждений: %ld"
        serbian "Slogova: %ld  Izbrisano: %ld  Preskočeno: %ld  Upozorenja: %ld"
        slo "Záznamov: %ld  Zmazaných: %ld  Preskočených: %ld  Varovania: %ld"
        spa "Registros: %ld  Borrados: %ld  Saltados: %ld  Peligros: %ld"
        swe "Rader: %ld  Bortagna: %ld  Dubletter: %ld  Varningar: %ld"
        ukr "Записів: %ld  Видалено: %ld  Пропущено: %ld  Застережень: %ld"
ER_ALTER_INFO  
        cze "Záznamů: %ld  Zdvojených: %ld"
        dan "Poster: %ld  Ens: %ld"
        nla "Records: %ld  Dubbel: %ld"
        eng "Records: %ld  Duplicates: %ld"
        est "Kirjeid: %ld  Kattuvaid: %ld"
        fre "Enregistrements: %ld  Doublons: %ld"
        ger "Datensätze: %ld  Duplikate: %ld"
        greek "Εγγραφές: %ld  Επαναλήψεις: %ld"
        hun "Rekordok: %ld  Duplikalva: %ld"
        ita "Records: %ld  Duplicati: %ld"
        jpn "レコード数: %ld  重複: %ld"
        kor "레코드: %ld개  중복: %ld개"
        nor "Poster: %ld  Like: %ld"
        norwegian-ny "Poster: %ld  Like: %ld"
        pol "Rekordów: %ld  Duplikatów: %ld"
        por "Registros: %ld - Duplicados: %ld"
        rum "Recorduri: %ld  Duplicate: %ld"
        rus "Записей: %ld  Дубликатов: %ld"
        serbian "Slogova: %ld  Duplikata: %ld"
        slo "Záznamov: %ld  Opakovaných: %ld"
        spa "Registros: %ld  Duplicados: %ld"
        swe "Rader: %ld  Dubletter: %ld"
        ukr "Записів: %ld  Дублікатів: %ld"
ER_WRONG_SUB_KEY  
        cze "Chybná podčást klíče -- není to řetězec nebo je delší než délka části klíče"
        dan "Forkert indeksdel. Den anvendte nøgledel er ikke en streng eller længden er større end nøglelængden"
        nla "Foutief sub-gedeelte van de zoeksleutel. De gebruikte zoeksleutel is geen onderdeel van een string of of de gebruikte lengte is langer dan de zoeksleutel"
        eng "Incorrect prefix key; the used key part isn't a string, the used length is longer than the key part, or the storage engine doesn't support unique prefix keys"
        est "Vigane võtme osa. Kasutatud võtmeosa ei ole string tüüpi, määratud pikkus on pikem kui võtmeosa või tabelihandler ei toeta seda tüüpi võtmeid"
        fre "Mauvaise sous-clef. Ce n'est pas un 'string' ou la longueur dépasse celle définie dans la clef"
        ger "Falscher Unterteilschlüssel. Der verwendete Schlüsselteil ist entweder kein String, die verwendete Länge ist länger als der Teilschlüssel oder die Speicher-Engine unterstützt keine Unterteilschlüssel"
        greek "Εσφαλμένο sub part key. Το χρησιμοποιούμενο key part δεν είναι string ή το μήκος του είναι μεγαλύτερο"
        hun "Rossz alkulcs. A hasznalt kulcsresz nem karaktersorozat vagy hosszabb, mint a kulcsresz"
        ita "Sotto-parte della chiave errata. La parte di chiave utilizzata non e` una stringa o la lunghezza e` maggiore della parte di chiave."
        jpn "キーのプレフィックスが不正です。キーが文字列ではないか、プレフィックス長がキーよりも長いか、ストレージエンジンが一意索引のプレフィックス指定をサポートしていません。"
        kor "부정확한 서버 파트 키. 사용된 키 파트가 스트링이 아니거나 키 파트의 길이가 너무 깁니다."
        nor "Feil delnøkkel. Den brukte delnøkkelen er ikke en streng eller den oppgitte lengde er lengre enn nøkkel lengden"
        norwegian-ny "Feil delnykkel. Den brukte delnykkelen er ikkje ein streng eller den oppgitte lengda er lengre enn nykkellengden"
        pol "Błędna podczę?ć klucza. Użyta czę?ć klucza nie jest łańcuchem lub użyta długo?ć  jest większa niż czę?ć klucza"
        por "Sub parte da chave incorreta. A parte da chave usada não é uma 'string' ou o comprimento usado é maior que parte da chave ou o manipulador de tabelas não suporta sub chaves únicas"
        rum "Componentul cheii este incorrect. Componentul folosit al cheii nu este un sir sau lungimea folosita este mai lunga decit lungimea cheii"
        rus "Некорректная часть ключа. Используемая часть ключа не является строкой, указанная длина больше, чем длина части ключа, или обработчик таблицы не поддерживает уникальные части ключа"
        serbian "Pogrešan pod-ključ dela ključa. Upotrebljeni deo ključa nije string, upotrebljena dužina je veća od dela ključa ili handler tabela ne podržava jedinstvene pod-ključeve"
        slo "Incorrect prefix key; the used key part isn't a string or the used length is longer than the key part"
        spa "Parte de la clave es erronea. Una parte de la clave no es una cadena o la longitud usada es tan grande como la parte de la clave"
        swe "Felaktig delnyckel. Nyckeldelen är inte en sträng eller den angivna längden är längre än kolumnlängden"
        ukr "Невірна частина ключа. Використана частина ключа не є строкою, задовга або вказівник таблиці не підтримує унікальних частин ключей"
ER_CANT_REMOVE_ALL_FIELDS 42000 
        cze "Není možné vymazat všechny položky s ALTER TABLE. Použijte DROP TABLE"
        dan "Man kan ikke slette alle felter med ALTER TABLE. Brug DROP TABLE i stedet."
        nla "Het is niet mogelijk alle velden te verwijderen met ALTER TABLE. Gebruik a.u.b. DROP TABLE hiervoor!"
        eng "You can't delete all columns with ALTER TABLE; use DROP TABLE instead"
        est "ALTER TABLE kasutades ei saa kustutada kõiki tulpasid. Kustuta tabel DROP TABLE abil"
        fre "Vous ne pouvez effacer tous les champs avec ALTER TABLE. Utilisez DROP TABLE"
        ger "Mit ALTER TABLE können nicht alle Felder auf einmal gelöscht werden. Dafür DROP TABLE verwenden"
        greek "Δεν είναι δυνατή η διαγραφή όλων των πεδίων με ALTER TABLE. Παρακαλώ χρησιμοποιείστε DROP TABLE"
        hun "Az osszes mezo nem torolheto az ALTER TABLE-lel. Hasznalja a DROP TABLE-t helyette"
        ita "Non si possono cancellare tutti i campi con una ALTER TABLE. Utilizzare DROP TABLE"
        jpn "ALTER TABLE では全ての列の削除はできません。DROP TABLE を使用してください。"
        kor "ALTER TABLE 명령으로는 모든 칼럼을 지울 수 없습니다. DROP TABLE 명령을 이용하세요."
        nor "En kan ikke slette alle felt med ALTER TABLE. Bruk DROP TABLE isteden."
        norwegian-ny "Ein kan ikkje slette alle felt med ALTER TABLE. Bruk DROP TABLE istadenfor."
        pol "Nie można usun?ć wszystkich pól wykorzystuj?c ALTER TABLE. W zamian użyj DROP TABLE"
        por "Você não pode deletar todas as colunas com ALTER TABLE; use DROP TABLE em seu lugar"
        rum "Nu poti sterge toate coloanele cu ALTER TABLE. Foloseste DROP TABLE in schimb"
        rus "Нельзя удалить все столбцы с помощью ALTER TABLE. Используйте  DROP TABLE"
        serbian "Ne možete da izbrišete sve kolone pomoću komande 'ALTER TABLE'. Upotrebite komandu 'DROP TABLE' ako želite to da uradite"
        slo "One nemôžem zmazať all fields with ALTER TABLE; use DROP TABLE instead"
        spa "No puede borrar todos los campos con ALTER TABLE. Usa DROP TABLE para hacerlo"
        swe "Man kan inte radera alla fält med ALTER TABLE. Använd DROP TABLE istället"
        ukr "Не можливо видалити всі стовбці за допомогою ALTER TABLE. Для цього скористайтеся DROP TABLE"
ER_CANT_DROP_FIELD_OR_KEY 42000 
        cze "Nemohu zrušit '%-.192s' (provést DROP). Zkontrolujte, zda neexistují záznamy/klíče"
        dan "Kan ikke udføre DROP '%-.192s'. Undersøg om feltet/nøglen eksisterer."
        nla "Kan '%-.192s' niet weggooien. Controleer of het veld of de zoeksleutel daadwerkelijk bestaat."
        eng "Can't DROP '%-.192s'; check that column/key exists"
        est "Ei suuda kustutada '%-.192s'. Kontrolli kas tulp/võti eksisteerib"
        fre "Ne peut effacer (DROP) '%-.192s'. Vérifiez s'il existe"
        ger "Kann '%-.192s' nicht löschen. Existiert die Spalte oder der Schlüssel?"
        greek "Αδύνατη η διαγραφή (DROP) '%-.192s'. Παρακαλώ ελέγξτε αν το πεδίο/κλειδί υπάρχει"
        hun "A DROP '%-.192s' nem lehetseges. Ellenorizze, hogy a mezo/kulcs letezik-e"
        ita "Impossibile cancellare '%-.192s'. Controllare che il campo chiave esista"
        jpn "'%-.192s' を削除できません。列／索引の存在を確認して下さい。"
        kor "'%-.192s'를 DROP할 수 없습니다. 칼럼이나 키가 존재하는지 채크하세요."
        nor "Kan ikke DROP '%-.192s'. Undersøk om felt/nøkkel eksisterer."
        norwegian-ny "Kan ikkje DROP '%-.192s'. Undersøk om felt/nøkkel eksisterar."
        pol "Nie można wykonać operacji DROP '%-.192s'. SprawdĽ, czy to pole/klucz istnieje"
        por "Não se pode fazer DROP '%-.192s'. Confira se esta coluna/chave existe"
        rum "Nu pot sa DROP '%-.192s'. Verifica daca coloana/cheia exista"
        rus "Невозможно удалить (DROP) '%-.192s'. Убедитесь что столбец/ключ действительно существует"
        serbian "Ne mogu da izvršim komandu drop 'DROP' na '%-.192s'. Proverite da li ta kolona (odnosno ključ) postoji"
        slo "Nemôžem zrušiť (DROP) '%-.192s'. Skontrolujte, či neexistujú záznamy/kľúče"
        spa "No puedo ELIMINAR '%-.192s'. compuebe que el campo/clave existe"
        swe "Kan inte ta bort '%-.192s'. Kontrollera att fältet/nyckel finns"
        ukr "Не можу DROP '%-.192s'. Перевірте, чи цей стовбець/ключ існує"
ER_INSERT_INFO  
        cze "Záznamů: %ld  Zdvojených: %ld  Varování: %ld"
        dan "Poster: %ld  Ens: %ld  Advarsler: %ld"
        nla "Records: %ld  Dubbel: %ld  Waarschuwing: %ld"
        eng "Records: %ld  Duplicates: %ld  Warnings: %ld"
        est "Kirjeid: %ld  Kattuvaid: %ld  Hoiatusi: %ld"
        fre "Enregistrements: %ld  Doublons: %ld  Avertissements: %ld"
        ger "Datensätze: %ld  Duplikate: %ld  Warnungen: %ld"
        greek "Εγγραφές: %ld  Επαναλήψεις: %ld  Προειδοποιήσεις: %ld"
        hun "Rekordok: %ld  Duplikalva: %ld  Warnings: %ld"
        ita "Records: %ld  Duplicati: %ld  Avvertimenti: %ld"
        jpn "レコード数: %ld  重複数: %ld  警告: %ld"
        kor "레코드: %ld개  중복: %ld개  경고: %ld개"
        nor "Poster: %ld  Like: %ld  Advarsler: %ld"
        norwegian-ny "Postar: %ld  Like: %ld  Åtvaringar: %ld"
        pol "Rekordów: %ld  Duplikatów: %ld  Ostrzeżeń: %ld"
        por "Registros: %ld - Duplicados: %ld - Avisos: %ld"
        rum "Recorduri: %ld  Duplicate: %ld  Atentionari (warnings): %ld"
        rus "Записей: %ld  Дубликатов: %ld  Предупреждений: %ld"
        serbian "Slogova: %ld  Duplikata: %ld  Upozorenja: %ld"
        slo "Záznamov: %ld  Opakovaných: %ld  Varovania: %ld"
        spa "Registros: %ld  Duplicados: %ld  Peligros: %ld"
        swe "Rader: %ld  Dubletter: %ld  Varningar: %ld"
        ukr "Записів: %ld  Дублікатів: %ld  Застережень: %ld"
ER_UPDATE_TABLE_USED  
        eng "You can't specify target table '%-.192s' for update in FROM clause"
        ger "Die Verwendung der zu aktualisierenden Zieltabelle '%-.192s' ist in der FROM-Klausel nicht zulässig."
        jpn "FROM句にある表 '%-.192s' はUPDATEの対象にできません。"
        rus "Не допускается указание таблицы '%-.192s' в списке таблиц FROM для внесения в нее изменений"
        swe "INSERT-table '%-.192s' får inte finnas i FROM tabell-listan"
        ukr "Таблиця '%-.192s' що змінюється не дозволена у переліку таблиць FROM"
ER_NO_SUCH_THREAD  
        cze "Neznámá identifikace threadu: %lu"
        dan "Ukendt tråd id: %lu"
        nla "Onbekend thread id: %lu"
        eng "Unknown thread id: %lu"
        est "Tundmatu lõim: %lu"
        fre "Numéro de tâche inconnu: %lu"
        ger "Unbekannte Thread-ID: %lu"
        greek "Αγνωστο thread id: %lu"
        hun "Ervenytelen szal (thread) id: %lu"
        ita "Thread id: %lu sconosciuto"
        jpn "不明なスレッドIDです: %lu"
        kor "알수 없는 쓰레드 id: %lu"
        nor "Ukjent tråd id: %lu"
        norwegian-ny "Ukjent tråd id: %lu"
        pol "Nieznany identyfikator w?tku: %lu"
        por "'Id' de 'thread' %lu desconhecido"
        rum "Id-ul: %lu thread-ului este necunoscut"
        rus "Неизвестный номер потока: %lu"
        serbian "Nepoznat thread identifikator: %lu"
        slo "Neznáma identifikácia vlákna: %lu"
        spa "Identificador del thread: %lu  desconocido"
        swe "Finns ingen tråd med id %lu"
        ukr "Невідомий ідентифікатор гілки: %lu"
ER_KILL_DENIED_ERROR  
        cze "Nejste vlastníkem threadu %lu"
        dan "Du er ikke ejer af tråden %lu"
        nla "U bent geen bezitter van thread %lu"
        eng "You are not owner of thread %lu"
        est "Ei ole lõime %lu omanik"
        fre "Vous n'êtes pas propriétaire de la tâche no: %lu"
        ger "Sie sind nicht Eigentümer von Thread %lu"
        greek "Δεν είσθε owner του thread %lu"
        hun "A %lu thread-nek mas a tulajdonosa"
        ita "Utente non proprietario del thread %lu"
        jpn "スレッド %lu のオーナーではありません。"
        kor "쓰레드(Thread) %lu의 소유자가 아닙니다."
        nor "Du er ikke eier av tråden %lu"
        norwegian-ny "Du er ikkje eigar av tråd %lu"
        pol "Nie jeste? wła?cicielem w?tku %lu"
        por "Você não é proprietário da 'thread' %lu"
        rum "Nu sinteti proprietarul threadului %lu"
        rus "Вы не являетесь владельцем потока %lu"
        serbian "Vi niste vlasnik thread-a %lu"
        slo "Nie ste vlastníkom vlákna %lu"
        spa "Tu no eres el propietario del thread%lu"
        swe "Du är inte ägare till tråd %lu"
        ukr "Ви не володар гілки %lu"
ER_NO_TABLES_USED  
        cze "Nejsou použity žádné tabulky"
        dan "Ingen tabeller i brug"
        nla "Geen tabellen gebruikt."
        eng "No tables used"
        est "Ühtegi tabelit pole kasutusel"
        fre "Aucune table utilisée"
        ger "Keine Tabellen verwendet"
        greek "Δεν χρησιμοποιήθηκαν πίνακες"
        hun "Nincs hasznalt tabla"
        ita "Nessuna tabella usata"
        jpn "表が指定されていません。"
        kor "어떤 테이블도 사용되지 않았습니다."
        nor "Ingen tabeller i bruk"
        norwegian-ny "Ingen tabellar i bruk"
        pol "Nie ma żadej użytej tabeli"
        por "Nenhuma tabela usada"
        rum "Nici o tabela folosita"
        rus "Никакие таблицы не использованы"
        serbian "Nema upotrebljenih tabela"
        slo "Nie je použitá žiadna tabuľka"
        spa "No ha tablas usadas"
        swe "Inga tabeller angivna"
        ukr "Не використано таблиць"
ER_TOO_BIG_SET  
        cze "Příliš mnoho řetězců pro sloupec %-.192s a SET"
        dan "For mange tekststrenge til specifikationen af SET i kolonne %-.192s"
        nla "Teveel strings voor kolom %-.192s en SET"
        eng "Too many strings for column %-.192s and SET"
        est "Liiga palju string tulbale %-.192s tüübile SET"
        fre "Trop de chaînes dans la colonne %-.192s avec SET"
        ger "Zu viele Strings für Feld %-.192s und SET angegeben"
        greek "Πάρα πολλά strings για το πεδίο %-.192s και SET"
        hun "Tul sok karakter: %-.192s es SET"
        ita "Troppe stringhe per la colonna %-.192s e la SET"
        jpn "SET型の列 '%-.192s' のメンバーの数が多すぎます。"
        kor "칼럼 %-.192s와 SET에서 스트링이 너무 많습니다."
        nor "For mange tekststrenger kolonne %-.192s og SET"
        norwegian-ny "For mange tekststrengar felt %-.192s og SET"
        pol "Zbyt wiele łańcuchów dla kolumny %-.192s i polecenia SET"
        por "'Strings' demais para coluna '%-.192s' e SET"
        rum "Prea multe siruri pentru coloana %-.192s si SET"
        rus "Слишком много значений для столбца %-.192s в SET"
        serbian "Previše string-ova za kolonu '%-.192s' i komandu 'SET'"
        slo "Príliš mnoho reťazcov pre pole %-.192s a SET"
        spa "Muchas strings para columna %-.192s y SET"
        swe "För många alternativ till kolumn %-.192s för SET"
        ukr "Забагато строк для стовбця %-.192s та SET"
ER_NO_UNIQUE_LOGFILE  
        cze "Nemohu vytvořit jednoznačné jméno logovacího souboru %-.200s.(1-999)\n"
        dan "Kan ikke lave unikt log-filnavn %-.200s.(1-999)\n"
        nla "Het is niet mogelijk een unieke naam te maken voor de logfile %-.200s.(1-999)\n"
        eng "Can't generate a unique log-filename %-.200s.(1-999)\n"
        est "Ei suuda luua unikaalset logifaili nime %-.200s.(1-999)\n"
        fre "Ne peut générer un unique nom de journal %-.200s.(1-999)\n"
        ger "Kann keinen eindeutigen Dateinamen für die Logdatei %-.200s(1-999) erzeugen\n"
        greek "Αδύνατη η δημιουργία unique log-filename %-.200s.(1-999)\n"
        hun "Egyedi log-filenev nem generalhato: %-.200s.(1-999)\n"
        ita "Impossibile generare un nome del file log unico %-.200s.(1-999)\n"
        jpn "一意なログファイル名 %-.200s.(1-999) を生成できません。\n"
        kor "Unique 로그화일 '%-.200s'를 만들수 없습니다.(1-999)\n"
        nor "Kan ikke lage unikt loggfilnavn %-.200s.(1-999)\n"
        norwegian-ny "Kan ikkje lage unikt loggfilnavn %-.200s.(1-999)\n"
        pol "Nie można stworzyć unikalnej nazwy pliku z logiem %-.200s.(1-999)\n"
        por "Não pode gerar um nome de arquivo de 'log' único '%-.200s'.(1-999)\n"
        rum "Nu pot sa generez un nume de log unic %-.200s.(1-999)\n"
        rus "Невозможно создать уникальное имя файла журнала %-.200s.(1-999)\n"
        serbian "Ne mogu da generišem jedinstveno ime log-file-a: '%-.200s.(1-999)'\n"
        slo "Nemôžem vytvoriť unikátne meno log-súboru %-.200s.(1-999)\n"
        spa "No puede crear un unico archivo log %-.200s.(1-999)\n"
        swe "Kan inte generera ett unikt filnamn %-.200s.(1-999)\n"
        ukr "Не можу згенерувати унікальне ім'я log-файлу %-.200s.(1-999)\n"
ER_TABLE_NOT_LOCKED_FOR_WRITE  
        cze "Tabulka '%-.192s' byla zamčena s READ a nemůže být změněna"
        dan "Tabellen '%-.192s' var låst med READ lås og kan ikke opdateres"
        nla "Tabel '%-.192s' was gelocked met een lock om te lezen. Derhalve kunnen geen wijzigingen worden opgeslagen."
        eng "Table '%-.192s' was locked with a READ lock and can't be updated"
        est "Tabel '%-.192s' on lukustatud READ lukuga ning ei ole muudetav"
        fre "Table '%-.192s' verrouillée lecture (READ): modification impossible"
        ger "Tabelle '%-.192s' ist mit Lesesperre versehen und kann nicht aktualisiert werden"
        greek "Ο πίνακας '%-.192s' έχει κλειδωθεί με READ lock και δεν επιτρέπονται αλλαγές"
        hun "A(z) '%-.192s' tabla zarolva lett (READ lock) es nem lehet frissiteni"
        ita "La tabella '%-.192s' e` soggetta a lock in lettura e non puo` essere aggiornata"
        jpn "表 '%-.192s' はREADロックされていて、更新できません。"
        kor "테이블 '%-.192s'는 READ 락이 잠겨있어서 갱신할 수 없습니다."
        nor "Tabellen '%-.192s' var låst med READ lås og kan ikke oppdateres"
        norwegian-ny "Tabellen '%-.192s' var låst med READ lås og kan ikkje oppdaterast"
        pol "Tabela '%-.192s' została zablokowana przez READ i nie może zostać zaktualizowana"
        por "Tabela '%-.192s' foi travada com trava de leitura e não pode ser atualizada"
        rum "Tabela '%-.192s' a fost locked cu un READ lock si nu poate fi actualizata"
        rus "Таблица '%-.192s' заблокирована уровнем READ lock и не может быть изменена"
        serbian "Tabela '%-.192s' je zaključana READ lock-om; iz nje se može samo čitati ali u nju se ne može pisati"
        slo "Tabuľka '%-.192s' bola zamknutá s READ a nemôže byť zmenená"
        spa "Tabla '%-.192s' fue trabada con un READ lock y no puede ser actualizada"
        swe "Tabell '%-.192s' kan inte uppdateras emedan den är låst för läsning"
        ukr "Таблицю '%-.192s' заблоковано тільки для читання, тому її не можна оновити"
ER_TABLE_NOT_LOCKED  
        cze "Tabulka '%-.192s' nebyla zamčena s LOCK TABLES"
        dan "Tabellen '%-.192s' var ikke låst med LOCK TABLES"
        nla "Tabel '%-.192s' was niet gelocked met LOCK TABLES"
        eng "Table '%-.192s' was not locked with LOCK TABLES"
        est "Tabel '%-.192s' ei ole lukustatud käsuga LOCK TABLES"
        fre "Table '%-.192s' non verrouillée: utilisez LOCK TABLES"
        ger "Tabelle '%-.192s' wurde nicht mit LOCK TABLES gesperrt"
        greek "Ο πίνακας '%-.192s' δεν έχει κλειδωθεί με LOCK TABLES"
        hun "A(z) '%-.192s' tabla nincs zarolva a LOCK TABLES-szel"
        ita "Non e` stato impostato il lock per la tabella '%-.192s' con LOCK TABLES"
        jpn "表 '%-.192s' は LOCK TABLES でロックされていません。"
        kor "테이블 '%-.192s'는 LOCK TABLES 명령으로 잠기지 않았습니다."
        nor "Tabellen '%-.192s' var ikke låst med LOCK TABLES"
        norwegian-ny "Tabellen '%-.192s' var ikkje låst med LOCK TABLES"
        pol "Tabela '%-.192s' nie została zablokowana poleceniem LOCK TABLES"
        por "Tabela '%-.192s' não foi travada com LOCK TABLES"
        rum "Tabela '%-.192s' nu a fost locked cu LOCK TABLES"
        rus "Таблица '%-.192s' не была заблокирована с помощью LOCK TABLES"
        serbian "Tabela '%-.192s' nije bila zaključana komandom 'LOCK TABLES'"
        slo "Tabuľka '%-.192s' nebola zamknutá s LOCK TABLES"
        spa "Tabla '%-.192s' no fue trabada con LOCK TABLES"
        swe "Tabell '%-.192s' är inte låst med LOCK TABLES"
        ukr "Таблицю '%-.192s' не було блоковано з LOCK TABLES"
ER_BLOB_CANT_HAVE_DEFAULT 42000 
        cze "Blob položka '%-.192s' nemůže mít defaultní hodnotu"
        dan "BLOB feltet '%-.192s' kan ikke have en standard værdi"
        nla "Blob veld '%-.192s' can geen standaardwaarde bevatten"
        eng "BLOB, TEXT, GEOMETRY or JSON column '%-.192s' can't have a default value"
        est "BLOB-tüüpi tulp '%-.192s' ei saa omada vaikeväärtust"
        fre "BLOB '%-.192s' ne peut avoir de valeur par défaut"
        ger "BLOB/TEXT-Feld '%-.192s' darf keinen Vorgabewert (DEFAULT) haben"
        greek "Τα Blob πεδία '%-.192s' δεν μπορούν να έχουν προκαθορισμένες τιμές (default value)"
        hun "A(z) '%-.192s' blob objektumnak nem lehet alapertelmezett erteke"
        ita "Il campo BLOB '%-.192s' non puo` avere un valore di default"
        jpn "BLOB/TEXT 列 '%-.192s' にはデフォルト値を指定できません。"
        kor "BLOB 칼럼 '%-.192s' 는 디폴트 값을 가질 수 없습니다."
        nor "Blob feltet '%-.192s' kan ikke ha en standard verdi"
        norwegian-ny "Blob feltet '%-.192s' kan ikkje ha ein standard verdi"
        pol "Pole typu blob '%-.192s' nie może mieć domy?lnej warto?ci"
        por "Coluna BLOB '%-.192s' não pode ter um valor padrão (default)"
        rum "Coloana BLOB '%-.192s' nu poate avea o valoare default"
        rus "Невозможно указывать значение по умолчанию для столбца BLOB '%-.192s'"
        serbian "BLOB kolona '%-.192s' ne može imati default vrednost"
        slo "Pole BLOB '%-.192s' nemôže mať implicitnú hodnotu"
        spa "Campo Blob '%-.192s' no puede tener valores patron"
        swe "BLOB fält '%-.192s' kan inte ha ett DEFAULT-värde"
        ukr "Стовбець BLOB '%-.192s' не може мати значення по замовчуванню"
ER_WRONG_DB_NAME 42000 
        cze "Nepřípustné jméno databáze '%-.100s'"
        dan "Ugyldigt database navn '%-.100s'"
        nla "Databasenaam '%-.100s' is niet getoegestaan"
        eng "Incorrect database name '%-.100s'"
        est "Vigane andmebaasi nimi '%-.100s'"
        fre "Nom de base de donnée illégal: '%-.100s'"
        ger "Unerlaubter Datenbankname '%-.100s'"
        greek "Λάθος όνομα βάσης δεδομένων '%-.100s'"
        hun "Hibas adatbazisnev: '%-.100s'"
        ita "Nome database errato '%-.100s'"
        jpn "データベース名 '%-.100s' は不正です。"
        kor "'%-.100s' 데이타베이스의 이름이 부정확합니다."
        nor "Ugyldig database navn '%-.100s'"
        norwegian-ny "Ugyldig database namn '%-.100s'"
        pol "Niedozwolona nazwa bazy danych '%-.100s'"
        por "Nome de banco de dados '%-.100s' incorreto"
        rum "Numele bazei de date este incorect '%-.100s'"
        rus "Некорректное имя базы данных '%-.100s'"
        serbian "Pogrešno ime baze '%-.100s'"
        slo "Neprípustné meno databázy '%-.100s'"
        spa "Nombre de base de datos ilegal '%-.100s'"
        swe "Felaktigt databasnamn '%-.100s'"
        ukr "Невірне ім'я бази данних '%-.100s'"
ER_WRONG_TABLE_NAME 42000 
        cze "Nepřípustné jméno tabulky '%-.100s'"
        dan "Ugyldigt tabel navn '%-.100s'"
        nla "Niet toegestane tabelnaam '%-.100s'"
        eng "Incorrect table name '%-.100s'"
        est "Vigane tabeli nimi '%-.100s'"
        fre "Nom de table illégal: '%-.100s'"
        ger "Unerlaubter Tabellenname '%-.100s'"
        greek "Λάθος όνομα πίνακα '%-.100s'"
        hun "Hibas tablanev: '%-.100s'"
        ita "Nome tabella errato '%-.100s'"
        jpn "表名 '%-.100s' は不正です。"
        kor "'%-.100s' 테이블 이름이 부정확합니다."
        nor "Ugyldig tabell navn '%-.100s'"
        norwegian-ny "Ugyldig tabell namn '%-.100s'"
        pol "Niedozwolona nazwa tabeli '%-.100s'..."
        por "Nome de tabela '%-.100s' incorreto"
        rum "Numele tabelei este incorect '%-.100s'"
        rus "Некорректное имя таблицы '%-.100s'"
        serbian "Pogrešno ime tabele '%-.100s'"
        slo "Neprípustné meno tabuľky '%-.100s'"
        spa "Nombre de tabla ilegal '%-.100s'"
        swe "Felaktigt tabellnamn '%-.100s'"
        ukr "Невірне ім'я таблиці '%-.100s'"
ER_TOO_BIG_SELECT 42000 
        cze "Zadaný SELECT by procházel příliš mnoho záznamů a trval velmi dlouho. Zkontrolujte tvar WHERE a je-li SELECT v pořádku, použijte SET SQL_BIG_SELECTS=1"
        dan "SELECT ville undersøge for mange poster og ville sandsynligvis tage meget lang tid. Undersøg WHERE delen og brug SET SQL_BIG_SELECTS=1 hvis udtrykket er korrekt"
        nla "Het SELECT-statement zou te veel records analyseren en dus veel tijd in beslagnemen. Kijk het WHERE-gedeelte van de query na en kies SET SQL_BIG_SELECTS=1 als het stament in orde is."
        eng "The SELECT would examine more than MAX_JOIN_SIZE rows; check your WHERE and use SET SQL_BIG_SELECTS=1 or SET MAX_JOIN_SIZE=# if the SELECT is okay"
        est "SELECT lause peab läbi vaatama suure hulga kirjeid ja võtaks tõenäoliselt liiga kaua aega. Tasub kontrollida WHERE klauslit ja vajadusel kasutada käsku SET SQL_BIG_SELECTS=1"
        fre "SELECT va devoir examiner beaucoup d'enregistrements ce qui va prendre du temps. Vérifiez la clause WHERE et utilisez SET SQL_BIG_SELECTS=1 si SELECT se passe bien"
        ger "Die Ausführung des SELECT würde zu viele Datensätze untersuchen und wahrscheinlich sehr lange dauern. Bitte WHERE-Klausel überprüfen und gegebenenfalls SET SQL_BIG_SELECTS=1 oder SET MAX_JOIN_SIZE=# verwenden"
        greek "Το SELECT θα εξετάσει μεγάλο αριθμό εγγραφών και πιθανώς θα καθυστερήσει. Παρακαλώ εξετάστε τις παραμέτρους του WHERE και χρησιμοποιείστε SET SQL_BIG_SELECTS=1 αν το SELECT είναι σωστό"
        hun "A SELECT tul sok rekordot fog megvizsgalni es nagyon sokaig fog tartani. Ellenorizze a WHERE-t es hasznalja a SET SQL_BIG_SELECTS=1 beallitast, ha a SELECT okay"
        ita "La SELECT dovrebbe esaminare troppi record e usare troppo tempo. Controllare la WHERE e usa SET SQL_BIG_SELECTS=1 se e` tutto a posto."
        jpn "SELECTがMAX_JOIN_SIZEを超える行数を処理しました。WHERE句を確認し、SELECT文に問題がなければ、 SET SQL_BIG_SELECTS=1 または SET MAX_JOIN_SIZE=# を使用して下さい。"
        kor "SELECT 명령에서 너무 많은 레코드를 찾기 때문에 많은 시간이 소요됩니다. 따라서 WHERE 문을 점검하거나, 만약 SELECT가 ok되면  SET SQL_BIG_SELECTS=1 옵션을 사용하세요."
        nor "SELECT ville undersøke for mange poster og ville sannsynligvis ta veldig lang tid. Undersøk WHERE klausulen og bruk SET SQL_BIG_SELECTS=1 om SELECTen er korrekt"
        norwegian-ny "SELECT ville undersøkje for mange postar og ville sannsynligvis ta veldig lang tid. Undersøk WHERE klausulen og bruk SET SQL_BIG_SELECTS=1 om SELECTen er korrekt"
        pol "Operacja SELECT będzie dotyczyła zbyt wielu rekordów i prawdopodobnie zajmie bardzo dużo czasu. SprawdĽ warunek WHERE i użyj SQL_OPTION BIG_SELECTS=1 je?li operacja SELECT jest poprawna"
        por "O SELECT examinaria registros demais e provavelmente levaria muito tempo. Cheque sua cláusula WHERE e use SET SQL_BIG_SELECTS=1, se o SELECT estiver correto"
        rum "SELECT-ul ar examina prea multe cimpuri si probabil ar lua prea mult timp; verifica clauza WHERE si foloseste SET SQL_BIG_SELECTS=1 daca SELECT-ul e okay"
        rus "Для такой выборки SELECT должен будет просмотреть слишком много записей и, видимо, это займет очень много времени. Проверьте ваше указание WHERE, и, если в нем все в порядке, укажите SET SQL_BIG_SELECTS=1"
        serbian "Komanda 'SELECT' će ispitati previše slogova i potrošiti previše vremena. Proverite vaš 'WHERE' filter i upotrebite 'SET OPTION SQL_BIG_SELECTS=1' ako želite baš ovakvu komandu"
        slo "Zadaná požiadavka SELECT by prechádzala príliš mnoho záznamov a trvala by príliš dlho. Skontrolujte tvar WHERE a ak je v poriadku, použite SET SQL_BIG_SELECTS=1"
        spa "El SELECT puede examinar muchos registros y probablemente con mucho tiempo. Verifique tu WHERE y usa SET SQL_BIG_SELECTS=1 si el SELECT esta correcto"
        swe "Den angivna frågan skulle läsa mer än MAX_JOIN_SIZE rader.  Kontrollera din WHERE och använd SET SQL_BIG_SELECTS=1 eller SET MAX_JOIN_SIZE=# ifall du vill hantera stora joins"
        ukr "Запиту SELECT потрібно обробити багато записів, що, певне, займе дуже багато часу. Перевірте ваше WHERE та використовуйте SET SQL_BIG_SELECTS=1, якщо цей запит SELECT є вірним"
ER_UNKNOWN_ERROR  
        cze "Neznámá chyba"
        dan "Ukendt fejl"
        nla "Onbekende Fout"
        eng "Unknown error"
        est "Tundmatu viga"
        fre "Erreur inconnue"
        ger "Unbekannter Fehler"
        greek "Προέκυψε άγνωστο λάθος"
        hun "Ismeretlen hiba"
        ita "Errore sconosciuto"
        jpn "不明なエラー"
        kor "알수 없는 에러입니다."
        nor "Ukjent feil"
        norwegian-ny "Ukjend feil"
        por "Erro desconhecido"
        rum "Eroare unknown"
        rus "Неизвестная ошибка"
        serbian "Nepoznata greška"
        slo "Neznámá chyba"
        spa "Error desconocido"
        swe "Okänt fel"
        ukr "Невідома помилка"
ER_UNKNOWN_PROCEDURE 42000 
        cze "Neznámá procedura %-.192s"
        dan "Ukendt procedure %-.192s"
        nla "Onbekende procedure %-.192s"
        eng "Unknown procedure '%-.192s'"
        est "Tundmatu protseduur '%-.192s'"
        fre "Procédure %-.192s inconnue"
        ger "Unbekannte Prozedur '%-.192s'"
        greek "Αγνωστη διαδικασία '%-.192s'"
        hun "Ismeretlen eljaras: '%-.192s'"
        ita "Procedura '%-.192s' sconosciuta"
        jpn "'%-.192s' は不明なプロシージャです。"
        kor "알수 없는 수행문 : '%-.192s'"
        nor "Ukjent prosedyre %-.192s"
        norwegian-ny "Ukjend prosedyre %-.192s"
        pol "Unkown procedure %-.192s"
        por "'Procedure' '%-.192s' desconhecida"
        rum "Procedura unknown '%-.192s'"
        rus "Неизвестная процедура '%-.192s'"
        serbian "Nepoznata procedura '%-.192s'"
        slo "Neznámá procedúra '%-.192s'"
        spa "Procedimiento desconocido %-.192s"
        swe "Okänd procedur: %-.192s"
        ukr "Невідома процедура '%-.192s'"
ER_WRONG_PARAMCOUNT_TO_PROCEDURE 42000 
        cze "Chybný počet parametrů procedury %-.192s"
        dan "Forkert antal  parametre til proceduren %-.192s"
        nla "Foutief aantal parameters doorgegeven aan procedure %-.192s"
        eng "Incorrect parameter count to procedure '%-.192s'"
        est "Vale parameetrite hulk protseduurile '%-.192s'"
        fre "Mauvais nombre de paramètres pour la procedure %-.192s"
        ger "Falsche Parameterzahl für Prozedur '%-.192s'"
        greek "Λάθος αριθμός παραμέτρων στη διαδικασία '%-.192s'"
        hun "Rossz parameter a(z) '%-.192s'eljaras szamitasanal"
        ita "Numero di parametri errato per la procedura '%-.192s'"
        jpn "プロシージャ '%-.192s' へのパラメータ数が不正です。"
        kor "'%-.192s' 수행문에 대한 부정확한 파라메터"
        nor "Feil parameter antall til prosedyren %-.192s"
        norwegian-ny "Feil parameter tal til prosedyra %-.192s"
        pol "Incorrect parameter count to procedure %-.192s"
        por "Número de parâmetros incorreto para a 'procedure' '%-.192s'"
        rum "Procedura '%-.192s' are un numar incorect de parametri"
        rus "Некорректное количество параметров для процедуры '%-.192s'"
        serbian "Pogrešan broj parametara za proceduru '%-.192s'"
        slo "Chybný počet parametrov procedúry '%-.192s'"
        spa "Equivocado parametro count para procedimiento %-.192s"
        swe "Felaktigt antal parametrar till procedur %-.192s"
        ukr "Хибна кількість параметрів процедури '%-.192s'"
ER_WRONG_PARAMETERS_TO_PROCEDURE  
        cze "Chybné parametry procedury %-.192s"
        dan "Forkert(e) parametre til proceduren %-.192s"
        nla "Foutieve parameters voor procedure %-.192s"
        eng "Incorrect parameters to procedure '%-.192s'"
        est "Vigased parameetrid protseduurile '%-.192s'"
        fre "Paramètre erroné pour la procedure %-.192s"
        ger "Falsche Parameter für Prozedur '%-.192s'"
        greek "Λάθος παράμετροι στην διαδικασία '%-.192s'"
        hun "Rossz parameter a(z) '%-.192s' eljarasban"
        ita "Parametri errati per la procedura '%-.192s'"
        jpn "プロシージャ '%-.192s' へのパラメータが不正です。"
        kor "'%-.192s' 수행문에 대한 부정확한 파라메터"
        nor "Feil parametre til prosedyren %-.192s"
        norwegian-ny "Feil parameter til prosedyra %-.192s"
        pol "Incorrect parameters to procedure %-.192s"
        por "Parâmetros incorretos para a 'procedure' '%-.192s'"
        rum "Procedura '%-.192s' are parametrii incorecti"
        rus "Некорректные параметры для процедуры '%-.192s'"
        serbian "Pogrešni parametri prosleđeni proceduri '%-.192s'"
        slo "Chybné parametre procedúry '%-.192s'"
        spa "Equivocados parametros para procedimiento %-.192s"
        swe "Felaktiga parametrar till procedur %-.192s"
        ukr "Хибний параметер процедури '%-.192s'"
ER_UNKNOWN_TABLE 42S02 
        cze "Neznámá tabulka '%-.192s' v %-.32s"
        dan "Ukendt tabel '%-.192s' i %-.32s"
        nla "Onbekende tabel '%-.192s' in %-.32s"
        eng "Unknown table '%-.192s' in %-.32s"
        est "Tundmatu tabel '%-.192s' %-.32s-s"
        fre "Table inconnue '%-.192s' dans %-.32s"
        ger "Unbekannte Tabelle '%-.192s' in '%-.32s'"
        greek "Αγνωστος πίνακας '%-.192s' σε %-.32s"
        hun "Ismeretlen tabla: '%-.192s' %-.32s-ban"
        ita "Tabella '%-.192s' sconosciuta in %-.32s"
        jpn "'%-.192s' は %-.32s では不明な表です。"
        kor "알수 없는 테이블 '%-.192s' (데이타베이스 %-.32s)"
        nor "Ukjent tabell '%-.192s' i %-.32s"
        norwegian-ny "Ukjend tabell '%-.192s' i %-.32s"
        pol "Unknown table '%-.192s' in %-.32s"
        por "Tabela '%-.192s' desconhecida em '%-.32s'"
        rum "Tabla '%-.192s' invalida in %-.32s"
        rus "Неизвестная таблица '%-.192s' в %-.32s"
        serbian "Nepoznata tabela '%-.192s' u '%-.32s'"
        slo "Neznáma tabuľka '%-.192s' v %-.32s"
        spa "Tabla desconocida '%-.192s' in %-.32s"
        swe "Okänd tabell '%-.192s' i '%-.32s'"
        ukr "Невідома таблиця '%-.192s' у %-.32s"
ER_FIELD_SPECIFIED_TWICE 42000 
        cze "Položka '%-.192s' je zadána dvakrát"
        dan "Feltet '%-.192s' er anvendt to gange"
        nla "Veld '%-.192s' is dubbel gespecificeerd"
        eng "Column '%-.192s' specified twice"
        est "Tulp '%-.192s' on määratletud topelt"
        fre "Champ '%-.192s' spécifié deux fois"
        ger "Feld '%-.192s' wurde zweimal angegeben"
        greek "Το πεδίο '%-.192s' έχει ορισθεί δύο φορές"
        hun "A(z) '%-.192s' mezot ketszer definialta"
        ita "Campo '%-.192s' specificato 2 volte"
        jpn "列 '%-.192s' は2回指定されています。"
        kor "칼럼 '%-.192s'는 두번 정의되어 있읍니다."
        nor "Feltet '%-.192s' er spesifisert to ganger"
        norwegian-ny "Feltet '%-.192s' er spesifisert to gangar"
        pol "Field '%-.192s' specified twice"
        por "Coluna '%-.192s' especificada duas vezes"
        rum "Coloana '%-.192s' specificata de doua ori"
        rus "Столбец '%-.192s' указан дважды"
        serbian "Kolona '%-.192s' je navedena dva puta"
        slo "Pole '%-.192s' je zadané dvakrát"
        spa "Campo '%-.192s' especificado dos veces"
        swe "Fält '%-.192s' är redan använt"
        ukr "Стовбець '%-.192s' зазначено двічі"
ER_INVALID_GROUP_FUNC_USE  
        cze "Nesprávné použití funkce group"
        dan "Forkert brug af grupperings-funktion"
        nla "Ongeldig gebruik van GROUP-functie"
        eng "Invalid use of group function"
        est "Vigane grupeerimisfunktsiooni kasutus"
        fre "Utilisation invalide de la clause GROUP"
        ger "Falsche Verwendung einer Gruppierungsfunktion"
        greek "Εσφαλμένη χρήση της group function"
        hun "A group funkcio ervenytelen hasznalata"
        ita "Uso non valido di una funzione di raggruppamento"
        jpn "集計関数の使用方法が不正です。"
        kor "잘못된 그룹 함수를 사용하였습니다."
        por "Uso inválido de função de agrupamento (GROUP)"
        rum "Folosire incorecta a functiei group"
        rus "Неправильное использование групповых функций"
        serbian "Pogrešna upotreba 'GROUP' funkcije"
        slo "Nesprávne použitie funkcie GROUP"
        spa "Invalido uso de función en grupo"
        swe "Felaktig användning av SQL grupp function"
        ukr "Хибне використання функції групування"
ER_UNSUPPORTED_EXTENSION 42000 
        cze "Tabulka '%-.192s' používá rozšíření, které v této verzi MySQL není"
        dan "Tabellen '%-.192s' bruger et filtypenavn som ikke findes i denne MySQL version"
        nla "Tabel '%-.192s' gebruikt een extensie, die niet in deze MySQL-versie voorkomt."
        eng "Table '%-.192s' uses an extension that doesn't exist in this MySQL version"
        est "Tabel '%-.192s' kasutab laiendust, mis ei eksisteeri antud MySQL versioonis"
        fre "Table '%-.192s' : utilise une extension invalide pour cette version de MySQL"
        ger "Tabelle '%-.192s' verwendet eine Erweiterung, die in dieser MySQL-Version nicht verfügbar ist"
        greek "Ο πίνακς '%-.192s' χρησιμοποιεί κάποιο extension που δεν υπάρχει στην έκδοση αυτή της MySQL"
        hun "A(z) '%-.192s' tabla olyan bovitest hasznal, amely nem letezik ebben a MySQL versioban."
        ita "La tabella '%-.192s' usa un'estensione che non esiste in questa versione di MySQL"
        jpn "表 '%-.192s' は、このMySQLバージョンには無い機能を使用しています。"
        kor "테이블 '%-.192s'는 확장명령을 이용하지만 현재의 MySQL 버젼에서는 존재하지 않습니다."
        nor "Table '%-.192s' uses a extension that doesn't exist in this MySQL version"
        norwegian-ny "Table '%-.192s' uses a extension that doesn't exist in this MySQL version"
        pol "Table '%-.192s' uses a extension that doesn't exist in this MySQL version"
        por "Tabela '%-.192s' usa uma extensão que não existe nesta versão do MySQL"
        rum "Tabela '%-.192s' foloseste o extensire inexistenta in versiunea curenta de MySQL"
        rus "В таблице '%-.192s' используются возможности, не поддерживаемые в этой версии MySQL"
        serbian "Tabela '%-.192s' koristi ekstenziju koje ne postoji u ovoj verziji MySQL-a"
        slo "Tabuľka '%-.192s' používa rozšírenie, ktoré v tejto verzii MySQL nie je"
        spa "Tabla '%-.192s' usa una extensión que no existe en esta MySQL versión"
        swe "Tabell '%-.192s' har en extension som inte finns i denna version av MySQL"
        ukr "Таблиця '%-.192s' використовує розширення, що не існує у цій версії MySQL"
ER_TABLE_MUST_HAVE_COLUMNS 42000 
        cze "Tabulka musí mít alespoň jeden sloupec"
        dan "En tabel skal have mindst een kolonne"
        nla "Een tabel moet minstens 1 kolom bevatten"
        eng "A table must have at least 1 column"
        est "Tabelis peab olema vähemalt üks tulp"
        fre "Une table doit comporter au moins une colonne"
        ger "Eine Tabelle muss mindestens eine Spalte besitzen"
        greek "Ενας πίνακας πρέπει να έχει τουλάχιστον ένα πεδίο"
        hun "A tablanak legalabb egy oszlopot tartalmazni kell"
        ita "Una tabella deve avere almeno 1 colonna"
        jpn "表には最低でも1個の列が必要です。"
        kor "하나의 테이블에서는 적어도 하나의 칼럼이 존재하여야 합니다."
        por "Uma tabela tem que ter pelo menos uma (1) coluna"
        rum "O tabela trebuie sa aiba cel putin o coloana"
        rus "В таблице должен быть как минимум один столбец"
        serbian "Tabela mora imati najmanje jednu kolonu"
        slo "Tabuľka musí mať aspoň 1 pole"
        spa "Una tabla debe tener al menos 1 columna"
        swe "Tabeller måste ha minst 1 kolumn"
        ukr "Таблиця повинна мати хочаб один стовбець"
ER_RECORD_FILE_FULL  
        cze "Tabulka '%-.192s' je plná"
        dan "Tabellen '%-.192s' er fuld"
        nla "De tabel '%-.192s' is vol"
        eng "The table '%-.192s' is full"
        est "Tabel '%-.192s' on täis"
        fre "La table '%-.192s' est pleine"
        ger "Tabelle '%-.192s' ist voll"
        greek "Ο πίνακας '%-.192s' είναι γεμάτος"
        hun "A '%-.192s' tabla megtelt"
        ita "La tabella '%-.192s' e` piena"
        jpn "表 '%-.192s' は満杯です。"
        kor "테이블 '%-.192s'가 full났습니다. "
        por "Tabela '%-.192s' está cheia"
        rum "Tabela '%-.192s' e plina"
        rus "Таблица '%-.192s' переполнена"
        serbian "Tabela '%-.192s' je popunjena do kraja"
        slo "Tabuľka '%-.192s' je plná"
        spa "La tabla '%-.192s' está llena"
        swe "Tabellen '%-.192s' är full"
        ukr "Таблиця '%-.192s' заповнена"
ER_UNKNOWN_CHARACTER_SET 42000 
        cze "Neznámá znaková sada: '%-.64s'"
        dan "Ukendt tegnsæt: '%-.64s'"
        nla "Onbekende character set: '%-.64s'"
        eng "Unknown character set: '%-.64s'"
        est "Vigane kooditabel '%-.64s'"
        fre "Jeu de caractères inconnu: '%-.64s'"
        ger "Unbekannter Zeichensatz: '%-.64s'"
        greek "Αγνωστο character set: '%-.64s'"
        hun "Ervenytelen karakterkeszlet: '%-.64s'"
        ita "Set di caratteri '%-.64s' sconosciuto"
        jpn "不明な文字コードセット: '%-.64s'"
        kor "알수없는 언어 Set: '%-.64s'"
        por "Conjunto de caracteres '%-.64s' desconhecido"
        rum "Set de caractere invalid: '%-.64s'"
        rus "Неизвестная кодировка '%-.64s'"
        serbian "Nepoznati karakter-set: '%-.64s'"
        slo "Neznáma znaková sada: '%-.64s'"
        spa "Juego de caracteres desconocido: '%-.64s'"
        swe "Okänd teckenuppsättning: '%-.64s'"
        ukr "Невідома кодова таблиця: '%-.64s'"
ER_TOO_MANY_TABLES  
        cze "Příliš mnoho tabulek, MySQL jich může mít v joinu jen %d"
        dan "For mange tabeller. MySQL kan kun bruge %d tabeller i et join"
        nla "Teveel tabellen. MySQL kan slechts %d tabellen in een join bevatten"
        eng "Too many tables; MySQL can only use %d tables in a join"
        est "Liiga palju tabeleid. MySQL suudab JOINiga ühendada kuni %d tabelit"
        fre "Trop de tables. MySQL ne peut utiliser que %d tables dans un JOIN"
        ger "Zu viele Tabellen. MySQL kann in einem Join maximal %d Tabellen verwenden"
        greek "Πολύ μεγάλος αριθμός πινάκων. Η MySQL μπορεί να χρησιμοποιήσει %d πίνακες σε διαδικασία join"
        hun "Tul sok tabla. A MySQL csak %d tablat tud kezelni osszefuzeskor"
        ita "Troppe tabelle. MySQL puo` usare solo %d tabelle in una join"
        jpn "表が多すぎます。MySQLがJOINできる表は %d 個までです。"
        kor "너무 많은 테이블이 Join되었습니다. MySQL에서는 JOIN시 %d개의 테이블만 사용할 수 있습니다."
        por "Tabelas demais. O MySQL pode usar somente %d tabelas em uma junção (JOIN)"
        rum "Prea multe tabele. MySQL nu poate folosi mai mult de %d tabele intr-un join"
        rus "Слишком много таблиц. MySQL может использовать только %d таблиц в соединении"
        serbian "Previše tabela. MySQL može upotrebiti maksimum %d tabela pri 'JOIN' operaciji"
        slo "Príliš mnoho tabuliek. MySQL môže použiť len %d v JOIN-e"
        spa "Muchas tablas. MySQL solamente puede usar %d tablas en un join"
        swe "För många tabeller. MySQL can ha högst %d tabeller i en och samma join"
        ukr "Забагато таблиць. MySQL може використовувати лише %d таблиць у об'єднанні"
ER_TOO_MANY_FIELDS  
        cze "Příliš mnoho položek"
        dan "For mange felter"
        nla "Te veel velden"
        eng "Too many columns"
        est "Liiga palju tulpasid"
        fre "Trop de champs"
        ger "Zu viele Felder"
        greek "Πολύ μεγάλος αριθμός πεδίων"
        hun "Tul sok mezo"
        ita "Troppi campi"
        jpn "列が多すぎます。"
        kor "칼럼이 너무 많습니다."
        por "Colunas demais"
        rum "Prea multe coloane"
        rus "Слишком много столбцов"
        serbian "Previše kolona"
        slo "Príliš mnoho polí"
        spa "Muchos campos"
        swe "För många fält"
        ukr "Забагато стовбців"
ER_TOO_BIG_ROWSIZE 42000 
        cze "Řádek je příliš velký. Maximální velikost řádku, nepočítaje položky blob, je %ld. Musíte změnit některé položky na blob"
        dan "For store poster. Max post størrelse, uden BLOB's, er %ld. Du må lave nogle felter til BLOB's"
        nla "Rij-grootte is groter dan toegestaan. Maximale rij grootte, blobs niet meegeteld, is %ld. U dient sommige velden in blobs te veranderen."
        eng "Row size too large. The maximum row size for the used table type, not counting BLOBs, is %ld. This includes storage overhead, check the manual. You have to change some columns to TEXT or BLOBs"
        est "Liiga pikk kirje. Kirje maksimumpikkus arvestamata BLOB-tüüpi välju on %ld. Muuda mõned väljad BLOB-tüüpi väljadeks"
        fre "Ligne trop grande. Le taille maximale d'une ligne, sauf les BLOBs, est %ld. Changez le type de quelques colonnes en BLOB"
        ger "Zeilenlänge zu groß. Die maximale Zeilenlänge für den verwendeten Tabellentyp (ohne BLOB-Felder) beträgt %ld. Einige Felder müssen in BLOB oder TEXT umgewandelt werden"
        greek "Πολύ μεγάλο μέγεθος εγγραφής. Το μέγιστο μέγεθος εγγραφής, χωρίς να υπολογίζονται τα blobs, είναι %ld. Πρέπει να ορίσετε κάποια πεδία σαν blobs"
        hun "Tul nagy sormeret. A maximalis sormeret (nem szamolva a blob objektumokat) %ld. Nehany mezot meg kell valtoztatnia"
        ita "Riga troppo grande. La massima grandezza di una riga, non contando i BLOB, e` %ld. Devi cambiare alcuni campi in BLOB"
        jpn "行サイズが大きすぎます。この表の最大行サイズは BLOB を含まずに %ld です。格納時のオーバーヘッドも含まれます(マニュアルを確認してください)。列をTEXTまたはBLOBに変更する必要があります。"
        kor "너무 큰 row 사이즈입니다. BLOB를 계산하지 않고 최대 row 사이즈는 %ld입니다. 얼마간의 필드들을 BLOB로 바꾸셔야 겠군요.."
        por "Tamanho de linha grande demais. O máximo tamanho de linha, não contando BLOBs, é %ld. Você tem que mudar alguns campos para BLOBs"
        rum "Marimea liniei (row) prea mare. Marimea maxima a liniei, excluzind BLOB-urile este de %ld. Trebuie sa schimbati unele cimpuri in BLOB-uri"
        rus "Слишком большой размер записи. Максимальный размер строки, исключая поля BLOB, - %ld. Возможно, вам следует изменить тип некоторых полей на BLOB"
        serbian "Prevelik slog. Maksimalna veličina sloga, ne računajući BLOB polja, je %ld. Trebali bi da promenite tip nekih polja u BLOB"
        slo "Riadok je príliš veľký. Maximálna veľkosť riadku, okrem 'BLOB', je %ld. Musíte zmeniť niektoré položky na BLOB"
        spa "Tamaño de línea muy grande. Máximo tamaño de línea, no contando blob, es %ld. Tu tienes que cambiar algunos campos para blob"
        swe "För stor total radlängd. Den högst tillåtna radlängden, förutom BLOBs, är %ld. Ändra några av dina fält till BLOB"
        ukr "Задовга строка. Найбільшою довжиною строки, не рахуючи BLOB, є %ld. Вам потрібно привести деякі стовбці до типу BLOB"
ER_STACK_OVERRUN  
        cze "Přetečení zásobníku threadu: použito %ld z %ld. Použijte 'mysqld --thread_stack=#' k zadání většího zásobníku"
        dan "Thread stack brugt:  Brugt: %ld af en %ld stak.  Brug 'mysqld --thread_stack=#' for at allokere en større stak om nødvendigt"
        nla "Thread stapel overrun:  Gebruikte: %ld van een %ld stack. Gebruik 'mysqld --thread_stack=#' om een grotere stapel te definieren (indien noodzakelijk)."
        eng "Thread stack overrun:  Used: %ld of a %ld stack.  Use 'mysqld --thread_stack=#' to specify a bigger stack if needed"
        fre "Débordement de la pile des tâches (Thread stack). Utilisées: %ld pour une pile de %ld.  Essayez 'mysqld --thread_stack=#' pour indiquer une plus grande valeur"
        ger "Thread-Stack-Überlauf. Benutzt: %ld von %ld Stack. 'mysqld --thread_stack=#' verwenden, um bei Bedarf einen größeren Stack anzulegen"
        greek "Stack overrun στο thread:  Used: %ld of a %ld stack.  Παρακαλώ χρησιμοποιείστε 'mysqld --thread_stack=#' για να ορίσετε ένα μεγαλύτερο stack αν χρειάζεται"
        hun "Thread verem tullepes:  Used: %ld of a %ld stack. Hasznalja a 'mysqld --thread_stack=#' nagyobb verem definialasahoz"
        ita "Thread stack overrun:  Usati: %ld di uno stack di %ld.  Usa 'mysqld --thread_stack=#' per specificare uno stack piu` grande."
        jpn "スレッドスタック不足です(使用: %ld ; サイズ: %ld)。必要に応じて、より大きい値で 'mysqld --thread_stack=#' の指定をしてください。"
        kor "쓰레드 스택이 넘쳤습니다.  사용: %ld개 스택: %ld개.  만약 필요시 더큰 스택을 원할때에는 'mysqld --thread_stack=#' 를 정의하세요"
        por "Estouro da pilha do 'thread'. Usados %ld de uma pilha de %ld. Use 'mysqld --thread_stack=#' para especificar uma pilha maior, se necessário"
        rum "Stack-ul thread-ului a fost depasit (prea mic):  Folositi: %ld intr-un stack de %ld.  Folositi 'mysqld --thread_stack=#' ca sa specifici un stack mai mare"
        rus "Стек потоков переполнен:  использовано: %ld из %ld стека.  Применяйте 'mysqld --thread_stack=#' для указания большего размера стека, если необходимо"
        serbian "Prepisivanje thread stack-a:  Upotrebljeno: %ld od %ld stack memorije.  Upotrebite 'mysqld --thread_stack=#' da navedete veći stack ako je potrebno"
        slo "Pretečenie zásobníku vlákna:  použité: %ld z %ld.  Použite 'mysqld --thread_stack=#' k zadaniu väčšieho zásobníka"
        spa "Sobrecarga de la pila de thread:  Usada: %ld de una %ld pila.  Use 'mysqld --thread_stack=#' para especificar una mayor pila si necesario"
        swe "Trådstacken tog slut:  Har använt %ld av %ld bytes.  Använd 'mysqld --thread_stack=#' ifall du behöver en större stack"
        ukr "Стек гілок переповнено:  Використано: %ld з %ld. Використовуйте 'mysqld --thread_stack=#' аби зазначити більший стек, якщо необхідно"
ER_WRONG_OUTER_JOIN 42000 
        cze "V OUTER JOIN byl nalezen křížový odkaz. Prověřte ON podmínky"
        dan "Krydsreferencer fundet i OUTER JOIN; check dine ON conditions"
        nla "Gekruiste afhankelijkheid gevonden in OUTER JOIN. Controleer uw ON-conditions"
        eng "Cross dependency found in OUTER JOIN; examine your ON conditions"
        est "Ristsõltuvus OUTER JOIN klauslis. Kontrolli oma ON tingimusi"
        fre "Dépendance croisée dans une clause OUTER JOIN. Vérifiez la condition ON"
        ger "OUTER JOIN enthält fehlerhafte Abhängigkeiten. In ON verwendete Bedingungen überprüfen"
        greek "Cross dependency βρέθηκε σε OUTER JOIN.  Παρακαλώ εξετάστε τις συνθήκες που θέσατε στο ON"
        hun "Keresztfuggoseg van az OUTER JOIN-ban. Ellenorizze az ON felteteleket"
        ita "Trovata una dipendenza incrociata nella OUTER JOIN. Controlla le condizioni ON"
        jpn "OUTER JOINに相互依存が見つかりました。ON句の条件を確認して下さい。"
        por "Dependência cruzada encontrada em junção externa (OUTER JOIN); examine as condições utilizadas nas cláusulas 'ON'"
        rum "Dependinta incrucisata (cross dependency) gasita in OUTER JOIN.  Examinati conditiile ON"
        rus "В OUTER JOIN обнаружена перекрестная зависимость. Внимательно проанализируйте свои условия ON"
        serbian "Unakrsna zavisnost pronađena u komandi 'OUTER JOIN'. Istražite vaše 'ON' uslove"
        slo "V OUTER JOIN bol nájdený krížový odkaz.  Skontrolujte podmienky ON"
        spa "Dependencia cruzada encontrada en OUTER JOIN.  Examine su condición ON"
        swe "Felaktigt referens i OUTER JOIN.  Kontrollera ON-uttrycket"
        ukr "Перехресна залежність у OUTER JOIN. Перевірте умову ON"
ER_NULL_COLUMN_IN_INDEX 42000 
        eng "Table handler doesn't support NULL in given index. Please change column '%-.192s' to be NOT NULL or use another handler"
        swe "Tabell hanteraren kan inte indexera NULL kolumner för den givna index typen. Ändra '%-.192s' till NOT NULL eller använd en annan hanterare"
ER_CANT_FIND_UDF  
        cze "Nemohu načíst funkci '%-.192s'"
        dan "Kan ikke læse funktionen '%-.192s'"
        nla "Kan functie '%-.192s' niet laden"
        eng "Can't load function '%-.192s'"
        est "Ei suuda avada funktsiooni '%-.192s'"
        fre "Imposible de charger la fonction '%-.192s'"
        ger "Kann Funktion '%-.192s' nicht laden"
        greek "Δεν είναι δυνατή η διαδικασία load για τη συνάρτηση '%-.192s'"
        hun "A(z) '%-.192s' fuggveny nem toltheto be"
        ita "Impossibile caricare la funzione '%-.192s'"
        jpn "関数 '%-.192s' をロードできません。"
        kor "'%-.192s' 함수를 로드하지 못했습니다."
        por "Não pode carregar a função '%-.192s'"
        rum "Nu pot incarca functia '%-.192s'"
        rus "Невозможно загрузить функцию '%-.192s'"
        serbian "Ne mogu da učitam funkciju '%-.192s'"
        slo "Nemôžem načítať funkciu '%-.192s'"
        spa "No puedo cargar función '%-.192s'"
        swe "Kan inte ladda funktionen '%-.192s'"
        ukr "Не можу завантажити функцію '%-.192s'"
ER_CANT_INITIALIZE_UDF  
        cze "Nemohu inicializovat funkci '%-.192s'; %-.80s"
        dan "Kan ikke starte funktionen '%-.192s'; %-.80s"
        nla "Kan functie '%-.192s' niet initialiseren; %-.80s"
        eng "Can't initialize function '%-.192s'; %-.80s"
        est "Ei suuda algväärtustada funktsiooni '%-.192s'; %-.80s"
        fre "Impossible d'initialiser la fonction '%-.192s'; %-.80s"
        ger "Kann Funktion '%-.192s' nicht initialisieren: %-.80s"
        greek "Δεν είναι δυνατή η έναρξη της συνάρτησης '%-.192s'; %-.80s"
        hun "A(z) '%-.192s' fuggveny nem inicializalhato; %-.80s"
        ita "Impossibile inizializzare la funzione '%-.192s'; %-.80s"
        jpn "関数 '%-.192s' を初期化できません。; %-.80s"
        kor "'%-.192s' 함수를 초기화 하지 못했습니다.; %-.80s"
        por "Não pode inicializar a função '%-.192s' - '%-.80s'"
        rum "Nu pot initializa functia '%-.192s'; %-.80s"
        rus "Невозможно инициализировать функцию '%-.192s'; %-.80s"
        serbian "Ne mogu da inicijalizujem funkciju '%-.192s'; %-.80s"
        slo "Nemôžem inicializovať funkciu '%-.192s'; %-.80s"
        spa "No puedo inicializar función '%-.192s'; %-.80s"
        swe "Kan inte initialisera funktionen '%-.192s'; '%-.80s'"
        ukr "Не можу ініціалізувати функцію '%-.192s'; %-.80s"
ER_UDF_NO_PATHS  
        cze "Pro sdílenou knihovnu nejsou povoleny cesty"
        dan "Angivelse af sti ikke tilladt for delt bibliotek"
        nla "Geen pad toegestaan voor shared library"
        eng "No paths allowed for shared library"
        est "Teegi nimes ei tohi olla kataloogi"
        fre "Chemin interdit pour les bibliothèques partagées"
        ger "Keine Pfade gestattet für Shared Library"
        greek "Δεν βρέθηκαν paths για την shared library"
        hun "Nincs ut a megosztott konyvtarakhoz (shared library)"
        ita "Non sono ammessi path per le librerie condivisa"
        jpn "共有ライブラリにはパスを指定できません。"
        kor "공유 라이버러리를 위한 패스가 정의되어 있지 않습니다."
        por "Não há caminhos (paths) permitidos para biblioteca compartilhada"
        rum "Nici un paths nu e permis pentru o librarie shared"
        rus "Недопустимо указывать пути для динамических библиотек"
        serbian "Ne postoje dozvoljene putanje do share-ovane biblioteke"
        slo "Neprípustné žiadne cesty k zdieľanej knižnici"
        spa "No pasos permitidos para librarias conjugadas"
        swe "Man får inte ange sökväg för dynamiska bibliotek"
        ukr "Не дозволено використовувати путі для розділюваних бібліотек"
ER_UDF_EXISTS  
        cze "Funkce '%-.192s' již existuje"
        dan "Funktionen '%-.192s' findes allerede"
        nla "Functie '%-.192s' bestaat reeds"
        eng "Function '%-.192s' already exists"
        est "Funktsioon '%-.192s' juba eksisteerib"
        fre "La fonction '%-.192s' existe déjà"
        ger "Funktion '%-.192s' existiert schon"
        greek "Η συνάρτηση '%-.192s' υπάρχει ήδη"
        hun "A '%-.192s' fuggveny mar letezik"
        ita "La funzione '%-.192s' esiste gia`"
        jpn "関数 '%-.192s' はすでに定義されています。"
        kor "'%-.192s' 함수는 이미 존재합니다."
        por "Função '%-.192s' já existe"
        rum "Functia '%-.192s' exista deja"
        rus "Функция '%-.192s' уже существует"
        serbian "Funkcija '%-.192s' već postoji"
        slo "Funkcia '%-.192s' už existuje"
        spa "Función '%-.192s' ya existe"
        swe "Funktionen '%-.192s' finns redan"
        ukr "Функція '%-.192s' вже існує"
ER_CANT_OPEN_LIBRARY  
        cze "Nemohu otevřít sdílenou knihovnu '%-.192s' (errno: %d %-.128s)"
        dan "Kan ikke åbne delt bibliotek '%-.192s' (errno: %d %-.128s)"
        nla "Kan shared library '%-.192s' niet openen (Errcode: %d %-.128s)"
        eng "Can't open shared library '%-.192s' (errno: %d %-.128s)"
        est "Ei suuda avada jagatud teeki '%-.192s' (veakood: %d %-.128s)"
        fre "Impossible d'ouvrir la bibliothèque partagée '%-.192s' (errno: %d %-.128s)"
        ger "Kann Shared Library '%-.192s' nicht öffnen (Fehler: %d %-.128s)"
        greek "Δεν είναι δυνατή η ανάγνωση της shared library '%-.192s' (κωδικός λάθους: %d %-.128s)"
        hun "A(z) '%-.192s' megosztott konyvtar nem hasznalhato (hibakod: %d %-.128s)"
        ita "Impossibile aprire la libreria condivisa '%-.192s' (errno: %d %-.128s)"
        jpn "共有ライブラリ '%-.192s' を開く事ができません。(エラー番号: %d %-.128s)"
        kor "'%-.192s' 공유 라이버러리를 열수 없습니다.(에러번호: %d %-.128s)"
        nor "Can't open shared library '%-.192s' (errno: %d %-.128s)"
        norwegian-ny "Can't open shared library '%-.192s' (errno: %d %-.128s)"
        pol "Can't open shared library '%-.192s' (errno: %d %-.128s)"
        por "Não pode abrir biblioteca compartilhada '%-.192s' (erro no. %d '%-.128s')"
        rum "Nu pot deschide libraria shared '%-.192s' (Eroare: %d %-.128s)"
        rus "Невозможно открыть динамическую библиотеку '%-.192s' (ошибка: %d %-.128s)"
        serbian "Ne mogu da otvorim share-ovanu biblioteku '%-.192s' (errno: %d %-.128s)"
        slo "Nemôžem otvoriť zdieľanú knižnicu '%-.192s' (chybový kód: %d %-.128s)"
        spa "No puedo abrir libraria conjugada '%-.192s' (errno: %d %-.128s)"
        swe "Kan inte öppna det dynamiska biblioteket '%-.192s' (Felkod: %d %-.128s)"
        ukr "Не можу відкрити розділювану бібліотеку '%-.192s' (помилка: %d %-.128s)"
ER_CANT_FIND_DL_ENTRY
        cze "Nemohu najít funkci '%-.128s' v knihovně"
        dan "Kan ikke finde funktionen '%-.128s' i bibliotek"
        nla "Kan functie '%-.128s' niet in library vinden"
        eng "Can't find symbol '%-.128s' in library"
        est "Ei leia funktsiooni '%-.128s' antud teegis"
        fre "Impossible de trouver la fonction '%-.128s' dans la bibliothèque"
        ger "Kann Funktion '%-.128s' in der Library nicht finden"
        greek "Δεν είναι δυνατή η ανεύρεση της συνάρτησης '%-.128s' στην βιβλιοθήκη"
        hun "A(z) '%-.128s' fuggveny nem talalhato a konyvtarban"
        ita "Impossibile trovare la funzione '%-.128s' nella libreria"
        jpn "関数 '%-.128s' は共有ライブラリー中にありません。"
        kor "라이버러리에서 '%-.128s' 함수를 찾을 수 없습니다."
        por "Não pode encontrar a função '%-.128s' na biblioteca"
        rum "Nu pot gasi functia '%-.128s' in libraria"
        rus "Невозможно отыскать символ '%-.128s' в библиотеке"
        serbian "Ne mogu da pronadjem funkciju '%-.128s' u biblioteci"
        slo "Nemôžem nájsť funkciu '%-.128s' v knižnici"
        spa "No puedo encontrar función '%-.128s' en libraria"
        swe "Hittar inte funktionen '%-.128s' in det dynamiska biblioteket"
        ukr "Не можу знайти функцію '%-.128s' у бібліотеці"
ER_FUNCTION_NOT_DEFINED  
        cze "Funkce '%-.192s' není definována"
        dan "Funktionen '%-.192s' er ikke defineret"
        nla "Functie '%-.192s' is niet gedefinieerd"
        eng "Function '%-.192s' is not defined"
        est "Funktsioon '%-.192s' ei ole defineeritud"
        fre "La fonction '%-.192s' n'est pas définie"
        ger "Funktion '%-.192s' ist nicht definiert"
        greek "Η συνάρτηση '%-.192s' δεν έχει ορισθεί"
        hun "A '%-.192s' fuggveny nem definialt"
        ita "La funzione '%-.192s' non e` definita"
        jpn "関数 '%-.192s' は定義されていません。"
        kor "'%-.192s' 함수가 정의되어 있지 않습니다."
        por "Função '%-.192s' não está definida"
        rum "Functia '%-.192s' nu e definita"
        rus "Функция '%-.192s' не определена"
        serbian "Funkcija '%-.192s' nije definisana"
        slo "Funkcia '%-.192s' nie je definovaná"
        spa "Función '%-.192s' no está definida"
        swe "Funktionen '%-.192s' är inte definierad"
        ukr "Функцію '%-.192s' не визначено"
ER_HOST_IS_BLOCKED  
        cze "Stroj '%-.64s' je zablokován kvůli mnoha chybám při připojování. Odblokujete použitím 'mysqladmin flush-hosts'"
        dan "Værten '%-.64s' er blokeret på grund af mange fejlforespørgsler. Lås op med 'mysqladmin flush-hosts'"
        nla "Host '%-.64s' is geblokkeeerd vanwege te veel verbindings fouten. Deblokkeer met 'mysqladmin flush-hosts'"
        eng "Host '%-.64s' is blocked because of many connection errors; unblock with 'mysqladmin flush-hosts'"
        est "Masin '%-.64s' on blokeeritud hulgaliste ühendusvigade tõttu. Blokeeringu saab tühistada 'mysqladmin flush-hosts' käsuga"
        fre "L'hôte '%-.64s' est bloqué à cause d'un trop grand nombre d'erreur de connexion. Débloquer le par 'mysqladmin flush-hosts'"
        ger "Host '%-.64s' blockiert wegen zu vieler Verbindungsfehler. Aufheben der Blockierung mit 'mysqladmin flush-hosts'"
        greek "Ο υπολογιστής '%-.64s' έχει αποκλεισθεί λόγω πολλαπλών λαθών σύνδεσης. Προσπαθήστε να διορώσετε με 'mysqladmin flush-hosts'"
        hun "A '%-.64s' host blokkolodott, tul sok kapcsolodasi hiba miatt. Hasznalja a 'mysqladmin flush-hosts' parancsot"
        ita "Sistema '%-.64s' bloccato a causa di troppi errori di connessione. Per sbloccarlo: 'mysqladmin flush-hosts'"
        jpn "接続エラーが多いため、ホスト '%-.64s' は拒否されました。'mysqladmin flush-hosts' で解除できます。"
        kor "너무 많은 연결오류로 인하여 호스트 '%-.64s'는 블락되었습니다. 'mysqladmin flush-hosts'를 이용하여 블락을 해제하세요"
        por "'Host' '%-.64s' está bloqueado devido a muitos erros de conexão. Desbloqueie com 'mysqladmin flush-hosts'"
        rum "Host-ul '%-.64s' e blocat din cauza multelor erori de conectie. Poti deploca folosind 'mysqladmin flush-hosts'"
        rus "Хост '%-.64s' заблокирован из-за слишком большого количества ошибок соединения. Разблокировать его можно с помощью 'mysqladmin flush-hosts'"
        serbian "Host '%-.64s' je blokiran zbog previše grešaka u konekciji.  Možete ga odblokirati pomoću komande 'mysqladmin flush-hosts'"
        spa "Servidor '%-.64s' está bloqueado por muchos errores de conexión.  Desbloquear con 'mysqladmin flush-hosts'"
        swe "Denna dator, '%-.64s', är blockerad pga många felaktig paket. Gör 'mysqladmin flush-hosts' för att ta bort alla blockeringarna"
        ukr "Хост '%-.64s' заблоковано з причини великої кількості помилок з'єднання. Для розблокування використовуйте 'mysqladmin flush-hosts'"
ER_HOST_NOT_PRIVILEGED  
        cze "Stroj '%-.64s' nemá povoleno se k tomuto MySQL serveru připojit"
        dan "Værten '%-.64s' kan ikke tilkoble denne MySQL-server"
        nla "Het is host '%-.64s' is niet toegestaan verbinding te maken met deze MySQL server"
        eng "Host '%-.64s' is not allowed to connect to this MySQL server"
        est "Masinal '%-.64s' puudub ligipääs sellele MySQL serverile"
        fre "Le hôte '%-.64s' n'est pas authorisé à se connecter à ce serveur MySQL"
        ger "Host '%-.64s' hat keine Berechtigung, sich mit diesem MySQL-Server zu verbinden"
        greek "Ο υπολογιστής '%-.64s' δεν έχει δικαίωμα σύνδεσης με τον MySQL server"
        hun "A '%-.64s' host szamara nem engedelyezett a kapcsolodas ehhez a MySQL szerverhez"
        ita "Al sistema '%-.64s' non e` consentita la connessione a questo server MySQL"
        jpn "ホスト '%-.64s' からのこの MySQL server への接続は許可されていません。"
        kor "'%-.64s' 호스트는 이 MySQL서버에 접속할 허가를 받지 못했습니다."
        por "'Host' '%-.64s' não tem permissão para se conectar com este servidor MySQL"
        rum "Host-ul '%-.64s' nu este permis a se conecta la aceste server MySQL"
        rus "Хосту '%-.64s' не разрешается подключаться к этому серверу MySQL"
        serbian "Host-u '%-.64s' nije dozvoljeno da se konektuje na ovaj MySQL server"
        spa "Servidor '%-.64s' no está permitido para conectar con este servidor MySQL"
        swe "Denna dator, '%-.64s', har inte privileger att använda denna MySQL server"
        ukr "Хосту '%-.64s' не доволено зв'язуватись з цим сервером MySQL"
ER_PASSWORD_ANONYMOUS_USER 42000 
        cze "Používáte MySQL jako anonymní uživatel a anonymní uživatelé nemají povoleno měnit hesla"
        dan "Du bruger MySQL som anonym bruger. Anonyme brugere må ikke ændre adgangskoder"
        nla "U gebruikt MySQL als anonieme gebruiker en deze mogen geen wachtwoorden wijzigen"
        eng "You are using MySQL as an anonymous user and anonymous users are not allowed to change passwords"
        est "Te kasutate MySQL-i anonüümse kasutajana, kelledel pole parooli muutmise õigust"
        fre "Vous utilisez un utilisateur anonyme et les utilisateurs anonymes ne sont pas autorisés à changer les mots de passe"
        ger "Sie benutzen MySQL als anonymer Benutzer und dürfen daher keine Passwörter ändern"
        greek "Χρησιμοποιείτε την MySQL σαν anonymous user και έτσι δεν μπορείτε να αλλάξετε τα passwords άλλων χρηστών"
        hun "Nevtelen (anonymous) felhasznalokent nem negedelyezett a jelszovaltoztatas"
        ita "Impossibile cambiare la password usando MySQL come utente anonimo"
        jpn "MySQL を匿名ユーザーで使用しているので、パスワードの変更はできません。"
        kor "당신은 MySQL서버에 익명의 사용자로 접속을 하셨습니다.익명의 사용자는 암호를 변경할 수 없습니다."
        por "Você está usando o MySQL como usuário anônimo e usuários anônimos não têm permissão para mudar senhas"
        rum "Dumneavoastra folositi MySQL ca un utilizator anonim si utilizatorii anonimi nu au voie sa schime parolele"
        rus "Вы используете MySQL от имени анонимного пользователя, а анонимным пользователям не разрешается менять пароли"
        serbian "Vi koristite MySQL kao anonimni korisnik a anonimnim korisnicima nije dozvoljeno da menjaju lozinke"
        spa "Tu estás usando MySQL como un usuario anonimo y usuarios anonimos no tienen permiso para cambiar las claves"
        swe "Du använder MySQL som en anonym användare och som sådan får du inte ändra ditt lösenord"
        ukr "Ви використовуєте MySQL як анонімний користувач, тому вам не дозволено змінювати паролі"
ER_PASSWORD_NOT_ALLOWED 42000 
        cze "Na změnu hesel ostatním musíte mít právo provést update tabulek v databázi mysql"
        dan "Du skal have tilladelse til at opdatere tabeller i MySQL databasen for at ændre andres adgangskoder"
        nla "U moet tabel update priveleges hebben in de mysql database om wachtwoorden voor anderen te mogen wijzigen"
        eng "You must have privileges to update tables in the mysql database to be able to change passwords for others"
        est "Teiste paroolide muutmiseks on nõutav tabelite muutmisõigus 'mysql' andmebaasis"
        fre "Vous devez avoir le privilège update sur les tables de la base de donnée mysql pour pouvoir changer les mots de passe des autres"
        ger "Sie benötigen die Berechtigung zum Aktualisieren von Tabellen in der Datenbank 'mysql', um die Passwörter anderer Benutzer ändern zu können"
        greek "Πρέπει να έχετε δικαίωμα διόρθωσης πινάκων (update) στη βάση δεδομένων mysql για να μπορείτε να αλλάξετε τα passwords άλλων χρηστών"
        hun "Onnek tabla-update joggal kell rendelkeznie a mysql adatbazisban masok jelszavanak megvaltoztatasahoz"
        ita "E` necessario il privilegio di update sulle tabelle del database mysql per cambiare le password per gli altri utenti"
        jpn "他のユーザーのパスワードを変更するためには、mysqlデータベースの表を更新する権限が必要です。"
        kor "당신은 다른사용자들의 암호를 변경할 수 있도록 데이타베이스 변경권한을 가져야 합니다."
        por "Você deve ter privilégios para atualizar tabelas no banco de dados mysql para ser capaz de mudar a senha de outros"
        rum "Trebuie sa aveti privilegii sa actualizati tabelele in bazele de date mysql ca sa puteti sa schimati parolele altora"
        rus "Для того чтобы изменять пароли других пользователей, у вас должны быть привилегии на изменение таблиц в базе данных mysql"
        serbian "Morate imati privilegije da možete da update-ujete određene tabele ako želite da menjate lozinke za druge korisnike"
        spa "Tu debes de tener permiso para actualizar tablas en la base de datos mysql para cambiar las claves para otros"
        swe "För att ändra lösenord för andra måste du ha rättigheter att uppdatera mysql-databasen"
        ukr "Ви повині мати право на оновлення таблиць у базі данних mysql, аби мати можливість змінювати пароль іншим"
ER_PASSWORD_NO_MATCH 42000 
        cze "V tabulce user není žádný odpovídající řádek"
        dan "Kan ikke finde nogen tilsvarende poster i bruger tabellen"
        nla "Kan geen enkele passende rij vinden in de gebruikers tabel"
        eng "Can't find any matching row in the user table"
        est "Ei leia vastavat kirjet kasutajate tabelis"
        fre "Impossible de trouver un enregistrement correspondant dans la table user"
        ger "Kann keinen passenden Datensatz in Tabelle 'user' finden"
        greek "Δεν είναι δυνατή η ανεύρεση της αντίστοιχης εγγραφής στον πίνακα των χρηστών"
        hun "Nincs megegyezo sor a user tablaban"
        ita "Impossibile trovare la riga corrispondente nella tabella user"
        jpn "ユーザーテーブルに該当するレコードが見つかりません。"
        kor "사용자 테이블에서 일치하는 것을 찾을 수 없읍니다."
        por "Não pode encontrar nenhuma linha que combine na tabela usuário (user table)"
        rum "Nu pot gasi nici o linie corespunzatoare in tabela utilizatorului"
        rus "Невозможно отыскать подходящую запись в таблице пользователей"
        serbian "Ne mogu da pronađem odgovarajući slog u 'user' tabeli"
        spa "No puedo encontrar una línea correponsdiente en la tabla user"
        swe "Hittade inte användaren i 'user'-tabellen"
        ukr "Не можу знайти відповідних записів у таблиці користувача"
ER_UPDATE_INFO  
        cze "Nalezených řádků: %ld  Změněno: %ld  Varování: %ld"
        dan "Poster fundet: %ld  Ændret: %ld  Advarsler: %ld"
        nla "Passende rijen: %ld  Gewijzigd: %ld  Waarschuwingen: %ld"
        eng "Rows matched: %ld  Changed: %ld  Warnings: %ld"
        est "Sobinud kirjeid: %ld  Muudetud: %ld  Hoiatusi: %ld"
        fre "Enregistrements correspondants: %ld  Modifiés: %ld  Warnings: %ld"
        ger "Datensätze gefunden: %ld  Geändert: %ld  Warnungen: %ld"
        hun "Megegyezo sorok szama: %ld  Valtozott: %ld  Warnings: %ld"
        ita "Rows riconosciute: %ld  Cambiate: %ld  Warnings: %ld"
        jpn "該当した行: %ld  変更: %ld  警告: %ld"
        kor "일치하는 Rows : %ld개 변경됨: %ld개  경고: %ld개"
        por "Linhas que combinaram: %ld - Alteradas: %ld - Avisos: %ld"
        rum "Linii identificate (matched): %ld  Schimbate: %ld  Atentionari (warnings): %ld"
        rus "Совпало записей: %ld  Изменено: %ld  Предупреждений: %ld"
        serbian "Odgovarajućih slogova: %ld  Promenjeno: %ld  Upozorenja: %ld"
        spa "Líneas correspondientes: %ld  Cambiadas: %ld  Avisos: %ld"
        swe "Rader: %ld  Uppdaterade: %ld  Varningar: %ld"
        ukr "Записів відповідає: %ld  Змінено: %ld  Застережень: %ld"
ER_CANT_CREATE_THREAD  
        cze "Nemohu vytvořit nový thread (errno %d). Pokud je ještě nějaká volná paměť, podívejte se do manuálu na část o chybách specifických pro jednotlivé operační systémy"
        dan "Kan ikke danne en ny tråd (fejl nr. %d). Hvis computeren ikke er løbet tør for hukommelse, kan du se i brugervejledningen for en mulig operativ-system - afhængig fejl"
        nla "Kan geen nieuwe thread aanmaken (Errcode: %d). Indien er geen tekort aan geheugen is kunt u de handleiding consulteren over een mogelijke OS afhankelijke fout"
        eng "Can't create a new thread (errno %d); if you are not out of available memory, you can consult the manual for a possible OS-dependent bug"
        est "Ei suuda luua uut lõime (veakood %d). Kui mälu ei ole otsas, on tõenäoliselt tegemist operatsioonisüsteemispetsiifilise veaga"
        fre "Impossible de créer une nouvelle tâche (errno %d). S'il reste de la mémoire libre, consultez le manual pour trouver un éventuel bug dépendant de l'OS"
        ger "Kann keinen neuen Thread erzeugen (Fehler: %d). Sollte noch Speicher verfügbar sein, bitte im Handbuch wegen möglicher Fehler im Betriebssystem nachschlagen"
        hun "Uj thread letrehozasa nem lehetseges (Hibakod: %d). Amenyiben van meg szabad memoria, olvassa el a kezikonyv operacios rendszerfuggo hibalehetosegekrol szolo reszet"
        ita "Impossibile creare un nuovo thread (errno %d). Se non ci sono problemi di memoria disponibile puoi consultare il manuale per controllare possibili problemi dipendenti dal SO"
        jpn "新規にスレッドを作成できません。(エラー番号 %d) もしも使用可能メモリーの不足でなければ、OS依存のバグである可能性があります。"
        kor "새로운 쓰레드를 만들 수 없습니다.(에러번호 %d). 만약 여유메모리가 있다면 OS-dependent버그 의 메뉴얼 부분을 찾아보시오."
        nor "Can't create a new thread (errno %d); if you are not out of available memory you can consult the manual for any possible OS dependent bug"
        norwegian-ny "Can't create a new thread (errno %d); if you are not out of available memory you can consult the manual for any possible OS dependent bug"
        pol "Can't create a new thread (errno %d); if you are not out of available memory you can consult the manual for any possible OS dependent bug"
        por "Não pode criar uma nova 'thread' (erro no. %d). Se você não estiver sem memória disponível, você pode consultar o manual sobre um possível 'bug' dependente do sistema operacional"
        rum "Nu pot crea un thread nou (Eroare %d). Daca mai aveti memorie disponibila in sistem, puteti consulta manualul - ar putea exista un potential bug in legatura cu sistemul de operare"
        rus "Невозможно создать новый поток (ошибка %d). Если это не ситуация, связанная с нехваткой памяти, то вам следует изучить документацию на предмет описания возможной ошибки работы в конкретной ОС"
        serbian "Ne mogu da kreiram novi thread (errno %d). Ako imate još slobodne memorije, trebali biste da pogledate u priručniku da li je ovo specifična greška vašeg operativnog sistema"
        spa "No puedo crear un nuevo thread (errno %d). Si tu está con falta de memoria disponible, tu puedes consultar el Manual para posibles problemas con SO"
        swe "Kan inte skapa en ny tråd (errno %d)"
        ukr "Не можу створити нову гілку (помилка %d). Якщо ви не використали усю пам'ять, то прочитайте документацію до вашої ОС - можливо це помилка ОС"
ER_WRONG_VALUE_COUNT_ON_ROW 21S01 
        cze "Počet sloupců neodpovídá počtu hodnot na řádku %ld"
        dan "Kolonne antallet stemmer ikke overens med antallet af værdier i post %ld"
        nla "Kolom aantal komt niet overeen met waarde aantal in rij %ld"
        eng "Column count doesn't match value count at row %ld"
        est "Tulpade hulk erineb väärtuste hulgast real %ld"
        ger "Anzahl der Felder stimmt nicht mit der Anzahl der Werte in Zeile %ld überein"
        hun "Az oszlopban talalhato ertek nem egyezik meg a %ld sorban szamitott ertekkel"
        ita "Il numero delle colonne non corrisponde al conteggio alla riga %ld"
        jpn "%ld 行目で、列の数が値の数と一致しません。"
        kor "Row %ld에서 칼럼 카운트와 value 카운터와 일치하지 않습니다."
        por "Contagem de colunas não confere com a contagem de valores na linha %ld"
        rum "Numarul de coloane nu corespunde cu numarul de valori la linia %ld"
        rus "Количество столбцов не совпадает с количеством значений в записи %ld"
        serbian "Broj kolona ne odgovara broju vrednosti u slogu %ld"
        spa "El número de columnas no corresponde al número en la línea %ld"
        swe "Antalet kolumner motsvarar inte antalet värden på rad: %ld"
        ukr "Кількість стовбців не співпадає з кількістю значень у строці %ld"
ER_CANT_REOPEN_TABLE  
        cze "Nemohu znovuotevřít tabulku: '%-.192s"
        dan "Kan ikke genåbne tabel '%-.192s"
        nla "Kan tabel niet opnieuw openen: '%-.192s"
        eng "Can't reopen table: '%-.192s'"
        est "Ei suuda taasavada tabelit '%-.192s'"
        fre "Impossible de réouvrir la table: '%-.192s"
        ger "Kann Tabelle'%-.192s' nicht erneut öffnen"
        hun "Nem lehet ujra-megnyitni a tablat: '%-.192s"
        ita "Impossibile riaprire la tabella: '%-.192s'"
        jpn "表を再オープンできません。: '%-.192s'"
        kor "테이블을 다시 열수 없군요: '%-.192s"
        nor "Can't reopen table: '%-.192s"
        norwegian-ny "Can't reopen table: '%-.192s"
        pol "Can't reopen table: '%-.192s"
        por "Não pode reabrir a tabela '%-.192s"
        rum "Nu pot redeschide tabela: '%-.192s'"
        rus "Невозможно заново открыть таблицу '%-.192s'"
        serbian "Ne mogu da ponovo otvorim tabelu '%-.192s'"
        slo "Can't reopen table: '%-.192s"
        spa "No puedo reabrir tabla: '%-.192s"
        swe "Kunde inte stänga och öppna tabell '%-.192s"
        ukr "Не можу перевідкрити таблицю: '%-.192s'"
ER_INVALID_USE_OF_NULL 22004 
        cze "Neplatné užití hodnoty NULL"
        dan "Forkert brug af nulværdi (NULL)"
        nla "Foutief gebruik van de NULL waarde"
        eng "Invalid use of NULL value"
        est "NULL väärtuse väärkasutus"
        fre "Utilisation incorrecte de la valeur NULL"
        ger "Unerlaubte Verwendung eines NULL-Werts"
        hun "A NULL ervenytelen hasznalata"
        ita "Uso scorretto del valore NULL"
        jpn "NULL 値の使用方法が不適切です。"
        kor "NULL 값을 잘못 사용하셨군요..."
        por "Uso inválido do valor NULL"
        rum "Folosirea unei value NULL e invalida"
        rus "Неправильное использование величины NULL"
        serbian "Pogrešna upotreba vrednosti NULL"
        spa "Invalido uso de valor NULL"
        swe "Felaktig använding av NULL"
        ukr "Хибне використання значення NULL"
ER_REGEXP_ERROR 42000 
        cze "Regulární výraz vrátil chybu '%-.64s'"
        dan "Fik fejl '%-.64s' fra regexp"
        nla "Fout '%-.64s' ontvangen van regexp"
        eng "Got error '%-.64s' from regexp"
        est "regexp tagastas vea '%-.64s'"
        fre "Erreur '%-.64s' provenant de regexp"
        ger "regexp lieferte Fehler '%-.64s'"
        hun "'%-.64s' hiba a regularis kifejezes hasznalata soran (regexp)"
        ita "Errore '%-.64s' da regexp"
        jpn "regexp がエラー '%-.64s' を返しました。"
        kor "regexp에서 '%-.64s'가 났습니다."
        por "Obteve erro '%-.64s' em regexp"
        rum "Eroarea '%-.64s' obtinuta din expresia regulara (regexp)"
        rus "Получена ошибка '%-.64s' от регулярного выражения"
        serbian "Funkcija regexp je vratila grešku '%-.64s'"
        spa "Obtenido error '%-.64s' de regexp"
        swe "Fick fel '%-.64s' från REGEXP"
        ukr "Отримано помилку '%-.64s' від регулярного виразу"

# When using this error code, please use ER(ER_MIX_OF_GROUP_FUNC_AND_FIELDS_V2)
# for the message string.
ER_MIX_OF_GROUP_FUNC_AND_FIELDS 42000 
        cze "Pokud není žádná GROUP BY klauzule, není dovoleno současné použití GROUP položek (MIN(),MAX(),COUNT()...) s ne GROUP položkami"
        dan "Sammenblanding af GROUP kolonner (MIN(),MAX(),COUNT()...) uden GROUP kolonner er ikke tilladt, hvis der ikke er noget GROUP BY prædikat"
        nla "Het mixen van GROUP kolommen (MIN(),MAX(),COUNT()...) met no-GROUP kolommen is foutief indien er geen GROUP BY clausule is"
        eng "Mixing of GROUP columns (MIN(),MAX(),COUNT(),...) with no GROUP columns is illegal if there is no GROUP BY clause"
        est "GROUP tulpade (MIN(),MAX(),COUNT()...) kooskasutamine tavaliste tulpadega ilma GROUP BY klauslita ei ole lubatud"
        fre "Mélanger les colonnes GROUP (MIN(),MAX(),COUNT()...) avec des colonnes normales est interdit s'il n'y a pas de clause GROUP BY"
        ger "Das Vermischen von GROUP-Feldern (MIN(),MAX(),COUNT()...) mit Nicht-GROUP-Feldern ist nicht zulässig, wenn keine GROUP-BY-Klausel vorhanden ist"
        hun "A GROUP mezok (MIN(),MAX(),COUNT()...) kevert hasznalata nem lehetseges GROUP BY hivatkozas nelkul"
        ita "Il mescolare funzioni di aggregazione (MIN(),MAX(),COUNT()...) e non e` illegale se non c'e` una clausula GROUP BY"
        jpn "GROUP BY句が無い場合、集計関数(MIN(),MAX(),COUNT(),...)と通常の列を同時に使用できません。"
        kor "Mixing of GROUP 칼럼s (MIN(),MAX(),COUNT(),...) with no GROUP 칼럼s is illegal if there is no GROUP BY clause"
        por "Mistura de colunas agrupadas (com MIN(), MAX(), COUNT(), ...) com colunas não agrupadas é ilegal, se não existir uma cláusula de agrupamento (cláusula GROUP BY)"
        rum "Amestecarea de coloane GROUP (MIN(),MAX(),COUNT()...) fara coloane GROUP este ilegala daca nu exista o clauza GROUP BY"
        rus "Одновременное использование сгруппированных (GROUP) столбцов (MIN(),MAX(),COUNT(),...) с несгруппированными столбцами является некорректным, если в выражении есть GROUP BY"
        serbian "Upotreba agregatnih funkcija (MIN(),MAX(),COUNT()...) bez 'GROUP' kolona je pogrešna ako ne postoji 'GROUP BY' iskaz"
        spa "Mezcla de columnas GROUP (MIN(),MAX(),COUNT()...) con no GROUP columnas es ilegal si no hat la clausula GROUP BY"
        swe "Man får ha både GROUP-kolumner (MIN(),MAX(),COUNT()...) och fält i en fråga om man inte har en GROUP BY-del"
        ukr "Змішування GROUP стовбців (MIN(),MAX(),COUNT()...) з не GROUP стовбцями є забороненим, якщо не має GROUP BY"
ER_NONEXISTING_GRANT 42000 
        cze "Neexistuje odpovídající grant pro uživatele '%-.48s' na stroji '%-.64s'"
        dan "Denne tilladelse findes ikke for brugeren '%-.48s' på vært '%-.64s'"
        nla "Deze toegang (GRANT) is niet toegekend voor gebruiker '%-.48s' op host '%-.64s'"
        eng "There is no such grant defined for user '%-.48s' on host '%-.64s'"
        est "Sellist õigust ei ole defineeritud kasutajale '%-.48s' masinast '%-.64s'"
        fre "Un tel droit n'est pas défini pour l'utilisateur '%-.48s' sur l'hôte '%-.64s'"
        ger "Für Benutzer '%-.48s' auf Host '%-.64s' gibt es keine solche Berechtigung"
        hun "A '%-.48s' felhasznalonak nincs ilyen joga a '%-.64s' host-on"
        ita "GRANT non definita per l'utente '%-.48s' dalla macchina '%-.64s'"
        jpn "ユーザー '%-.48s' (ホスト '%-.64s' 上) は許可されていません。"
        kor "사용자 '%-.48s' (호스트 '%-.64s')를 위하여 정의된 그런 승인은 없습니다."
        por "Não existe tal permissão (grant) definida para o usuário '%-.48s' no 'host' '%-.64s'"
        rum "Nu exista un astfel de grant definit pentru utilzatorul '%-.48s' de pe host-ul '%-.64s'"
        rus "Такие права не определены для пользователя '%-.48s' на хосте '%-.64s'"
        serbian "Ne postoji odobrenje za pristup korisniku '%-.48s' na host-u '%-.64s'"
        spa "No existe permiso definido para usuario '%-.48s' en el servidor '%-.64s'"
        swe "Det finns inget privilegium definierat för användare '%-.48s' på '%-.64s'"
        ukr "Повноважень не визначено для користувача '%-.48s' з хосту '%-.64s'"
ER_TABLEACCESS_DENIED_ERROR 42000 
        cze "%-.128s příkaz nepřístupný pro uživatele: '%-.48s'@'%-.64s' pro tabulku '%-.64s'"
        dan "%-.128s-kommandoen er ikke tilladt for brugeren '%-.48s'@'%-.64s' for tabellen '%-.64s'"
        nla "%-.128s commando geweigerd voor gebruiker: '%-.48s'@'%-.64s' voor tabel '%-.64s'"
        eng "%-.128s command denied to user '%-.48s'@'%-.64s' for table '%-.64s'"
        est "%-.128s käsk ei ole lubatud kasutajale '%-.48s'@'%-.64s' tabelis '%-.64s'"
        fre "La commande '%-.128s' est interdite à l'utilisateur: '%-.48s'@'@%-.64s' sur la table '%-.64s'"
        ger "%-.128s Befehl nicht erlaubt für Benutzer '%-.48s'@'%-.64s' auf Tabelle '%-.64s'"
        hun "%-.128s parancs a '%-.48s'@'%-.64s' felhasznalo szamara nem engedelyezett a '%-.64s' tablaban"
        ita "Comando %-.128s negato per l'utente: '%-.48s'@'%-.64s' sulla tabella '%-.64s'"
        jpn "コマンド %-.128s は ユーザー '%-.48s'@'%-.64s' の表 '%-.64s' の使用に関して許可されていません。"
        kor "'%-.128s' 명령은 다음 사용자에게 거부되었습니다. : '%-.48s'@'%-.64s' for 테이블 '%-.64s'"
        por "Comando '%-.128s' negado para o usuário '%-.48s'@'%-.64s' na tabela '%-.64s'"
        rum "Comanda %-.128s interzisa utilizatorului: '%-.48s'@'%-.64s' pentru tabela '%-.64s'"
        rus "Команда %-.128s запрещена пользователю '%-.48s'@'%-.64s' для таблицы '%-.64s'"
        serbian "%-.128s komanda zabranjena za korisnika '%-.48s'@'%-.64s' za tabelu '%-.64s'"
        spa "%-.128s comando negado para usuario: '%-.48s'@'%-.64s' para tabla '%-.64s'"
        swe "%-.128s ej tillåtet för '%-.48s'@'%-.64s' för tabell '%-.64s'"
        ukr "%-.128s команда заборонена користувачу: '%-.48s'@'%-.64s' у таблиці '%-.64s'"
ER_COLUMNACCESS_DENIED_ERROR 42000 
        cze "%-.16s příkaz nepřístupný pro uživatele: '%-.48s'@'%-.64s' pro sloupec '%-.192s' v tabulce '%-.192s'"
        dan "%-.16s-kommandoen er ikke tilladt for brugeren '%-.48s'@'%-.64s' for kolonne '%-.192s' in tabellen '%-.192s'"
        nla "%-.16s commando geweigerd voor gebruiker: '%-.48s'@'%-.64s' voor kolom '%-.192s' in tabel '%-.192s'"
        eng "%-.16s command denied to user '%-.48s'@'%-.64s' for column '%-.192s' in table '%-.192s'"
        est "%-.16s käsk ei ole lubatud kasutajale '%-.48s'@'%-.64s' tulbale '%-.192s' tabelis '%-.192s'"
        fre "La commande '%-.16s' est interdite à l'utilisateur: '%-.48s'@'@%-.64s' sur la colonne '%-.192s' de la table '%-.192s'"
        ger "%-.16s Befehl nicht erlaubt für Benutzer '%-.48s'@'%-.64s' und Feld '%-.192s' in Tabelle '%-.192s'"
        hun "%-.16s parancs a '%-.48s'@'%-.64s' felhasznalo szamara nem engedelyezett a '%-.192s' mezo eseten a '%-.192s' tablaban"
        ita "Comando %-.16s negato per l'utente: '%-.48s'@'%-.64s' sulla colonna '%-.192s' della tabella '%-.192s'"
        jpn "コマンド %-.16s は ユーザー '%-.48s'@'%-.64s'\n の列 '%-.192s'(表 '%-.192s') の利用に関して許可されていません。"
        kor "'%-.16s' 명령은 다음 사용자에게 거부되었습니다. : '%-.48s'@'%-.64s' for 칼럼 '%-.192s' in 테이블 '%-.192s'"
        por "Comando '%-.16s' negado para o usuário '%-.48s'@'%-.64s' na coluna '%-.192s', na tabela '%-.192s'"
        rum "Comanda %-.16s interzisa utilizatorului: '%-.48s'@'%-.64s' pentru coloana '%-.192s' in tabela '%-.192s'"
        rus "Команда %-.16s запрещена пользователю '%-.48s'@'%-.64s' для столбца '%-.192s' в таблице '%-.192s'"
        serbian "%-.16s komanda zabranjena za korisnika '%-.48s'@'%-.64s' za kolonu '%-.192s' iz tabele '%-.192s'"
        spa "%-.16s comando negado para usuario: '%-.48s'@'%-.64s' para columna '%-.192s' en la tabla '%-.192s'"
        swe "%-.16s ej tillåtet för '%-.48s'@'%-.64s' för kolumn '%-.192s' i tabell '%-.192s'"
        ukr "%-.16s команда заборонена користувачу: '%-.48s'@'%-.64s' для стовбця '%-.192s' у таблиці '%-.192s'"
ER_ILLEGAL_GRANT_FOR_TABLE 42000 
        cze "Neplatný příkaz GRANT/REVOKE. Prosím, přečtěte si v manuálu, jaká privilegia je možné použít."
        dan "Forkert GRANT/REVOKE kommando. Se i brugervejledningen hvilke privilegier der kan specificeres."
        nla "Foutief GRANT/REVOKE commando. Raadpleeg de handleiding welke priveleges gebruikt kunnen worden."
        eng "Illegal GRANT/REVOKE command; please consult the manual to see which privileges can be used"
        est "Vigane GRANT/REVOKE käsk. Tutvu kasutajajuhendiga"
        fre "Commande GRANT/REVOKE incorrecte. Consultez le manuel."
        ger "Unzulässiger GRANT- oder REVOKE-Befehl. Verfügbare Berechtigungen sind im Handbuch aufgeführt"
        greek "Illegal GRANT/REVOKE command; please consult the manual to see which privileges can be used."
        hun "Ervenytelen GRANT/REVOKE parancs. Kerem, nezze meg a kezikonyvben, milyen jogok lehetsegesek"
        ita "Comando GRANT/REVOKE illegale. Prego consultare il manuale per sapere quali privilegi possono essere usati."
        jpn "不正な GRANT/REVOKE コマンドです。どの権限で利用可能かはマニュアルを参照して下さい。"
        kor "잘못된 GRANT/REVOKE 명령. 어떤 권리와 승인이 사용되어 질 수 있는지 메뉴얼을 보시오."
        nor "Illegal GRANT/REVOKE command; please consult the manual to see which privleges can be used."
        norwegian-ny "Illegal GRANT/REVOKE command; please consult the manual to see which privleges can be used."
        pol "Illegal GRANT/REVOKE command; please consult the manual to see which privleges can be used."
        por "Comando GRANT/REVOKE ilegal. Por favor consulte no manual quais privilégios podem ser usados."
        rum "Comanda GRANT/REVOKE ilegala. Consultati manualul in privinta privilegiilor ce pot fi folosite."
        rus "Неверная команда GRANT или REVOKE. Обратитесь к документации, чтобы выяснить, какие привилегии можно использовать"
        serbian "Pogrešna 'GRANT' odnosno 'REVOKE' komanda. Molim Vas pogledajte u priručniku koje vrednosti mogu biti upotrebljene."
        slo "Illegal GRANT/REVOKE command; please consult the manual to see which privleges can be used."
        spa "Ilegal comando GRANT/REVOKE. Por favor consulte el manual para cuales permisos pueden ser usados."
        swe "Felaktigt GRANT-privilegium använt"
        ukr "Хибна GRANT/REVOKE команда; прочитайте документацію стосовно того, які права можна використовувати"
ER_GRANT_WRONG_HOST_OR_USER 42000 
        cze "Argument příkazu GRANT uživatel nebo stroj je příliš dlouhý"
        dan "Værts- eller brugernavn for langt til GRANT"
        nla "De host of gebruiker parameter voor GRANT is te lang"
        eng "The host or user argument to GRANT is too long"
        est "Masina või kasutaja nimi GRANT lauses on liiga pikk"
        fre "L'hôte ou l'utilisateur donné en argument à GRANT est trop long"
        ger "Das Host- oder User-Argument für GRANT ist zu lang"
        hun "A host vagy felhasznalo argumentuma tul hosszu a GRANT parancsban"
        ita "L'argomento host o utente per la GRANT e` troppo lungo"
        jpn "GRANTコマンドへの、ホスト名やユーザー名が長すぎます。"
        kor "승인(GRANT)을 위하여 사용한 사용자나 호스트의 값들이 너무 깁니다."
        por "Argumento de 'host' ou de usuário para o GRANT é longo demais"
        rum "Argumentul host-ului sau utilizatorului pentru GRANT e prea lung"
        rus "Слишком длинное имя пользователя/хоста для GRANT"
        serbian "Argument 'host' ili 'korisnik' prosleđen komandi 'GRANT' je predugačak"
        spa "El argumento para servidor o usuario para GRANT es demasiado grande"
        swe "Felaktigt maskinnamn eller användarnamn använt med GRANT"
        ukr "Аргумент host або user для GRANT задовгий"
ER_NO_SUCH_TABLE 42S02 
        cze "Tabulka '%-.192s.%-.192s' neexistuje"
        dan "Tabellen '%-.192s.%-.192s' eksisterer ikke"
        nla "Tabel '%-.192s.%-.192s' bestaat niet"
        eng "Table '%-.192s.%-.192s' doesn't exist"
        est "Tabelit '%-.192s.%-.192s' ei eksisteeri"
        fre "La table '%-.192s.%-.192s' n'existe pas"
        ger "Tabelle '%-.192s.%-.192s' existiert nicht"
        hun "A '%-.192s.%-.192s' tabla nem letezik"
        ita "La tabella '%-.192s.%-.192s' non esiste"
        jpn "表 '%-.192s.%-.192s' は存在しません。"
        kor "테이블 '%-.192s.%-.192s' 는 존재하지 않습니다."
        nor "Table '%-.192s.%-.192s' doesn't exist"
        norwegian-ny "Table '%-.192s.%-.192s' doesn't exist"
        pol "Table '%-.192s.%-.192s' doesn't exist"
        por "Tabela '%-.192s.%-.192s' não existe"
        rum "Tabela '%-.192s.%-.192s' nu exista"
        rus "Таблица '%-.192s.%-.192s' не существует"
        serbian "Tabela '%-.192s.%-.192s' ne postoji"
        slo "Table '%-.192s.%-.192s' doesn't exist"
        spa "Tabla '%-.192s.%-.192s' no existe"
        swe "Det finns ingen tabell som heter '%-.192s.%-.192s'"
        ukr "Таблиця '%-.192s.%-.192s' не існує"
ER_NONEXISTING_TABLE_GRANT 42000 
        cze "Neexistuje odpovídající grant pro uživatele '%-.48s' na stroji '%-.64s' pro tabulku '%-.192s'"
        dan "Denne tilladelse eksisterer ikke for brugeren '%-.48s' på vært '%-.64s' for tabellen '%-.192s'"
        nla "Deze toegang (GRANT) is niet toegekend voor gebruiker '%-.48s' op host '%-.64s' op tabel '%-.192s'"
        eng "There is no such grant defined for user '%-.48s' on host '%-.64s' on table '%-.192s'"
        est "Sellist õigust ei ole defineeritud kasutajale '%-.48s' masinast '%-.64s' tabelile '%-.192s'"
        fre "Un tel droit n'est pas défini pour l'utilisateur '%-.48s' sur l'hôte '%-.64s' sur la table '%-.192s'"
        ger "Eine solche Berechtigung ist für User '%-.48s' auf Host '%-.64s' an Tabelle '%-.192s' nicht definiert"
        hun "A '%-.48s' felhasznalo szamara a '%-.64s' host '%-.192s' tablajaban ez a parancs nem engedelyezett"
        ita "GRANT non definita per l'utente '%-.48s' dalla macchina '%-.64s' sulla tabella '%-.192s'"
        jpn "ユーザー '%-.48s' (ホスト '%-.64s' 上) の表 '%-.192s' への権限は定義されていません。"
        kor "사용자 '%-.48s'(호스트 '%-.64s')는 테이블 '%-.192s'를 사용하기 위하여 정의된 승인은 없습니다. "
        por "Não existe tal permissão (grant) definido para o usuário '%-.48s' no 'host' '%-.64s', na tabela '%-.192s'"
        rum "Nu exista un astfel de privilegiu (grant) definit pentru utilizatorul '%-.48s' de pe host-ul '%-.64s' pentru tabela '%-.192s'"
        rus "Такие права не определены для пользователя '%-.48s' на компьютере '%-.64s' для таблицы '%-.192s'"
        serbian "Ne postoji odobrenje za pristup korisniku '%-.48s' na host-u '%-.64s' tabeli '%-.192s'"
        spa "No existe tal permiso definido para usuario '%-.48s' en el servidor '%-.64s' en la tabla '%-.192s'"
        swe "Det finns inget privilegium definierat för användare '%-.48s' på '%-.64s' för tabell '%-.192s'"
        ukr "Повноважень не визначено для користувача '%-.48s' з хосту '%-.64s' для таблиці '%-.192s'"
ER_NOT_ALLOWED_COMMAND 42000 
        cze "Použitý příkaz není v této verzi MySQL povolen"
        dan "Den brugte kommando er ikke tilladt med denne udgave af MySQL"
        nla "Het used commando is niet toegestaan in deze MySQL versie"
        eng "The used command is not allowed with this MySQL version"
        est "Antud käsk ei ole lubatud käesolevas MySQL versioonis"
        fre "Cette commande n'existe pas dans cette version de MySQL"
        ger "Der verwendete Befehl ist in dieser MySQL-Version nicht zulässig"
        hun "A hasznalt parancs nem engedelyezett ebben a MySQL verzioban"
        ita "Il comando utilizzato non e` supportato in questa versione di MySQL"
        jpn "このMySQLバージョンでは利用できないコマンドです。"
        kor "사용된 명령은 현재의 MySQL 버젼에서는 이용되지 않습니다."
        por "Comando usado não é permitido para esta versão do MySQL"
        rum "Comanda folosita nu este permisa pentru aceasta versiune de MySQL"
        rus "Эта команда не допускается в данной  версии MySQL"
        serbian "Upotrebljena komanda nije dozvoljena sa ovom verzijom MySQL servera"
        spa "El comando usado no es permitido con esta versión de MySQL"
        swe "Du kan inte använda detta kommando med denna MySQL version"
        ukr "Використовувана команда не дозволена у цій версії MySQL"
ER_SYNTAX_ERROR 42000 
        cze "Vaše syntaxe je nějaká divná"
        dan "Der er en fejl i SQL syntaksen"
        nla "Er is iets fout in de gebruikte syntax"
        eng "You have an error in your SQL syntax; check the manual that corresponds to your MySQL server version for the right syntax to use"
        est "Viga SQL süntaksis"
        fre "Erreur de syntaxe"
        ger "Fehler in der SQL-Syntax. Bitte die korrekte Syntax im Handbuch nachschlagen"
        greek "You have an error in your SQL syntax"
        hun "Szintaktikai hiba"
        ita "Errore di sintassi nella query SQL"
        jpn "SQL構文エラーです。バージョンに対応するマニュアルを参照して正しい構文を確認してください。"
        kor "SQL 구문에 오류가 있습니다."
        nor "Something is wrong in your syntax"
        norwegian-ny "Something is wrong in your syntax"
        pol "Something is wrong in your syntax"
        por "Você tem um erro de sintaxe no seu SQL"
        rum "Aveti o eroare in sintaxa RSQL"
        rus "У вас ошибка в запросе. Изучите документацию по используемой версии MySQL на предмет корректного синтаксиса"
        serbian "Imate grešku u vašoj SQL sintaksi"
        slo "Something is wrong in your syntax"
        spa "Algo está equivocado en su sintax"
        swe "Du har något fel i din syntax"
        ukr "У вас помилка у синтаксисі SQL"
ER_UNUSED1
        eng "Delayed insert thread couldn't get requested lock for table %-.192s"
ER_UNUSED2
        eng "Too many delayed threads in use"
ER_ABORTING_CONNECTION 08S01 
        cze "Zrušeno spojení %ld do databáze: '%-.192s' uživatel: '%-.48s' (%-.64s)"
        dan "Afbrudt forbindelse %ld til database: '%-.192s' bruger: '%-.48s' (%-.64s)"
        nla "Afgebroken verbinding %ld naar db: '%-.192s' gebruiker: '%-.48s' (%-.64s)"
        eng "Aborted connection %ld to db: '%-.192s' user: '%-.48s' (%-.64s)"
        est "Ühendus katkestatud %ld andmebaasile: '%-.192s' kasutajale: '%-.48s' (%-.64s)"
        fre "Connection %ld avortée vers la bd: '%-.192s' utilisateur: '%-.48s' (%-.64s)"
        ger "Abbruch der Verbindung %ld zur Datenbank '%-.192s'. Benutzer: '%-.48s' (%-.64s)"
        hun "Megszakitott kapcsolat %ld db: '%-.192s' adatbazishoz, felhasznalo: '%-.48s' (%-.64s)"
        ita "Interrotta la connessione %ld al db: '%-.192s' utente: '%-.48s' (%-.64s)"
        jpn "接続 %ld が中断されました。データベース: '%-.192s' ユーザー: '%-.48s' (%-.64s)"
        kor "데이타베이스 접속을 위한 연결 %ld가 중단됨 : '%-.192s' 사용자: '%-.48s' (%-.64s)"
        nor "Aborted connection %ld to db: '%-.192s' user: '%-.48s' (%-.64s)"
        norwegian-ny "Aborted connection %ld to db: '%-.192s' user: '%-.48s' (%-.64s)"
        pol "Aborted connection %ld to db: '%-.192s' user: '%-.48s' (%-.64s)"
        por "Conexão %ld abortou para o banco de dados '%-.192s' - usuário '%-.48s' (%-.64s)"
        rum "Conectie terminata %ld la baza de date: '%-.192s' utilizator: '%-.48s' (%-.64s)"
        rus "Прервано соединение %ld к базе данных '%-.192s' пользователя '%-.48s' (%-.64s)"
        serbian "Prekinuta konekcija broj %ld ka bazi: '%-.192s' korisnik je bio: '%-.48s' (%-.64s)"
        slo "Aborted connection %ld to db: '%-.192s' user: '%-.48s' (%-.64s)"
        spa "Conexión abortada %ld para db: '%-.192s' usuario: '%-.48s' (%-.64s)"
        swe "Avbröt länken för tråd %ld till db '%-.192s', användare '%-.48s' (%-.64s)"
        ukr "Перервано з'єднання %ld до бази данних: '%-.192s' користувача: '%-.48s' (%-.64s)"
ER_NET_PACKET_TOO_LARGE 08S01 
        cze "Zjištěn příchozí packet delší než 'max_allowed_packet'"
        dan "Modtog en datapakke som var større end 'max_allowed_packet'"
        nla "Groter pakket ontvangen dan 'max_allowed_packet'"
        eng "Got a packet bigger than 'max_allowed_packet' bytes"
        est "Saabus suurem pakett kui lubatud 'max_allowed_packet' muutujaga"
        fre "Paquet plus grand que 'max_allowed_packet' reçu"
        ger "Empfangenes Paket ist größer als 'max_allowed_packet' Bytes"
        hun "A kapott csomag nagyobb, mint a maximalisan engedelyezett: 'max_allowed_packet'"
        ita "Ricevuto un pacchetto piu` grande di 'max_allowed_packet'"
        jpn "'max_allowed_packet'よりも大きなパケットを受信しました。"
        kor "'max_allowed_packet'보다 더큰 패킷을 받았습니다."
        por "Obteve um pacote maior do que a taxa máxima de pacotes definida (max_allowed_packet)"
        rum "Un packet mai mare decit 'max_allowed_packet' a fost primit"
        rus "Полученный пакет больше, чем 'max_allowed_packet'"
        serbian "Primio sam mrežni paket veći od definisane vrednosti 'max_allowed_packet'"
        spa "Obtenido un paquete mayor que 'max_allowed_packet'"
        swe "Kommunkationspaketet är större än 'max_allowed_packet'"
        ukr "Отримано пакет більший ніж max_allowed_packet"
ER_NET_READ_ERROR_FROM_PIPE 08S01 
        cze "Zjištěna chyba při čtení z roury spojení"
        dan "Fik læsefejl fra forbindelse (connection pipe)"
        nla "Kreeg leesfout van de verbindings pipe"
        eng "Got a read error from the connection pipe"
        est "Viga ühendustoru lugemisel"
        fre "Erreur de lecture reçue du pipe de connexion"
        ger "Lese-Fehler bei einer Verbindungs-Pipe"
        hun "Olvasasi hiba a kapcsolat soran"
        ita "Rilevato un errore di lettura dalla pipe di connessione"
        jpn "接続パイプの読み込みエラーです。"
        kor "연결 파이프로부터 에러가 발생하였습니다."
        por "Obteve um erro de leitura no 'pipe' da conexão"
        rum "Eroare la citire din cauza lui 'connection pipe'"
        rus "Получена ошибка чтения от потока соединения (connection pipe)"
        serbian "Greška pri čitanju podataka sa pipe-a"
        spa "Obtenido un error de lectura de la conexión pipe"
        swe "Fick läsfel från klienten vid läsning från 'PIPE'"
        ukr "Отримано помилку читання з комунікаційного каналу"
ER_NET_FCNTL_ERROR 08S01 
        cze "Zjištěna chyba fcntl()"
        dan "Fik fejlmeddelelse fra fcntl()"
        nla "Kreeg fout van fcntl()"
        eng "Got an error from fcntl()"
        est "fcntl() tagastas vea"
        fre "Erreur reçue de fcntl() "
        ger "fcntl() lieferte einen Fehler"
        hun "Hiba a fcntl() fuggvenyben"
        ita "Rilevato un errore da fcntl()"
        jpn "fcntl()がエラーを返しました。"
        kor "fcntl() 함수로부터 에러가 발생하였습니다."
        por "Obteve um erro em fcntl()"
        rum "Eroare obtinuta de la fcntl()"
        rus "Получена ошибка от fcntl()"
        serbian "Greška pri izvršavanju funkcije fcntl()"
        spa "Obtenido un error de fcntl()"
        swe "Fick fatalt fel från 'fcntl()'"
        ukr "Отримано помилкку від fcntl()"
ER_NET_PACKETS_OUT_OF_ORDER 08S01 
        cze "Příchozí packety v chybném pořadí"
        dan "Modtog ikke datapakker i korrekt rækkefølge"
        nla "Pakketten in verkeerde volgorde ontvangen"
        eng "Got packets out of order"
        est "Paketid saabusid vales järjekorras"
        fre "Paquets reçus dans le désordre"
        ger "Pakete nicht in der richtigen Reihenfolge empfangen"
        hun "Helytelen sorrendben erkezett adatcsomagok"
        ita "Ricevuti pacchetti non in ordine"
        jpn "不正な順序のパケットを受信しました。"
        kor "순서가 맞지않는 패킷을 받았습니다."
        por "Obteve pacotes fora de ordem"
        rum "Packets care nu sint ordonati au fost gasiti"
        rus "Пакеты получены в неверном порядке"
        serbian "Primio sam mrežne pakete van reda"
        spa "Obtenido paquetes desordenados"
        swe "Kommunikationspaketen kom i fel ordning"
        ukr "Отримано пакети у неналежному порядку"
ER_NET_UNCOMPRESS_ERROR 08S01 
        cze "Nemohu rozkomprimovat komunikační packet"
        dan "Kunne ikke dekomprimere kommunikations-pakke (communication packet)"
        nla "Communicatiepakket kon niet worden gedecomprimeerd"
        eng "Couldn't uncompress communication packet"
        est "Viga andmepaketi lahtipakkimisel"
        fre "Impossible de décompresser le paquet reçu"
        ger "Kommunikationspaket lässt sich nicht entpacken"
        hun "A kommunikacios adatcsomagok nem tomorithetok ki"
        ita "Impossibile scompattare i pacchetti di comunicazione"
        jpn "圧縮パケットの展開ができませんでした。"
        kor "통신 패킷의 압축해제를 할 수 없었습니다."
        por "Não conseguiu descomprimir pacote de comunicação"
        rum "Nu s-a putut decompresa pachetul de comunicatie (communication packet)"
        rus "Невозможно распаковать пакет, полученный через коммуникационный протокол"
        serbian "Ne mogu da dekompresujem mrežne pakete"
        spa "No puedo descomprimir paquetes de comunicación"
        swe "Kunde inte packa up kommunikationspaketet"
        ukr "Не можу декомпресувати комунікаційний пакет"
ER_NET_READ_ERROR 08S01 
        cze "Zjištěna chyba při čtení komunikačního packetu"
        dan "Fik fejlmeddelelse ved læsning af kommunikations-pakker (communication packets)"
        nla "Fout bij het lezen van communicatiepakketten"
        eng "Got an error reading communication packets"
        est "Viga andmepaketi lugemisel"
        fre "Erreur de lecture des paquets reçus"
        ger "Fehler beim Lesen eines Kommunikationspakets"
        hun "HIba a kommunikacios adatcsomagok olvasasa soran"
        ita "Rilevato un errore ricevendo i pacchetti di comunicazione"
        jpn "パケットの受信でエラーが発生しました。"
        kor "통신 패킷을 읽는 중 오류가 발생하였습니다."
        por "Obteve um erro na leitura de pacotes de comunicação"
        rum "Eroare obtinuta citind pachetele de comunicatie (communication packets)"
        rus "Получена ошибка в процессе получения пакета через коммуникационный протокол "
        serbian "Greška pri primanju mrežnih paketa"
        spa "Obtenido un error leyendo paquetes de comunicación"
        swe "Fick ett fel vid läsning från klienten"
        ukr "Отримано помилку читання комунікаційних пакетів"
ER_NET_READ_INTERRUPTED 08S01 
        cze "Zjištěn timeout při čtení komunikačního packetu"
        dan "Timeout-fejl ved læsning af kommunukations-pakker (communication packets)"
        nla "Timeout bij het lezen van communicatiepakketten"
        eng "Got timeout reading communication packets"
        est "Kontrollaja ületamine andmepakettide lugemisel"
        fre "Timeout en lecture des paquets reçus"
        ger "Zeitüberschreitung beim Lesen eines Kommunikationspakets"
        hun "Idotullepes a kommunikacios adatcsomagok olvasasa soran"
        ita "Rilevato un timeout ricevendo i pacchetti di comunicazione"
        jpn "パケットの受信でタイムアウトが発生しました。"
        kor "통신 패킷을 읽는 중 timeout이 발생하였습니다."
        por "Obteve expiração de tempo (timeout) na leitura de pacotes de comunicação"
        rum "Timeout obtinut citind pachetele de comunicatie (communication packets)"
        rus "Получен таймаут ожидания пакета через коммуникационный протокол "
        serbian "Vremenski limit za čitanje mrežnih paketa je istekao"
        spa "Obtenido timeout leyendo paquetes de comunicación"
        swe "Fick 'timeout' vid läsning från klienten"
        ukr "Отримано затримку читання комунікаційних пакетів"
ER_NET_ERROR_ON_WRITE 08S01 
        cze "Zjištěna chyba při zápisu komunikačního packetu"
        dan "Fik fejlmeddelelse ved skrivning af kommunukations-pakker (communication packets)"
        nla "Fout bij het schrijven van communicatiepakketten"
        eng "Got an error writing communication packets"
        est "Viga andmepaketi kirjutamisel"
        fre "Erreur d'écriture des paquets envoyés"
        ger "Fehler beim Schreiben eines Kommunikationspakets"
        hun "Hiba a kommunikacios csomagok irasa soran"
        ita "Rilevato un errore inviando i pacchetti di comunicazione"
        jpn "パケットの送信でエラーが発生しました。"
        kor "통신 패킷을 기록하는 중 오류가 발생하였습니다."
        por "Obteve um erro na escrita de pacotes de comunicação"
        rum "Eroare in scrierea pachetelor de comunicatie (communication packets)"
        rus "Получена ошибка при передаче пакета через коммуникационный протокол "
        serbian "Greška pri slanju mrežnih paketa"
        spa "Obtenido un error de escribiendo paquetes de comunicación"
        swe "Fick ett fel vid skrivning till klienten"
        ukr "Отримано помилку запису комунікаційних пакетів"
ER_NET_WRITE_INTERRUPTED 08S01 
        cze "Zjištěn timeout při zápisu komunikačního packetu"
        dan "Timeout-fejl ved skrivning af kommunukations-pakker (communication packets)"
        nla "Timeout bij het schrijven van communicatiepakketten"
        eng "Got timeout writing communication packets"
        est "Kontrollaja ületamine andmepakettide kirjutamisel"
        fre "Timeout d'écriture des paquets envoyés"
        ger "Zeitüberschreitung beim Schreiben eines Kommunikationspakets"
        hun "Idotullepes a kommunikacios csomagok irasa soran"
        ita "Rilevato un timeout inviando i pacchetti di comunicazione"
        jpn "パケットの送信でタイムアウトが発生しました。"
        kor "통신 패팃을 기록하는 중 timeout이 발생하였습니다."
        por "Obteve expiração de tempo ('timeout') na escrita de pacotes de comunicação"
        rum "Timeout obtinut scriind pachetele de comunicatie (communication packets)"
        rus "Получен таймаут в процессе передачи пакета через коммуникационный протокол "
        serbian "Vremenski limit za slanje mrežnih paketa je istekao"
        spa "Obtenido timeout escribiendo paquetes de comunicación"
        swe "Fick 'timeout' vid skrivning till klienten"
        ukr "Отримано затримку запису комунікаційних пакетів"
ER_TOO_LONG_STRING 42000 
        cze "Výsledný řetězec je delší než 'max_allowed_packet'"
        dan "Strengen med resultater er større end 'max_allowed_packet'"
        nla "Resultaat string is langer dan 'max_allowed_packet'"
        eng "Result string is longer than 'max_allowed_packet' bytes"
        est "Tulemus on pikem kui lubatud 'max_allowed_packet' muutujaga"
        fre "La chaîne résultat est plus grande que 'max_allowed_packet'"
        ger "Ergebnis-String ist länger als 'max_allowed_packet' Bytes"
        hun "Ez eredmeny sztring nagyobb, mint a lehetseges maximum: 'max_allowed_packet'"
        ita "La stringa di risposta e` piu` lunga di 'max_allowed_packet'"
        jpn "結果の文字列が 'max_allowed_packet' よりも大きいです。"
        por "'String' resultante é mais longa do que 'max_allowed_packet'"
        rum "Sirul rezultat este mai lung decit 'max_allowed_packet'"
        rus "Результирующая строка больше, чем 'max_allowed_packet'"
        serbian "Rezultujuči string je duži nego što to dozvoljava parametar servera 'max_allowed_packet'"
        spa "La string resultante es mayor que max_allowed_packet"
        swe "Resultatsträngen är längre än max_allowed_packet"
        ukr "Строка результату довша ніж max_allowed_packet"
ER_TABLE_CANT_HANDLE_BLOB 42000 
        cze "Typ použité tabulky nepodporuje BLOB/TEXT sloupce"
        dan "Denne tabeltype understøtter ikke brug af BLOB og TEXT kolonner"
        nla "Het gebruikte tabel type ondersteunt geen BLOB/TEXT kolommen"
        eng "The used table type doesn't support BLOB/TEXT columns"
        est "Valitud tabelitüüp ei toeta BLOB/TEXT tüüpi välju"
        fre "Ce type de table ne supporte pas les colonnes BLOB/TEXT"
        ger "Der verwendete Tabellentyp unterstützt keine BLOB- und TEXT-Felder"
        hun "A hasznalt tabla tipus nem tamogatja a BLOB/TEXT mezoket"
        ita "Il tipo di tabella usata non supporta colonne di tipo BLOB/TEXT"
        jpn "指定されたストレージエンジンでは、BLOB/TEXT型の列を使用できません。"
        por "Tipo de tabela usado não permite colunas BLOB/TEXT"
        rum "Tipul de tabela folosit nu suporta coloane de tip BLOB/TEXT"
        rus "Используемая таблица не поддерживает типы BLOB/TEXT"
        serbian "Iskorišteni tip tabele ne podržava kolone tipa 'BLOB' odnosno 'TEXT'"
        spa "El tipo de tabla usada no permite soporte para columnas BLOB/TEXT"
        swe "Den använda tabelltypen kan inte hantera BLOB/TEXT-kolumner"
        ukr "Використаний тип таблиці не підтримує BLOB/TEXT стовбці"
ER_TABLE_CANT_HANDLE_AUTO_INCREMENT 42000 
        cze "Typ použité tabulky nepodporuje AUTO_INCREMENT sloupce"
        dan "Denne tabeltype understøtter ikke brug af AUTO_INCREMENT kolonner"
        nla "Het gebruikte tabel type ondersteunt geen AUTO_INCREMENT kolommen"
        eng "The used table type doesn't support AUTO_INCREMENT columns"
        est "Valitud tabelitüüp ei toeta AUTO_INCREMENT tüüpi välju"
        fre "Ce type de table ne supporte pas les colonnes AUTO_INCREMENT"
        ger "Der verwendete Tabellentyp unterstützt keine AUTO_INCREMENT-Felder"
        hun "A hasznalt tabla tipus nem tamogatja az AUTO_INCREMENT tipusu mezoket"
        jpn "指定されたストレージエンジンでは、AUTO_INCREMENT列を使用できません。"
        ita "Il tipo di tabella usata non supporta colonne di tipo AUTO_INCREMENT"
        por "Tipo de tabela usado não permite colunas AUTO_INCREMENT"
        rum "Tipul de tabela folosit nu suporta coloane de tip AUTO_INCREMENT"
        rus "Используемая таблица не поддерживает автоинкрементные столбцы"
        serbian "Iskorišteni tip tabele ne podržava kolone tipa 'AUTO_INCREMENT'"
        spa "El tipo de tabla usada no permite soporte para columnas AUTO_INCREMENT"
        swe "Den använda tabelltypen kan inte hantera AUTO_INCREMENT-kolumner"
        ukr "Використаний тип таблиці не підтримує AUTO_INCREMENT стовбці"
ER_UNUSED3
        eng "INSERT DELAYED can't be used with table '%-.192s' because it is locked with LOCK TABLES"
ER_WRONG_COLUMN_NAME 42000 
        cze "Nesprávné jméno sloupce '%-.100s'"
        dan "Forkert kolonnenavn '%-.100s'"
        nla "Incorrecte kolom naam '%-.100s'"
        eng "Incorrect column name '%-.100s'"
        est "Vigane tulba nimi '%-.100s'"
        fre "Nom de colonne '%-.100s' incorrect"
        ger "Falscher Spaltenname '%-.100s'"
        hun "Ervenytelen mezonev: '%-.100s'"
        ita "Nome colonna '%-.100s' non corretto"
        jpn "列名 '%-.100s' は不正です。"
        por "Nome de coluna '%-.100s' incorreto"
        rum "Nume increct de coloana '%-.100s'"
        rus "Неверное имя столбца '%-.100s'"
        serbian "Pogrešno ime kolone '%-.100s'"
        spa "Incorrecto nombre de columna '%-.100s'"
        swe "Felaktigt kolumnnamn '%-.100s'"
        ukr "Невірне ім'я стовбця '%-.100s'"
ER_WRONG_KEY_COLUMN 42000 
        cze "Handler použité tabulky neumí indexovat sloupce '%-.192s'"
        dan "Den brugte tabeltype kan ikke indeksere kolonnen '%-.192s'"
        nla "De gebruikte tabel 'handler' kan kolom '%-.192s' niet indexeren"
        eng "The used storage engine can't index column '%-.192s'"
        est "Tabelihandler ei oska indekseerida tulpa '%-.192s'"
        fre "Le handler de la table ne peut indexé la colonne '%-.192s'"
        ger "Die verwendete Speicher-Engine kann die Spalte '%-.192s' nicht indizieren"
        greek "The used table handler can't index column '%-.192s'"
        hun "A hasznalt tablakezelo nem tudja a '%-.192s' mezot indexelni"
        ita "Il gestore delle tabelle non puo` indicizzare la colonna '%-.192s'"
        jpn "使用のストレージエンジンは列 '%-.192s' の索引を作成できません。"
        kor "The used table handler can't index column '%-.192s'"
        nor "The used table handler can't index column '%-.192s'"
        norwegian-ny "The used table handler can't index column '%-.192s'"
        pol "The used table handler can't index column '%-.192s'"
        por "O manipulador de tabela usado não pode indexar a coluna '%-.192s'"
        rum "Handler-ul tabelei folosite nu poate indexa coloana '%-.192s'"
        rus "Использованный обработчик таблицы не может проиндексировать столбец '%-.192s'"
        serbian "Handler tabele ne može da indeksira kolonu '%-.192s'"
        slo "The used table handler can't index column '%-.192s'"
        spa "El manipulador de tabla usado no puede indexar columna '%-.192s'"
        swe "Den använda tabelltypen kan inte indexera kolumn '%-.192s'"
        ukr "Використаний вказівник таблиці не може індексувати стовбець '%-.192s'"
ER_WRONG_MRG_TABLE  
        cze "Všechny tabulky v MERGE tabulce nejsou definovány stejně"
        dan "Tabellerne i MERGE er ikke defineret ens"
        nla "Niet alle tabellen in de MERGE tabel hebben identieke gedefinities"
        eng "Unable to open underlying table which is differently defined or of non-MyISAM type or doesn't exist"
        est "Kõik tabelid MERGE tabeli määratluses ei ole identsed"
        fre "Toutes les tables de la table de type MERGE n'ont pas la même définition"
        ger "Nicht alle Tabellen in der MERGE-Tabelle sind gleich definiert"
        hun "A MERGE tablaban talalhato tablak definicioja nem azonos"
        ita "Non tutte le tabelle nella tabella di MERGE sono definite in maniera identica"
        jpn "MERGE表の構成表がオープンできません。列定義が異なるか、MyISAM表ではないか、存在しません。"
        kor "All tables in the MERGE table are not defined identically"
        nor "All tables in the MERGE table are not defined identically"
        norwegian-ny "All tables in the MERGE table are not defined identically"
        pol "All tables in the MERGE table are not defined identically"
        por "Todas as tabelas contidas na tabela fundida (MERGE) não estão definidas identicamente"
        rum "Toate tabelele din tabela MERGE nu sint definite identic"
        rus "Не все таблицы в MERGE определены одинаково"
        serbian "Tabele iskorištene u 'MERGE' tabeli nisu definisane na isti način"
        slo "All tables in the MERGE table are not defined identically"
        spa "Todas las tablas en la MERGE tabla no estan definidas identicamente"
        swe "Tabellerna i MERGE-tabellen är inte identiskt definierade"
        ukr "Таблиці у MERGE TABLE мають різну структуру"
ER_DUP_UNIQUE 23000 
        cze "Kvůli unique constraintu nemozu zapsat do tabulky '%-.192s'"
        dan "Kan ikke skrive til tabellen '%-.192s' fordi det vil bryde CONSTRAINT regler"
        nla "Kan niet opslaan naar table '%-.192s' vanwege 'unique' beperking"
        eng "Can't write, because of unique constraint, to table '%-.192s'"
        est "Ei suuda kirjutada tabelisse '%-.192s', kuna see rikub ühesuse kitsendust"
        fre "Écriture impossible à cause d'un index UNIQUE sur la table '%-.192s'"
        ger "Schreiben in Tabelle '%-.192s' nicht möglich wegen einer Eindeutigkeitsbeschränkung (unique constraint)"
        hun "A '%-.192s' nem irhato, az egyedi mezok miatt"
        jpn "一意性制約違反のため、表 '%-.192s' に書き込めません。"
        ita "Impossibile scrivere nella tabella '%-.192s' per limitazione di unicita`"
        por "Não pode gravar, devido à restrição UNIQUE, na tabela '%-.192s'"
        rum "Nu pot scrie pe hard-drive, din cauza constraintului unic (unique constraint) pentru tabela '%-.192s'"
        rus "Невозможно записать в таблицу '%-.192s' из-за ограничений уникального ключа"
        serbian "Zbog provere jedinstvenosti ne mogu da upišem podatke u tabelu '%-.192s'"
        spa "No puedo escribir, debido al único constraint, para tabla '%-.192s'"
        swe "Kan inte skriva till tabell '%-.192s'; UNIQUE-test"
        ukr "Не можу записати до таблиці '%-.192s', з причини вимог унікальності"
ER_BLOB_KEY_WITHOUT_LENGTH 42000 
        cze "BLOB sloupec '%-.192s' je použit ve specifikaci klíče bez délky"
        dan "BLOB kolonnen '%-.192s' brugt i nøglespecifikation uden nøglelængde"
        nla "BLOB kolom '%-.192s' gebruikt in zoeksleutel specificatie zonder zoeksleutel lengte"
        eng "BLOB/TEXT column '%-.192s' used in key specification without a key length"
        est "BLOB-tüüpi tulp '%-.192s' on kasutusel võtmes ilma pikkust määratlemata"
        fre "La colonne '%-.192s' de type BLOB est utilisée dans une définition d'index sans longueur d'index"
        ger "BLOB- oder TEXT-Spalte '%-.192s' wird in der Schlüsseldefinition ohne Schlüssellängenangabe verwendet"
        greek "BLOB column '%-.192s' used in key specification without a key length"
        hun "BLOB mezo '%-.192s' hasznalt a mezo specifikacioban, a mezohossz megadasa nelkul"
        ita "La colonna '%-.192s' di tipo BLOB e` usata in una chiave senza specificarne la lunghezza"
        jpn "BLOB列 '%-.192s' をキーに使用するには長さ指定が必要です。"
        kor "BLOB column '%-.192s' used in key specification without a key length"
        nor "BLOB column '%-.192s' used in key specification without a key length"
        norwegian-ny "BLOB column '%-.192s' used in key specification without a key length"
        pol "BLOB column '%-.192s' used in key specification without a key length"
        por "Coluna BLOB '%-.192s' usada na especificação de chave sem o comprimento da chave"
        rum "Coloana BLOB '%-.192s' este folosita in specificarea unei chei fara ca o lungime de cheie sa fie folosita"
        rus "Столбец типа BLOB '%-.192s' был указан в определении ключа без указания длины ключа"
        serbian "BLOB kolona '%-.192s' je upotrebljena u specifikaciji ključa bez navođenja dužine ključa"
        slo "BLOB column '%-.192s' used in key specification without a key length"
        spa "Columna BLOB column '%-.192s' usada en especificación de clave sin tamaño de la clave"
        swe "Du har inte angett någon nyckellängd för BLOB '%-.192s'"
        ukr "Стовбець BLOB '%-.192s' використано у визначенні ключа без вказання довжини ключа"
ER_PRIMARY_CANT_HAVE_NULL 42000 
        cze "Všechny části primárního klíče musejí být NOT NULL; pokud potřebujete NULL, použijte UNIQUE"
        dan "Alle dele af en PRIMARY KEY skal være NOT NULL;  Hvis du skal bruge NULL i nøglen, brug UNIQUE istedet"
        nla "Alle delen van een PRIMARY KEY moeten NOT NULL zijn; Indien u NULL in een zoeksleutel nodig heeft kunt u UNIQUE gebruiken"
        eng "All parts of a PRIMARY KEY must be NOT NULL; if you need NULL in a key, use UNIQUE instead"
        est "Kõik PRIMARY KEY peavad olema määratletud NOT NULL piiranguga; vajadusel kasuta UNIQUE tüüpi võtit"
        fre "Toutes les parties d'un index PRIMARY KEY doivent être NOT NULL; Si vous avez besoin d'un NULL dans l'index, utilisez un index UNIQUE"
        ger "Alle Teile eines PRIMARY KEY müssen als NOT NULL definiert sein. Wenn NULL in einem Schlüssel benötigt wird, muss ein UNIQUE-Schlüssel verwendet werden"
        hun "Az elsodleges kulcs teljes egeszeben csak NOT NULL tipusu lehet; Ha NULL mezot szeretne a kulcskent, hasznalja inkabb a UNIQUE-ot"
        ita "Tutte le parti di una chiave primaria devono essere dichiarate NOT NULL; se necessitano valori NULL nelle chiavi utilizzare UNIQUE"
        jpn "PRIMARY KEYの列は全てNOT NULLでなければいけません。UNIQUE索引であればNULLを含むことが可能です。"
        por "Todas as partes de uma chave primária devem ser não-nulas. Se você precisou usar um valor nulo (NULL) em uma chave, use a cláusula UNIQUE em seu lugar"
        rum "Toate partile unei chei primare (PRIMARY KEY) trebuie sa fie NOT NULL; Daca aveti nevoie de NULL in vreo cheie, folositi UNIQUE in schimb"
        rus "Все части первичного ключа (PRIMARY KEY) должны быть определены как NOT NULL; Если вам нужна поддержка величин NULL в ключе, воспользуйтесь индексом UNIQUE"
        serbian "Svi delovi primarnog ključa moraju biti različiti od NULL;  Ako Vam ipak treba NULL vrednost u ključu, upotrebite 'UNIQUE'"
        spa "Todas las partes de un PRIMARY KEY deben ser NOT NULL;  Si necesitas NULL en una clave, use UNIQUE"
        swe "Alla delar av en PRIMARY KEY måste vara NOT NULL;  Om du vill ha en nyckel med NULL, använd UNIQUE istället"
        ukr "Усі частини PRIMARY KEY повинні бути NOT NULL; Якщо ви потребуєте NULL у ключі, скористайтеся UNIQUE"
ER_TOO_MANY_ROWS 42000 
        cze "Výsledek obsahuje více než jeden řádek"
        dan "Resultatet bestod af mere end een række"
        nla "Resultaat bevatte meer dan een rij"
        eng "Result consisted of more than one row"
        est "Tulemis oli rohkem kui üks kirje"
        fre "Le résultat contient plus d'un enregistrement"
        ger "Ergebnis besteht aus mehr als einer Zeile"
        hun "Az eredmeny tobb, mint egy sort tartalmaz"
        ita "Il risultato consiste di piu` di una riga"
        jpn "結果が2行以上です。"
        por "O resultado consistiu em mais do que uma linha"
        rum "Resultatul constista din mai multe linii"
        rus "В результате возвращена более чем одна строка"
        serbian "Rezultat je sačinjen od više slogova"
        spa "Resultado compuesto de mas que una línea"
        swe "Resultet bestod av mera än en rad"
        ukr "Результат знаходиться у більше ніж одній строці"
ER_REQUIRES_PRIMARY_KEY 42000 
        cze "Tento typ tabulky vyžaduje primární klíč"
        dan "Denne tabeltype kræver en primærnøgle"
        nla "Dit tabel type heeft een primaire zoeksleutel nodig"
        eng "This table type requires a primary key"
        est "Antud tabelitüüp nõuab primaarset võtit"
        fre "Ce type de table nécessite une clé primaire (PRIMARY KEY)"
        ger "Dieser Tabellentyp benötigt einen Primärschlüssel (PRIMARY KEY)"
        hun "Az adott tablatipushoz elsodleges kulcs hasznalata kotelezo"
        ita "Questo tipo di tabella richiede una chiave primaria"
        jpn "使用のストレージエンジンでは、PRIMARY KEYが必要です。"
        por "Este tipo de tabela requer uma chave primária"
        rum "Aceast tip de tabela are nevoie de o cheie primara"
        rus "Этот тип таблицы требует определения первичного ключа"
        serbian "Ovaj tip tabele zahteva da imate definisan primarni ključ"
        spa "Este tipo de tabla necesita de una primary key"
        swe "Denna tabelltyp kräver en PRIMARY KEY"
        ukr "Цей тип таблиці потребує первинного ключа"
ER_NO_RAID_COMPILED  
        cze "Tato verze MySQL není zkompilována s podporou RAID"
        dan "Denne udgave af MySQL er ikke oversat med understøttelse af RAID"
        nla "Deze versie van MySQL is niet gecompileerd met RAID ondersteuning"
        eng "This version of MySQL is not compiled with RAID support"
        est "Antud MySQL versioon on kompileeritud ilma RAID toeta"
        fre "Cette version de MySQL n'est pas compilée avec le support RAID"
        ger "Diese MySQL-Version ist nicht mit RAID-Unterstützung kompiliert"
        hun "Ezen leforditott MySQL verzio nem tartalmaz RAID support-ot"
        ita "Questa versione di MYSQL non e` compilata con il supporto RAID"
        jpn "このバージョンのMySQLはRAIDサポートを含めてコンパイルされていません。"
        por "Esta versão do MySQL não foi compilada com suporte a RAID"
        rum "Aceasta versiune de MySQL, nu a fost compilata cu suport pentru RAID"
        rus "Эта версия MySQL скомпилирована без поддержки RAID"
        serbian "Ova verzija MySQL servera nije kompajlirana sa podrškom za RAID uređaje"
        spa "Esta versión de MySQL no es compilada con soporte RAID"
        swe "Denna version av MySQL är inte kompilerad med RAID"
        ukr "Ця версія MySQL не зкомпільована з підтримкою RAID"
ER_UPDATE_WITHOUT_KEY_IN_SAFE_MODE  
        cze "Update tabulky bez WHERE s klíčem není v módu bezpečných update dovoleno"
        dan "Du bruger sikker opdaterings modus ('safe update mode') og du forsøgte at opdatere en tabel uden en WHERE klausul, der gør brug af et KEY felt"
        nla "U gebruikt 'safe update mode' en u probeerde een tabel te updaten zonder een WHERE met een KEY kolom"
        eng "You are using safe update mode and you tried to update a table without a WHERE that uses a KEY column"
        est "Katse muuta tabelit turvalises rezhiimis ilma WHERE klauslita"
        fre "Vous êtes en mode 'safe update' et vous essayez de faire un UPDATE sans clause WHERE utilisant un index"
        ger "MySQL läuft im sicheren Aktualisierungsmodus (safe update mode). Sie haben versucht, eine Tabelle zu aktualisieren, ohne in der WHERE-Klausel ein KEY-Feld anzugeben"
        hun "On a biztonsagos update modot hasznalja, es        WHERE that uses a KEY column"
        ita "In modalita` 'safe update' si e` cercato di aggiornare una tabella senza clausola WHERE su una chiave"
        jpn "'safe update mode'で、索引を利用するWHERE句の無い更新処理を実行しようとしました。"
        por "Você está usando modo de atualização seguro e tentou atualizar uma tabela sem uma cláusula WHERE que use uma coluna chave"
        rus "Вы работаете в режиме безопасных обновлений (safe update mode) и попробовали изменить таблицу без использования ключевого столбца в части WHERE"
        serbian "Vi koristite safe update mod servera, a probali ste da promenite podatke bez 'WHERE' komande koja koristi kolonu ključa"
        spa "Tu estás usando modo de actualización segura y tentado actualizar una tabla sin un WHERE que usa una KEY columna"
        swe "Du använder 'säker uppdateringsmod' och försökte uppdatera en tabell utan en WHERE-sats som använder sig av en nyckel"
        ukr "Ви у режимі безпечного оновлення та намагаєтесь оновити таблицю без оператора WHERE, що використовує KEY стовбець"
ER_KEY_DOES_NOT_EXITS 42000 S1009
        cze "Klíč '%-.192s' v tabulce '%-.192s' neexistuje"
        dan "Nøglen '%-.192s' eksisterer ikke i tabellen '%-.192s'"
        nla "Zoeksleutel '%-.192s' bestaat niet in tabel '%-.192s'"
        eng "Key '%-.192s' doesn't exist in table '%-.192s'"
        est "Võti '%-.192s' ei eksisteeri tabelis '%-.192s'"
        fre "L'index '%-.192s' n'existe pas sur la table '%-.192s'"
        ger "Schlüssel '%-.192s' existiert in der Tabelle '%-.192s' nicht"
        hun "A '%-.192s' kulcs nem letezik a '%-.192s' tablaban"
        ita "La chiave '%-.192s' non esiste nella tabella '%-.192s'"
        jpn "索引 '%-.192s' は表 '%-.192s' には存在しません。"
        por "Chave '%-.192s' não existe na tabela '%-.192s'"
        rus "Ключ '%-.192s' не существует в таблице '%-.192s'"
        serbian "Ključ '%-.192s' ne postoji u tabeli '%-.192s'"
        spa "Clave '%-.192s' no existe en la tabla '%-.192s'"
        swe "Nyckel '%-.192s' finns inte in tabell '%-.192s'"
        ukr "Ключ '%-.192s' не існує в таблиці '%-.192s'"
ER_CHECK_NO_SUCH_TABLE 42000 
        cze "Nemohu otevřít tabulku"
        dan "Kan ikke åbne tabellen"
        nla "Kan tabel niet openen"
        eng "Can't open table"
        est "Ei suuda avada tabelit"
        fre "Impossible d'ouvrir la table"
        ger "Kann Tabelle nicht öffnen"
        hun "Nem tudom megnyitni a tablat"
        ita "Impossibile aprire la tabella"
        jpn "表をオープンできません。"
        por "Não pode abrir a tabela"
        rus "Невозможно открыть таблицу"
        serbian "Ne mogu da otvorim tabelu"
        spa "No puedo abrir tabla"
        swe "Kan inte öppna tabellen"
        ukr "Не можу відкрити таблицю"
ER_CHECK_NOT_IMPLEMENTED 42000 
        cze "Handler tabulky nepodporuje %s"
        dan "Denne tabeltype understøtter ikke %s"
        nla "De 'handler' voor de tabel ondersteund geen %s"
        eng "The storage engine for the table doesn't support %s"
        est "Antud tabelitüüp ei toeta %s käske"
        fre "Ce type de table ne supporte pas les %s"
        ger "Die Speicher-Engine für diese Tabelle unterstützt kein %s"
        greek "The handler for the table doesn't support %s"
        hun "A tabla kezeloje (handler) nem tamogatja az %s"
        ita "Il gestore per la tabella non supporta il %s"
        jpn "この表のストレージエンジンは '%s' を利用できません。"
        kor "The handler for the table doesn't support %s"
        nor "The handler for the table doesn't support %s"
        norwegian-ny "The handler for the table doesn't support %s"
        pol "The handler for the table doesn't support %s"
        por "O manipulador de tabela não suporta %s"
        rum "The handler for the table doesn't support %s"
        rus "Обработчик таблицы не поддерживает этого: %s"
        serbian "Handler za ovu tabelu ne dozvoljava %s komande"
        slo "The handler for the table doesn't support %s"
        spa "El manipulador de la tabla no permite soporte para %s"
        swe "Tabellhanteraren för denna tabell kan inte göra %s"
        ukr "Вказівник таблиці не підтримуе %s"
ER_CANT_DO_THIS_DURING_AN_TRANSACTION 25000 
        cze "Provedení tohoto příkazu není v transakci dovoleno"
        dan "Du må ikke bruge denne kommando i en transaktion"
        nla "Het is u niet toegestaan dit commando uit te voeren binnen een transactie"
        eng "You are not allowed to execute this command in a transaction"
        est "Seda käsku ei saa kasutada transaktsiooni sees"
        fre "Vous n'êtes pas autorisé à exécute cette commande dans une transaction"
        ger "Sie dürfen diesen Befehl nicht in einer Transaktion ausführen"
        hun "Az On szamara nem engedelyezett a parancs vegrehajtasa a tranzakcioban"
        ita "Non puoi eseguire questo comando in una transazione"
        jpn "このコマンドはトランザクション内で実行できません。"
        por "Não lhe é permitido executar este comando em uma transação"
        rus "Вам не разрешено выполнять эту команду в транзакции"
        serbian "Nije Vam dozvoljeno da izvršite ovu komandu u transakciji"
        spa "No tienes el permiso para ejecutar este comando en una transición"
        swe "Du får inte utföra detta kommando i en transaktion"
        ukr "Вам не дозволено виконувати цю команду в транзакції"
ER_ERROR_DURING_COMMIT  
        cze "Chyba %d při COMMIT"
        dan "Modtog fejl %d mens kommandoen COMMIT blev udført"
        nla "Kreeg fout %d tijdens COMMIT"
        eng "Got error %d during COMMIT"
        est "Viga %d käsu COMMIT täitmisel"
        fre "Erreur %d lors du COMMIT"
        ger "Fehler %d beim COMMIT"
        hun "%d hiba a COMMIT vegrehajtasa soran"
        ita "Rilevato l'errore %d durante il COMMIT"
        jpn "COMMIT中にエラー %d が発生しました。"
        por "Obteve erro %d durante COMMIT"
        rus "Получена ошибка %d в процессе COMMIT"
        serbian "Greška %d za vreme izvršavanja komande 'COMMIT'"
        spa "Obtenido error %d durante COMMIT"
        swe "Fick fel %d vid COMMIT"
        ukr "Отримано помилку %d під час COMMIT"
ER_ERROR_DURING_ROLLBACK  
        cze "Chyba %d při ROLLBACK"
        dan "Modtog fejl %d mens kommandoen ROLLBACK blev udført"
        nla "Kreeg fout %d tijdens ROLLBACK"
        eng "Got error %d during ROLLBACK"
        est "Viga %d käsu ROLLBACK täitmisel"
        fre "Erreur %d lors du ROLLBACK"
        ger "Fehler %d beim ROLLBACK"
        hun "%d hiba a ROLLBACK vegrehajtasa soran"
        ita "Rilevato l'errore %d durante il ROLLBACK"
        jpn "ROLLBACK中にエラー %d が発生しました。"
        por "Obteve erro %d durante ROLLBACK"
        rus "Получена ошибка %d в процессе ROLLBACK"
        serbian "Greška %d za vreme izvršavanja komande 'ROLLBACK'"
        spa "Obtenido error %d durante ROLLBACK"
        swe "Fick fel %d vid ROLLBACK"
        ukr "Отримано помилку %d під час ROLLBACK"
ER_ERROR_DURING_FLUSH_LOGS  
        cze "Chyba %d při FLUSH_LOGS"
        dan "Modtog fejl %d mens kommandoen FLUSH_LOGS blev udført"
        nla "Kreeg fout %d tijdens FLUSH_LOGS"
        eng "Got error %d during FLUSH_LOGS"
        est "Viga %d käsu FLUSH_LOGS täitmisel"
        fre "Erreur %d lors du FLUSH_LOGS"
        ger "Fehler %d bei FLUSH_LOGS"
        hun "%d hiba a FLUSH_LOGS vegrehajtasa soran"
        ita "Rilevato l'errore %d durante il FLUSH_LOGS"
        jpn "FLUSH_LOGS中にエラー %d が発生しました。"
        por "Obteve erro %d durante FLUSH_LOGS"
        rus "Получена ошибка %d в процессе FLUSH_LOGS"
        serbian "Greška %d za vreme izvršavanja komande 'FLUSH_LOGS'"
        spa "Obtenido error %d durante FLUSH_LOGS"
        swe "Fick fel %d vid FLUSH_LOGS"
        ukr "Отримано помилку %d під час FLUSH_LOGS"
ER_ERROR_DURING_CHECKPOINT  
        cze "Chyba %d při CHECKPOINT"
        dan "Modtog fejl %d mens kommandoen CHECKPOINT blev udført"
        nla "Kreeg fout %d tijdens CHECKPOINT"
        eng "Got error %d during CHECKPOINT"
        est "Viga %d käsu CHECKPOINT täitmisel"
        fre "Erreur %d lors du CHECKPOINT"
        ger "Fehler %d bei CHECKPOINT"
        hun "%d hiba a CHECKPOINT vegrehajtasa soran"
        ita "Rilevato l'errore %d durante il CHECKPOINT"
        jpn "CHECKPOINT中にエラー %d が発生しました。"
        por "Obteve erro %d durante CHECKPOINT"
        rus "Получена ошибка %d в процессе CHECKPOINT"
        serbian "Greška %d za vreme izvršavanja komande 'CHECKPOINT'"
        spa "Obtenido error %d durante CHECKPOINT"
        swe "Fick fel %d vid CHECKPOINT"
        ukr "Отримано помилку %d під час CHECKPOINT"
ER_NEW_ABORTING_CONNECTION 08S01 
        cze "Spojení %u do databáze: '%-.192s' uživatel: '%-.48s' stroj: '%-.64s' (%-.64s) bylo přerušeno"
        dan "Afbrød forbindelsen %u til databasen '%-.192s' bruger: '%-.48s' vært: '%-.64s' (%-.64s)"
        nla "Afgebroken verbinding %u naar db: '%-.192s' gebruiker: '%-.48s' host: '%-.64s' (%-.64s)"
        eng "Aborted connection %u to db: '%-.192s' user: '%-.48s' host: '%-.64s' (%-.64s)"
        est "Ühendus katkestatud %u andmebaas: '%-.192s' kasutaja: '%-.48s' masin: '%-.64s' (%-.64s)"
        fre "Connection %u avortée vers la bd: '%-.192s' utilisateur: '%-.48s' hôte: '%-.64s' (%-.64s)"
        ger "Abbruch der Verbindung %u zur Datenbank '%-.192s'. Benutzer: '%-.48s', Host: '%-.64s' (%-.64s)"
        ita "Interrotta la connessione %u al db: ''%-.192s' utente: '%-.48s' host: '%-.64s' (%-.64s)"
        jpn "接続 %u が中断されました。データベース: '%-.192s' ユーザー: '%-.48s' ホスト: '%-.64s' (%-.64s)"
        por "Conexão %u abortada para banco de dados '%-.192s' - usuário '%-.48s' - 'host' '%-.64s' ('%-.64s')"
        rus "Прервано соединение %u к базе данных '%-.192s' пользователя '%-.48s' с хоста '%-.64s' (%-.64s)"
        serbian "Prekinuta konekcija broj %u ka bazi: '%-.192s' korisnik je bio: '%-.48s' a host: '%-.64s' (%-.64s)"
        spa "Abortada conexión %u para db: '%-.192s' usuario: '%-.48s' servidor: '%-.64s' (%-.64s)"
        swe "Avbröt länken för tråd %u till db '%-.192s', användare '%-.48s', host '%-.64s' (%-.64s)"
        ukr "Перервано з'єднання %u до бази данних: '%-.192s' користувач: '%-.48s' хост: '%-.64s' (%-.64s)"
ER_DUMP_NOT_IMPLEMENTED  
        cze "Handler tabulky nepodporuje binární dump"
        dan "Denne tabeltype unserstøtter ikke binært tabeldump"
        nla "De 'handler' voor de tabel ondersteund geen binaire tabel dump"
        eng "The storage engine for the table does not support binary table dump"
        fre "Ce type de table ne supporte pas les copies binaires"
        ger "Die Speicher-Engine für die Tabelle unterstützt keinen binären Tabellen-Dump"
        ita "Il gestore per la tabella non supporta il dump binario"
        jpn "この表のストレージエンジンはバイナリ形式の表ダンプを利用できません。"
        por "O manipulador de tabela não suporta 'dump' binário de tabela"
        rum "The handler for the table does not support binary table dump"
        rus "Обработчик этой таблицы не поддерживает двоичного сохранения образа таблицы (dump)"
        serbian "Handler tabele ne podržava binarni dump tabele"
        spa "El manipulador de tabla no soporta dump para tabla binaria"
        swe "Tabellhanteraren klarar inte en binär kopiering av tabellen"
        ukr "Цей тип таблиці не підтримує бінарну передачу таблиці"
ER_FLUSH_MASTER_BINLOG_CLOSED  
        eng "Binlog closed, cannot RESET MASTER"
        ger "Binlog geschlossen. Kann RESET MASTER nicht ausführen"
        jpn "バイナリログがクローズされています。RESET MASTER を実行できません。"
        por "Binlog fechado. Não pode fazer RESET MASTER"
        rus "Двоичный журнал обновления закрыт, невозможно выполнить RESET MASTER"
        serbian "Binarni log file zatvoren, ne mogu da izvršim komandu 'RESET MASTER'"
        ukr "Реплікаційний лог закрито, не можу виконати RESET MASTER"
ER_INDEX_REBUILD  
        cze "Přebudování indexu dumpnuté tabulky '%-.192s' nebylo úspěšné"
        dan "Kunne ikke genopbygge indekset for den dumpede tabel '%-.192s'"
        nla "Gefaald tijdens heropbouw index van gedumpte tabel '%-.192s'"
        eng "Failed rebuilding the index of  dumped table '%-.192s'"
        fre "La reconstruction de l'index de la table copiée '%-.192s' a échoué"
        ger "Neuerstellung des Index der Dump-Tabelle '%-.192s' fehlgeschlagen"
        greek "Failed rebuilding the index of dumped table '%-.192s'"
        hun "Failed rebuilding the index of dumped table '%-.192s'"
        ita "Fallita la ricostruzione dell'indice della tabella copiata '%-.192s'"
        jpn "ダンプ表 '%-.192s' の索引再構築に失敗しました。"
        por "Falhou na reconstrução do índice da tabela 'dumped' '%-.192s'"
        rus "Ошибка перестройки индекса сохраненной таблицы '%-.192s'"
        serbian "Izgradnja indeksa dump-ovane tabele '%-.192s' nije uspela"
        spa "Falla reconstruyendo el indice de la tabla dumped '%-.192s'"
        ukr "Невдале відновлення індекса переданої таблиці '%-.192s'"
ER_MASTER  
        cze "Chyba masteru: '%-.64s'"
        dan "Fejl fra master: '%-.64s'"
        nla "Fout van master: '%-.64s'"
        eng "Error from master: '%-.64s'"
        fre "Erreur reçue du maître: '%-.64s'"
        ger "Fehler vom Master: '%-.64s'"
        ita "Errore dal master: '%-.64s"
        jpn "マスターでエラーが発生: '%-.64s'"
        por "Erro no 'master' '%-.64s'"
        rus "Ошибка от головного сервера: '%-.64s'"
        serbian "Greška iz glavnog servera '%-.64s' u klasteru"
        spa "Error del master: '%-.64s'"
        swe "Fel från master: '%-.64s'"
        ukr "Помилка від головного: '%-.64s'"
ER_MASTER_NET_READ 08S01 
        cze "Síťová chyba při čtení z masteru"
        dan "Netværksfejl ved læsning fra master"
        nla "Net fout tijdens lezen van master"
        eng "Net error reading from master"
        fre "Erreur de lecture réseau reçue du maître"
        ger "Netzfehler beim Lesen vom Master"
        ita "Errore di rete durante la ricezione dal master"
        jpn "マスターからのデータ受信中のネットワークエラー"
        por "Erro de rede lendo do 'master'"
        rus "Возникла ошибка чтения в процессе коммуникации с головным сервером"
        serbian "Greška u primanju mrežnih paketa sa glavnog servera u klasteru"
        spa "Error de red leyendo del master"
        swe "Fick nätverksfel vid läsning från master"
        ukr "Мережева помилка читання від головного"
ER_MASTER_NET_WRITE 08S01 
        cze "Síťová chyba při zápisu na master"
        dan "Netværksfejl ved skrivning til master"
        nla "Net fout tijdens schrijven naar master"
        eng "Net error writing to master"
        fre "Erreur d'écriture réseau reçue du maître"
        ger "Netzfehler beim Schreiben zum Master"
        ita "Errore di rete durante l'invio al master"
        jpn "マスターへのデータ送信中のネットワークエラー"
        por "Erro de rede gravando no 'master'"
        rus "Возникла ошибка записи в процессе коммуникации с головным сервером"
        serbian "Greška u slanju mrežnih paketa na glavni server u klasteru"
        spa "Error de red escribiendo para el master"
        swe "Fick nätverksfel vid skrivning till master"
        ukr "Мережева помилка запису до головного"
ER_FT_MATCHING_KEY_NOT_FOUND  
        cze "Žádný sloupec nemá vytvořen fulltextový index"
        dan "Kan ikke finde en FULLTEXT nøgle som svarer til kolonne listen"
        nla "Kan geen FULLTEXT index vinden passend bij de kolom lijst"
        eng "Can't find FULLTEXT index matching the column list"
        est "Ei suutnud leida FULLTEXT indeksit, mis kattuks kasutatud tulpadega"
        fre "Impossible de trouver un index FULLTEXT correspondant à cette liste de colonnes"
        ger "Kann keinen FULLTEXT-Index finden, der der Feldliste entspricht"
        ita "Impossibile trovare un indice FULLTEXT che corrisponda all'elenco delle colonne"
        jpn "列リストに対応する全文索引(FULLTEXT)が見つかりません。"
        por "Não pode encontrar um índice para o texto todo que combine com a lista de colunas"
        rus "Невозможно отыскать полнотекстовый (FULLTEXT) индекс, соответствующий списку столбцов"
        serbian "Ne mogu da pronađem 'FULLTEXT' indeks koli odgovara listi kolona"
        spa "No puedo encontrar índice FULLTEXT correspondiendo a la lista de columnas"
        swe "Hittar inte ett FULLTEXT-index i kolumnlistan"
        ukr "Не можу знайти FULLTEXT індекс, що відповідає переліку стовбців"
ER_LOCK_OR_ACTIVE_TRANSACTION  
        cze "Nemohu provést zadaný příkaz, protože existují aktivní zamčené tabulky nebo aktivní transakce"
        dan "Kan ikke udføre den givne kommando fordi der findes aktive, låste tabeller eller fordi der udføres en transaktion"
        nla "Kan het gegeven commando niet uitvoeren, want u heeft actieve gelockte tabellen of een actieve transactie"
        eng "Can't execute the given command because you have active locked tables or an active transaction"
        est "Ei suuda täita antud käsku kuna on aktiivseid lukke või käimasolev transaktsioon"
        fre "Impossible d'exécuter la commande car vous avez des tables verrouillées ou une transaction active"
        ger "Kann den angegebenen Befehl wegen einer aktiven Tabellensperre oder einer aktiven Transaktion nicht ausführen"
        ita "Impossibile eseguire il comando richiesto: tabelle sotto lock o transazione in atto"
        jpn "すでにアクティブな表ロックやトランザクションがあるため、コマンドを実行できません。"
        por "Não pode executar o comando dado porque você tem tabelas ativas travadas ou uma transação ativa"
        rus "Невозможно выполнить указанную команду, поскольку у вас присутствуют активно заблокированные таблица или открытая транзакция"
        serbian "Ne mogu da izvršim datu komandu zbog toga što su tabele zaključane ili je transakcija u toku"
        spa "No puedo ejecutar el comando dado porque tienes tablas bloqueadas o una transición activa"
        swe "Kan inte utföra kommandot emedan du har en låst tabell eller an aktiv transaktion"
        ukr "Не можу виконати подану команду тому, що таблиця заблокована або виконується транзакція"
ER_UNKNOWN_SYSTEM_VARIABLE  
        cze "Neznámá systémová proměnná '%-.64s'"
        dan "Ukendt systemvariabel '%-.64s'"
        nla "Onbekende systeem variabele '%-.64s'"
        eng "Unknown system variable '%-.64s'"
        est "Tundmatu süsteemne muutuja '%-.64s'"
        fre "Variable système '%-.64s' inconnue"
        ger "Unbekannte Systemvariable '%-.64s'"
        ita "Variabile di sistema '%-.64s' sconosciuta"
        jpn "'%-.64s' は不明なシステム変数です。"
        por "Variável de sistema '%-.64s' desconhecida"
        rus "Неизвестная системная переменная '%-.64s'"
        serbian "Nepoznata sistemska promenljiva '%-.64s'"
        spa "Desconocida variable de sistema '%-.64s'"
        swe "Okänd systemvariabel: '%-.64s'"
        ukr "Невідома системна змінна '%-.64s'"
ER_CRASHED_ON_USAGE  
        cze "Tabulka '%-.192s' je označena jako porušená a měla by být opravena"
        dan "Tabellen '%-.192s' er markeret med fejl og bør repareres"
        nla "Tabel '%-.192s' staat als gecrashed gemarkeerd en dient te worden gerepareerd"
        eng "Table '%-.192s' is marked as crashed and should be repaired"
        est "Tabel '%-.192s' on märgitud vigaseks ja tuleb parandada"
        fre "La table '%-.192s' est marquée 'crashed' et devrait être réparée"
        ger "Tabelle '%-.192s' ist als defekt markiert und sollte repariert werden"
        ita "La tabella '%-.192s' e` segnalata come corrotta e deve essere riparata"
        jpn "表 '%-.192s' は壊れています。修復が必要です。"
        por "Tabela '%-.192s' está marcada como danificada e deve ser reparada"
        rus "Таблица '%-.192s' помечена как испорченная и должна пройти проверку и ремонт"
        serbian "Tabela '%-.192s' je markirana kao oštećena i trebala bi biti popravljena"
        spa "Tabla '%-.192s' está marcada como crashed y debe ser reparada"
        swe "Tabell '%-.192s' är trasig och bör repareras med REPAIR TABLE"
        ukr "Таблицю '%-.192s' марковано як зіпсовану та її потрібно відновити"
ER_CRASHED_ON_REPAIR  
        cze "Tabulka '%-.192s' je označena jako porušená a poslední (automatická?) oprava se nezdařila"
        dan "Tabellen '%-.192s' er markeret med fejl og sidste (automatiske?) REPAIR fejlede"
        nla "Tabel '%-.192s' staat als gecrashed gemarkeerd en de laatste (automatische?) reparatie poging mislukte"
        eng "Table '%-.192s' is marked as crashed and last (automatic?) repair failed"
        est "Tabel '%-.192s' on märgitud vigaseks ja viimane (automaatne?) parandus ebaõnnestus"
        fre "La table '%-.192s' est marquée 'crashed' et le dernier 'repair' a échoué"
        ger "Tabelle '%-.192s' ist als defekt markiert und der letzte (automatische?) Reparaturversuch schlug fehl"
        ita "La tabella '%-.192s' e` segnalata come corrotta e l'ultima ricostruzione (automatica?) e` fallita"
        jpn "表 '%-.192s' は壊れています。修復(自動？)にも失敗しています。"
        por "Tabela '%-.192s' está marcada como danificada e a última reparação (automática?) falhou"
        rus "Таблица '%-.192s' помечена как испорченная и последний (автоматический?) ремонт не был успешным"
        serbian "Tabela '%-.192s' je markirana kao oštećena, a zadnja (automatska?) popravka je bila neuspela"
        spa "Tabla '%-.192s' está marcada como crashed y la última reparación (automactica?) falló"
        swe "Tabell '%-.192s' är trasig och senast (automatiska?) reparation misslyckades"
        ukr "Таблицю '%-.192s' марковано як зіпсовану та останнє (автоматичне?) відновлення не вдалося"
ER_WARNING_NOT_COMPLETE_ROLLBACK  
        dan "Advarsel: Visse data i tabeller der ikke understøtter transaktioner kunne ikke tilbagestilles"
        nla "Waarschuwing: Roll back mislukt voor sommige buiten transacties gewijzigde tabellen"
        eng "Some non-transactional changed tables couldn't be rolled back"
        est "Hoiatus: mõnesid transaktsioone mittetoetavaid tabeleid ei suudetud tagasi kerida"
        fre "Attention: certaines tables ne supportant pas les transactions ont été changées et elles ne pourront pas être restituées"
        ger "Änderungen an einigen nicht transaktionalen Tabellen konnten nicht zurückgerollt werden"
        ita "Attenzione: Alcune delle modifiche alle tabelle non transazionali non possono essere ripristinate (roll back impossibile)"
        jpn "トランザクション対応ではない表への変更はロールバックされません。"
        por "Aviso: Algumas tabelas não-transacionais alteradas não puderam ser reconstituídas (rolled back)"
        rus "Внимание: по некоторым измененным нетранзакционным таблицам невозможно будет произвести откат транзакции"
        serbian "Upozorenje: Neke izmenjene tabele ne podržavaju komandu 'ROLLBACK'"
        spa "Aviso:  Algunas tablas no transancionales no pueden tener rolled back"
        swe "Warning:  Några icke transaktionella tabeller kunde inte återställas vid ROLLBACK"
        ukr "Застереження: Деякі нетранзакційні зміни таблиць не можна буде повернути"
ER_TRANS_CACHE_FULL  
        dan "Fler-udtryks transaktion krævede mere plads en 'max_binlog_cache_size' bytes. Forhøj værdien af denne variabel og prøv igen"
        nla "Multi-statement transactie vereist meer dan 'max_binlog_cache_size' bytes opslag. Verhoog deze mysqld variabele en probeer opnieuw"
        eng "Multi-statement transaction required more than 'max_binlog_cache_size' bytes of storage; increase this mysqld variable and try again"
        est "Mitme lausendiga transaktsioon nõudis rohkem ruumi kui lubatud 'max_binlog_cache_size' muutujaga. Suurenda muutuja väärtust ja proovi uuesti"
        fre "Cette transaction à commandes multiples nécessite plus de 'max_binlog_cache_size' octets de stockage, augmentez cette variable de mysqld et réessayez"
        ger "Transaktionen, die aus mehreren Befehlen bestehen, benötigten mehr als 'max_binlog_cache_size' Bytes an Speicher. Btte vergrössern Sie diese Server-Variable versuchen Sie es noch einmal"
        ita "La transazione a comandi multipli (multi-statement) ha richiesto piu` di 'max_binlog_cache_size' bytes di disco: aumentare questa variabile di mysqld e riprovare"
        jpn "複数ステートメントから成るトランザクションが 'max_binlog_cache_size' 以上の容量を必要としました。このシステム変数を増加して、再試行してください。"
        por "Transações multi-declaradas (multi-statement transactions) requeriram mais do que o valor limite (max_binlog_cache_size) de bytes para armazenagem. Aumente o valor desta variável do mysqld e tente novamente"
        rus "Транзакции, включающей большое количество команд, потребовалось более чем 'max_binlog_cache_size' байт. Увеличьте эту переменную сервера mysqld и попробуйте еще раз"
        spa "Multipla transición necesita mas que 'max_binlog_cache_size' bytes de almacenamiento. Aumente esta variable mysqld y tente de nuevo"
        swe "Transaktionen krävde mera än 'max_binlog_cache_size' minne. Öka denna mysqld-variabel och försök på nytt"
        ukr "Транзакція з багатьма виразами вимагає більше ніж 'max_binlog_cache_size' байтів для зберігання. Збільште цю змінну mysqld та спробуйте знову"
ER_SLAVE_MUST_STOP  
        dan "Denne handling kunne ikke udføres med kørende slave, brug først kommandoen STOP SLAVE"
        nla "Deze operatie kan niet worden uitgevoerd met een actieve slave, doe eerst STOP SLAVE"
        eng "This operation cannot be performed with a running slave; run STOP SLAVE first"
        fre "Cette opération ne peut être réalisée avec un esclave actif, faites STOP SLAVE d'abord"
        ger "Diese Operation kann bei einem aktiven Slave nicht durchgeführt werden. Bitte zuerst STOP SLAVE ausführen"
        ita "Questa operazione non puo' essere eseguita con un database 'slave' che gira, lanciare prima STOP SLAVE"
        jpn "この処理は、稼働中のスレーブでは実行できません。あらかじめSTOP SLAVEコマンドを実行してください。"
        por "Esta operação não pode ser realizada com um 'slave' em execução. Execute STOP SLAVE primeiro"
        rus "Эту операцию невозможно выполнить при работающем потоке подчиненного сервера. Сначала выполните STOP SLAVE"
        serbian "Ova operacija ne može biti izvršena dok je aktivan podređeni server. Zadajte prvo komandu 'STOP SLAVE' da zaustavite podređeni server."
        spa "Esta operación no puede ser hecha con el esclavo funcionando, primero use STOP SLAVE"
        swe "Denna operation kan inte göras under replikering; Gör STOP SLAVE först"
        ukr "Операція не може бути виконана з запущеним підлеглим, спочатку виконайте STOP SLAVE"
ER_SLAVE_NOT_RUNNING  
        dan "Denne handling kræver en kørende slave. Konfigurer en slave og brug kommandoen START SLAVE"
        nla "Deze operatie vereist een actieve slave, configureer slave en doe dan START SLAVE"
        eng "This operation requires a running slave; configure slave and do START SLAVE"
        fre "Cette opération nécessite un esclave actif, configurez les esclaves et faites START SLAVE"
        ger "Diese Operation benötigt einen aktiven Slave. Bitte Slave konfigurieren und mittels START SLAVE aktivieren"
        ita "Questa operaione richiede un database 'slave', configurarlo ed eseguire START SLAVE"
        jpn "この処理は、稼働中のスレーブでなければ実行できません。スレーブの設定をしてSTART SLAVEコマンドを実行してください。"
        por "Esta operação requer um 'slave' em execução. Configure  o 'slave' e execute START SLAVE"
        rus "Для этой операции требуется работающий подчиненный сервер. Сначала выполните START SLAVE"
        serbian "Ova operacija zahteva da je aktivan podređeni server. Konfigurišite prvo podređeni server i onda izvršite komandu 'START SLAVE'"
        spa "Esta operación necesita el esclavo funcionando, configure esclavo y haga el START SLAVE"
        swe "Denna operation kan endast göras under replikering; Konfigurera slaven och gör START SLAVE"
        ukr "Операція вимагає запущеного підлеглого, зконфігуруйте підлеглого та виконайте START SLAVE"
ER_BAD_SLAVE  
        dan "Denne server er ikke konfigureret som slave. Ret in config-filen eller brug kommandoen CHANGE MASTER TO"
        nla "De server is niet geconfigureerd als slave, fix in configuratie bestand of met CHANGE MASTER TO"
        eng "The server is not configured as slave; fix in config file or with CHANGE MASTER TO"
        fre "Le server n'est pas configuré comme un esclave, changez le fichier de configuration ou utilisez CHANGE MASTER TO"
        ger "Der Server ist nicht als Slave konfiguriert. Bitte in der Konfigurationsdatei oder mittels CHANGE MASTER TO beheben"
        ita "Il server non e' configurato come 'slave', correggere il file di configurazione cambiando CHANGE MASTER TO"
        jpn "このサーバーはスレーブとして設定されていません。コンフィグファイルかCHANGE MASTER TOコマンドで設定して下さい。"
        por "O servidor não está configurado como 'slave'. Acerte o arquivo de configuração ou use CHANGE MASTER TO"
        rus "Этот сервер не настроен как подчиненный. Внесите исправления в конфигурационном файле или с помощью CHANGE MASTER TO"
        serbian "Server nije konfigurisan kao podređeni server, ispravite konfiguracioni file ili na njemu izvršite komandu 'CHANGE MASTER TO'"
        spa "El servidor no está configurado como esclavo, edite el archivo config file o con CHANGE MASTER TO"
        swe "Servern är inte konfigurerade som en replikationsslav. Ändra konfigurationsfilen eller gör CHANGE MASTER TO"
        ukr "Сервер не зконфігуровано як підлеглий, виправте це у файлі конфігурації або з CHANGE MASTER TO"
ER_MASTER_INFO  
        eng "Could not initialize master info structure; more error messages can be found in the MySQL error log"
        fre "Impossible d'initialiser les structures d'information de maître, vous trouverez des messages d'erreur supplémentaires dans le journal des erreurs de MySQL"
        ger "Konnte Master-Info-Struktur nicht initialisieren. Weitere Fehlermeldungen können im MySQL-Error-Log eingesehen werden"
        jpn "'master info'構造体の初期化ができませんでした。MySQLエラーログでエラーメッセージを確認してください。"
        serbian "Nisam mogao da inicijalizujem informacionu strukturu glavnog servera, proverite da li imam privilegije potrebne za pristup file-u 'master.info'"
        swe "Kunde inte initialisera replikationsstrukturerna. See MySQL fel fil för mera information"
ER_SLAVE_THREAD  
        dan "Kunne ikke danne en slave-tråd; check systemressourcerne"
        nla "Kon slave thread niet aanmaken, controleer systeem resources"
        eng "Could not create slave thread; check system resources"
        fre "Impossible de créer une tâche esclave, vérifiez les ressources système"
        ger "Konnte Slave-Thread nicht starten. Bitte System-Ressourcen überprüfen"
        ita "Impossibile creare il thread 'slave', controllare le risorse di sistema"
        jpn "スレーブスレッドを作成できません。システムリソースを確認してください。"
        por "Não conseguiu criar 'thread' de 'slave'. Verifique os recursos do sistema"
        rus "Невозможно создать поток подчиненного сервера. Проверьте системные ресурсы"
        serbian "Nisam mogao da startujem thread za podređeni server, proverite sistemske resurse"
        spa "No puedo crear el thread esclavo, verifique recursos del sistema"
        swe "Kunde inte starta en tråd för replikering"
        ukr "Не можу створити підлеглу гілку, перевірте системні ресурси"
ER_TOO_MANY_USER_CONNECTIONS 42000 
        dan "Brugeren %-.64s har allerede mere end 'max_user_connections' aktive forbindelser"
        nla "Gebruiker %-.64s heeft reeds meer dan 'max_user_connections' actieve verbindingen"
        eng "User %-.64s already has more than 'max_user_connections' active connections"
        est "Kasutajal %-.64s on juba rohkem ühendusi kui lubatud 'max_user_connections' muutujaga"
        fre "L'utilisateur %-.64s possède déjà plus de 'max_user_connections' connexions actives"
        ger "Benutzer '%-.64s' hat mehr als 'max_user_connections' aktive Verbindungen"
        ita "L'utente %-.64s ha gia' piu' di 'max_user_connections' connessioni attive"
        jpn "ユーザー '%-.64s' はすでに 'max_user_connections' 以上のアクティブな接続を行っています。"
        por "Usuário '%-.64s' já possui mais que o valor máximo de conexões (max_user_connections) ativas"
        rus "У пользователя %-.64s уже больше чем 'max_user_connections' активных соединений"
        serbian "Korisnik %-.64s već ima više aktivnih konekcija nego što je to određeno 'max_user_connections' promenljivom"
        spa "Usario %-.64s ya tiene mas que 'max_user_connections' conexiones activas"
        swe "Användare '%-.64s' har redan 'max_user_connections' aktiva inloggningar"
        ukr "Користувач %-.64s вже має більше ніж 'max_user_connections' активних з'єднань"
ER_SET_CONSTANTS_ONLY  
        dan "Du må kun bruge konstantudtryk med SET"
        nla "U mag alleen constante expressies gebruiken bij SET"
        eng "You may only use constant expressions with SET"
        est "Ainult konstantsed suurused on lubatud SET klauslis"
        fre "Seules les expressions constantes sont autorisées avec SET"
        ger "Bei SET dürfen nur konstante Ausdrücke verwendet werden"
        ita "Si possono usare solo espressioni costanti con SET"
        jpn "SET処理が失敗しました。"
        por "Você pode usar apenas expressões constantes com SET"
        rus "Вы можете использовать в SET только константные выражения"
        serbian "Možete upotrebiti samo konstantan iskaz sa komandom 'SET'"
        spa "Tu solo debes usar expresiones constantes con SET"
        swe "Man kan endast använda konstantuttryck med SET"
        ukr "Можна використовувати лише вирази зі сталими у SET"
ER_LOCK_WAIT_TIMEOUT  
        dan "Lock wait timeout overskredet"
        nla "Lock wacht tijd overschreden"
        eng "Lock wait timeout exceeded; try restarting transaction"
        est "Kontrollaeg ületatud luku järel ootamisel; Proovi transaktsiooni otsast alata"
        fre "Timeout sur l'obtention du verrou"
        ger "Beim Warten auf eine Sperre wurde die zulässige Wartezeit überschritten. Bitte versuchen Sie, die Transaktion neu zu starten"
        ita "E' scaduto il timeout per l'attesa del lock"
        jpn "ロック待ちがタイムアウトしました。トランザクションを再試行してください。"
        por "Tempo de espera (timeout) de travamento excedido. Tente reiniciar a transação."
        rus "Таймаут ожидания блокировки истек; попробуйте перезапустить транзакцию"
        serbian "Vremenski limit za zaključavanje tabele je istekao; Probajte da ponovo startujete transakciju"
        spa "Tiempo de bloqueo de espera excedido"
        swe "Fick inte ett lås i tid ; Försök att starta om transaktionen"
        ukr "Затримку очікування блокування вичерпано"
ER_LOCK_TABLE_FULL  
        dan "Det totale antal låse overstiger størrelsen på låse-tabellen"
        nla "Het totale aantal locks overschrijdt de lock tabel grootte"
        eng "The total number of locks exceeds the lock table size"
        est "Lukkude koguarv ületab lukutabeli suuruse"
        fre "Le nombre total de verrou dépasse la taille de la table des verrous"
        ger "Die Gesamtzahl der Sperren überschreitet die Größe der Sperrtabelle"
        ita "Il numero totale di lock e' maggiore della grandezza della tabella di lock"
        jpn "ロックの数が多すぎます。"
        por "O número total de travamentos excede o tamanho da tabela de travamentos"
        rus "Общее количество блокировок превысило размеры таблицы блокировок"
        serbian "Broj totalnih zaključavanja tabele premašuje veličinu tabele zaključavanja"
        spa "El número total de bloqueos excede el tamaño de bloqueo de la tabla"
        swe "Antal lås överskrider antalet reserverade lås"
        ukr "Загальна кількість блокувань перевищила розмір блокувань для таблиці"
ER_READ_ONLY_TRANSACTION 25000 
        dan "Update lås kan ikke opnås under en READ UNCOMMITTED transaktion"
        nla "Update locks kunnen niet worden verkregen tijdens een READ UNCOMMITTED transactie"
        eng "Update locks cannot be acquired during a READ UNCOMMITTED transaction"
        est "Uuenduslukke ei saa kasutada READ UNCOMMITTED transaktsiooni käigus"
        fre "Un verrou en update ne peut être acquit pendant une transaction READ UNCOMMITTED"
        ger "Während einer READ-UNCOMMITTED-Transaktion können keine UPDATE-Sperren angefordert werden"
        ita "I lock di aggiornamento non possono essere acquisiti durante una transazione 'READ UNCOMMITTED'"
        jpn "読み込み専用トランザクションです。"
        por "Travamentos de atualização não podem ser obtidos durante uma transação de tipo READ UNCOMMITTED"
        rus "Блокировки обновлений нельзя получить в процессе чтения не принятой (в режиме READ UNCOMMITTED) транзакции"
        serbian "Zaključavanja izmena ne mogu biti realizovana sve dok traje 'READ UNCOMMITTED' transakcija"
        spa "Bloqueos de actualización no pueden ser adqueridos durante una transición READ UNCOMMITTED"
        swe "Updateringslås kan inte göras när man använder READ UNCOMMITTED"
        ukr "Оновити блокування не можливо на протязі транзакції READ UNCOMMITTED"
ER_DROP_DB_WITH_READ_LOCK  
        dan "DROP DATABASE er ikke tilladt mens en tråd holder på globalt read lock"
        nla "DROP DATABASE niet toegestaan terwijl thread een globale 'read lock' bezit"
        eng "DROP DATABASE not allowed while thread is holding global read lock"
        est "DROP DATABASE ei ole lubatud kui lõim omab globaalset READ lukku"
        fre "DROP DATABASE n'est pas autorisée pendant qu'une tâche possède un verrou global en lecture"
        ger "DROP DATABASE ist nicht erlaubt, solange der Thread eine globale Lesesperre hält"
        ita "DROP DATABASE non e' permesso mentre il thread ha un lock globale di lettura"
        jpn "グローバルリードロックを保持している間は、DROP DATABASE を実行できません。"
        por "DROP DATABASE não permitido enquanto uma 'thread' está mantendo um travamento global de leitura"
        rus "Не допускается DROP DATABASE, пока поток держит глобальную блокировку чтения"
        serbian "Komanda 'DROP DATABASE' nije dozvoljena dok thread globalno zaključava čitanje podataka"
        spa "DROP DATABASE no permitido mientras un thread está ejerciendo un bloqueo de lectura global"
        swe "DROP DATABASE är inte tillåtet när man har ett globalt läslås"
        ukr "DROP DATABASE не дозволено доки гілка перебуває під загальним блокуванням читання"
ER_CREATE_DB_WITH_READ_LOCK  
        dan "CREATE DATABASE er ikke tilladt mens en tråd holder på globalt read lock"
        nla "CREATE DATABASE niet toegestaan terwijl thread een globale 'read lock' bezit"
        eng "CREATE DATABASE not allowed while thread is holding global read lock"
        est "CREATE DATABASE ei ole lubatud kui lõim omab globaalset READ lukku"
        fre "CREATE DATABASE n'est pas autorisée pendant qu'une tâche possède un verrou global en lecture"
        ger "CREATE DATABASE ist nicht erlaubt, solange der Thread eine globale Lesesperre hält"
        ita "CREATE DATABASE non e' permesso mentre il thread ha un lock globale di lettura"
        jpn "グローバルリードロックを保持している間は、CREATE DATABASE を実行できません。"
        por "CREATE DATABASE não permitido enquanto uma 'thread' está mantendo um travamento global de leitura"
        rus "Не допускается CREATE DATABASE, пока поток держит глобальную блокировку чтения"
        serbian "Komanda 'CREATE DATABASE' nije dozvoljena dok thread globalno zaključava čitanje podataka"
        spa "CREATE DATABASE no permitido mientras un thread está ejerciendo un bloqueo de lectura global"
        swe "CREATE DATABASE är inte tillåtet när man har ett globalt läslås"
        ukr "CREATE DATABASE не дозволено доки гілка перебуває під загальним блокуванням читання"
ER_WRONG_ARGUMENTS  
        nla "Foutieve parameters voor %s"
        eng "Incorrect arguments to %s"
        est "Vigased parameetrid %s-le"
        fre "Mauvais arguments à %s"
        ger "Falsche Argumente für %s"
        ita "Argomenti errati a %s"
        jpn "%s の引数が不正です"
        por "Argumentos errados para %s"
        rus "Неверные параметры для %s"
        serbian "Pogrešni argumenti prosleđeni na %s"
        spa "Argumentos errados para %s"
        swe "Felaktiga argument till %s"
        ukr "Хибний аргумент для %s"
ER_NO_PERMISSION_TO_CREATE_USER 42000 
        nla "'%-.48s'@'%-.64s' mag geen nieuwe gebruikers creeren"
        eng "'%-.48s'@'%-.64s' is not allowed to create new users"
        est "Kasutajal '%-.48s'@'%-.64s' ei ole lubatud luua uusi kasutajaid"
        fre "'%-.48s'@'%-.64s' n'est pas autorisé à créer de nouveaux utilisateurs"
        ger "'%-.48s'@'%-.64s' ist nicht berechtigt, neue Benutzer hinzuzufügen"
        ita "A '%-.48s'@'%-.64s' non e' permesso creare nuovi utenti"
        jpn "'%-.48s'@'%-.64s' は新しいユーザーを作成できません。"
        por "Não é permitido a '%-.48s'@'%-.64s' criar novos usuários"
        rus "'%-.48s'@'%-.64s' не разрешается создавать новых пользователей"
        serbian "Korisniku '%-.48s'@'%-.64s' nije dozvoljeno da kreira nove korisnike"
        spa "'%-.48s`@`%-.64s` no es permitido para crear nuevos usuarios"
        swe "'%-.48s'@'%-.64s' har inte rättighet att skapa nya användare"
        ukr "Користувачу '%-.48s'@'%-.64s' не дозволено створювати нових користувачів"
ER_UNION_TABLES_IN_DIFFERENT_DIR  
        nla "Incorrecte tabel definitie; alle MERGE tabellen moeten tot dezelfde database behoren"
        eng "Incorrect table definition; all MERGE tables must be in the same database"
        est "Vigane tabelimääratlus; kõik MERGE tabeli liikmed peavad asuma samas andmebaasis"
        fre "Définition de table incorrecte; toutes les tables MERGE doivent être dans la même base de donnée"
        ger "Falsche Tabellendefinition. Alle MERGE-Tabellen müssen sich in derselben Datenbank befinden"
        ita "Definizione della tabella errata; tutte le tabelle di tipo MERGE devono essere nello stesso database"
        jpn "不正な表定義です。MERGE表の構成表はすべて同じデータベース内になければなりません。"
        por "Definição incorreta da tabela. Todas as tabelas contidas na junção devem estar no mesmo banco de dados."
        rus "Неверное определение таблицы; Все таблицы в MERGE должны принадлежать одной и той же базе данных"
        serbian "Pogrešna definicija tabele; sve 'MERGE' tabele moraju biti u istoj bazi podataka"
        spa "Incorrecta definición de la tabla; Todas las tablas MERGE deben estar en el mismo banco de datos"
        swe "Felaktig tabelldefinition; alla tabeller i en MERGE-tabell måste vara i samma databas"
ER_LOCK_DEADLOCK 40001 
        nla "Deadlock gevonden tijdens lock-aanvraag poging; Probeer herstart van de transactie"
        eng "Deadlock found when trying to get lock; try restarting transaction"
        est "Lukustamisel tekkis tupik (deadlock); alusta transaktsiooni otsast"
        fre "Deadlock découvert en essayant d'obtenir les verrous : essayez de redémarrer la transaction"
        ger "Beim Versuch, eine Sperre anzufordern, ist ein Deadlock aufgetreten. Versuchen Sie, die Transaktion neu zu starten"
        ita "Trovato deadlock durante il lock; Provare a far ripartire la transazione"
        jpn "ロック取得中にデッドロックが検出されました。トランザクションを再試行してください。"
        por "Encontrado um travamento fatal (deadlock) quando tentava obter uma trava. Tente reiniciar a transação."
        rus "Возникла тупиковая ситуация в процессе получения блокировки; Попробуйте перезапустить транзакцию"
        serbian "Unakrsno zaključavanje pronađeno kada sam pokušao da dobijem pravo na zaključavanje; Probajte da restartujete transakciju"
        spa "Encontrado deadlock cuando tentando obtener el bloqueo; Tente recomenzar la transición"
        swe "Fick 'DEADLOCK' vid låsförsök av block/rad. Försök att starta om transaktionen"
ER_TABLE_CANT_HANDLE_FT  
        nla "Het gebruikte tabel type ondersteund geen FULLTEXT indexen"
        eng "The used table type doesn't support FULLTEXT indexes"
        est "Antud tabelitüüp ei toeta FULLTEXT indekseid"
        fre "Le type de table utilisé ne supporte pas les index FULLTEXT"
        ger "Der verwendete Tabellentyp unterstützt keine FULLTEXT-Indizes"
        ita "La tabella usata non supporta gli indici FULLTEXT"
        jpn "使用の表は全文索引を利用できません。"
        por "O tipo de tabela utilizado não suporta índices de texto completo (fulltext indexes)"
        rus "Используемый тип таблиц не поддерживает полнотекстовых индексов"
        serbian "Upotrebljeni tip tabele ne podržava 'FULLTEXT' indekse"
        spa "El tipo de tabla usada no soporta índices FULLTEXT"
        swe "Tabelltypen har inte hantering av FULLTEXT-index"
        ukr "Використаний тип таблиці не підтримує FULLTEXT індексів"
ER_CANNOT_ADD_FOREIGN  
        nla "Kan foreign key beperking niet toevoegen"
        eng "Cannot add foreign key constraint"
        fre "Impossible d'ajouter des contraintes d'index externe"
        ger "Fremdschlüssel-Beschränkung kann nicht hinzugefügt werden"
        ita "Impossibile aggiungere il vincolo di integrita' referenziale (foreign key constraint)"
        jpn "外部キー制約を追加できません。"
        por "Não pode acrescentar uma restrição de chave estrangeira"
        rus "Невозможно добавить ограничения внешнего ключа"
        serbian "Ne mogu da dodam proveru spoljnog ključa"
        spa "No puede adicionar clave extranjera constraint"
        swe "Kan inte lägga till 'FOREIGN KEY constraint'"
ER_NO_REFERENCED_ROW 23000 
        nla "Kan onderliggende rij niet toevoegen: foreign key beperking gefaald"
        eng "Cannot add or update a child row: a foreign key constraint fails"
        fre "Impossible d'ajouter un enregistrement fils : une constrainte externe l'empèche"
        ger "Hinzufügen oder Aktualisieren eines Kind-Datensatzes schlug aufgrund einer Fremdschlüssel-Beschränkung fehl"
        greek "Cannot add a child row: a foreign key constraint fails"
        hun "Cannot add a child row: a foreign key constraint fails"
        ita "Impossibile aggiungere la riga: un vincolo d'integrita' referenziale non e' soddisfatto"
        jpn "親キーがありません。外部キー制約違反です。"
        norwegian-ny "Cannot add a child row: a foreign key constraint fails"
        por "Não pode acrescentar uma linha filha: uma restrição de chave estrangeira falhou"
        rus "Невозможно добавить или обновить дочернюю строку: проверка ограничений внешнего ключа не выполняется"
        spa "No puede adicionar una línea hijo: falla de clave extranjera constraint"
        swe "FOREIGN KEY-konflikt:  Kan inte skriva barn"
ER_ROW_IS_REFERENCED 23000 
        eng "Cannot delete or update a parent row: a foreign key constraint fails"
        fre "Impossible de supprimer un enregistrement père : une constrainte externe l'empèche"
        ger "Löschen oder Aktualisieren eines Eltern-Datensatzes schlug aufgrund einer Fremdschlüssel-Beschränkung fehl"
        greek "Cannot delete a parent row: a foreign key constraint fails"
        hun "Cannot delete a parent row: a foreign key constraint fails"
        ita "Impossibile cancellare la riga: un vincolo d'integrita' referenziale non e' soddisfatto"
        jpn "子レコードがあります。外部キー制約違反です。"
        por "Não pode apagar uma linha pai: uma restrição de chave estrangeira falhou"
        rus "Невозможно удалить или обновить родительскую строку: проверка ограничений внешнего ключа не выполняется"
        serbian "Ne mogu da izbrišem roditeljski slog: provera spoljnog ključa je neuspela"
        spa "No puede deletar una línea padre: falla de clave extranjera constraint"
        swe "FOREIGN KEY-konflikt:  Kan inte radera fader"
ER_CONNECT_TO_MASTER 08S01 
        nla "Fout bij opbouwen verbinding naar master: %-.128s"
        eng "Error connecting to master: %-.128s"
        ger "Fehler bei der Verbindung zum Master: %-.128s"
        ita "Errore durante la connessione al master: %-.128s"
        jpn "マスターへの接続エラー: %-.128s"
        por "Erro conectando com o master: %-.128s"
        rus "Ошибка соединения с головным сервером: %-.128s"
        spa "Error de coneccion a master: %-.128s"
        swe "Fick fel vid anslutning till master: %-.128s"
ER_QUERY_ON_MASTER  
        nla "Fout bij uitvoeren query op master: %-.128s"
        eng "Error running query on master: %-.128s"
        ger "Beim Ausführen einer Abfrage auf dem Master trat ein Fehler auf: %-.128s"
        ita "Errore eseguendo una query sul master: %-.128s"
        jpn "マスターでのクエリ実行エラー: %-.128s"
        por "Erro rodando consulta no master: %-.128s"
        rus "Ошибка выполнения запроса на головном сервере: %-.128s"
        spa "Error executando el query en master: %-.128s"
        swe "Fick fel vid utförande av command på mastern: %-.128s"
ER_ERROR_WHEN_EXECUTING_COMMAND  
        nla "Fout tijdens uitvoeren van commando %s: %-.128s"
        eng "Error when executing command %s: %-.128s"
        est "Viga käsu %s täitmisel: %-.128s"
        ger "Fehler beim Ausführen des Befehls %s: %-.128s"
        ita "Errore durante l'esecuzione del comando %s: %-.128s"
        jpn "%s コマンドの実行エラー: %-.128s"
        por "Erro quando executando comando %s: %-.128s"
        rus "Ошибка при выполнении команды %s: %-.128s"
        serbian "Greška pri izvršavanju komande %s: %-.128s"
        spa "Error de %s: %-.128s"
        swe "Fick fel vid utförande av %s: %-.128s"
ER_WRONG_USAGE  
        nla "Foutief gebruik van %s en %s"
        eng "Incorrect usage of %s and %s"
        est "Vigane %s ja %s kasutus"
        ger "Falsche Verwendung von %s und %s"
        ita "Uso errato di %s e %s"
        jpn "%s の %s に関する不正な使用法です。"
        por "Uso errado de %s e %s"
        rus "Неверное использование %s и %s"
        serbian "Pogrešna upotreba %s i %s"
        spa "Equivocado uso de %s y  %s"
        swe "Felaktig använding av %s and %s"
        ukr "Wrong usage of %s and %s"
ER_WRONG_NUMBER_OF_COLUMNS_IN_SELECT 21000 
        nla "De gebruikte SELECT commando's hebben een verschillend aantal kolommen"
        eng "The used SELECT statements have a different number of columns"
        est "Tulpade arv kasutatud SELECT lausetes ei kattu"
        ger "Die verwendeten SELECT-Befehle liefern unterschiedliche Anzahlen von Feldern zurück"
        ita "La SELECT utilizzata ha un numero di colonne differente"
        jpn "使用のSELECT文が返す列数が違います。"
        por "Os comandos SELECT usados têm diferente número de colunas"
        rus "Использованные операторы выборки (SELECT) дают разное количество столбцов"
        serbian "Upotrebljene 'SELECT' komande adresiraju različit broj kolona"
        spa "El comando SELECT usado tiene diferente número de columnas"
        swe "SELECT-kommandona har olika antal kolumner"
ER_CANT_UPDATE_WITH_READLOCK  
        nla "Kan de query niet uitvoeren vanwege een conflicterende read lock"
        eng "Can't execute the query because you have a conflicting read lock"
        est "Ei suuda täita päringut konfliktse luku tõttu"
        ger "Augrund eines READ-LOCK-Konflikts kann die Abfrage nicht ausgeführt werden"
        ita "Impossibile eseguire la query perche' c'e' un conflitto con in lock di lettura"
        jpn "競合するリードロックを保持しているので、クエリを実行できません。"
        por "Não posso executar a consulta porque você tem um conflito de travamento de leitura"
        rus "Невозможно исполнить запрос, поскольку у вас установлены конфликтующие блокировки чтения"
        serbian "Ne mogu da izvršim upit zbog toga što imate zaključavanja čitanja podataka u konfliktu"
        spa "No puedo ejecutar el query  porque usted tiene conflicto de traba de lectura"
        swe "Kan inte utföra kommandot emedan du har ett READ-lås"
ER_MIXING_NOT_ALLOWED  
        nla "Het combineren van transactionele en niet-transactionele tabellen is uitgeschakeld."
        eng "Mixing of transactional and non-transactional tables is disabled"
        est "Transaktsioone toetavate ning mittetoetavate tabelite kooskasutamine ei ole lubatud"
        ger "Die gleichzeitige Verwendung von Tabellen mit und ohne Transaktionsunterstützung ist deaktiviert"
        ita "E' disabilitata la possibilita' di mischiare tabelle transazionali e non-transazionali"
        jpn "トランザクション対応の表と非対応の表の同時使用は無効化されています。"
        por "Mistura de tabelas transacional e não-transacional está desabilitada"
        rus "Использование транзакционных таблиц наряду с нетранзакционными запрещено"
        serbian "Mešanje tabela koje podržavaju transakcije i onih koje ne podržavaju transakcije je isključeno"
        spa "Mezla de transancional y no-transancional tablas está deshabilitada"
        swe "Blandning av transaktionella och icke-transaktionella tabeller är inaktiverat"
ER_DUP_ARGUMENT  
        nla "Optie '%s' tweemaal gebruikt in opdracht"
        eng "Option '%s' used twice in statement"
        est "Määrangut '%s' on lauses kasutatud topelt"
        ger "Option '%s' wird im Befehl zweimal verwendet"
        ita "L'opzione '%s' e' stata usata due volte nel comando"
        jpn "オプション '%s' が2度使用されています。"
        por "Opção '%s' usada duas vezes no comando"
        rus "Опция '%s' дважды использована в выражении"
        spa "Opción '%s' usada dos veces en el comando"
        swe "Option '%s' användes två gånger"
ER_USER_LIMIT_REACHED 42000 
        nla "Gebruiker '%-.64s' heeft het maximale gebruik van de '%s' faciliteit overschreden (huidige waarde: %ld)"
        eng "User '%-.64s' has exceeded the '%s' resource (current value: %ld)"
        ger "Benutzer '%-.64s' hat die Ressourcenbeschränkung '%s' überschritten (aktueller Wert: %ld)"
        ita "L'utente '%-.64s' ha ecceduto la risorsa '%s' (valore corrente: %ld)"
        jpn "ユーザー '%-.64s' はリソースの上限 '%s' に達しました。(現在値: %ld)"
        por "Usuário '%-.64s' tem excedido o '%s' recurso (atual valor: %ld)"
        rus "Пользователь '%-.64s' превысил использование ресурса '%s' (текущее значение: %ld)"
        spa "Usuario '%-.64s' ha excedido el recurso '%s' (actual valor: %ld)"
        swe "Användare '%-.64s' har överskridit '%s' (nuvarande värde: %ld)"
ER_SPECIFIC_ACCESS_DENIED_ERROR 42000 
        nla "Toegang geweigerd. U moet het %-.128s privilege hebben voor deze operatie"
        eng "Access denied; you need (at least one of) the %-.128s privilege(s) for this operation"
        ger "Kein Zugriff. Hierfür wird die Berechtigung %-.128s benötigt"
        ita "Accesso non consentito. Serve il privilegio %-.128s per questa operazione"
        jpn "アクセスは拒否されました。この操作には %-.128s 権限が(複数の場合はどれか1つ)必要です。"
        por "Acesso negado. Você precisa o privilégio %-.128s para essa operação"
        rus "В доступе отказано. Вам нужны привилегии %-.128s для этой операции"
        spa "Acceso negado. Usted necesita el privilegio %-.128s para esta operación"
        swe "Du har inte privlegiet '%-.128s' som behövs för denna operation"
        ukr "Access denied. You need the %-.128s privilege for this operation"
ER_LOCAL_VARIABLE  
        nla "Variabele '%-.64s' is SESSION en kan niet worden gebruikt met SET GLOBAL"
        eng "Variable '%-.64s' is a SESSION variable and can't be used with SET GLOBAL"
        ger "Variable '%-.64s' ist eine lokale Variable und kann nicht mit SET GLOBAL verändert werden"
        ita "La variabile '%-.64s' e' una variabile locale ( SESSION ) e non puo' essere cambiata usando SET GLOBAL"
        jpn "変数 '%-.64s' はセッション変数です。SET GLOBALでは使用できません。"
        por "Variável '%-.64s' é uma SESSION variável e não pode ser usada com SET GLOBAL"
        rus "Переменная '%-.64s' является потоковой (SESSION) переменной и не может быть изменена с помощью SET GLOBAL"
        spa "Variable '%-.64s' es una SESSION variable y no puede ser usada con SET GLOBAL"
        swe "Variabel '%-.64s' är en SESSION variabel och kan inte ändrad med SET GLOBAL"
ER_GLOBAL_VARIABLE  
        nla "Variabele '%-.64s' is GLOBAL en dient te worden gewijzigd met SET GLOBAL"
        eng "Variable '%-.64s' is a GLOBAL variable and should be set with SET GLOBAL"
        ger "Variable '%-.64s' ist eine globale Variable und muss mit SET GLOBAL verändert werden"
        ita "La variabile '%-.64s' e' una variabile globale ( GLOBAL ) e deve essere cambiata usando SET GLOBAL"
        jpn "変数 '%-.64s' はグローバル変数です。SET GLOBALを使用してください。"
        por "Variável '%-.64s' é uma GLOBAL variável e deve ser configurada com SET GLOBAL"
        rus "Переменная '%-.64s' является глобальной (GLOBAL) переменной, и ее следует изменять с помощью SET GLOBAL"
        spa "Variable '%-.64s' es una GLOBAL variable y no puede ser configurada con SET GLOBAL"
        swe "Variabel '%-.64s' är en GLOBAL variabel och bör sättas med SET GLOBAL"
ER_NO_DEFAULT 42000 
        nla "Variabele '%-.64s' heeft geen standaard waarde"
        eng "Variable '%-.64s' doesn't have a default value"
        ger "Variable '%-.64s' hat keinen Vorgabewert"
        ita "La variabile '%-.64s' non ha un valore di default"
        jpn "変数 '%-.64s' にはデフォルト値がありません。"
        por "Variável '%-.64s' não tem um valor padrão"
        rus "Переменная '%-.64s' не имеет значения по умолчанию"
        spa "Variable '%-.64s' no tiene un valor patrón"
        swe "Variabel '%-.64s' har inte ett DEFAULT-värde"
ER_WRONG_VALUE_FOR_VAR 42000 
        nla "Variabele '%-.64s' kan niet worden gewijzigd naar de waarde '%-.200s'"
        eng "Variable '%-.64s' can't be set to the value of '%-.200s'"
        ger "Variable '%-.64s' kann nicht auf '%-.200s' gesetzt werden"
        ita "Alla variabile '%-.64s' non puo' essere assegato il valore '%-.200s'"
        jpn "変数 '%-.64s' に値 '%-.200s' を設定できません。"
        por "Variável '%-.64s' não pode ser configurada para o valor de '%-.200s'"
        rus "Переменная '%-.64s' не может быть установлена в значение '%-.200s'"
        spa "Variable '%-.64s' no puede ser configurada para el valor de '%-.200s'"
        swe "Variabel '%-.64s' kan inte sättas till '%-.200s'"
ER_WRONG_TYPE_FOR_VAR 42000 
        nla "Foutief argumenttype voor variabele '%-.64s'"
        eng "Incorrect argument type to variable '%-.64s'"
        ger "Falscher Argumenttyp für Variable '%-.64s'"
        ita "Tipo di valore errato per la variabile '%-.64s'"
        jpn "変数 '%-.64s' への値の型が不正です。"
        por "Tipo errado de argumento para variável '%-.64s'"
        rus "Неверный тип аргумента для переменной '%-.64s'"
        spa "Tipo de argumento equivocado para variable '%-.64s'"
        swe "Fel typ av argument till variabel '%-.64s'"
ER_VAR_CANT_BE_READ  
        nla "Variabele '%-.64s' kan alleen worden gewijzigd, niet gelezen"
        eng "Variable '%-.64s' can only be set, not read"
        ger "Variable '%-.64s' kann nur verändert, nicht gelesen werden"
        ita "Alla variabile '%-.64s' e' di sola scrittura quindi puo' essere solo assegnato un valore, non letto"
        jpn "変数 '%-.64s' は書き込み専用です。読み込みはできません。"
        por "Variável '%-.64s' somente pode ser configurada, não lida"
        rus "Переменная '%-.64s' может быть только установлена, но не считана"
        spa "Variable '%-.64s' solamente puede ser configurada, no leída"
        swe "Variabeln '%-.64s' kan endast sättas, inte läsas"
ER_CANT_USE_OPTION_HERE 42000 
        nla "Foutieve toepassing/plaatsing van '%s'"
        eng "Incorrect usage/placement of '%s'"
        ger "Falsche Verwendung oder Platzierung von '%s'"
        ita "Uso/posizione di '%s' sbagliato"
        jpn "'%s' の使用法または場所が不正です。"
        por "Errado uso/colocação de '%s'"
        rus "Неверное использование или в неверном месте указан '%s'"
        spa "Equivocado uso/colocación de '%s'"
        swe "Fel använding/placering av '%s'"
ER_NOT_SUPPORTED_YET 42000 
        nla "Deze versie van MySQL ondersteunt nog geen '%s'"
        eng "This version of MySQL doesn't yet support '%s'"
        ger "Diese MySQL-Version unterstützt '%s' nicht"
        ita "Questa versione di MySQL non supporta ancora '%s'"
        jpn "このバージョンのMySQLでは、まだ '%s' を利用できません。"
        por "Esta versão de MySQL não suporta ainda '%s'"
        rus "Эта версия MySQL пока еще не поддерживает '%s'"
        spa "Esta versión de MySQL no soporta todavia '%s'"
        swe "Denna version av MySQL kan ännu inte utföra '%s'"
ER_MASTER_FATAL_ERROR_READING_BINLOG  
        nla "Kreeg fatale fout %d: '%-.320s' van master tijdens lezen van data uit binaire log"
        eng "Got fatal error %d from master when reading data from binary log: '%-.320s'"
        ger "Schwerer Fehler %d: '%-.320s vom Master beim Lesen des binären Logs"
        ita "Errore fatale %d: '%-.320s' dal master leggendo i dati dal log binario"
        jpn "致命的なエラー %d: '%-.320s' がマスターでバイナリログ読み込み中に発生しました。"
        por "Obteve fatal erro %d: '%-.320s' do master quando lendo dados do binary log"
        rus "Получена неисправимая ошибка %d: '%-.320s' от головного сервера в процессе выборки данных из двоичного журнала"
        spa "Recibió fatal error %d: '%-.320s' del master cuando leyendo datos del binary log"
        swe "Fick fatalt fel %d: '%-.320s' från master vid läsning av binärloggen"
ER_SLAVE_IGNORED_TABLE  
        eng "Slave SQL thread ignored the query because of replicate-*-table rules"
        ger "Slave-SQL-Thread hat die Abfrage aufgrund von replicate-*-table-Regeln ignoriert"
        jpn "replicate-*-table ルールに従って、スレーブSQLスレッドはクエリを無視しました。"
        nla "Slave SQL thread negeerde de query vanwege replicate-*-table opties"
        por "Slave SQL thread ignorado a consulta devido às normas de replicação-*-tabela"
        spa "Slave SQL thread ignorado el query debido a las reglas de replicación-*-tabla"
        swe "Slav SQL tråden ignorerade frågan pga en replicate-*-table regel"
ER_INCORRECT_GLOBAL_LOCAL_VAR  
        eng "Variable '%-.192s' is a %s variable"
        serbian "Promenljiva '%-.192s' je %s promenljiva"
        ger "Variable '%-.192s' ist eine %s-Variable"
        jpn "変数 '%-.192s' は %s 変数です。"
        nla "Variabele '%-.192s' is geen %s variabele"
        spa "Variable '%-.192s' es una %s variable"
        swe "Variabel '%-.192s' är av typ %s"
ER_WRONG_FK_DEF 42000 
        eng "Incorrect foreign key definition for '%-.192s': %s"
        ger "Falsche Fremdschlüssel-Definition für '%-.192s': %s"
        jpn "外部キー '%-.192s' の定義の不正: %s"
        nla "Incorrecte foreign key definitie voor '%-.192s': %s"
        por "Definição errada da chave estrangeira para '%-.192s': %s"
        spa "Equivocada definición de llave extranjera para '%-.192s': %s"
        swe "Felaktig FOREIGN KEY-definition för '%-.192s': %s"
ER_KEY_REF_DO_NOT_MATCH_TABLE_REF  
        eng "Key reference and table reference don't match"
        ger "Schlüssel- und Tabellenverweis passen nicht zusammen"
        jpn "外部キーの参照表と定義が一致しません。"
        nla "Sleutel- en tabelreferentie komen niet overeen"
        por "Referência da chave e referência da tabela não coincidem"
        spa "Referencia de llave y referencia de tabla no coinciden"
        swe "Nyckelreferensen och tabellreferensen stämmer inte överens"
ER_OPERAND_COLUMNS 21000 
        eng "Operand should contain %d column(s)"
        ger "Operand sollte %d Spalte(n) enthalten"
        jpn "オペランドに %d 個の列が必要です。"
        nla "Operand behoort %d kolommen te bevatten"
        rus "Операнд должен содержать %d колонок"
        spa "Operando debe tener %d columna(s)"
        ukr "Операнд має складатися з %d стовбців"
ER_SUBQUERY_NO_1_ROW 21000 
        eng "Subquery returns more than 1 row"
        ger "Unterabfrage lieferte mehr als einen Datensatz zurück"
        jpn "サブクエリが2行以上の結果を返します。"
        nla "Subquery retourneert meer dan 1 rij"
        por "Subconsulta retorna mais que 1 registro"
        rus "Подзапрос возвращает более одной записи"
        spa "Subconsulta retorna mas que 1 línea"
        swe "Subquery returnerade mer än 1 rad"
        ukr "Підзапит повертає більш нiж 1 запис"
ER_UNKNOWN_STMT_HANDLER  
        dan "Unknown prepared statement handler (%.*s) given to %s"
        eng "Unknown prepared statement handler (%.*s) given to %s"
        ger "Unbekannter Prepared-Statement-Handler (%.*s) für %s angegeben"
        jpn "'%.*s' はプリペアードステートメントの不明なハンドルです。(%s で指定されました)"
        nla "Onebekende prepared statement handler (%.*s) voor %s aangegeven"
        por "Desconhecido manipulador de declaração preparado (%.*s) determinado para %s"
        spa "Desconocido preparado comando handler (%.*s) dado para %s"
        swe "Okänd PREPARED STATEMENT id (%.*s) var given till %s"
        ukr "Unknown prepared statement handler (%.*s) given to %s"
ER_CORRUPT_HELP_DB  
        eng "Help database is corrupt or does not exist"
        ger "Die Hilfe-Datenbank ist beschädigt oder existiert nicht"
        jpn "ヘルプデータベースは壊れているか存在しません。"
        nla "Help database is beschadigd of bestaat niet"
        por "Banco de dado de ajuda corrupto ou não existente"
        spa "Base de datos Help está corrupto o no existe"
        swe "Hjälpdatabasen finns inte eller är skadad"
ER_CYCLIC_REFERENCE  
        eng "Cyclic reference on subqueries"
        ger "Zyklischer Verweis in Unterabfragen"
        jpn "サブクエリの参照がループしています。"
        nla "Cyclische verwijzing in subqueries"
        por "Referência cíclica em subconsultas"
        rus "Циклическая ссылка на подзапрос"
        spa "Cíclica referencia en subconsultas"
        swe "Cyklisk referens i subqueries"
        ukr "Циклічне посилання на підзапит"
ER_AUTO_CONVERT  
        eng "Converting column '%s' from %s to %s"
        ger "Feld '%s' wird von %s nach %s umgewandelt"
        jpn "列 '%s' を %s から %s へ変換します。"
        nla "Veld '%s' wordt van %s naar %s geconverteerd"
        por "Convertendo coluna '%s' de %s para %s"
        rus "Преобразование поля '%s' из %s в %s"
        spa "Convirtiendo columna '%s' de %s para %s"
        swe "Konvertar kolumn '%s' från %s till %s"
        ukr "Перетворення стовбца '%s' з %s у %s"
ER_ILLEGAL_REFERENCE 42S22 
        eng "Reference '%-.64s' not supported (%s)"
        ger "Verweis '%-.64s' wird nicht unterstützt (%s)"
        jpn "'%-.64s' の参照はできません。(%s)"
        nla "Verwijzing '%-.64s' niet ondersteund (%s)"
        por "Referência '%-.64s' não suportada (%s)"
        rus "Ссылка '%-.64s' не поддерживается (%s)"
        spa "Referencia '%-.64s' no soportada (%s)"
        swe "Referens '%-.64s' stöds inte (%s)"
        ukr "Посилання '%-.64s' не пiдтримуется (%s)"
ER_DERIVED_MUST_HAVE_ALIAS 42000 
        eng "Every derived table must have its own alias"
        ger "Für jede abgeleitete Tabelle muss ein eigener Alias angegeben werden"
        jpn "導出表には別名が必須です。"
        nla "Voor elke afgeleide tabel moet een unieke alias worden gebruikt"
        por "Cada tabela derivada deve ter seu próprio alias"
        spa "Cada tabla derivada debe tener su propio alias"
        swe "Varje 'derived table' måste ha sitt eget alias"
ER_SELECT_REDUCED 01000 
        eng "Select %u was reduced during optimization"
        ger "Select %u wurde während der Optimierung reduziert"
        jpn "Select %u は最適化によって減らされました。"
        nla "Select %u werd geredureerd tijdens optimtalisatie"
        por "Select %u foi reduzido durante otimização"
        rus "Select %u был упразднен в процессе оптимизации"
        spa "Select %u fué reducido durante optimización"
        swe "Select %u reducerades vid optimiering"
        ukr "Select %u was скасовано при оптимiзацii"
ER_TABLENAME_NOT_ALLOWED_HERE 42000 
        eng "Table '%-.192s' from one of the SELECTs cannot be used in %-.32s"
        ger "Tabelle '%-.192s', die in einem der SELECT-Befehle verwendet wurde, kann nicht in %-.32s verwendet werden"
        jpn "特定のSELECTのみで使用の表 '%-.192s' は %-.32s では使用できません。"
        nla "Tabel '%-.192s' uit een van de SELECTS kan niet in %-.32s gebruikt worden"
        por "Tabela '%-.192s' de um dos SELECTs não pode ser usada em %-.32s"
        spa "Tabla '%-.192s' de uno de los SELECT no puede ser usada en %-.32s"
        swe "Tabell '%-.192s' från en SELECT kan inte användas i %-.32s"
ER_NOT_SUPPORTED_AUTH_MODE 08004 
        eng "Client does not support authentication protocol requested by server; consider upgrading MySQL client"
        ger "Client unterstützt das vom Server erwartete Authentifizierungsprotokoll nicht. Bitte aktualisieren Sie Ihren MySQL-Client"
        jpn "クライアントはサーバーが要求する認証プロトコルに対応できません。MySQLクライアントのアップグレードを検討してください。"
        nla "Client ondersteunt het door de server verwachtte authenticatieprotocol niet. Overweeg een nieuwere MySQL client te gebruiken"
        por "Cliente não suporta o protocolo de autenticação exigido pelo servidor; considere a atualização do cliente MySQL"
        spa "Cliente no soporta protocolo de autenticación solicitado por el servidor; considere actualizar el cliente MySQL"
        swe "Klienten stöder inte autentiseringsprotokollet som begärts av servern; överväg uppgradering av klientprogrammet."
ER_SPATIAL_CANT_HAVE_NULL 42000 
        eng "All parts of a SPATIAL index must be NOT NULL"
        ger "Alle Teile eines SPATIAL-Index müssen als NOT NULL deklariert sein"
        jpn "空間索引のキー列は NOT NULL でなければいけません。"
        nla "Alle delete van een  SPATIAL index dienen als NOT NULL gedeclareerd te worden"
        por "Todas as partes de uma SPATIAL index devem ser NOT NULL"
        spa "Todas las partes de una SPATIAL index deben ser NOT NULL"
        swe "Alla delar av en SPATIAL index måste vara NOT NULL"
ER_COLLATION_CHARSET_MISMATCH 42000 
        eng "COLLATION '%s' is not valid for CHARACTER SET '%s'"
        ger "COLLATION '%s' ist für CHARACTER SET '%s' ungültig"
        jpn "COLLATION '%s' は CHARACTER SET '%s' に適用できません。"
        nla "COLLATION '%s' is niet geldig voor CHARACTER SET '%s'"
        por "COLLATION '%s' não é válida para CHARACTER SET '%s'"
        spa "COLLATION '%s' no es válido para CHARACTER SET '%s'"
        swe "COLLATION '%s' är inte tillåtet för CHARACTER SET '%s'"
ER_SLAVE_WAS_RUNNING  
        eng "Slave is already running"
        ger "Slave läuft bereits"
        jpn "スレーブはすでに稼働中です。"
        nla "Slave is reeds actief"
        por "O slave já está rodando"
        spa "Slave ya está funcionando"
        swe "Slaven har redan startat"
ER_SLAVE_WAS_NOT_RUNNING  
        eng "Slave already has been stopped"
        ger "Slave wurde bereits angehalten"
        jpn "スレーブはすでに停止しています。"
        nla "Slave is reeds gestopt"
        por "O slave já está parado"
        spa "Slave ya fué parado"
        swe "Slaven har redan stoppat"
ER_TOO_BIG_FOR_UNCOMPRESS  
        eng "Uncompressed data size too large; the maximum size is %d (probably, length of uncompressed data was corrupted)"
        ger "Unkomprimierte Daten sind zu groß. Die maximale Größe beträgt %d (wahrscheinlich wurde die Länge der unkomprimierten Daten beschädigt)"
        jpn "展開後のデータが大きすぎます。最大サイズは %d です。(展開後データの長さ情報が壊れている可能性もあります。)"
        nla "Ongecomprimeerder data is te groot; de maximum lengte is %d (waarschijnlijk, de lengte van de gecomprimeerde data was beschadigd)"
        por "Tamanho muito grande dos dados des comprimidos. O máximo tamanho é %d. (provavelmente, o comprimento dos dados descomprimidos está corrupto)"
        spa "Tamaño demasiado grande para datos descomprimidos. El máximo tamaño es %d. (probablemente, extensión de datos descomprimidos fué corrompida)"
ER_ZLIB_Z_MEM_ERROR  
        eng "ZLIB: Not enough memory"
        ger "ZLIB: Nicht genug Speicher"
        jpn "ZLIB: メモリ不足です。"
        nla "ZLIB: Onvoldoende geheugen"
        por "ZLIB: Não suficiente memória disponível"
        spa "Z_MEM_ERROR: No suficiente memoria para zlib"
ER_ZLIB_Z_BUF_ERROR  
        eng "ZLIB: Not enough room in the output buffer (probably, length of uncompressed data was corrupted)"
        ger "ZLIB: Im Ausgabepuffer ist nicht genug Platz vorhanden (wahrscheinlich wurde die Länge der unkomprimierten Daten beschädigt)"
        jpn "ZLIB: 出力バッファに十分な空きがありません。(展開後データの長さ情報が壊れている可能性もあります。)"
        nla "ZLIB: Onvoldoende ruimte in uitgaande buffer (waarschijnlijk, de lengte van de ongecomprimeerde data was beschadigd)"
        por "ZLIB: Não suficiente espaço no buffer emissor (provavelmente, o comprimento dos dados descomprimidos está corrupto)"
        spa "Z_BUF_ERROR: No suficiente espacio en el búfer de salida para zlib (probablemente, extensión de datos descomprimidos fué corrompida)"
ER_ZLIB_Z_DATA_ERROR  
        eng "ZLIB: Input data corrupted"
        ger "ZLIB: Eingabedaten beschädigt"
        jpn "ZLIB: 入力データが壊れています。"
        nla "ZLIB: Invoer data beschadigd"
        por "ZLIB: Dados de entrada está corrupto"
        spa "ZLIB: Dato de entrada fué corrompido para zlib"
ER_CUT_VALUE_GROUP_CONCAT  
        eng "Row %u was cut by GROUP_CONCAT()"
ER_WARN_TOO_FEW_RECORDS 01000 
        eng "Row %ld doesn't contain data for all columns"
        ger "Zeile %ld enthält nicht für alle Felder Daten"
        jpn "行 %ld はすべての列へのデータを含んでいません。"
        nla "Rij %ld bevat niet de data voor alle kolommen"
        por "Conta de registro é menor que a conta de coluna na linha %ld"
        spa "Línea %ld no contiene datos para todas las columnas"
ER_WARN_TOO_MANY_RECORDS 01000 
        eng "Row %ld was truncated; it contained more data than there were input columns"
        ger "Zeile %ld gekürzt, die Zeile enthielt mehr Daten, als es Eingabefelder gibt"
        jpn "行 %ld はデータを切り捨てられました。列よりも多いデータを含んでいました。"
        nla "Regel %ld ingekort, bevatte meer data dan invoer kolommen"
        por "Conta de registro é maior que a conta de coluna na linha %ld"
        spa "Línea %ld fué truncada; La misma contine mas datos que las que existen en las columnas de entrada"
ER_WARN_NULL_TO_NOTNULL 22004 
        eng "Column set to default value; NULL supplied to NOT NULL column '%s' at row %ld"
        ger "Feld auf Vorgabewert gesetzt, da NULL für NOT-NULL-Feld '%s' in Zeile %ld angegeben"
        jpn "列にデフォルト値が設定されました。NOT NULLの列 '%s' に 行 %ld で NULL が与えられました。"
        por "Dado truncado, NULL fornecido para NOT NULL coluna '%s' na linha %ld"
        spa "Datos truncado, NULL suministrado para NOT NULL columna '%s' en la línea %ld"
ER_WARN_DATA_OUT_OF_RANGE 22003 
        eng "Out of range value for column '%s' at row %ld"
WARN_DATA_TRUNCATED 01000 
        eng "Data truncated for column '%s' at row %ld"
        ger "Daten abgeschnitten für Feld '%s' in Zeile %ld"
        jpn "列 '%s' の 行 %ld でデータが切り捨てられました。"
        por "Dado truncado para coluna '%s' na linha %ld"
        spa "Datos truncados para columna '%s' en la línea %ld"
ER_WARN_USING_OTHER_HANDLER  
        eng "Using storage engine %s for table '%s'"
        ger "Für Tabelle '%s' wird Speicher-Engine %s benutzt"
        jpn "ストレージエンジン %s が表 '%s' に利用されています。"
        por "Usando engine de armazenamento %s para tabela '%s'"
        spa "Usando motor de almacenamiento %s para tabla '%s'"
        swe "Använder handler %s för tabell '%s'"
ER_CANT_AGGREGATE_2COLLATIONS  
        eng "Illegal mix of collations (%s,%s) and (%s,%s) for operation '%s'"
        ger "Unerlaubte Mischung von Sortierreihenfolgen (%s, %s) und (%s, %s) für Operation '%s'"
        jpn "照合順序 (%s,%s) と (%s,%s) の混在は操作 '%s' では不正です。"
        por "Combinação ilegal de collations (%s,%s) e (%s,%s) para operação '%s'"
        spa "Ilegal mezcla de collations (%s,%s) y (%s,%s) para operación '%s'"
ER_DROP_USER  
        eng "Cannot drop one or more of the requested users"
        ger "Kann einen oder mehrere der angegebenen Benutzer nicht löschen"
ER_REVOKE_GRANTS  
        eng "Can't revoke all privileges for one or more of the requested users"
        ger "Kann nicht alle Berechtigungen widerrufen, die für einen oder mehrere Benutzer gewährt wurden"
        jpn "指定されたユーザーから指定された全ての権限を剥奪することができませんでした。"
        por "Não pode revocar todos os privilégios, grant para um ou mais dos usuários pedidos"
        spa "No puede revocar todos los privilegios, derecho para uno o mas de los usuarios solicitados"
ER_CANT_AGGREGATE_3COLLATIONS  
        eng "Illegal mix of collations (%s,%s), (%s,%s), (%s,%s) for operation '%s'"
        ger "Unerlaubte Mischung von Sortierreihenfolgen (%s, %s), (%s, %s), (%s, %s) für Operation '%s'"
        jpn "照合順序 (%s,%s), (%s,%s), (%s,%s) の混在は操作 '%s' では不正です。"
        por "Ilegal combinação de collations (%s,%s), (%s,%s), (%s,%s) para operação '%s'"
        spa "Ilegal mezcla de collations (%s,%s), (%s,%s), (%s,%s) para operación '%s'"
ER_CANT_AGGREGATE_NCOLLATIONS  
        eng "Illegal mix of collations for operation '%s'"
        ger "Unerlaubte Mischung von Sortierreihenfolgen für Operation '%s'"
        jpn "操作 '%s' では不正な照合順序の混在です。"
        por "Ilegal combinação de collations para operação '%s'"
        spa "Ilegal mezcla de collations para operación '%s'"
ER_VARIABLE_IS_NOT_STRUCT  
        eng "Variable '%-.64s' is not a variable component (can't be used as XXXX.variable_name)"
        ger "Variable '%-.64s' ist keine Variablen-Komponente (kann nicht als XXXX.variablen_name verwendet werden)"
        jpn "変数 '%-.64s' は構造変数の構成要素ではありません。(XXXX.変数名 という指定はできません。)"
        por "Variável '%-.64s' não é uma variável componente (Não pode ser usada como XXXX.variável_nome)"
        spa "Variable '%-.64s' no es una variable componente (No puede ser usada como XXXX.variable_name)"
ER_UNKNOWN_COLLATION  
        eng "Unknown collation: '%-.64s'"
        ger "Unbekannte Sortierreihenfolge: '%-.64s'"
        jpn "不明な照合順序: '%-.64s'"
        por "Collation desconhecida: '%-.64s'"
        spa "Collation desconocida: '%-.64s'"
ER_SLAVE_IGNORED_SSL_PARAMS  
        eng "SSL parameters in CHANGE MASTER are ignored because this MySQL slave was compiled without SSL support; they can be used later if MySQL slave with SSL is started"
        ger "SSL-Parameter in CHANGE MASTER werden ignoriert, weil dieser MySQL-Slave ohne SSL-Unterstützung kompiliert wurde. Sie können aber später verwendet werden, wenn ein MySQL-Slave mit SSL gestartet wird"
        jpn "このMySQLスレーブはSSLサポートを含めてコンパイルされていないので、CHANGE MASTER のSSLパラメータは無視されました。今後SSLサポートを持つMySQLスレーブを起動する際に利用されます。"
        por "SSL parâmetros em CHANGE MASTER são ignorados porque este escravo MySQL foi compilado sem o SSL suporte. Os mesmos podem ser usados mais tarde quando o escravo MySQL com SSL seja iniciado."
        spa "Parametros SSL en CHANGE MASTER son ignorados porque este slave MySQL fue compilado sin soporte SSL; pueden ser usados despues cuando el slave MySQL con SSL sea inicializado"
ER_SERVER_IS_IN_SECURE_AUTH_MODE  
        eng "Server is running in --secure-auth mode, but '%s'@'%s' has a password in the old format; please change the password to the new format"
        ger "Server läuft im Modus --secure-auth, aber '%s'@'%s' hat ein Passwort im alten Format. Bitte Passwort ins neue Format ändern"
        jpn "サーバーは --secure-auth モードで稼働しています。しかし '%s'@'%s' は古い形式のパスワードを使用しています。新しい形式のパスワードに変更してください。"
        por "Servidor está rodando em --secure-auth modo, porêm '%s'@'%s' tem senha no formato antigo; por favor troque a senha para o novo formato"
        rus "Сервер запущен в режиме --secure-auth (безопасной авторизации), но для пользователя '%s'@'%s' пароль сохранён в старом формате; необходимо обновить формат пароля"
        spa "Servidor está rodando en modo --secure-auth, pero '%s'@'%s' tiene clave en el antiguo formato; por favor cambie la clave para el nuevo formato"
ER_WARN_FIELD_RESOLVED  
        eng "Field or reference '%-.192s%s%-.192s%s%-.192s' of SELECT #%d was resolved in SELECT #%d"
        ger "Feld oder Verweis '%-.192s%s%-.192s%s%-.192s' im SELECT-Befehl Nr. %d wurde im SELECT-Befehl Nr. %d aufgelöst"
        jpn "フィールドまたは参照 '%-.192s%s%-.192s%s%-.192s' は SELECT #%d ではなく、SELECT #%d で解決されました。"
        por "Campo ou referência '%-.192s%s%-.192s%s%-.192s' de SELECT #%d foi resolvido em SELECT #%d"
        rus "Поле или ссылка '%-.192s%s%-.192s%s%-.192s' из SELECTа #%d была найдена в SELECTе #%d"
        spa "Campo o referencia '%-.192s%s%-.192s%s%-.192s' de SELECT #%d fue resolvido en SELECT #%d"
        ukr "Стовбець або посилання '%-.192s%s%-.192s%s%-.192s' із SELECTу #%d було знайдене у SELECTі #%d"
ER_BAD_SLAVE_UNTIL_COND  
        eng "Incorrect parameter or combination of parameters for START SLAVE UNTIL"
        ger "Falscher Parameter oder falsche Kombination von Parametern für START SLAVE UNTIL"
        jpn "START SLAVE UNTIL へのパラメータまたはその組み合わせが不正です。"
        por "Parâmetro ou combinação de parâmetros errado para START SLAVE UNTIL"
        spa "Parametro equivocado o combinación de parametros para START SLAVE UNTIL"
ER_MISSING_SKIP_SLAVE  
        eng "It is recommended to use --skip-slave-start when doing step-by-step replication with START SLAVE UNTIL; otherwise, you will get problems if you get an unexpected slave's mysqld restart"
        ger "Es wird empfohlen, mit --skip-slave-start zu starten, wenn mit START SLAVE UNTIL eine Schritt-für-Schritt-Replikation ausgeführt wird. Ansonsten gibt es Probleme, wenn ein Slave-Server unerwartet neu startet"
        jpn "START SLAVE UNTIL で段階的にレプリケーションを行う際には、--skip-slave-start オプションを使うことを推奨します。使わない場合、スレーブのmysqldが不慮の再起動をすると問題が発生します。"
        por "É recomendado para rodar com --skip-slave-start quando fazendo replicação passo-por-passo com START SLAVE UNTIL, de outra forma você não está seguro em caso de inesperada reinicialição do mysqld escravo"
        spa "Es recomendado rodar con --skip-slave-start cuando haciendo replicación step-by-step con START SLAVE UNTIL, a menos que usted no esté seguro en caso de inesperada reinicialización del mysqld slave"
ER_UNTIL_COND_IGNORED  
        eng "SQL thread is not to be started so UNTIL options are ignored"
        ger "SQL-Thread soll nicht gestartet werden. Daher werden UNTIL-Optionen ignoriert"
        jpn "スレーブSQLスレッドが開始されないため、UNTILオプションは無視されました。"
        por "Thread SQL não pode ser inicializado tal que opções UNTIL são ignoradas"
        spa "SQL thread no es inicializado tal que opciones UNTIL son ignoradas"
ER_WRONG_NAME_FOR_INDEX 42000 
        eng "Incorrect index name '%-.100s'"
        ger "Falscher Indexname '%-.100s'"
        jpn "索引名 '%-.100s' は不正です。"
        por "Incorreto nome de índice '%-.100s'"
        spa "Nombre de índice incorrecto '%-.100s'"
        swe "Felaktigt index namn '%-.100s'"
ER_WRONG_NAME_FOR_CATALOG 42000 
        eng "Incorrect catalog name '%-.100s'"
        ger "Falscher Katalogname '%-.100s'"
        jpn "カタログ名 '%-.100s' は不正です。"
        por "Incorreto nome de catálogo '%-.100s'"
        spa "Nombre de catalog incorrecto '%-.100s'"
        swe "Felaktigt katalog namn '%-.100s'"
ER_WARN_QC_RESIZE  
        eng "Query cache failed to set size %lu; new query cache size is %lu"
        ger "Änderung der Query-Cache-Größe auf %lu fehlgeschlagen; neue Query-Cache-Größe ist %lu"
        jpn "クエリキャッシュのサイズを %lu にできませんでした。サイズは %lu になりました。"
        por "Falha em Query cache para configurar tamanho %lu, novo tamanho de query cache é %lu"
        rus "Кеш запросов не может установить размер %lu, новый размер кеша зпросов - %lu"
        spa "Query cache fallada para configurar tamaño %lu, nuevo tamaño de query cache es %lu"
        swe "Storleken av 'Query cache' kunde inte sättas till %lu, ny storlek är %lu"
        ukr "Кеш запитів неспроможен встановити розмір %lu, новий розмір кеша запитів - %lu"
ER_BAD_FT_COLUMN  
        eng "Column '%-.192s' cannot be part of FULLTEXT index"
        ger "Feld '%-.192s' kann nicht Teil eines FULLTEXT-Index sein"
        jpn "列 '%-.192s' は全文索引のキーにはできません。"
        por "Coluna '%-.192s' não pode ser parte de índice FULLTEXT"
        spa "Columna '%-.192s' no puede ser parte de FULLTEXT index"
        swe "Kolumn '%-.192s' kan inte vara del av ett FULLTEXT index"
ER_UNKNOWN_KEY_CACHE  
        eng "Unknown key cache '%-.100s'"
        ger "Unbekannter Schlüssel-Cache '%-.100s'"
        jpn "'%-.100s' は不明なキーキャッシュです。"
        por "Key cache desconhecida '%-.100s'"
        spa "Desconocida key cache '%-.100s'"
        swe "Okänd nyckel cache '%-.100s'"
ER_WARN_HOSTNAME_WONT_WORK  
        eng "MySQL is started in --skip-name-resolve mode; you must restart it without this switch for this grant to work"
        ger "MySQL wurde mit --skip-name-resolve gestartet. Diese Option darf nicht verwendet werden, damit diese Rechtevergabe möglich ist"
        jpn "MySQLは --skip-name-resolve モードで起動しています。このオプションを外して再起動しなければ、この権限操作は機能しません。"
        por "MySQL foi inicializado em modo --skip-name-resolve. Você necesita reincializá-lo sem esta opção para este grant funcionar"
        spa "MySQL esta inicializado en modo --skip-name-resolve. Usted necesita reinicializarlo sin esta opción para este derecho funcionar"
ER_UNKNOWN_STORAGE_ENGINE 42000 
        eng "Unknown storage engine '%s'"
        ger "Unbekannte Speicher-Engine '%s'"
        jpn "'%s' は不明なストレージエンジンです。"
        por "Motor de tabela desconhecido '%s'"
        spa "Desconocido motor de tabla '%s'"
ER_WARN_DEPRECATED_SYNTAX  
        eng "'%s' is deprecated and will be removed in a future release. Please use %s instead"
        ger "'%s' ist veraltet. Bitte benutzen Sie '%s'"
        jpn "'%s' は将来のリリースで廃止予定です。代わりに %s を使用してください。"
        por "'%s' é desatualizado. Use '%s' em seu lugar"
        spa "'%s' está desaprobado, use '%s' en su lugar"
ER_NON_UPDATABLE_TABLE  
        eng "The target table %-.100s of the %s is not updatable"
        ger "Die Zieltabelle %-.100s von %s ist nicht aktualisierbar"
        jpn "対象表 %-.100s は更新可能ではないので、%s を行えません。"
        por "A tabela destino %-.100s do %s não é atualizável"
        rus "Таблица %-.100s в %s не может изменятся"
        spa "La tabla destino %-.100s del %s no es actualizable"
        swe "Tabell %-.100s använd med '%s' är inte uppdateringsbar"
        ukr "Таблиця %-.100s у %s не може оновлюватись"
ER_FEATURE_DISABLED  
        eng "The '%s' feature is disabled; you need MySQL built with '%s' to have it working"
        ger "Das Feature '%s' ist ausgeschaltet, Sie müssen MySQL mit '%s' übersetzen, damit es verfügbar ist"
        jpn "機能 '%s' は無効です。利用するためには '%s' を含めてビルドしたMySQLが必要です。"
        por "O recurso '%s' foi desativado; você necessita MySQL construído com '%s' para ter isto funcionando"
        spa "El recurso '%s' fue deshabilitado; usted necesita construir MySQL con '%s' para tener eso funcionando"
        swe "'%s' är inte aktiverad; För att aktivera detta måste du bygga om MySQL med '%s' definierad"
ER_OPTION_PREVENTS_STATEMENT  
        eng "The MySQL server is running with the %s option so it cannot execute this statement"
        ger "Der MySQL-Server läuft mit der Option %s und kann diese Anweisung deswegen nicht ausführen"
        jpn "MySQLサーバーが %s オプションで実行されているので、このステートメントは実行できません。"
        por "O servidor MySQL está rodando com a opção %s razão pela qual não pode executar esse commando"
        spa "El servidor MySQL está rodando con la opción %s tal que no puede ejecutar este comando"
        swe "MySQL är startad med %s. Pga av detta kan du inte använda detta kommando"
ER_DUPLICATED_VALUE_IN_TYPE  
        eng "Column '%-.100s' has duplicated value '%-.64s' in %s"
        ger "Feld '%-.100s' hat doppelten Wert '%-.64s' in %s"
        jpn "列 '%-.100s' で、重複する値 '%-.64s' が %s に指定されています。"
        por "Coluna '%-.100s' tem valor duplicado '%-.64s' em %s"
        spa "Columna '%-.100s' tiene valor doblado '%-.64s' en %s"
ER_TRUNCATED_WRONG_VALUE 22007 
        eng "Truncated incorrect %-.32s value: '%-.128s'"
        ger "Falscher %-.32s-Wert gekürzt: '%-.128s'"
        jpn "不正な %-.32s の値が切り捨てられました。: '%-.128s'"
        por "Truncado errado %-.32s valor: '%-.128s'"
        spa "Equivocado truncado %-.32s valor: '%-.128s'"
ER_TOO_MUCH_AUTO_TIMESTAMP_COLS  
        eng "Incorrect table definition; there can be only one TIMESTAMP column with CURRENT_TIMESTAMP in DEFAULT or ON UPDATE clause"
        ger "Fehlerhafte Tabellendefinition. Es kann nur eine einzige TIMESTAMP-Spalte mit CURRENT_TIMESTAMP als DEFAULT oder in einer ON-UPDATE-Klausel geben"
        jpn "不正な表定義です。DEFAULT句またはON UPDATE句に CURRENT_TIMESTAMP をともなうTIMESTAMP型の列は1つまでです。"
        por "Incorreta definição de tabela; Pode ter somente uma coluna TIMESTAMP com CURRENT_TIMESTAMP em DEFAULT ou ON UPDATE cláusula"
        spa "Incorrecta definición de tabla; Solamente debe haber una columna TIMESTAMP con CURRENT_TIMESTAMP en DEFAULT o ON UPDATE cláusula"
ER_INVALID_ON_UPDATE  
        eng "Invalid ON UPDATE clause for '%-.192s' column"
        ger "Ungültige ON-UPDATE-Klausel für Spalte '%-.192s'"
        jpn "列 '%-.192s' に ON UPDATE句は無効です。"
        por "Inválida cláusula ON UPDATE para campo '%-.192s'"
        spa "Inválido ON UPDATE cláusula para campo '%-.192s'"
ER_UNSUPPORTED_PS  
        eng "This command is not supported in the prepared statement protocol yet"
        ger "Dieser Befehl wird im Protokoll für vorbereitete Anweisungen noch nicht unterstützt"
ER_GET_ERRMSG  
        dan "Modtog fejl %d '%-.100s' fra %s"
        eng "Got error %d '%-.100s' from %s"
        ger "Fehler %d '%-.100s' von %s"
        jpn "エラー %d '%-.100s' が %s から返されました。"
        nor "Mottok feil %d '%-.100s' fa %s"
        norwegian-ny "Mottok feil %d '%-.100s' fra %s"
ER_GET_TEMPORARY_ERRMSG  
        dan "Modtog temporary fejl %d '%-.100s' fra %s"
        eng "Got temporary error %d '%-.100s' from %s"
        jpn "一時エラー %d '%-.100s' が %s から返されました。"
        ger "Temporärer Fehler %d '%-.100s' von %s"
        nor "Mottok temporary feil %d '%-.100s' fra %s"
        norwegian-ny "Mottok temporary feil %d '%-.100s' fra %s"
ER_UNKNOWN_TIME_ZONE  
        eng "Unknown or incorrect time zone: '%-.64s'"
        ger "Unbekannte oder falsche Zeitzone: '%-.64s'"
ER_WARN_INVALID_TIMESTAMP  
        eng "Invalid TIMESTAMP value in column '%s' at row %ld"
        ger "Ungültiger TIMESTAMP-Wert in Feld '%s', Zeile %ld"
ER_INVALID_CHARACTER_STRING  
        eng "Invalid %s character string: '%.64s'"
        ger "Ungültiger %s-Zeichen-String: '%.64s'"
ER_WARN_ALLOWED_PACKET_OVERFLOWED  
        eng "Result of %s() was larger than max_allowed_packet (%ld) - truncated"
        ger "Ergebnis von %s() war größer als max_allowed_packet (%ld) Bytes und wurde deshalb gekürzt"
ER_CONFLICTING_DECLARATIONS  
        eng "Conflicting declarations: '%s%s' and '%s%s'"
        ger "Widersprüchliche Deklarationen: '%s%s' und '%s%s'"
ER_SP_NO_RECURSIVE_CREATE 2F003 
        eng "Can't create a %s from within another stored routine"
        ger "Kann kein %s innerhalb einer anderen gespeicherten Routine erzeugen"
ER_SP_ALREADY_EXISTS 42000 
        eng "%s %s already exists"
        ger "%s %s existiert bereits"
ER_SP_DOES_NOT_EXIST 42000 
        eng "%s %s does not exist"
        ger "%s %s existiert nicht"
ER_SP_DROP_FAILED  
        eng "Failed to DROP %s %s"
        ger "DROP %s %s ist fehlgeschlagen"
ER_SP_STORE_FAILED  
        eng "Failed to CREATE %s %s"
        ger "CREATE %s %s ist fehlgeschlagen"
ER_SP_LILABEL_MISMATCH 42000 
        eng "%s with no matching label: %s"
        ger "%s ohne passende Marke: %s"
ER_SP_LABEL_REDEFINE 42000 
        eng "Redefining label %s"
        ger "Neudefinition der Marke %s"
ER_SP_LABEL_MISMATCH 42000 
        eng "End-label %s without match"
        ger "Ende-Marke %s ohne zugehörigen Anfang"
ER_SP_UNINIT_VAR 01000 
        eng "Referring to uninitialized variable %s"
        ger "Zugriff auf nichtinitialisierte Variable %s"
ER_SP_BADSELECT 0A000 
        eng "PROCEDURE %s can't return a result set in the given context"
        ger "PROCEDURE %s kann im gegebenen Kontext keine Ergebnismenge zurückgeben"
ER_SP_BADRETURN 42000 
        eng "RETURN is only allowed in a FUNCTION"
        ger "RETURN ist nur innerhalb einer FUNCTION erlaubt"
ER_SP_BADSTATEMENT 0A000 
        eng "%s is not allowed in stored procedures"
        ger "%s ist in gespeicherten Prozeduren nicht erlaubt"
ER_UPDATE_LOG_DEPRECATED_IGNORED 42000 
        eng "The update log is deprecated and replaced by the binary log; SET SQL_LOG_UPDATE has been ignored."
        ger "Das Update-Log ist veraltet und wurde durch das Binär-Log ersetzt. SET SQL_LOG_UPDATE wird ignoriert."
ER_UPDATE_LOG_DEPRECATED_TRANSLATED 42000 
        eng "The update log is deprecated and replaced by the binary log; SET SQL_LOG_UPDATE has been translated to SET SQL_LOG_BIN."
        ger "Das Update-Log ist veraltet und wurde durch das Binär-Log ersetzt. SET SQL_LOG_UPDATE wurde in SET SQL_LOG_BIN übersetzt."
ER_QUERY_INTERRUPTED 70100 
        eng "Query execution was interrupted"
        ger "Ausführung der Abfrage wurde unterbrochen"
ER_SP_WRONG_NO_OF_ARGS 42000 
        eng "Incorrect number of arguments for %s %s; expected %u, got %u"
        ger "Falsche Anzahl von Argumenten für %s %s; erwarte %u, erhalte %u"
ER_SP_COND_MISMATCH 42000 
        eng "Undefined CONDITION: %s"
        ger "Undefinierte CONDITION: %s"
ER_SP_NORETURN 42000 
        eng "No RETURN found in FUNCTION %s"
        ger "Kein RETURN in FUNCTION %s gefunden"
ER_SP_NORETURNEND 2F005 
        eng "FUNCTION %s ended without RETURN"
        ger "FUNCTION %s endete ohne RETURN"
ER_SP_BAD_CURSOR_QUERY 42000 
        eng "Cursor statement must be a SELECT"
        ger "Cursor-Anweisung muss ein SELECT sein"
ER_SP_BAD_CURSOR_SELECT 42000 
        eng "Cursor SELECT must not have INTO"
        ger "Cursor-SELECT darf kein INTO haben"
ER_SP_CURSOR_MISMATCH 42000 
        eng "Undefined CURSOR: %s"
        ger "Undefinierter CURSOR: %s"
ER_SP_CURSOR_ALREADY_OPEN 24000 
        eng "Cursor is already open"
        ger "Cursor ist schon geöffnet"
ER_SP_CURSOR_NOT_OPEN 24000 
        eng "Cursor is not open"
        ger "Cursor ist nicht geöffnet"
ER_SP_UNDECLARED_VAR 42000 
        eng "Undeclared variable: %s"
        ger "Nicht deklarierte Variable: %s"
ER_SP_WRONG_NO_OF_FETCH_ARGS  
        eng "Incorrect number of FETCH variables"
        ger "Falsche Anzahl von FETCH-Variablen"
ER_SP_FETCH_NO_DATA 02000 
        eng "No data - zero rows fetched, selected, or processed"
        ger "Keine Daten - null Zeilen geholt (fetch), ausgewählt oder verarbeitet"
ER_SP_DUP_PARAM 42000 
        eng "Duplicate parameter: %s"
        ger "Doppelter Parameter: %s"
ER_SP_DUP_VAR 42000 
        eng "Duplicate variable: %s"
        ger "Doppelte Variable: %s"
ER_SP_DUP_COND 42000 
        eng "Duplicate condition: %s"
        ger "Doppelte Bedingung: %s"
ER_SP_DUP_CURS 42000 
        eng "Duplicate cursor: %s"
        ger "Doppelter Cursor: %s"
ER_SP_CANT_ALTER  
        eng "Failed to ALTER %s %s"
        ger "ALTER %s %s fehlgeschlagen"
ER_SP_SUBSELECT_NYI 0A000 
        eng "Subquery value not supported"
        ger "Subquery-Wert wird nicht unterstützt"
ER_STMT_NOT_ALLOWED_IN_SF_OR_TRG 0A000
        eng "%s is not allowed in stored function or trigger"
        ger "%s ist in gespeicherten Funktionen und in Triggern nicht erlaubt"
ER_SP_VARCOND_AFTER_CURSHNDLR 42000 
        eng "Variable or condition declaration after cursor or handler declaration"
        ger "Deklaration einer Variablen oder einer Bedingung nach der Deklaration eines Cursors oder eines Handlers"
ER_SP_CURSOR_AFTER_HANDLER 42000 
        eng "Cursor declaration after handler declaration"
        ger "Deklaration eines Cursors nach der Deklaration eines Handlers"
ER_SP_CASE_NOT_FOUND 20000 
        eng "Case not found for CASE statement"
        ger "Fall für CASE-Anweisung nicht gefunden"
ER_FPARSER_TOO_BIG_FILE  
        eng "Configuration file '%-.192s' is too big"
        ger "Konfigurationsdatei '%-.192s' ist zu groß"
        rus "Слишком большой конфигурационный файл '%-.192s'"
        ukr "Занадто великий конфігураційний файл '%-.192s'"
ER_FPARSER_BAD_HEADER  
        eng "Malformed file type header in file '%-.192s'"
        ger "Nicht wohlgeformter Dateityp-Header in Datei '%-.192s'"
        rus "Неверный заголовок типа файла '%-.192s'"
        ukr "Невірний заголовок типу у файлі '%-.192s'"
ER_FPARSER_EOF_IN_COMMENT  
        eng "Unexpected end of file while parsing comment '%-.200s'"
        ger "Unerwartetes Dateiende beim Parsen des Kommentars '%-.200s'"
        rus "Неожиданный конец файла в коментарии '%-.200s'"
        ukr "Несподіванний кінець файлу у коментарі '%-.200s'"
ER_FPARSER_ERROR_IN_PARAMETER  
        eng "Error while parsing parameter '%-.192s' (line: '%-.192s')"
        ger "Fehler beim Parsen des Parameters '%-.192s' (Zeile: '%-.192s')"
        rus "Ошибка при распознавании параметра '%-.192s' (строка: '%-.192s')"
        ukr "Помилка в роспізнаванні параметру '%-.192s' (рядок: '%-.192s')"
ER_FPARSER_EOF_IN_UNKNOWN_PARAMETER  
        eng "Unexpected end of file while skipping unknown parameter '%-.192s'"
        ger "Unerwartetes Dateiende beim Überspringen des unbekannten Parameters '%-.192s'"
        rus "Неожиданный конец файла при пропуске неизвестного параметра '%-.192s'"
        ukr "Несподіванний кінець файлу у спробі проминути невідомий параметр '%-.192s'"
ER_VIEW_NO_EXPLAIN  
        eng "EXPLAIN/SHOW can not be issued; lacking privileges for underlying table"
        ger "EXPLAIN/SHOW kann nicht verlangt werden. Rechte für zugrunde liegende Tabelle fehlen"
        rus "EXPLAIN/SHOW не может быть выполненно; недостаточно прав на такблицы запроса"
        ukr "EXPLAIN/SHOW не може бути віконано; немає прав на тиблиці запиту"
ER_FRM_UNKNOWN_TYPE  
        eng "File '%-.192s' has unknown type '%-.64s' in its header"
        ger "Datei '%-.192s' hat unbekannten Typ '%-.64s' im Header"
        rus "Файл '%-.192s' содержит неизвестный тип '%-.64s' в заголовке"
        ukr "Файл '%-.192s' має невідомий тип '%-.64s' у заголовку"
ER_WRONG_OBJECT  
        eng "'%-.192s.%-.192s' is not %s"
        ger "'%-.192s.%-.192s' ist nicht %s"
        rus "'%-.192s.%-.192s' - не %s"
        ukr "'%-.192s.%-.192s' не є %s"
ER_NONUPDATEABLE_COLUMN  
        eng "Column '%-.192s' is not updatable"
        ger "Feld '%-.192s' ist nicht aktualisierbar"
        rus "Столбец '%-.192s' не обновляемый"
        ukr "Стовбець '%-.192s' не може бути зминений"
# Unused since MySQL 5.8.0
ER_VIEW_SELECT_DERIVED_UNUSED
        eng "View's SELECT contains a subquery in the FROM clause"
        ger "SELECT der View enthält eine Subquery in der FROM-Klausel"
        rus "View SELECT содержит подзапрос в конструкции FROM"
        ukr "View SELECT має підзапит у конструкції FROM"
ER_VIEW_SELECT_CLAUSE  
        eng "View's SELECT contains a '%s' clause"
        ger "SELECT der View enthält eine '%s'-Klausel"
        rus "View SELECT содержит конструкцию '%s'"
        ukr "View SELECT має конструкцію '%s'"
ER_VIEW_SELECT_VARIABLE  
        eng "View's SELECT contains a variable or parameter"
        ger "SELECT der View enthält eine Variable oder einen Parameter"
        rus "View SELECT содержит переменную или параметр"
        ukr "View SELECT має зминну або параметер"
ER_VIEW_SELECT_TMPTABLE  
        eng "View's SELECT refers to a temporary table '%-.192s'"
        ger "SELECT der View verweist auf eine temporäre Tabelle '%-.192s'"
        rus "View SELECT содержит ссылку на временную таблицу '%-.192s'"
        ukr "View SELECT використовує тимчасову таблицю '%-.192s'"
ER_VIEW_WRONG_LIST  
        eng "View's SELECT and view's field list have different column counts"
        ger "SELECT- und Feldliste der Views haben unterschiedliche Anzahlen von Spalten"
        rus "View SELECT и список полей view имеют разное количество столбцов"
        ukr "View SELECT і перелік стовбців view мають різну кількість сковбців"
ER_WARN_VIEW_MERGE  
        eng "View merge algorithm can't be used here for now (assumed undefined algorithm)"
        ger "View-Merge-Algorithmus kann hier momentan nicht verwendet werden (undefinierter Algorithmus wird angenommen)"
        rus "Алгоритм слияния view не может быть использован сейчас (алгоритм будет неопеределенным)"
        ukr "Алгоритм зливання view не може бути використаний зараз (алгоритм буде невизначений)"
ER_WARN_VIEW_WITHOUT_KEY  
        eng "View being updated does not have complete key of underlying table in it"
        ger "Die aktualisierte View enthält nicht den vollständigen Schlüssel der zugrunde liegenden Tabelle"
        rus "Обновляемый view не содержит ключа использованных(ой) в нем таблиц(ы)"
        ukr "View, що оновлюеться, не містить повного ключа таблиці(ь), що викорістана в ньюому"
ER_VIEW_INVALID  
        eng "View '%-.192s.%-.192s' references invalid table(s) or column(s) or function(s) or definer/invoker of view lack rights to use them"
ER_SP_NO_DROP_SP  
        eng "Can't drop or alter a %s from within another stored routine"
        ger "Kann eine %s nicht von innerhalb einer anderen gespeicherten Routine löschen oder ändern"
ER_SP_GOTO_IN_HNDLR  
        eng "GOTO is not allowed in a stored procedure handler"
        ger "GOTO ist im Handler einer gespeicherten Prozedur nicht erlaubt"
ER_TRG_ALREADY_EXISTS  
        eng "Trigger already exists"
        ger "Trigger existiert bereits"
ER_TRG_DOES_NOT_EXIST  
        eng "Trigger does not exist"
        ger "Trigger existiert nicht"
ER_TRG_ON_VIEW_OR_TEMP_TABLE  
        eng "Trigger's '%-.192s' is view or temporary table"
        ger "'%-.192s' des Triggers ist View oder temporäre Tabelle"
ER_TRG_CANT_CHANGE_ROW  
        eng "Updating of %s row is not allowed in %strigger"
        ger "Aktualisieren einer %s-Zeile ist in einem %s-Trigger nicht erlaubt"
ER_TRG_NO_SUCH_ROW_IN_TRG  
        eng "There is no %s row in %s trigger"
        ger "Es gibt keine %s-Zeile im %s-Trigger"
ER_NO_DEFAULT_FOR_FIELD  
        eng "Field '%-.192s' doesn't have a default value"
        ger "Feld '%-.192s' hat keinen Vorgabewert"
ER_DIVISION_BY_ZERO 22012 
        eng "Division by 0"
        ger "Division durch 0"
ER_TRUNCATED_WRONG_VALUE_FOR_FIELD  
        eng "Incorrect %-.32s value: '%-.128s' for column '%.192s' at row %ld"
        ger "Falscher %-.32s-Wert: '%-.128s' für Feld '%.192s' in Zeile %ld"
ER_ILLEGAL_VALUE_FOR_TYPE 22007 
        eng "Illegal %s '%-.192s' value found during parsing"
        ger "Nicht zulässiger %s-Wert '%-.192s' beim Parsen gefunden"
ER_VIEW_NONUPD_CHECK  
        eng "CHECK OPTION on non-updatable view '%-.192s.%-.192s'"
        ger "CHECK OPTION auf nicht-aktualisierbarem View '%-.192s.%-.192s'"
        rus "CHECK OPTION для необновляемого VIEW '%-.192s.%-.192s'"
        ukr "CHECK OPTION для VIEW '%-.192s.%-.192s' що не може бути оновленним"
ER_VIEW_CHECK_FAILED  
        eng "CHECK OPTION failed '%-.192s.%-.192s'"
        ger "CHECK OPTION fehlgeschlagen: '%-.192s.%-.192s'"
        rus "проверка CHECK OPTION для VIEW '%-.192s.%-.192s' провалилась"
        ukr "Перевірка CHECK OPTION для VIEW '%-.192s.%-.192s' не пройшла"
ER_PROCACCESS_DENIED_ERROR 42000 
        eng "%-.16s command denied to user '%-.48s'@'%-.64s' for routine '%-.192s'"
        ger "Befehl %-.16s nicht zulässig für Benutzer '%-.48s'@'%-.64s' in Routine '%-.192s'"
ER_RELAY_LOG_FAIL  
        eng "Failed purging old relay logs: %s"
        ger "Bereinigen alter Relais-Logs fehlgeschlagen: %s"
ER_PASSWD_LENGTH  
        eng "Password hash should be a %d-digit hexadecimal number"
        ger "Passwort-Hash sollte eine Hexdaezimalzahl mit %d Stellen sein"
ER_UNKNOWN_TARGET_BINLOG  
        eng "Target log not found in binlog index"
        ger "Ziel-Log im Binlog-Index nicht gefunden"
ER_IO_ERR_LOG_INDEX_READ  
        eng "I/O error reading log index file"
        ger "Fehler beim Lesen der Log-Index-Datei"
ER_BINLOG_PURGE_PROHIBITED  
        eng "Server configuration does not permit binlog purge"
        ger "Server-Konfiguration erlaubt keine Binlog-Bereinigung"
ER_FSEEK_FAIL  
        eng "Failed on fseek()"
        ger "fseek() fehlgeschlagen"
ER_BINLOG_PURGE_FATAL_ERR  
        eng "Fatal error during log purge"
        ger "Schwerwiegender Fehler bei der Log-Bereinigung"
ER_LOG_IN_USE  
        eng "A purgeable log is in use, will not purge"
        ger "Ein zu bereinigendes Log wird gerade benutzt, daher keine Bereinigung"
ER_LOG_PURGE_UNKNOWN_ERR  
        eng "Unknown error during log purge"
        ger "Unbekannter Fehler bei Log-Bereinigung"
ER_RELAY_LOG_INIT  
        eng "Failed initializing relay log position: %s"
        ger "Initialisierung der Relais-Log-Position fehlgeschlagen: %s"
ER_NO_BINARY_LOGGING  
        eng "You are not using binary logging"
        ger "Sie verwenden keine Binärlogs"
ER_RESERVED_SYNTAX  
        eng "The '%-.64s' syntax is reserved for purposes internal to the MySQL server"
        ger "Die Schreibweise '%-.64s' ist für interne Zwecke des MySQL-Servers reserviert"
ER_WSAS_FAILED  
        eng "WSAStartup Failed"
        ger "WSAStartup fehlgeschlagen"
ER_DIFF_GROUPS_PROC  
        eng "Can't handle procedures with different groups yet"
        ger "Kann Prozeduren mit unterschiedlichen Gruppen noch nicht verarbeiten"
ER_NO_GROUP_FOR_PROC  
        eng "Select must have a group with this procedure"
        ger "SELECT muss bei dieser Prozedur ein GROUP BY haben"
ER_ORDER_WITH_PROC  
        eng "Can't use ORDER clause with this procedure"
        ger "Kann bei dieser Prozedur keine ORDER-BY-Klausel verwenden"
ER_LOGGING_PROHIBIT_CHANGING_OF  
        eng "Binary logging and replication forbid changing the global server %s"
        ger "Binärlogs und Replikation verhindern Wechsel des globalen Servers %s"
ER_NO_FILE_MAPPING  
        eng "Can't map file: %-.200s, errno: %d"
        ger "Kann Datei nicht abbilden: %-.200s, Fehler: %d"
ER_WRONG_MAGIC  
        eng "Wrong magic in %-.64s"
        ger "Falsche magische Zahlen in %-.64s"
ER_PS_MANY_PARAM  
        eng "Prepared statement contains too many placeholders"
        ger "Vorbereitete Anweisung enthält zu viele Platzhalter"
ER_KEY_PART_0  
        eng "Key part '%-.192s' length cannot be 0"
        ger "Länge des Schlüsselteils '%-.192s' kann nicht 0 sein"
ER_VIEW_CHECKSUM  
        eng "View text checksum failed"
        ger "View-Text-Prüfsumme fehlgeschlagen"
        rus "Проверка контрольной суммы текста VIEW провалилась"
        ukr "Перевірка контрольної суми тексту VIEW не пройшла"
ER_VIEW_MULTIUPDATE  
        eng "Can not modify more than one base table through a join view '%-.192s.%-.192s'"
        ger "Kann nicht mehr als eine Basistabelle über Join-View '%-.192s.%-.192s' ändern"
        rus "Нельзя изменить больше чем одну базовую таблицу используя многотабличный VIEW '%-.192s.%-.192s'"
        ukr "Неможливо оновити більш ниж одну базову таблицю выкористовуючи VIEW '%-.192s.%-.192s', що містіть декілька таблиць"
ER_VIEW_NO_INSERT_FIELD_LIST  
        eng "Can not insert into join view '%-.192s.%-.192s' without fields list"
        ger "Kann nicht ohne Feldliste in Join-View '%-.192s.%-.192s' einfügen"
        rus "Нельзя вставлять записи в многотабличный VIEW '%-.192s.%-.192s' без списка полей"
        ukr "Неможливо уставити рядки у VIEW '%-.192s.%-.192s', що містить декілька таблиць, без списку стовбців"
ER_VIEW_DELETE_MERGE_VIEW  
        eng "Can not delete from join view '%-.192s.%-.192s'"
        ger "Kann nicht aus Join-View '%-.192s.%-.192s' löschen"
        rus "Нельзя удалять из многотабличного VIEW '%-.192s.%-.192s'"
        ukr "Неможливо видалити рядки у VIEW '%-.192s.%-.192s', що містить декілька таблиць"
ER_CANNOT_USER  
        eng "Operation %s failed for %.256s"
        ger "Operation %s schlug fehl für %.256s"
        norwegian-ny "Operation %s failed for '%.256s'"
ER_XAER_NOTA XAE04
        eng "XAER_NOTA: Unknown XID"
        ger "XAER_NOTA: Unbekannte XID"
ER_XAER_INVAL XAE05
        eng "XAER_INVAL: Invalid arguments (or unsupported command)"
        ger "XAER_INVAL: Ungültige Argumente (oder nicht unterstützter Befehl)"
ER_XAER_RMFAIL XAE07
        eng "XAER_RMFAIL: The command cannot be executed when global transaction is in the  %.64s state"
        ger "XAER_RMFAIL: DEr Befehl kann nicht ausgeführt werden, wenn die globale Transaktion im Zustand %.64s ist"
        rus "XAER_RMFAIL: эту команду нельзя выполнять когда глобальная транзакция находится в состоянии '%.64s'"
ER_XAER_OUTSIDE XAE09
        eng "XAER_OUTSIDE: Some work is done outside global transaction"
        ger "XAER_OUTSIDE: Einige Arbeiten werden außerhalb der globalen Transaktion verrichtet"
ER_XAER_RMERR XAE03
        eng "XAER_RMERR: Fatal error occurred in the transaction branch - check your data for consistency"
        ger "XAER_RMERR: Schwerwiegender Fehler im Transaktionszweig - prüfen Sie Ihre Daten auf Konsistenz"
ER_XA_RBROLLBACK XA100
        eng "XA_RBROLLBACK: Transaction branch was rolled back"
        ger "XA_RBROLLBACK: Transaktionszweig wurde zurückgerollt"
ER_NONEXISTING_PROC_GRANT 42000 
        eng "There is no such grant defined for user '%-.48s' on host '%-.64s' on routine '%-.192s'"
        ger "Es gibt diese Berechtigung für Benutzer '%-.48s' auf Host '%-.64s' für Routine '%-.192s' nicht"
ER_PROC_AUTO_GRANT_FAIL
        eng "Failed to grant EXECUTE and ALTER ROUTINE privileges"
        ger "Gewährung von EXECUTE- und ALTER-ROUTINE-Rechten fehlgeschlagen"
ER_PROC_AUTO_REVOKE_FAIL
        eng "Failed to revoke all privileges to dropped routine"
        ger "Rücknahme aller Rechte für die gelöschte Routine fehlgeschlagen"
ER_DATA_TOO_LONG 22001
        eng "Data too long for column '%s' at row %ld"
        ger "Daten zu lang für Feld '%s' in Zeile %ld"
ER_SP_BAD_SQLSTATE 42000
        eng "Bad SQLSTATE: '%s'"
        ger "Ungültiger SQLSTATE: '%s'"
ER_STARTUP
        eng "%s: ready for connections.\nVersion: '%s'  socket: '%s'  port: %d  %s"
        ger "%s: bereit für Verbindungen.\nVersion: '%s'  Socket: '%s'  Port: %d  %s"
ER_LOAD_FROM_FIXED_SIZE_ROWS_TO_VAR
        eng "Can't load value from file with fixed size rows to variable"
        ger "Kann Wert aus Datei mit Zeilen fester Größe nicht in Variable laden"
ER_CANT_CREATE_USER_WITH_GRANT 42000
        eng "You are not allowed to create a user with GRANT"
        ger "Sie dürfen keinen Benutzer mit GRANT anlegen"
ER_WRONG_VALUE_FOR_TYPE  
        eng "Incorrect %-.32s value: '%-.128s' for function %-.32s"
        ger "Falscher %-.32s-Wert: '%-.128s' für Funktion %-.32s"
ER_TABLE_DEF_CHANGED
        eng "Table definition has changed, please retry transaction"
        ger "Tabellendefinition wurde geändert, bitte starten Sie die Transaktion neu"
ER_SP_DUP_HANDLER 42000
        eng "Duplicate handler declared in the same block"
        ger "Doppelter Handler im selben Block deklariert"
ER_SP_NOT_VAR_ARG 42000
        eng "OUT or INOUT argument %d for routine %s is not a variable or NEW pseudo-variable in BEFORE trigger"
        ger "OUT- oder INOUT-Argument %d für Routine %s ist keine Variable"
ER_SP_NO_RETSET 0A000
        eng "Not allowed to return a result set from a %s"
        ger "Rückgabe einer Ergebnismenge aus einer %s ist nicht erlaubt"
ER_CANT_CREATE_GEOMETRY_OBJECT 22003 
        eng "Cannot get geometry object from data you send to the GEOMETRY field"
        ger "Kann kein Geometrieobjekt aus den Daten machen, die Sie dem GEOMETRY-Feld übergeben haben"
ER_FAILED_ROUTINE_BREAK_BINLOG
        eng "A routine failed and has neither NO SQL nor READS SQL DATA in its declaration and binary logging is enabled; if non-transactional tables were updated, the binary log will miss their changes"
        ger "Eine Routine, die weder NO SQL noch READS SQL DATA in der Deklaration hat, schlug fehl und Binärlogging ist aktiv. Wenn Nicht-Transaktions-Tabellen aktualisiert wurden, enthält das Binärlog ihre Änderungen nicht"
ER_BINLOG_UNSAFE_ROUTINE
        eng "This function has none of DETERMINISTIC, NO SQL, or READS SQL DATA in its declaration and binary logging is enabled (you *might* want to use the less safe log_bin_trust_function_creators variable)"
        ger "Diese Routine hat weder DETERMINISTIC, NO SQL noch READS SQL DATA in der Deklaration und Binärlogging ist aktiv (*vielleicht* sollten Sie die weniger sichere Variable log_bin_trust_function_creators verwenden)"
ER_BINLOG_CREATE_ROUTINE_NEED_SUPER
        eng "You do not have the SUPER privilege and binary logging is enabled (you *might* want to use the less safe log_bin_trust_function_creators variable)"
        ger "Sie haben keine SUPER-Berechtigung und Binärlogging ist aktiv (*vielleicht* sollten Sie die weniger sichere Variable log_bin_trust_function_creators verwenden)"
ER_EXEC_STMT_WITH_OPEN_CURSOR
        eng "You can't execute a prepared statement which has an open cursor associated with it. Reset the statement to re-execute it."
        ger "Sie können keine vorbereitete Anweisung ausführen, die mit einem geöffneten Cursor verknüpft ist. Setzen Sie die Anweisung zurück, um sie neu auszuführen"
ER_STMT_HAS_NO_OPEN_CURSOR
        eng "The statement (%lu) has no open cursor."
        ger "Die Anweisung (%lu) hat keinen geöffneten Cursor"
ER_COMMIT_NOT_ALLOWED_IN_SF_OR_TRG
        eng "Explicit or implicit commit is not allowed in stored function or trigger."
        ger "Explizites oder implizites Commit ist in gespeicherten Funktionen und in Triggern nicht erlaubt"
ER_NO_DEFAULT_FOR_VIEW_FIELD
        eng "Field of view '%-.192s.%-.192s' underlying table doesn't have a default value"
        ger "Ein Feld der dem View '%-.192s.%-.192s' zugrundeliegenden Tabelle hat keinen Vorgabewert"
ER_SP_NO_RECURSION
        eng "Recursive stored functions and triggers are not allowed."
        ger "Rekursive gespeicherte Routinen und Triggers sind nicht erlaubt"
ER_TOO_BIG_SCALE 42000 S1009
        eng "Too big scale %d specified for column '%-.192s'. Maximum is %lu."
        ger "Zu großer Skalierungsfaktor %d für Feld '%-.192s' angegeben. Maximum ist %lu"
ER_TOO_BIG_PRECISION 42000 S1009
        eng "Too-big precision %d specified for '%-.192s'. Maximum is %lu."
        ger "Zu große Genauigkeit %d für Feld '%-.192s' angegeben. Maximum ist %lu"
ER_M_BIGGER_THAN_D 42000 S1009
        eng "For float(M,D), double(M,D) or decimal(M,D), M must be >= D (column '%-.192s')."
        ger "Für FLOAT(M,D), DOUBLE(M,D) oder DECIMAL(M,D) muss M >= D sein (Feld '%-.192s')"
ER_WRONG_LOCK_OF_SYSTEM_TABLE
        eng "You can't combine write-locking of system tables with other tables or lock types"
	ger "Sie können Schreibsperren auf der Systemtabelle nicht mit anderen Tabellen kombinieren"
ER_CONNECT_TO_FOREIGN_DATA_SOURCE
        eng "Unable to connect to foreign data source: %.64s"
        ger "Kann nicht mit Fremddatenquelle verbinden: %.64s"
ER_QUERY_ON_FOREIGN_DATA_SOURCE
        eng "There was a problem processing the query on the foreign data source. Data source error: %-.64s"
        ger "Bei der Verarbeitung der Abfrage ist in der Fremddatenquelle ein Problem aufgetreten. Datenquellenfehlermeldung: %-.64s"
ER_FOREIGN_DATA_SOURCE_DOESNT_EXIST
        eng "The foreign data source you are trying to reference does not exist. Data source error:  %-.64s"
        ger "Die Fremddatenquelle, auf die Sie zugreifen wollen, existiert nicht. Datenquellenfehlermeldung:  %-.64s"
ER_FOREIGN_DATA_STRING_INVALID_CANT_CREATE
        eng "Can't create federated table. The data source connection string '%-.64s' is not in the correct format"
        ger "Kann föderierte Tabelle nicht erzeugen. Der Datenquellen-Verbindungsstring '%-.64s' hat kein korrektes Format"
ER_FOREIGN_DATA_STRING_INVALID
        eng "The data source connection string '%-.64s' is not in the correct format"
        ger "Der Datenquellen-Verbindungsstring '%-.64s' hat kein korrektes Format"
ER_CANT_CREATE_FEDERATED_TABLE  
        eng "Can't create federated table. Foreign data src error:  %-.64s"
        ger "Kann föderierte Tabelle nicht erzeugen. Fremddatenquellenfehlermeldung:  %-.64s"
ER_TRG_IN_WRONG_SCHEMA  
        eng "Trigger in wrong schema"
        ger "Trigger im falschen Schema"
ER_STACK_OVERRUN_NEED_MORE
        eng "Thread stack overrun:  %ld bytes used of a %ld byte stack, and %ld bytes needed.  Use 'mysqld --thread_stack=#' to specify a bigger stack."
        ger "Thread-Stack-Überlauf: %ld Bytes eines %ld-Byte-Stacks in Verwendung, und %ld Bytes benötigt. Verwenden Sie 'mysqld --thread_stack=#', um einen größeren Stack anzugeben"
        jpn "スレッドスタック不足です(使用: %ld ; サイズ: %ld ; 要求: %ld)。より大きい値で 'mysqld --thread_stack=#' の指定をしてください。"
ER_TOO_LONG_BODY 42000 S1009
        eng "Routine body for '%-.100s' is too long"
        ger "Routinen-Body für '%-.100s' ist zu lang"
ER_WARN_CANT_DROP_DEFAULT_KEYCACHE
        eng "Cannot drop default keycache"
        ger "Der vorgabemäßige Schlüssel-Cache kann nicht gelöscht werden"
ER_TOO_BIG_DISPLAYWIDTH 42000 S1009
        eng "Display width out of range for column '%-.192s' (max = %lu)"
        ger "Anzeigebreite außerhalb des zulässigen Bereichs für Spalte '%-.192s' (Maximum: %lu)"
ER_XAER_DUPID XAE08
        eng "XAER_DUPID: The XID already exists"
        ger "XAER_DUPID: Die XID existiert bereits"
ER_DATETIME_FUNCTION_OVERFLOW 22008
        eng "Datetime function: %-.32s field overflow"
        ger "Datetime-Funktion: %-.32s Feldüberlauf"
ER_CANT_UPDATE_USED_TABLE_IN_SF_OR_TRG
        eng "Can't update table '%-.192s' in stored function/trigger because it is already used by statement which invoked this stored function/trigger."
        ger "Kann Tabelle '%-.192s' in gespeicherter Funktion oder Trigger nicht aktualisieren, weil sie bereits von der Anweisung verwendet wird, die diese gespeicherte Funktion oder den Trigger aufrief"
ER_VIEW_PREVENT_UPDATE
        eng "The definition of table '%-.192s' prevents operation %.192s on table '%-.192s'."
        ger "Die Definition der Tabelle '%-.192s' verhindert die Operation %.192s auf Tabelle '%-.192s'"
ER_PS_NO_RECURSION
        eng "The prepared statement contains a stored routine call that refers to that same statement. It's not allowed to execute a prepared statement in such a recursive manner"
        ger "Die vorbereitete Anweisung enthält einen Aufruf einer gespeicherten Routine, die auf eben dieselbe Anweisung verweist. Es ist nicht erlaubt, eine vorbereitete Anweisung in solch rekursiver Weise auszuführen"
ER_SP_CANT_SET_AUTOCOMMIT
        eng "Not allowed to set autocommit from a stored function or trigger"
        ger "Es ist nicht erlaubt, innerhalb einer gespeicherten Funktion oder eines Triggers AUTOCOMMIT zu setzen"
ER_MALFORMED_DEFINER
        eng "Definer is not fully qualified"
        ger "Definierer des View ist nicht vollständig spezifiziert"
ER_VIEW_FRM_NO_USER
        eng "View '%-.192s'.'%-.192s' has no definer information (old table format). Current user is used as definer. Please recreate the view!"
        ger "View '%-.192s'.'%-.192s' hat keine Definierer-Information (altes Tabellenformat). Der aktuelle Benutzer wird als Definierer verwendet. Bitte erstellen Sie den View neu"
ER_VIEW_OTHER_USER
        eng "You need the SUPER privilege for creation view with '%-.192s'@'%-.192s' definer"
        ger "Sie brauchen die SUPER-Berechtigung, um einen View mit dem Definierer '%-.192s'@'%-.192s' zu erzeugen"
ER_NO_SUCH_USER
  eng "The user specified as a definer ('%-.64s'@'%-.64s') does not exist"
  ger "Der als Definierer angegebene Benutzer ('%-.64s'@'%-.64s') existiert nicht"
ER_FORBID_SCHEMA_CHANGE
        eng "Changing schema from '%-.192s' to '%-.192s' is not allowed."
        ger "Wechsel des Schemas von '%-.192s' auf '%-.192s' ist nicht erlaubt"
ER_ROW_IS_REFERENCED_2 23000
        eng "Cannot delete or update a parent row: a foreign key constraint fails (%.192s)"
        ger "Kann Eltern-Zeile nicht löschen oder aktualisieren: eine Fremdschlüsselbedingung schlägt fehl (%.192s)"
ER_NO_REFERENCED_ROW_2 23000
        eng "Cannot add or update a child row: a foreign key constraint fails (%.192s)"
        ger "Kann Kind-Zeile nicht hinzufügen oder aktualisieren: eine Fremdschlüsselbedingung schlägt fehl (%.192s)"
ER_SP_BAD_VAR_SHADOW 42000
        eng "Variable '%-.64s' must be quoted with `...`, or renamed"
        ger "Variable '%-.64s' muss mit `...` geschützt oder aber umbenannt werden"
ER_TRG_NO_DEFINER
        eng "No definer attribute for trigger '%-.192s'.'%-.192s'. The trigger will be activated under the authorization of the invoker, which may have insufficient privileges. Please recreate the trigger."
        ger "Kein Definierer-Attribut für Trigger '%-.192s'.'%-.192s'. Der Trigger wird mit der Autorisierung des Aufrufers aktiviert, der möglicherweise keine zureichenden Berechtigungen hat. Bitte legen Sie den Trigger neu an."
ER_OLD_FILE_FORMAT
        eng "'%-.192s' has an old format, you should re-create the '%s' object(s)"
        ger "'%-.192s' hat altes Format, Sie sollten die '%s'-Objekt(e) neu erzeugen"
ER_SP_RECURSION_LIMIT
        eng "Recursive limit %d (as set by the max_sp_recursion_depth variable) was exceeded for routine %.192s"
        ger "Rekursionsgrenze %d (durch Variable max_sp_recursion_depth gegeben) wurde für Routine %.192s überschritten"
ER_SP_PROC_TABLE_CORRUPT
        eng "Failed to load routine %-.192s. The table mysql.proc is missing, corrupt, or contains bad data (internal code %d)"
        ger "Routine %-.192s konnte nicht geladen werden. Die Tabelle mysql.proc fehlt, ist beschädigt, oder enthält fehlerhaften Daten (interner Code: %d)"
ER_SP_WRONG_NAME 42000
        eng "Incorrect routine name '%-.192s'"
        ger "Ungültiger Routinenname '%-.192s'"
ER_TABLE_NEEDS_UPGRADE
        eng "Table upgrade required. Please do \"REPAIR TABLE `%-.64s`\" or dump/reload to fix it!"
        ger "Tabellenaktualisierung erforderlich. Bitte zum Reparieren \"REPAIR TABLE `%-.64s`\" eingeben!"
ER_SP_NO_AGGREGATE 42000
        eng "AGGREGATE is not supported for stored functions"
        ger "AGGREGATE wird bei gespeicherten Funktionen nicht unterstützt"
ER_MAX_PREPARED_STMT_COUNT_REACHED 42000
        eng "Can't create more than max_prepared_stmt_count statements (current value: %lu)"
        ger "Kann nicht mehr Anweisungen als max_prepared_stmt_count erzeugen (aktueller Wert: %lu)"
ER_VIEW_RECURSIVE
        eng "`%-.192s`.`%-.192s` contains view recursion"
        ger "`%-.192s`.`%-.192s` enthält View-Rekursion"

# the one below is not used anymore:
ER_NON_GROUPING_FIELD_USED 42000
        eng "Non-grouping field '%-.192s' is used in %-.64s clause"
        ger "In der %-.192s-Klausel wird das die Nicht-Gruppierungsspalte '%-.64s' verwendet"
ER_TABLE_CANT_HANDLE_SPKEYS
        eng "The used table type doesn't support SPATIAL indexes"
        ger "Der verwendete Tabellentyp unterstützt keine SPATIAL-Indizes"
ER_NO_TRIGGERS_ON_SYSTEM_SCHEMA
        eng "Triggers can not be created on system tables"
        ger "Trigger können nicht auf Systemtabellen erzeugt werden"
ER_REMOVED_SPACES
        eng "Leading spaces are removed from name '%s'"
        ger "Führende Leerzeichen werden aus dem Namen '%s' entfernt"
ER_AUTOINC_READ_FAILED
        eng "Failed to read auto-increment value from storage engine"
        ger "Lesen des Autoincrement-Werts von der Speicher-Engine fehlgeschlagen"
ER_USERNAME
        eng "user name"
        ger "Benutzername"
ER_HOSTNAME
        eng "host name"
        ger "Hostname"
ER_WRONG_STRING_LENGTH
        eng "String '%-.70s' is too long for %s (should be no longer than %d)"
        ger "String '%-.70s' ist zu lang für %s (sollte nicht länger sein als %d)"
ER_NON_INSERTABLE_TABLE  
        eng "The target table %-.100s of the %s is not insertable-into"
        ger "Die Zieltabelle %-.100s von %s ist nicht einfügbar"
        jpn "対象表 %-.100s は挿入可能ではないので、%s を行えません。"
ER_ADMIN_WRONG_MRG_TABLE
  eng "Table '%-.64s' is differently defined or of non-MyISAM type or doesn't exist"
  ger "Tabelle '%-.64s' ist unterschiedlich definiert, nicht vom Typ MyISAM oder existiert nicht"
ER_TOO_HIGH_LEVEL_OF_NESTING_FOR_SELECT
  eng "Too high level of nesting for select"
  ger "Zu tief verschachtelte SELECT-Anweisungen"
ER_NAME_BECOMES_EMPTY
  eng "Name '%-.64s' has become ''"
  ger "Name '%-.64s' wurde zu ''"
ER_AMBIGUOUS_FIELD_TERM
  eng "First character of the FIELDS TERMINATED string is ambiguous; please use non-optional and non-empty FIELDS ENCLOSED BY"
  ger "Das erste Zeichen der Zeichenkette FIELDS TERMINATED ist mehrdeutig; bitte benutzen Sie nicht optionale und nicht leere FIELDS ENCLOSED BY"
ER_FOREIGN_SERVER_EXISTS
  eng "The foreign server, %s, you are trying to create already exists."
  ger "Der entfernte Server %s, den Sie versuchen zu erzeugen, existiert schon."
ER_FOREIGN_SERVER_DOESNT_EXIST
        eng "The foreign server name you are trying to reference does not exist. Data source error:  %-.64s"
	ger "Die externe Verbindung, auf die Sie zugreifen wollen, existiert nicht. Datenquellenfehlermeldung:  %-.64s"
ER_ILLEGAL_HA_CREATE_OPTION
        eng "Table storage engine '%-.64s' does not support the create option '%.64s'"
        ger "Speicher-Engine '%-.64s' der Tabelle unterstützt die Option '%.64s' nicht"
ER_PARTITION_REQUIRES_VALUES_ERROR
        eng "Syntax error: %-.64s PARTITIONING requires definition of VALUES %-.64s for each partition"
        ger "Fehler in der SQL-Syntax: %-.64s-PARTITIONierung erfordert Definition von VALUES %-.64s für jede Partition"
        swe "Syntaxfel: %-.64s PARTITIONering kräver definition av VALUES %-.64s för varje partition"
ER_PARTITION_WRONG_VALUES_ERROR
        eng "Only %-.64s PARTITIONING can use VALUES %-.64s in partition definition"
        ger "Nur %-.64s-PARTITIONierung kann VALUES %-.64s in der Partitionsdefinition verwenden"
        swe "Endast %-.64s partitionering kan använda VALUES %-.64s i definition av partitionen" 
ER_PARTITION_MAXVALUE_ERROR
        eng "MAXVALUE can only be used in last partition definition"
        ger "MAXVALUE kann nur für die Definition der letzten Partition verwendet werden"
        swe "MAXVALUE kan bara användas i definitionen av den sista partitionen"
ER_PARTITION_SUBPARTITION_ERROR
        eng "Subpartitions can only be hash partitions and by key"
        ger "Unterpartitionen dürfen nur HASH- oder KEY-Partitionen sein"
        swe "Subpartitioner kan bara vara hash och key partitioner"
ER_PARTITION_SUBPART_MIX_ERROR
        eng "Must define subpartitions on all partitions if on one partition"
        ger "Wenn Sie Unterpartitionen auf einer Partition definieren, müssen Sie das für alle Partitionen tun"
        swe "Subpartitioner måste definieras på alla partitioner om på en"
ER_PARTITION_WRONG_NO_PART_ERROR
        eng "Wrong number of partitions defined, mismatch with previous setting"
        ger "Falsche Anzahl von Partitionen definiert, stimmt nicht mit vorherigen Einstellungen überein"
        swe "Antal partitioner definierade och antal partitioner är inte lika"
ER_PARTITION_WRONG_NO_SUBPART_ERROR
        eng "Wrong number of subpartitions defined, mismatch with previous setting"
        ger "Falsche Anzahl von Unterpartitionen definiert, stimmt nicht mit vorherigen Einstellungen überein"
        swe "Antal subpartitioner definierade och antal subpartitioner är inte lika"
ER_WRONG_EXPR_IN_PARTITION_FUNC_ERROR
        eng "Constant, random or timezone-dependent expressions in (sub)partitioning function are not allowed"
        ger "Konstante oder Random-Ausdrücke in (Unter-)Partitionsfunktionen sind nicht erlaubt"
        swe "Konstanta uttryck eller slumpmässiga uttryck är inte tillåtna (sub)partitioneringsfunktioner"
ER_NO_CONST_EXPR_IN_RANGE_OR_LIST_ERROR
        eng "Expression in RANGE/LIST VALUES must be constant"
        ger "Ausdrücke in RANGE/LIST VALUES müssen konstant sein"
        swe "Uttryck i RANGE/LIST VALUES måste vara ett konstant uttryck"
ER_FIELD_NOT_FOUND_PART_ERROR
        eng "Field in list of fields for partition function not found in table"
        ger "Felder in der Feldliste der Partitionierungsfunktion wurden in der Tabelle nicht gefunden"
        swe "Fält i listan av fält för partitionering med key inte funnen i tabellen"
ER_LIST_OF_FIELDS_ONLY_IN_HASH_ERROR
        eng "List of fields is only allowed in KEY partitions"
        ger "Eine Feldliste ist nur in KEY-Partitionen erlaubt"
        swe "En lista av fält är endast tillåtet för KEY partitioner"
ER_INCONSISTENT_PARTITION_INFO_ERROR
        eng "The partition info in the frm file is not consistent with what can be written into the frm file"
        ger "Die Partitionierungsinformationen in der frm-Datei stimmen nicht mit dem überein, was in die frm-Datei geschrieben werden kann"
        swe "Partitioneringsinformationen i frm-filen är inte konsistent med vad som kan skrivas i frm-filen"
ER_PARTITION_FUNC_NOT_ALLOWED_ERROR
        eng "The %-.192s function returns the wrong type"
        ger "Die %-.192s-Funktion gibt einen falschen Typ zurück"
        swe "%-.192s-funktionen returnerar felaktig typ"
ER_PARTITIONS_MUST_BE_DEFINED_ERROR
        eng "For %-.64s partitions each partition must be defined"
        ger "Für %-.64s-Partitionen muss jede Partition definiert sein"
        swe "För %-.64s partitionering så måste varje partition definieras"
ER_RANGE_NOT_INCREASING_ERROR
        eng "VALUES LESS THAN value must be strictly increasing for each partition"
        ger "Werte in VALUES LESS THAN müssen für jede Partition strikt aufsteigend sein"
        swe "Värden i VALUES LESS THAN måste vara strikt växande för varje partition"
ER_INCONSISTENT_TYPE_OF_FUNCTIONS_ERROR
        eng "VALUES value must be of same type as partition function"
        ger "VALUES-Werte müssen vom selben Typ wie die Partitionierungsfunktion sein"
        swe "Värden i VALUES måste vara av samma typ som partitioneringsfunktionen"
ER_MULTIPLE_DEF_CONST_IN_LIST_PART_ERROR
        eng "Multiple definition of same constant in list partitioning"
        ger "Mehrfachdefinition derselben Konstante bei Listen-Partitionierung"
        swe "Multipel definition av samma konstant i list partitionering"
ER_PARTITION_ENTRY_ERROR
        eng "Partitioning can not be used stand-alone in query"
        ger "Partitionierung kann in einer Abfrage nicht alleinstehend benutzt werden"
        swe "Partitioneringssyntax kan inte användas på egen hand i en SQL-fråga"
ER_MIX_HANDLER_ERROR
        eng "The mix of handlers in the partitions is not allowed in this version of MySQL"
        ger "Das Vermischen von Handlern in Partitionen ist in dieser Version von MySQL nicht erlaubt"
        swe "Denna mix av lagringsmotorer är inte tillåten i denna version av MySQL"
ER_PARTITION_NOT_DEFINED_ERROR
        eng "For the partitioned engine it is necessary to define all %-.64s"
        ger "Für die partitionierte Engine müssen alle %-.64s definiert sein"
        swe "För partitioneringsmotorn så är det nödvändigt att definiera alla %-.64s"
ER_TOO_MANY_PARTITIONS_ERROR
        eng "Too many partitions (including subpartitions) were defined"
        ger "Es wurden zu vielen Partitionen (einschließlich Unterpartitionen) definiert"
        swe "För många partitioner (inkluderande subpartitioner) definierades"
ER_SUBPARTITION_ERROR
        eng "It is only possible to mix RANGE/LIST partitioning with HASH/KEY partitioning for subpartitioning"
        ger "RANGE/LIST-Partitionierung kann bei Unterpartitionen nur zusammen mit HASH/KEY-Partitionierung verwendet werden"
        swe "Det är endast möjligt att blanda RANGE/LIST partitionering med HASH/KEY partitionering för subpartitionering"
ER_CANT_CREATE_HANDLER_FILE
        eng "Failed to create specific handler file"
        ger "Erzeugen einer spezifischen Handler-Datei fehlgeschlagen"
        swe "Misslyckades med att skapa specifik fil i lagringsmotor"
ER_BLOB_FIELD_IN_PART_FUNC_ERROR
        eng "A BLOB field is not allowed in partition function"
        ger "In der Partitionierungsfunktion sind BLOB-Spalten nicht erlaubt"
        swe "Ett BLOB-fält är inte tillåtet i partitioneringsfunktioner"
ER_UNIQUE_KEY_NEED_ALL_FIELDS_IN_PF
        eng "A %-.192s must include all columns in the table's partitioning function"
ER_NO_PARTS_ERROR
        eng "Number of %-.64s = 0 is not an allowed value"
        ger "Eine Anzahl von %-.64s = 0 ist kein erlaubter Wert"
        swe "Antal %-.64s = 0 är inte ett tillåten värde"
ER_PARTITION_MGMT_ON_NONPARTITIONED
        eng "Partition management on a not partitioned table is not possible"
        ger "Partitionsverwaltung einer nicht partitionierten Tabelle ist nicht möglich"
        swe "Partitioneringskommando på en opartitionerad tabell är inte möjligt"
ER_FOREIGN_KEY_ON_PARTITIONED
        eng "Foreign keys are not yet supported in conjunction with partitioning"
        ger "Fremdschlüssel-Beschränkungen sind im Zusammenhang mit Partitionierung nicht zulässig"
        swe "Foreign keys är inte ännu implementerad i kombination med partitionering"
ER_DROP_PARTITION_NON_EXISTENT
        eng "Error in list of partitions to %-.64s"
        ger "Fehler in der Partitionsliste bei %-.64s"
        swe "Fel i listan av partitioner att %-.64s"
ER_DROP_LAST_PARTITION
        eng "Cannot remove all partitions, use DROP TABLE instead"
        ger "Es lassen sich nicht sämtliche Partitionen löschen, benutzen Sie statt dessen DROP TABLE"
        swe "Det är inte tillåtet att ta bort alla partitioner, använd DROP TABLE istället"
ER_COALESCE_ONLY_ON_HASH_PARTITION
        eng "COALESCE PARTITION can only be used on HASH/KEY partitions"
        ger "COALESCE PARTITION kann nur auf HASH- oder KEY-Partitionen benutzt werden"
        swe "COALESCE PARTITION kan bara användas på HASH/KEY partitioner"
ER_REORG_HASH_ONLY_ON_SAME_NO
        eng "REORGANIZE PARTITION can only be used to reorganize partitions not to change their numbers"
        ger "REORGANIZE PARTITION kann nur zur Reorganisation von Partitionen verwendet werden, nicht, um ihre Nummern zu ändern"
        swe "REORGANIZE PARTITION kan bara användas för att omorganisera partitioner, inte för att ändra deras antal"
ER_REORG_NO_PARAM_ERROR
        eng "REORGANIZE PARTITION without parameters can only be used on auto-partitioned tables using HASH PARTITIONs"
        ger "REORGANIZE PARTITION ohne Parameter kann nur für auto-partitionierte Tabellen verwendet werden, die HASH-Partitionierung benutzen"
        swe "REORGANIZE PARTITION utan parametrar kan bara användas på auto-partitionerade tabeller som använder HASH partitionering"
ER_ONLY_ON_RANGE_LIST_PARTITION
        eng "%-.64s PARTITION can only be used on RANGE/LIST partitions"
        ger "%-.64s PARTITION kann nur für RANGE- oder LIST-Partitionen verwendet werden"
        swe "%-.64s PARTITION kan bara användas på RANGE/LIST-partitioner"
ER_ADD_PARTITION_SUBPART_ERROR
        eng "Trying to Add partition(s) with wrong number of subpartitions"
        ger "Es wurde versucht, eine oder mehrere Partitionen mit der falschen Anzahl von Unterpartitionen hinzuzufügen"
        swe "ADD PARTITION med fel antal subpartitioner"
ER_ADD_PARTITION_NO_NEW_PARTITION
        eng "At least one partition must be added"
        ger "Es muss zumindest eine Partition hinzugefügt werden"
        swe "Åtminstone en partition måste läggas till vid ADD PARTITION"
ER_COALESCE_PARTITION_NO_PARTITION
        eng "At least one partition must be coalesced"
        ger "Zumindest eine Partition muss mit COALESCE PARTITION zusammengefügt werden"
        swe "Åtminstone en partition måste slås ihop vid COALESCE PARTITION"
ER_REORG_PARTITION_NOT_EXIST
        eng "More partitions to reorganize than there are partitions"
        ger "Es wurde versucht, mehr Partitionen als vorhanden zu reorganisieren"
        swe "Fler partitioner att reorganisera än det finns partitioner"
ER_SAME_NAME_PARTITION
        eng "Duplicate partition name %-.192s"
        ger "Doppelter Partitionsname: %-.192s"
        swe "Duplicerat partitionsnamn %-.192s"
ER_NO_BINLOG_ERROR
        eng "It is not allowed to shut off binlog on this command"
        ger "Es es nicht erlaubt, bei diesem Befehl binlog abzuschalten"
        swe "Det är inte tillåtet att stänga av binlog på detta kommando"
ER_CONSECUTIVE_REORG_PARTITIONS
        eng "When reorganizing a set of partitions they must be in consecutive order"
        ger "Bei der Reorganisation eines Satzes von Partitionen müssen diese in geordneter Reihenfolge vorliegen"
        swe "När ett antal partitioner omorganiseras måste de vara i konsekutiv ordning"
ER_REORG_OUTSIDE_RANGE
        eng "Reorganize of range partitions cannot change total ranges except for last partition where it can extend the range"
        ger "Die Reorganisation von RANGE-Partitionen kann Gesamtbereiche nicht verändern, mit Ausnahme der letzten Partition, die den Bereich erweitern kann"
        swe "Reorganisering av rangepartitioner kan inte ändra den totala intervallet utom för den sista partitionen där intervallet kan utökas"
ER_PARTITION_FUNCTION_FAILURE
        eng "Partition function not supported in this version for this handler"
        ger "Partitionsfunktion in dieser Version dieses Handlers nicht unterstützt"
ER_PART_STATE_ERROR
        eng "Partition state cannot be defined from CREATE/ALTER TABLE"
        ger "Partitionszustand kann nicht von CREATE oder ALTER TABLE aus definiert werden"
        swe "Partition state kan inte definieras från CREATE/ALTER TABLE"
ER_LIMITED_PART_RANGE
        eng "The %-.64s handler only supports 32 bit integers in VALUES"
        ger "Der Handler %-.64s unterstützt in VALUES nur 32-Bit-Integers"
        swe "%-.64s stödjer endast 32 bitar i integers i VALUES"
ER_PLUGIN_IS_NOT_LOADED
        eng "Plugin '%-.192s' is not loaded"
        ger "Plugin '%-.192s' ist nicht geladen"
ER_WRONG_VALUE
        eng "Incorrect %-.32s value: '%-.128s'"
        ger "Falscher %-.32s-Wert: '%-.128s'"
ER_NO_PARTITION_FOR_GIVEN_VALUE
        eng "Table has no partition for value %-.64s"
        ger "Tabelle hat für den Wert %-.64s keine Partition"
ER_FILEGROUP_OPTION_ONLY_ONCE
        eng "It is not allowed to specify %s more than once"
        ger "%s darf nicht mehr als einmal angegegeben werden"
ER_CREATE_FILEGROUP_FAILED
        eng "Failed to create %s"
        ger "Anlegen von %s fehlgeschlagen"
ER_DROP_FILEGROUP_FAILED
        eng "Failed to drop %s"
        ger "Löschen von %s fehlgeschlagen"
ER_TABLESPACE_AUTO_EXTEND_ERROR
        eng "The handler doesn't support autoextend of tablespaces"
        ger "Der Handler unterstützt keine automatische Erweiterung (Autoextend) von Tablespaces"
ER_WRONG_SIZE_NUMBER
        eng "A size parameter was incorrectly specified, either number or on the form 10M"
        ger "Ein Größen-Parameter wurde unkorrekt angegeben, muss entweder Zahl sein oder im Format 10M"
ER_SIZE_OVERFLOW_ERROR
        eng "The size number was correct but we don't allow the digit part to be more than 2 billion"
        ger "Die Zahl für die Größe war korrekt, aber der Zahlanteil darf nicht größer als 2 Milliarden sein"
ER_ALTER_FILEGROUP_FAILED
        eng "Failed to alter: %s"
        ger "Änderung von %s fehlgeschlagen"
ER_BINLOG_ROW_LOGGING_FAILED
        eng "Writing one row to the row-based binary log failed"
        ger "Schreiben einer Zeilen ins zeilenbasierte Binärlog fehlgeschlagen"
ER_BINLOG_ROW_WRONG_TABLE_DEF
        eng "Table definition on master and slave does not match: %s"
        ger "Tabellendefinition auf Master und Slave stimmt nicht überein: %s"
ER_BINLOG_ROW_RBR_TO_SBR
        eng "Slave running with --log-slave-updates must use row-based binary logging to be able to replicate row-based binary log events"
        ger "Slave, die mit --log-slave-updates laufen, müssen zeilenbasiertes Loggen verwenden, um zeilenbasierte Binärlog-Ereignisse loggen zu können"
ER_EVENT_ALREADY_EXISTS
        eng "Event '%-.192s' already exists"
        ger "Event '%-.192s' existiert bereits"
ER_EVENT_STORE_FAILED
        eng "Failed to store event %s. Error code %d from storage engine."
        ger "Speichern von Event %s fehlgeschlagen. Fehlercode der Speicher-Engine: %d"
ER_EVENT_DOES_NOT_EXIST
        eng "Unknown event '%-.192s'"
        ger "Unbekanntes Event '%-.192s'"
ER_EVENT_CANT_ALTER
        eng "Failed to alter event '%-.192s'"
        ger "Ändern des Events '%-.192s' fehlgeschlagen"
ER_EVENT_DROP_FAILED
        eng "Failed to drop %s"
        ger "Löschen von %s fehlgeschlagen"
ER_EVENT_INTERVAL_NOT_POSITIVE_OR_TOO_BIG
        eng "INTERVAL is either not positive or too big"
        ger "INTERVAL ist entweder nicht positiv oder zu groß"
ER_EVENT_ENDS_BEFORE_STARTS
        eng "ENDS is either invalid or before STARTS"
        ger "ENDS ist entweder ungültig oder liegt vor STARTS"
ER_EVENT_EXEC_TIME_IN_THE_PAST
  eng "Event execution time is in the past. Event has been disabled"
  ger "Ausführungszeit des Events liegt in der Vergangenheit. Event wurde deaktiviert"
ER_EVENT_OPEN_TABLE_FAILED
        eng "Failed to open mysql.event"
        ger "Öffnen von mysql.event fehlgeschlagen"
ER_EVENT_NEITHER_M_EXPR_NOR_M_AT
        eng "No datetime expression provided"
        ger "Kein DATETIME-Ausdruck angegeben"

# OBSOLETE, USE ER_COL_COUNT_DOESNT_MATCH_CORRUPTED_V2
ER_OBSOLETE_COL_COUNT_DOESNT_MATCH_CORRUPTED
        eng "Column count of mysql.%s is wrong. Expected %d, found %d. The table is probably corrupted"
        ger "Spaltenanzahl von mysql.%s falsch. %d erwartet, aber %d gefunden. Tabelle ist wahrscheinlich beschädigt"

# OBSOLETE, USE ER_CANNOT_LOAD_FROM_TABLE_V2
ER_OBSOLETE_CANNOT_LOAD_FROM_TABLE
        eng "Cannot load from mysql.%s. The table is probably corrupted"
        ger "Kann mysql.%s nicht einlesen. Tabelle ist wahrscheinlich beschädigt"

ER_EVENT_CANNOT_DELETE
        eng "Failed to delete the event from mysql.event"
        ger "Löschen des Events aus mysql.event fehlgeschlagen"
ER_EVENT_COMPILE_ERROR
        eng "Error during compilation of event's body"
        ger "Fehler beim Kompilieren des Event-Bodys"
ER_EVENT_SAME_NAME
        eng "Same old and new event name"
        ger "Alter und neuer Event-Name sind gleich"
ER_EVENT_DATA_TOO_LONG
        eng "Data for column '%s' too long"
        ger "Daten der Spalte '%s' zu lang"
ER_DROP_INDEX_FK
        eng "Cannot drop index '%-.192s': needed in a foreign key constraint"
        ger "Kann Index '%-.192s' nicht löschen: wird für eine Fremdschlüsselbeschränkung benötigt"
# When using this error message, use the ER_WARN_DEPRECATED_SYNTAX error
# code.
ER_WARN_DEPRECATED_SYNTAX_WITH_VER  
        eng  "The syntax '%s' is deprecated and will be removed in MySQL %s. Please use %s instead"
        ger "Die Syntax '%s' ist veraltet und wird in MySQL %s entfernt. Bitte benutzen Sie statt dessen %s"
ER_CANT_WRITE_LOCK_LOG_TABLE
        eng "You can't write-lock a log table. Only read access is possible"
        ger "Eine Log-Tabelle kann nicht schreibgesperrt werden. Es ist ohnehin nur Lesezugriff möglich"
ER_CANT_LOCK_LOG_TABLE
        eng "You can't use locks with log tables."
        ger "Log-Tabellen können nicht gesperrt werden."
ER_FOREIGN_DUPLICATE_KEY_OLD_UNUSED 23000 S1009
        eng "Upholding foreign key constraints for table '%.192s', entry '%-.192s', key %d would lead to a duplicate entry"
# OBSOLETE, USE ER_COL_COUNT_DOESNT_MATCH_PLEASE_UPDATE_V2
ER_COL_COUNT_DOESNT_MATCH_PLEASE_UPDATE
        eng "Column count of mysql.%s is wrong. Expected %d, found %d. Created with MySQL %d, now running %d. Please use mysql_upgrade to fix this error."
        ger "Spaltenanzahl von mysql.%s falsch. %d erwartet, aber %d erhalten. Erzeugt mit MySQL %d, jetzt unter %d. Bitte benutzen Sie mysql_upgrade, um den Fehler zu beheben"
ER_TEMP_TABLE_PREVENTS_SWITCH_OUT_OF_RBR
        eng "Cannot switch out of the row-based binary log format when the session has open temporary tables"
        ger "Kann nicht aus dem zeilenbasierten Binärlog-Format herauswechseln, wenn die Sitzung offene temporäre Tabellen hat"
ER_STORED_FUNCTION_PREVENTS_SWITCH_BINLOG_FORMAT
        eng "Cannot change the binary logging format inside a stored function or trigger"
        ger "Das Binärlog-Format kann innerhalb einer gespeicherten Funktion oder eines Triggers nicht geändert werden"
ER_NDB_CANT_SWITCH_BINLOG_FORMAT
        eng "The NDB cluster engine does not support changing the binlog format on the fly yet"
        ger "Die Speicher-Engine NDB Cluster unterstützt das Ändern des Binärlog-Formats zur Laufzeit noch nicht"
ER_PARTITION_NO_TEMPORARY
        eng "Cannot create temporary table with partitions"
        ger "Anlegen temporärer Tabellen mit Partitionen nicht möglich"
ER_PARTITION_CONST_DOMAIN_ERROR
        eng "Partition constant is out of partition function domain"
        ger "Partitionskonstante liegt außerhalb der Partitionsfunktionsdomäne"
        swe "Partitionskonstanten är utanför partitioneringsfunktionens domän"
ER_PARTITION_FUNCTION_IS_NOT_ALLOWED
        eng "This partition function is not allowed"
        ger "Diese Partitionierungsfunktion ist nicht erlaubt"
        swe "Denna partitioneringsfunktion är inte tillåten"
ER_DDL_LOG_ERROR
        eng "Error in DDL log"
        ger "Fehler im DDL-Log"
ER_NULL_IN_VALUES_LESS_THAN
        eng "Not allowed to use NULL value in VALUES LESS THAN"
        ger "In VALUES LESS THAN dürfen keine NULL-Werte verwendet werden"
        swe "Det är inte tillåtet att använda NULL-värden i VALUES LESS THAN"
ER_WRONG_PARTITION_NAME
        eng "Incorrect partition name"
        ger "Falscher Partitionsname"
        swe "Felaktigt partitionsnamn"
ER_CANT_CHANGE_TX_CHARACTERISTICS 25001
        eng "Transaction characteristics can't be changed while a transaction is in progress"
ER_DUP_ENTRY_AUTOINCREMENT_CASE
        eng "ALTER TABLE causes auto_increment resequencing, resulting in duplicate entry '%-.192s' for key '%-.192s'"
        ger "ALTER TABLE führt zur Neusequenzierung von auto_increment, wodurch der doppelte Eintrag '%-.192s' für Schlüssel '%-.192s' auftritt"
ER_EVENT_MODIFY_QUEUE_ERROR
        eng "Internal scheduler error %d"
        ger "Interner Scheduler-Fehler %d"
ER_EVENT_SET_VAR_ERROR
        eng "Error during starting/stopping of the scheduler. Error code %u"
        ger "Fehler während des Startens oder Anhalten des Schedulers. Fehlercode %u"
ER_PARTITION_MERGE_ERROR
        eng "Engine cannot be used in partitioned tables"
        ger "Engine kann in partitionierten Tabellen nicht verwendet werden"
        swe "Engine inte användas i en partitionerad tabell"
ER_CANT_ACTIVATE_LOG
        eng "Cannot activate '%-.64s' log"
        ger "Kann Logdatei '%-.64s' nicht aktivieren"
ER_RBR_NOT_AVAILABLE
        eng "The server was not built with row-based replication"
        ger "Der Server wurde nicht mit zeilenbasierter Replikation gebaut"
ER_BASE64_DECODE_ERROR
        eng "Decoding of base64 string failed"
        swe "Avkodning av base64 sträng misslyckades"
        ger "Der Server hat keine zeilenbasierte Replikation"
ER_EVENT_RECURSION_FORBIDDEN
        eng "Recursion of EVENT DDL statements is forbidden when body is present"
        ger "Rekursivität von EVENT-DDL-Anweisungen ist unzulässig wenn ein Hauptteil (Body) existiert"
ER_EVENTS_DB_ERROR
        eng "Cannot proceed because system tables used by Event Scheduler were found damaged at server start"
        ger "Kann nicht weitermachen, weil die Tabellen, die von Events verwendet werden, beim Serverstart als beschädigt markiert wurden"
ER_ONLY_INTEGERS_ALLOWED
        eng "Only integers allowed as number here"
        ger "An dieser Stelle sind nur Ganzzahlen zulässig"
ER_UNSUPORTED_LOG_ENGINE
        eng "This storage engine cannot be used for log tables""
        ger "Diese Speicher-Engine kann für Logtabellen nicht verwendet werden"
ER_BAD_LOG_STATEMENT
        eng "You cannot '%s' a log table if logging is enabled"
        ger "Sie können eine Logtabelle nicht '%s', wenn Loggen angeschaltet ist"
ER_CANT_RENAME_LOG_TABLE
        eng "Cannot rename '%s'. When logging enabled, rename to/from log table must rename two tables: the log table to an archive table and another table back to '%s'"
        ger "Kann '%s' nicht umbenennen. Wenn Loggen angeschaltet ist, müssen zwei Tabellen umbenannt werden: die Logtabelle zu einer Archivtabelle, und eine weitere Tabelle zu '%s'"
ER_WRONG_PARAMCOUNT_TO_NATIVE_FCT 42000
        eng "Incorrect parameter count in the call to native function '%-.192s'"
        ger "Falsche Anzahl von Parametern beim Aufruf der nativen Funktion '%-.192s'"
ER_WRONG_PARAMETERS_TO_NATIVE_FCT 42000
        eng "Incorrect parameters in the call to native function '%-.192s'"
        ger "Falscher Parameter beim Aufruf der nativen Funktion '%-.192s'"
ER_WRONG_PARAMETERS_TO_STORED_FCT 42000  
        eng "Incorrect parameters in the call to stored function %-.192s"
        ger "Falsche Parameter beim Aufruf der gespeicherten Funktion %-.192s"
ER_NATIVE_FCT_NAME_COLLISION
        eng "This function '%-.192s' has the same name as a native function"
        ger "Die Funktion '%-.192s' hat denselben Namen wie eine native Funktion"
# When using this error message, use the ER_DUP_ENTRY error code.  See, for
# example, code in handler.cc.
ER_DUP_ENTRY_WITH_KEY_NAME 23000 S1009
        cze "Zvojený klíč '%-.64s' (číslo klíče '%-.192s')"
        dan "Ens værdier '%-.64s' for indeks '%-.192s'"
        nla "Dubbele ingang '%-.64s' voor zoeksleutel '%-.192s'"
        eng "Duplicate entry '%-.64s' for key '%-.192s'"
        est "Kattuv väärtus '%-.64s' võtmele '%-.192s'"
        fre "Duplicata du champ '%-.64s' pour la clef '%-.192s'"
        ger "Doppelter Eintrag '%-.64s' für Schlüssel '%-.192s'"
        greek "Διπλή εγγραφή '%-.64s' για το κλειδί '%-.192s'"
        hun "Duplikalt bejegyzes '%-.64s' a '%-.192s' kulcs szerint."
        ita "Valore duplicato '%-.64s' per la chiave '%-.192s'"
        jpn "'%-.64s' は索引 '%-.192s' で重複しています。"
        kor "중복된 입력 값 '%-.64s': key '%-.192s'"
        nor "Like verdier '%-.64s' for nøkkel '%-.192s'"
        norwegian-ny "Like verdiar '%-.64s' for nykkel '%-.192s'"
        pol "Powtórzone wystąpienie '%-.64s' dla klucza '%-.192s'"
        por "Entrada '%-.64s' duplicada para a chave '%-.192s'"
        rum "Cimpul '%-.64s' e duplicat pentru cheia '%-.192s'"
        rus "Дублирующаяся запись '%-.64s' по ключу '%-.192s'"
        serbian "Dupliran unos '%-.64s' za ključ '%-.192s'"
        slo "Opakovaný kľúč '%-.64s' (číslo kľúča '%-.192s')"
        spa "Entrada duplicada '%-.64s' para la clave '%-.192s'"
        swe "Dublett '%-.64s' för nyckel '%-.192s'"
        ukr "Дублюючий запис '%-.64s' для ключа '%-.192s'"
ER_BINLOG_PURGE_EMFILE
  eng "Too many files opened, please execute the command again"
  ger "Zu viele offene Dateien, bitte führen Sie den Befehl noch einmal aus"
ER_EVENT_CANNOT_CREATE_IN_THE_PAST
  eng "Event execution time is in the past and ON COMPLETION NOT PRESERVE is set. The event was dropped immediately after creation."
  ger "Ausführungszeit des Events liegt in der Vergangenheit, und es wurde ON COMPLETION NOT PRESERVE gesetzt. Das Event wurde unmittelbar nach Erzeugung gelöscht."
ER_EVENT_CANNOT_ALTER_IN_THE_PAST
  eng "Event execution time is in the past and ON COMPLETION NOT PRESERVE is set. The event was not changed. Specify a time in the future."
  ger "Execution Zeitpunkt des Ereignisses in der Vergangenheit liegt, und es war NACH ABSCHLUSS Set nicht erhalten. Die Veranstaltung wurde nicht verändert. Geben Sie einen Zeitpunkt in der Zukunft."
ER_SLAVE_INCIDENT
  eng "The incident %s occured on the master. Message: %s"
  ger "Der Vorfall %s passierte auf dem Master. Meldung: %s"
ER_NO_PARTITION_FOR_GIVEN_VALUE_SILENT
  eng "Table has no partition for some existing values"
  ger "Tabelle hat für einige bestehende Werte keine Partition"
ER_BINLOG_UNSAFE_STATEMENT
  eng "Unsafe statement written to the binary log using statement format since BINLOG_FORMAT = STATEMENT. %s"
  swe "Detta är inte säkert att logga i statement-format, för BINLOG_FORMAT = STATEMENT. %s"
  ger "Unsichere Anweisung ins Binärlog geschrieben, weil Anweisungsformat BINLOG_FORMAT = STATEMENT. %s"
ER_SLAVE_FATAL_ERROR
  eng "Fatal error: %s"
  ger "Fataler Fehler: %s"
ER_SLAVE_RELAY_LOG_READ_FAILURE
  eng "Relay log read failure: %s"
  ger "Relaylog-Lesefehler: %s"
ER_SLAVE_RELAY_LOG_WRITE_FAILURE
  eng "Relay log write failure: %s"
  ger "Relaylog-Schreibfehler: %s"
ER_SLAVE_CREATE_EVENT_FAILURE
  eng "Failed to create %s"
  ger "Erzeugen von %s fehlgeschlagen"
ER_SLAVE_MASTER_COM_FAILURE
  eng "Master command %s failed: %s"
  ger "Master-Befehl %s fehlgeschlagen: %s"
ER_BINLOG_LOGGING_IMPOSSIBLE
  eng "Binary logging not possible. Message: %s"
  ger "Binärlogging nicht möglich. Meldung: %s"
ER_VIEW_NO_CREATION_CTX
  eng "View `%-.64s`.`%-.64s` has no creation context"
  ger "View `%-.64s`.`%-.64s` hat keinen Erzeugungskontext"
ER_VIEW_INVALID_CREATION_CTX
  eng "Creation context of view `%-.64s`.`%-.64s' is invalid"
  ger "Erzeugungskontext des Views`%-.64s`.`%-.64s' ist ungültig"
ER_SR_INVALID_CREATION_CTX
  eng "Creation context of stored routine `%-.64s`.`%-.64s` is invalid"
  ger "Erzeugungskontext der gespeicherten Routine`%-.64s`.`%-.64s` ist ungültig"
ER_TRG_CORRUPTED_FILE
  eng "Corrupted TRG file for table `%-.64s`.`%-.64s`"
  ger "Beschädigte TRG-Datei für Tabelle `%-.64s`.`%-.64s`"
ER_TRG_NO_CREATION_CTX
  eng "Triggers for table `%-.64s`.`%-.64s` have no creation context"
  ger "Trigger für Tabelle `%-.64s`.`%-.64s` haben keinen Erzeugungskontext"
ER_TRG_INVALID_CREATION_CTX
  eng "Trigger creation context of table `%-.64s`.`%-.64s` is invalid"
  ger "Trigger-Erzeugungskontext der Tabelle `%-.64s`.`%-.64s` ist ungültig"
ER_EVENT_INVALID_CREATION_CTX
  eng "Creation context of event `%-.64s`.`%-.64s` is invalid"
  ger "Erzeugungskontext des Events `%-.64s`.`%-.64s` ist ungültig"
ER_TRG_CANT_OPEN_TABLE
  eng "Cannot open table for trigger `%-.64s`.`%-.64s`"
  ger "Kann Tabelle für den Trigger `%-.64s`.`%-.64s` nicht öffnen"
ER_CANT_CREATE_SROUTINE
  eng "Cannot create stored routine `%-.64s`. Check warnings"
  ger "Kann gespeicherte Routine `%-.64s` nicht erzeugen. Beachten Sie die Warnungen"
ER_NEVER_USED
  eng "Ambiguous slave modes combination. %s"
  ger "Mehrdeutige Kombination von Slave-Modi. %s"
ER_NO_FORMAT_DESCRIPTION_EVENT_BEFORE_BINLOG_STATEMENT
  eng "The BINLOG statement of type `%s` was not preceded by a format description BINLOG statement."
  ger "Der BINLOG-Anweisung vom Typ `%s` ging keine BINLOG-Anweisung zur Formatbeschreibung voran."
ER_SLAVE_CORRUPT_EVENT
  eng "Corrupted replication event was detected"
  ger "Beschädigtes Replikationsereignis entdeckt"
ER_LOAD_DATA_INVALID_COLUMN_UNUSED
  eng "Invalid column reference (%-.64s) in LOAD DATA"
  ger "Ungültige Spaltenreferenz (%-.64s) bei LOAD DATA"
ER_LOG_PURGE_NO_FILE
  eng "Being purged log %s was not found"
  ger "Zu bereinigende Logdatei %s wurde nicht gefunden"
ER_XA_RBTIMEOUT XA106
  eng "XA_RBTIMEOUT: Transaction branch was rolled back: took too long"
  ger "XA_RBTIMEOUT: Transaktionszweig wurde zurückgerollt: Zeitüberschreitung"
ER_XA_RBDEADLOCK XA102
  eng "XA_RBDEADLOCK: Transaction branch was rolled back: deadlock was detected"
  ger "XA_RBDEADLOCK: Transaktionszweig wurde zurückgerollt: Deadlock entdeckt"
ER_NEED_REPREPARE
  eng "Prepared statement needs to be re-prepared"
  ger "Vorbereitete Anweisungen müssen noch einmal vorbereitet werden"
ER_DELAYED_NOT_SUPPORTED
  eng "DELAYED option not supported for table '%-.192s'"
  ger "Die DELAYED-Option wird für Tabelle '%-.192s' nicht unterstützt"
WARN_NO_MASTER_INFO  
  eng "The master info structure does not exist"
  ger "Die Master-Info-Struktur existiert nicht"
WARN_OPTION_IGNORED
  eng "<%-.64s> option ignored"
  ger "Option <%-.64s> ignoriert"
ER_PLUGIN_DELETE_BUILTIN
  eng "Built-in plugins cannot be deleted"
  ger "Eingebaute Plugins können nicht gelöscht werden"
WARN_PLUGIN_BUSY
  eng "Plugin is busy and will be uninstalled on shutdown"
  ger "Plugin wird verwendet und wird erst beim Herunterfahren deinstalliert"
ER_VARIABLE_IS_READONLY
  eng "%s variable '%s' is read-only. Use SET %s to assign the value"
  ger "%s Variable '%s' ist nur lesbar. Benutzen Sie SET %s, um einen Wert zuzuweisen"
ER_WARN_ENGINE_TRANSACTION_ROLLBACK
  eng "Storage engine %s does not support rollback for this statement. Transaction rolled back and must be restarted"
  ger "Speicher-Engine %s unterstützt für diese Anweisung kein Rollback. Transaktion wurde zurückgerollt und muss neu gestartet werden"
ER_SLAVE_HEARTBEAT_FAILURE
  eng "Unexpected master's heartbeat data: %s"
  ger "Unerwartete Daten vom Heartbeat des Masters: %s"
ER_SLAVE_HEARTBEAT_VALUE_OUT_OF_RANGE
  eng "The requested value for the heartbeat period is either negative or exceeds the maximum allowed (%s seconds)."
ER_NDB_REPLICATION_SCHEMA_ERROR
  eng "Bad schema for mysql.ndb_replication table. Message: %-.64s"
  ger "Fehlerhaftes Schema für mysql.ndb_replication table. Meldung: %-.64s"
ER_CONFLICT_FN_PARSE_ERROR
  eng "Error in parsing conflict function. Message: %-.64s"
  ger "Fehler beim Parsen einer Konflikt-Funktion. Meldung: %-.64s"
ER_EXCEPTIONS_WRITE_ERROR
  eng "Write to exceptions table failed. Message: %-.128s""
  ger "Schreiben in Ausnahme-Tabelle fehlgeschlagen. Meldung: %-.128s""
ER_TOO_LONG_TABLE_COMMENT
  eng "Comment for table '%-.64s' is too long (max = %lu)"
  por "Comentário para a tabela '%-.64s' é longo demais (max = %lu)"
  ger "Kommentar für Tabelle '%-.64s' ist zu lang (max = %lu)"
ER_TOO_LONG_FIELD_COMMENT
  eng "Comment for field '%-.64s' is too long (max = %lu)"
  por "Comentário para o campo '%-.64s' é longo demais (max = %lu)"
  ger "Kommentar für Feld '%-.64s' ist zu lang (max = %lu)"
ER_FUNC_INEXISTENT_NAME_COLLISION 42000 
  eng "FUNCTION %s does not exist. Check the 'Function Name Parsing and Resolution' section in the Reference Manual"
  ger "FUNCTION %s existiert nicht. Erläuterungen im Abschnitt 'Function Name Parsing and Resolution' im Referenzhandbuch"
# When updating these, please update EXPLAIN_FILENAME_MAX_EXTRA_LENGTH in
# sql_table.h with the new maximal additional length for explain_filename.
ER_DATABASE_NAME
  eng "Database"
  swe "Databas"
  ger "Datenbank"
ER_TABLE_NAME
  eng "Table"
  swe "Tabell"
  ger "Tabelle"
ER_PARTITION_NAME
  eng "Partition"
  swe "Partition"
  ger "Partition"
ER_SUBPARTITION_NAME
  eng "Subpartition"
  swe "Subpartition"
  ger "Unterpartition"
ER_TEMPORARY_NAME
  eng "Temporary"
  swe "Temporär"
  ger "Temporär"
ER_RENAMED_NAME
  eng "Renamed"
  swe "Namnändrad"
  ger "Umbenannt"
ER_TOO_MANY_CONCURRENT_TRXS
  eng  "Too many active concurrent transactions"
  ger  "Zu viele aktive simultane Transaktionen"
WARN_NON_ASCII_SEPARATOR_NOT_IMPLEMENTED
  eng "Non-ASCII separator arguments are not fully supported"
  ger "Nicht-ASCII-Trennargumente werden nicht vollständig unterstützt"
ER_DEBUG_SYNC_TIMEOUT
  eng "debug sync point wait timed out"
  ger "Debug Sync Point Wartezeit überschritten"
ER_DEBUG_SYNC_HIT_LIMIT
  eng "debug sync point hit limit reached"
  ger "Debug Sync Point Hit Limit erreicht"
ER_DUP_SIGNAL_SET 42000
  eng "Duplicate condition information item '%s'"
  ger "Informationselement '%s' für Duplikatbedingung"
# Note that the SQLSTATE is not 01000, it is provided by SIGNAL/RESIGNAL
ER_SIGNAL_WARN 01000
  eng "Unhandled user-defined warning condition"
  ger "Unbehandelte benutzerdefinierte Warnbedingung"
# Note that the SQLSTATE is not 02000, it is provided by SIGNAL/RESIGNAL
ER_SIGNAL_NOT_FOUND 02000
  eng "Unhandled user-defined not found condition"
  ger "Unbehandelte benutzerdefinierte Nicht-gefunden-Bedingung"
# Note that the SQLSTATE is not HY000, it is provided by SIGNAL/RESIGNAL
ER_SIGNAL_EXCEPTION HY000
  eng "Unhandled user-defined exception condition"
  ger "Unbehandelte benutzerdefinierte Ausnahmebedingung"
ER_RESIGNAL_WITHOUT_ACTIVE_HANDLER 0K000
  eng "RESIGNAL when handler not active"
  ger "RESIGNAL bei nicht aktivem Handler"
ER_SIGNAL_BAD_CONDITION_TYPE
  eng "SIGNAL/RESIGNAL can only use a CONDITION defined with SQLSTATE"
  ger "SIGNAL/RESIGNAL kann nur mit einer Bedingung (CONDITION) benutzt werden, die bei SQLSTATE definiert wurde"
WARN_COND_ITEM_TRUNCATED
  eng "Data truncated for condition item '%s'"
  ger "Daten gekürzt für Bedingungselement '%s'"
ER_COND_ITEM_TOO_LONG
  eng "Data too long for condition item '%s'"
  ger "Daten zu lang für Bedingungselement '%s'"
ER_UNKNOWN_LOCALE
  eng "Unknown locale: '%-.64s'"
  ger "Unbekannte Locale: '%-.64s'"
ER_SLAVE_IGNORE_SERVER_IDS
  eng "The requested server id %d clashes with the slave startup option --replicate-same-server-id"
  ger "Die angeforderte Server-ID %d steht im Konflikt mit der Startoption --replicate-same-server-id für den Slave"
ER_QUERY_CACHE_DISABLED
  eng "Query cache is disabled; restart the server with query_cache_type=1 to enable it"
  ger "Abfragen-Cache ist deaktiviert. Starten Sie den Server neu mit query_cache_type=1, um ihn zu aktivieren"
ER_SAME_NAME_PARTITION_FIELD
  eng "Duplicate partition field name '%-.192s'"
  ger "Partitionsfeld '%-.192s' ist ein Duplikat"
ER_PARTITION_COLUMN_LIST_ERROR
  eng "Inconsistency in usage of column lists for partitioning"
  ger "Inkonsistenz bei der Benutzung von Spaltenlisten für Partitionierung"
ER_WRONG_TYPE_COLUMN_VALUE_ERROR
  eng "Partition column values of incorrect type"
  ger "Partitionsspaltenwerte sind vom falschen Typ"
ER_TOO_MANY_PARTITION_FUNC_FIELDS_ERROR
  eng "Too many fields in '%-.192s'"
  ger "Zu viele Felder in '%-.192s'"
ER_MAXVALUE_IN_VALUES_IN
  eng "Cannot use MAXVALUE as value in VALUES IN"
  ger "MAXVALUE kann nicht als Wert in VALUES IN verwendet werden"
ER_TOO_MANY_VALUES_ERROR
  eng "Cannot have more than one value for this type of %-.64s partitioning"
  ger "Für den Partionierungstyp %-.64s darf es nicht mehr als einen Wert geben"
ER_ROW_SINGLE_PARTITION_FIELD_ERROR
  eng "Row expressions in VALUES IN only allowed for multi-field column partitioning"
  ger "Zeilenausdrücke in VALUES IN sind nur für Mehrfeld-Spaltenpartionierung erlaubt"
ER_FIELD_TYPE_NOT_ALLOWED_AS_PARTITION_FIELD
  eng "Field '%-.192s' is of a not allowed type for this type of partitioning"
  ger "Feld '%-.192s' ist für diese Art von Partitionierung von einem nicht zulässigen Typ"
ER_PARTITION_FIELDS_TOO_LONG
  eng "The total length of the partitioning fields is too large"
  ger "Die Gesamtlänge der Partitionsfelder ist zu groß"
ER_BINLOG_ROW_ENGINE_AND_STMT_ENGINE
  eng "Cannot execute statement: impossible to write to binary log since both row-incapable engines and statement-incapable engines are involved."
ER_BINLOG_ROW_MODE_AND_STMT_ENGINE
  eng "Cannot execute statement: impossible to write to binary log since BINLOG_FORMAT = ROW and at least one table uses a storage engine limited to statement-based logging."
ER_BINLOG_UNSAFE_AND_STMT_ENGINE
  eng "Cannot execute statement: impossible to write to binary log since statement is unsafe, storage engine is limited to statement-based logging, and BINLOG_FORMAT = MIXED. %s"
ER_BINLOG_ROW_INJECTION_AND_STMT_ENGINE
  eng "Cannot execute statement: impossible to write to binary log since statement is in row format and at least one table uses a storage engine limited to statement-based logging."
ER_BINLOG_STMT_MODE_AND_ROW_ENGINE
  eng "Cannot execute statement: impossible to write to binary log since BINLOG_FORMAT = STATEMENT and at least one table uses a storage engine limited to row-based logging.%s"
ER_BINLOG_ROW_INJECTION_AND_STMT_MODE
  eng "Cannot execute statement: impossible to write to binary log since statement is in row format and BINLOG_FORMAT = STATEMENT."
ER_BINLOG_MULTIPLE_ENGINES_AND_SELF_LOGGING_ENGINE
  eng "Cannot execute statement: impossible to write to binary log since more than one engine is involved and at least one engine is self-logging."

ER_BINLOG_UNSAFE_LIMIT
  eng "The statement is unsafe because it uses a LIMIT clause. This is unsafe because the set of rows included cannot be predicted."
ER_UNUSED4
  eng "The statement is unsafe because it uses INSERT DELAYED. This is unsafe because the times when rows are inserted cannot be predicted."
ER_BINLOG_UNSAFE_SYSTEM_TABLE
  eng "The statement is unsafe because it uses the general log, slow query log, or performance_schema table(s). This is unsafe because system tables may differ on slaves."
ER_BINLOG_UNSAFE_AUTOINC_COLUMNS
  eng "Statement is unsafe because it invokes a trigger or a stored function that inserts into an AUTO_INCREMENT column. Inserted values cannot be logged correctly."
ER_BINLOG_UNSAFE_UDF
  eng "Statement is unsafe because it uses a UDF which may not return the same value on the slave."
ER_BINLOG_UNSAFE_SYSTEM_VARIABLE
  eng "Statement is unsafe because it uses a system variable that may have a different value on the slave."
ER_BINLOG_UNSAFE_SYSTEM_FUNCTION
  eng "Statement is unsafe because it uses a system function that may return a different value on the slave."
ER_BINLOG_UNSAFE_NONTRANS_AFTER_TRANS
  eng "Statement is unsafe because it accesses a non-transactional table after accessing a transactional table within the same transaction."

ER_MESSAGE_AND_STATEMENT
  eng "%s Statement: %s"

ER_SLAVE_CONVERSION_FAILED
  eng "Column %d of table '%-.192s.%-.192s' cannot be converted from type '%-.32s' to type '%-.32s'"
ER_SLAVE_CANT_CREATE_CONVERSION
  eng "Can't create conversion table for table '%-.192s.%-.192s'"
ER_INSIDE_TRANSACTION_PREVENTS_SWITCH_BINLOG_FORMAT
  eng "Cannot modify @@session.binlog_format inside a transaction"
ER_PATH_LENGTH
  eng "The path specified for %.64s is too long."
ER_WARN_DEPRECATED_SYNTAX_NO_REPLACEMENT  
  eng "'%s' is deprecated and will be removed in a future release."
  ger "'%s' ist veraltet und wird in einer zukünftigen Version entfernt werden."

ER_WRONG_NATIVE_TABLE_STRUCTURE
        eng "Native table '%-.64s'.'%-.64s' has the wrong structure"

ER_WRONG_PERFSCHEMA_USAGE
        eng "Invalid performance_schema usage."
ER_WARN_I_S_SKIPPED_TABLE
  eng "Table '%s'.'%s' was skipped since its definition is being modified by concurrent DDL statement"

ER_INSIDE_TRANSACTION_PREVENTS_SWITCH_BINLOG_DIRECT
  eng "Cannot modify @@session.binlog_direct_non_transactional_updates inside a transaction"
ER_STORED_FUNCTION_PREVENTS_SWITCH_BINLOG_DIRECT
  eng "Cannot change the binlog direct flag inside a stored function or trigger"
ER_SPATIAL_MUST_HAVE_GEOM_COL 42000
  eng "A SPATIAL index may only contain a geometrical type column"
  ger "Ein raumbezogener Index (SPATIAL) darf nur Spalten geometrischen Typs enthalten"
ER_TOO_LONG_INDEX_COMMENT
  eng "Comment for index '%-.64s' is too long (max = %lu)"

ER_LOCK_ABORTED
  eng "Wait on a lock was aborted due to a pending exclusive lock"

ER_DATA_OUT_OF_RANGE 22003 
  eng "%s value is out of range in '%s'"

ER_WRONG_SPVAR_TYPE_IN_LIMIT
  eng "A variable of a non-integer based type in LIMIT clause"

ER_BINLOG_UNSAFE_MULTIPLE_ENGINES_AND_SELF_LOGGING_ENGINE
  eng "Mixing self-logging and non-self-logging engines in a statement is unsafe."

ER_BINLOG_UNSAFE_MIXED_STATEMENT
  eng "Statement accesses nontransactional table as well as transactional or temporary table, and writes to any of them."

ER_INSIDE_TRANSACTION_PREVENTS_SWITCH_SQL_LOG_BIN
  eng "Cannot modify @@session.sql_log_bin inside a transaction"

ER_STORED_FUNCTION_PREVENTS_SWITCH_SQL_LOG_BIN
  eng "Cannot change the sql_log_bin inside a stored function or trigger"

ER_FAILED_READ_FROM_PAR_FILE
  eng "Failed to read from the .par file"
  swe "Misslyckades läsa från .par filen"

ER_VALUES_IS_NOT_INT_TYPE_ERROR
  eng "VALUES value for partition '%-.64s' must have type INT"
  swe "Värden i VALUES för partition '%-.64s' måste ha typen INT"

ER_ACCESS_DENIED_NO_PASSWORD_ERROR 28000 
        cze "Přístup pro uživatele '%-.48s'@'%-.64s'"
        dan "Adgang nægtet bruger: '%-.48s'@'%-.64s'"
        nla "Toegang geweigerd voor gebruiker: '%-.48s'@'%-.64s'"
        eng "Access denied for user '%-.48s'@'%-.64s'"
        est "Ligipääs keelatud kasutajale '%-.48s'@'%-.64s'"
        fre "Accès refusé pour l'utilisateur: '%-.48s'@'@%-.64s'"
        ger "Benutzer '%-.48s'@'%-.64s' hat keine Zugriffsberechtigung"
        greek "Δεν επιτέρεται η πρόσβαση στο χρήστη: '%-.48s'@'%-.64s'"
        hun "A(z) '%-.48s'@'%-.64s' felhasznalo szamara tiltott eleres."
        ita "Accesso non consentito per l'utente: '%-.48s'@'%-.64s'"
        jpn "ユーザー '%-.48s'@'%-.64s' のアクセスは拒否されました。"
        kor "'%-.48s'@'%-.64s' 사용자는 접근이 거부 되었습니다."
        nor "Tilgang nektet for bruker: '%-.48s'@'%-.64s'"
        norwegian-ny "Tilgang ikke tillate for brukar: '%-.48s'@'%-.64s'"
        por "Acesso negado para o usuário '%-.48s'@'%-.64s'"
        rum "Acces interzis pentru utilizatorul: '%-.48s'@'%-.64s'"
        rus "Доступ закрыт для пользователя '%-.48s'@'%-.64s'"
        serbian "Pristup je zabranjen korisniku '%-.48s'@'%-.64s'"
        slo "Zakázaný prístup pre užívateľa: '%-.48s'@'%-.64s'"
        spa "Acceso negado para usuario: '%-.48s'@'%-.64s'"
        swe "Användare '%-.48s'@'%-.64s' är ej berättigad att logga in"
        ukr "Доступ заборонено для користувача: '%-.48s'@'%-.64s'"

ER_SET_PASSWORD_AUTH_PLUGIN
        eng "SET PASSWORD has no significance for users authenticating via plugins"

ER_GRANT_PLUGIN_USER_EXISTS
        eng "GRANT with IDENTIFIED WITH is illegal because the user %-.*s already exists"

ER_TRUNCATE_ILLEGAL_FK 42000
  eng "Cannot truncate a table referenced in a foreign key constraint (%.192s)"

ER_PLUGIN_IS_PERMANENT
  eng "Plugin '%s' is force_plus_permanent and can not be unloaded"

ER_SLAVE_HEARTBEAT_VALUE_OUT_OF_RANGE_MIN
  eng "The requested value for the heartbeat period is less than 1 millisecond. The value is reset to 0, meaning that heartbeating will effectively be disabled."

ER_SLAVE_HEARTBEAT_VALUE_OUT_OF_RANGE_MAX
  eng "The requested value for the heartbeat period exceeds the value of `slave_net_timeout' seconds. A sensible value for the period should be less than the timeout."

ER_STMT_CACHE_FULL  
        eng "Multi-row statements required more than 'max_binlog_stmt_cache_size' bytes of storage; increase this mysqld variable and try again"

ER_MULTI_UPDATE_KEY_CONFLICT
  eng "Primary key/partition key update is not allowed since the table is updated both as '%-.192s' and '%-.192s'."

# When translating this error message make sure to include "ALTER TABLE" in the
# message as mysqlcheck parses the error message looking for ALTER TABLE.
ER_TABLE_NEEDS_REBUILD
        eng "Table rebuild required. Please do \"ALTER TABLE `%-.64s` FORCE\" or dump/reload to fix it!"

WARN_OPTION_BELOW_LIMIT
  eng "The value of '%s' should be no less than the value of '%s'"

ER_INDEX_COLUMN_TOO_LONG
  eng "Index column size too large. The maximum column size is %lu bytes."

ER_ERROR_IN_TRIGGER_BODY
  eng "Trigger '%-.64s' has an error in its body: '%-.256s'"

ER_ERROR_IN_UNKNOWN_TRIGGER_BODY
  eng "Unknown trigger has an error in its body: '%-.256s'"

ER_INDEX_CORRUPT
  eng "Index %s is corrupted"

ER_UNDO_RECORD_TOO_BIG
  eng "Undo log record is too big."

ER_BINLOG_UNSAFE_INSERT_IGNORE_SELECT
  eng "INSERT IGNORE... SELECT is unsafe because the order in which rows are retrieved by the SELECT determines which (if any) rows are ignored. This order cannot be predicted and may differ on master and the slave."

ER_BINLOG_UNSAFE_INSERT_SELECT_UPDATE
  eng "INSERT... SELECT... ON DUPLICATE KEY UPDATE is unsafe because the order in which rows are retrieved by the SELECT determines which (if any) rows are updated. This order cannot be predicted and may differ on master and the slave."

ER_BINLOG_UNSAFE_REPLACE_SELECT
 eng "REPLACE... SELECT is unsafe because the order in which rows are retrieved by the SELECT determines which (if any) rows are replaced. This order cannot be predicted and may differ on master and the slave."

ER_BINLOG_UNSAFE_CREATE_IGNORE_SELECT
  eng "CREATE... IGNORE SELECT is unsafe because the order in which rows are retrieved by the SELECT determines which (if any) rows are ignored. This order cannot be predicted and may differ on master and the slave."

ER_BINLOG_UNSAFE_CREATE_REPLACE_SELECT
  eng "CREATE... REPLACE SELECT is unsafe because the order in which rows are retrieved by the SELECT determines which (if any) rows are replaced. This order cannot be predicted and may differ on master and the slave."

ER_BINLOG_UNSAFE_UPDATE_IGNORE
  eng "UPDATE IGNORE is unsafe because the order in which rows are updated determines which (if any) rows are ignored. This order cannot be predicted and may differ on master and the slave."

ER_PLUGIN_NO_UNINSTALL
  eng "Plugin '%s' is marked as not dynamically uninstallable. You have to stop the server to uninstall it."

ER_PLUGIN_NO_INSTALL
  eng "Plugin '%s' is marked as not dynamically installable. You have to stop the server to install it."

ER_BINLOG_UNSAFE_WRITE_AUTOINC_SELECT
  eng "Statements writing to a table with an auto-increment column after selecting from another table are unsafe because the order in which rows are retrieved determines what (if any) rows will be written. This order cannot be predicted and may differ on master and the slave."

ER_BINLOG_UNSAFE_CREATE_SELECT_AUTOINC
  eng "CREATE TABLE... SELECT...  on a table with an auto-increment column is unsafe because the order in which rows are retrieved by the SELECT determines which (if any) rows are inserted. This order cannot be predicted and may differ on master and the slave."

ER_BINLOG_UNSAFE_INSERT_TWO_KEYS
  eng "INSERT... ON DUPLICATE KEY UPDATE  on a table with more than one UNIQUE KEY is unsafe"

ER_TABLE_IN_FK_CHECK
  eng "Table is being used in foreign key check."

ER_UNSUPPORTED_ENGINE
  eng "Storage engine '%s' does not support system tables. [%s.%s]"

ER_BINLOG_UNSAFE_AUTOINC_NOT_FIRST
  eng "INSERT into autoincrement field which is not the first part in the composed primary key is unsafe."
#
#  End of 5.5 error messages.
#

ER_CANNOT_LOAD_FROM_TABLE_V2
  eng "Cannot load from %s.%s. The table is probably corrupted"
  ger "Kann %s.%s nicht einlesen. Tabelle ist wahrscheinlich beschädigt"


ER_MASTER_DELAY_VALUE_OUT_OF_RANGE
  eng "The requested value %s for the master delay exceeds the maximum %u"
ER_ONLY_FD_AND_RBR_EVENTS_ALLOWED_IN_BINLOG_STATEMENT
  eng "Only Format_description_log_event and row events are allowed in BINLOG statements (but %s was provided)"

ER_PARTITION_EXCHANGE_DIFFERENT_OPTION
  eng "Non matching attribute '%-.64s' between partition and table"
  swe "Attributet '%-.64s' är olika mellan partition och tabell"
ER_PARTITION_EXCHANGE_PART_TABLE
  eng "Table to exchange with partition is partitioned: '%-.64s'"
  swe "Tabellen att byta ut mot partition är partitionerad: '%-.64s'"
ER_PARTITION_EXCHANGE_TEMP_TABLE
  eng "Table to exchange with partition is temporary: '%-.64s'"
  swe "Tabellen att byta ut mot partition är temporär: '%-.64s'"
ER_PARTITION_INSTEAD_OF_SUBPARTITION
  eng "Subpartitioned table, use subpartition instead of partition"
  swe "Subpartitionerad tabell, använd subpartition istället för partition"
ER_UNKNOWN_PARTITION
  eng "Unknown partition '%-.64s' in table '%-.64s'"
  swe "Okänd partition '%-.64s' i tabell '%-.64s'"
ER_TABLES_DIFFERENT_METADATA
  eng "Tables have different definitions"
  swe "Tabellerna har olika definitioner"
ER_ROW_DOES_NOT_MATCH_PARTITION
  eng "Found a row that does not match the partition"
  swe "Hittade en rad som inte passar i partitionen"
ER_BINLOG_CACHE_SIZE_GREATER_THAN_MAX
  eng "Option binlog_cache_size (%lu) is greater than max_binlog_cache_size (%lu); setting binlog_cache_size equal to max_binlog_cache_size."
ER_WARN_INDEX_NOT_APPLICABLE
  eng "Cannot use %-.64s access on index '%-.64s' due to type or collation conversion on field '%-.64s'"

ER_PARTITION_EXCHANGE_FOREIGN_KEY
  eng "Table to exchange with partition has foreign key references: '%-.64s'"
  swe "Tabellen att byta ut mot partition har foreign key referenser: '%-.64s'"
ER_NO_SUCH_KEY_VALUE
  eng "Key value '%-.192s' was not found in table '%-.192s.%-.192s'"
ER_RPL_INFO_DATA_TOO_LONG
  eng "Data for column '%s' too long"
ER_NETWORK_READ_EVENT_CHECKSUM_FAILURE
  eng "Replication event checksum verification failed while reading from network."
ER_BINLOG_READ_EVENT_CHECKSUM_FAILURE
  eng "Replication event checksum verification failed while reading from a log file."

ER_BINLOG_STMT_CACHE_SIZE_GREATER_THAN_MAX
  eng "Option binlog_stmt_cache_size (%lu) is greater than max_binlog_stmt_cache_size (%lu); setting binlog_stmt_cache_size equal to max_binlog_stmt_cache_size."
ER_CANT_UPDATE_TABLE_IN_CREATE_TABLE_SELECT
  eng "Can't update table '%-.192s' while '%-.192s' is being created."

ER_PARTITION_CLAUSE_ON_NONPARTITIONED
  eng "PARTITION () clause on non partitioned table"
  swe "PARTITION () klausul för en icke partitionerad tabell"
ER_ROW_DOES_NOT_MATCH_GIVEN_PARTITION_SET
  eng "Found a row not matching the given partition set"
  swe "Hittade en rad som inte passar i någon given partition"

# Not used any longer, use ER_UNKNOWN_PARTITION which includes the tablename.
# was ER_NO_SUCH_PARTITION
ER_NO_SUCH_PARTITION__UNUSED
  cze "partion '%-.64s' neexistuje"
  dan "partition '%-.64s' eksisterer ikke"
  nla "partition '%-.64s' bestaat niet"
  eng "partition '%-.64s' doesn't exist"
  est "partition '%-.64s' ei eksisteeri"
  fre "La partition '%-.64s' n'existe pas"
  ger "Die partition '%-.64s' existiert nicht"
  hun "A '%-.64s' partition nem letezik"
  ita "La tabella particione '%-.64s' non esiste"
  jpn "パーティション '%-.64s' は存在しません。"
  nor "Partition '%-.64s' doesn't exist"
  norwegian-ny "Partition '%-.64s' doesn't exist"
  pol "Partition '%-.64s' doesn't exist"
  por "Particion '%-.64s' n�o existe"
  rum "Partition '%-.64s' nu exista"
  serbian "Partition '%-.64s' ne postoji"
  slo "Partition '%-.64s' doesn't exist"
  spa "Particion '%-.64s' no existe"
  swe "Det finns ingen partition som heter '%-.64s'"

ER_CHANGE_RPL_INFO_REPOSITORY_FAILURE
  eng "Failure while changing the type of replication repository: %s."

ER_WARNING_NOT_COMPLETE_ROLLBACK_WITH_CREATED_TEMP_TABLE
  eng "The creation of some temporary tables could not be rolled back."
ER_WARNING_NOT_COMPLETE_ROLLBACK_WITH_DROPPED_TEMP_TABLE
  eng "Some temporary tables were dropped, but these operations could not be rolled back."

ER_MTS_FEATURE_IS_NOT_SUPPORTED
  eng "%s is not supported in multi-threaded slave mode. %s"
ER_MTS_UPDATED_DBS_GREATER_MAX
  eng "The number of modified databases exceeds the maximum %d; the database names will not be included in the replication event metadata."
ER_MTS_CANT_PARALLEL
  eng "Cannot execute the current event group in the parallel mode. Encountered event %s, relay-log name %s, position %s which prevents execution of this event group in parallel mode. Reason: %s."
ER_MTS_INCONSISTENT_DATA
  eng "%s"

ER_FULLTEXT_NOT_SUPPORTED_WITH_PARTITIONING
  eng "FULLTEXT index is not supported for partitioned tables."
  swe "FULLTEXT index stöds ej för partitionerade tabeller."

ER_DA_INVALID_CONDITION_NUMBER 35000
  eng "Invalid condition number"
  por "Número de condição inválido"

ER_INSECURE_PLAIN_TEXT
  eng "Sending passwords in plain text without SSL/TLS is extremely insecure."

ER_INSECURE_CHANGE_MASTER
  eng "Storing MySQL user name or password information in the master info repository is not secure and is therefore not recommended. Please consider using the USER and PASSWORD connection options for START SLAVE; see the 'START SLAVE Syntax' in the MySQL Manual for more information."

ER_FOREIGN_DUPLICATE_KEY_WITH_CHILD_INFO 23000 S1009
        eng "Foreign key constraint for table '%.192s', record '%-.192s' would lead to a duplicate entry in table '%.192s', key '%.192s'"
        ger "Fremdschlüssel-Beschränkung für Tabelle '%.192s', Datensatz '%-.192s' würde zu einem doppelten Eintrag in Tabelle '%.192s', Schlüssel '%.192s' führen"
        swe "FOREIGN KEY constraint för tabell '%.192s', posten '%-.192s' kan inte uppdatera barntabell '%.192s' på grund av nyckel '%.192s'"

ER_FOREIGN_DUPLICATE_KEY_WITHOUT_CHILD_INFO 23000 S1009
        eng "Foreign key constraint for table '%.192s', record '%-.192s' would lead to a duplicate entry in a child table"
        ger "Fremdschlüssel-Beschränkung für Tabelle '%.192s', Datensatz '%-.192s' würde zu einem doppelten Eintrag in einer Kind-Tabelle führen"
        swe "FOREIGN KEY constraint för tabell '%.192s', posten '%-.192s' kan inte uppdatera en barntabell på grund av UNIQUE-test"

ER_SQLTHREAD_WITH_SECURE_SLAVE
  eng "Setting authentication options is not possible when only the Slave SQL Thread is being started."

ER_TABLE_HAS_NO_FT
  eng "The table does not have FULLTEXT index to support this query"

ER_VARIABLE_NOT_SETTABLE_IN_SF_OR_TRIGGER
  eng "The system variable %.200s cannot be set in stored functions or triggers."

ER_VARIABLE_NOT_SETTABLE_IN_TRANSACTION
  eng "The system variable %.200s cannot be set when there is an ongoing transaction."

ER_GTID_NEXT_IS_NOT_IN_GTID_NEXT_LIST
  eng "The system variable @@SESSION.GTID_NEXT has the value %.200s, which is not listed in @@SESSION.GTID_NEXT_LIST."

ER_CANT_CHANGE_GTID_NEXT_IN_TRANSACTION
  eng "The system variable @@SESSION.GTID_NEXT cannot change inside a transaction."

ER_SET_STATEMENT_CANNOT_INVOKE_FUNCTION
  eng "The statement 'SET %.200s' cannot invoke a stored function."

ER_GTID_NEXT_CANT_BE_AUTOMATIC_IF_GTID_NEXT_LIST_IS_NON_NULL
  eng "The system variable @@SESSION.GTID_NEXT cannot be 'AUTOMATIC' when @@SESSION.GTID_NEXT_LIST is non-NULL."

ER_SKIPPING_LOGGED_TRANSACTION
  eng "Skipping transaction %.200s because it has already been executed and logged."

ER_MALFORMED_GTID_SET_SPECIFICATION
  eng "Malformed GTID set specification '%.200s'."

ER_MALFORMED_GTID_SET_ENCODING
  eng "Malformed GTID set encoding."

ER_MALFORMED_GTID_SPECIFICATION
  eng "Malformed GTID specification '%.200s'."

ER_GNO_EXHAUSTED
  eng "Impossible to generate Global Transaction Identifier: the integer component reached the maximal value. Restart the server with a new server_uuid."

ER_BAD_SLAVE_AUTO_POSITION
  eng "Parameters MASTER_LOG_FILE, MASTER_LOG_POS, RELAY_LOG_FILE and RELAY_LOG_POS cannot be set when MASTER_AUTO_POSITION is active."

ER_AUTO_POSITION_REQUIRES_GTID_MODE_NOT_OFF
  eng "CHANGE MASTER TO MASTER_AUTO_POSITION = 1 cannot be executed because @@GLOBAL.GTID_MODE = OFF."

ER_CANT_DO_IMPLICIT_COMMIT_IN_TRX_WHEN_GTID_NEXT_IS_SET
  eng "Cannot execute statements with implicit commit inside a transaction when @@SESSION.GTID_NEXT == 'UUID:NUMBER'."

ER_GTID_MODE_ON_REQUIRES_ENFORCE_GTID_CONSISTENCY_ON
  eng "GTID_MODE = ON requires ENFORCE_GTID_CONSISTENCY = ON."

ER_GTID_MODE_REQUIRES_BINLOG
  eng "@@GLOBAL.GTID_MODE = ON or ON_PERMISSIVE or OFF_PERMISSIVE requires --log-bin and --log-slave-updates."

ER_CANT_SET_GTID_NEXT_TO_GTID_WHEN_GTID_MODE_IS_OFF
  eng "@@SESSION.GTID_NEXT cannot be set to UUID:NUMBER when @@GLOBAL.GTID_MODE = OFF."

ER_CANT_SET_GTID_NEXT_TO_ANONYMOUS_WHEN_GTID_MODE_IS_ON
  eng "@@SESSION.GTID_NEXT cannot be set to ANONYMOUS when @@GLOBAL.GTID_MODE = ON."

ER_CANT_SET_GTID_NEXT_LIST_TO_NON_NULL_WHEN_GTID_MODE_IS_OFF
  eng "@@SESSION.GTID_NEXT_LIST cannot be set to a non-NULL value when @@GLOBAL.GTID_MODE = OFF."

ER_FOUND_GTID_EVENT_WHEN_GTID_MODE_IS_OFF__UNUSED
  eng "Found a Gtid_log_event when @@GLOBAL.GTID_MODE = OFF."

ER_GTID_UNSAFE_NON_TRANSACTIONAL_TABLE
  eng "Statement violates GTID consistency: Updates to non-transactional tables can only be done in either autocommitted statements or single-statement transactions, and never in the same statement as updates to transactional tables."

ER_GTID_UNSAFE_CREATE_SELECT
  eng "Statement violates GTID consistency: CREATE TABLE ... SELECT."

ER_GTID_UNSAFE_CREATE_DROP_TEMPORARY_TABLE_IN_TRANSACTION
  eng "Statement violates GTID consistency: Under statement binary log mode CREATE TEMPORARY TABLE and DROP TEMPORARY TABLE can only be executed outside transactional context.  These statements are also not allowed in a function or trigger because functions and triggers are also considered to be multi-statement transactions."

ER_GTID_MODE_CAN_ONLY_CHANGE_ONE_STEP_AT_A_TIME
  eng "The value of @@GLOBAL.GTID_MODE can only be changed one step at a time: OFF <-> OFF_PERMISSIVE <-> ON_PERMISSIVE <-> ON. Also note that this value must be stepped up or down simultaneously on all servers. See the Manual for instructions."

ER_MASTER_HAS_PURGED_REQUIRED_GTIDS
  eng "The slave is connecting using CHANGE MASTER TO MASTER_AUTO_POSITION = 1, but the master has purged binary logs containing GTIDs that the slave requires."

ER_CANT_SET_GTID_NEXT_WHEN_OWNING_GTID
  eng "@@SESSION.GTID_NEXT cannot be changed by a client that owns a GTID. The client owns %s. Ownership is released on COMMIT or ROLLBACK."

ER_UNKNOWN_EXPLAIN_FORMAT
  eng "Unknown EXPLAIN format name: '%s'"
  rus "Неизвестное имя формата команды EXPLAIN: '%s'"

ER_CANT_EXECUTE_IN_READ_ONLY_TRANSACTION 25006
  eng "Cannot execute statement in a READ ONLY transaction."

ER_TOO_LONG_TABLE_PARTITION_COMMENT
  eng "Comment for table partition '%-.64s' is too long (max = %lu)"

ER_SLAVE_CONFIGURATION
  eng "Slave is not configured or failed to initialize properly. You must at least set --server-id to enable either a master or a slave. Additional error messages can be found in the MySQL error log."

ER_INNODB_FT_LIMIT
  eng "InnoDB presently supports one FULLTEXT index creation at a time"

ER_INNODB_NO_FT_TEMP_TABLE
  eng "Cannot create FULLTEXT index on temporary InnoDB table"

ER_INNODB_FT_WRONG_DOCID_COLUMN
  eng "Column '%-.192s' is of wrong type for an InnoDB FULLTEXT index"

ER_INNODB_FT_WRONG_DOCID_INDEX
  eng "Index '%-.192s' is of wrong type for an InnoDB FULLTEXT index"

ER_INNODB_ONLINE_LOG_TOO_BIG
  eng "Creating index '%-.192s' required more than 'innodb_online_alter_log_max_size' bytes of modification log. Please try again."

ER_UNKNOWN_ALTER_ALGORITHM
  eng "Unknown ALGORITHM '%s'"

ER_UNKNOWN_ALTER_LOCK
  eng "Unknown LOCK type '%s'"

ER_MTS_CHANGE_MASTER_CANT_RUN_WITH_GAPS
  eng "CHANGE MASTER cannot be executed when the slave was stopped with an error or killed in MTS mode. Consider using RESET SLAVE or START SLAVE UNTIL."

ER_MTS_RECOVERY_FAILURE
  eng "Cannot recover after SLAVE errored out in parallel execution mode. Additional error messages can be found in the MySQL error log."

ER_MTS_RESET_WORKERS
  eng "Cannot clean up worker info tables. Additional error messages can be found in the MySQL error log."

ER_COL_COUNT_DOESNT_MATCH_CORRUPTED_V2
  eng "Column count of %s.%s is wrong. Expected %d, found %d. The table is probably corrupted"
  ger "Spaltenanzahl von %s.%s falsch. %d erwartet, aber %d gefunden. Tabelle ist wahrscheinlich beschädigt"

ER_SLAVE_SILENT_RETRY_TRANSACTION
  eng "Slave must silently retry current transaction"

ER_DISCARD_FK_CHECKS_RUNNING
  eng "There is a foreign key check running on table '%-.192s'. Cannot discard the table."

ER_TABLE_SCHEMA_MISMATCH
  eng "Schema mismatch (%s)"

ER_TABLE_IN_SYSTEM_TABLESPACE
  eng "Table '%-.192s' in system tablespace"

ER_IO_READ_ERROR
  eng "IO Read error: (%lu, %s) %s"

ER_IO_WRITE_ERROR
  eng "IO Write error: (%lu, %s) %s"

ER_TABLESPACE_MISSING
  eng "Tablespace is missing for table %s."

ER_TABLESPACE_EXISTS
  eng "Tablespace '%-.192s' exists."

ER_TABLESPACE_DISCARDED
  eng "Tablespace has been discarded for table '%-.192s'"

ER_INTERNAL_ERROR
  eng "Internal error: %s"

ER_INNODB_IMPORT_ERROR
  eng "ALTER TABLE %-.192s IMPORT TABLESPACE failed with error %lu : '%s'"

ER_INNODB_INDEX_CORRUPT
  eng "Index corrupt: %s"

ER_INVALID_YEAR_COLUMN_LENGTH
  eng "Supports only YEAR or YEAR(4) column."
  rus "Поддерживаются только типы колонок YEAR или YEAR(4)."

ER_NOT_VALID_PASSWORD
  eng "Your password does not satisfy the current policy requirements"

ER_MUST_CHANGE_PASSWORD
  eng "You must reset your password using ALTER USER statement before executing this statement."
  bgn "Трябва първо да си смените паролата със SET PASSWORD за да можете да изпълните тази команда"

ER_FK_NO_INDEX_CHILD
        eng "Failed to add the foreign key constaint. Missing index for constraint '%s' in the foreign table '%s'"

ER_FK_NO_INDEX_PARENT
        eng "Failed to add the foreign key constaint. Missing index for constraint '%s' in the referenced table '%s'"

ER_FK_FAIL_ADD_SYSTEM
        eng "Failed to add the foreign key constraint '%s' to system tables"

ER_FK_CANNOT_OPEN_PARENT
        eng "Failed to open the referenced table '%s'"

ER_FK_INCORRECT_OPTION
        eng "Failed to add the foreign key constraint on table '%s'. Incorrect options in FOREIGN KEY constraint '%s'"

ER_FK_DUP_NAME
	eng "Duplicate foreign key constraint name '%s'"

ER_PASSWORD_FORMAT
  eng "The password hash doesn't have the expected format. Check if the correct password algorithm is being used with the PASSWORD() function."

ER_FK_COLUMN_CANNOT_DROP
        eng "Cannot drop column '%-.192s': needed in a foreign key constraint '%-.192s'"
        ger "Kann Spalte '%-.192s' nicht löschen: wird für eine Fremdschlüsselbeschränkung '%-.192s' benötigt"

ER_FK_COLUMN_CANNOT_DROP_CHILD
        eng "Cannot drop column '%-.192s': needed in a foreign key constraint '%-.192s' of table '%-.192s'"
        ger "Kann Spalte '%-.192s' nicht löschen: wird für eine Fremdschlüsselbeschränkung '%-.192s' der Tabelle '%-.192s' benötigt"

ER_FK_COLUMN_NOT_NULL
        eng "Column '%-.192s' cannot be NOT NULL: needed in a foreign key constraint '%-.192s' SET NULL"
        ger "Spalte '%-.192s' kann nicht NOT NULL sein: wird für eine Fremdschlüsselbeschränkung '%-.192s' SET NULL benötigt"

ER_DUP_INDEX
  eng "Duplicate index '%-.64s' defined on the table '%-.64s.%-.64s'. This is deprecated and will be disallowed in a future release."

ER_FK_COLUMN_CANNOT_CHANGE
  eng "Cannot change column '%-.192s': used in a foreign key constraint '%-.192s'"

ER_FK_COLUMN_CANNOT_CHANGE_CHILD
  eng "Cannot change column '%-.192s': used in a foreign key constraint '%-.192s' of table '%-.192s'"

# No longer used as IGNORE support for ALTER TABLE was removed.
ER_UNUSED5
  eng "Cannot delete rows from table which is parent in a foreign key constraint '%-.192s' of table '%-.192s'"

ER_MALFORMED_PACKET
  eng "Malformed communication packet."

ER_READ_ONLY_MODE
        eng "Running in read-only mode"

ER_GTID_NEXT_TYPE_UNDEFINED_GROUP
  eng "When @@SESSION.GTID_NEXT is set to a GTID, you must explicitly set it to a different value after a COMMIT or ROLLBACK. Please check GTID_NEXT variable manual page for detailed explanation. Current @@SESSION.GTID_NEXT is '%s'."

ER_VARIABLE_NOT_SETTABLE_IN_SP
  eng "The system variable %.200s cannot be set in stored procedures."

ER_CANT_SET_GTID_PURGED_WHEN_GTID_MODE_IS_OFF
  eng "@@GLOBAL.GTID_PURGED can only be set when @@GLOBAL.GTID_MODE = ON."

ER_CANT_SET_GTID_PURGED_WHEN_GTID_EXECUTED_IS_NOT_EMPTY
  eng "@@GLOBAL.GTID_PURGED can only be set when @@GLOBAL.GTID_EXECUTED is empty."

ER_CANT_SET_GTID_PURGED_WHEN_OWNED_GTIDS_IS_NOT_EMPTY
  eng "@@GLOBAL.GTID_PURGED can only be set when there are no ongoing transactions (not even in other clients)."

ER_GTID_PURGED_WAS_CHANGED
  eng "@@GLOBAL.GTID_PURGED was changed from '%s' to '%s'."

ER_GTID_EXECUTED_WAS_CHANGED
  eng "@@GLOBAL.GTID_EXECUTED was changed from '%s' to '%s'."

ER_BINLOG_STMT_MODE_AND_NO_REPL_TABLES
  eng "Cannot execute statement: impossible to write to binary log since BINLOG_FORMAT = STATEMENT, and both replicated and non replicated tables are written to."

ER_ALTER_OPERATION_NOT_SUPPORTED 0A000
  eng "%s is not supported for this operation. Try %s."

ER_ALTER_OPERATION_NOT_SUPPORTED_REASON 0A000
  eng "%s is not supported. Reason: %s. Try %s."

ER_ALTER_OPERATION_NOT_SUPPORTED_REASON_COPY
  eng "COPY algorithm requires a lock"

ER_ALTER_OPERATION_NOT_SUPPORTED_REASON_PARTITION
  eng "Partition specific operations do not yet support LOCK/ALGORITHM"

ER_ALTER_OPERATION_NOT_SUPPORTED_REASON_FK_RENAME
  eng "Columns participating in a foreign key are renamed"

ER_ALTER_OPERATION_NOT_SUPPORTED_REASON_COLUMN_TYPE
  eng "Cannot change column type INPLACE"

ER_ALTER_OPERATION_NOT_SUPPORTED_REASON_FK_CHECK
  eng "Adding foreign keys needs foreign_key_checks=OFF"

# No longer used as IGNORE support for ALTER TABLE was removed.
ER_UNUSED6
  eng "Creating unique indexes with IGNORE requires COPY algorithm to remove duplicate rows"

ER_ALTER_OPERATION_NOT_SUPPORTED_REASON_NOPK
  eng "Dropping a primary key is not allowed without also adding a new primary key"

ER_ALTER_OPERATION_NOT_SUPPORTED_REASON_AUTOINC
  eng "Adding an auto-increment column requires a lock"

ER_ALTER_OPERATION_NOT_SUPPORTED_REASON_HIDDEN_FTS
  eng "Cannot replace hidden FTS_DOC_ID with a user-visible one"

ER_ALTER_OPERATION_NOT_SUPPORTED_REASON_CHANGE_FTS
  eng "Cannot drop or rename FTS_DOC_ID"

ER_ALTER_OPERATION_NOT_SUPPORTED_REASON_FTS
  eng "Fulltext index creation requires a lock"

ER_SQL_SLAVE_SKIP_COUNTER_NOT_SETTABLE_IN_GTID_MODE
  eng "sql_slave_skip_counter can not be set when the server is running with @@GLOBAL.GTID_MODE = ON. Instead, for each transaction that you want to skip, generate an empty transaction with the same GTID as the transaction"

ER_DUP_UNKNOWN_IN_INDEX 23000
  cze "Zdvojený klíč (číslo klíče '%-.192s')"
  dan "Flere ens nøgler for indeks '%-.192s'"
  nla "Dubbele ingang voor zoeksleutel '%-.192s'"
  eng "Duplicate entry for key '%-.192s'"
  est "Kattuv väärtus võtmele '%-.192s'"
  fre "Duplicata du champ pour la clef '%-.192s'"
  ger "Doppelter Eintrag für Schlüssel '%-.192s'"
  greek "Διπλή εγγραφή για το κλειδί '%-.192s'"
  hun "Duplikalt bejegyzes a '%-.192s' kulcs szerint."
  ita "Valore duplicato per la chiave '%-.192s'"
  jpn "は索引 '%-.192s' で重複しています。"
  kor "중복된 입력 값: key '%-.192s'"
  nor "Like verdier for nøkkel '%-.192s'"
  norwegian-ny "Like verdiar for nykkel '%-.192s'"
  pol "Powtórzone wystąpienie dla klucza '%-.192s'"
  por "Entrada duplicada para a chave '%-.192s'"
  rum "Cimpul e duplicat pentru cheia '%-.192s'"
  rus "Дублирующаяся запись по ключу '%-.192s'"
  serbian "Dupliran unos za ključ '%-.192s'"
  slo "Opakovaný kľúč (číslo kľúča '%-.192s')"
  spa "Entrada duplicada para la clave '%-.192s'"
  swe "Dublett för nyckel '%-.192s'"
  ukr "Дублюючий запис для ключа '%-.192s'"

ER_IDENT_CAUSES_TOO_LONG_PATH
  eng "Long database name and identifier for object resulted in path length exceeding %d characters. Path: '%s'."

ER_ALTER_OPERATION_NOT_SUPPORTED_REASON_NOT_NULL
  eng "cannot silently convert NULL values, as required in this SQL_MODE"

ER_MUST_CHANGE_PASSWORD_LOGIN
  eng "Your password has expired. To log in you must change it using a client that supports expired passwords."
  bgn "Паролата ви е изтекла. За да влезете трябва да я смените използвайки клиент който поддрържа такива пароли."

ER_ROW_IN_WRONG_PARTITION
  eng "Found a row in wrong partition %s"
  swe "Hittade en rad i fel partition %s"

ER_MTS_EVENT_BIGGER_PENDING_JOBS_SIZE_MAX
  eng "Cannot schedule event %s, relay-log name %s, position %s to Worker thread because its size %lu exceeds %lu of slave_pending_jobs_size_max."

ER_INNODB_NO_FT_USES_PARSER
  eng "Cannot CREATE FULLTEXT INDEX WITH PARSER on InnoDB table"

ER_BINLOG_LOGICAL_CORRUPTION
  eng "The binary log file '%s' is logically corrupted: %s"

ER_WARN_PURGE_LOG_IN_USE
  eng "file %s was not purged because it was being read by %d thread(s), purged only %d out of %d files."

ER_WARN_PURGE_LOG_IS_ACTIVE
  eng "file %s was not purged because it is the active log file."

ER_AUTO_INCREMENT_CONFLICT
  eng "Auto-increment value in UPDATE conflicts with internally generated values"

WARN_ON_BLOCKHOLE_IN_RBR
  eng "Row events are not logged for %s statements that modify BLACKHOLE tables in row format. Table(s): '%-.192s'"

ER_SLAVE_MI_INIT_REPOSITORY
  eng "Slave failed to initialize master info structure from the repository"

ER_SLAVE_RLI_INIT_REPOSITORY
  eng "Slave failed to initialize relay log info structure from the repository"

ER_ACCESS_DENIED_CHANGE_USER_ERROR 28000 
        eng "Access denied trying to change to user '%-.48s'@'%-.64s' (using password: %s). Disconnecting."
        bgn "Отказан достъп при опит за смяна към потребител %-.48s'@'%-.64s' (използвана парола: %s). Затваряне на връзката."

ER_INNODB_READ_ONLY
  eng "InnoDB is in read only mode."

ER_STOP_SLAVE_SQL_THREAD_TIMEOUT
  eng "STOP SLAVE command execution is incomplete: Slave SQL thread got the stop signal, thread is busy, SQL thread will stop once the current task is complete."

ER_STOP_SLAVE_IO_THREAD_TIMEOUT
  eng "STOP SLAVE command execution is incomplete: Slave IO thread got the stop signal, thread is busy, IO thread will stop once the current task is complete."

ER_TABLE_CORRUPT
  eng "Operation cannot be performed. The table '%-.64s.%-.64s' is missing, corrupt or contains bad data."

ER_TEMP_FILE_WRITE_FAILURE
  eng "Temporary file write failure."

ER_INNODB_FT_AUX_NOT_HEX_ID
  eng "Upgrade index name failed, please use create index(alter table) algorithm copy to rebuild index."

ER_OLD_TEMPORALS_UPGRADED
  eng "TIME/TIMESTAMP/DATETIME columns of old format have been upgraded to the new format."

ER_INNODB_FORCED_RECOVERY
  eng "Operation not allowed when innodb_forced_recovery > 0."

ER_AES_INVALID_IV
  eng "The initialization vector supplied to %s is too short. Must be at least %d bytes long"
  bg "Инициализационния вектор подаден на %s е прекалено къс. Трябва да е поне %d байта"

ER_PLUGIN_CANNOT_BE_UNINSTALLED
  eng "Plugin '%s' cannot be uninstalled now. %s"

ER_GTID_UNSAFE_BINLOG_SPLITTABLE_STATEMENT_AND_GTID_GROUP
  eng "Cannot execute statement because it needs to be written to the binary log as multiple statements, and this is not allowed when @@SESSION.GTID_NEXT == 'UUID:NUMBER'."

ER_SLAVE_HAS_MORE_GTIDS_THAN_MASTER
  eng "Slave has more GTIDs than the master has, using the master's SERVER_UUID. This may indicate that the end of the binary log was truncated or that the last binary log file was lost, e.g., after a power or disk failure when sync_binlog != 1. The master may or may not have rolled back transactions that were already replicated to the slave. Suggest to replicate any transactions that master has rolled back from slave to master, and/or commit empty transactions on master to account for transactions that have been committed on master but are not included in GTID_EXECUTED."
#
#  End of 5.6 error messages.
#

start-error-number 3000

ER_FILE_CORRUPT
  eng "File %s is corrupted"

ER_ERROR_ON_MASTER
  eng "Query partially completed on the master (error on master: %d) and was aborted. There is a chance that your master is inconsistent at this point. If you are sure that your master is ok, run this query manually on the slave and then restart the slave with SET GLOBAL SQL_SLAVE_SKIP_COUNTER=1; START SLAVE;. Query:'%s'" 

ER_INCONSISTENT_ERROR
  eng "Query caused different errors on master and slave. Error on master: message (format)='%s' error code=%d; Error on slave:actual message='%s', error code=%d. Default database:'%s'. Query:'%s'"

ER_STORAGE_ENGINE_NOT_LOADED
        eng "Storage engine for table '%s'.'%s' is not loaded."

ER_GET_STACKED_DA_WITHOUT_ACTIVE_HANDLER 0Z002
  eng "GET STACKED DIAGNOSTICS when handler not active"

ER_WARN_LEGACY_SYNTAX_CONVERTED
  eng "%s is no longer supported. The statement was converted to %s."

ER_BINLOG_UNSAFE_FULLTEXT_PLUGIN
  eng "Statement is unsafe because it uses a fulltext parser plugin which may not return the same value on the slave."

ER_CANNOT_DISCARD_TEMPORARY_TABLE
  eng "Cannot DISCARD/IMPORT tablespace associated with temporary table"

ER_FK_DEPTH_EXCEEDED
  eng "Foreign key cascade delete/update exceeds max depth of %d."

ER_COL_COUNT_DOESNT_MATCH_PLEASE_UPDATE_V2
        eng "Column count of %s.%s is wrong. Expected %d, found %d. Created with MySQL %d, now running %d. Please use mysql_upgrade to fix this error."
        ger "Spaltenanzahl von %s.%s falsch. %d erwartet, aber %d erhalten. Erzeugt mit MySQL %d, jetzt unter %d. Bitte benutzen Sie mysql_upgrade, um den Fehler zu beheben"

ER_WARN_TRIGGER_DOESNT_HAVE_CREATED
  eng "Trigger %s.%s.%s does not have CREATED attribute."

ER_REFERENCED_TRG_DOES_NOT_EXIST
  eng "Referenced trigger '%s' for the given action time and event type does not exist."

ER_EXPLAIN_NOT_SUPPORTED
        eng "EXPLAIN FOR CONNECTION command is supported only for SELECT/UPDATE/INSERT/DELETE/REPLACE"
ER_INVALID_FIELD_SIZE
        eng "Invalid size for column '%-.192s'."

ER_MISSING_HA_CREATE_OPTION
        eng "Table storage engine '%-.64s' found required create option missing"

ER_ENGINE_OUT_OF_MEMORY
  eng "Out of memory in storage engine '%-.64s'."

ER_PASSWORD_EXPIRE_ANONYMOUS_USER
  eng "The password for anonymous user cannot be expired."

ER_SLAVE_SQL_THREAD_MUST_STOP
  eng "This operation cannot be performed with a running slave sql thread; run STOP SLAVE SQL_THREAD first"

ER_NO_FT_MATERIALIZED_SUBQUERY
  eng "Cannot create FULLTEXT index on materialized subquery"

ER_INNODB_UNDO_LOG_FULL
  eng "Undo Log error: %s"

ER_INVALID_ARGUMENT_FOR_LOGARITHM 2201E
  eng "Invalid argument for logarithm"

ER_SLAVE_CHANNEL_IO_THREAD_MUST_STOP
  eng "This operation cannot be performed with a running slave io thread; run STOP SLAVE IO_THREAD FOR CHANNEL '%s' first."

ER_WARN_OPEN_TEMP_TABLES_MUST_BE_ZERO
  eng "This operation may not be safe when the slave has temporary tables. The tables will be kept open until the server restarts or until the tables are deleted by any replicated DROP statement. Suggest to wait until slave_open_temp_tables = 0."

ER_WARN_ONLY_MASTER_LOG_FILE_NO_POS
  eng "CHANGE MASTER TO with a MASTER_LOG_FILE clause but no MASTER_LOG_POS clause may not be safe. The old position value may not be valid for the new binary log file."

ER_QUERY_TIMEOUT 
  eng "Query execution was interrupted, maximum statement execution time exceeded"

ER_NON_RO_SELECT_DISABLE_TIMER
  eng "Select is not a read only statement, disabling timer"

ER_DUP_LIST_ENTRY
  eng "Duplicate entry '%-.192s'."

ER_SQL_MODE_NO_EFFECT
  eng "'%s' mode no longer has any effect. Use STRICT_ALL_TABLES or STRICT_TRANS_TABLES instead."

ER_AGGREGATE_ORDER_FOR_UNION
  eng "Expression #%u of ORDER BY contains aggregate function and applies to a UNION"

ER_AGGREGATE_ORDER_NON_AGG_QUERY
  eng "Expression #%u of ORDER BY contains aggregate function and applies to the result of a non-aggregated query"

ER_SLAVE_WORKER_STOPPED_PREVIOUS_THD_ERROR
  eng "Slave worker has stopped after at least one previous worker encountered an error when slave-preserve-commit-order was enabled. To preserve commit order, the last transaction executed by this thread has not been committed. When restarting the slave after fixing any failed threads, you should fix this worker as well."

ER_DONT_SUPPORT_SLAVE_PRESERVE_COMMIT_ORDER
  eng "slave_preserve_commit_order is not supported %s."

ER_SERVER_OFFLINE_MODE
  eng "The server is currently in offline mode"

ER_GIS_DIFFERENT_SRIDS
  eng "Binary geometry function %s given two geometries of different srids: %u and %u, which should have been identical."

ER_GIS_UNSUPPORTED_ARGUMENT
  eng "Calling geometry function %s with unsupported types of arguments."

ER_GIS_UNKNOWN_ERROR
  eng "Unknown GIS error occured in function %s."

ER_GIS_UNKNOWN_EXCEPTION
  eng "Unknown exception caught in GIS function %s."

ER_GIS_INVALID_DATA 22023
  eng "Invalid GIS data provided to function %s."

ER_BOOST_GEOMETRY_EMPTY_INPUT_EXCEPTION
  eng "The geometry has no data in function %s."

ER_BOOST_GEOMETRY_CENTROID_EXCEPTION
  eng "Unable to calculate centroid because geometry is empty in function %s."

ER_BOOST_GEOMETRY_OVERLAY_INVALID_INPUT_EXCEPTION
  eng "Geometry overlay calculation error: geometry data is invalid in function %s."

ER_BOOST_GEOMETRY_TURN_INFO_EXCEPTION
  eng "Geometry turn info calculation error: geometry data is invalid in function %s."

ER_BOOST_GEOMETRY_SELF_INTERSECTION_POINT_EXCEPTION
  eng "Analysis procedures of intersection points interrupted unexpectedly in function %s."

ER_BOOST_GEOMETRY_UNKNOWN_EXCEPTION
  eng "Unknown exception thrown in function %s."

ER_STD_BAD_ALLOC_ERROR
  eng "Memory allocation error: %-.256s in function %s."

ER_STD_DOMAIN_ERROR
  eng "Domain error: %-.256s in function %s."

ER_STD_LENGTH_ERROR
  eng "Length error: %-.256s in function %s."

ER_STD_INVALID_ARGUMENT
  eng "Invalid argument error: %-.256s in function %s."

ER_STD_OUT_OF_RANGE_ERROR
  eng "Out of range error: %-.256s in function %s."

ER_STD_OVERFLOW_ERROR
  eng "Overflow error error: %-.256s in function %s."

ER_STD_RANGE_ERROR
  eng "Range error: %-.256s in function %s."

ER_STD_UNDERFLOW_ERROR
  eng "Underflow error: %-.256s in function %s."

ER_STD_LOGIC_ERROR
  eng "Logic error: %-.256s in function %s."

ER_STD_RUNTIME_ERROR
  eng "Runtime error: %-.256s in function %s."

ER_STD_UNKNOWN_EXCEPTION
  eng "Unknown exception: %-.384s in function %s."

ER_GIS_DATA_WRONG_ENDIANESS
  eng "Geometry byte string must be little endian."

ER_CHANGE_MASTER_PASSWORD_LENGTH
  eng "The password provided for the replication user exceeds the maximum length of 32 characters"

ER_USER_LOCK_WRONG_NAME 42000
        eng "Incorrect user-level lock name '%-.192s'."

# Should be different from ER_LOCK_DEADLOCK since it doesn't cause implicit
# rollback. Should not be mapped to SQLSTATE 40001 for the same reason.
ER_USER_LOCK_DEADLOCK
  eng "Deadlock found when trying to get user-level lock; try rolling back transaction/releasing locks and restarting lock acquisition."

ER_REPLACE_INACCESSIBLE_ROWS
  eng "REPLACE cannot be executed as it requires deleting rows that are not in the view"

ER_ALTER_OPERATION_NOT_SUPPORTED_REASON_GIS
  eng "Do not support online operation on table with GIS index"

ER_ILLEGAL_USER_VAR 42000 S1009
  eng "User variable name '%-.100s' is illegal"

ER_GTID_MODE_OFF
  eng "Cannot %s when GTID_MODE = OFF."

ER_UNSUPPORTED_BY_REPLICATION_THREAD
  eng "Cannot %s from a replication slave thread."

ER_INCORRECT_TYPE
  eng "Incorrect type for argument %s in function %s."

ER_FIELD_IN_ORDER_NOT_SELECT
  eng "Expression #%u of ORDER BY clause is not in SELECT list, references column '%-.192s' which is not in SELECT list; this is incompatible with %s"

ER_AGGREGATE_IN_ORDER_NOT_SELECT
  eng "Expression #%u of ORDER BY clause is not in SELECT list, contains aggregate function; this is incompatible with %s"

ER_INVALID_RPL_WILD_TABLE_FILTER_PATTERN
  eng "Supplied filter list contains a value which is not in the required format 'db_pattern.table_pattern'"

ER_NET_OK_PACKET_TOO_LARGE 08S01
  eng "OK packet too large"

ER_INVALID_JSON_DATA
  eng "Invalid JSON data provided to function %s: %s"

ER_INVALID_GEOJSON_MISSING_MEMBER
  eng "Invalid GeoJSON data provided to function %s: Missing required member '%s'"

ER_INVALID_GEOJSON_WRONG_TYPE
  eng "Invalid GeoJSON data provided to function %s: Member '%s' must be of type '%s'"

ER_INVALID_GEOJSON_UNSPECIFIED
  eng "Invalid GeoJSON data provided to function %s"

ER_DIMENSION_UNSUPPORTED
  eng "Unsupported number of coordinate dimensions in function %s: Found %u, expected %u"

ER_SLAVE_CHANNEL_DOES_NOT_EXIST
  eng "Slave channel '%s' does not exist."

ER_SLAVE_MULTIPLE_CHANNELS_HOST_PORT
  eng "A slave channel '%s' already exists for the given host and port combination."

ER_SLAVE_CHANNEL_NAME_INVALID_OR_TOO_LONG
  eng "Couldn't create channel: Channel name is either invalid or too long."

ER_SLAVE_NEW_CHANNEL_WRONG_REPOSITORY
  eng "To have multiple channels, repository cannot be of type FILE; Please check the repository configuration and convert them to TABLE."

ER_SLAVE_CHANNEL_DELETE
   eng "Cannot delete slave info objects for channel '%s'."

ER_SLAVE_MULTIPLE_CHANNELS_CMD
   eng "Multiple channels exist on the slave. Please provide channel name as an argument."

ER_SLAVE_MAX_CHANNELS_EXCEEDED
   eng "Maximum number of replication channels allowed exceeded."

ER_SLAVE_CHANNEL_MUST_STOP
   eng "This operation cannot be performed with running replication threads; run STOP SLAVE FOR CHANNEL '%s' first"

ER_SLAVE_CHANNEL_NOT_RUNNING
   eng "This operation requires running replication threads; configure slave and run START SLAVE FOR CHANNEL '%s'"

ER_SLAVE_CHANNEL_WAS_RUNNING
   eng "Replication thread(s) for channel '%s' are already runnning."

ER_SLAVE_CHANNEL_WAS_NOT_RUNNING
  eng "Replication thread(s) for channel '%s' are already stopped."

ER_SLAVE_CHANNEL_SQL_THREAD_MUST_STOP
  eng "This operation cannot be performed with a running slave sql thread; run STOP SLAVE SQL_THREAD FOR CHANNEL '%s' first."

ER_SLAVE_CHANNEL_SQL_SKIP_COUNTER
  eng "When sql_slave_skip_counter > 0, it is not allowed to start more than one SQL thread by using 'START SLAVE [SQL_THREAD]'. Value of sql_slave_skip_counter can only be used by one SQL thread at a time. Please use 'START SLAVE [SQL_THREAD] FOR CHANNEL' to start the SQL thread which will use the value of sql_slave_skip_counter."

# When using this error message, use the ER_WRONG_FIELD_WITH_GROUP error code.
ER_WRONG_FIELD_WITH_GROUP_V2
  eng "Expression #%u of %s is not in GROUP BY clause and contains nonaggregated column '%-.192s' which is not functionally dependent on columns in GROUP BY clause; this is incompatible with sql_mode=only_full_group_by"

# When using this error message, use the ER_MIX_OF_GROUP_FUNC_AND_FIELDS error code.
ER_MIX_OF_GROUP_FUNC_AND_FIELDS_V2
  eng "In aggregated query without GROUP BY, expression #%u of %s contains nonaggregated column '%-.192s'; this is incompatible with sql_mode=only_full_group_by"

# When using this error message, use the ER_WARN_DEPRECATED_SYNTAX_NO_REPLACEMENT error code.
ER_WARN_DEPRECATED_SYSVAR_UPDATE
  eng "Updating '%s' is deprecated. It will be made read-only in a future release."

# Use this error message to deprecate SQL MODES
ER_WARN_DEPRECATED_SQLMODE
  eng "Changing sql mode '%s' is deprecated. It will be removed in a future release."

ER_CANNOT_LOG_PARTIAL_DROP_DATABASE_WITH_GTID
  eng "DROP DATABASE failed; some tables may have been dropped but the database directory remains. The GTID has not been added to GTID_EXECUTED and the statement was not written to the binary log. Fix this as follows: (1) remove all files from the database directory %-.192s; (2) SET GTID_NEXT='%-.192s'; (3) DROP DATABASE `%-.192s`."

ER_GROUP_REPLICATION_CONFIGURATION
  eng "The server is not configured properly to be an active member of the group. Please see more details on error log."

ER_GROUP_REPLICATION_RUNNING
  eng "The START GROUP_REPLICATION command failed since the group is already running."

ER_GROUP_REPLICATION_APPLIER_INIT_ERROR
  eng "The START GROUP_REPLICATION command failed as the applier module failed to start."

ER_GROUP_REPLICATION_STOP_APPLIER_THREAD_TIMEOUT
  eng "The STOP GROUP_REPLICATION command execution is incomplete: The applier thread got the stop signal while it was busy. The applier thread will stop once the current task is complete."

ER_GROUP_REPLICATION_COMMUNICATION_LAYER_SESSION_ERROR
  eng "The START GROUP_REPLICATION command failed as there was an error when initializing the group communication layer."

ER_GROUP_REPLICATION_COMMUNICATION_LAYER_JOIN_ERROR
  eng "The START GROUP_REPLICATION command failed as there was an error when joining the communication group."

ER_BEFORE_DML_VALIDATION_ERROR
  eng "The table does not comply with the requirements by an external plugin."

ER_PREVENTS_VARIABLE_WITHOUT_RBR
  eng "Cannot change the value of variable %s without binary log format as ROW."

ER_RUN_HOOK_ERROR
  eng "Error on observer while running replication hook '%s'."

ER_TRANSACTION_ROLLBACK_DURING_COMMIT
  eng "Plugin instructed the server to rollback the current transaction."

ER_GENERATED_COLUMN_FUNCTION_IS_NOT_ALLOWED
  eng "Expression of generated column '%s' contains a disallowed function."

ER_UNSUPPORTED_ALTER_INPLACE_ON_VIRTUAL_COLUMN
  eng "INPLACE ADD or DROP of virtual columns cannot be combined with other ALTER TABLE actions"

ER_WRONG_FK_OPTION_FOR_GENERATED_COLUMN
  eng "Cannot define foreign key with %s clause on a generated column."

ER_NON_DEFAULT_VALUE_FOR_GENERATED_COLUMN
  eng "The value specified for generated column '%s' in table '%s' is not allowed."

ER_UNSUPPORTED_ACTION_ON_GENERATED_COLUMN
  eng "'%s' is not supported for generated columns."

ER_GENERATED_COLUMN_NON_PRIOR
  eng "Generated column can refer only to generated columns defined prior to it."

ER_DEPENDENT_BY_GENERATED_COLUMN
  eng "Column '%s' has a generated column dependency."

ER_GENERATED_COLUMN_REF_AUTO_INC,
  eng "Generated column '%s' cannot refer to auto-increment column."

ER_FEATURE_NOT_AVAILABLE
  eng "The '%-.64s' feature is not available; you need to remove '%-.64s' or use MySQL built with '%-.64s'"

ER_CANT_SET_GTID_MODE
  eng "SET @@GLOBAL.GTID_MODE = %-.64s is not allowed because %-.384s."

ER_CANT_USE_AUTO_POSITION_WITH_GTID_MODE_OFF
  eng "The replication receiver thread%-.192s cannot start in AUTO_POSITION mode: this server uses @@GLOBAL.GTID_MODE = OFF."

ER_CANT_REPLICATE_ANONYMOUS_WITH_AUTO_POSITION
  eng "Cannot replicate anonymous transaction when AUTO_POSITION = 1, at file %.512s, position %lld."

ER_CANT_REPLICATE_ANONYMOUS_WITH_GTID_MODE_ON
  eng "Cannot replicate anonymous transaction when @@GLOBAL.GTID_MODE = ON, at file %.512s, position %lld."

ER_CANT_REPLICATE_GTID_WITH_GTID_MODE_OFF
  eng "Cannot replicate GTID-transaction when @@GLOBAL.GTID_MODE = OFF, at file %.512s, position %lld."

ER_CANT_SET_ENFORCE_GTID_CONSISTENCY_ON_WITH_ONGOING_GTID_VIOLATING_TRANSACTIONS
  eng "Cannot set ENFORCE_GTID_CONSISTENCY = ON because there are ongoing transactions that violate GTID consistency."

ER_SET_ENFORCE_GTID_CONSISTENCY_WARN_WITH_ONGOING_GTID_VIOLATING_TRANSACTIONS
  eng "There are ongoing transactions that violate GTID consistency."

ER_ACCOUNT_HAS_BEEN_LOCKED
  eng "Access denied for user '%-.48s'@'%-.64s'. Account is locked."
  pol "Odmowa dostępu dla użytkownika '%-.48s'@'%-.64s'. Konto zablokowane."

ER_WRONG_TABLESPACE_NAME 42000
  eng "Incorrect tablespace name `%-.192s`"

ER_TABLESPACE_IS_NOT_EMPTY
  eng "Tablespace `%-.192s` is not empty."

ER_WRONG_FILE_NAME
  eng "Incorrect File Name '%s'."

ER_BOOST_GEOMETRY_INCONSISTENT_TURNS_EXCEPTION
  eng "Inconsistent intersection points."

ER_WARN_OPTIMIZER_HINT_SYNTAX_ERROR
  eng "Optimizer hint syntax error"

ER_WARN_BAD_MAX_EXECUTION_TIME
  eng "Unsupported MAX_EXECUTION_TIME"

ER_WARN_UNSUPPORTED_MAX_EXECUTION_TIME
  eng "MAX_EXECUTION_TIME hint is supported by top-level standalone SELECT statements only"

ER_WARN_CONFLICTING_HINT
  eng "Hint %s is ignored as conflicting/duplicated"

ER_WARN_UNKNOWN_QB_NAME
  eng "Query block name %s is not found for %s hint"

ER_UNRESOLVED_HINT_NAME
  eng "Unresolved name %s for %s hint"

ER_WARN_ON_MODIFYING_GTID_EXECUTED_TABLE
  eng "Please do not modify the %s table. This is a mysql internal system table to store GTIDs for committed transactions. Modifying it can lead to an inconsistent GTID state."

ER_PLUGGABLE_PROTOCOL_COMMAND_NOT_SUPPORTED
  eng "Command not supported by pluggable protocols"

ER_LOCKING_SERVICE_WRONG_NAME 42000
  eng "Incorrect locking service lock name '%-.192s'."

# Should be different from ER_LOCK_DEADLOCK since it doesn't cause implicit
# rollback. Should not be mapped to SQLSTATE 40001 for the same reason.
ER_LOCKING_SERVICE_DEADLOCK
  eng "Deadlock found when trying to get locking service lock; try releasing locks and restarting lock acquisition."

ER_LOCKING_SERVICE_TIMEOUT
  eng "Service lock wait timeout exceeded."

ER_GIS_MAX_POINTS_IN_GEOMETRY_OVERFLOWED
  eng "Parameter %s exceeds the maximum number of points in a geometry (%lu) in function %s."

ER_SQL_MODE_MERGED
  eng "'NO_ZERO_DATE', 'NO_ZERO_IN_DATE' and 'ERROR_FOR_DIVISION_BY_ZERO' sql modes should be used with strict mode. They will be merged with strict mode in a future release."

ER_VTOKEN_PLUGIN_TOKEN_MISMATCH
  eng "Version token mismatch for %.*s. Correct value %.*s"
  bg "Клеймото за версия %.*s не съвпада. Правилната стойност е %.*s"

ER_VTOKEN_PLUGIN_TOKEN_NOT_FOUND
  eng "Version token %.*s not found."
  bg "Не е намерено клеймо за версия %.*s"

ER_CANT_SET_VARIABLE_WHEN_OWNING_GTID
  eng "Variable %-.192s cannot be changed by a client that owns a GTID. The client owns %s. Ownership is released on COMMIT or ROLLBACK."

ER_SLAVE_CHANNEL_OPERATION_NOT_ALLOWED
   eng "%-.192s cannot be performed on channel '%-.192s'."

ER_INVALID_JSON_TEXT 22032
  eng "Invalid JSON text: \"%s\" at position %u in value for column '%-.200s'."

# The last parameter is now always empty but kept for backward compatibility
ER_INVALID_JSON_TEXT_IN_PARAM 22032
  eng "Invalid JSON text in argument %u to function %s: \"%s\" at position %u.%-.0s"

ER_INVALID_JSON_BINARY_DATA
  eng "The JSON binary value contains invalid data."

ER_INVALID_JSON_PATH 42000
  eng "Invalid JSON path expression. The error is around character position %u.%-.200s"

ER_INVALID_JSON_CHARSET 22032
  eng "Cannot create a JSON value from a string with CHARACTER SET '%s'."

ER_INVALID_JSON_CHARSET_IN_FUNCTION 22032
  eng "Invalid JSON character data provided to function %s: '%s'; utf8 is required."

ER_INVALID_TYPE_FOR_JSON 22032
  eng "Invalid data type for JSON data in argument %u to function %s; a JSON string or JSON type is required."

ER_INVALID_CAST_TO_JSON 22032
  eng "Cannot CAST value to JSON."

ER_INVALID_JSON_PATH_CHARSET 42000
  eng "A path expression must be encoded in the utf8 character set. The path expression '%-.200s' is encoded in character set '%-.200s'."

ER_INVALID_JSON_PATH_WILDCARD 42000
  eng "In this situation, path expressions may not contain the * and ** tokens."

ER_JSON_VALUE_TOO_BIG 22032
  eng "The JSON value is too big to be stored in a JSON column."

ER_JSON_KEY_TOO_BIG 22032
  eng "The JSON object contains a key name that is too long."

ER_JSON_USED_AS_KEY 42000
  eng "JSON column '%-.192s' cannot be used in key specification."

ER_JSON_VACUOUS_PATH 42000
  eng "The path expression '$' is not allowed in this context."

ER_JSON_BAD_ONE_OR_ALL_ARG 42000
  eng "The oneOrAll argument to %s may take these values: 'one' or 'all'."

# The second parameter is now always empty but kept for backward compatibility
ER_NUMERIC_JSON_VALUE_OUT_OF_RANGE 22003
  eng "Out of range JSON value for CAST to %s%-.0s from column %s at row %ld"

# The second parameter is now always empty but kept for backward compatibility
ER_INVALID_JSON_VALUE_FOR_CAST 22018
  eng "Invalid JSON value for CAST to %s%-.0s from column %s at row %ld"

ER_JSON_DOCUMENT_TOO_DEEP 22032
  eng "The JSON document exceeds the maximum depth."

ER_JSON_DOCUMENT_NULL_KEY 22032
  eng "JSON documents may not contain NULL member names."

ER_SECURE_TRANSPORT_REQUIRED
  eng "Connections using insecure transport are prohibited while --require_secure_transport=ON."

ER_NO_SECURE_TRANSPORTS_CONFIGURED
  eng "No secure transports (SSL or Shared Memory) are configured, unable to set --require_secure_transport=ON."

ER_DISABLED_STORAGE_ENGINE
  eng "Storage engine %s is disabled (Table creation is disallowed)."

ER_USER_DOES_NOT_EXIST
  eng "User %s does not exist."

ER_USER_ALREADY_EXISTS
  eng "User %s already exists."

ER_AUDIT_API_ABORT
  eng "Aborted by Audit API ('%-.48s';%d)."

ER_INVALID_JSON_PATH_ARRAY_CELL 42000
  eng "A path expression is not a path to a cell in an array."

ER_BUFPOOL_RESIZE_INPROGRESS
  eng "Another buffer pool resize is already in progress."

ER_FEATURE_DISABLED_SEE_DOC
  eng "The '%s' feature is disabled; see the documentation for '%s'"

ER_SERVER_ISNT_AVAILABLE
  eng "Server isn't available"

ER_SESSION_WAS_KILLED
  eng "Session was killed"

ER_CAPACITY_EXCEEDED
  eng "Memory capacity of %llu bytes for '%s' exceeded. %s"

ER_CAPACITY_EXCEEDED_IN_RANGE_OPTIMIZER
  eng "Range optimization was not done for this query."

ER_TABLE_NEEDS_UPG_PART
  eng "Partitioning upgrade required. Please dump/reload to fix it or do: ALTER TABLE `%-.192s`.`%-.192s` UPGRADE PARTITIONING"

ER_CANT_WAIT_FOR_EXECUTED_GTID_SET_WHILE_OWNING_A_GTID
  eng "The client holds ownership of the GTID %s. Therefore, WAIT_FOR_EXECUTED_GTID_SET cannot wait for this GTID."

ER_CANNOT_ADD_FOREIGN_BASE_COL_VIRTUAL
  eng "Cannot add foreign key on the base column of indexed virtual column."

ER_CANNOT_CREATE_VIRTUAL_INDEX_CONSTRAINT
  eng "Cannot create index on virtual column whose base column has foreign constraint."

ER_ERROR_ON_MODIFYING_GTID_EXECUTED_TABLE
  eng "Please do not modify the %s table with an XA transaction. This is an internal system table used to store GTIDs for committed transactions. Although modifying it can lead to an inconsistent GTID state, if neccessary you can modify it with a non-XA transaction."

ER_LOCK_REFUSED_BY_ENGINE
  eng "Lock acquisition refused by storage engine."

ER_UNSUPPORTED_ALTER_ONLINE_ON_VIRTUAL_COLUMN
  eng "ADD COLUMN col...VIRTUAL, ADD INDEX(col)"

ER_MASTER_KEY_ROTATION_NOT_SUPPORTED_BY_SE
  eng "Master key rotation is not supported by storage engine."

ER_MASTER_KEY_ROTATION_ERROR_BY_SE
  eng "Encryption key rotation error reported by SE: %s"

ER_MASTER_KEY_ROTATION_BINLOG_FAILED
  eng "Write to binlog failed. However, master key rotation has been completed successfully."

ER_MASTER_KEY_ROTATION_SE_UNAVAILABLE
  eng "Storage engine is not available."

ER_TABLESPACE_CANNOT_ENCRYPT
  eng "This tablespace can't be encrypted."

ER_INVALID_ENCRYPTION_OPTION
  eng "Invalid encryption option."

ER_CANNOT_FIND_KEY_IN_KEYRING
  eng "Can't find master key from keyring, please check keyring plugin is loaded."

ER_CAPACITY_EXCEEDED_IN_PARSER
  eng "Parser bailed out for this query."

ER_UNSUPPORTED_ALTER_ENCRYPTION_INPLACE
  eng "Cannot alter encryption attribute by inplace algorithm."

ER_KEYRING_UDF_KEYRING_SERVICE_ERROR
  eng "Function '%s' failed because underlying keyring service returned an error. Please check if a keyring plugin is installed and that provided arguments are valid for the keyring you are using."

ER_USER_COLUMN_OLD_LENGTH
  eng "It seems that your db schema is old. The %s column is 77 characters long and should be 93 characters long. Please run mysql_upgrade."

ER_CANT_RESET_MASTER
  eng "RESET MASTER is not allowed because %-.384s."

ER_GROUP_REPLICATION_MAX_GROUP_SIZE
  eng "The START GROUP_REPLICATION command failed since the group already has 9 members."

ER_CANNOT_ADD_FOREIGN_BASE_COL_STORED
  eng "Cannot add foreign key on the base column of stored column. "

ER_TABLE_REFERENCED
  eng "Cannot complete the operation because table is referenced by another connection."

ER_PARTITION_ENGINE_DEPRECATED_FOR_TABLE
  eng "The partition engine, used by table '%-.192s.%-.192s', is deprecated and will be removed in a future release. Please use native partitioning instead."

ER_WARN_USING_GEOMFROMWKB_TO_SET_SRID_ZERO 01000
  eng "%.192s(geometry) is deprecated and will be replaced by st_srid(geometry, 0) in a future version. Use %.192s(st_aswkb(geometry), 0) instead."

ER_WARN_USING_GEOMFROMWKB_TO_SET_SRID 01000
  eng "%.192s(geometry, srid) is deprecated and will be replaced by st_srid(geometry, srid) in a future version. Use %.192s(st_aswkb(geometry), srid) instead."

ER_XA_RETRY
  eng "The resource manager is not able to commit the transaction branch at this time. Please retry later."

ER_KEYRING_AWS_UDF_AWS_KMS_ERROR
  eng "Function %s failed due to: %s."

<<<<<<< HEAD
ER_COMPRESSED_COLUMN_USED_AS_KEY
  eng "Compressed column '%-.192s' is not allowed in the key list"

ER_UNSUPPORTED_COMPRESSED_COLUMN_TYPE
  eng "Can not define column '%-.192s' in compressed format"

ER_COMPRESSION_DICTIONARY_EXISTS
  eng "Compression dictionary '%-.192s' already exists"

ER_COMPRESSION_DICTIONARY_DOES_NOT_EXIST
  eng "Compression dictionary '%-.192s' does not exist"

ER_COMPRESSION_DICTIONARY_NAME_TOO_LONG
  eng "Compression dictionary name '%-.192s' is too long (max length = %lu)"

ER_COMPRESSION_DICTIONARY_DATA_TOO_LONG
  eng "Data for compression dictionary '%-.192s' is too long (max length = %lu)"

ER_COMPRESSION_DICTIONARY_IS_REFERENCED
  eng "Compression dictionary '%-.192s' is in use"
=======
ER_BINLOG_UNSAFE_XA
  eng "Statement is unsafe because it is being used inside a XA transaction. Concurrent XA transactions may deadlock on slaves when replicated using statements."
>>>>>>> 0138556a

#
#  End of 5.7 error messages.
#

ER_CANT_EXECUTE_WITH_BACKUP_LOCK
  eng "Can't execute the query because you have a conflicting backup lock"
  rus "Запрос не может быть выполнен из-за конфликтующей блокировки резервного копирования"

#
# Start of MyRocks specific messages
#

start-error-number 12000

ER_KEYS_OUT_OF_ORDER
  eng "Keys are out order during bulk load"

ER_OVERLAPPING_KEYS
  eng "Bulk load rows overlap existing rows"

ER_REQUIRE_ROW_BINLOG_FORMAT
  eng "Can't execute updates on master with binlog_format != ROW."

ER_ISOLATION_MODE_NOT_SUPPORTED
  eng "MyRocks supports only READ COMMITTED and REPEATABLE READ isolation levels. Please change from current isolation level %s"

ER_ON_DUPLICATE_DISABLED
  eng "When unique checking is disabled in MyRocks, INSERT,UPDATE,LOAD statements with clauses that update or replace the key (i.e. INSERT ON DUPLICATE KEY UPDATE, REPLACE) are not allowed. Query: %s"

ER_UPDATES_WITH_CONSISTENT_SNAPSHOT
  eng "Can't execute updates when you started a transaction with START TRANSACTION WITH CONSISTENT [ROCKSDB] SNAPSHOT."

ER_ROLLBACK_ONLY
  eng "This transaction was rolled back and cannot be committed. Only supported operation is to roll it back, so all pending changes will be discarded. Please restart another transaction."

ER_ROLLBACK_TO_SAVEPOINT
  eng "MyRocks currently does not support ROLLBACK TO SAVEPOINT if modifying rows."

ER_ISOLATION_LEVEL_WITH_CONSISTENT_SNAPSHOT
  eng "Only REPEATABLE READ isolation level is supported for START TRANSACTION WITH CONSISTENT SNAPSHOT in RocksDB Storage Engine."

ER_UNSUPPORTED_COLLATION
  eng "Unsupported collation on string indexed column %s.%s Use binary collation (%s)."

ER_METADATA_INCONSISTENCY
  eng "Table '%s' does not exist, but metadata information exists inside MyRocks. This is a sign of data inconsistency. Please check if '%s.frm' exists, and try to restore it if it does not exist."

ER_KEY_CREATE_DURING_ALTER
  eng "MyRocks failed creating new key definitions during alter."

ER_SK_POPULATE_DURING_ALTER
  eng "MyRocks failed populating secondary key during alter."

ER_CF_DIFFERENT
  eng "Column family ('%s') flag (%d) is different from an existing flag (%d). Assign a new CF flag, or do not change existing CF flag."

ER_RDB_STATUS_GENERAL
  eng "Status error %d received from RocksDB: %s"

ER_RDB_STATUS_MSG
  eng "%s, Status error %d received from RocksDB: %s"

ER_RDB_TTL_UNSUPPORTED
  eng "TTL support is currently disabled when table has a hidden PK."

ER_RDB_TTL_COL_FORMAT
  eng "TTL column (%s) in MyRocks must be an unsigned non-null 64-bit integer, exist inside the table, and have an accompanying ttl duration."

ER_RDB_TTL_DURATION_FORMAT
  eng "TTL duration (%s) in MyRocks must be an unsigned non-null 64-bit integer."

ER_PER_INDEX_CF_DEPRECATED
  eng "The per-index column family option has been deprecated."

#
# End of MyRocks specific messages
#<|MERGE_RESOLUTION|>--- conflicted
+++ resolved
@@ -7681,7 +7681,9 @@
 ER_KEYRING_AWS_UDF_AWS_KMS_ERROR
   eng "Function %s failed due to: %s."
 
-<<<<<<< HEAD
+ER_BINLOG_UNSAFE_XA
+  eng "Statement is unsafe because it is being used inside a XA transaction. Concurrent XA transactions may deadlock on slaves when replicated using statements."
+
 ER_COMPRESSED_COLUMN_USED_AS_KEY
   eng "Compressed column '%-.192s' is not allowed in the key list"
 
@@ -7702,10 +7704,6 @@
 
 ER_COMPRESSION_DICTIONARY_IS_REFERENCED
   eng "Compression dictionary '%-.192s' is in use"
-=======
-ER_BINLOG_UNSAFE_XA
-  eng "Statement is unsafe because it is being used inside a XA transaction. Concurrent XA transactions may deadlock on slaves when replicated using statements."
->>>>>>> 0138556a
 
 #
 #  End of 5.7 error messages.
