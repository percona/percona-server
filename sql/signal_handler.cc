--- conflicted
+++ resolved
@@ -120,7 +120,6 @@
                         "or misconfigured. This error can also be caused by "
                         "malfunctioning hardware.\n");
 
-<<<<<<< HEAD
   my_safe_printf_stderr(
       "%s",
       "Attempting to collect some information that could help diagnose the "
@@ -128,15 +127,7 @@
       "As this is a crash and something is definitely wrong, the information\n"
       "collection process might fail.\n"
       "Please help us make Percona Server better by reporting any\n"
-      "bugs at http://bugs.percona.com/\n\n");
-=======
-  my_safe_printf_stderr("%s",
-    "Attempting to collect some information that could help diagnose the problem.\n"
-    "As this is a crash and something is definitely wrong, the information\n"
-    "collection process might fail.\n"
-    "Please help us make Percona Server better by reporting any\n"
-    "bugs at https://bugs.percona.com/\n\n");
->>>>>>> eb2f7b99
+      "bugs at https://bugs.percona.com/\n\n");
 
   my_safe_printf_stderr("key_buffer_size=%lu\n",
                         (ulong)dflt_key_cache->key_cache_mem_size);
