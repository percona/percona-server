--- conflicted
+++ resolved
@@ -1197,7 +1197,7 @@
   if (value == NULL)
     return NULL;
   user_var_entry *entry=
-    (user_var_entry*) hash_search(&thd->user_vars, name, sizeof(name)-1);
+    (user_var_entry*) my_hash_search(&thd->user_vars, name, sizeof(name)-1);
   if (entry && entry->length > 0)
   {
     value->copy(entry->value, entry->length, NULL);
@@ -1941,12 +1941,9 @@
                                              FN_REFLEN));
   field_list.push_back(new Item_return_int("Master_Server_Id", sizeof(ulong),
                                            MYSQL_TYPE_LONG));
-<<<<<<< HEAD
+  field_list.push_back(new Item_empty_string("Master_UUID", UUID_LENGTH));
   field_list.push_back(new Item_empty_string("Master_Info_File",
                                              sizeof(mi->info_file_name)));
-=======
-  field_list.push_back(new Item_empty_string("Master_UUID", UUID_LENGTH));
->>>>>>> 211e58c5
   field_list.push_back(new Item_return_int("SQL_Delay", 10, MYSQL_TYPE_LONG));
   field_list.push_back(new Item_return_int("SQL_Remaining_Delay", 8, MYSQL_TYPE_LONG));
   field_list.push_back(new Item_empty_string("Slave_SQL_Running_State", 20));
@@ -2098,12 +2095,9 @@
     }
     // Master_Server_id
     protocol->store((uint32) mi->master_id);
-<<<<<<< HEAD
+    protocol->store(mi->master_uuid, &my_charset_bin);
     // Master_Info_File
     protocol->store(mi->info_file_name, &my_charset_bin);
-=======
-    protocol->store(mi->master_uuid, &my_charset_bin);
->>>>>>> 211e58c5
     // SQL_Delay
     protocol->store((uint32) mi->rli.get_sql_delay());
     // SQL_Remaining_Delay
