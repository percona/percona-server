--- conflicted
+++ resolved
@@ -3486,10 +3486,6 @@
     sql_print_error("Slave I/O thread: error in mysql_init()");
     goto err;
   }
-<<<<<<< HEAD
-=======
-
->>>>>>> de01754c
 
   thd->proc_info = "Connecting to master";
   // we can get killed during safe_connect
