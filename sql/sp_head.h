--- conflicted
+++ resolved
@@ -616,7 +616,6 @@
 
   /**
     Execute trigger stored program.
-<<<<<<< HEAD
 
     - changes security context for triggers
     - switch to new memroot
@@ -713,6 +712,15 @@
   */
   bool add_instr(THD *thd, sp_instr *instr);
 
+  /**
+    Returns true if any substatement in the routine directly
+    (not through another routine) modifies data/changes table.
+
+    @sa Comment for MODIFIES_DATA flag.
+  */
+  bool modifies_data() const
+  { return m_flags & MODIFIES_DATA; }
+
   uint instructions()
   { return m_instructions.elements(); }
 
@@ -724,124 +732,6 @@
 
     @param thd  Thread context.
 
-=======
-
-    - changes security context for triggers
-    - switch to new memroot
-    - call sp_head::execute
-    - restore old memroot
-    - restores security context
-
-    @param thd               Thread context
-    @param db                database name
-    @param table             table name
-    @param grant_info        GRANT_INFO structure to be filled with
-                             information about definer's privileges
-                             on subject table
-
-    @todo
-      - TODO: we should create sp_rcontext once per command and reuse it
-      on subsequent executions of a trigger.
-
-    @return Error status.
-  */
-  bool execute_trigger(THD *thd,
-                       const LEX_STRING *db_name,
-                       const LEX_STRING *table_name,
-                       GRANT_INFO *grant_info);
-
-  /**
-    Execute a function.
-
-     - evaluate parameters
-     - changes security context for SUID routines
-     - switch to new memroot
-     - call sp_head::execute
-     - restore old memroot
-     - evaluate the return value
-     - restores security context
-
-    @param thd               Thread context.
-    @param argp              Passed arguments (these are items from containing
-                             statement?)
-    @param argcount          Number of passed arguments. We need to check if
-                             this is correct.
-    @param return_value_fld  Save result here.
-
-    @todo
-      We should create sp_rcontext once per command and reuse
-      it on subsequent executions of a function/trigger.
-
-    @todo
-      In future we should associate call arena/mem_root with
-      sp_rcontext and allocate all these objects (and sp_rcontext
-      itself) on it directly rather than juggle with arenas.
-
-    @return Error status.
-  */
-  bool execute_function(THD *thd, Item **args, uint argcount,
-                        Field *return_fld);
-
-  /**
-    Execute a procedure.
-
-    The function does the following steps:
-     - Set all parameters
-     - changes security context for SUID routines
-     - call sp_head::execute
-     - copy back values of INOUT and OUT parameters
-     - restores security context
-
-    @param thd  Thread context.
-    @param args List of values passed as arguments.
-
-    @return Error status.
-  */
-
-  bool execute_procedure(THD *thd, List<Item> *args);
-
-  /**
-    Implement SHOW CREATE statement for stored routines.
-
-    @param thd  Thread context.
-    @param type         Stored routine type
-                        (SP_TYPE_PROCEDURE or SP_TYPE_FUNCTION)
-
-    @return Error status.
-  */
-  bool show_create_routine(THD *thd, enum_sp_type type);
-
-  /**
-    Add instruction to SP.
-
-    @param thd    Thread context.
-    @param instr  Instruction.
-
-    @return Error status.
-  */
-  bool add_instr(THD *thd, sp_instr *instr);
-
-  /**
-    Returns true if any substatement in the routine directly
-    (not through another routine) modifies data/changes table.
-
-    @sa Comment for MODIFIES_DATA flag.
-  */
-  bool modifies_data() const
-  { return m_flags & MODIFIES_DATA; }
-
-  uint instructions()
-  { return m_instructions.elements(); }
-
-  sp_instr *last_instruction()
-  { return *m_instructions.back(); }
-
-  /**
-    Reset LEX-object during parsing, before we parse a sub statement.
-
-    @param thd  Thread context.
-
->>>>>>> 53d17a2f
     @return Error status.
   */
   bool reset_lex(THD *thd);
@@ -867,7 +757,6 @@
   /**
     Create Field-object corresponding to the RETURN field of a stored function.
     This operation makes sense for stored functions only.
-<<<<<<< HEAD
 
     @param field_max_length the max length (in the sense of Item classes).
     @param field_name       the field name (item name).
@@ -880,20 +769,6 @@
                              const char *field_name,
                              TABLE *table);
 
-=======
-
-    @param field_max_length the max length (in the sense of Item classes).
-    @param field_name       the field name (item name).
-    @param table            the field's table.
-
-    @return newly created and initialized Field-instance,
-    or NULL in case of error.
-  */
-  Field *create_result_field(uint field_max_length,
-                             const char *field_name,
-                             TABLE *table);
-
->>>>>>> 53d17a2f
   void set_info(longlong created,
                 longlong modified,
 		st_sp_chistics *chistics,
@@ -940,32 +815,6 @@
     return (i < (uint) m_instructions.elements()) ? m_instructions.at(i) : NULL;
   }
 
-<<<<<<< HEAD
-  /**
-    Add tables used by routine to the table list.
-
-      Converts multi-set of tables used by this routine to table list and adds
-      this list to the end of table list specified by 'query_tables_last_ptr'.
-
-      Elements of list will be allocated in PS memroot, so this list will be
-      persistent between PS executions.
-
-    @param[in] thd                        Thread context
-    @param[in,out] query_tables_last_ptr  Pointer to the next_global member of
-                                          last element of the list where tables
-                                          will be added (or to its root).
-    @param[in] belong_to_view             Uppermost view which uses this routine,
-                                          NULL if none.
-
-    @retval true  if some elements were added
-    @retval false otherwise.
-  */
-  bool add_used_tables_to_table_list(THD *thd,
-                                     TABLE_LIST ***query_tables_last_ptr,
-                                     TABLE_LIST *belong_to_view);
-
-=======
->>>>>>> 53d17a2f
   /**
     Add tables used by routine to the table list.
 
@@ -1063,21 +912,12 @@
 
   /**
     Check if a user has access right to a SP.
-<<<<<<< HEAD
 
     @param      thd          Thread context.
     @param[out] full_access  Set to 1 if the user has SELECT
                              to the 'mysql.proc' table or is
                              the owner of the stored program.
 
-=======
-
-    @param      thd          Thread context.
-    @param[out] full_access  Set to 1 if the user has SELECT
-                             to the 'mysql.proc' table or is
-                             the owner of the stored program.
-
->>>>>>> 53d17a2f
     @return Error status.
   */
   bool check_show_access(THD *thd, bool *full_access);
@@ -1149,7 +989,6 @@
   /**
     Execute the routine. The main instruction jump loop is there.
     Assume the parameters already set.
-<<<<<<< HEAD
 
     @param thd                  Thread context.
     @param merge_da_on_success  Flag specifying if Warning Info should be
@@ -1164,22 +1003,6 @@
   */
   bool execute(THD *thd, bool merge_da_on_success);
 
-=======
-
-    @param thd                  Thread context.
-    @param merge_da_on_success  Flag specifying if Warning Info should be
-                                propagated to the caller on Completion
-                                Condition or not.
-
-    @todo
-      - Will write this SP statement into binlog separately
-      (TODO: consider changing the condition to "not inside event union")
-
-    @return Error status.
-  */
-  bool execute(THD *thd, bool merge_da_on_success);
-
->>>>>>> 53d17a2f
   /**
     Perform a forward flow analysis in the generated code.
     Mark reachable instructions, for the optimizer.
