/* Copyright (c) 2012, 2023, Oracle and/or its affiliates.

   This program is free software; you can redistribute it and/or modify
   it under the terms of the GNU General Public License, version 2.0,
   as published by the Free Software Foundation.

   This program is also distributed with certain software (including
   but not limited to OpenSSL) that is licensed under separate terms,
   as designated in a particular file or component or in included license
   documentation.  The authors of MySQL hereby grant you an additional
   permission to link the program and your derivative works with the
   separately licensed software that they have included with MySQL.

   This program is distributed in the hope that it will be useful,
   but WITHOUT ANY WARRANTY; without even the implied warranty of
   MERCHANTABILITY or FITNESS FOR A PARTICULAR PURPOSE.  See the
   GNU General Public License, version 2.0, for more details.

   You should have received a copy of the GNU General Public License
   along with this program; if not, write to the Free Software
   Foundation, Inc., 51 Franklin St, Fifth Floor, Boston, MA 02110-1301  USA */

#include "sql/sp_instr.h"

#include "my_config.h"

#include <algorithm>
#include <atomic>
#include <functional>
#include <memory>

#include "debug_sync.h"  // DEBUG_SYNC
#include "my_command.h"
#include "my_compiler.h"
#include "my_dbug.h"
#include "my_sqlcommand.h"
#include "mysql/components/services/bits/psi_bits.h"
#include "mysql/components/services/log_shared.h"
#include "mysql/plugin.h"
#include "mysql/psi/mysql_statement.h"
#include "mysql/strings/m_ctype.h"
#include "mysql_com.h"
#include "mysqld_error.h"
#include "prealloced_array.h"  // Prealloced_array
#include "scope_guard.h"
#include "sql/auth/auth_acls.h"
#include "sql/auth/auth_common.h"  // check_table_access
#include "sql/binlog.h"            // mysql_bin_log
#include "sql/debug_sync.h"
#include "sql/enum_query_type.h"
#include "sql/error_handler.h"  // Strict_error_handler
#include "sql/field.h"
#include "sql/item.h"          // Item_splocal
#include "sql/item_cmpfunc.h"  // Item_func_eq
#include "sql/log.h"           // Query_logger
#include "sql/mdl.h"
#include "sql/mysqld.h"     // next_query_id
#include "sql/opt_trace.h"  // Opt_trace_start
#include "sql/protocol.h"
#include "sql/query_options.h"
#include "sql/session_tracker.h"
#include "sql/sp.h"           // sp_get_item_value
#include "sql/sp_head.h"      // sp_head
#include "sql/sp_pcontext.h"  // sp_pcontext
#include "sql/sp_rcontext.h"  // sp_rcontext
#include "sql/sql_audit.h"
#include "sql/sql_base.h"  // open_temporary_tables
#include "sql/sql_const.h"
#include "sql/sql_digest_stream.h"
#include "sql/sql_parse.h"    // parse_sql
#include "sql/sql_prepare.h"  // Reprepare_observer
#include "sql/sql_profile.h"
#include "sql/system_variables.h"
#include "sql/table_trigger_dispatcher.h"  // Table_trigger_dispatcher
#include "sql/thr_malloc.h"
#include "sql/transaction.h"  // trans_commit_stmt
#include "sql/transaction_info.h"
#include "sql/trigger.h"  // Trigger
#include "sql/trigger_def.h"
#include "string_with_len.h"
#include "unsafe_string_append.h"

class Cmp_splocal_locations {
 public:
  bool operator()(const Item_splocal *a, const Item_splocal *b) {
    assert(a == b || a->pos_in_query != b->pos_in_query);
    return a->pos_in_query < b->pos_in_query;
  }
};

/*
  StoredRoutinesBinlogging
  This paragraph applies only to statement-based binlogging. Row-based
  binlogging does not need anything special like this except for a special
  case that is mentioned below in section 2.1

  Top-down overview:

  1. Statements

  Statements that have is_update_query(stmt) == true are written into the
  binary log verbatim.
  Examples:
    UPDATE tbl SET tbl.x = spfunc_w_side_effects()
    UPDATE tbl SET tbl.x=1 WHERE spfunc_w_side_effect_that_returns_false(tbl.y)

  Statements that have is_update_query(stmt) == false (e.g. SELECTs) are not
  written into binary log. Instead we catch function calls the statement
  makes and write it into binary log separately (see #3).

  2. PROCEDURE calls

  CALL statements are not written into binary log. Instead
  * Any FUNCTION invocation (in SET, IF, WHILE, OPEN CURSOR and other SP
    instructions) is written into binlog separately.

  * Each statement executed in SP is binlogged separately, according to rules
    in #1, with the exception that we modify query string: we replace uses
    of SP local variables with NAME_CONST('spvar_name', <spvar-value>) calls.
    This substitution is done in subst_spvars().

  2.1 Miscellaneous case: DDLs (Eg: ALTER EVENT) in StoredProcedure(SP) uses
      its local variables

  * Irrespective of binlog format, DDLs are always binlogged in statement mode.
    Hence if there are any DDLs, in stored procedure, that uses SP local
    variables,  those should be replaced with NAME_CONST('spvar_name',
  <spvar-value>) even if binlog format is 'row'.

  3. FUNCTION calls

  In sp_head::execute_function(), we check
   * If this function invocation is done from a statement that is written
     into the binary log.
   * If there were any attempts to write events to the binary log during
     function execution (grep for start_union_events and stop_union_events)

   If the answers are No and Yes, we write the function call into the binary
   log as "SELECT spfunc(<param1value>, <param2value>, ...)"


  4. Miscellaneous issues.

  4.1 User variables.

  When we call mysql_bin_log.write() for an SP statement, thd->user_var_events
  must hold set<{var_name, value}> pairs for all user variables used during
  the statement execution.
  This set is produced by tracking user variable reads during statement
  execution.

  For SPs, this has the following implications:
  1) thd->user_var_events may contain events from several SP statements and
     needs to be valid after execution of these statements was finished. In
     order to achieve that, we
     * Allocate user_var_events array elements on appropriate mem_root (grep
       for user_var_events_alloc).
     * Use is_query_in_union() to determine if user_var_event is created.

  2) We need to empty thd->user_var_events after we have wrote a function
     call. This is currently done by making
     thd->user_var_events.clear()
     calls in several different places. (TODO consider moving this into
     mysql_bin_log.write() function)

  4.2 Auto_increment storage in binlog

  As we may write two statements to binlog from one single logical statement
  (case of "SELECT func1(),func2()": it is binlogged as "SELECT func1()" and
  then "SELECT func2()"), we need to reset auto_increment binlog variables
  after each binlogged SELECT. Otherwise, the auto_increment value of the
  first SELECT would be used for the second too.
*/

/**
  Replace thd->query{_length} with a string that one can write to
  the binlog.

  The binlog-suitable string is produced by replacing references to SP local
  variables with NAME_CONST('sp_var_name', value) calls.

  @param thd        Current thread.
  @param instr      Instruction (we look for Item_splocal instances in
                    instr->item_list)
  @param query_str  Original query string

  @retval false on success.
  thd->query{_length} either has been appropriately replaced or there
  is no need for replacements.

  @retval true in case of out of memory error.
*/
static bool subst_spvars(THD *thd, sp_instr *instr, LEX_CSTRING query_str) {
  // Stack-local array, does not need instrumentation.
  Prealloced_array<Item_splocal *, 16> sp_vars_uses(PSI_NOT_INSTRUMENTED);

  /* Find all instances of Item_splocal used in this statement */
  for (Item *item = instr->m_arena.item_list(); item; item = item->next_free) {
    if (item->is_splocal()) {
      Item_splocal *item_spl = (Item_splocal *)item;
      if (item_spl->pos_in_query) sp_vars_uses.push_back(item_spl);
    }
  }

  if (sp_vars_uses.empty()) return false;

  /* Sort SP var refs by their occurrences in the query */
  std::sort(sp_vars_uses.begin(), sp_vars_uses.end(), Cmp_splocal_locations());

  /*
    Construct a statement string where SP local var refs are replaced
    with "NAME_CONST(name, value)"
  */
  char buffer[512];
  String qbuf(buffer, sizeof(buffer), &my_charset_bin);
  qbuf.length(0);
  const char *cur = query_str.str;
  int prev_pos = 0;
  bool res = false;
  thd->query_name_consts = 0;

  for (Item_splocal **splocal = sp_vars_uses.begin();
       splocal != sp_vars_uses.end(); splocal++) {
    Item *val;

    char str_buffer[STRING_BUFFER_USUAL_SIZE];
    String str_value_holder(str_buffer, sizeof(str_buffer), &my_charset_latin1);
    String *str_value;

    /* append the text between sp ref occurrences */
    res |= qbuf.append(cur + prev_pos, (*splocal)->pos_in_query - prev_pos);
    prev_pos = (*splocal)->pos_in_query + (*splocal)->len_in_query;

    res |= (*splocal)->fix_fields(thd, (Item **)splocal);
    if (res) break;

    if ((*splocal)->limit_clause_param) {
      res |= qbuf.append_ulonglong((*splocal)->val_uint());
      if (res) break;
      continue;
    }

    /* append the spvar substitute */
    res |= qbuf.append(STRING_WITH_LEN(" NAME_CONST('"));
    res |= qbuf.append((*splocal)->m_name);
    res |= qbuf.append(STRING_WITH_LEN("',"));

    if (res) break;

    val = (*splocal)->this_item();
    str_value = sp_get_item_value(thd, val, &str_value_holder);
    if (str_value)
      res |= qbuf.append(*str_value);
    else
      res |= qbuf.append(STRING_WITH_LEN("NULL"));
    res |= qbuf.append(')');
    if (res) break;

    thd->query_name_consts++;
  }
  if (res || qbuf.append(cur + prev_pos, query_str.length - prev_pos))
    return true;

  char *pbuf;
  if ((pbuf = static_cast<char *>(thd->alloc(qbuf.length() + 1)))) {
    memcpy(pbuf, qbuf.ptr(), qbuf.length());
    pbuf[qbuf.length()] = 0;
  } else
    return true;

  thd->set_query(pbuf, qbuf.length());

  return false;
}

///////////////////////////////////////////////////////////////////////////
// Sufficient max length of printed destinations and frame offsets (all
// uints).
///////////////////////////////////////////////////////////////////////////

#define SP_INSTR_UINT_MAXLEN 8
#define SP_STMT_PRINT_MAXLEN 40

///////////////////////////////////////////////////////////////////////////
// sp_lex_instr implementation.
///////////////////////////////////////////////////////////////////////////

class SP_instr_error_handler : public Internal_error_handler {
 public:
  bool handle_condition(THD *thd, uint sql_errno, const char *,
                        Sql_condition::enum_severity_level *,
                        const char *) override {
    /*
      Check if the "table exists" error or warning reported for the
      CREATE TABLE ... SELECT statement.
    */
    if (thd->lex && thd->lex->sql_command == SQLCOM_CREATE_TABLE &&
        thd->lex->query_block &&
        !thd->lex->query_block->field_list_is_empty() &&
        sql_errno == ER_TABLE_EXISTS_ERROR)
      cts_table_exists_error = true;

    return false;
  }

  bool cts_table_exists_error = false;
};

/**
  Execute an expression (e.g an IF) that is not a complete SQL statement.

  Expressions that may be executed in this function:
    IF, CASE, DECLARE, SET, RETURN

  @param      thd    thread context
  @param[out] nextp  next instruction pointer

  @returns false if success, true if error
*/
bool sp_lex_instr::execute_expression(THD *thd, uint *nextp) {
  auto execute_guard = create_scope_guard([&]() {
    m_lex->cleanup(true);
    if (thd->in_sub_stmt == 0) {
      thd->get_stmt_da()->set_overwrite_status(true);
      thd->is_error() ? trans_rollback_stmt(thd) : trans_commit_stmt(thd);
      thd->get_stmt_da()->set_overwrite_status(false);
    }
    thd_proc_info(thd, "closing tables");
    close_thread_tables(thd);
    thd_proc_info(thd, nullptr);

    if (thd->in_sub_stmt == 0) {
      if (thd->transaction_rollback_request) {
        trans_rollback_implicit(thd);
        thd->mdl_context.release_transactional_locks();
      } else if (!thd->in_multi_stmt_transaction_mode()) {
        thd->mdl_context.release_transactional_locks();
      } else {
        thd->mdl_context.release_statement_locks();
      }
    }
  });

  /*
    Check privileges for tables in expression, open and lock those tables,
    bind data to expression so that it is ready for execution.

    Notice that temporary tables must be opened before privilege checking.
    This is because a session has all privileges for any temporary table that
    it has created, however a table must be opened in order to identify it as
    a temporary table.
  */
  if (m_lex->query_tables != nullptr) {
    if (open_temporary_tables(thd, m_lex->query_tables)) {
      return true;
    }
    if (check_table_access(thd, SELECT_ACL, m_lex->query_tables, false,
                           UINT_MAX, false)) {
      return true;
    }
  }
  if (open_tables_for_query(thd, m_lex->query_tables, 0)) {
    return true;
  }
  if (lock_tables(thd, m_lex->query_tables, m_lex->table_count, 0)) {
    return true;
  }

  if (m_arena.get_state() != Query_arena::STMT_INITIALIZED_FOR_SP) {
    m_lex->restore_cmd_properties();
    bind_fields(m_arena.item_list());
  }
  /*
    Trace the expression. This is not an SQL statement, but pretend it is
    a SELECT query expression.
  */
  Opt_trace_start ots(thd, m_lex->query_tables, SQLCOM_SELECT, &m_lex->var_list,
                      nullptr, 0, this, thd->variables.character_set_client);
  const Opt_trace_object trace_command(&thd->opt_trace);
  const Opt_trace_array trace_command_steps(&thd->opt_trace, "steps");

  if (exec_core(thd, nextp)) {
    return true;
  }

  return false;
}

bool sp_lex_instr::reset_lex_and_exec_core(THD *thd, uint *nextp,
                                           bool open_tables) {
  /*
    The flag is saved at the entry to the following substatement.
    It's reset further in the common code part.
    It's merged with the saved parent's value at the exit of this func.
  */

  const unsigned int parent_unsafe_rollback_flags =
      thd->get_transaction()->get_unsafe_rollback_flags(Transaction_ctx::STMT);
  thd->get_transaction()->reset_unsafe_rollback_flags(Transaction_ctx::STMT);

  /* Check pre-conditions. */

  assert(thd->change_list.is_empty());

  /*
    Use our own lex.

    Although it is saved/restored in sp_head::execute() when we are
    entering/leaving routine, it's still should be saved/restored here,
    in order to properly behave in case of ER_NEED_REPREPARE error
    (when ER_NEED_REPREPARE happened, and we failed to re-parse the query).
  */

  LEX *lex_saved = thd->lex;
  thd->lex = m_lex;
  m_lex->thd = thd;

  /* Set new query id. */

  thd->set_query_id(next_query_id());

  if (thd->locked_tables_mode <= LTM_LOCK_TABLES) {
    /*
      This statement will enter/leave prelocked mode on its own.
      Entering prelocked mode changes table list and related members
      of LEX, so we'll need to restore them.
    */
    if (m_lex_query_tables_own_last) {
      /*
        We've already entered/left prelocked mode with this statement.
        Attach the list of tables that need to be prelocked and mark m_lex
        as having such list attached.
      */
      *m_lex_query_tables_own_last = m_prelocking_tables;
      m_lex->mark_as_requiring_prelocking(m_lex_query_tables_own_last);
    }
  }

  bool error = m_lex->check_preparation_invalid(thd);

  m_lex->clear_execution();

  /*
    In case a session state exists do not cache the SELECT stmt. If we
    cache SELECT statement when session state information exists, then
    the result sets of this SELECT are cached which contains changed
    session information. Next time when same query is executed when there
    is no change in session state, then result sets are picked from cache
    which is wrong as the result sets picked from cache have changed
    state information.
  */

  if (thd->get_protocol()->has_client_capability(CLIENT_SESSION_TRACK) &&
      thd->session_tracker.enabled_any() && thd->session_tracker.changed_any())
    thd->lex->safe_to_cache_query = false;

  SP_instr_error_handler sp_instr_error_handler;
  thd->push_internal_handler(&sp_instr_error_handler);

  /* Open tables if needed. */

  if (!error) {
    if (open_tables) {
      error = execute_expression(thd, nextp);
      DBUG_PRINT("info", ("exec_expression returned: %d", error));
    } else {
      DEBUG_SYNC(thd, "sp_lex_instr_before_exec_core");
      error = exec_core(thd, nextp);
      DBUG_PRINT("info", ("exec_core returned: %d", error));
    }
  }

  // Pop SP_instr_error_handler error handler.
  thd->pop_internal_handler();

  if (m_lex->query_tables_own_last) {
    /*
      We've entered and left prelocking mode when executing statement
      stored in m_lex.
      m_lex->query_tables(->next_global)* list now has a 'tail' - a list
      of tables that are added for prelocking. (If this is the first
      execution, the 'tail' was added by open_tables(), otherwise we've
      attached it above in this function).
      Now we'll save the 'tail', and detach it.
    */
    m_lex_query_tables_own_last = m_lex->query_tables_own_last;
    m_prelocking_tables = *m_lex_query_tables_own_last;
    *m_lex_query_tables_own_last = nullptr;
    m_lex->mark_as_requiring_prelocking(nullptr);
  }

  /* Rollback changes to the item tree during execution. */

  thd->rollback_item_tree_changes();

  /*
    Change state of current arena according to outcome of execution.

    When entering this function, state is STMT_INITIALIZED_FOR_SP if this is
    the first execution, otherwise it is STMT_EXECUTED.

    When a re-prepare error is raised, the next execution will re-prepare the
    statement. To make sure that items are created in the statement mem_root,
    change state to STMT_INITIALIZED_FOR_SP.

    When a "table exists" error occurs for CREATE TABLE ... SELECT change state
    to STMT_INITIALIZED_FOR_SP, as if statement must be reprepared.

      Why is this necessary? A useful pointer would be to note how
      PREPARE/EXECUTE uses functions like select_like_stmt_test to implement
      CREATE TABLE .... SELECT. The SELECT part of the DDL is resolved first.
      Then there is an attempt to create the table. So in the execution phase,
      if "table exists" error occurs or flush table precedes the execute, the
      item tree of the select is re-created and followed by an attempt to create
      the table.

      But SP uses mysql_execute_command (which is used by the conventional
      execute) after doing a parse. This creates a problem for SP since it
      tries to preserve the item tree from the previous execution.

    When execution of the statement was started (completed), change state to
    STMT_EXECUTED.

    When an error occurs before statement execution starts (m_exec_started is
    false at this stage of execution), state is not changed.
    (STMT_INITIALIZED_FOR_SP means the statement was never prepared,
    STMT_EXECUTED means the statement has been prepared and executed before,
    but some error occurred during table open or execution).
  */
  const bool reprepare_error =
      error && thd->is_error() &&
      (thd->get_stmt_da()->mysql_errno() == ER_NEED_REPREPARE ||
       thd->get_stmt_da()->mysql_errno() == ER_PREPARE_FOR_PRIMARY_ENGINE ||
       thd->get_stmt_da()->mysql_errno() == ER_PREPARE_FOR_SECONDARY_ENGINE);

  // Unless there is an error, execution must have started (and completed)
  assert(error || m_lex->is_exec_started());

  if (reprepare_error || sp_instr_error_handler.cts_table_exists_error)
    thd->stmt_arena->set_state(Query_arena::STMT_INITIALIZED_FOR_SP);
  else if (m_lex->is_exec_started())
    thd->stmt_arena->set_state(Query_arena::STMT_EXECUTED);

  /*
    Merge here with the saved parent's values
    what is needed from the substatement gained
  */

  thd->get_transaction()->add_unsafe_rollback_flags(
      Transaction_ctx::STMT, parent_unsafe_rollback_flags);

  if (thd->variables.session_track_transaction_info > TX_TRACK_NONE) {
    TX_TRACKER_GET(tst);
    tst->add_trx_state_from_thd(thd);
  }

  /* Restore original lex. */

  thd->lex = lex_saved;

  /*
    Unlike for PS we should not call Item's destructors for newly created
    items after execution of each instruction in stored routine. This is
    because SP often create Item (like Item_int, Item_string etc...) when
    they want to store some value in local variable, pass return value and
    etc... So their life time should be longer than one instruction.

    cleanup_items() is called in sp_head::execute()
  */

  return error || thd->is_error();
}

LEX *sp_lex_instr::parse_expr(THD *thd, sp_head *sp) {
  String sql_query;
  sql_digest_state *parent_digest = thd->m_digest;
  PSI_statement_locker *parent_locker = thd->m_statement_psi;
  SQL_I_List<Item_trigger_field> *next_trig_list_bkp = nullptr;
  sql_query.set_charset(system_charset_info);

  get_query(&sql_query);

  if (sql_query.length() == 0) {
    // The instruction has returned zero-length query string. That means, the
    // re-preparation of the instruction is not possible. We should not come
    // here in the normal life.
    assert(false);
    my_error(ER_UNKNOWN_ERROR, MYF(0));
    return nullptr;
  }

  if (m_trig_field_list.elements)
    next_trig_list_bkp = m_trig_field_list.first->next_trig_field_list;
  // Cleanup current THD from previously held objects before new parsing.
  cleanup_before_parsing(thd);

  // Cleanup and re-init the lex mem_root for re-parse.
  m_lex_mem_root.ClearForReuse();

  /*
    Switch mem-roots. We store the new LEX and its Items in the
    m_lex_mem_root since it is freed before reparse triggered due to
    invalidation. This avoids the memory leak in case re-parse is
    initiated. Also set the statement query arena to the lex mem_root.
  */
  MEM_ROOT *execution_mem_root = thd->mem_root;
  const Query_arena parse_arena(&m_lex_mem_root, thd->stmt_arena->get_state());

  thd->mem_root = &m_lex_mem_root;
  thd->stmt_arena->set_query_arena(parse_arena);

  // Prepare parser state. It can be done just before parse_sql(), do it here
  // only to simplify exit in case of failure (out-of-memory error).

  Parser_state parser_state;

  if (parser_state.init(thd, sql_query.c_ptr(), sql_query.length()))
    return nullptr;

  // Switch THD's item list. It is used to remember the newly created set
  // of Items during parsing. We should clean those items after each execution.

  Item *execution_item_list = thd->item_list();
  thd->reset_item_list();

  // Create a new LEX and initialize it.

  LEX *lex_saved = thd->lex;

  thd->lex = new (thd->mem_root) st_lex_local;
  lex_start(thd);

  thd->lex->sphead = sp;
  thd->lex->set_sp_current_parsing_ctx(get_parsing_ctx());
  sp->m_parser_data.set_current_stmt_start_ptr(sql_query.c_ptr());

  // Parse the just constructed SELECT-statement.

  thd->m_digest = nullptr;
  thd->m_statement_psi = nullptr;
  bool parsing_failed = parse_sql(thd, &parser_state, nullptr);
  thd->m_digest = parent_digest;
  thd->m_statement_psi = parent_locker;

  if (!parsing_failed) {
    adjust_sql_command(thd->lex);
    thd->lex->set_trg_event_type_for_tables();

    // Mark statement as belonging to a stored procedure:
    if (thd->lex->m_sql_cmd != nullptr)
      thd->lex->m_sql_cmd->set_as_part_of_sp();

    // Call after-parsing callback.
    parsing_failed = on_after_expr_parsing(thd);

    if (sp->m_type == enum_sp_type::TRIGGER) {
      /*
        Also let us bind these objects to Field objects in table being opened.

        We ignore errors of setup_field() here, because if even something is
        wrong we still will be willing to open table to perform some operations
        (e.g.  SELECT)... Anyway some things can be checked only during trigger
        execution.
      */

      Trigger *t = sp->m_trg_list->find_trigger(thd->lex->sphead->m_name);

      assert(t);

      if (!t) return nullptr;  // Don't take chances in production.

      for (Item_trigger_field *trg_fld = sp->m_cur_instr_trig_field_items.first;
           trg_fld; trg_fld = trg_fld->next_trg_field) {
        trg_fld->setup_field(sp->m_trg_list, t->get_subject_table_grant());
      }

      /**
        Move Item_trigger_field's list to instruction's Item_trigger_field
        list.
      */
      if (sp->m_cur_instr_trig_field_items.elements) {
        sp->m_cur_instr_trig_field_items.save_and_clear(&m_trig_field_list);
        m_trig_field_list.first->next_trig_field_list = next_trig_list_bkp;
      }
    }

    // Append newly created Items to the list of Items, owned by this
    // instruction.
    m_arena.set_item_list(thd->item_list());
  }

  // Restore THD::lex.

  thd->lex->sphead = nullptr;
  thd->lex->set_sp_current_parsing_ctx(nullptr);

  LEX *expr_lex = thd->lex;
  thd->lex = lex_saved;

  // Restore execution mem-root and item list.

  thd->mem_root = execution_mem_root;
  thd->set_item_list(execution_item_list);

  // That's it.

  return parsing_failed ? nullptr : expr_lex;
}

bool sp_lex_instr::validate_lex_and_execute_core(THD *thd, uint *nextp,
                                                 bool open_tables) {
  // Remember if the general log was temporarily disabled when repreparing the
  // statement for a secondary engine.
  bool general_log_temporarily_disabled = false;

  Reprepare_observer reprepare_observer;

  thd->set_secondary_engine_optimization(
      Secondary_engine_optimization::PRIMARY_TENTATIVELY);

  while (true) {
    DBUG_EXECUTE_IF("simulate_bug18831513", { invalidate(); });
    if (is_invalid() || (m_lex->has_udf() && !m_first_execution)) {
      free_lex();
      LEX *lex = parse_expr(thd, thd->sp_runtime_ctx->sp);
      if (lex == nullptr) return true;

      set_lex(lex, true);

      m_first_execution = true;
    }

    /*
      Install the metadata observer. If some metadata version is
      different from prepare time and an observer is installed,
      the observer method will be invoked to push an error into
      the error stack.
    */
    Reprepare_observer *stmt_reprepare_observer = nullptr;

    /*
      Meta-data versions are stored in the LEX-object on the first execution.
      Thus, the reprepare observer should not be installed for the first
      execution, because it will always be triggered.

      Then, the reprepare observer should be installed for the statements, which
      are marked by CF_REEXECUTION_FRAGILE (@sa CF_REEXECUTION_FRAGILE) or if
      the SQL-command is SQLCOM_END, which means that the LEX-object is
      representing an expression, so the exact SQL-command does not matter.
    */

    if (!m_first_execution &&
        (sql_command_flags[m_lex->sql_command] & CF_REEXECUTION_FRAGILE ||
         m_lex->sql_command == SQLCOM_END)) {
      reprepare_observer.reset_reprepare_observer();
      stmt_reprepare_observer = &reprepare_observer;
    }

    thd->push_reprepare_observer(stmt_reprepare_observer);

    const bool rc = reset_lex_and_exec_core(thd, nextp, open_tables);

    thd->pop_reprepare_observer();

    /*
      Re-enable the general log if it was temporarily disabled while repreparing
      and executing a statement for a secondary engine.
    */
    if (general_log_temporarily_disabled) {
      thd->variables.option_bits &= ~OPTION_LOG_OFF;
      general_log_temporarily_disabled = false;
    }

    m_first_execution = false;

    // Exit immediately if  execution is successful
    if (!rc) return false;

    // Exit if a fatal error has occurred or statement execution was killed.
    if (thd->is_fatal_error() || thd->is_killed()) {
      return true;
    }
    int my_errno = thd->get_stmt_da()->mysql_errno();

    if (my_errno != ER_NEED_REPREPARE &&
        my_errno != ER_PREPARE_FOR_PRIMARY_ENGINE &&
        my_errno != ER_PREPARE_FOR_SECONDARY_ENGINE) {
      if (m_lex->m_sql_cmd != nullptr &&
          thd->secondary_engine_optimization() ==
              Secondary_engine_optimization::SECONDARY &&
          !m_lex->unit->is_executed()) {
<<<<<<< HEAD
        if (has_external_table(m_lex->query_tables)) {
          set_external_engine_fail_reason(m_lex,
                                          thd->get_stmt_da()->message_text());
        }
=======
>>>>>>> 824e2b40
        if (!thd->is_secondary_engine_forced()) {
          /*
            Some error occurred during resolving or optimization in
            the secondary engine, and secondary engine execution is not forced.
            Retry execution of the statement in the primary engine.
          */
          thd->clear_error();
          thd->set_secondary_engine_optimization(
              Secondary_engine_optimization::PRIMARY_ONLY);
          invalidate();
          // Disable the general log. The query was written to the general log
          // in the first attempt to execute it. No need to write it twice.
          if ((thd->variables.option_bits & OPTION_LOG_OFF) == 0) {
            thd->variables.option_bits |= OPTION_LOG_OFF;
            general_log_temporarily_disabled = true;
          }
          continue;
        }
      }
      assert(thd->is_error());
      return true;
    }
    if (my_errno == ER_NEED_REPREPARE) {
      /*
        Reprepare_observer ensures that the statement is retried
        a maximum number of times, to avoid an endless loop.
      */
      assert(stmt_reprepare_observer != nullptr &&
             stmt_reprepare_observer->is_invalidated());
      if (!stmt_reprepare_observer->can_retry()) {
        /*
          Reprepare_observer sets error status in DA but Sql_condition is not
          added. Please check Reprepare_observer::report_error(). Pushing
          Sql_condition for ER_NEED_REPREPARE here.
        */
        Diagnostics_area *da = thd->get_stmt_da();
        da->push_warning(thd, da->mysql_errno(), da->returned_sqlstate(),
                         Sql_condition::SL_ERROR, da->message_text());
        assert(thd->is_error());
        return true;
      }
      thd->clear_error();
    } else {
      assert(my_errno == ER_PREPARE_FOR_PRIMARY_ENGINE ||
             my_errno == ER_PREPARE_FOR_SECONDARY_ENGINE);
      assert(thd->secondary_engine_optimization() ==
             Secondary_engine_optimization::PRIMARY_TENTATIVELY);
      thd->clear_error();
      if (my_errno == ER_PREPARE_FOR_SECONDARY_ENGINE) {
        thd->set_secondary_engine_optimization(
            Secondary_engine_optimization::SECONDARY);
      } else {
        thd->set_secondary_engine_optimization(
            Secondary_engine_optimization::PRIMARY_ONLY);
      }
      // Disable the general log. The query was written to the general log in
      // the first attempt to execute it. No need to write it twice.
      if ((thd->variables.option_bits & OPTION_LOG_OFF) == 0) {
        thd->variables.option_bits |= OPTION_LOG_OFF;
        general_log_temporarily_disabled = true;
      }
    }
    invalidate();
  }
}

void sp_lex_instr::set_lex(LEX *lex, bool is_lex_owner) {
  free_lex();

  m_lex = lex;
  m_is_lex_owner = is_lex_owner;
  m_lex_query_tables_own_last = nullptr;

  if (m_lex) m_lex->sp_lex_in_use = true;
}

void sp_lex_instr::free_lex() {
  if (!m_is_lex_owner || !m_lex) return;

  /* Prevent endless recursion. */
  m_lex->sphead = nullptr;
  lex_end(m_lex);
  if (m_lex->result != nullptr) ::destroy_at(m_lex->result);
  m_lex->set_secondary_engine_execution_context(nullptr);
  m_lex->destroy();
  delete (st_lex_local *)m_lex;

  m_lex = nullptr;
  m_is_lex_owner = false;
  m_lex_query_tables_own_last = nullptr;
}

void sp_lex_instr::cleanup_before_parsing(THD *thd) {
  /*
    Destroy items in the instruction's free list before re-parsing the
    statement query string (and thus, creating new items).
  */
  m_arena.free_items();

  // Remove previously stored trigger-field items.
  sp_head *sp = thd->sp_runtime_ctx->sp;

  if (sp->m_type == enum_sp_type::TRIGGER) m_trig_field_list.clear();
}

void sp_lex_instr::get_query(String *sql_query) const {
  const LEX_CSTRING expr_query = get_expr_query();

  if (!expr_query.str) {
    sql_query->length(0);
    return;
  }

  sql_query->append("SELECT ");
  sql_query->append(expr_query.str, expr_query.length);
}

///////////////////////////////////////////////////////////////////////////
// sp_instr_stmt implementation.
///////////////////////////////////////////////////////////////////////////

#ifdef HAVE_PSI_INTERFACE
PSI_statement_info sp_instr_stmt::psi_info = {0, "stmt", 0,
                                              "Stored Program: SQL statement"};
#endif

bool sp_instr_stmt::execute(THD *thd, uint *nextp) {
  bool need_subst = false;
  bool rc = false;
  QUERY_START_TIME_INFO time_info;

  DBUG_PRINT("info", ("query: '%.*s'", (int)m_query.length, m_query.str));

  thd->set_query_for_display(m_query.str, m_query.length);

  const LEX_CSTRING query_backup = thd->query();

#if defined(ENABLED_PROFILING)
  /* This SP-instr is profilable and will be captured. */
  thd->profiling->set_query_source(m_query.str, m_query.length);
#endif

  memset(&time_info, 0, sizeof(time_info));

  if (thd->enable_slow_log) {
    /*
      Save start time info for the CALL statement and overwrite it with the
      current time for log_slow_statement() to log the individual query timing.
    */
    thd->get_time(&time_info);
    thd->set_time();
  }

  /*
    If we can't set thd->query_string at all, we give up on this statement.
  */
  if (alloc_query(thd, m_query.str, m_query.length)) return true;

  /*
    Check whether we actually need a substitution of SP variables with
    NAME_CONST(...) (using subst_spvars()).
    If both of the following apply, we won't need to substitute:

    - general log is off

    - binary logging is off

    - if the query generates row events in binlog row format mode
    (DDLs are always written in statement format irrespective of binlog_format
    and they can have SP variables in it. For example, 'ALTER EVENT' is allowed
    inside a procedure and can contain SP variables in it. Those too need to be
    substituted with NAME_CONST(...))

    query_name_consts is used elsewhere in a special case concerning
    CREATE TABLE, but we do not need to do anything about that here.

    The slow query log is another special case: we won't know whether a
    query qualifies for the slow query log until after it's been
    executed. We assume that most queries are not slow, so we do not
    pre-emptively substitute just for the slow query log. If a query
    ends up being slow after all and we haven't done the substitution
    already for any of the above (general log etc.), we'll do the
    substitution immediately before writing to the log.
  */

  need_subst = !((thd->variables.option_bits & OPTION_LOG_OFF) &&
                 (!(thd->variables.option_bits & OPTION_BIN_LOG) ||
                  !mysql_bin_log.is_open() ||
                  (thd->is_current_stmt_binlog_format_row() &&
                   sqlcom_can_generate_row_events(m_lex->sql_command))));

  /*
    If we need to do a substitution but can't (OOM), give up.
  */

  if (need_subst && subst_spvars(thd, this, m_query)) return true;

  if (unlikely((thd->variables.option_bits & OPTION_LOG_OFF) == 0))
    query_logger.general_log_write(thd, COM_QUERY, thd->query().str,
                                   thd->query().length);

  rc = validate_lex_and_execute_core(thd, nextp, false);

  if (thd->get_stmt_da()->is_eof()) {
    /* Finalize server status flags after executing a statement. */
    thd->update_slow_query_status();

    thd->send_statement_status();
  }

  const std::string &cn = Command_names::str_notranslate(COM_QUERY);
  mysql_event_tracking_general_notify(
      thd, AUDIT_EVENT(MYSQL_AUDIT_GENERAL_STATUS),
      thd->get_stmt_da()->is_error() ? thd->get_stmt_da()->mysql_errno() : 0,
      cn.c_str(), cn.length());

  if (!rc && unlikely(log_slow_applicable(thd, get_command()))) {
    /*
      We actually need to write the slow log. Check whether we already
      called subst_spvars() above, otherwise, do it now.  In the highly
      unlikely event of subst_spvars() failing (OOM), we'll try to log
      the unmodified statement instead.
    */
    if (!need_subst) rc = subst_spvars(thd, this, m_query);
    /*
      We currently do not support --log-slow-extra for this case,
      and therefore pass in a null-pointer instead of a pointer to
      state at the beginning of execution.
    */
    log_slow_do(thd);
  }

  /*
    With the current setup, a subst_spvars() and a mysql_rewrite_query()
    (rewriting passwords etc.) will not both happen to a query.
    If this ever changes, we give the engineer pause here so they will
    double-check whether the potential conflict they created is a
    problem.
  */
  assert((thd->query_name_consts == 0) ||
         (thd->rewritten_query().length() == 0));

  thd->set_query(query_backup);
  thd->query_name_consts = 0;

  /* Restore the original query start time */
  if (thd->enable_slow_log) thd->set_time(time_info);

  return rc || thd->is_error();
}

void sp_instr_stmt::print(const THD *, String *str) {
  /* stmt CMD "..." */
  if (str->reserve(SP_STMT_PRINT_MAXLEN + SP_INSTR_UINT_MAXLEN + 8)) return;
  qs_append(STRING_WITH_LEN("stmt"), str);
  qs_append(STRING_WITH_LEN(" \""), str);

  /*
    Print the query string (but not too much of it), just to indicate which
    statement it is.
  */
  size_t len = m_query.length;
  if (len > SP_STMT_PRINT_MAXLEN) len = SP_STMT_PRINT_MAXLEN - 3;

  /* Copy the query string and replace '\n' with ' ' in the process */
  for (size_t i = 0; i < len; i++) {
    char c = m_query.str[i];
    if (c == '\n') c = ' ';
    qs_append(c, str);
  }
  if (m_query.length > SP_STMT_PRINT_MAXLEN)
    qs_append(STRING_WITH_LEN("..."), str); /* Indicate truncated string */
  qs_append(STRING_WITH_LEN("\""), str);
}

bool sp_instr_stmt::exec_core(THD *thd, uint *nextp) {
  LEX *const lex = thd->lex;
  lex->set_sp_current_parsing_ctx(get_parsing_ctx());
  lex->sphead = thd->sp_runtime_ctx->sp;

  PSI_statement_locker *statement_psi_saved = thd->m_statement_psi;

  assert(lex->m_sql_cmd == nullptr || lex->m_sql_cmd->is_part_of_sp());

  const bool rc = mysql_execute_command(thd);

  lex->set_sp_current_parsing_ctx(nullptr);
  lex->sphead = nullptr;
  thd->m_statement_psi = statement_psi_saved;

  *nextp = get_ip() + 1;

  return rc;
}

///////////////////////////////////////////////////////////////////////////
// sp_instr_set implementation.
///////////////////////////////////////////////////////////////////////////

#ifdef HAVE_PSI_INTERFACE
PSI_statement_info sp_instr_set::psi_info = {
    0, "set", PSI_FLAG_DISABLED | PSI_FLAG_UNTIMED,
    "Stored Program: SET statement"};
#endif

bool sp_instr_set::exec_core(THD *thd, uint *nextp) {
  *nextp = get_ip() + 1;

  if (!thd->sp_runtime_ctx->set_variable(thd, m_offset, &m_value_item))
    return false;

  /* Failed to evaluate the value. Reset the variable to NULL. */

  if (thd->sp_runtime_ctx->set_variable(thd, m_offset, nullptr)) {
    /* If this also failed, let's abort. */
    my_error(ER_OUT_OF_RESOURCES, MYF(ME_FATALERROR));
  }

  return true;
}

void sp_instr_set::print(const THD *thd, String *str) {
  /* set name@offset ... */
  size_t rsrv = SP_INSTR_UINT_MAXLEN + 6;
  sp_variable *var = m_parsing_ctx->find_variable(m_offset);

  /* 'var' should always be non-null, but just in case... */
  if (var) rsrv += var->name.length;
  if (str->reserve(rsrv)) return;
  qs_append(STRING_WITH_LEN("set "), str);
  if (var) {
    qs_append(var->name.str, var->name.length, str);
    qs_append('@', str);
  }
  qs_append(m_offset, str);
  qs_append(' ', str);
  m_value_item->print(thd, str, QT_TO_ARGUMENT_CHARSET);
}

///////////////////////////////////////////////////////////////////////////
// sp_instr_set_trigger_field implementation.
///////////////////////////////////////////////////////////////////////////

#ifdef HAVE_PSI_INTERFACE
PSI_statement_info sp_instr_set_trigger_field::psi_info = {
    0, "set_trigger_field", PSI_FLAG_DISABLED | PSI_FLAG_UNTIMED,
    "Stored Program: SET NEW.<field> in TRIGGER"};
#endif

bool sp_instr_set_trigger_field::exec_core(THD *thd, uint *nextp) {
  *nextp = get_ip() + 1;
  thd->check_for_truncated_fields = CHECK_FIELD_ERROR_FOR_NULL;
  Strict_error_handler strict_handler(
      Strict_error_handler::ENABLE_SET_SELECT_STRICT_ERROR_HANDLER);
  /*
    Before Triggers are executed after the 'data' is assigned
    to the Field objects. If triggers wants to SET invalid value
    to the Field objects (NEW.<variable_name>= <Invalid value>),
    it should not be allowed.
  */
  if (thd->is_strict_mode() && !thd->lex->is_ignore())
    thd->push_internal_handler(&strict_handler);
  const bool error = m_trigger_field->set_value(thd, &m_value_item);
  if (thd->is_strict_mode() && !thd->lex->is_ignore())
    thd->pop_internal_handler();
  return error;
}

void sp_instr_set_trigger_field::print(const THD *thd, String *str) {
  str->append(STRING_WITH_LEN("set_trigger_field "));
  m_trigger_field->print(thd, str, QT_ORDINARY);
  str->append(STRING_WITH_LEN(":="));
  m_value_item->print(thd, str, QT_TO_ARGUMENT_CHARSET);
}

bool sp_instr_set_trigger_field::on_after_expr_parsing(THD *thd) {
  m_value_item = thd->lex->query_block->single_visible_field();
  assert(m_value_item != nullptr);

  assert(!m_trigger_field);

  m_trigger_field = new (thd->mem_root)
      Item_trigger_field(thd->lex->current_context(), TRG_NEW_ROW,
                         m_trigger_field_name.str, UPDATE_ACL, false);

  if (m_trigger_field) {
    /* Adding m_trigger_field to the list of all Item_trigger_field objects */
    sp_head *sp = thd->sp_runtime_ctx->sp;
    sp->m_cur_instr_trig_field_items.link_in_list(
        m_trigger_field, &m_trigger_field->next_trg_field);
  }

  return m_value_item == nullptr || m_trigger_field == nullptr;
}

void sp_instr_set_trigger_field::cleanup_before_parsing(THD *thd) {
  sp_lex_instr::cleanup_before_parsing(thd);

  m_trigger_field = nullptr;
}

///////////////////////////////////////////////////////////////////////////
// sp_instr_jump implementation.
///////////////////////////////////////////////////////////////////////////

#ifdef HAVE_PSI_INTERFACE
PSI_statement_info sp_instr_jump::psi_info = {
    0, "jump", PSI_FLAG_DISABLED | PSI_FLAG_UNTIMED,
    "Stored Program: jump microcode instruction"};
#endif

void sp_instr_jump::print(const THD *, String *str) {
  /* jump dest */
  if (str->reserve(SP_INSTR_UINT_MAXLEN + 5)) return;
  qs_append(STRING_WITH_LEN("jump "), str);
  qs_append(m_dest, str);
}

uint sp_instr_jump::opt_mark(sp_head *sp, List<sp_instr> *) {
  m_dest = opt_shortcut_jump(sp, this);
  if (m_dest != get_ip() + 1) /* Jumping to following instruction? */
    m_marked = true;
  m_optdest = sp->get_instr(m_dest);
  return m_dest;
}

uint sp_instr_jump::opt_shortcut_jump(sp_head *sp, sp_instr *start) {
  uint dest = m_dest;
  sp_instr *i;

  while ((i = sp->get_instr(dest))) {
    uint ndest;

    if (start == i || this == i) break;
    ndest = i->opt_shortcut_jump(sp, start);
    if (ndest == dest) break;
    dest = ndest;
  }
  return dest;
}

void sp_instr_jump::opt_move(uint dst, List<sp_branch_instr> *bp) {
  if (m_dest > get_ip())
    bp->push_back(this);  // Forward
  else if (m_optdest)
    m_dest = m_optdest->get_ip();  // Backward
  m_ip = dst;
}

///////////////////////////////////////////////////////////////////////////
// sp_instr_jump_if_not class implementation
///////////////////////////////////////////////////////////////////////////

#ifdef HAVE_PSI_INTERFACE
PSI_statement_info sp_instr_jump_if_not::psi_info = {
    0, "jump_if_not", PSI_FLAG_DISABLED | PSI_FLAG_UNTIMED,
    "Stored Program: jump if false microcode instruction"};
#endif

bool sp_instr_jump_if_not::exec_core(THD *thd, uint *nextp) {
  assert(m_expr_item);

  Item *item = sp_prepare_func_item(thd, &m_expr_item);

  if (!item) return true;

  *nextp = item->val_bool() ? get_ip() + 1 : m_dest;

  return false;
}

void sp_instr_jump_if_not::print(const THD *thd, String *str) {
  /* jump_if_not dest(cont) ... */
  if (str->reserve(2 * SP_INSTR_UINT_MAXLEN + 14 +
                   32))  // Add some for the expr. too
    return;
  qs_append(STRING_WITH_LEN("jump_if_not "), str);
  qs_append(m_dest, str);
  qs_append('(', str);
  qs_append(m_cont_dest, str);
  qs_append(STRING_WITH_LEN(") "), str);
  m_expr_item->print(thd, str, QT_ORDINARY);
}

///////////////////////////////////////////////////////////////////////////
// sp_lex_branch_instr implementation.
///////////////////////////////////////////////////////////////////////////

uint sp_lex_branch_instr::opt_mark(sp_head *sp, List<sp_instr> *leads) {
  m_marked = true;

  sp_instr *i = sp->get_instr(m_dest);

  if (i) {
    m_dest = i->opt_shortcut_jump(sp, this);
    m_optdest = sp->get_instr(m_dest);
  }

  sp->add_mark_lead(m_dest, leads);

  i = sp->get_instr(m_cont_dest);

  if (i) {
    m_cont_dest = i->opt_shortcut_jump(sp, this);
    m_cont_optdest = sp->get_instr(m_cont_dest);
  }

  sp->add_mark_lead(m_cont_dest, leads);

  return get_ip() + 1;
}

void sp_lex_branch_instr::opt_move(uint dst, List<sp_branch_instr> *bp) {
  /*
    cont. destinations may point backwards after shortcutting jumps
    during the mark phase. If it's still pointing forwards, only
    push this for backpatching if sp_instr_jump::opt_move() will not
    do it (i.e. if the m_dest points backwards).
   */
  if (m_cont_dest > get_ip()) {  // Forward
    if (m_dest < get_ip()) bp->push_back(this);
  } else if (m_cont_optdest)
    m_cont_dest = m_cont_optdest->get_ip();  // Backward

  /* This will take care of m_dest and m_ip */
  if (m_dest > get_ip())
    bp->push_back(this);  // Forward
  else if (m_optdest)
    m_dest = m_optdest->get_ip();  // Backward
  m_ip = dst;
}

///////////////////////////////////////////////////////////////////////////
// sp_instr_jump_case_when implementation.
///////////////////////////////////////////////////////////////////////////

#ifdef HAVE_PSI_INTERFACE
PSI_statement_info sp_instr_jump_case_when::psi_info = {
    0, "jump_case_when", PSI_FLAG_DISABLED | PSI_FLAG_UNTIMED,
    "Stored Program: jump CASE WHEN microcode instruction"};
#endif

bool sp_instr_jump_case_when::exec_core(THD *thd, uint *nextp) {
  assert(m_eq_item);

  Item *item = sp_prepare_func_item(thd, &m_eq_item);

  if (!item) return true;

  *nextp = item->val_bool() ? get_ip() + 1 : m_dest;

  return false;
}

void sp_instr_jump_case_when::print(const THD *thd, String *str) {
  /* jump_if_not dest(cont) ... */
  if (str->reserve(2 * SP_INSTR_UINT_MAXLEN + 14 +
                   32))  // Add some for the expr. too
    return;
  qs_append(STRING_WITH_LEN("jump_if_not_case_when "), str);
  qs_append(m_dest, str);
  qs_append('(', str);
  qs_append(m_cont_dest, str);
  qs_append(STRING_WITH_LEN(") "), str);
  m_eq_item->print(thd, str, QT_ORDINARY);
}

bool sp_instr_jump_case_when::on_after_expr_parsing(THD *thd) {
  // Setup CASE-expression item (m_case_expr_item).

  m_case_expr_item = new Item_case_expr(m_case_expr_id);

  if (!m_case_expr_item) return true;

#ifndef NDEBUG
  m_case_expr_item->m_sp = thd->lex->sphead;
#endif

  // Setup WHEN-expression item (m_expr_item) if it is not already set.
  //
  // This function can be called in two cases:
  //
  //   - during initial (regular) parsing of SP. In this case we don't have
  //     lex->query_block (because it's not a SELECT statement), but
  //     m_expr_item is already set in constructor.
  //
  //   - during re-parsing after meta-data change. In this case we've just
  //     parsed aux-SELECT statement, so we need to take 1st (and the only one)
  //     item from its list.

  if (!m_expr_item) {
    m_expr_item = thd->lex->query_block->single_visible_field();
    assert(m_expr_item != nullptr);
  }

  // Setup main expression item (m_expr_item).

  m_eq_item = new Item_func_eq(m_case_expr_item, m_expr_item);

  if (!m_eq_item) return true;

  return false;
}

///////////////////////////////////////////////////////////////////////////
// sp_instr_freturn implementation.
///////////////////////////////////////////////////////////////////////////

#ifdef HAVE_PSI_INTERFACE
PSI_statement_info sp_instr_freturn::psi_info = {
    0, "freturn", PSI_FLAG_DISABLED | PSI_FLAG_UNTIMED,
    "Stored Program: RETURN from STORED FUNCTION"};
#endif

bool sp_instr_freturn::exec_core(THD *thd, uint *nextp) {
  /*
    Change <next instruction pointer>, so that this will be the last
    instruction in the stored function.
  */

  *nextp = UINT_MAX;

  /*
    Evaluate the value of return expression and store it in current runtime
    context.

    NOTE: It's necessary to evaluate result item right here, because we must
    do it in scope of execution the current context/block.
  */

  return thd->sp_runtime_ctx->set_return_value(thd, &m_expr_item);
}

void sp_instr_freturn::print(const THD *thd, String *str) {
  /* freturn type expr... */
  if (str->reserve(1024 + 8 + 32))  // Add some for the expr. too
    return;
  qs_append(STRING_WITH_LEN("freturn "), str);
  qs_append((uint)m_return_field_type, str);
  qs_append(' ', str);
  m_expr_item->print(thd, str, QT_ORDINARY);
}

///////////////////////////////////////////////////////////////////////////
// sp_instr_hpush_jump implementation.
///////////////////////////////////////////////////////////////////////////

#ifdef HAVE_PSI_INTERFACE
PSI_statement_info sp_instr_hpush_jump::psi_info = {
    0, "hpush_jump", PSI_FLAG_DISABLED | PSI_FLAG_UNTIMED,
    "Stored Program: install a DECLARE HANDLER microcode instruction"};
#endif

sp_instr_hpush_jump::sp_instr_hpush_jump(uint ip, sp_pcontext *ctx,
                                         sp_handler *handler)
    : sp_instr_jump(ip, ctx),
      m_handler(handler),
      m_opt_hpop(0),
      m_frame(ctx->current_var_count()) {
  assert(m_handler->condition_values.elements == 0);
}

sp_instr_hpush_jump::~sp_instr_hpush_jump() {
  m_handler->condition_values.clear();
  m_handler = nullptr;
}

void sp_instr_hpush_jump::add_condition(sp_condition_value *condition_value) {
  m_handler->condition_values.push_back(condition_value);
}

bool sp_instr_hpush_jump::execute(THD *thd, uint *nextp) {
  *nextp = m_dest;

  return thd->sp_runtime_ctx->push_handler(m_handler, get_ip() + 1);
}

void sp_instr_hpush_jump::print(const THD *, String *str) {
  /* hpush_jump dest fsize type */
  if (str->reserve(SP_INSTR_UINT_MAXLEN * 2 + 21)) return;

  qs_append(STRING_WITH_LEN("hpush_jump "), str);
  qs_append(m_dest, str);
  qs_append(' ', str);
  qs_append(m_frame, str);

  m_handler->print(str);
}

uint sp_instr_hpush_jump::opt_mark(sp_head *sp, List<sp_instr> *leads) {
  m_marked = true;

  sp_instr *i = sp->get_instr(m_dest);

  if (i) {
    m_dest = i->opt_shortcut_jump(sp, this);
    m_optdest = sp->get_instr(m_dest);
  }

  sp->add_mark_lead(m_dest, leads);

  /*
    For continue handlers, all instructions in the scope of the handler
    are possible leads. For example, the instruction after freturn might
    be executed if the freturn triggers the condition handled by the
    continue handler.

    m_dest marks the start of the handler scope. It's added as a lead
    above, so we start on m_dest+1 here.
    m_opt_hpop is the hpop marking the end of the handler scope.
  */
  if (m_handler->type == sp_handler::CONTINUE) {
    for (uint scope_ip = m_dest + 1; scope_ip <= m_opt_hpop; scope_ip++)
      sp->add_mark_lead(scope_ip, leads);
  }

  return get_ip() + 1;
}

///////////////////////////////////////////////////////////////////////////
// sp_instr_hpop implementation.
///////////////////////////////////////////////////////////////////////////

#ifdef HAVE_PSI_INTERFACE
PSI_statement_info sp_instr_hpop::psi_info = {
    0, "hpop", PSI_FLAG_DISABLED | PSI_FLAG_UNTIMED,
    "Stored Program: uninstall a DECLARE HANDLER microcode instruction"};
#endif

bool sp_instr_hpop::execute(THD *thd, uint *nextp) {
  thd->sp_runtime_ctx->pop_handlers(m_parsing_ctx);
  *nextp = get_ip() + 1;
  return false;
}

///////////////////////////////////////////////////////////////////////////
// sp_instr_hreturn implementation.
///////////////////////////////////////////////////////////////////////////

#ifdef HAVE_PSI_INTERFACE
PSI_statement_info sp_instr_hreturn::psi_info = {
    0, "hreturn", PSI_FLAG_DISABLED | PSI_FLAG_UNTIMED,
    "Stored Program: return from a DECLARE HANDLER microcode instruction"};
#endif

sp_instr_hreturn::sp_instr_hreturn(uint ip, sp_pcontext *ctx)
    : sp_instr_jump(ip, ctx), m_frame(ctx->current_var_count()) {}

bool sp_instr_hreturn::execute(THD *thd, uint *nextp) {
  /*
    Obtain next instruction pointer (m_dest is set for EXIT handlers, retrieve
    the instruction pointer from runtime context for CONTINUE handlers).
  */

  sp_rcontext *rctx = thd->sp_runtime_ctx;

  *nextp = m_dest ? m_dest : rctx->get_last_handler_continue_ip();

  /*
    Remove call frames for handlers, which are "below" the BEGIN..END block of
    the next instruction.
  */

  sp_instr *next_instr = rctx->sp->get_instr(*nextp);
  rctx->exit_handler(thd, next_instr->get_parsing_ctx());

  return false;
}

void sp_instr_hreturn::print(const THD *, String *str) {
  /* hreturn framesize dest */
  if (str->reserve(SP_INSTR_UINT_MAXLEN * 2 + 9)) return;
  qs_append(STRING_WITH_LEN("hreturn "), str);
  if (m_dest) {
    // NOTE: this is legacy: hreturn instruction for EXIT handler
    // should print out 0 as frame index.
    qs_append(STRING_WITH_LEN("0 "), str);
    qs_append(m_dest, str);
  } else {
    qs_append(m_frame, str);
  }
}

uint sp_instr_hreturn::opt_mark(sp_head *, List<sp_instr> *) {
  m_marked = true;

  if (m_dest) {
    /*
      This is an EXIT handler; next instruction step is in m_dest.
     */
    return m_dest;
  }

  /*
    This is a CONTINUE handler; next instruction step will come from
    the handler stack and not from opt_mark.
   */
  return UINT_MAX;
}

///////////////////////////////////////////////////////////////////////////
// sp_instr_cpush implementation.
///////////////////////////////////////////////////////////////////////////

#ifdef HAVE_PSI_INTERFACE
PSI_statement_info sp_instr_cpush::psi_info = {
    0, "cpush", PSI_FLAG_DISABLED | PSI_FLAG_UNTIMED,
    "Stored Program: install a DECLARE CURSOR microcode instruction"};
#endif

bool sp_instr_cpush::execute(THD *thd, uint *nextp) {
  *nextp = get_ip() + 1;

  // sp_instr_cpush::execute() just registers the cursor in the runtime context.

  return thd->sp_runtime_ctx->push_cursor(this);
}

bool sp_instr_cpush::exec_core(THD *thd, uint *) {
  sp_cursor *c = thd->sp_runtime_ctx->get_cursor(m_cursor_idx);

  // sp_instr_cpush::exec_core() opens the cursor (it's called from
  // sp_instr_copen::execute().

  return c ? c->open(thd) : true;
}

void sp_instr_cpush::print(const THD *, String *str) {
  const LEX_STRING *cursor_name = m_parsing_ctx->find_cursor(m_cursor_idx);

  size_t rsrv = SP_INSTR_UINT_MAXLEN + 7 + m_cursor_query.length + 1;

  if (cursor_name) rsrv += cursor_name->length;
  if (str->reserve(rsrv)) return;
  qs_append(STRING_WITH_LEN("cpush "), str);
  if (cursor_name) {
    qs_append(cursor_name->str, cursor_name->length, str);
    qs_append('@', str);
  }
  qs_append(m_cursor_idx, str);

  qs_append(':', str);
  qs_append(m_cursor_query.str, m_cursor_query.length, str);
}

///////////////////////////////////////////////////////////////////////////
// sp_instr_cpop implementation.
///////////////////////////////////////////////////////////////////////////

#ifdef HAVE_PSI_INTERFACE
PSI_statement_info sp_instr_cpop::psi_info = {
    0, "cpop", PSI_FLAG_DISABLED | PSI_FLAG_UNTIMED,
    "Stored Program: uninstall a DECLARE CURSOR microcode instruction"};
#endif

bool sp_instr_cpop::execute(THD *thd, uint *nextp) {
  thd->sp_runtime_ctx->pop_cursors(m_count);
  *nextp = get_ip() + 1;

  return false;
}

void sp_instr_cpop::print(const THD *, String *str) {
  /* cpop count */
  if (str->reserve(SP_INSTR_UINT_MAXLEN + 5)) return;
  qs_append(STRING_WITH_LEN("cpop "), str);
  qs_append(m_count, str);
}

///////////////////////////////////////////////////////////////////////////
// sp_instr_copen implementation.
///////////////////////////////////////////////////////////////////////////

#ifdef HAVE_PSI_INTERFACE
PSI_statement_info sp_instr_copen::psi_info = {
    0, "copen", PSI_FLAG_DISABLED | PSI_FLAG_UNTIMED,
    "Stored Program: OPEN cursor"};
#endif

bool sp_instr_copen::execute(THD *thd, uint *nextp) {
  // Manipulating a CURSOR with an expression should clear DA.
  clear_da(thd);

  *nextp = get_ip() + 1;

  // Get the cursor pointer.

  sp_cursor *c = thd->sp_runtime_ctx->get_cursor(m_cursor_idx);

  if (!c) return true;

  // Retrieve sp_instr_cpush instance.

  sp_instr_cpush *push_instr = c->get_push_instr();

  // Switch Statement Arena to the sp_instr_cpush object. It contains the
  // item list of the query, so new items (if any) are stored in the right
  // item list, and we can cleanup after each open.

  Query_arena *stmt_arena_saved = thd->stmt_arena;
  thd->stmt_arena = &push_instr->m_arena;

  // Switch to the cursor's lex and execute sp_instr_cpush::exec_core().
  // sp_instr_cpush::exec_core() is *not* executed during
  // sp_instr_cpush::execute(). sp_instr_cpush::exec_core() is intended to be
  // executed on cursor opening.

  bool rc = push_instr->validate_lex_and_execute_core(thd, nextp, false);

  // Cleanup the query's items.

  cleanup_items(push_instr->m_arena.item_list());

  // Restore Statement Arena.

  thd->stmt_arena = stmt_arena_saved;

  return rc;
}

void sp_instr_copen::print(const THD *, String *str) {
  const LEX_STRING *cursor_name = m_parsing_ctx->find_cursor(m_cursor_idx);

  /* copen name@offset */
  size_t rsrv = SP_INSTR_UINT_MAXLEN + 7;

  if (cursor_name) rsrv += cursor_name->length;
  if (str->reserve(rsrv)) return;
  qs_append(STRING_WITH_LEN("copen "), str);
  if (cursor_name) {
    qs_append(cursor_name->str, cursor_name->length, str);
    qs_append('@', str);
  }
  qs_append(m_cursor_idx, str);
}

///////////////////////////////////////////////////////////////////////////
// sp_instr_cclose implementation.
///////////////////////////////////////////////////////////////////////////

#ifdef HAVE_PSI_INTERFACE
PSI_statement_info sp_instr_cclose::psi_info = {
    0, "cclose", PSI_FLAG_DISABLED | PSI_FLAG_UNTIMED,
    "Stored Program: CLOSE cursor"};
#endif

bool sp_instr_cclose::execute(THD *thd, uint *nextp) {
  // Manipulating a CURSOR with an expression should clear DA.
  clear_da(thd);

  *nextp = get_ip() + 1;

  sp_cursor *c = thd->sp_runtime_ctx->get_cursor(m_cursor_idx);

  return c ? c->close() : true;
}

void sp_instr_cclose::print(const THD *, String *str) {
  const LEX_STRING *cursor_name = m_parsing_ctx->find_cursor(m_cursor_idx);

  /* cclose name@offset */
  size_t rsrv = SP_INSTR_UINT_MAXLEN + 8;

  if (cursor_name) rsrv += cursor_name->length;
  if (str->reserve(rsrv)) return;
  qs_append(STRING_WITH_LEN("cclose "), str);
  if (cursor_name) {
    qs_append(cursor_name->str, cursor_name->length, str);
    qs_append('@', str);
  }
  qs_append(m_cursor_idx, str);
}

///////////////////////////////////////////////////////////////////////////
// sp_instr_cfetch implementation.
///////////////////////////////////////////////////////////////////////////

#ifdef HAVE_PSI_INTERFACE
PSI_statement_info sp_instr_cfetch::psi_info = {
    0, "cfetch", PSI_FLAG_DISABLED | PSI_FLAG_UNTIMED,
    "Stored Program: FETCH cursor"};
#endif

bool sp_instr_cfetch::execute(THD *thd, uint *nextp) {
  // Manipulating a CURSOR with an expression should clear DA.
  clear_da(thd);

  *nextp = get_ip() + 1;

  sp_cursor *c = thd->sp_runtime_ctx->get_cursor(m_cursor_idx);

  return c ? c->fetch(&m_varlist) : true;
}

void sp_instr_cfetch::print(const THD *, String *str) {
  List_iterator_fast<sp_variable> li(m_varlist);
  sp_variable *pv;
  const LEX_STRING *cursor_name = m_parsing_ctx->find_cursor(m_cursor_idx);

  /* cfetch name@offset vars... */
  size_t rsrv = SP_INSTR_UINT_MAXLEN + 8;

  if (cursor_name) rsrv += cursor_name->length;
  if (str->reserve(rsrv)) return;
  qs_append(STRING_WITH_LEN("cfetch "), str);
  if (cursor_name) {
    qs_append(cursor_name->str, cursor_name->length, str);
    qs_append('@', str);
  }
  qs_append(m_cursor_idx, str);
  while ((pv = li++)) {
    if (str->reserve(pv->name.length + SP_INSTR_UINT_MAXLEN + 2)) return;
    qs_append(' ', str);
    qs_append(pv->name.str, pv->name.length, str);
    qs_append('@', str);
    qs_append(pv->offset, str);
  }
}

///////////////////////////////////////////////////////////////////////////
// sp_instr_error implementation.
///////////////////////////////////////////////////////////////////////////

#ifdef HAVE_PSI_INTERFACE
PSI_statement_info sp_instr_error::psi_info = {
    0, "error", PSI_FLAG_DISABLED | PSI_FLAG_UNTIMED,
    "Stored Program: CASE WHEN not found microcode instruction"};
#endif

void sp_instr_error::print(const THD *, String *str) {
  /* error code */
  if (str->reserve(SP_INSTR_UINT_MAXLEN + 6)) return;
  qs_append(STRING_WITH_LEN("error "), str);
  qs_append(m_errcode, str);
}

///////////////////////////////////////////////////////////////////////////
// sp_instr_set_case_expr implementation.
///////////////////////////////////////////////////////////////////////////

#ifdef HAVE_PSI_INTERFACE
PSI_statement_info sp_instr_set_case_expr::psi_info = {
    0, "set_case_expr", PSI_FLAG_DISABLED | PSI_FLAG_UNTIMED,
    "Stored Program: CASE microcode instruction"};
#endif

bool sp_instr_set_case_expr::exec_core(THD *thd, uint *nextp) {
  *nextp = get_ip() + 1;

  sp_rcontext *rctx = thd->sp_runtime_ctx;

  if (rctx->set_case_expr(thd, m_case_expr_id, &m_expr_item)) {
    if (!rctx->get_case_expr(m_case_expr_id)) {
      // Failed to evaluate the value, the case expression is still not
      // initialized. Set to NULL so we can continue.
      Item *null_item = new Item_null();

      if (!null_item || rctx->set_case_expr(thd, m_case_expr_id, &null_item)) {
        // If this also failed, we have to abort.
        my_error(ER_OUT_OF_RESOURCES, MYF(ME_FATALERROR));
      }
    }

    return true;
  }

  return false;
}

void sp_instr_set_case_expr::print(const THD *thd, String *str) {
  /* set_case_expr (cont) id ... */
  str->reserve(2 * SP_INSTR_UINT_MAXLEN + 18 +
               32);  // Add some extra for expr too
  qs_append(STRING_WITH_LEN("set_case_expr ("), str);
  qs_append(m_cont_dest, str);
  qs_append(STRING_WITH_LEN(") "), str);
  qs_append(m_case_expr_id, str);
  qs_append(' ', str);
  m_expr_item->print(thd, str, QT_ORDINARY);
}

uint sp_instr_set_case_expr::opt_mark(sp_head *sp, List<sp_instr> *leads) {
  m_marked = true;

  sp_instr *i = sp->get_instr(m_cont_dest);

  if (i) {
    m_cont_dest = i->opt_shortcut_jump(sp, this);
    m_cont_optdest = sp->get_instr(m_cont_dest);
  }

  sp->add_mark_lead(m_cont_dest, leads);
  return get_ip() + 1;
}

void sp_instr_set_case_expr::opt_move(uint dst, List<sp_branch_instr> *bp) {
  if (m_cont_dest > get_ip())
    bp->push_back(this);  // Forward
  else if (m_cont_optdest)
    m_cont_dest = m_cont_optdest->get_ip();  // Backward
  m_ip = dst;
}<|MERGE_RESOLUTION|>--- conflicted
+++ resolved
@@ -789,13 +789,6 @@
           thd->secondary_engine_optimization() ==
               Secondary_engine_optimization::SECONDARY &&
           !m_lex->unit->is_executed()) {
-<<<<<<< HEAD
-        if (has_external_table(m_lex->query_tables)) {
-          set_external_engine_fail_reason(m_lex,
-                                          thd->get_stmt_da()->message_text());
-        }
-=======
->>>>>>> 824e2b40
         if (!thd->is_secondary_engine_forced()) {
           /*
             Some error occurred during resolving or optimization in
