#ifndef SQL_ACL_INCLUDED
#define SQL_ACL_INCLUDED

<<<<<<< HEAD
/* Copyright (c) 2000, 2013, Oracle and/or its affiliates. All rights reserved.
=======
/* Copyright (c) 2000, 2016, Oracle and/or its affiliates. All rights reserved.
>>>>>>> fc09a185

   This program is free software; you can redistribute it and/or modify
   it under the terms of the GNU General Public License as published by
   the Free Software Foundation; version 2 of the License.

   This program is distributed in the hope that it will be useful,
   but WITHOUT ANY WARRANTY; without even the implied warranty of
   MERCHANTABILITY or FITNESS FOR A PARTICULAR PURPOSE.  See the
   GNU General Public License for more details.

   You should have received a copy of the GNU General Public License
   along with this program; if not, write to the Free Software Foundation,
   51 Franklin Street, Suite 500, Boston, MA 02110-1335 USA */

#include "my_global.h"                          /* NO_EMBEDDED_ACCESS_CHECKS */
#include "violite.h"                            /* SSL_type */
#include "sql_class.h"                          /* LEX_COLUMN */

#define SELECT_ACL	(1L << 0)
#define INSERT_ACL	(1L << 1)
#define UPDATE_ACL	(1L << 2)
#define DELETE_ACL	(1L << 3)
#define CREATE_ACL	(1L << 4)
#define DROP_ACL	(1L << 5)
#define RELOAD_ACL	(1L << 6)
#define SHUTDOWN_ACL	(1L << 7)
#define PROCESS_ACL	(1L << 8)
#define FILE_ACL	(1L << 9)
#define GRANT_ACL	(1L << 10)
#define REFERENCES_ACL	(1L << 11)
#define INDEX_ACL	(1L << 12)
#define ALTER_ACL	(1L << 13)
#define SHOW_DB_ACL	(1L << 14)
#define SUPER_ACL	(1L << 15)
#define CREATE_TMP_ACL	(1L << 16)
#define LOCK_TABLES_ACL	(1L << 17)
#define EXECUTE_ACL	(1L << 18)
#define REPL_SLAVE_ACL	(1L << 19)
#define REPL_CLIENT_ACL	(1L << 20)
#define CREATE_VIEW_ACL	(1L << 21)
#define SHOW_VIEW_ACL	(1L << 22)
#define CREATE_PROC_ACL	(1L << 23)
#define ALTER_PROC_ACL  (1L << 24)
#define CREATE_USER_ACL (1L << 25)
#define EVENT_ACL       (1L << 26)
#define TRIGGER_ACL     (1L << 27)
#define CREATE_TABLESPACE_ACL (1L << 28)
/*
  don't forget to update
  1. static struct show_privileges_st sys_privileges[]
  2. static const char *command_array[] and static uint command_lengths[]
  3. mysql_system_tables.sql and mysql_system_tables_fix.sql
  4. acl_init() or whatever - to define behaviour for old privilege tables
  5. sql_yacc.yy - for GRANT/REVOKE to work
*/
#define NO_ACCESS	(1L << 30)
#define DB_ACLS \
(UPDATE_ACL | SELECT_ACL | INSERT_ACL | DELETE_ACL | CREATE_ACL | DROP_ACL | \
 GRANT_ACL | REFERENCES_ACL | INDEX_ACL | ALTER_ACL | CREATE_TMP_ACL | \
 LOCK_TABLES_ACL | EXECUTE_ACL | CREATE_VIEW_ACL | SHOW_VIEW_ACL | \
 CREATE_PROC_ACL | ALTER_PROC_ACL | EVENT_ACL | TRIGGER_ACL)

#define TABLE_ACLS \
(SELECT_ACL | INSERT_ACL | UPDATE_ACL | DELETE_ACL | CREATE_ACL | DROP_ACL | \
 GRANT_ACL | REFERENCES_ACL | INDEX_ACL | ALTER_ACL | CREATE_VIEW_ACL | \
 SHOW_VIEW_ACL | TRIGGER_ACL)

#define COL_ACLS \
(SELECT_ACL | INSERT_ACL | UPDATE_ACL | REFERENCES_ACL)

#define PROC_ACLS \
(ALTER_PROC_ACL | EXECUTE_ACL | GRANT_ACL)

#define SHOW_PROC_ACLS \
(ALTER_PROC_ACL | EXECUTE_ACL | CREATE_PROC_ACL)

#define GLOBAL_ACLS \
(SELECT_ACL | INSERT_ACL | UPDATE_ACL | DELETE_ACL | CREATE_ACL | DROP_ACL | \
 RELOAD_ACL | SHUTDOWN_ACL | PROCESS_ACL | FILE_ACL | GRANT_ACL | \
 REFERENCES_ACL | INDEX_ACL | ALTER_ACL | SHOW_DB_ACL | SUPER_ACL | \
 CREATE_TMP_ACL | LOCK_TABLES_ACL | REPL_SLAVE_ACL | REPL_CLIENT_ACL | \
 EXECUTE_ACL | CREATE_VIEW_ACL | SHOW_VIEW_ACL | CREATE_PROC_ACL | \
 ALTER_PROC_ACL | CREATE_USER_ACL | EVENT_ACL | TRIGGER_ACL | \
 CREATE_TABLESPACE_ACL)

#define DEFAULT_CREATE_PROC_ACLS \
(ALTER_PROC_ACL | EXECUTE_ACL)

#define SHOW_CREATE_TABLE_ACLS \
(SELECT_ACL | INSERT_ACL | UPDATE_ACL | DELETE_ACL | \
 CREATE_ACL | DROP_ACL | ALTER_ACL | INDEX_ACL | \
 TRIGGER_ACL | REFERENCES_ACL | GRANT_ACL | CREATE_VIEW_ACL | SHOW_VIEW_ACL)

/**
  Table-level privileges which are automatically "granted" to everyone on
  existing temporary tables (CREATE_ACL is necessary for ALTER ... RENAME).
*/
#define TMP_TABLE_ACLS \
(SELECT_ACL | INSERT_ACL | UPDATE_ACL | DELETE_ACL | CREATE_ACL | DROP_ACL | \
 INDEX_ACL | ALTER_ACL)

/*
  Defines to change the above bits to how things are stored in tables
  This is needed as the 'host' and 'db' table is missing a few privileges
*/

/* Privileges that needs to be reallocated (in continous chunks) */
#define DB_CHUNK0 (SELECT_ACL | INSERT_ACL | UPDATE_ACL | DELETE_ACL | \
                   CREATE_ACL | DROP_ACL)
#define DB_CHUNK1 (GRANT_ACL | REFERENCES_ACL | INDEX_ACL | ALTER_ACL)
#define DB_CHUNK2 (CREATE_TMP_ACL | LOCK_TABLES_ACL)
#define DB_CHUNK3 (CREATE_VIEW_ACL | SHOW_VIEW_ACL | \
		   CREATE_PROC_ACL | ALTER_PROC_ACL )
#define DB_CHUNK4 (EXECUTE_ACL)
#define DB_CHUNK5 (EVENT_ACL | TRIGGER_ACL)

#define fix_rights_for_db(A)  (((A)       & DB_CHUNK0) | \
			      (((A) << 4) & DB_CHUNK1) | \
			      (((A) << 6) & DB_CHUNK2) | \
			      (((A) << 9) & DB_CHUNK3) | \
			      (((A) << 2) & DB_CHUNK4))| \
                              (((A) << 9) & DB_CHUNK5)
#define get_rights_for_db(A)  (((A) & DB_CHUNK0)       | \
			      (((A) & DB_CHUNK1) >> 4) | \
			      (((A) & DB_CHUNK2) >> 6) | \
			      (((A) & DB_CHUNK3) >> 9) | \
			      (((A) & DB_CHUNK4) >> 2))| \
                              (((A) & DB_CHUNK5) >> 9)
#define TBL_CHUNK0 DB_CHUNK0
#define TBL_CHUNK1 DB_CHUNK1
#define TBL_CHUNK2 (CREATE_VIEW_ACL | SHOW_VIEW_ACL)
#define TBL_CHUNK3 TRIGGER_ACL
#define fix_rights_for_table(A) (((A)        & TBL_CHUNK0) | \
                                (((A) <<  4) & TBL_CHUNK1) | \
                                (((A) << 11) & TBL_CHUNK2) | \
                                (((A) << 15) & TBL_CHUNK3))
#define get_rights_for_table(A) (((A) & TBL_CHUNK0)        | \
                                (((A) & TBL_CHUNK1) >>  4) | \
                                (((A) & TBL_CHUNK2) >> 11) | \
                                (((A) & TBL_CHUNK3) >> 15))
#define fix_rights_for_column(A) (((A) & 7) | (((A) & ~7) << 8))
#define get_rights_for_column(A) (((A) & 7) | ((A) >> 8))
#define fix_rights_for_procedure(A) ((((A) << 18) & EXECUTE_ACL) | \
				     (((A) << 23) & ALTER_PROC_ACL) | \
				     (((A) << 8) & GRANT_ACL))
#define get_rights_for_procedure(A) ((((A) & EXECUTE_ACL) >> 18) |  \
				     (((A) & ALTER_PROC_ACL) >> 23) | \
				     (((A) & GRANT_ACL) >> 8))

enum mysql_user_table_field
{
  MYSQL_USER_FIELD_HOST = 0,
  MYSQL_USER_FIELD_USER,
  MYSQL_USER_FIELD_PASSWORD,
  MYSQL_USER_FIELD_SELECT_PRIV,
  MYSQL_USER_FIELD_INSERT_PRIV,
  MYSQL_USER_FIELD_UPDATE_PRIV,
  MYSQL_USER_FIELD_DELETE_PRIV,
  MYSQL_USER_FIELD_CREATE_PRIV,
  MYSQL_USER_FIELD_DROP_PRIV,
  MYSQL_USER_FIELD_RELOAD_PRIV,
  MYSQL_USER_FIELD_SHUTDOWN_PRIV,
  MYSQL_USER_FIELD_PROCESS_PRIV,
  MYSQL_USER_FIELD_FILE_PRIV,
  MYSQL_USER_FIELD_GRANT_PRIV,
  MYSQL_USER_FIELD_REFERENCES_PRIV,
  MYSQL_USER_FIELD_INDEX_PRIV,
  MYSQL_USER_FIELD_ALTER_PRIV,
  MYSQL_USER_FIELD_SHOW_DB_PRIV,
  MYSQL_USER_FIELD_SUPER_PRIV,
  MYSQL_USER_FIELD_CREATE_TMP_TABLE_PRIV,
  MYSQL_USER_FIELD_LOCK_TABLES_PRIV,
  MYSQL_USER_FIELD_EXECUTE_PRIV,
  MYSQL_USER_FIELD_REPL_SLAVE_PRIV,
  MYSQL_USER_FIELD_REPL_CLIENT_PRIV,
  MYSQL_USER_FIELD_CREATE_VIEW_PRIV,
  MYSQL_USER_FIELD_SHOW_VIEW_PRIV,
  MYSQL_USER_FIELD_CREATE_ROUTINE_PRIV,
  MYSQL_USER_FIELD_ALTER_ROUTINE_PRIV,
  MYSQL_USER_FIELD_CREATE_USER_PRIV,
  MYSQL_USER_FIELD_EVENT_PRIV,
  MYSQL_USER_FIELD_TRIGGER_PRIV,
  MYSQL_USER_FIELD_CREATE_TABLESPACE_PRIV,
  MYSQL_USER_FIELD_SSL_TYPE,
  MYSQL_USER_FIELD_SSL_CIPHER,
  MYSQL_USER_FIELD_X509_ISSUER,
  MYSQL_USER_FIELD_X509_SUBJECT,
  MYSQL_USER_FIELD_MAX_QUESTIONS,
  MYSQL_USER_FIELD_MAX_UPDATES,
  MYSQL_USER_FIELD_MAX_CONNECTIONS,
  MYSQL_USER_FIELD_MAX_USER_CONNECTIONS,
  MYSQL_USER_FIELD_PLUGIN,
  MYSQL_USER_FIELD_AUTHENTICATION_STRING,
  MYSQL_USER_FIELD_COUNT
};

enum mysql_db_table_field
{
  MYSQL_DB_FIELD_HOST = 0,
  MYSQL_DB_FIELD_DB,
  MYSQL_DB_FIELD_USER,
  MYSQL_DB_FIELD_SELECT_PRIV,
  MYSQL_DB_FIELD_INSERT_PRIV,
  MYSQL_DB_FIELD_UPDATE_PRIV,
  MYSQL_DB_FIELD_DELETE_PRIV,
  MYSQL_DB_FIELD_CREATE_PRIV,
  MYSQL_DB_FIELD_DROP_PRIV,
  MYSQL_DB_FIELD_GRANT_PRIV,
  MYSQL_DB_FIELD_REFERENCES_PRIV,
  MYSQL_DB_FIELD_INDEX_PRIV,
  MYSQL_DB_FIELD_ALTER_PRIV,
  MYSQL_DB_FIELD_CREATE_TMP_TABLE_PRIV,
  MYSQL_DB_FIELD_LOCK_TABLES_PRIV,
  MYSQL_DB_FIELD_CREATE_VIEW_PRIV,
  MYSQL_DB_FIELD_SHOW_VIEW_PRIV,
  MYSQL_DB_FIELD_CREATE_ROUTINE_PRIV,
  MYSQL_DB_FIELD_ALTER_ROUTINE_PRIV,
  MYSQL_DB_FIELD_EXECUTE_PRIV,
  MYSQL_DB_FIELD_EVENT_PRIV,
  MYSQL_DB_FIELD_TRIGGER_PRIV,
  MYSQL_DB_FIELD_COUNT
};

<<<<<<< HEAD
enum mysql_user_table_field
{
  MYSQL_USER_FIELD_HOST= 0,
  MYSQL_USER_FIELD_USER,
  MYSQL_USER_FIELD_PASSWORD,
  MYSQL_USER_FIELD_SELECT_PRIV,
  MYSQL_USER_FIELD_INSERT_PRIV,
  MYSQL_USER_FIELD_UPDATE_PRIV,
  MYSQL_USER_FIELD_DELETE_PRIV,
  MYSQL_USER_FIELD_CREATE_PRIV,
  MYSQL_USER_FIELD_DROP_PRIV,
  MYSQL_USER_FIELD_RELOAD_PRIV,
  MYSQL_USER_FIELD_SHUTDOWN_PRIV,
  MYSQL_USER_FIELD_PROCESS_PRIV,
  MYSQL_USER_FIELD_FILE_PRIV,
  MYSQL_USER_FIELD_GRANT_PRIV,
  MYSQL_USER_FIELD_REFERENCES_PRIV,
  MYSQL_USER_FIELD_INDEX_PRIV,
  MYSQL_USER_FIELD_ALTER_PRIV,
  MYSQL_USER_FIELD_SHOW_DB_PRIV,
  MYSQL_USER_FIELD_SUPER_PRIV,
  MYSQL_USER_FIELD_CREATE_TMP_TABLE_PRIV,
  MYSQL_USER_FIELD_LOCK_TABLES_PRIV,
  MYSQL_USER_FIELD_EXECUTE_PRIV,
  MYSQL_USER_FIELD_REPL_SLAVE_PRIV,
  MYSQL_USER_FIELD_REPL_CLIENT_PRIV,
  MYSQL_USER_FIELD_CREATE_VIEW_PRIV,
  MYSQL_USER_FIELD_SHOW_VIEW_PRIV,
  MYSQL_USER_FIELD_CREATE_ROUTINE_PRIV,
  MYSQL_USER_FIELD_ALTER_ROUTINE_PRIV,
  MYSQL_USER_FIELD_CREATE_USER_PRIV,
  MYSQL_USER_FIELD_EVENT_PRIV,
  MYSQL_USER_FIELD_TRIGGER_PRIV,
  MYSQL_USER_FIELD_CREATE_TABLESPACE_PRIV,
  MYSQL_USER_FIELD_SSL_TYPE,
  MYSQL_USER_FIELD_SSL_CIPHER,
  MYSQL_USER_FIELD_X509_ISSUER,
  MYSQL_USER_FIELD_X509_SUBJECT,
  MYSQL_USER_FIELD_MAX_QUESTIONS,
  MYSQL_USER_FIELD_MAX_UPDATES,
  MYSQL_USER_FIELD_MAX_CONNECTIONS,
  MYSQL_USER_FIELD_MAX_USER_CONNECTIONS,
  MYSQL_USER_FIELD_PLUGIN,
  MYSQL_USER_FIELD_AUTHENTICATION_STRING,
  MYSQL_USER_FIELD_PASSWORD_EXPIRED,
  MYSQL_USER_FIELD_COUNT
=======
enum mysql_proxies_priv_table_feild
{
  MYSQL_PROXIES_PRIV_FIELD_HOST = 0,
  MYSQL_PROXIES_PRIV_FIELD_USER,
  MYSQL_PROXIES_PRIV_FIELD_PROXIED_HOST,
  MYSQL_PROXIES_PRIV_FIELD_PROXIED_USER,
  MYSQL_PROXIES_PRIV_FIELD_WITH_GRANT,
  MYSQL_PROXIES_PRIV_FIELD_GRANTOR,
  MYSQL_PROXIES_PRIV_FIELD_TIMESTAMP,
  MYSQL_PROXIES_PRIV_FIELD_COUNT
};

enum mysql_procs_priv_table_field
{
  MYSQL_PROCS_PRIV_FIELD_HOST = 0,
  MYSQL_PROCS_PRIV_FIELD_DB,
  MYSQL_PROCS_PRIV_FIELD_USER,
  MYSQL_PROCS_PRIV_FIELD_ROUTINE_NAME,
  MYSQL_PROCS_PRIV_FIELD_ROUTINE_TYPE,
  MYSQL_PROCS_PRIV_FIELD_GRANTOR,
  MYSQL_PROCS_PRIV_FIELD_PROC_PRIV,
  MYSQL_PROCS_PRIV_FIELD_TIMESTAMP,
  MYSQL_PROCS_PRIV_FIELD_COUNT
};

enum mysql_columns_priv_table_field
{
  MYSQL_COLUMNS_PRIV_FIELD_HOST = 0,
  MYSQL_COLUMNS_PRIV_FIELD_DB,
  MYSQL_COLUMNS_PRIV_FIELD_USER,
  MYSQL_COLUMNS_PRIV_FIELD_TABLE_NAME,
  MYSQL_COLUMNS_PRIV_FIELD_COLUMN_NAME,
  MYSQL_COLUMNS_PRIV_FIELD_TIMESTAMP,
  MYSQL_COLUMNS_PRIV_FIELD_COLUMN_PRIV,
  MYSQL_COLUMNS_PRIV_FIELD_COUNT
};

enum mysql_tables_priv_table_field
{
  MYSQL_TABLES_PRIV_FIELD_HOST = 0,
  MYSQL_TABLES_PRIV_FIELD_DB,
  MYSQL_TABLES_PRIV_FIELD_USER,
  MYSQL_TABLES_PRIV_FIELD_TABLE_NAME,
  MYSQL_TABLES_PRIV_FIELD_GRANTOR,
  MYSQL_TABLES_PRIV_FIELD_TIMESTAMP,
  MYSQL_TABLES_PRIV_FIELD_TABLE_PRIV,
  MYSQL_TABLES_PRIV_FIELD_COLUMN_PRIV,
  MYSQL_TABLES_PRIV_FIELD_COUNT
>>>>>>> fc09a185
};

extern const TABLE_FIELD_DEF mysql_db_table_def;
extern bool mysql_user_table_is_in_short_password_format;
extern my_bool disconnect_on_expired_password;
extern const char *command_array[];
extern uint        command_lengths[];


/* prototypes */

bool hostname_requires_resolving(const char *hostname);
void append_user(THD *thd, String *str, LEX_USER *user, bool comma,
                 bool passwd);
my_bool  acl_init(bool dont_read_acl_tables);
my_bool acl_reload(THD *thd);
void acl_free(bool end=0);
ulong acl_get(const char *host, const char *ip,
	      const char *user, const char *db, my_bool db_is_pattern);
int acl_authenticate(THD *thd, uint com_change_user_pkt_len);
bool acl_getroot(Security_context *sctx, char *user, char *host,
                 char *ip, char *db);
bool acl_check_host(const char *host, const char *ip);
int check_change_password(THD *thd, const char *host, const char *user,
                           char *password, uint password_len);
bool change_password(THD *thd, const char *host, const char *user,
		     char *password);
bool mysql_grant(THD *thd, const char *db, List <LEX_USER> &user_list,
                 ulong rights, bool revoke, bool is_proxy);
int mysql_table_grant(THD *thd, TABLE_LIST *table, List <LEX_USER> &user_list,
                       List <LEX_COLUMN> &column_list, ulong rights,
                       bool revoke);
bool mysql_routine_grant(THD *thd, TABLE_LIST *table, bool is_proc,
			 List <LEX_USER> &user_list, ulong rights,
			 bool revoke, bool write_to_binlog);
my_bool grant_init();
void grant_free(void);
my_bool grant_reload(THD *thd);
bool check_grant(THD *thd, ulong want_access, TABLE_LIST *tables,
                 bool any_combination_will_do, uint number, bool no_errors);
bool check_grant_column (THD *thd, GRANT_INFO *grant,
			 const char *db_name, const char *table_name,
			 const char *name, uint length, Security_context *sctx);
bool check_column_grant_in_table_ref(THD *thd, TABLE_LIST * table_ref,
                                     const char *name, uint length);
bool check_grant_all_columns(THD *thd, ulong want_access, 
                             Field_iterator_table_ref *fields);
bool check_grant_routine(THD *thd, ulong want_access,
			 TABLE_LIST *procs, bool is_proc, bool no_error);
bool check_grant_db(THD *thd,const char *db);
ulong get_table_grant(THD *thd, TABLE_LIST *table);
ulong get_column_grant(THD *thd, GRANT_INFO *grant,
                       const char *db_name, const char *table_name,
                       const char *field_name);
bool mysql_show_grants(THD *thd, LEX_USER *user);
void get_privilege_desc(char *to, uint max_length, ulong access);
void get_mqh(const char *user, const char *host, USER_CONN *uc);
bool mysql_create_user(THD *thd, List <LEX_USER> &list);
bool mysql_drop_user(THD *thd, List <LEX_USER> &list);
bool mysql_rename_user(THD *thd, List <LEX_USER> &list);
bool mysql_user_password_expire(THD *thd, List <LEX_USER> &list);
bool mysql_revoke_all(THD *thd, List <LEX_USER> &list);
void fill_effective_table_privileges(THD *thd, GRANT_INFO *grant,
                                     const char *db, const char *table);
bool sp_revoke_privileges(THD *thd, const char *sp_db, const char *sp_name,
                          bool is_proc);
bool sp_grant_privileges(THD *thd, const char *sp_db, const char *sp_name,
                         bool is_proc);
bool check_routine_level_acl(THD *thd, const char *db, const char *name,
                             bool is_proc);
bool is_acl_user(const char *host, const char *user);
int fill_schema_user_privileges(THD *thd, TABLE_LIST *tables, Item *cond);
int fill_schema_schema_privileges(THD *thd, TABLE_LIST *tables, Item *cond);
int fill_schema_table_privileges(THD *thd, TABLE_LIST *tables, Item *cond);
int fill_schema_column_privileges(THD *thd, TABLE_LIST *tables, Item *cond);
int wild_case_compare(CHARSET_INFO *cs, const char *str,const char *wildstr);
int digest_password(THD *thd, LEX_USER *user_record);
int check_password_strength(String *password);
int check_password_policy(String *password);
#ifdef NO_EMBEDDED_ACCESS_CHECKS
#define check_grant(A,B,C,D,E,F) 0
#define check_grant_db(A,B) 0
#endif
void close_acl_tables(THD *thd);

/**
  Result of an access check for an internal schema or table.
  Internal ACL checks are always performed *before* using
  the grant tables.
  This mechanism enforces that the server implementation has full
  control on its internal tables.
  Depending on the internal check result, the server implementation
  can choose to:
  - always allow access,
  - always deny access,
  - delegate the decision to the database administrator,
  by using the grant tables.
*/
enum ACL_internal_access_result
{
  /**
    Access granted for all the requested privileges,
    do not use the grant tables.
    This flag is used only for the INFORMATION_SCHEMA privileges,
    for compatibility reasons.
  */
  ACL_INTERNAL_ACCESS_GRANTED,
  /** Access denied, do not use the grant tables. */
  ACL_INTERNAL_ACCESS_DENIED,
  /** No decision yet, use the grant tables. */
  ACL_INTERNAL_ACCESS_CHECK_GRANT
};

/**
  Per internal table ACL access rules.
  This class is an interface.
  Per table(s) specific access rule should be implemented in a subclass.
  @sa ACL_internal_schema_access
*/
class ACL_internal_table_access
{
public:
  ACL_internal_table_access()
  {}

  virtual ~ACL_internal_table_access()
  {}

  /**
    Check access to an internal table.
    When a privilege is granted, this method add the requested privilege
    to save_priv.
    @param want_access the privileges requested
    @param [in, out] save_priv the privileges granted
    @return
      @retval ACL_INTERNAL_ACCESS_GRANTED All the requested privileges
      are granted, and saved in save_priv.
      @retval ACL_INTERNAL_ACCESS_DENIED At least one of the requested
      privileges was denied.
      @retval ACL_INTERNAL_ACCESS_CHECK_GRANT No requested privilege
      was denied, and grant should be checked for at least one
      privilege. Requested privileges that are granted, if any, are saved
      in save_priv.
  */
  virtual ACL_internal_access_result check(ulong want_access,
                                           ulong *save_priv) const= 0;
};

/**
  Per internal schema ACL access rules.
  This class is an interface.
  Each per schema specific access rule should be implemented
  in a different subclass, and registered.
  Per schema access rules can control:
  - every schema privileges on schema.*
  - every table privileges on schema.table
  @sa ACL_internal_schema_registry
*/
class ACL_internal_schema_access
{
public:
  ACL_internal_schema_access()
  {}

  virtual ~ACL_internal_schema_access()
  {}

  /**
    Check access to an internal schema.
    @param want_access the privileges requested
    @param [in, out] save_priv the privileges granted
    @return
      @retval ACL_INTERNAL_ACCESS_GRANTED All the requested privileges
      are granted, and saved in save_priv.
      @retval ACL_INTERNAL_ACCESS_DENIED At least one of the requested
      privileges was denied.
      @retval ACL_INTERNAL_ACCESS_CHECK_GRANT No requested privilege
      was denied, and grant should be checked for at least one
      privilege. Requested privileges that are granted, if any, are saved
      in save_priv.
  */
  virtual ACL_internal_access_result check(ulong want_access,
                                           ulong *save_priv) const= 0;

  /**
    Search for per table ACL access rules by table name.
    @param name the table name
    @return per table access rules, or NULL
  */
  virtual const ACL_internal_table_access *lookup(const char *name) const= 0;
};

/**
  A registry for per internal schema ACL.
  An 'internal schema' is a database schema maintained by the
  server implementation, such as 'performance_schema' and 'INFORMATION_SCHEMA'.
*/
class ACL_internal_schema_registry
{
public:
  static void register_schema(const LEX_STRING *name,
                              const ACL_internal_schema_access *access);
  static const ACL_internal_schema_access *lookup(const char *name);
};

const ACL_internal_schema_access *
get_cached_schema_access(GRANT_INTERNAL_INFO *grant_internal_info,
                         const char *schema_name);

const ACL_internal_table_access *
get_cached_table_access(GRANT_INTERNAL_INFO *grant_internal_info,
                        const char *schema_name,
                        const char *table_name);

bool acl_check_proxy_grant_access (THD *thd, const char *host, const char *user,
                                   bool with_grant);

void init_default_auth_plugin();
int set_default_auth_plugin(char *, int);

/** controls the extra checks on plugin availability for mysql.user records */
extern my_bool validate_user_plugins;

#endif /* SQL_ACL_INCLUDED */<|MERGE_RESOLUTION|>--- conflicted
+++ resolved
@@ -1,11 +1,7 @@
 #ifndef SQL_ACL_INCLUDED
 #define SQL_ACL_INCLUDED
 
-<<<<<<< HEAD
-/* Copyright (c) 2000, 2013, Oracle and/or its affiliates. All rights reserved.
-=======
 /* Copyright (c) 2000, 2016, Oracle and/or its affiliates. All rights reserved.
->>>>>>> fc09a185
 
    This program is free software; you can redistribute it and/or modify
    it under the terms of the GNU General Public License as published by
@@ -155,53 +151,6 @@
 				     (((A) & ALTER_PROC_ACL) >> 23) | \
 				     (((A) & GRANT_ACL) >> 8))
 
-enum mysql_user_table_field
-{
-  MYSQL_USER_FIELD_HOST = 0,
-  MYSQL_USER_FIELD_USER,
-  MYSQL_USER_FIELD_PASSWORD,
-  MYSQL_USER_FIELD_SELECT_PRIV,
-  MYSQL_USER_FIELD_INSERT_PRIV,
-  MYSQL_USER_FIELD_UPDATE_PRIV,
-  MYSQL_USER_FIELD_DELETE_PRIV,
-  MYSQL_USER_FIELD_CREATE_PRIV,
-  MYSQL_USER_FIELD_DROP_PRIV,
-  MYSQL_USER_FIELD_RELOAD_PRIV,
-  MYSQL_USER_FIELD_SHUTDOWN_PRIV,
-  MYSQL_USER_FIELD_PROCESS_PRIV,
-  MYSQL_USER_FIELD_FILE_PRIV,
-  MYSQL_USER_FIELD_GRANT_PRIV,
-  MYSQL_USER_FIELD_REFERENCES_PRIV,
-  MYSQL_USER_FIELD_INDEX_PRIV,
-  MYSQL_USER_FIELD_ALTER_PRIV,
-  MYSQL_USER_FIELD_SHOW_DB_PRIV,
-  MYSQL_USER_FIELD_SUPER_PRIV,
-  MYSQL_USER_FIELD_CREATE_TMP_TABLE_PRIV,
-  MYSQL_USER_FIELD_LOCK_TABLES_PRIV,
-  MYSQL_USER_FIELD_EXECUTE_PRIV,
-  MYSQL_USER_FIELD_REPL_SLAVE_PRIV,
-  MYSQL_USER_FIELD_REPL_CLIENT_PRIV,
-  MYSQL_USER_FIELD_CREATE_VIEW_PRIV,
-  MYSQL_USER_FIELD_SHOW_VIEW_PRIV,
-  MYSQL_USER_FIELD_CREATE_ROUTINE_PRIV,
-  MYSQL_USER_FIELD_ALTER_ROUTINE_PRIV,
-  MYSQL_USER_FIELD_CREATE_USER_PRIV,
-  MYSQL_USER_FIELD_EVENT_PRIV,
-  MYSQL_USER_FIELD_TRIGGER_PRIV,
-  MYSQL_USER_FIELD_CREATE_TABLESPACE_PRIV,
-  MYSQL_USER_FIELD_SSL_TYPE,
-  MYSQL_USER_FIELD_SSL_CIPHER,
-  MYSQL_USER_FIELD_X509_ISSUER,
-  MYSQL_USER_FIELD_X509_SUBJECT,
-  MYSQL_USER_FIELD_MAX_QUESTIONS,
-  MYSQL_USER_FIELD_MAX_UPDATES,
-  MYSQL_USER_FIELD_MAX_CONNECTIONS,
-  MYSQL_USER_FIELD_MAX_USER_CONNECTIONS,
-  MYSQL_USER_FIELD_PLUGIN,
-  MYSQL_USER_FIELD_AUTHENTICATION_STRING,
-  MYSQL_USER_FIELD_COUNT
-};
-
 enum mysql_db_table_field
 {
   MYSQL_DB_FIELD_HOST = 0,
@@ -229,7 +178,6 @@
   MYSQL_DB_FIELD_COUNT
 };
 
-<<<<<<< HEAD
 enum mysql_user_table_field
 {
   MYSQL_USER_FIELD_HOST= 0,
@@ -276,7 +224,8 @@
   MYSQL_USER_FIELD_AUTHENTICATION_STRING,
   MYSQL_USER_FIELD_PASSWORD_EXPIRED,
   MYSQL_USER_FIELD_COUNT
-=======
+};
+
 enum mysql_proxies_priv_table_feild
 {
   MYSQL_PROXIES_PRIV_FIELD_HOST = 0,
@@ -325,7 +274,6 @@
   MYSQL_TABLES_PRIV_FIELD_TABLE_PRIV,
   MYSQL_TABLES_PRIV_FIELD_COLUMN_PRIV,
   MYSQL_TABLES_PRIV_FIELD_COUNT
->>>>>>> fc09a185
 };
 
 extern const TABLE_FIELD_DEF mysql_db_table_def;
