/* Copyright (c) 2010, 2012, Oracle and/or its affiliates. All rights reserved.

   This program is free software; you can redistribute it and/or modify
   it under the terms of the GNU General Public License as published by
   the Free Software Foundation; version 2 of the License.

   This program is distributed in the hope that it will be useful,
   but WITHOUT ANY WARRANTY; without even the implied warranty of
   MERCHANTABILITY or FITNESS FOR A PARTICULAR PURPOSE.  See the
   GNU General Public License for more details.

   You should have received a copy of the GNU General Public License
   along with this program; if not, write to the Free Software
   Foundation, Inc., 51 Franklin St, Fifth Floor, Boston, MA 02110-1301  USA */

#include "sql_class.h"                       // THD
#include "keycaches.h"                       // get_key_cache
#include "sql_base.h"                        // Open_table_context
#include "lock.h"                            // MYSQL_OPEN_*
#include "partition_element.h"               // PART_ADMIN
#include "sql_partition.h"                   // set_part_state
#include "transaction.h"                     // trans_rollback_stmt
#include "sql_view.h"                        // view_checksum
#include "sql_table.h"                       // mysql_recreate_table
#include "debug_sync.h"                      // DEBUG_SYNC
#include "sql_acl.h"                         // *_ACL
#include "sp.h"                              // Sroutine_hash_entry
#include "sql_parse.h"                       // check_table_access
#include "sql_admin.h"

static int send_check_errmsg(THD *thd, TABLE_LIST* table,
			     const char* operator_name, const char* errmsg)

{
  Protocol *protocol= thd->protocol;
  protocol->prepare_for_resend();
  protocol->store(table->alias, system_charset_info);
  protocol->store((char*) operator_name, system_charset_info);
  protocol->store(STRING_WITH_LEN("error"), system_charset_info);
  protocol->store(errmsg, system_charset_info);
  thd->clear_error();
  if (protocol->write())
    return -1;
  return 1;
}


static int prepare_for_repair(THD *thd, TABLE_LIST *table_list,
			      HA_CHECK_OPT *check_opt)
{
  int error= 0;
  TABLE tmp_table, *table;
  TABLE_SHARE *share;
  bool has_mdl_lock= FALSE;
  char from[FN_REFLEN],tmp[FN_REFLEN+32];
  const char **ext;
  MY_STAT stat_info;
  Open_table_context ot_ctx(thd, (MYSQL_OPEN_IGNORE_FLUSH |
                                  MYSQL_OPEN_HAS_MDL_LOCK |
                                  MYSQL_LOCK_IGNORE_TIMEOUT));
  DBUG_ENTER("prepare_for_repair");

  if (!(check_opt->sql_flags & TT_USEFRM))
    DBUG_RETURN(0);

  if (!(table= table_list->table))
  {
    const char *key;
    uint key_length;
    /*
      If the table didn't exist, we have a shared metadata lock
      on it that is left from mysql_admin_table()'s attempt to 
      open it. Release the shared metadata lock before trying to
      acquire the exclusive lock to satisfy MDL asserts and avoid
      deadlocks.
    */
    thd->mdl_context.release_transactional_locks();
    /*
      Attempt to do full-blown table open in mysql_admin_table() has failed.
      Let us try to open at least a .FRM for this table.
    */
    my_hash_value_type hash_value;

    table_list->mdl_request.init(MDL_key::TABLE,
                                 table_list->db, table_list->table_name,
                                 MDL_EXCLUSIVE, MDL_TRANSACTION);

    if (lock_table_names(thd, table_list, table_list->next_global,
                         thd->variables.lock_wait_timeout, 0))
      DBUG_RETURN(0);
    has_mdl_lock= TRUE;

    key_length= get_table_def_key(table_list, &key);

    hash_value= my_calc_hash(&table_def_cache, (uchar*) key, key_length);
    mysql_mutex_lock(&LOCK_open);
    share= get_table_share(thd, table_list, key, key_length, 0,
                           &error, hash_value);
    mysql_mutex_unlock(&LOCK_open);
    if (share == NULL)
      DBUG_RETURN(0);				// Can't open frm file

    if (open_table_from_share(thd, share, "", 0, 0, 0, &tmp_table, FALSE))
    {
      mysql_mutex_lock(&LOCK_open);
      release_table_share(share);
      mysql_mutex_unlock(&LOCK_open);
      DBUG_RETURN(0);                           // Out of memory
    }
    table= &tmp_table;
  }

  /*
    REPAIR TABLE ... USE_FRM for temporary tables makes little sense.
  */
  if (table->s->tmp_table)
  {
    error= send_check_errmsg(thd, table_list, "repair",
			     "Cannot repair temporary table from .frm file");
    goto end;
  }

  /*
    User gave us USE_FRM which means that the header in the index file is
    trashed.
    In this case we will try to fix the table the following way:
    - Rename the data file to a temporary name
    - Truncate the table
    - Replace the new data file with the old one
    - Run a normal repair using the new index file and the old data file
  */

  if (table->s->frm_version != FRM_VER_TRUE_VARCHAR)
  {
    error= send_check_errmsg(thd, table_list, "repair",
                             "Failed repairing incompatible .frm file");
    goto end;
  }

  /*
    Check if this is a table type that stores index and data separately,
    like ISAM or MyISAM. We assume fixed order of engine file name
    extentions array. First element of engine file name extentions array
    is meta/index file extention. Second element - data file extention. 
  */
  ext= table->file->bas_ext();
  if (!ext[0] || !ext[1])
    goto end;					// No data file

  /* A MERGE table must not come here. */
  DBUG_ASSERT(table->file->ht->db_type != DB_TYPE_MRG_MYISAM);

  // Name of data file
  strxmov(from, table->s->normalized_path.str, ext[1], NullS);
  if (!mysql_file_stat(key_file_misc, from, &stat_info, MYF(0)))
    goto end;				// Can't use USE_FRM flag

  my_snprintf(tmp, sizeof(tmp), "%s-%lx_%lx",
	      from, current_pid, thd->thread_id);

  if (table_list->table)
  {
    /*
      Table was successfully open in mysql_admin_table(). Now we need
      to close it, but leave it protected by exclusive metadata lock.
    */
    if (wait_while_table_is_used(thd, table, HA_EXTRA_FORCE_REOPEN))
      goto end;
    close_all_tables_for_name(thd, table_list->table->s, false, NULL);
    table_list->table= 0;
  }
  /*
    After this point we have an exclusive metadata lock on our table
    in both cases when table was successfully open in mysql_admin_table()
    and when it was open in prepare_for_repair().
  */

  if (my_rename(from, tmp, MYF(MY_WME)))
  {
    error= send_check_errmsg(thd, table_list, "repair",
			     "Failed renaming data file");
    goto end;
  }
  if (dd_recreate_table(thd, table_list->db, table_list->table_name))
  {
    error= send_check_errmsg(thd, table_list, "repair",
			     "Failed generating table from .frm file");
    goto end;
  }
  /*
    'FALSE' for 'using_transactions' means don't postpone
    invalidation till the end of a transaction, but do it
    immediately.
  */
  query_cache_invalidate3(thd, table_list, FALSE);
  if (mysql_file_rename(key_file_misc, tmp, from, MYF(MY_WME)))
  {
    error= send_check_errmsg(thd, table_list, "repair",
			     "Failed restoring .MYD file");
    goto end;
  }

  if (thd->locked_tables_list.reopen_tables(thd))
    goto end;

  /*
    Now we should be able to open the partially repaired table
    to finish the repair in the handler later on.
  */
  if (open_table(thd, table_list, &ot_ctx))
  {
    error= send_check_errmsg(thd, table_list, "repair",
                             "Failed to open partially repaired table");
    goto end;
  }

end:
  thd->locked_tables_list.unlink_all_closed_tables(thd, NULL, 0);
  if (table == &tmp_table)
  {
    mysql_mutex_lock(&LOCK_open);
    closefrm(table, 1);				// Free allocated memory
    mysql_mutex_unlock(&LOCK_open);
  }
  /* In case of a temporary table there will be no metadata lock. */
  if (error && has_mdl_lock)
    thd->mdl_context.release_transactional_locks();

  DBUG_RETURN(error);
}


/**
  Check if a given error is something that could occur during
  open_and_lock_tables() that does not indicate table corruption.

  @param  sql_errno  Error number to check.

  @retval TRUE       Error does not indicate table corruption.
  @retval FALSE      Error could indicate table corruption.
*/

static inline bool table_not_corrupt_error(uint sql_errno)
{
  return (sql_errno == ER_NO_SUCH_TABLE ||
          sql_errno == ER_FILE_NOT_FOUND ||
          sql_errno == ER_LOCK_WAIT_TIMEOUT ||
          sql_errno == ER_LOCK_DEADLOCK ||
          sql_errno == ER_CANT_LOCK_LOG_TABLE ||
          sql_errno == ER_OPEN_AS_READONLY);
}


/*
  RETURN VALUES
    FALSE Message sent to net (admin operation went ok)
    TRUE  Message should be sent by caller 
          (admin operation or network communication failed)
*/
static bool mysql_admin_table(THD* thd, TABLE_LIST* tables,
                              HA_CHECK_OPT* check_opt,
                              const char *operator_name,
                              thr_lock_type lock_type,
                              bool open_for_modify,
                              bool repair_table_use_frm,
                              uint extra_open_options,
                              int (*prepare_func)(THD *, TABLE_LIST *,
                                                  HA_CHECK_OPT *),
                              int (handler::*operator_func)(THD *,
                                                            HA_CHECK_OPT *),
                              int (view_operator_func)(THD *, TABLE_LIST*))
{
  TABLE_LIST *table;
  SELECT_LEX *select= &thd->lex->select_lex;
  List<Item> field_list;
  Item *item;
  Protocol *protocol= thd->protocol;
  LEX *lex= thd->lex;
  int result_code;
  DBUG_ENTER("mysql_admin_table");

  field_list.push_back(item = new Item_empty_string("Table", NAME_CHAR_LEN*2));
  item->maybe_null = 1;
  field_list.push_back(item = new Item_empty_string("Op", 10));
  item->maybe_null = 1;
  field_list.push_back(item = new Item_empty_string("Msg_type", 10));
  item->maybe_null = 1;
  field_list.push_back(item = new Item_empty_string("Msg_text", 255));
  item->maybe_null = 1;
  if (protocol->send_result_set_metadata(&field_list,
                            Protocol::SEND_NUM_ROWS | Protocol::SEND_EOF))
    DBUG_RETURN(TRUE);

  /*
    Close all temporary tables which were pre-open to simplify
    privilege checking. Clear all references to closed tables.
  */
  close_thread_tables(thd);
  for (table= tables; table; table= table->next_local)
    table->table= NULL;

  for (table= tables; table; table= table->next_local)
  {
    char table_name[NAME_LEN*2+2];
    char* db = table->db;
    bool fatal_error=0;
    bool open_error;

    DBUG_PRINT("admin", ("table: '%s'.'%s'", table->db, table->table_name));
    DBUG_PRINT("admin", ("extra_open_options: %u", extra_open_options));
    strxmov(table_name, db, ".", table->table_name, NullS);
    thd->open_options|= extra_open_options;
    table->lock_type= lock_type;
    /*
      To make code safe for re-execution we need to reset type of MDL
      request as code below may change it.
      To allow concurrent execution of read-only operations we acquire
      weak metadata lock for them.
    */
    table->mdl_request.set_type((lock_type >= TL_WRITE_ALLOW_WRITE) ?
                                MDL_SHARED_NO_READ_WRITE : MDL_SHARED_READ);
    /* open only one table from local list of command */
    {
      TABLE_LIST *save_next_global, *save_next_local;
      save_next_global= table->next_global;
      table->next_global= 0;
      save_next_local= table->next_local;
      table->next_local= 0;
      select->table_list.first= table;
      /*
        Time zone tables and SP tables can be add to lex->query_tables list,
        so it have to be prepared.
        TODO: Investigate if we can put extra tables into argument instead of
        using lex->query_tables
      */
      lex->query_tables= table;
      lex->query_tables_last= &table->next_global;
      lex->query_tables_own_last= 0;

      if (view_operator_func == NULL)
        table->required_type=FRMTYPE_TABLE;

      if (!thd->locked_tables_mode && repair_table_use_frm)
      {
        /*
          If we're not under LOCK TABLES and we're executing REPAIR TABLE
          USE_FRM, we need to ignore errors from open_and_lock_tables().
          REPAIR TABLE USE_FRM is a heavy weapon used when a table is
          critically damaged, so open_and_lock_tables() will most likely
          report errors. Those errors are not interesting for the user
          because it's already known that the table is badly damaged.
        */

        Diagnostics_area *da= thd->get_stmt_da();
        Warning_info tmp_wi(thd->query_id, false);

        da->push_warning_info(&tmp_wi);

        open_error= open_temporary_tables(thd, table);

        if (!open_error)
          open_error= open_and_lock_tables(thd, table, TRUE, 0);

        da->pop_warning_info();
      }
      else
      {
        /*
          It's assumed that even if it is REPAIR TABLE USE_FRM, the table
          can be opened if we're under LOCK TABLES (otherwise LOCK TABLES
          would fail). Thus, the only errors we could have from
          open_and_lock_tables() are logical ones, like incorrect locking
          mode. It does make sense for the user to see such errors.
        */

        open_error= open_temporary_tables(thd, table);

        if (!open_error)
          open_error= open_and_lock_tables(thd, table, TRUE, 0);
      }

      table->next_global= save_next_global;
      table->next_local= save_next_local;
      thd->open_options&= ~extra_open_options;

      /*
        If open_and_lock_tables() failed, close_thread_tables() will close
        the table and table->table can therefore be invalid.
      */
      if (open_error)
        table->table= NULL;

      /*
        Under locked tables, we know that the table can be opened,
        so any errors opening the table are logical errors.
        In these cases it does not make sense to try to repair.
      */
      if (open_error && thd->locked_tables_mode)
      {
        result_code= HA_ADMIN_FAILED;
        goto send_result;
      }
#ifdef WITH_PARTITION_STORAGE_ENGINE
      if (table->table)
      {
        /*
          Set up which partitions that should be processed
          if ALTER TABLE t ANALYZE/CHECK/OPTIMIZE/REPAIR PARTITION ..
          CACHE INDEX/LOAD INDEX for specified partitions
        */
        Alter_info *alter_info= &lex->alter_info;

        if (alter_info->flags & Alter_info::ALTER_ADMIN_PARTITION)
        {
          if (!table->table->part_info)
          {
            my_error(ER_PARTITION_MGMT_ON_NONPARTITIONED, MYF(0));
            DBUG_RETURN(TRUE);
          }
          
          if (set_part_state(alter_info, table->table->part_info, PART_ADMIN))
          {
            char buff[FN_REFLEN + MYSQL_ERRMSG_SIZE];
            size_t length;
            DBUG_PRINT("admin", ("sending non existent partition error"));
            protocol->prepare_for_resend();
            protocol->store(table_name, system_charset_info);
            protocol->store(operator_name, system_charset_info);
            protocol->store(STRING_WITH_LEN("error"), system_charset_info);
            length= my_snprintf(buff, sizeof(buff),
                                ER(ER_DROP_PARTITION_NON_EXISTENT),
                                table_name);
            protocol->store(buff, length, system_charset_info);
            if(protocol->write())
              goto err;
            my_eof(thd);
            goto err;
          }
        }
      }
#endif
    }
    DBUG_PRINT("admin", ("table: 0x%lx", (long) table->table));

    if (prepare_func)
    {
      DBUG_PRINT("admin", ("calling prepare_func"));
      switch ((*prepare_func)(thd, table, check_opt)) {
      case  1:           // error, message written to net
        trans_rollback_stmt(thd);
        trans_rollback(thd);
        /* Make sure this table instance is not reused after the operation. */
        if (table->table)
          table->table->m_needs_reopen= true;
        close_thread_tables(thd);
        thd->mdl_context.release_transactional_locks();
        DBUG_PRINT("admin", ("simple error, admin next table"));
        continue;
      case -1:           // error, message could be written to net
        /* purecov: begin inspected */
        DBUG_PRINT("admin", ("severe error, stop"));
        goto err;
        /* purecov: end */
      default:           // should be 0 otherwise
        DBUG_PRINT("admin", ("prepare_func succeeded"));
        ;
      }
    }

    /*
      CHECK TABLE command is only command where VIEW allowed here and this
      command use only temporary teble method for VIEWs resolving => there
      can't be VIEW tree substitition of join view => if opening table
      succeed then table->table will have real TABLE pointer as value (in
      case of join view substitution table->table can be 0, but here it is
      impossible)
    */
    if (!table->table)
    {
      DBUG_PRINT("admin", ("open table failed"));
      if (thd->get_stmt_da()->is_warning_info_empty())
        push_warning(thd, Sql_condition::WARN_LEVEL_WARN,
                     ER_CHECK_NO_SUCH_TABLE, ER(ER_CHECK_NO_SUCH_TABLE));
      /* if it was a view will check md5 sum */
      if (table->view &&
          view_checksum(thd, table) == HA_ADMIN_WRONG_CHECKSUM)
        push_warning(thd, Sql_condition::WARN_LEVEL_WARN,
                     ER_VIEW_CHECKSUM, ER(ER_VIEW_CHECKSUM));
      if (thd->get_stmt_da()->is_error() &&
          table_not_corrupt_error(thd->get_stmt_da()->sql_errno()))
        result_code= HA_ADMIN_FAILED;
      else
        /* Default failure code is corrupt table */
        result_code= HA_ADMIN_CORRUPT;
      goto send_result;
    }

    if (table->view)
    {
      DBUG_PRINT("admin", ("calling view_operator_func"));
      result_code= (*view_operator_func)(thd, table);
      goto send_result;
    }

    if (table->schema_table)
    {
      result_code= HA_ADMIN_NOT_IMPLEMENTED;
      goto send_result;
    }

    if ((table->table->db_stat & HA_READ_ONLY) && open_for_modify)
    {
      /* purecov: begin inspected */
      char buff[FN_REFLEN + MYSQL_ERRMSG_SIZE];
      size_t length;
      enum_sql_command save_sql_command= lex->sql_command;
      DBUG_PRINT("admin", ("sending error message"));
      protocol->prepare_for_resend();
      protocol->store(table_name, system_charset_info);
      protocol->store(operator_name, system_charset_info);
      protocol->store(STRING_WITH_LEN("error"), system_charset_info);
      length= my_snprintf(buff, sizeof(buff), ER(ER_OPEN_AS_READONLY),
                          table_name);
      protocol->store(buff, length, system_charset_info);
      trans_commit_stmt(thd);
      trans_commit(thd);
      /* Make sure this table instance is not reused after the operation. */
      if (table->table)
        table->table->m_needs_reopen= true;
      close_thread_tables(thd);
      thd->mdl_context.release_transactional_locks();
      lex->reset_query_tables_list(FALSE);
      /*
        Restore Query_tables_list::sql_command value to make statement
        safe for re-execution.
      */
      lex->sql_command= save_sql_command;
      table->table=0;				// For query cache
      if (protocol->write())
	goto err;
      thd->get_stmt_da()->reset_diagnostics_area();
      continue;
      /* purecov: end */
    }

    /*
      Close all instances of the table to allow MyISAM "repair"
      to rename files.
      @todo: This code does not close all instances of the table.
      It only closes instances in other connections, but if this
      connection has LOCK TABLE t1 a READ, t1 b WRITE,
      both t1 instances will be kept open.
      There is no need to execute this branch for InnoDB, which does
      repair by recreate. There is no need to do it for OPTIMIZE,
      which doesn't move files around.
      Hence, this code should be moved to prepare_for_repair(),
      and executed only for MyISAM engine.
    */
    if (lock_type == TL_WRITE && !table->table->s->tmp_table)
    {
      if (wait_while_table_is_used(thd, table->table,
                                   HA_EXTRA_PREPARE_FOR_RENAME))
        goto err;
      DEBUG_SYNC(thd, "after_admin_flush");
      /* Flush entries in the query cache involving this table. */
      query_cache_invalidate3(thd, table->table, 0);
      /*
        XXX: hack: switch off open_for_modify to skip the
        flush that is made later in the execution flow. 
      */
      open_for_modify= 0;
    }

    if (table->table->s->crashed && operator_func == &handler::ha_check)
    {
      /* purecov: begin inspected */
      DBUG_PRINT("admin", ("sending crashed warning"));
      protocol->prepare_for_resend();
      protocol->store(table_name, system_charset_info);
      protocol->store(operator_name, system_charset_info);
      protocol->store(STRING_WITH_LEN("warning"), system_charset_info);
      protocol->store(STRING_WITH_LEN("Table is marked as crashed"),
                      system_charset_info);
      if (protocol->write())
        goto err;
      /* purecov: end */
    }

    if (operator_func == &handler::ha_repair &&
        !(check_opt->sql_flags & TT_USEFRM))
    {
      if ((table->table->file->check_old_types() == HA_ADMIN_NEEDS_ALTER) ||
          (table->table->file->ha_check_for_upgrade(check_opt) ==
           HA_ADMIN_NEEDS_ALTER))
      {
        DBUG_PRINT("admin", ("recreating table"));
        /*
          Temporary table are always created by current server so they never
          require upgrade. So we don't need to pre-open them before calling
          mysql_recreate_table().
        */
        DBUG_ASSERT(! table->table->s->tmp_table);

        trans_rollback_stmt(thd);
        trans_rollback(thd);
        /* Make sure this table instance is not reused after the operation. */
        if (table->table)
          table->table->m_needs_reopen= true;
        close_thread_tables(thd);
        thd->mdl_context.release_transactional_locks();

        /*
          table_list->table has been closed and freed. Do not reference
          uninitialized data. open_tables() could fail.
        */
        table->table= NULL;
        /* Same applies to MDL ticket. */
        table->mdl_request.ticket= NULL;

        tmp_disable_binlog(thd); // binlogging is done by caller if wanted
        result_code= mysql_recreate_table(thd, table);
        reenable_binlog(thd);
        /*
          mysql_recreate_table() can push OK or ERROR.
          Clear 'OK' status. If there is an error, keep it:
          we will store the error message in a result set row 
          and then clear.
        */
        if (thd->get_stmt_da()->is_ok())
          thd->get_stmt_da()->reset_diagnostics_area();
        table->table= NULL;
        result_code= result_code ? HA_ADMIN_FAILED : HA_ADMIN_OK;
        goto send_result;
      }
    }

    DBUG_PRINT("admin", ("calling operator_func '%s'", operator_name));
    result_code = (table->table->file->*operator_func)(thd, check_opt);
    DBUG_PRINT("admin", ("operator_func returned: %d", result_code));

send_result:

    lex->cleanup_after_one_table_open();
    thd->clear_error();  // these errors shouldn't get client
    {
      Diagnostics_area::Sql_condition_iterator it=
        thd->get_stmt_da()->sql_conditions();
      const Sql_condition *err;
      while ((err= it++))
      {
        protocol->prepare_for_resend();
        protocol->store(table_name, system_charset_info);
        protocol->store((char*) operator_name, system_charset_info);
        protocol->store(warning_level_names[err->get_level()].str,
                        warning_level_names[err->get_level()].length,
                        system_charset_info);
        protocol->store(err->get_message_text(), system_charset_info);
        if (protocol->write())
          goto err;
      }
      thd->get_stmt_da()->clear_warning_info(thd->query_id);
    }
    protocol->prepare_for_resend();
    protocol->store(table_name, system_charset_info);
    protocol->store(operator_name, system_charset_info);

send_result_message:

    DBUG_PRINT("info", ("result_code: %d", result_code));
    switch (result_code) {
    case HA_ADMIN_NOT_IMPLEMENTED:
      {
       char buf[MYSQL_ERRMSG_SIZE];
       size_t length=my_snprintf(buf, sizeof(buf),
				ER(ER_CHECK_NOT_IMPLEMENTED), operator_name);
	protocol->store(STRING_WITH_LEN("note"), system_charset_info);
	protocol->store(buf, length, system_charset_info);
      }
      break;

    case HA_ADMIN_NOT_BASE_TABLE:
      {
        char buf[MYSQL_ERRMSG_SIZE];

        String tbl_name;
        tbl_name.append(String(db,system_charset_info));
        tbl_name.append('.');
        tbl_name.append(String(table_name,system_charset_info));

        size_t length= my_snprintf(buf, sizeof(buf),
                                   ER(ER_BAD_TABLE_ERROR), tbl_name.c_ptr());
        protocol->store(STRING_WITH_LEN("note"), system_charset_info);
        protocol->store(buf, length, system_charset_info);
      }
      break;

    case HA_ADMIN_OK:
      protocol->store(STRING_WITH_LEN("status"), system_charset_info);
      protocol->store(STRING_WITH_LEN("OK"), system_charset_info);
      break;

    case HA_ADMIN_FAILED:
      protocol->store(STRING_WITH_LEN("status"), system_charset_info);
      protocol->store(STRING_WITH_LEN("Operation failed"),
                      system_charset_info);
      break;

    case HA_ADMIN_REJECT:
      protocol->store(STRING_WITH_LEN("status"), system_charset_info);
      protocol->store(STRING_WITH_LEN("Operation need committed state"),
                      system_charset_info);
      open_for_modify= FALSE;
      break;

    case HA_ADMIN_ALREADY_DONE:
      protocol->store(STRING_WITH_LEN("status"), system_charset_info);
      protocol->store(STRING_WITH_LEN("Table is already up to date"),
                      system_charset_info);
      break;

    case HA_ADMIN_CORRUPT:
      protocol->store(STRING_WITH_LEN("error"), system_charset_info);
      protocol->store(STRING_WITH_LEN("Corrupt"), system_charset_info);
      fatal_error=1;
      break;

    case HA_ADMIN_INVALID:
      protocol->store(STRING_WITH_LEN("error"), system_charset_info);
      protocol->store(STRING_WITH_LEN("Invalid argument"),
                      system_charset_info);
      break;

    case HA_ADMIN_TRY_ALTER:
    {
      uint save_flags;
      Alter_info *alter_info= &lex->alter_info;

      /* Store the original value of alter_info->flags */
      save_flags= alter_info->flags;
      /*
        This is currently used only by InnoDB. ha_innobase::optimize() answers
        "try with alter", so here we close the table, do an ALTER TABLE,
        reopen the table and do ha_innobase::analyze() on it.
        We have to end the row, so analyze could return more rows.
      */
      trans_commit_stmt(thd);
      trans_commit(thd);
      close_thread_tables(thd);
      thd->mdl_context.release_transactional_locks();

      /*
         table_list->table has been closed and freed. Do not reference
         uninitialized data. open_tables() could fail.
       */
      table->table= NULL;
      /* Same applies to MDL ticket. */
      table->mdl_request.ticket= NULL;

      DEBUG_SYNC(thd, "ha_admin_try_alter");
      protocol->store(STRING_WITH_LEN("note"), system_charset_info);
      if(alter_info->flags & ALTER_ADMIN_PARTITION)
      {
        protocol->store(STRING_WITH_LEN(
        "Table does not support optimize on partitions. All partitions "
        "will be rebuilt and analyzed."),system_charset_info);
      }
      else
      {
        protocol->store(STRING_WITH_LEN(
        "Table does not support optimize, doing recreate + analyze instead"),
        system_charset_info);
      }
     if (protocol->write())
        goto err;
      DBUG_PRINT("info", ("HA_ADMIN_TRY_ALTER, trying analyze..."));
      TABLE_LIST *save_next_local= table->next_local,
                 *save_next_global= table->next_global;
      table->next_local= table->next_global= 0;
      tmp_disable_binlog(thd); // binlogging is done by caller if wanted
      /* Don't forget to pre-open temporary tables. */
      result_code= (open_temporary_tables(thd, table) ||
                    mysql_recreate_table(thd, table));
      reenable_binlog(thd);
      /*
        mysql_recreate_table() can push OK or ERROR.
        Clear 'OK' status. If there is an error, keep it:
        we will store the error message in a result set row 
        and then clear.
      */
      if (thd->get_stmt_da()->is_ok())
        thd->get_stmt_da()->reset_diagnostics_area();
      trans_commit_stmt(thd);
      trans_commit(thd);
      close_thread_tables(thd);
      thd->mdl_context.release_transactional_locks();
      /* Clear references to TABLE and MDL_ticket after releasing them. */
      table->table= NULL;
      table->mdl_request.ticket= NULL;
      if (!result_code) // recreation went ok
      {
        DEBUG_SYNC(thd, "ha_admin_open_ltable");
        table->mdl_request.set_type(MDL_SHARED_WRITE);
<<<<<<< HEAD
        if (!open_temporary_tables(thd, table) &&
            (table->table= open_n_lock_single_table(thd, table, lock_type, 0)))
=======
        /*
          Reset the ALTER_ADMIN_PARTITION bit in alter_info->flags
          to force analyze on all partitions.
        */
        alter_info->flags &= ~(ALTER_ADMIN_PARTITION);
        if ((table->table= open_ltable(thd, table, lock_type, 0)))
>>>>>>> a7bd6968
        {
          result_code= table->table->file->ha_analyze(thd, check_opt);
          if (result_code == HA_ADMIN_ALREADY_DONE)
            result_code= HA_ADMIN_OK;
          else if (result_code)  // analyze failed
            table->table->file->print_error(result_code, MYF(0));
        }
        else
          result_code= -1; // open failed
        alter_info->flags= save_flags;
      }
      /* Start a new row for the final status row */
      protocol->prepare_for_resend();
      protocol->store(table_name, system_charset_info);
      protocol->store(operator_name, system_charset_info);
      if (result_code) // either mysql_recreate_table or analyze failed
      {
        DBUG_ASSERT(thd->is_error() || thd->killed);
        if (thd->is_error())
        {
          const char *err_msg= thd->get_stmt_da()->message();
          if (!thd->vio_ok())
          {
            sql_print_error("%s", err_msg);
          }
          else
          {
            /* Hijack the row already in-progress. */
            protocol->store(STRING_WITH_LEN("error"), system_charset_info);
            protocol->store(err_msg, system_charset_info);
            if (protocol->write())
              goto err;
            /* Start off another row for HA_ADMIN_FAILED */
            protocol->prepare_for_resend();
            protocol->store(table_name, system_charset_info);
            protocol->store(operator_name, system_charset_info);
          }
          thd->clear_error();
        }
        /* Make sure this table instance is not reused after the operation. */
        if (table->table)
          table->table->m_needs_reopen= true;
      }
      result_code= result_code ? HA_ADMIN_FAILED : HA_ADMIN_OK;
      table->next_local= save_next_local;
      table->next_global= save_next_global;
      goto send_result_message;
    }
    case HA_ADMIN_WRONG_CHECKSUM:
    {
      protocol->store(STRING_WITH_LEN("note"), system_charset_info);
      protocol->store(ER(ER_VIEW_CHECKSUM), strlen(ER(ER_VIEW_CHECKSUM)),
                      system_charset_info);
      break;
    }

    case HA_ADMIN_NEEDS_UPGRADE:
    case HA_ADMIN_NEEDS_ALTER:
    {
      char buf[MYSQL_ERRMSG_SIZE];
      size_t length;

      protocol->store(STRING_WITH_LEN("error"), system_charset_info);
      if (table->table->file->ha_table_flags() & HA_CAN_REPAIR)
        length= my_snprintf(buf, sizeof(buf), ER(ER_TABLE_NEEDS_UPGRADE),
                            table->table_name);
      else
        length= my_snprintf(buf, sizeof(buf), ER(ER_TABLE_NEEDS_REBUILD),
                            table->table_name);
      protocol->store(buf, length, system_charset_info);
      fatal_error=1;
      break;
    }

    default:				// Probably HA_ADMIN_INTERNAL_ERROR
      {
        char buf[MYSQL_ERRMSG_SIZE];
        size_t length=my_snprintf(buf, sizeof(buf),
                                "Unknown - internal error %d during operation",
                                result_code);
        protocol->store(STRING_WITH_LEN("error"), system_charset_info);
        protocol->store(buf, length, system_charset_info);
        fatal_error=1;
        break;
      }
    }
    if (table->table)
    {
      if (table->table->s->tmp_table)
      {
        /*
          If the table was not opened successfully, do not try to get
          status information. (Bug#47633)
        */
        if (open_for_modify && !open_error)
          table->table->file->info(HA_STATUS_CONST);
      }
      else if (open_for_modify || fatal_error)
      {
        tdc_remove_table(thd, TDC_RT_REMOVE_UNUSED,
                         table->db, table->table_name, FALSE);
        /*
          May be something modified. Consequently, we have to
          invalidate the query cache.
        */
        table->table= 0;                        // For query cache
        query_cache_invalidate3(thd, table, 0);
      }
    }
    /* Error path, a admin command failed. */
    if (trans_commit_stmt(thd) || trans_commit_implicit(thd))
      goto err;
    close_thread_tables(thd);
    thd->mdl_context.release_transactional_locks();

    /*
      If it is CHECK TABLE v1, v2, v3, and v1, v2, v3 are views, we will run
      separate open_tables() for each CHECK TABLE argument.
      Right now we do not have a separate method to reset the prelocking
      state in the lex to the state after parsing, so each open will pollute
      this state: add elements to lex->srotuines_list, TABLE_LISTs to
      lex->query_tables. Below is a lame attempt to recover from this
      pollution.
      @todo: have a method to reset a prelocking context, or use separate
      contexts for each open.
    */
    for (Sroutine_hash_entry *rt=
           (Sroutine_hash_entry*)thd->lex->sroutines_list.first;
         rt; rt= rt->next)
      rt->mdl_request.ticket= NULL;

    if (protocol->write())
      goto err;
  }

  my_eof(thd);
  DBUG_RETURN(FALSE);

err:
  trans_rollback_stmt(thd);
  trans_rollback(thd);
  /* Make sure this table instance is not reused after the operation. */
  if (table->table)
    table->table->m_needs_reopen= true;
  close_thread_tables(thd);			// Shouldn't be needed
  thd->mdl_context.release_transactional_locks();
  DBUG_RETURN(TRUE);
}


/*
  Assigned specified indexes for a table into key cache

  SYNOPSIS
    mysql_assign_to_keycache()
    thd		Thread object
    tables	Table list (one table only)

  RETURN VALUES
   FALSE ok
   TRUE  error
*/

bool mysql_assign_to_keycache(THD* thd, TABLE_LIST* tables,
			     LEX_STRING *key_cache_name)
{
  HA_CHECK_OPT check_opt;
  KEY_CACHE *key_cache;
  DBUG_ENTER("mysql_assign_to_keycache");

  check_opt.init();
  mysql_mutex_lock(&LOCK_global_system_variables);
  if (!(key_cache= get_key_cache(key_cache_name)))
  {
    mysql_mutex_unlock(&LOCK_global_system_variables);
    my_error(ER_UNKNOWN_KEY_CACHE, MYF(0), key_cache_name->str);
    DBUG_RETURN(TRUE);
  }
  mysql_mutex_unlock(&LOCK_global_system_variables);
  if (!key_cache->key_cache_inited)
  {
    my_error(ER_UNKNOWN_KEY_CACHE, MYF(0), key_cache_name->str);
    DBUG_RETURN(true);
  }
  check_opt.key_cache= key_cache;
  DBUG_RETURN(mysql_admin_table(thd, tables, &check_opt,
                                "assign_to_keycache", TL_READ_NO_INSERT, 0, 0,
                                0, 0, &handler::assign_to_keycache, 0));
}


/*
  Preload specified indexes for a table into key cache

  SYNOPSIS
    mysql_preload_keys()
    thd		Thread object
    tables	Table list (one table only)

  RETURN VALUES
    FALSE ok
    TRUE  error
*/

bool mysql_preload_keys(THD* thd, TABLE_LIST* tables)
{
  DBUG_ENTER("mysql_preload_keys");
  /*
    We cannot allow concurrent inserts. The storage engine reads
    directly from the index file, bypassing the cache. It could read
    outdated information if parallel inserts into cache blocks happen.
  */
  DBUG_RETURN(mysql_admin_table(thd, tables, 0,
                                "preload_keys", TL_READ_NO_INSERT, 0, 0, 0, 0,
                                &handler::preload_keys, 0));
}


bool Sql_cmd_analyze_table::execute(THD *thd)
{
  TABLE_LIST *first_table= thd->lex->select_lex.table_list.first;
  bool res= TRUE;
  thr_lock_type lock_type = TL_READ_NO_INSERT;
  DBUG_ENTER("Sql_cmd_analyze_table::execute");

  if (check_table_access(thd, SELECT_ACL | INSERT_ACL, first_table,
                         FALSE, UINT_MAX, FALSE))
    goto error;
  thd->enable_slow_log= opt_log_slow_admin_statements;
  res= mysql_admin_table(thd, first_table, &thd->lex->check_opt,
                         "analyze", lock_type, 1, 0, 0, 0,
                         &handler::ha_analyze, 0);
  /* ! we write after unlocking the table */
  if (!res && !thd->lex->no_write_to_binlog)
  {
    /*
      Presumably, ANALYZE and binlog writing doesn't require synchronization
    */
    res= write_bin_log(thd, TRUE, thd->query(), thd->query_length());
  }
  thd->lex->select_lex.table_list.first= first_table;
  thd->lex->query_tables= first_table;

error:
  DBUG_RETURN(res);
}


bool Sql_cmd_check_table::execute(THD *thd)
{
  TABLE_LIST *first_table= thd->lex->select_lex.table_list.first;
  thr_lock_type lock_type = TL_READ_NO_INSERT;
  bool res= TRUE;
  DBUG_ENTER("Sql_cmd_check_table::execute");

  if (check_table_access(thd, SELECT_ACL, first_table,
                         TRUE, UINT_MAX, FALSE))
    goto error; /* purecov: inspected */
  thd->enable_slow_log= opt_log_slow_admin_statements;

  res= mysql_admin_table(thd, first_table, &thd->lex->check_opt, "check",
                         lock_type, 0, 0, HA_OPEN_FOR_REPAIR, 0,
                         &handler::ha_check, &view_checksum);

  thd->lex->select_lex.table_list.first= first_table;
  thd->lex->query_tables= first_table;

error:
  DBUG_RETURN(res);
}


bool Sql_cmd_optimize_table::execute(THD *thd)
{
  TABLE_LIST *first_table= thd->lex->select_lex.table_list.first;
  bool res= TRUE;
  DBUG_ENTER("Sql_cmd_optimize_table::execute");

  if (check_table_access(thd, SELECT_ACL | INSERT_ACL, first_table,
                         FALSE, UINT_MAX, FALSE))
    goto error; /* purecov: inspected */
  thd->enable_slow_log= opt_log_slow_admin_statements;
  res= (specialflag & SPECIAL_NO_NEW_FUNC) ?
    mysql_recreate_table(thd, first_table) :
    mysql_admin_table(thd, first_table, &thd->lex->check_opt,
                      "optimize", TL_WRITE, 1, 0, 0, 0,
                      &handler::ha_optimize, 0);
  /* ! we write after unlocking the table */
  if (!res && !thd->lex->no_write_to_binlog)
  {
    /*
      Presumably, OPTIMIZE and binlog writing doesn't require synchronization
    */
    res= write_bin_log(thd, TRUE, thd->query(), thd->query_length());
  }
  thd->lex->select_lex.table_list.first= first_table;
  thd->lex->query_tables= first_table;

error:
  DBUG_RETURN(res);
}


bool Sql_cmd_repair_table::execute(THD *thd)
{
  TABLE_LIST *first_table= thd->lex->select_lex.table_list.first;
  bool res= TRUE;
  DBUG_ENTER("Sql_cmd_repair_table::execute");

  if (check_table_access(thd, SELECT_ACL | INSERT_ACL, first_table,
                         FALSE, UINT_MAX, FALSE))
    goto error; /* purecov: inspected */
  thd->enable_slow_log= opt_log_slow_admin_statements;
  res= mysql_admin_table(thd, first_table, &thd->lex->check_opt, "repair",
                         TL_WRITE, 1,
                         test(thd->lex->check_opt.sql_flags & TT_USEFRM),
                         HA_OPEN_FOR_REPAIR, &prepare_for_repair,
                         &handler::ha_repair, 0);

  /* ! we write after unlocking the table */
  if (!res && !thd->lex->no_write_to_binlog)
  {
    /*
      Presumably, REPAIR and binlog writing doesn't require synchronization
    */
    res= write_bin_log(thd, TRUE, thd->query(), thd->query_length());
  }
  thd->lex->select_lex.table_list.first= first_table;
  thd->lex->query_tables= first_table;

error:
  DBUG_RETURN(res);
}<|MERGE_RESOLUTION|>--- conflicted
+++ resolved
@@ -758,7 +758,7 @@
 
       DEBUG_SYNC(thd, "ha_admin_try_alter");
       protocol->store(STRING_WITH_LEN("note"), system_charset_info);
-      if(alter_info->flags & ALTER_ADMIN_PARTITION)
+      if(alter_info->flags & Alter_info::ALTER_ADMIN_PARTITION)
       {
         protocol->store(STRING_WITH_LEN(
         "Table does not support optimize on partitions. All partitions "
@@ -770,7 +770,7 @@
         "Table does not support optimize, doing recreate + analyze instead"),
         system_charset_info);
       }
-     if (protocol->write())
+      if (protocol->write())
         goto err;
       DBUG_PRINT("info", ("HA_ADMIN_TRY_ALTER, trying analyze..."));
       TABLE_LIST *save_next_local= table->next_local,
@@ -800,27 +800,23 @@
       {
         DEBUG_SYNC(thd, "ha_admin_open_ltable");
         table->mdl_request.set_type(MDL_SHARED_WRITE);
-<<<<<<< HEAD
         if (!open_temporary_tables(thd, table) &&
             (table->table= open_n_lock_single_table(thd, table, lock_type, 0)))
-=======
-        /*
-          Reset the ALTER_ADMIN_PARTITION bit in alter_info->flags
-          to force analyze on all partitions.
-        */
-        alter_info->flags &= ~(ALTER_ADMIN_PARTITION);
-        if ((table->table= open_ltable(thd, table, lock_type, 0)))
->>>>>>> a7bd6968
         {
+          /*
+           Reset the ALTER_ADMIN_PARTITION bit in alter_info->flags
+           to force analyze on all partitions.
+          */
+          alter_info->flags &= ~(Alter_info::ALTER_ADMIN_PARTITION);
           result_code= table->table->file->ha_analyze(thd, check_opt);
           if (result_code == HA_ADMIN_ALREADY_DONE)
             result_code= HA_ADMIN_OK;
           else if (result_code)  // analyze failed
             table->table->file->print_error(result_code, MYF(0));
+          alter_info->flags= save_flags;
         }
         else
           result_code= -1; // open failed
-        alter_info->flags= save_flags;
       }
       /* Start a new row for the final status row */
       protocol->prepare_for_resend();
