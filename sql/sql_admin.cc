--- conflicted
+++ resolved
@@ -1144,70 +1144,21 @@
         break;
       }
     }
-<<<<<<< HEAD
     if (table->table) {
+      const bool skip_flush =
+          (operator_func == &handler::ha_analyze) &&
+          (table->table->file->ha_table_flags() & HA_ONLINE_ANALYZE);
       if (table->table->s->tmp_table) {
-=======
-
-    /*
-      We must delay issuing the deprecation warning until afte the table
-      status has been issued for correct behavior on the client side in the
-      event that the command is issued by the upgrade client.
-    */
-    if (issue_deprecation_warning)
-    {
-      char buf[MYSQL_ERRMSG_SIZE];
-      size_t length;
-
-      // End the previous row before starting a new one.
-      if (protocol->end_row())
-        goto err;
-      protocol->start_row();
-      protocol->store(table_name, system_charset_info);
-      protocol->store(operator_name, system_charset_info);
-      protocol->store(STRING_WITH_LEN("warning"), system_charset_info);
-      length= my_snprintf(buf, sizeof(buf),
-                          ER(ER_PARTITION_ENGINE_DEPRECATED_FOR_TABLE),
-                          table->db, table->table_name);
-      protocol->store(buf, length, system_charset_info);
-      // Row is ended below.
-    }
-
-    if (table->table)
-    {
-      const bool skip_flush=
-        (operator_func == &handler::ha_analyze)
-        && (table->table->file->ha_table_flags() & HA_ONLINE_ANALYZE);
-      if (table->table->s->tmp_table)
-      {
->>>>>>> 333b4508
         /*
           If the table was not opened successfully, do not try to get
           status information. (Bug#47633)
         */
         if (open_for_modify && !open_error)
           table->table->file->info(HA_STATUS_CONST);
-<<<<<<< HEAD
-      } else if (open_for_modify || fatal_error) {
+      } else if ((!skip_flush && open_for_modify) || fatal_error) {
         tdc_remove_table(thd, TDC_RT_REMOVE_UNUSED, table->db,
                          table->table_name, false);
       } else {
-=======
-      }
-      else if ((!skip_flush && open_for_modify) || fatal_error)
-      {
-        tdc_remove_table(thd, TDC_RT_REMOVE_UNUSED,
-                         table->db, table->table_name, FALSE);
-        /*
-          May be something modified. Consequently, we have to
-          invalidate the query cache.
-        */
-        table->table= 0;                        // For query cache
-        query_cache.invalidate(thd, table, FALSE);
-      }
-      else
-      {
->>>>>>> 333b4508
         /*
           Reset which partitions that should be processed
           if ALTER TABLE t ANALYZE/CHECK/.. PARTITION ..
@@ -1416,14 +1367,13 @@
   if (check_table_access(thd, SELECT_ACL | INSERT_ACL, first_table, false,
                          UINT_MAX, false))
     goto error;
-<<<<<<< HEAD
 
   DBUG_EXECUTE_IF("simulate_analyze_table_lock_wait_timeout_error", {
     my_error(ER_LOCK_WAIT_TIMEOUT, MYF(0));
     DBUG_RETURN(true);
   });
 
-  thd->enable_slow_log = opt_log_slow_admin_statements;
+  thd->set_slow_log_for_admin_command();
 
   if (get_histogram_command() != Histogram_command::NONE) {
     res = handle_histogram_command(thd, first_table);
@@ -1433,12 +1383,6 @@
                             m_alter_info, true);
   }
 
-=======
-  thd->set_slow_log_for_admin_command();
-  res= mysql_admin_table(thd, first_table, &thd->lex->check_opt,
-                         "analyze", lock_type, 1, 0, 0, 0,
-                         &handler::ha_analyze, 0);
->>>>>>> 333b4508
   /* ! we write after unlocking the table */
   if (!res && !thd->lex->no_write_to_binlog) {
     /*
@@ -1482,21 +1426,12 @@
   if (check_table_access(thd, SELECT_ACL | INSERT_ACL, first_table, false,
                          UINT_MAX, false))
     goto error; /* purecov: inspected */
-<<<<<<< HEAD
-  thd->enable_slow_log = opt_log_slow_admin_statements;
+  thd->set_slow_log_for_admin_command();
   res = (specialflag & SPECIAL_NO_NEW_FUNC)
             ? mysql_recreate_table(thd, first_table, true)
             : mysql_admin_table(thd, first_table, &thd->lex->check_opt,
                                 "optimize", TL_WRITE, 1, 0, 0, 0,
                                 &handler::ha_optimize, 0, m_alter_info, true);
-=======
-  thd->set_slow_log_for_admin_command();
-  res= (specialflag & SPECIAL_NO_NEW_FUNC) ?
-    mysql_recreate_table(thd, first_table, true) :
-    mysql_admin_table(thd, first_table, &thd->lex->check_opt,
-                      "optimize", TL_WRITE, 1, 0, 0, 0,
-                      &handler::ha_optimize, 0);
->>>>>>> 333b4508
   /* ! we write after unlocking the table */
   if (!res && !thd->lex->no_write_to_binlog) {
     /*
@@ -1519,20 +1454,11 @@
   if (check_table_access(thd, SELECT_ACL | INSERT_ACL, first_table, false,
                          UINT_MAX, false))
     goto error; /* purecov: inspected */
-<<<<<<< HEAD
-  thd->enable_slow_log = opt_log_slow_admin_statements;
+  thd->set_slow_log_for_admin_command();
   res = mysql_admin_table(
       thd, first_table, &thd->lex->check_opt, "repair", TL_WRITE, 1,
       thd->lex->check_opt.sql_flags & TT_USEFRM, HA_OPEN_FOR_REPAIR,
       &prepare_for_repair, &handler::ha_repair, 0, m_alter_info, true);
-=======
-  thd->set_slow_log_for_admin_command();
-  res= mysql_admin_table(thd, first_table, &thd->lex->check_opt, "repair",
-                         TL_WRITE, 1,
-                         MY_TEST(thd->lex->check_opt.sql_flags & TT_USEFRM),
-                         HA_OPEN_FOR_REPAIR, &prepare_for_repair,
-                         &handler::ha_repair, 0);
->>>>>>> 333b4508
 
   /* ! we write after unlocking the table */
   if (!res && !thd->lex->no_write_to_binlog) {
