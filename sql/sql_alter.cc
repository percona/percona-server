/* Copyright (c) 2010, 2012, Oracle and/or its affiliates. All rights reserved.

   This program is free software; you can redistribute it and/or modify
   it under the terms of the GNU General Public License as published by
   the Free Software Foundation; version 2 of the License.

   This program is distributed in the hope that it will be useful,
   but WITHOUT ANY WARRANTY; without even the implied warranty of
   MERCHANTABILITY or FITNESS FOR A PARTICULAR PURPOSE.  See the
   GNU General Public License for more details.

   You should have received a copy of the GNU General Public License
   along with this program; if not, write to the Free Software
   Foundation, Inc., 51 Franklin St, Fifth Floor, Boston, MA 02110-1301  USA */

#include "sql_parse.h"                       // check_access
#include "sql_table.h"                       // mysql_alter_table,
                                             // mysql_exchange_partition
#include "sql_base.h"                        // open_temporary_tables
#include "sql_alter.h"


Alter_info::Alter_info(const Alter_info &rhs, MEM_ROOT *mem_root)
  :drop_list(rhs.drop_list, mem_root),
  alter_list(rhs.alter_list, mem_root),
  key_list(rhs.key_list, mem_root),
  create_list(rhs.create_list, mem_root),
  flags(rhs.flags),
  keys_onoff(rhs.keys_onoff),
  partition_names(rhs.partition_names, mem_root),
  num_parts(rhs.num_parts),
  requested_algorithm(rhs.requested_algorithm),
  requested_lock(rhs.requested_lock)
{
  /*
    Make deep copies of used objects.
    This is not a fully deep copy - clone() implementations
    of Alter_drop, Alter_column, Key, foreign_key, Key_part_spec
    do not copy string constants. At the same length the only
    reason we make a copy currently is that ALTER/CREATE TABLE
    code changes input Alter_info definitions, but string
    constants never change.
  */
  list_copy_and_replace_each_value(drop_list, mem_root);
  list_copy_and_replace_each_value(alter_list, mem_root);
  list_copy_and_replace_each_value(key_list, mem_root);
  list_copy_and_replace_each_value(create_list, mem_root);
  /* partition_names are not deeply copied currently */
}


bool Alter_info::set_requested_algorithm(const LEX_STRING *str)
{
  // To avoid adding new keywords to the grammar, we match strings here.
  if (!my_strcasecmp(system_charset_info, str->str, "INPLACE"))
    requested_algorithm= ALTER_TABLE_ALGORITHM_INPLACE;
  else if (!my_strcasecmp(system_charset_info, str->str, "COPY"))
    requested_algorithm= ALTER_TABLE_ALGORITHM_COPY;
  else if (!my_strcasecmp(system_charset_info, str->str, "DEFAULT"))
    requested_algorithm= ALTER_TABLE_ALGORITHM_DEFAULT;
  else
    return true;
  return false;
}


bool Alter_info::set_requested_lock(const LEX_STRING *str)
{
  // To avoid adding new keywords to the grammar, we match strings here.
  if (!my_strcasecmp(system_charset_info, str->str, "NONE"))
    requested_lock= ALTER_TABLE_LOCK_NONE;
  else if (!my_strcasecmp(system_charset_info, str->str, "SHARED"))
    requested_lock= ALTER_TABLE_LOCK_SHARED;
  else if (!my_strcasecmp(system_charset_info, str->str, "EXCLUSIVE"))
    requested_lock= ALTER_TABLE_LOCK_EXCLUSIVE;
  else if (!my_strcasecmp(system_charset_info, str->str, "DEFAULT"))
    requested_lock= ALTER_TABLE_LOCK_DEFAULT;
  else
    return true;
  return false;
}


Alter_table_ctx::Alter_table_ctx()
  : datetime_field(NULL), error_if_not_empty(false),
    tables_opened(0),
    db(NULL), table_name(NULL), alias(NULL),
<<<<<<< HEAD
    new_db(NULL), new_name(NULL), new_alias(NULL)
=======
    new_db(NULL), new_name(NULL), new_alias(NULL),
    fk_error_if_delete_row(false), fk_error_id(NULL),
    fk_error_table(NULL)
>>>>>>> 23ac7487
#ifndef DBUG_OFF
    , tmp_table(false)
#endif
{
}


Alter_table_ctx::Alter_table_ctx(THD *thd, TABLE_LIST *table_list,
                                 uint tables_opened_arg,
                                 char *new_db_arg, char *new_name_arg)
  : datetime_field(NULL), error_if_not_empty(false),
    tables_opened(tables_opened_arg),
<<<<<<< HEAD
    new_db(new_db_arg), new_name(new_name_arg)
=======
    new_db(new_db_arg), new_name(new_name_arg),
    fk_error_if_delete_row(false), fk_error_id(NULL),
    fk_error_table(NULL)
>>>>>>> 23ac7487
#ifndef DBUG_OFF
    , tmp_table(false)
#endif
{
  /*
    Assign members db, table_name, new_db and new_name
    to simplify further comparisions: we want to see if it's a RENAME
    later just by comparing the pointers, avoiding the need for strcmp.
  */
  db= table_list->db;
  table_name= table_list->table_name;
  alias= (lower_case_table_names == 2) ? table_list->alias : table_name;

  if (!new_db || !my_strcasecmp(table_alias_charset, new_db, db))
    new_db= db;

  if (new_name)
  {
    DBUG_PRINT("info", ("new_db.new_name: '%s'.'%s'", new_db, new_name));

    if (lower_case_table_names == 1) // Convert new_name/new_alias to lower case
    {
      my_casedn_str(files_charset_info, new_name);
      new_alias= new_name;
    }
    else if (lower_case_table_names == 2) // Convert new_name to lower case
    {
      strmov(new_alias= new_alias_buff, new_name);
      my_casedn_str(files_charset_info, new_name);
    }
    else
      new_alias= new_name; // LCTN=0 => case sensitive + case preserving

    if (!is_database_changed() &&
        !my_strcasecmp(table_alias_charset, new_name, table_name))
    {
      /*
        Source and destination table names are equal:
        make is_table_renamed() more efficient.
      */
      new_alias= table_name;
      new_name= table_name;
    }
  }
  else
  {
    new_alias= alias;
    new_name= table_name;
  }

  my_snprintf(tmp_name, sizeof(tmp_name), "%s-%lx_%lx", tmp_file_prefix,
              current_pid, thd->thread_id);
  /* Safety fix for InnoDB */
  if (lower_case_table_names)
    my_casedn_str(files_charset_info, tmp_name);

  if (table_list->table->s->tmp_table == NO_TMP_TABLE)
  {
    build_table_filename(path, sizeof(path) - 1, db, table_name, "", 0);

    build_table_filename(new_path, sizeof(new_path) - 1, new_db, new_name, "", 0);

    build_table_filename(new_filename, sizeof(new_filename) - 1,
                         new_db, new_name, reg_ext, 0);

    build_table_filename(tmp_path, sizeof(tmp_path) - 1, new_db, tmp_name, "",
                         FN_IS_TMP);
  }
  else
  {
    /*
      We are not filling path, new_path and new_filename members if
      we are altering temporary table as these members are not used in
      this case. This fact is enforced with assert.
    */
    build_tmptable_filename(thd, tmp_path, sizeof(tmp_path));
#ifndef DBUG_OFF
    tmp_table= true;
#endif
  }
}


bool Sql_cmd_alter_table::execute(THD *thd)
{
  LEX *lex= thd->lex;
  /* first SELECT_LEX (have special meaning for many of non-SELECTcommands) */
  SELECT_LEX *select_lex= &lex->select_lex;
  /* first table of first SELECT_LEX */
  TABLE_LIST *first_table= (TABLE_LIST*) select_lex->table_list.first;
  /*
    Code in mysql_alter_table() may modify its HA_CREATE_INFO argument,
    so we have to use a copy of this structure to make execution
    prepared statement- safe. A shallow copy is enough as no memory
    referenced from this structure will be modified.
    @todo move these into constructor...
  */
  HA_CREATE_INFO create_info(lex->create_info);
  Alter_info alter_info(lex->alter_info, thd->mem_root);
  ulong priv=0;
  ulong priv_needed= ALTER_ACL;
  bool result;

  DBUG_ENTER("Sql_cmd_alter_table::execute");

  if (thd->is_fatal_error) /* out of memory creating a copy of alter_info */
    DBUG_RETURN(TRUE);
  /*
    We also require DROP priv for ALTER TABLE ... DROP PARTITION, as well
    as for RENAME TO, as being done by SQLCOM_RENAME_TABLE
  */
  if (alter_info.flags & (Alter_info::ALTER_DROP_PARTITION |
                          Alter_info::ALTER_RENAME))
    priv_needed|= DROP_ACL;

  /* Must be set in the parser */
  DBUG_ASSERT(select_lex->db);
  DBUG_ASSERT(!(alter_info.flags & Alter_info::ALTER_EXCHANGE_PARTITION));
  DBUG_ASSERT(!(alter_info.flags & Alter_info::ALTER_ADMIN_PARTITION));
  if (check_access(thd, priv_needed, first_table->db,
                   &first_table->grant.privilege,
                   &first_table->grant.m_internal,
                   0, 0) ||
      check_access(thd, INSERT_ACL | CREATE_ACL, select_lex->db,
                   &priv,
                   NULL, /* Don't use first_tab->grant with sel_lex->db */
                   0, 0))
    DBUG_RETURN(TRUE);                  /* purecov: inspected */

  /* If it is a merge table, check privileges for merge children. */
  if (create_info.merge_list.first)
  {
    /*
      The user must have (SELECT_ACL | UPDATE_ACL | DELETE_ACL) on the
      underlying base tables, even if there are temporary tables with the same
      names.

      From user's point of view, it might look as if the user must have these
      privileges on temporary tables to create a merge table over them. This is
      one of two cases when a set of privileges is required for operations on
      temporary tables (see also CREATE TABLE).

      The reason for this behavior stems from the following facts:

        - For merge tables, the underlying table privileges are checked only
          at CREATE TABLE / ALTER TABLE time.

          In other words, once a merge table is created, the privileges of
          the underlying tables can be revoked, but the user will still have
          access to the merge table (provided that the user has privileges on
          the merge table itself). 

        - Temporary tables shadow base tables.

          I.e. there might be temporary and base tables with the same name, and
          the temporary table takes the precedence in all operations.

        - For temporary MERGE tables we do not track if their child tables are
          base or temporary. As result we can't guarantee that privilege check
          which was done in presence of temporary child will stay relevant later
          as this temporary table might be removed.

      If SELECT_ACL | UPDATE_ACL | DELETE_ACL privileges were not checked for
      the underlying *base* tables, it would create a security breach as in
      Bug#12771903.
    */

    if (check_table_access(thd, SELECT_ACL | UPDATE_ACL | DELETE_ACL,
                           create_info.merge_list.first, FALSE, UINT_MAX, FALSE))
      DBUG_RETURN(TRUE);
  }

  if (check_grant(thd, priv_needed, first_table, FALSE, UINT_MAX, FALSE))
    DBUG_RETURN(TRUE);                  /* purecov: inspected */

  if (lex->name.str && !test_all_bits(priv, INSERT_ACL | CREATE_ACL))
  {
    // Rename of table
    TABLE_LIST tmp_table;
    memset(&tmp_table, 0, sizeof(tmp_table));
    tmp_table.table_name= lex->name.str;
    tmp_table.db= select_lex->db;
    tmp_table.grant.privilege= priv;
    if (check_grant(thd, INSERT_ACL | CREATE_ACL, &tmp_table, FALSE,
                    UINT_MAX, FALSE))
      DBUG_RETURN(TRUE);                  /* purecov: inspected */
  }

  /* Don't yet allow changing of symlinks with ALTER TABLE */
  if (create_info.data_file_name)
    push_warning_printf(thd, Sql_condition::WARN_LEVEL_WARN,
                        WARN_OPTION_IGNORED, ER(WARN_OPTION_IGNORED),
                        "DATA DIRECTORY");
  if (create_info.index_file_name)
    push_warning_printf(thd, Sql_condition::WARN_LEVEL_WARN,
                        WARN_OPTION_IGNORED, ER(WARN_OPTION_IGNORED),
                        "INDEX DIRECTORY");
  create_info.data_file_name= create_info.index_file_name= NULL;

  thd->enable_slow_log= opt_log_slow_admin_statements;

  result= mysql_alter_table(thd, select_lex->db, lex->name.str,
                            &create_info,
                            first_table,
                            &alter_info,
                            select_lex->order_list.elements,
                            select_lex->order_list.first,
                            lex->ignore);

  DBUG_RETURN(result);
}


bool Sql_cmd_discard_import_tablespace::execute(THD *thd)
{
  /* first SELECT_LEX (have special meaning for many of non-SELECTcommands) */
  SELECT_LEX *select_lex= &thd->lex->select_lex;
  /* first table of first SELECT_LEX */
  TABLE_LIST *table_list= (TABLE_LIST*) select_lex->table_list.first;

  if (check_access(thd, ALTER_ACL, table_list->db,
                   &table_list->grant.privilege,
                   &table_list->grant.m_internal,
                   0, 0))
    return true;

  if (check_grant(thd, ALTER_ACL, table_list, false, UINT_MAX, false))
    return true;

  thd->enable_slow_log= opt_log_slow_admin_statements;

  /*
    Check if we attempt to alter mysql.slow_log or
    mysql.general_log table and return an error if
    it is the case.
    TODO: this design is obsolete and will be removed.
  */
  int table_kind= check_if_log_table(table_list->db_length, table_list->db,
                                     table_list->table_name_length,
                                     table_list->table_name, false);

  if (table_kind)
  {
    /* Disable alter of enabled log tables */
    if (logger.is_log_table_enabled(table_kind))
    {
      my_error(ER_BAD_LOG_STATEMENT, MYF(0), "ALTER");
      return true;
    }
  }

  /*
    Add current database to the list of accessed databases
    for this statement. Needed for MTS.
  */
  thd->add_to_binlog_accessed_dbs(table_list->db);

  return
    mysql_discard_or_import_tablespace(thd, table_list,
                                       m_tablespace_op == DISCARD_TABLESPACE);
}<|MERGE_RESOLUTION|>--- conflicted
+++ resolved
@@ -85,13 +85,9 @@
   : datetime_field(NULL), error_if_not_empty(false),
     tables_opened(0),
     db(NULL), table_name(NULL), alias(NULL),
-<<<<<<< HEAD
-    new_db(NULL), new_name(NULL), new_alias(NULL)
-=======
     new_db(NULL), new_name(NULL), new_alias(NULL),
     fk_error_if_delete_row(false), fk_error_id(NULL),
     fk_error_table(NULL)
->>>>>>> 23ac7487
 #ifndef DBUG_OFF
     , tmp_table(false)
 #endif
@@ -104,13 +100,9 @@
                                  char *new_db_arg, char *new_name_arg)
   : datetime_field(NULL), error_if_not_empty(false),
     tables_opened(tables_opened_arg),
-<<<<<<< HEAD
-    new_db(new_db_arg), new_name(new_name_arg)
-=======
     new_db(new_db_arg), new_name(new_name_arg),
     fk_error_if_delete_row(false), fk_error_id(NULL),
     fk_error_table(NULL)
->>>>>>> 23ac7487
 #ifndef DBUG_OFF
     , tmp_table(false)
 #endif
