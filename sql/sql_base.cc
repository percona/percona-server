/* Copyright (C) 2000-2006 MySQL AB

   This program is free software; you can redistribute it and/or modify
   it under the terms of the GNU General Public License as published by
   the Free Software Foundation; version 2 of the License.

   This program is distributed in the hope that it will be useful,
   but WITHOUT ANY WARRANTY; without even the implied warranty of
   MERCHANTABILITY or FITNESS FOR A PARTICULAR PURPOSE.  See the
   GNU General Public License for more details.

   You should have received a copy of the GNU General Public License
   along with this program; if not, write to the Free Software
   Foundation, Inc., 59 Temple Place, Suite 330, Boston, MA  02111-1307  USA */


/* Basic functions needed by many modules */

#include "mysql_priv.h"
#include "sql_select.h"
#include "sp_head.h"
#include "sp.h"
#include "sql_trigger.h"
#include <m_ctype.h>
#include <my_dir.h>
#include <hash.h>
#ifdef	__WIN__
#include <io.h>
#endif

/**
  This internal handler is used to trap internally
  errors that can occur when executing open table
  during the prelocking phase.
*/
class Prelock_error_handler : public Internal_error_handler
{
public:
  Prelock_error_handler()
    : m_handled_errors(0), m_unhandled_errors(0)
  {}

  virtual ~Prelock_error_handler() {}

  virtual bool handle_error(uint sql_errno,
                            MYSQL_ERROR::enum_warning_level level,
                            THD *thd);

  bool safely_trapped_errors();

private:
  int m_handled_errors;
  int m_unhandled_errors;
};


bool
Prelock_error_handler::handle_error(uint sql_errno,
                                    MYSQL_ERROR::enum_warning_level /* level */,
                                    THD * /* thd */)
{
  if (sql_errno == ER_NO_SUCH_TABLE)
  {
    m_handled_errors++;
    return TRUE;
  }

  m_unhandled_errors++;
  return FALSE;
}


bool Prelock_error_handler::safely_trapped_errors()
{
  /*
    If m_unhandled_errors != 0, something else, unanticipated, happened,
    so the error is not trapped but returned to the caller.
    Multiple ER_NO_SUCH_TABLE can be raised in case of views.
  */
  return ((m_handled_errors > 0) && (m_unhandled_errors == 0));
}

TABLE *unused_tables;				/* Used by mysql_test */
HASH open_cache;				/* Used by mysql_test */

static int open_unireg_entry(THD *thd, TABLE *entry, const char *db,
			     const char *name, const char *alias,
			     TABLE_LIST *table_list, MEM_ROOT *mem_root,
                             uint flags);
static void free_cache_entry(TABLE *entry);
static bool open_new_frm(THD *thd, const char *path, const char *alias,
                         const char *db, const char *table_name,
                         uint db_stat, uint prgflag,
                         uint ha_open_flags, TABLE *outparam,
                         TABLE_LIST *table_desc, MEM_ROOT *mem_root);
static void close_old_data_files(THD *thd, TABLE *table, bool morph_locks,
                                 bool send_refresh);

extern "C" byte *table_cache_key(const byte *record,uint *length,
				 my_bool not_used __attribute__((unused)))
{
  TABLE *entry=(TABLE*) record;
  *length= entry->s->key_length;
  return (byte*) entry->s->table_cache_key;
}

bool table_cache_init(void)
{
  return hash_init(&open_cache, &my_charset_bin, table_cache_size+16,
		   0, 0,table_cache_key,
		   (hash_free_key) free_cache_entry, 0) != 0;
}

void table_cache_free(void)
{
  DBUG_ENTER("table_cache_free");
  close_cached_tables((THD*) 0,0,(TABLE_LIST*) 0);
  if (!open_cache.records)			// Safety first
    hash_free(&open_cache);
  DBUG_VOID_RETURN;
}

uint cached_tables(void)
{
  return open_cache.records;
}

#ifdef EXTRA_DEBUG
static void check_unused(void)
{
  uint count=0,idx=0;
  TABLE *cur_link,*start_link;

  if ((start_link=cur_link=unused_tables))
  {
    do
    {
      if (cur_link != cur_link->next->prev || cur_link != cur_link->prev->next)
      {
	DBUG_PRINT("error",("Unused_links aren't linked properly")); /* purecov: inspected */
	return; /* purecov: inspected */
      }
    } while (count++ < open_cache.records &&
	     (cur_link=cur_link->next) != start_link);
    if (cur_link != start_link)
    {
      DBUG_PRINT("error",("Unused_links aren't connected")); /* purecov: inspected */
    }
  }
  for (idx=0 ; idx < open_cache.records ; idx++)
  {
    TABLE *entry=(TABLE*) hash_element(&open_cache,idx);
    if (!entry->in_use)
      count--;
  }
  if (count != 0)
  {
    DBUG_PRINT("error",("Unused_links doesn't match open_cache: diff: %d", /* purecov: inspected */
			count)); /* purecov: inspected */
  }
}
#else
#define check_unused()
#endif

/*
  Create a list for all open tables matching SQL expression

  SYNOPSIS
    list_open_tables()
    thd			Thread THD
    wild		SQL like expression

  NOTES
    One gets only a list of tables for which one has any kind of privilege.
    db and table names are allocated in result struct, so one doesn't need
    a lock on LOCK_open when traversing the return list.

  RETURN VALUES
    NULL	Error (Probably OOM)
    #		Pointer to list of names of open tables.
*/

OPEN_TABLE_LIST *list_open_tables(THD *thd, const char *db, const char *wild)
{
  int result = 0;
  OPEN_TABLE_LIST **start_list, *open_list;
  TABLE_LIST table_list;
  DBUG_ENTER("list_open_tables");

  VOID(pthread_mutex_lock(&LOCK_open));
  bzero((char*) &table_list,sizeof(table_list));
  start_list= &open_list;
  open_list=0;

  for (uint idx=0 ; result == 0 && idx < open_cache.records; idx++)
  {
    OPEN_TABLE_LIST *table;
    TABLE *entry=(TABLE*) hash_element(&open_cache,idx);
    TABLE_SHARE *share= entry->s;

    DBUG_ASSERT(share->table_name != 0);
    if ((!share->table_name))			// To be removed
      continue;					// Shouldn't happen
    if (db && my_strcasecmp(system_charset_info, db, share->db))
      continue;
    if (wild && wild_compare(share->table_name,wild,0))
      continue;

    /* Check if user has SELECT privilege for any column in the table */
    table_list.db=        (char*) share->db;
    table_list.table_name= (char*) share->table_name;
    table_list.grant.privilege=0;

    if (check_table_access(thd,SELECT_ACL | EXTRA_ACL,&table_list,1))
      continue;
    /* need to check if we haven't already listed it */
    for (table= open_list  ; table ; table=table->next)
    {
      if (!strcmp(table->table,share->table_name) &&
	  !strcmp(table->db,entry->s->db))
      {
	if (entry->in_use)
	  table->in_use++;
	if (entry->locked_by_name)
	  table->locked++;
	break;
      }
    }
    if (table)
      continue;
    if (!(*start_list = (OPEN_TABLE_LIST *)
	  sql_alloc(sizeof(**start_list)+share->key_length)))
    {
      open_list=0;				// Out of memory
      break;
    }
    strmov((*start_list)->table=
	   strmov(((*start_list)->db= (char*) ((*start_list)+1)),
		  entry->s->db)+1,
	   entry->s->table_name);
    (*start_list)->in_use= entry->in_use ? 1 : 0;
    (*start_list)->locked= entry->locked_by_name ? 1 : 0;
    start_list= &(*start_list)->next;
    *start_list=0;
  }
  VOID(pthread_mutex_unlock(&LOCK_open));
  DBUG_RETURN(open_list);
}

/*****************************************************************************
 *	 Functions to free open table cache
 ****************************************************************************/


void intern_close_table(TABLE *table)
{						// Free all structures
  free_io_cache(table);
  delete table->triggers;
  if (table->file)
    VOID(closefrm(table));			// close file
}

/*
  Remove table from the open table cache

  SYNOPSIS
    free_cache_entry()
    table		Table to remove

  NOTE
    We need to have a lock on LOCK_open when calling this
*/

static void free_cache_entry(TABLE *table)
{
  DBUG_ENTER("free_cache_entry");
  safe_mutex_assert_owner(&LOCK_open);

  intern_close_table(table);
  if (!table->in_use)
  {
    table->next->prev=table->prev;		/* remove from used chain */
    table->prev->next=table->next;
    if (table == unused_tables)
    {
      unused_tables=unused_tables->next;
      if (table == unused_tables)
	unused_tables=0;
    }
    check_unused();				// consisty check
  }
  my_free((gptr) table,MYF(0));
  DBUG_VOID_RETURN;
}

/* Free resources allocated by filesort() and read_record() */

void free_io_cache(TABLE *table)
{
  DBUG_ENTER("free_io_cache");
  if (table->sort.io_cache)
  {
    close_cached_file(table->sort.io_cache);
    my_free((gptr) table->sort.io_cache,MYF(0));
    table->sort.io_cache=0;
  }
  DBUG_VOID_RETURN;
}

/*
  Close all tables which aren't in use by any thread

  THD can be NULL, but then if_wait_for_refresh must be FALSE
  and tables must be NULL.
*/

bool close_cached_tables(THD *thd, bool if_wait_for_refresh,
			 TABLE_LIST *tables)
{
  bool result=0;
  DBUG_ENTER("close_cached_tables");
  DBUG_ASSERT(thd || (!if_wait_for_refresh && !tables));

  VOID(pthread_mutex_lock(&LOCK_open));
  if (!tables)
  {
    while (unused_tables)
    {
#ifdef EXTRA_DEBUG
      if (hash_delete(&open_cache,(byte*) unused_tables))
	printf("Warning: Couldn't delete open table from hash\n");
#else
      VOID(hash_delete(&open_cache,(byte*) unused_tables));
#endif
    }
    refresh_version++;				// Force close of open tables
  }
  else
  {
    bool found=0;
    for (TABLE_LIST *table= tables; table; table= table->next_local)
    {
      if (remove_table_from_cache(thd, table->db, table->table_name,
                                  RTFC_OWNED_BY_THD_FLAG))
	found=1;
    }
    if (!found)
      if_wait_for_refresh=0;			// Nothing to wait for
  }
#ifndef EMBEDDED_LIBRARY
  if (!tables)
    kill_delayed_threads();
#endif
  if (if_wait_for_refresh)
  {
    /*
      If there is any table that has a lower refresh_version, wait until
      this is closed (or this thread is killed) before returning
    */
    thd->mysys_var->current_mutex= &LOCK_open;
    thd->mysys_var->current_cond= &COND_refresh;
    thd_proc_info(thd, "Flushing tables");

    close_old_data_files(thd,thd->open_tables,1,1);
    mysql_ha_flush(thd, tables, MYSQL_HA_REOPEN_ON_USAGE | MYSQL_HA_FLUSH_ALL,
                   TRUE);
    bool found=1;
    /* Wait until all threads has closed all the tables we had locked */
    DBUG_PRINT("info",
	       ("Waiting for other threads to close their open tables"));
    while (found && ! thd->killed)
    {
      found=0;
      for (uint idx=0 ; idx < open_cache.records ; idx++)
      {
	TABLE *table=(TABLE*) hash_element(&open_cache,idx);
        /*
          Note that we wait here only for tables which are actually open, and
          not for placeholders with TABLE::open_placeholder set. Waiting for
          latter will cause deadlock in the following scenario, for example:

          conn1: lock table t1 write;
          conn2: lock table t2 write;
          conn1: flush tables;
          conn2: flush tables;

          It also does not make sense to wait for those of placeholders that
          are employed by CREATE TABLE as in this case table simply does not
          exist yet.
        */
	if (table->needs_reopen_or_name_lock() && table->db_stat)
	{
	  found=1;
          DBUG_PRINT("signal", ("Waiting for COND_refresh"));
	  pthread_cond_wait(&COND_refresh,&LOCK_open);
	  break;
	}
      }
    }
    /*
      No other thread has the locked tables open; reopen them and get the
      old locks. This should always succeed (unless some external process
      has removed the tables)
    */
    thd->in_lock_tables=1;
    result=reopen_tables(thd,1,1);
    thd->in_lock_tables=0;
    /* Set version for table */
    for (TABLE *table=thd->open_tables; table ; table= table->next)
      table->s->version= refresh_version;
  }
  VOID(pthread_mutex_unlock(&LOCK_open));
  if (if_wait_for_refresh)
  {
    pthread_mutex_lock(&thd->mysys_var->mutex);
    thd->mysys_var->current_mutex= 0;
    thd->mysys_var->current_cond= 0;
    thd_proc_info(thd, 0);
    pthread_mutex_unlock(&thd->mysys_var->mutex);
  }
  DBUG_RETURN(result);
}


/*
  Mark all tables in the list which were used by current substatement
  as free for reuse.

  SYNOPSIS
    mark_used_tables_as_free_for_reuse()
      thd   - thread context
      table - head of the list of tables

  DESCRIPTION
    Marks all tables in the list which were used by current substatement
    (they are marked by its query_id) as free for reuse.

  NOTE
    The reason we reset query_id is that it's not enough to just test
    if table->query_id != thd->query_id to know if a table is in use.

    For example
    SELECT f1_that_uses_t1() FROM t1;
    In f1_that_uses_t1() we will see one instance of t1 where query_id is
    set to query_id of original query.
*/

static void mark_used_tables_as_free_for_reuse(THD *thd, TABLE *table)
{
  for (; table ; table= table->next)
    if (table->query_id == thd->query_id)
      table->query_id= 0;
}


/*
  Close all tables used by the current substatement, or all tables
  used by this thread if we are on the upper level.

  SYNOPSIS
    close_thread_tables()
    thd			Thread handler
    lock_in_use		Set to 1 (0 = default) if caller has a lock on
			LOCK_open
    skip_derived	Set to 1 (0 = default) if we should not free derived
			tables.
    stopper             When closing tables from thd->open_tables(->next)*, 
                        don't close/remove tables starting from stopper.

  IMPLEMENTATION
    Unlocks tables and frees derived tables.
    Put all normal tables used by thread in free list.

    When in prelocked mode it will only close/mark as free for reuse
    tables opened by this substatement, it will also check if we are
    closing tables after execution of complete query (i.e. we are on
    upper level) and will leave prelocked mode if needed.
*/

void close_thread_tables(THD *thd, bool lock_in_use, bool skip_derived)
{
  bool found_old_table;
  prelocked_mode_type prelocked_mode= thd->prelocked_mode;
  DBUG_ENTER("close_thread_tables");

  /*
    We are assuming here that thd->derived_tables contains ONLY derived
    tables for this substatement. i.e. instead of approach which uses
    query_id matching for determining which of the derived tables belong
    to this substatement we rely on the ability of substatements to
    save/restore thd->derived_tables during their execution.

    TODO: Probably even better approach is to simply associate list of
          derived tables with (sub-)statement instead of thread and destroy
          them at the end of its execution.
  */
  if (thd->derived_tables && !skip_derived)
  {
    TABLE *table, *next;
    /*
      Close all derived tables generated in queries like
      SELECT * FROM (SELECT * FROM t1)
    */
    for (table= thd->derived_tables ; table ; table= next)
    {
      next= table->next;
      free_tmp_table(thd, table);
    }
    thd->derived_tables= 0;
  }

  if (prelocked_mode)
  {
    /*
      Mark all temporary tables used by this substatement as free for reuse.
    */
    mark_used_tables_as_free_for_reuse(thd, thd->temporary_tables);
  }

  if (thd->locked_tables || prelocked_mode)
  {
    /*
      Let us commit transaction for statement. Since in 5.0 we only have
      one statement transaction and don't allow several nested statement
      transactions this call will do nothing if we are inside of stored
      function or trigger (i.e. statement transaction is already active and
      does not belong to statement for which we do close_thread_tables()).
      TODO: This should be fixed in later releases.
    */
    ha_commit_stmt(thd);

    /* We are under simple LOCK TABLES so should not do anything else. */
    if (!prelocked_mode)
      DBUG_VOID_RETURN;

    if (!thd->lex->requires_prelocking())
    {
      /*
        If we are executing one of substatements we have to mark
        all tables which it used as free for reuse.
      */
      mark_used_tables_as_free_for_reuse(thd, thd->open_tables);
      DBUG_VOID_RETURN;
    }

    DBUG_ASSERT(prelocked_mode);
    /*
      We are in prelocked mode, so we have to leave it now with doing
      implicit UNLOCK TABLES if need.
    */
    DBUG_PRINT("info",("thd->prelocked_mode= NON_PRELOCKED"));
    thd->prelocked_mode= NON_PRELOCKED;

    if (prelocked_mode == PRELOCKED_UNDER_LOCK_TABLES)
      DBUG_VOID_RETURN;

    thd->lock= thd->locked_tables;
    thd->locked_tables= 0;
    /* Fallthrough */
  }

  if (thd->lock)
  {
    mysql_unlock_tables(thd, thd->lock);
    thd->lock=0;
  }
  /*
    assume handlers auto-commit (if some doesn't - transaction handling
    in MySQL should be redesigned to support it; it's a big change,
    and it's not worth it - better to commit explicitly only writing
    transactions, read-only ones should better take care of themselves.
    saves some work in 2pc too)
    see also sql_parse.cc - dispatch_command()
  */
  bzero(&thd->transaction.stmt, sizeof(thd->transaction.stmt));
  if (!thd->active_transaction())
    thd->transaction.xid_state.xid.null();

  /* VOID(pthread_sigmask(SIG_SETMASK,&thd->block_signals,NULL)); */
  if (!lock_in_use)
    VOID(pthread_mutex_lock(&LOCK_open));
  safe_mutex_assert_owner(&LOCK_open);

  DBUG_PRINT("info", ("thd->open_tables: %p", thd->open_tables));

  found_old_table= 0;
  while (thd->open_tables)
    found_old_table|=close_thread_table(thd, &thd->open_tables);
  thd->some_tables_deleted=0;

  /* Free tables to hold down open files */
  while (open_cache.records > table_cache_size && unused_tables)
    VOID(hash_delete(&open_cache,(byte*) unused_tables)); /* purecov: tested */
  check_unused();
  if (found_old_table)
  {
    /* Tell threads waiting for refresh that something has happened */
    broadcast_refresh();
  }
  if (!lock_in_use)
    VOID(pthread_mutex_unlock(&LOCK_open));
  /*  VOID(pthread_sigmask(SIG_SETMASK,&thd->signals,NULL)); */

  if (prelocked_mode == PRELOCKED)
  {
    /*
      If we are here then we are leaving normal prelocked mode, so it is
      good idea to turn off OPTION_TABLE_LOCK flag.
    */
    DBUG_ASSERT(thd->lex->requires_prelocking());
    thd->options&= ~(OPTION_TABLE_LOCK);
  }

  DBUG_VOID_RETURN;
}

/* move one table to free list */

bool close_thread_table(THD *thd, TABLE **table_ptr)
{
  bool found_old_table= 0;
  TABLE *table= *table_ptr;
  DBUG_ENTER("close_thread_table");
  DBUG_ASSERT(table->key_read == 0);
  DBUG_ASSERT(!table->file || table->file->inited == handler::NONE);

  *table_ptr=table->next;
  if (table->needs_reopen_or_name_lock() ||
      thd->version != refresh_version || !table->db_stat)
  {
    VOID(hash_delete(&open_cache,(byte*) table));
    found_old_table=1;
  }
  else
  {
    /*
      Open placeholders have TABLE::db_stat set to 0, so they should be
      handled by the first alternative.
    */
    DBUG_ASSERT(!table->open_placeholder);

    if (table->s->flush_version != flush_version)
    {
      table->s->flush_version= flush_version;
      table->file->extra(HA_EXTRA_FLUSH);
    }
    else
    {
      // Free memory and reset for next loop
      table->file->reset();
    }
    table->in_use=0;
    if (unused_tables)
    {
      table->next=unused_tables;		/* Link in last */
      table->prev=unused_tables->prev;
      unused_tables->prev=table;
      table->prev->next=table;
    }
    else
      unused_tables=table->next=table->prev=table;
  }
  DBUG_RETURN(found_old_table);
}

	/* Close and delete temporary tables */

void close_temporary(TABLE *table,bool delete_table)
{
  DBUG_ENTER("close_temporary");
  char path[FN_REFLEN];
  db_type table_type=table->s->db_type;
  strmov(path,table->s->path);
  free_io_cache(table);
  closefrm(table);
  my_free((char*) table,MYF(0));
  if (delete_table)
    rm_temporary_table(table_type, path);
  DBUG_VOID_RETURN;
}

/* close_temporary_tables' internal, 4 is due to uint4korr definition */
static inline uint  tmpkeyval(THD *thd, TABLE *table)
{
  return uint4korr(table->s->table_cache_key + table->s->key_length - 4);
}

/* Creates one DROP TEMPORARY TABLE binlog event for each pseudo-thread */

void close_temporary_tables(THD *thd)
{
  TABLE *table;
  if (!thd->temporary_tables)
    return;

  if (!mysql_bin_log.is_open())
  {
    TABLE *next;
    for (table= thd->temporary_tables; table; table= next)
    {
      next= table->next;
      close_temporary(table, 1);
    }
    thd->temporary_tables= 0;
    return;
  }

  TABLE *next,
    *prev_table /* prev link is not maintained in TABLE's double-linked list */;
  bool was_quote_show= true; /* to assume thd->options has OPTION_QUOTE_SHOW_CREATE */
  // Better add "if exists", in case a RESET MASTER has been done
  const char stub[]= "DROP /*!40005 TEMPORARY */ TABLE IF EXISTS ";
  uint stub_len= sizeof(stub) - 1;
  char buf[256];
  memcpy(buf, stub, stub_len);
  String s_query= String(buf, sizeof(buf), system_charset_info);
  bool found_user_tables= false;
  LINT_INIT(next);

  /*
     insertion sort of temp tables by pseudo_thread_id to build ordered list
     of sublists of equal pseudo_thread_id
  */
  for (prev_table= thd->temporary_tables, table= prev_table->next;
       table;
       prev_table= table, table= table->next)
  {
    TABLE *prev_sorted /* same as for prev_table */, *sorted;
    if (is_user_table(table))
    {
      if (!found_user_tables)
        found_user_tables= true;
      for (prev_sorted= NULL, sorted= thd->temporary_tables; sorted != table;
           prev_sorted= sorted, sorted= sorted->next)
      {
        if (!is_user_table(sorted) ||
            tmpkeyval(thd, sorted) > tmpkeyval(thd, table))
        {
          /* move into the sorted part of the list from the unsorted */
          prev_table->next= table->next;
          table->next= sorted;
          if (prev_sorted)
          {
            prev_sorted->next= table;
          }
          else
          {
            thd->temporary_tables= table;
          }
          table= prev_table;
          break;
        }
      }
    }
  }

  /* We always quote db,table names though it is slight overkill */
  if (found_user_tables &&
      !(was_quote_show= test(thd->options & OPTION_QUOTE_SHOW_CREATE)))
  {
    thd->options |= OPTION_QUOTE_SHOW_CREATE;
  }

  /* scan sorted tmps to generate sequence of DROP */
  for (table= thd->temporary_tables; table; table= next)
  {
    if (is_user_table(table))
    {
      /* Set pseudo_thread_id to be that of the processed table */
      thd->variables.pseudo_thread_id= tmpkeyval(thd, table);
      String db;
      db.append(table->s->db);
      /* Loop forward through all tables that belong to a common database
         within the sublist of common pseudo_thread_id to create single
         DROP query 
      */
      for (s_query.length(stub_len);
           table && is_user_table(table) &&
             tmpkeyval(thd, table) == thd->variables.pseudo_thread_id &&
             strlen(table->s->db) == db.length() &&
             strcmp(table->s->db, db.ptr()) == 0;
           table= next)
      {
        /*
          We are going to add ` around the table names and possible more
          due to special characters
        */
<<<<<<< HEAD
        append_identifier(thd, &s_query, table->s->db, (uint) strlen(table->s->db));
        s_query.q_append('.');
=======
>>>>>>> fe03c7dc
        append_identifier(thd, &s_query, table->s->table_name,
                          (uint) strlen(table->s->table_name));
        s_query.q_append(',');
        next= table->next;
        close_temporary(table, 1);
      }
      thd->clear_error();
      CHARSET_INFO *cs_save= thd->variables.character_set_client;
      thd->variables.character_set_client= system_charset_info;
      Query_log_event qinfo(thd, s_query.ptr(),
                            s_query.length() - 1 /* to remove trailing ',' */,
<<<<<<< HEAD
                            0, FALSE, THD::NOT_KILLED);
=======
                            0, FALSE);
      qinfo.db= db.ptr();
>>>>>>> fe03c7dc
      thd->variables.character_set_client= cs_save;
      DBUG_ASSERT(qinfo.error_code == 0);
      mysql_bin_log.write(&qinfo);
    }
    else
    {
      next= table->next;
      close_temporary(table, 1);
    }
  }
  if (!was_quote_show)
    thd->options &= ~OPTION_QUOTE_SHOW_CREATE; /* restore option */
  thd->temporary_tables=0;
}


/*
  Find table in list.

  SYNOPSIS
    find_table_in_list()
    table		Pointer to table list
    offset		Offset to which list in table structure to use
    db_name		Data base name
    table_name		Table name

  NOTES:
    This is called by find_table_in_local_list() and
    find_table_in_global_list().

  RETURN VALUES
    NULL	Table not found
    #		Pointer to found table.
*/

TABLE_LIST *find_table_in_list(TABLE_LIST *table,
                               TABLE_LIST *TABLE_LIST::*link,
                               const char *db_name,
                               const char *table_name)
{
  for (; table; table= table->*link )
  {
    if ((table->table == 0 || table->table->s->tmp_table == NO_TMP_TABLE) &&
        strcmp(table->db, db_name) == 0 &&
        strcmp(table->table_name, table_name) == 0)
      break;
  }
  return table;
}


/*
  Test that table is unique (It's only exists once in the table list)

  SYNOPSIS
    unique_table()
    thd                   thread handle
    table                 table which should be checked
    table_list            list of tables
    check_alias           whether to check tables' aliases

  NOTE: to exclude derived tables from check we use following mechanism:
    a) during derived table processing set THD::derived_tables_processing
    b) JOIN::prepare set SELECT::exclude_from_table_unique_test if
       THD::derived_tables_processing set. (we can't use JOIN::execute
       because for PS we perform only JOIN::prepare, but we can't set this
       flag in JOIN::prepare if we are not sure that we are in derived table
       processing loop, because multi-update call fix_fields() for some its
       items (which mean JOIN::prepare for subqueries) before unique_table
       call to detect which tables should be locked for write).
    c) unique_table skip all tables which belong to SELECT with
       SELECT::exclude_from_table_unique_test set.
    Also SELECT::exclude_from_table_unique_test used to exclude from check
    tables of main SELECT of multi-delete and multi-update

    We also skip tables with TABLE_LIST::prelocking_placeholder set,
    because we want to allow SELECTs from them, and their modification
    will rise the error anyway.

    TODO: when we will have table/view change detection we can do this check
          only once for PS/SP

  RETURN
    found duplicate
    0 if table is unique
*/

TABLE_LIST* unique_table(THD *thd, TABLE_LIST *table, TABLE_LIST *table_list,
                         bool check_alias)
{
  TABLE_LIST *res;
  const char *d_name, *t_name, *t_alias;
  DBUG_ENTER("unique_table");
  DBUG_PRINT("enter", ("table alias: %s", table->alias));

  /*
    If this function called for query which update table (INSERT/UPDATE/...)
    then we have in table->table pointer to TABLE object which we are
    updating even if it is VIEW so we need TABLE_LIST of this TABLE object
    to get right names (even if lower_case_table_names used).

    If this function called for CREATE command that we have not opened table
    (table->table equal to 0) and right names is in current TABLE_LIST
    object.
  */
  if (table->table)
  {
    /* temporary table is always unique */
    if (table->table && table->table->s->tmp_table != NO_TMP_TABLE)
      DBUG_RETURN(0);
    table= table->find_underlying_table(table->table);
    /*
      as far as we have table->table we have to find real TABLE_LIST of
      it in underlying tables
    */
    DBUG_ASSERT(table);
  }
  d_name= table->db;
  t_name= table->table_name;
  t_alias= table->alias;

  DBUG_PRINT("info", ("real table: %s.%s", d_name, t_name));
  for (;;)
  {
    if (((! (res= find_table_in_global_list(table_list, d_name, t_name))) &&
         (! (res= mysql_lock_have_duplicate(thd, table, table_list)))) ||
        ((!res->table || res->table != table->table) &&
         (!check_alias || !(lower_case_table_names ?
          my_strcasecmp(files_charset_info, t_alias, res->alias) :
          strcmp(t_alias, res->alias))) &&
         res->select_lex && !res->select_lex->exclude_from_table_unique_test &&
         !res->prelocking_placeholder))
      break;
    /*
      If we found entry of this table or table of SELECT which already
      processed in derived table or top select of multi-update/multi-delete
      (exclude_from_table_unique_test) or prelocking placeholder.
    */
    table_list= res->next_global;
    DBUG_PRINT("info",
               ("found same copy of table or table which we should skip"));
  }
  DBUG_RETURN(res);
}


/*
  Issue correct error message in case we found 2 duplicate tables which
  prevent some update operation

  SYNOPSIS
    update_non_unique_table_error()
    update      table which we try to update
    operation   name of update operation
    duplicate   duplicate table which we found

  NOTE:
    here we hide view underlying tables if we have them
*/

void update_non_unique_table_error(TABLE_LIST *update,
                                   const char *operation,
                                   TABLE_LIST *duplicate)
{
  update= update->top_table();
  duplicate= duplicate->top_table();
  if (!update->view || !duplicate->view ||
      update->view == duplicate->view ||
      update->view_name.length != duplicate->view_name.length ||
      update->view_db.length != duplicate->view_db.length ||
      my_strcasecmp(table_alias_charset,
                    update->view_name.str, duplicate->view_name.str) != 0 ||
      my_strcasecmp(table_alias_charset,
                    update->view_db.str, duplicate->view_db.str) != 0)
  {
    /*
      it is not the same view repeated (but it can be parts of the same copy
      of view), so we have to hide underlying tables.
    */
    if (update->view)
    {
      /* Issue the ER_NON_INSERTABLE_TABLE error for an INSERT */
      if (update->view == duplicate->view)
        my_error(!strncmp(operation, "INSERT", 6) ?
                 ER_NON_INSERTABLE_TABLE : ER_NON_UPDATABLE_TABLE, MYF(0),
                 update->alias, operation);
      else
        my_error(ER_VIEW_PREVENT_UPDATE, MYF(0),
                 (duplicate->view ? duplicate->alias : update->alias),
                 operation, update->alias);
      return;
    }
    if (duplicate->view)
    {
      my_error(ER_VIEW_PREVENT_UPDATE, MYF(0), duplicate->alias, operation,
               update->alias);
      return;
    }
  }
  my_error(ER_UPDATE_TABLE_USED, MYF(0), update->alias);
}


TABLE **find_temporary_table(THD *thd, const char *db, const char *table_name)
{
  char	key[MAX_DBKEY_LENGTH];
  uint	key_length= (uint) (strmov(strmov(key,db)+1,table_name)-key)+1;
  TABLE *table,**prev;

  int4store(key+key_length,thd->server_id);
  key_length += 4;
  int4store(key+key_length,thd->variables.pseudo_thread_id);
  key_length += 4;

  prev= &thd->temporary_tables;
  for (table=thd->temporary_tables ; table ; table=table->next)
  {
    if (table->s->key_length == key_length &&
	!memcmp(table->s->table_cache_key,key,key_length))
      return prev;
    prev= &table->next;
  }
  return 0;					// Not a temporary table
}


/**
  Drop a temporary table.

  Try to locate the table in the list of thd->temporary_tables.
  If the table is found:
   - if the table is in thd->locked_tables, unlock it and
     remove it from the list of locked tables. Currently only transactional
     temporary tables are present in the locked_tables list.
   - Close the temporary table, remove its .FRM
   - remove the table from the list of temporary tables

  This function is used to drop user temporary tables, as well as
  internal tables created in CREATE TEMPORARY TABLE ... SELECT
  or ALTER TABLE. Even though part of the work done by this function
  is redundant when the table is internal, as long as we
  link both internal and user temporary tables into the same
  thd->temporary_tables list, it's impossible to tell here whether
  we're dealing with an internal or a user temporary table.

  @retval TRUE   the table was not found in the list of temporary tables
                 of this thread
  @retval FALSE  the table was found and dropped successfully.
*/

bool close_temporary_table(THD *thd, const char *db, const char *table_name)
{
  TABLE *table,**prev;

  if (!(prev=find_temporary_table(thd,db,table_name)))
    return 1;
  table= *prev;
  *prev= table->next;
  /*
    If LOCK TABLES list is not empty and contains this table,
    unlock the table and remove the table from this list.
  */
  mysql_lock_remove(thd, thd->locked_tables, table, FALSE);
  close_temporary(table, 1);
  if (thd->slave_thread)
    --slave_open_temp_tables;
  return 0;
}

/*
  Used by ALTER TABLE when the table is a temporary one. It changes something
  only if the ALTER contained a RENAME clause (otherwise, table_name is the old
  name).
  Prepares a table cache key, which is the concatenation of db, table_name and
  thd->slave_proxy_id, separated by '\0'.
*/

bool rename_temporary_table(THD* thd, TABLE *table, const char *db,
			    const char *table_name)
{
  char *key;
  TABLE_SHARE *share= table->s;

  if (!(key=(char*) alloc_root(&table->mem_root,
			       (uint) strlen(db)+
			       (uint) strlen(table_name)+6+4)))
    return 1;				/* purecov: inspected */
  share->key_length= (uint)
    (strmov((char*) (share->table_name= strmov(share->table_cache_key= key,
                                               db)+1),
	    table_name) - share->table_cache_key)+1;
  share->db= share->table_cache_key;
  int4store(key+share->key_length, thd->server_id);
  share->key_length+= 4;
  int4store(key+share->key_length, thd->variables.pseudo_thread_id);
  share->key_length+= 4;
  return 0;
}


	/* move table first in unused links */

static void relink_unused(TABLE *table)
{
  if (table != unused_tables)
  {
    table->prev->next=table->next;		/* Remove from unused list */
    table->next->prev=table->prev;
    table->next=unused_tables;			/* Link in unused tables */
    table->prev=unused_tables->prev;
    unused_tables->prev->next=table;
    unused_tables->prev=table;
    unused_tables=table;
    check_unused();
  }
}


/*
  Remove all instances of table from the current open list
  Free all locks on tables that are done with LOCK TABLES
 */

TABLE *unlink_open_table(THD *thd, TABLE *list, TABLE *find)
{
  char key[MAX_DBKEY_LENGTH];
  uint key_length= find->s->key_length;
  TABLE *start=list,**prev,*next;
  prev= &start;

  memcpy(key, find->s->table_cache_key, key_length);
  for (; list ; list=next)
  {
    next=list->next;
    if (list->s->key_length == key_length &&
	!memcmp(list->s->table_cache_key, key, key_length))
    {
      if (thd->locked_tables)
        mysql_lock_remove(thd, thd->locked_tables, list, TRUE);
      VOID(hash_delete(&open_cache,(byte*) list)); // Close table
    }
    else
    {
      *prev=list;				// put in use list
      prev= &list->next;
    }
  }
  *prev=0;
  // Notify any 'refresh' threads
  broadcast_refresh();
  return start;
}


/**
    @brief Auxiliary routine which closes and drops open table.

    @param  thd         Thread handle
    @param  table       TABLE object for table to be dropped
    @param  db_name     Name of database for this table
    @param  table_name  Name of this table

    @note This routine assumes that table to be closed is open only
          by calling thread so we needn't wait until other threads
          will close the table. Also unless called under implicit or
          explicit LOCK TABLES mode it assumes that table to be
          dropped is already unlocked. In the former case it will
          also remove lock on the table. But one should not rely on
          this behaviour as it may change in future.
          Currently, however, this function is never called for a
          table that was locked with LOCK TABLES.
*/

void drop_open_table(THD *thd, TABLE *table, const char *db_name,
                     const char *table_name)
{
  if (table->s->tmp_table)
    close_temporary_table(thd, db_name, table_name);
  else
  {
    enum db_type table_type= table->s->db_type;
    VOID(pthread_mutex_lock(&LOCK_open));
    /*
      unlink_open_table() also tells threads waiting for refresh or close
      that something has happened.
    */
    thd->open_tables= unlink_open_table(thd, thd->open_tables, table);
    quick_rm_table(table_type, db_name, table_name);
    VOID(pthread_mutex_unlock(&LOCK_open));
  }
}


/*
   When we call the following function we must have a lock on
   LOCK_open ; This lock will be unlocked on return.
*/

void wait_for_refresh(THD *thd)
{
  DBUG_ENTER("wait_for_refresh");
  safe_mutex_assert_owner(&LOCK_open);

  /* Wait until the current table is up to date */
  const char *proc_info;
  thd->mysys_var->current_mutex= &LOCK_open;
  thd->mysys_var->current_cond= &COND_refresh;
  proc_info=thd->proc_info;
  thd_proc_info(thd, "Waiting for table");
  if (!thd->killed)
    (void) pthread_cond_wait(&COND_refresh,&LOCK_open);

  pthread_mutex_unlock(&LOCK_open);	// Must be unlocked first
  pthread_mutex_lock(&thd->mysys_var->mutex);
  thd->mysys_var->current_mutex= 0;
  thd->mysys_var->current_cond= 0;
  thd_proc_info(thd, proc_info);
  pthread_mutex_unlock(&thd->mysys_var->mutex);
  DBUG_VOID_RETURN;
}


/*
  Open table which is already name-locked by this thread.

  SYNOPSIS
    reopen_name_locked_table()
      thd         Thread handle
      table_list  TABLE_LIST object for table to be open, TABLE_LIST::table
                  member should point to TABLE object which was used for
                  name-locking.
      link_in     TRUE  - if TABLE object for table to be opened should be
                          linked into THD::open_tables list.
                  FALSE - placeholder used for name-locking is already in
                          this list so we only need to preserve TABLE::next
                          pointer.

  NOTE
    This function assumes that its caller already acquired LOCK_open mutex.

  RETURN VALUE
    FALSE - Success
    TRUE  - Error
*/

bool reopen_name_locked_table(THD* thd, TABLE_LIST* table_list, bool link_in)
{
  TABLE *table= table_list->table;
  TABLE_SHARE *share;
  char *db= table_list->db;
  char *table_name= table_list->table_name;
  char key[MAX_DBKEY_LENGTH];
  uint key_length;
  TABLE orig_table;
  DBUG_ENTER("reopen_name_locked_table");

  safe_mutex_assert_owner(&LOCK_open);

  if (thd->killed || !table)
    DBUG_RETURN(TRUE);

  orig_table= *table;
  key_length=(uint) (strmov(strmov(key,db)+1,table_name)-key)+1;

  if (open_unireg_entry(thd, table, db, table_name, table_name, 0,
                        thd->mem_root, 0) ||
      !(table->s->table_cache_key= memdup_root(&table->mem_root, (char*) key,
                                               key_length)))
  {
    intern_close_table(table);
    /*
      If there was an error during opening of table (for example if it
      does not exist) '*table' object can be wiped out. To be able
      properly release name-lock in this case we should restore this
      object to its original state.
    */
    *table= orig_table;
    DBUG_RETURN(TRUE);
  }

  share= table->s;
  share->db= share->table_cache_key;
  share->key_length=key_length;
  /*
    We want to prevent other connections from opening this table until end
    of statement as it is likely that modifications of table's metadata are
    not yet finished (for example CREATE TRIGGER have to change .TRG file,
    or we might want to drop table if CREATE TABLE ... SELECT fails).
    This also allows us to assume that no other connection will sneak in
    before we will get table-level lock on this table.
  */
  share->version=0;
  share->flush_version=0;
  table->in_use = thd;
  check_unused();

  if (link_in)
  {
    table->next= thd->open_tables;
    thd->open_tables= table;
  }
  else
  {
    /*
      TABLE object should be already in THD::open_tables list so we just
      need to set TABLE::next correctly.
    */
    table->next= orig_table.next;
  }

  table->tablenr=thd->current_tablenr++;
  table->used_fields=0;
  table->const_table=0;
  table->null_row= table->maybe_null= table->force_index= 0;
  table->status=STATUS_NO_RECORD;
  table->keys_in_use_for_query= share->keys_in_use;
  table->used_keys= share->keys_for_keyread;
  DBUG_RETURN(FALSE);
}


/**
    @brief Create and insert into table cache placeholder for table
           which will prevent its opening (or creation) (a.k.a lock
           table name).

    @param  thd         Thread context
    @param  key         Table cache key for name to be locked
    @param  key_length  Table cache key length

    @return Pointer to TABLE object used for name locking or 0 in
            case of failure.
*/

TABLE *table_cache_insert_placeholder(THD *thd, const char *key,
                                      uint key_length)
{
  TABLE *table;
  char *key_buff;
  DBUG_ENTER("table_cache_insert_placeholder");

  safe_mutex_assert_owner(&LOCK_open);

  /*
    Create a table entry with the right key and with an old refresh version
    Note that we must use my_multi_malloc() here as this is freed by the
    table cache
  */
  if (!my_multi_malloc(MYF(MY_WME | MY_ZEROFILL),
                       &table, sizeof(*table),
                       &key_buff, key_length,
                       NULL))
    DBUG_RETURN(NULL);

  table->s= &table->share_not_to_be_used;
  memcpy(key_buff, key, key_length);
  table->s->table_cache_key= key_buff;
  table->s->db= table->s->table_cache_key;
  table->s->table_name= table->s->table_cache_key + strlen(table->s->db) + 1;
  table->s->key_length= key_length;
  table->in_use= thd;
  table->locked_by_name= 1;

  if (my_hash_insert(&open_cache, (byte*)table))
  {
    my_free((gptr) table, MYF(0));
    DBUG_RETURN(NULL);
  }

  DBUG_RETURN(table);
}


/**
    @brief Check if table cache contains an open placeholder for the
           table and if this placeholder was created by another thread.

    @param  thd         Thread context
    @param  db          Name of database for table in question
    @param  table_name  Table name

    @note The presence of open placeholder indicates that either some
          other thread is trying to create table in question and obtained
          an exclusive name-lock on it or that this table already exists
          and is being flushed at the moment.

    @note One should acquire LOCK_open mutex before calling this function.

    @note This function is a hack which was introduced in 5.0 only to
          minimize code changes. It doesn't present in 5.1.

    @retval  TRUE   Table cache contains open placeholder for the table
                    which was created by some other thread.
    @retval  FALSE  Otherwise.
*/

bool table_cache_has_open_placeholder(THD *thd, const char *db,
                                      const char *table_name)
{
  char key[MAX_DBKEY_LENGTH];
  uint key_length;
  HASH_SEARCH_STATE state;
  TABLE *search;
  DBUG_ENTER("table_cache_has_open_placeholder");

  safe_mutex_assert_owner(&LOCK_open);

  key_length=(uint) (strmov(strmov(key,db)+1,table_name)-key)+1;
  for (search= (TABLE*) hash_first(&open_cache, (byte*) key, key_length,
                                   &state);
      search ;
      search= (TABLE*) hash_next(&open_cache, (byte*) key, key_length,
                                 &state))
  {
    if (search->in_use == thd)
      continue;
    if (search->open_placeholder)
        DBUG_RETURN(1);
  }
  DBUG_RETURN(0);
}


/**
    @brief Check that table exists on disk or in some storage engine.

    @param  thd          Thread context
    @param  table        Table list element
    @param  exists[out]  Out parameter which is set to TRUE if table
                         exists and to FALSE otherwise.

    @note This function assumes that caller owns LOCK_open mutex.
          It also assumes that the fact that there are no name-locks
          on the table was checked beforehand.

    @note If there is no .FRM file for the table but it exists in one
          of engines (e.g. it was created on another node of NDB cluster)
          this function will fetch and create proper .FRM file for it.

    @retval  TRUE   Some error occured
    @retval  FALSE  No error. 'exists' out parameter set accordingly.
*/

bool check_if_table_exists(THD *thd, TABLE_LIST *table, bool *exists)
{
  char path[FN_REFLEN];
  int rc;
  DBUG_ENTER("check_if_table_exists");

  safe_mutex_assert_owner(&LOCK_open);

  *exists= TRUE;

  build_table_path(path, sizeof(path), table->db, table->table_name, reg_ext);

  if (!access(path, F_OK))
    DBUG_RETURN(FALSE);

  /* .FRM file doesn't exist. Check if some engine can provide it. */

  rc= ha_create_table_from_engine(thd, table->db, table->table_name);

  if (rc < 0)
  {
    /* Table does not exists in engines as well. */
    *exists= FALSE;
    DBUG_RETURN(FALSE);
  }
  else if (!rc)
  {
    /* Table exists in some engine and .FRM for it was created. */
    DBUG_RETURN(FALSE);
  }
  else /* (rc > 0) */
  {
    my_printf_error(ER_UNKNOWN_ERROR, "Failed to open '%-.64s', error while "
                    "unpacking from engine", MYF(0), table->table_name);
    DBUG_RETURN(TRUE);
  }
}


/*
  Open a table.

  SYNOPSIS
    open_table()
    thd                 Thread context.
    table_list          Open first table in list.
    refresh      INOUT  Pointer to memory that will be set to 1 if
                        we need to close all tables and reopen them.
                        If this is a NULL pointer, then the table is not
                        put in the thread-open-list.
    flags               Bitmap of flags to modify how open works:
                          MYSQL_LOCK_IGNORE_FLUSH - Open table even if
                          someone has done a flush or namelock on it.
                          No version number checking is done.
                          MYSQL_OPEN_TEMPORARY_ONLY - Open only temporary
                          table not the base table or view.

  IMPLEMENTATION
    Uses a cache of open tables to find a table not in use.

    If table list element for the table to be opened has "create" flag
    set and table does not exist, this function will automatically insert
    a placeholder for exclusive name lock into the open tables cache and
    will return the TABLE instance that corresponds to this placeholder.

  RETURN
    NULL  Open failed.  If refresh is set then one should close
          all other tables and retry the open.
    #     Success. Pointer to TABLE object for open table.
*/


TABLE *open_table(THD *thd, TABLE_LIST *table_list, MEM_ROOT *mem_root,
		  bool *refresh, uint flags)
{
  reg1	TABLE *table;
  char	key[MAX_DBKEY_LENGTH];
  uint	key_length;
  char	*alias= table_list->alias;
  HASH_SEARCH_STATE state;
  DBUG_ENTER("open_table");

  /* find a unused table in the open table cache */
  if (refresh)
    *refresh=0;

  /* an open table operation needs a lot of the stack space */
  if (check_stack_overrun(thd, STACK_MIN_SIZE_FOR_OPEN, (char *)&alias))
    DBUG_RETURN(0);

  if (thd->killed)
    DBUG_RETURN(0);
  key_length= (uint) (strmov(strmov(key, table_list->db)+1,
			     table_list->table_name)-key)+1;
  int4store(key + key_length, thd->server_id);
  int4store(key + key_length + 4, thd->variables.pseudo_thread_id);

  /*
    Unless requested otherwise, try to resolve this table in the list
    of temporary tables of this thread. In MySQL temporary tables
    are always thread-local and "shadow" possible base tables with the
    same name. This block implements the behaviour.
    TODO: move this block into a separate function.
  */
  if (!table_list->skip_temporary)
  {
    for (table= thd->temporary_tables; table ; table=table->next)
    {
      if (table->s->key_length == key_length + TMP_TABLE_KEY_EXTRA &&
	  !memcmp(table->s->table_cache_key, key,
		  key_length + TMP_TABLE_KEY_EXTRA))
      {
        /*
          We're trying to use the same temporary table twice in a query.
          Right now we don't support this because a temporary table
          is always represented by only one TABLE object in THD, and
          it can not be cloned. Emit an error for an unsupported behaviour.
        */
	if (table->query_id == thd->query_id ||
            (thd->prelocked_mode && table->query_id))
	{
	  my_error(ER_CANT_REOPEN_TABLE, MYF(0), table->alias);
	  DBUG_RETURN(0);
	}
	table->query_id= thd->query_id;
	table->clear_query_id= 1;
	thd->tmp_table_used= 1;
        DBUG_PRINT("info",("Using temporary table"));
        goto reset;
      }
    }
  }

  if (flags & MYSQL_OPEN_TEMPORARY_ONLY)
  {
    my_error(ER_NO_SUCH_TABLE, MYF(0), table_list->db, table_list->table_name);
    DBUG_RETURN(0);
  }

  /*
    The table is not temporary - if we're in pre-locked or LOCK TABLES
    mode, let's try to find the requested table in the list of pre-opened
    and locked tables. If the table is not there, return an error - we can't
    open not pre-opened tables in pre-locked/LOCK TABLES mode.
    TODO: move this block into a separate function.
  */
  if (thd->locked_tables || thd->prelocked_mode)
  {						// Using table locks
    TABLE *best_table= 0;
    int best_distance= INT_MIN;
    for (table=thd->open_tables; table ; table=table->next)
    {
      if (table->s->key_length == key_length &&
          !memcmp(table->s->table_cache_key, key, key_length))
      {
        if (!my_strcasecmp(system_charset_info, table->alias, alias) &&
            table->query_id != thd->query_id && /* skip tables already used */
            !(thd->prelocked_mode && table->query_id))
        {
          int distance= ((int) table->reginfo.lock_type -
                         (int) table_list->lock_type);
          /*
            Find a table that either has the exact lock type requested,
            or has the best suitable lock. In case there is no locked
            table that has an equal or higher lock than requested,
            we us the closest matching lock to be able to produce an error
            message about wrong lock mode on the table. The best_table
            is changed if bd < 0 <= d or bd < d < 0 or 0 <= d < bd.

            distance <  0 - No suitable lock found
            distance >  0 - we have lock mode higher then we require
            distance == 0 - we have lock mode exactly which we need
          */
          if ((best_distance < 0 && distance > best_distance) ||
              (distance >= 0 && distance < best_distance))
          {
            best_distance= distance;
            best_table= table;
            if (best_distance == 0)
            {
              /*
                We have found a perfect match and can finish iterating
                through open tables list. Check for table use conflict
                between calling statement and SP/trigger is done in
                lock_tables().
              */
              break;
            }
          }
        }
      }
    }
    if (best_table)
    {
      table= best_table;
      table->query_id= thd->query_id;
      DBUG_PRINT("info",("Using locked table"));
      goto reset;
    }
    /*
      Is this table a view and not a base table?
      (it is work around to allow to open view with locked tables,
      real fix will be made after definition cache will be made)
    */
    {
      char path[FN_REFLEN];
      db_type not_used;
      strxnmov(path, FN_REFLEN, mysql_data_home, "/", table_list->db, "/",
               table_list->table_name, reg_ext, NullS);
      (void) unpack_filename(path, path);
      if (mysql_frm_type(thd, path, &not_used) == FRMTYPE_VIEW)
      {
        /*
          Will not be used (because it's VIEW) but has to be passed.
          Also we will not free it (because it is a stack variable).
        */
        TABLE tab;
        table= &tab;
        VOID(pthread_mutex_lock(&LOCK_open));
        if (!open_unireg_entry(thd, table, table_list->db,
                               table_list->table_name,
                               alias, table_list, mem_root, 0))
        {
          DBUG_ASSERT(table_list->view != 0);
          VOID(pthread_mutex_unlock(&LOCK_open));
          DBUG_RETURN(0); // VIEW
        }
        VOID(pthread_mutex_unlock(&LOCK_open));
      }
    }
    /*
      No table in the locked tables list. In case of explicit LOCK TABLES
      this can happen if a user did not include the able into the list.
      In case of pre-locked mode locked tables list is generated automatically,
      so we may only end up here if the table did not exist when
      locked tables list was created.
    */
    if (thd->prelocked_mode == PRELOCKED)
      my_error(ER_NO_SUCH_TABLE, MYF(0), table_list->db, table_list->alias);
    else
      my_error(ER_TABLE_NOT_LOCKED, MYF(0), alias);
    DBUG_RETURN(0);
  }

  /*
    Non pre-locked/LOCK TABLES mode, and the table is not temporary:
    this is the normal use case.
    Now we should:
    - try to find the table in the table cache.
    - if one of the discovered TABLE instances is name-locked
      (table->s->version == 0) or some thread has started FLUSH TABLES
      (refresh_version > table->s->version), back off -- we have to wait
      until no one holds a name lock on the table.
    - if there is no such TABLE in the name cache, read the table definition
    and insert it into the cache.
    We perform all of the above under LOCK_open which currently protects
    the open cache (also known as table cache) and table definitions stored
    on disk.
  */

  VOID(pthread_mutex_lock(&LOCK_open));

  /*
    If it's the first table from a list of tables used in a query,
    remember refresh_version (the version of open_cache state).
    If the version changes while we're opening the remaining tables,
    we will have to back off, close all the tables opened-so-far,
    and try to reopen them.
    Note: refresh_version is currently changed only during FLUSH TABLES.
  */
  if (!thd->open_tables)
    thd->version=refresh_version;
  else if ((thd->version != refresh_version) &&
           ! (flags & MYSQL_LOCK_IGNORE_FLUSH))
  {
    /* Someone did a refresh while thread was opening tables */
    if (refresh)
      *refresh=1;
    VOID(pthread_mutex_unlock(&LOCK_open));
    DBUG_RETURN(0);
  }

  /*
    In order for the back off and re-start process to work properly,
    handler tables having old versions (due to FLUSH TABLES or pending
    name-lock) MUST be closed. This is specially important if a name-lock
    is pending for any table of the handler_tables list, otherwise a
    deadlock may occur.
  */
  if (thd->handler_tables)
    mysql_ha_flush(thd, (TABLE_LIST*) NULL, MYSQL_HA_REOPEN_ON_USAGE, TRUE);

  /*
    Actually try to find the table in the open_cache.
    The cache may contain several "TABLE" instances for the same
    physical table. The instances that are currently "in use" by
    some thread have their "in_use" member != NULL.
    There is no good reason for having more than one entry in the
    hash for the same physical table, except that we use this as
    an implicit "pending locks queue" - see
    wait_for_locked_table_names for details.
  */
  for (table= (TABLE*) hash_first(&open_cache, (byte*) key, key_length,
                                  &state);
       table && table->in_use ;
       table= (TABLE*) hash_next(&open_cache, (byte*) key, key_length,
                                 &state))
  {
    /*
      Normally, table->s->version contains the value of
      refresh_version from the moment when this table was
      (re-)opened and added to the cache.
      If since then we did (or just started) FLUSH TABLES
      statement, refresh_version has been increased.
      For "name-locked" TABLE instances, table->s->version is set
      to 0 (see lock_table_name for details).
      In case there is a pending FLUSH TABLES or a name lock, we
      need to back off and re-start opening tables.
      If we do not back off now, we may dead lock in case of lock
      order mismatch with some other thread:
      c1: name lock t1; -- sort of exclusive lock 
      c2: open t2;      -- sort of shared lock
      c1: name lock t2; -- blocks
      c2: open t1; -- blocks
    */
    if (table->needs_reopen_or_name_lock())
    {
      DBUG_PRINT("note",
                 ("Found table '%s.%s' with different refresh version",
                  table_list->db, table_list->table_name));
      if (flags & MYSQL_LOCK_IGNORE_FLUSH)
      {
        /* Force close at once after usage */
        thd->version= table->s->version;
        continue;
      }

      /* Avoid self-deadlocks by detecting self-dependencies. */
      if (table->open_placeholder && table->in_use == thd)
      {
	VOID(pthread_mutex_unlock(&LOCK_open));
        my_error(ER_UPDATE_TABLE_USED, MYF(0), table->s->table_name);
        DBUG_RETURN(0);
      }

      /*
        Back off, part 1: mark the table as "unused" for the
        purpose of name-locking by setting table->db_stat to 0. Do
        that only for the tables in this thread that have an old
        table->s->version (this is an optimization (?)).
        table->db_stat == 0 signals wait_for_locked_table_names
        that the tables in question are not used any more. See
        table_is_used call for details.

        Notice that HANDLER tables were already taken care of by
        the earlier call to mysql_ha_flush() in this same critical
        section.
      */
      close_old_data_files(thd,thd->open_tables,0,0);
      /*
        Back-off part 2: try to avoid "busy waiting" on the table:
        if the table is in use by some other thread, we suspend
        and wait till the operation is complete: when any
        operation that juggles with table->s->version completes,
        it broadcasts COND_refresh condition variable.
        If 'old' table we met is in use by current thread we return
        without waiting since in this situation it's this thread
        which is responsible for broadcasting on COND_refresh
        (and this was done already in close_old_data_files()).
        Good example of such situation is when we have statement
        that needs two instances of table and FLUSH TABLES comes
        after we open first instance but before we open second
        instance.
      */
      if (table->in_use != thd)
      {
	wait_for_refresh(thd);
        /* wait_for_refresh will unlock LOCK_open for us */
      }
      else
      {
	VOID(pthread_mutex_unlock(&LOCK_open));
      }
      /*
        There is a refresh in progress for this table.
        Signal the caller that it has to try again.
      */
      if (refresh)
	*refresh=1;
      DBUG_RETURN(0);
    }
  }
  if (table)
  {
    /* Unlink the table from "unused_tables" list. */
    if (table == unused_tables)
    {						// First unused
      unused_tables=unused_tables->next;	// Remove from link
      if (table == unused_tables)
	unused_tables=0;
    }
    table->prev->next=table->next;		/* Remove from unused list */
    table->next->prev=table->prev;
    table->in_use= thd;
  }
  else
  {
    /* Insert a new TABLE instance into the open cache */
    TABLE_SHARE *share;
    int error;
    /* Free cache if too big */
    while (open_cache.records > table_cache_size && unused_tables)
      VOID(hash_delete(&open_cache,(byte*) unused_tables)); /* purecov: tested */

    if (table_list->create)
    {
      bool exists;

      if (check_if_table_exists(thd, table_list, &exists))
      {
        VOID(pthread_mutex_unlock(&LOCK_open));
        DBUG_RETURN(NULL);
      }

      if (!exists)
      {
        /*
          Table to be created, so we need to create placeholder in table-cache.
        */
        if (!(table= table_cache_insert_placeholder(thd, key, key_length)))
        {
          VOID(pthread_mutex_unlock(&LOCK_open));
          DBUG_RETURN(NULL);
        }
        /*
          Link placeholder to the open tables list so it will be automatically
          removed once tables are closed. Also mark it so it won't be ignored
          by other trying to take name-lock.
        */
        table->open_placeholder= 1;
        table->next= thd->open_tables;
        thd->open_tables= table;
        VOID(pthread_mutex_unlock(&LOCK_open));
        DBUG_RETURN(table);
      }
      /* Table exists. Let us try to open it. */
    }

    /* make a new table */
    if (!(table=(TABLE*) my_malloc(sizeof(*table),MYF(MY_WME))))
    {
      VOID(pthread_mutex_unlock(&LOCK_open));
      DBUG_RETURN(NULL);
    }
    error= open_unireg_entry(thd, table, table_list->db,
                          table_list->table_name,
			  alias, table_list, mem_root,
                          (flags & OPEN_VIEW_NO_PARSE));
    if ((error > 0) ||
	(!table_list->view && !error &&
	 !(table->s->table_cache_key= memdup_root(&table->mem_root,
                                                  (char*) key,
                                                  key_length))))
    {
      table->next=table->prev=table;
      free_cache_entry(table);
      VOID(pthread_mutex_unlock(&LOCK_open));
      DBUG_RETURN(NULL);
    }
    if (table_list->view || error < 0)
    {
      /*
        VIEW not really opened, only frm were read.
        Set 1 as a flag here
      */
      if (error < 0)
        table_list->view= (st_lex*)1;

      my_free((gptr)table, MYF(0));
      VOID(pthread_mutex_unlock(&LOCK_open));
      DBUG_RETURN(0); // VIEW
    }
    share= table->s;
    share->db=            share->table_cache_key;
    share->key_length=    key_length;
    share->version=       refresh_version;
    share->flush_version= flush_version;
    DBUG_PRINT("info", ("inserting table %p into the cache", table));
    VOID(my_hash_insert(&open_cache,(byte*) table));
  }

  check_unused();				// Debugging call

  VOID(pthread_mutex_unlock(&LOCK_open));
  if (refresh)
  {
    table->next=thd->open_tables;		/* Link into simple list */
    thd->open_tables=table;
  }
  table->reginfo.lock_type=TL_READ;		/* Assume read */

 reset:
  if (thd->lex->need_correct_ident())
    table->alias_name_used= my_strcasecmp(table_alias_charset,
                                          table->s->table_name, alias);
  /* Fix alias if table name changes */
  if (strcmp(table->alias, alias))
  {
    uint length=(uint) strlen(alias)+1;
    table->alias= (char*) my_realloc((char*) table->alias, length,
                                     MYF(MY_WME));
    memcpy((char*) table->alias, alias, length);
  }
  /* These variables are also set in reopen_table() */
  table->tablenr=thd->current_tablenr++;
  table->used_fields=0;
  table->const_table=0;
  table->null_row= table->maybe_null= table->force_index= 0;
  table->status=STATUS_NO_RECORD;
  table->keys_in_use_for_query= table->s->keys_in_use;
  table->insert_values= 0;
  table->used_keys= table->s->keys_for_keyread;
  table->fulltext_searched= 0;
  table->file->ft_handler= 0;
  /* Catch wrong handling of the auto_increment_field_not_null. */
  DBUG_ASSERT(!table->auto_increment_field_not_null);
  table->auto_increment_field_not_null= FALSE;
  if (table->timestamp_field)
    table->timestamp_field_type= table->timestamp_field->get_auto_set_type();
  table->pos_in_table_list= table_list;
  table_list->updatable= 1; // It is not derived table nor non-updatable VIEW
  DBUG_ASSERT(table->key_read == 0);
  DBUG_RETURN(table);
}


TABLE *find_locked_table(THD *thd, const char *db,const char *table_name)
{
  char	key[MAX_DBKEY_LENGTH];
  uint key_length=(uint) (strmov(strmov(key,db)+1,table_name)-key)+1;

  for (TABLE *table=thd->open_tables; table ; table=table->next)
  {
    if (table->s->key_length == key_length &&
	!memcmp(table->s->table_cache_key,key,key_length))
      return table;
  }
  return(0);
}


/****************************************************************************
  Reopen an table because the definition has changed. The date file for the
  table is already closed.

  SYNOPSIS
    reopen_table()
    table		Table to be opened
    locked		1 if we have already a lock on LOCK_open

  NOTES
    table->query_id will be 0 if table was reopened

  RETURN
    0  ok
    1  error ('table' is unchanged if table couldn't be reopened)
****************************************************************************/

bool reopen_table(TABLE *table,bool locked)
{
  TABLE tmp;
  char *db= table->s->table_cache_key;
  const char *table_name= table->s->table_name;
  bool error= 1;
  Field **field;
  uint key,part;
  DBUG_ENTER("reopen_table");

#ifdef EXTRA_DEBUG
  if (table->db_stat)
    sql_print_error("Table %s had a open data handler in reopen_table",
		    table->alias);
#endif
  if (!locked)
    VOID(pthread_mutex_lock(&LOCK_open));
  safe_mutex_assert_owner(&LOCK_open);

  if (open_unireg_entry(table->in_use, &tmp, db, table_name,
			table->alias, 0, table->in_use->mem_root, 0))
    goto end;
  free_io_cache(table);

  if (!(tmp.s->table_cache_key= memdup_root(&tmp.mem_root,db,
                                            table->s->key_length)))
  {
    delete tmp.triggers;
    closefrm(&tmp);				// End of memory
    goto end;
  }
  tmp.s->db= tmp.s->table_cache_key;

  /* This list copies variables set by open_table */
  tmp.tablenr=		table->tablenr;
  tmp.used_fields=	table->used_fields;
  tmp.const_table=	table->const_table;
  tmp.null_row=		table->null_row;
  tmp.maybe_null=	table->maybe_null;
  tmp.status=		table->status;
  tmp.keys_in_use_for_query= tmp.s->keys_in_use;
  tmp.used_keys= 	tmp.s->keys_for_keyread;

  /* Get state */
  tmp.s->key_length=	table->s->key_length;
  tmp.in_use=    	table->in_use;
  tmp.reginfo.lock_type=table->reginfo.lock_type;
  tmp.s->version=	refresh_version;
  tmp.s->tmp_table=	table->s->tmp_table;
  tmp.grant=		table->grant;

  /* Replace table in open list */
  tmp.next=		table->next;
  tmp.prev=		table->prev;

  delete table->triggers;
  if (table->file)
    VOID(closefrm(table));		// close file, free everything

  *table= tmp;
  table->s= &table->share_not_to_be_used;
  table->file->change_table_ptr(table);

  DBUG_ASSERT(table->alias != 0);
  for (field=table->field ; *field ; field++)
  {
    (*field)->table= (*field)->orig_table= table;
    (*field)->table_name= &table->alias;
  }
  for (key=0 ; key < table->s->keys ; key++)
  {
    for (part=0 ; part < table->key_info[key].usable_key_parts ; part++)
    {
      table->key_info[key].key_part[part].field->table= table;
      table->key_info[key].key_part[part].field->orig_table= table;
    }
  }
  if (table->triggers)
    table->triggers->set_table(table);

  broadcast_refresh();
  error=0;

 end:
  if (!locked)
    VOID(pthread_mutex_unlock(&LOCK_open));
  DBUG_RETURN(error);
}


/*
  Used with ALTER TABLE:
  Close all instanses of table when LOCK TABLES is in used;
  Close first all instances of table and then reopen them
 */

bool close_data_tables(THD *thd,const char *db, const char *table_name)
{
  TABLE *table;
  for (table=thd->open_tables; table ; table=table->next)
  {
    if (!strcmp(table->s->table_name, table_name) &&
	!strcmp(table->s->db, db))
    {
      mysql_lock_remove(thd, thd->locked_tables, table, TRUE);
      table->file->close();
      table->db_stat=0;
    }
  }
  return 0;					// For the future
}


/**
    @brief Reopen all tables with closed data files.

    @param thd         Thread context
    @param get_locks   Should we get locks after reopening tables ?
    @param in_refresh  Are we in FLUSH TABLES ? TODO: It seems that
                       we can remove this parameter.

    @note Since this function can't properly handle prelocking and
          create placeholders it should be used in very special
          situations like FLUSH TABLES or ALTER TABLE. In general
          case one should just repeat open_tables()/lock_tables()
          combination when one needs tables to be reopened (for
          example see open_and_lock_tables()).

    @note One should have lock on LOCK_open when calling this.

    @return FALSE in case of success, TRUE - otherwise.
*/

bool reopen_tables(THD *thd,bool get_locks,bool in_refresh)
{
  DBUG_ENTER("reopen_tables");
  safe_mutex_assert_owner(&LOCK_open);

  if (!thd->open_tables)
    DBUG_RETURN(0);

  TABLE *table,*next,**prev;
  TABLE **tables,**tables_ptr;			// For locks
  bool error=0, not_used;
  if (get_locks)
  {
    /* The ptr is checked later */
    uint opens=0;
    for (table=thd->open_tables; table ; table=table->next) opens++;
    tables= (TABLE**) my_alloca(sizeof(TABLE*)*opens);
  }
  else
    tables= &thd->open_tables;
  tables_ptr =tables;

  prev= &thd->open_tables;
  for (table=thd->open_tables; table ; table=next)
  {
    uint db_stat=table->db_stat;
    next=table->next;
    if (!tables || (!db_stat && reopen_table(table,1)))
    {
      my_error(ER_CANT_REOPEN_TABLE, MYF(0), table->alias);
      VOID(hash_delete(&open_cache,(byte*) table));
      error=1;
    }
    else
    {
      *prev= table;
      prev= &table->next;
      if (get_locks && !db_stat)
	*tables_ptr++= table;			// need new lock on this
      if (in_refresh)
      {
	table->s->version=0;
	table->open_placeholder= 0;
      }
    }
  }
  if (tables != tables_ptr)			// Should we get back old locks
  {
    MYSQL_LOCK *lock;
    /* We should always get these locks */
    thd->some_tables_deleted=0;
    if ((lock= mysql_lock_tables(thd, tables, (uint) (tables_ptr - tables),
                                 0, &not_used)))
    {
      thd->locked_tables=mysql_lock_merge(thd->locked_tables,lock);
    }
    else
      error=1;
  }
  if (get_locks && tables)
  {
    my_afree((gptr) tables);
  }
  broadcast_refresh();
  *prev=0;
  DBUG_RETURN(error);
}


/**
    @brief Close handlers for tables in list, but leave the TABLE structure
           intact so that we can re-open these quickly.

    @param thd           Thread context
    @param table         Head of the list of TABLE objects
    @param morph_locks   TRUE  - remove locks which we have on tables being closed
                                 but ensure that no DML or DDL will sneak in before
                                 we will re-open the table (i.e. temporarily morph
                                 our table-level locks into name-locks).
                         FALSE - otherwise
    @param send_refresh  Should we awake waiters even if we didn't close any tables?
*/

void close_old_data_files(THD *thd, TABLE *table, bool morph_locks,
			  bool send_refresh)
{
  DBUG_ENTER("close_old_data_files");
  bool found=send_refresh;
  for (; table ; table=table->next)
  {
    if (table->needs_reopen_or_name_lock())
    {
      found=1;
      /*
        Note that it is safe to update version even for open placeholders
        as later in this function we reset TABLE::open_placeholder and thus
        effectively remove them from the table cache.
      */
      if (!morph_locks)                         // If not from flush tables
	table->s->version= refresh_version;	// Let other threads use table
      if (table->db_stat)
      {
        if (morph_locks)
        {
          /*
            Wake up threads waiting for table-level lock on this table
            so they won't sneak in when we will temporarily remove our
            lock on it. This will also give them a chance to close their
            instances of this table.
          */
          mysql_lock_abort(thd, table);
          mysql_lock_remove(thd, thd->locked_tables, table, TRUE);
          /*
            We want to protect the table from concurrent DDL operations
            (like RENAME TABLE) until we will re-open and re-lock it.
          */
          table->open_placeholder= 1;
        }
	table->file->close();
	table->db_stat=0;
      }
      else if (table->open_placeholder)
      {
        /*
          We come here only in close-for-back-off scenario. So we have to
          "close" create placeholder here to avoid deadlocks (for example,
          in case of concurrent execution of CREATE TABLE t1 SELECT * FROM t2
          and RENAME TABLE t2 TO t1). In close-for-re-open scenario we will
          probably want to let it stay.
        */
        DBUG_ASSERT(!morph_locks);
        table->open_placeholder= 0;
      }
    }
  }
  if (found)
    broadcast_refresh();
  DBUG_VOID_RETURN;
}


/*
  Wait until all threads has closed the tables in the list
  We have also to wait if there is thread that has a lock on this table even
  if the table is closed
*/

bool table_is_used(TABLE *table, bool wait_for_name_lock)
{
  do
  {
    char *key= table->s->table_cache_key;
    uint key_length= table->s->key_length;
    HASH_SEARCH_STATE state;
    for (TABLE *search= (TABLE*) hash_first(&open_cache, (byte*) key,
                                             key_length, &state);
	 search ;
         search= (TABLE*) hash_next(&open_cache, (byte*) key,
                                    key_length, &state))
    {
      if ((search->locked_by_name && wait_for_name_lock) ||
	  (search->is_name_opened() && search->needs_reopen_or_name_lock()))
	return 1;				// Table is used
    }
  } while ((table=table->next));
  return 0;
}


/* Wait until all used tables are refreshed */

bool wait_for_tables(THD *thd)
{
  bool result;
  DBUG_ENTER("wait_for_tables");

  thd_proc_info(thd, "Waiting for tables");
  pthread_mutex_lock(&LOCK_open);
  while (!thd->killed)
  {
    thd->some_tables_deleted=0;
    close_old_data_files(thd,thd->open_tables,0,dropping_tables != 0);
    mysql_ha_flush(thd, (TABLE_LIST*) NULL, MYSQL_HA_REOPEN_ON_USAGE, TRUE);
    if (!table_is_used(thd->open_tables,1))
      break;
    (void) pthread_cond_wait(&COND_refresh,&LOCK_open);
  }
  if (thd->killed)
    result= 1;					// aborted
  else
  {
    /* Now we can open all tables without any interference */
    thd_proc_info(thd, "Reopen tables");
    thd->version= refresh_version;
    result=reopen_tables(thd,0,0);
  }
  pthread_mutex_unlock(&LOCK_open);
  thd_proc_info(thd, 0);
  DBUG_RETURN(result);
}


/* drop tables from locked list */

bool drop_locked_tables(THD *thd,const char *db, const char *table_name)
{
  TABLE *table,*next,**prev;
  bool found=0;
  prev= &thd->open_tables;
  for (table= thd->open_tables; table ; table=next)
  {
    next=table->next;
    if (!strcmp(table->s->table_name, table_name) &&
	!strcmp(table->s->db, db))
    {
      mysql_lock_remove(thd, thd->locked_tables, table, TRUE);
      VOID(hash_delete(&open_cache,(byte*) table));
      found=1;
    }
    else
    {
      *prev=table;
      prev= &table->next;
    }
  }
  *prev=0;
  if (found)
    broadcast_refresh();
  if (thd->locked_tables && thd->locked_tables->table_count == 0)
  {
    my_free((gptr) thd->locked_tables,MYF(0));
    thd->locked_tables=0;
  }
  return found;
}


/*
  If we have the table open, which only happens when a LOCK TABLE has been
  done on the table, change the lock type to a lock that will abort all
  other threads trying to get the lock.
*/

void abort_locked_tables(THD *thd,const char *db, const char *table_name)
{
  TABLE *table;
  for (table= thd->open_tables; table ; table= table->next)
  {
    if (!strcmp(table->s->table_name,table_name) &&
	!strcmp(table->s->db, db))
    {
      mysql_lock_abort(thd,table);
      break;
    }
  }
}


/*
  Load a table definition from file and open unireg table

  SYNOPSIS
    open_unireg_entry()
    thd			Thread handle
    entry		Store open table definition here
    db			Database name
    name		Table name
    alias		Alias name
    table_desc		TABLE_LIST descriptor (used with views)
    mem_root		temporary mem_root for parsing
    flags               the OPEN_VIEW_NO_PARSE flag to be passed to
                        openfrm()/open_new_frm()

  NOTES
   Extra argument for open is taken from thd->open_options

  RETURN
    0	ok
    #	Error
*/
static int open_unireg_entry(THD *thd, TABLE *entry, const char *db,
			     const char *name, const char *alias,
			     TABLE_LIST *table_desc, MEM_ROOT *mem_root,
                             uint flags)
{
  char path[FN_REFLEN];
  int error;
  uint discover_retry_count= 0;
  DBUG_ENTER("open_unireg_entry");

  strxmov(path, mysql_data_home, "/", db, "/", name, NullS);
  while ((error= openfrm(thd, path, alias,
		         (uint) (HA_OPEN_KEYFILE | HA_OPEN_RNDFILE |
			         HA_GET_INDEX | HA_TRY_READ_ONLY |
                                 NO_ERR_ON_NEW_FRM),
		      READ_KEYINFO | COMPUTE_TYPES | EXTRA_RECORD |
                      (flags & OPEN_VIEW_NO_PARSE),
		      thd->open_options, entry)) &&
      (error != 5 ||
       (fn_format(path, path, 0, reg_ext, MY_UNPACK_FILENAME),
        open_new_frm(thd, path, alias, db, name,
                     (uint) (HA_OPEN_KEYFILE | HA_OPEN_RNDFILE |
                             HA_GET_INDEX | HA_TRY_READ_ONLY),
                     READ_KEYINFO | COMPUTE_TYPES | EXTRA_RECORD |
                     (flags & OPEN_VIEW_NO_PARSE),
                     thd->open_options, entry, table_desc, mem_root))))

  {
    if (!entry->s || !entry->s->crashed)
    {
      /*
        Frm file could not be found on disk
        Since it does not exist, no one can be using it
        LOCK_open has been locked to protect from someone else
        trying to discover the table at the same time.
      */
      if (discover_retry_count++ != 0)
        goto err;
      if (ha_create_table_from_engine(thd, db, name) > 0)
      {
        /* Give right error message */
        thd->clear_error();
        DBUG_PRINT("error", ("Discovery of %s/%s failed", db, name));
        my_printf_error(ER_UNKNOWN_ERROR,
                        "Failed to open '%-.64s', error while "
                        "unpacking from engine",
                        MYF(0), name);

        goto err;
      }

      mysql_reset_errors(thd, 1);    // Clear warnings
      thd->clear_error();            // Clear error message
      continue;
    }

    // Code below is for repairing a crashed file
    TABLE_LIST table_list;
    bzero((char*) &table_list, sizeof(table_list)); // just for safe
    table_list.db=(char*) db;
    table_list.table_name=(char*) name;

    safe_mutex_assert_owner(&LOCK_open);

    if ((error=lock_table_name(thd,&table_list)))
    {
      if (error < 0)
      {
	goto err;
      }
      if (wait_for_locked_table_names(thd,&table_list))
      {
	unlock_table_name(thd,&table_list);
	goto err;
      }
    }
    pthread_mutex_unlock(&LOCK_open);
    thd->clear_error();				// Clear error message
    error= 0;
    if (openfrm(thd, path, alias,
		(uint) (HA_OPEN_KEYFILE | HA_OPEN_RNDFILE | HA_GET_INDEX |
			 HA_TRY_READ_ONLY),
		READ_KEYINFO | COMPUTE_TYPES | EXTRA_RECORD,
		ha_open_options | HA_OPEN_FOR_REPAIR,
		entry) || ! entry->file ||
	(entry->file->is_crashed() && entry->file->check_and_repair(thd)))
    {
      /* Give right error message */
      thd->clear_error();
      my_error(ER_NOT_KEYFILE, MYF(0), name, my_errno);
      sql_print_error("Couldn't repair table: %s.%s",db,name);
      if (entry->file)
	closefrm(entry);
      error=1;
    }
    else
      thd->clear_error();			// Clear error message
    pthread_mutex_lock(&LOCK_open);
    unlock_table_name(thd,&table_list);

    if (error)
      goto err;
    break;
  }

  if (error == 5)
    DBUG_RETURN((flags & OPEN_VIEW_NO_PARSE)? -1 : 0);	// we have just opened VIEW

  /*
    We can't mark all tables in 'mysql' database as system since we don't
    allow to lock such tables for writing with any other tables (even with
    other system tables) and some privilege tables need this.
  */
  if (!my_strcasecmp(system_charset_info, db, "mysql") &&
      !my_strcasecmp(system_charset_info, name, "proc"))
    entry->s->system_table= 1;

  if (Table_triggers_list::check_n_load(thd, db, name, entry, 0))
    goto err;

  /*
    If we are here, there was no fatal error (but error may be still
    unitialized).
  */
  if (unlikely(entry->file->implicit_emptied))
  {
    entry->file->implicit_emptied= 0;
    if (mysql_bin_log.is_open())
    {
      char *query, *end;
      uint query_buf_size= 20 + 2*NAME_LEN + 1;
      if ((query= (char*)my_malloc(query_buf_size,MYF(MY_WME))))
      {
        end = strxmov(strmov(query, "DELETE FROM `"),
                      db,"`.`",name,"`", NullS);
        Query_log_event qinfo(thd, query, (ulong)(end-query),
                              0, FALSE, THD::NOT_KILLED);
        mysql_bin_log.write(&qinfo);
        my_free(query, MYF(0));
      }
      else
      {
        /*
          As replication is maybe going to be corrupted, we need to warn the
          DBA on top of warning the client (which will automatically be done
          because of MYF(MY_WME) in my_malloc() above).
        */
        sql_print_error("When opening HEAP table, could not allocate \
memory to write 'DELETE FROM `%s`.`%s`' to the binary log",db,name);
        delete entry->triggers;
        if (entry->file)
          closefrm(entry);
        goto err;
      }
    }
  }
  DBUG_RETURN(0);
err:
  /* Hide "Table doesn't exist" errors if table belong to view */
  if (thd->net.last_errno == ER_NO_SUCH_TABLE &&
      table_desc && table_desc->belong_to_view)
  {
    TABLE_LIST *view= table_desc->belong_to_view;
    thd->clear_error();
    my_error(ER_VIEW_INVALID, MYF(0), view->view_db.str, view->view_name.str);
  }
  DBUG_RETURN(1);
}


/*
  Open all tables in list

  SYNOPSIS
    open_tables()
    thd - thread handler
    start - list of tables in/out
    counter - number of opened tables will be return using this parameter
    flags   - bitmap of flags to modify how the tables will be open:
              MYSQL_LOCK_IGNORE_FLUSH - open table even if someone has
              done a flush or namelock on it.

  NOTE
    Unless we are already in prelocked mode, this function will also precache
    all SP/SFs explicitly or implicitly (via views and triggers) used by the
    query and add tables needed for their execution to table list. If resulting
    tables list will be non empty it will mark query as requiring precaching.
    Prelocked mode will be enabled for such query during lock_tables() call.

    If query for which we are opening tables is already marked as requiring
    prelocking it won't do such precaching and will simply reuse table list
    which is already built.

  RETURN
    0  - OK
    -1 - error
*/

int open_tables(THD *thd, TABLE_LIST **start, uint *counter, uint flags)
{
  TABLE_LIST *tables;
  bool refresh;
  int result=0;
  MEM_ROOT new_frm_mem;
  /* Also used for indicating that prelocking is need */
  TABLE_LIST **query_tables_last_own;
  bool safe_to_ignore_table;

  DBUG_ENTER("open_tables");
  /*
    temporary mem_root for new .frm parsing.
    TODO: variables for size
  */
  init_sql_alloc(&new_frm_mem, 8024, 8024);

  thd->current_tablenr= 0;
 restart:
  *counter= 0;
  query_tables_last_own= 0;
  thd_proc_info(thd, "Opening tables");

  /*
    If we are not already executing prelocked statement and don't have
    statement for which table list for prelocking is already built, let
    us cache routines and try to build such table list.

    NOTE: We will mark statement as requiring prelocking only if we will
    have non empty table list. But this does not guarantee that in prelocked
    mode we will have some locked tables, because queries which use only
    derived/information schema tables and views possible. Thus "counter"
    may be still zero for prelocked statement...
  */

  if (!thd->prelocked_mode && !thd->lex->requires_prelocking() &&
      thd->lex->uses_stored_routines())
  {
    bool first_no_prelocking, need_prelocking, tabs_changed;
    TABLE_LIST **save_query_tables_last= thd->lex->query_tables_last;

    DBUG_ASSERT(thd->lex->query_tables == *start);
    sp_get_prelocking_info(thd, &need_prelocking, &first_no_prelocking);

    if (sp_cache_routines_and_add_tables(thd, thd->lex,
                                         first_no_prelocking,
                                         &tabs_changed))
    {
      /*
        Serious error during reading stored routines from mysql.proc table.
        Something's wrong with the table or its contents, and an error has
        been emitted; we must abort.
      */
      result= -1;
      goto err;
    }
    else if ((tabs_changed || *start) && need_prelocking)
    {
      query_tables_last_own= save_query_tables_last;
      *start= thd->lex->query_tables;
    }
  }

  /*
    For every table in the list of tables to open, try to find or open
    a table.
  */
  for (tables= *start; tables ;tables= tables->next_global)
  {
    safe_to_ignore_table= FALSE;

    /*
      Ignore placeholders for derived tables. After derived tables
      processing, link to created temporary table will be put here.
      If this is derived table for view then we still want to process
      routines used by this view.
     */
    if (tables->derived)
    {
      if (tables->view)
        goto process_view_routines;
      continue;
    }
    /*
      If this TABLE_LIST object is a placeholder for an information_schema
      table, create a temporary table to represent the information_schema
      table in the query. Do not fill it yet - will be filled during
      execution.
    */
    if (tables->schema_table)
    {
      if (!mysql_schema_table(thd, thd->lex, tables))
        continue;
      DBUG_RETURN(-1);
    }
    (*counter)++;

    /*
      Not a placeholder: must be a base table or a view, and the table is
      not opened yet. Try to open the table.
    */
    if (!tables->table)
    {
      if (tables->prelocking_placeholder)
      {
        /*
          For the tables added by the pre-locking code, attempt to open
          the table but fail silently if the table does not exist.
          The real failure will occur when/if a statement attempts to use
          that table.
        */
        Prelock_error_handler prelock_handler;
        thd->push_internal_handler(& prelock_handler);
        tables->table= open_table(thd, tables, &new_frm_mem, &refresh, flags);
        thd->pop_internal_handler();
        safe_to_ignore_table= prelock_handler.safely_trapped_errors();
      }
      else
        tables->table= open_table(thd, tables, &new_frm_mem, &refresh, flags);
    }

    if (!tables->table)
    {
      free_root(&new_frm_mem, MYF(MY_KEEP_PREALLOC));

      if (tables->view)
      {
        /* VIEW placeholder */
	(*counter)--;

        /*
          tables->next_global list consists of two parts:
          1) Query tables and underlying tables of views.
          2) Tables used by all stored routines that this statement invokes on
             execution.
          We need to know where the bound between these two parts is. If we've
          just opened a view, which was the last table in part #1, and it
          has added its base tables after itself, adjust the boundary pointer
          accordingly.
        */
        if (query_tables_last_own == &(tables->next_global) &&
            tables->view->query_tables)
          query_tables_last_own= tables->view->query_tables_last;
        /*
          Let us free memory used by 'sroutines' hash here since we never
          call destructor for this LEX.
        */
        hash_free(&tables->view->sroutines);
	goto process_view_routines;
      }

      if (refresh)				// Refresh in progress
      {
        /*
          We have met name-locked or old version of table. Now we have
          to close all tables which are not up to date. We also have to
          throw away set of prelocked tables (and thus close tables from
          this set that were open by now) since it possible that one of
          tables which determined its content was changed.

          Instead of implementing complex/non-robust logic mentioned
          above we simply close and then reopen all tables.

          In order to prepare for recalculation of set of prelocked tables
          we pretend that we have finished calculation which we were doing
          currently.
        */
        if (query_tables_last_own)
          thd->lex->mark_as_requiring_prelocking(query_tables_last_own);
        close_tables_for_reopen(thd, start);
	goto restart;
      }

      if (safe_to_ignore_table)
      {
        DBUG_PRINT("info", ("open_table: ignoring table '%s'.'%s'",
                            tables->db, tables->alias));
        continue;
      }

      result= -1;				// Fatal error
      break;
    }
    else
    {
      /*
        If we are not already in prelocked mode and extended table list is not
        yet built and we have trigger for table being opened then we should
        cache all routines used by its triggers and add their tables to
        prelocking list.
        If we lock table for reading we won't update it so there is no need to
        process its triggers since they never will be activated.
      */
      if (!thd->prelocked_mode && !thd->lex->requires_prelocking() &&
          tables->table->triggers &&
          tables->lock_type >= TL_WRITE_ALLOW_WRITE)
      {
        if (!query_tables_last_own)
          query_tables_last_own= thd->lex->query_tables_last;
        if (sp_cache_routines_and_add_tables_for_triggers(thd, thd->lex,
                                                          tables))
        {
          /*
            Serious error during reading stored routines from mysql.proc table.
            Something's wrong with the table or its contents, and an error has
            been emitted; we must abort.
          */
          result= -1;
          goto err;
        }
      }
      free_root(&new_frm_mem, MYF(MY_KEEP_PREALLOC));
    }

    if (tables->lock_type != TL_UNLOCK && ! thd->locked_tables)
    {
      if (tables->lock_type == TL_WRITE_DEFAULT)
        tables->table->reginfo.lock_type= thd->update_lock_default;
      else if (tables->table->s->tmp_table == NO_TMP_TABLE)
        tables->table->reginfo.lock_type= tables->lock_type;
    }
    tables->table->grant= tables->grant;

process_view_routines:
    /*
      Again we may need cache all routines used by this view and add
      tables used by them to table list.
    */
    if (tables->view && !thd->prelocked_mode &&
        !thd->lex->requires_prelocking() &&
        tables->view->uses_stored_routines())
    {
      /* We have at least one table in TL here. */
      if (!query_tables_last_own)
        query_tables_last_own= thd->lex->query_tables_last;
      if (sp_cache_routines_and_add_tables_for_view(thd, thd->lex, tables))
      {
        /*
          Serious error during reading stored routines from mysql.proc table.
          Something is wrong with the table or its contents, and an error has
          been emitted; we must abort.
        */
        result= -1;
        goto err;
      }
    }
  }

 err:
  thd_proc_info(thd, 0);
  free_root(&new_frm_mem, MYF(0));              // Free pre-alloced block

  if (query_tables_last_own)
    thd->lex->mark_as_requiring_prelocking(query_tables_last_own);

  DBUG_RETURN(result);
}


/*
  Check that lock is ok for tables; Call start stmt if ok

  SYNOPSIS
    check_lock_and_start_stmt()
    thd			Thread handle
    table_list		Table to check
    lock_type		Lock used for table

  RETURN VALUES
  0	ok
  1	error
*/

static bool check_lock_and_start_stmt(THD *thd, TABLE *table,
				      thr_lock_type lock_type)
{
  int error;
  DBUG_ENTER("check_lock_and_start_stmt");

  if ((int) lock_type >= (int) TL_WRITE_ALLOW_READ &&
      (int) table->reginfo.lock_type < (int) TL_WRITE_ALLOW_READ)
  {
    my_error(ER_TABLE_NOT_LOCKED_FOR_WRITE, MYF(0),table->alias);
    DBUG_RETURN(1);
  }
  if ((error=table->file->start_stmt(thd, lock_type)))
  {
    table->file->print_error(error,MYF(0));
    DBUG_RETURN(1);
  }
  DBUG_RETURN(0);
}


/*
  Open and lock one table

  SYNOPSIS
    open_ltable()
    thd			Thread handler
    table_list		Table to open is first table in this list
    lock_type		Lock to use for open

  NOTE
    This function doesn't do anything like SP/SF/views/triggers analysis done 
    in open_tables()/lock_tables(). It is intended for opening of only one
    concrete table. And used only in special contexts.

  RETURN VALUES
    table		Opened table
    0			Error
  
    If ok, the following are also set:
      table_list->lock_type 	lock_type
      table_list->table		table
*/

TABLE *open_ltable(THD *thd, TABLE_LIST *table_list, thr_lock_type lock_type)
{
  TABLE *table;
  bool refresh;
  DBUG_ENTER("open_ltable");

  thd_proc_info(thd, "Opening table");
  thd->current_tablenr= 0;
  /* open_ltable can be used only for BASIC TABLEs */
  table_list->required_type= FRMTYPE_TABLE;
  while (!(table= open_table(thd, table_list, thd->mem_root, &refresh, 0)) &&
         refresh)
    ;

  if (table)
  {
    table_list->lock_type= lock_type;
    table_list->table=	   table;
    table->grant= table_list->grant;
    if (thd->locked_tables)
    {
      if (check_lock_and_start_stmt(thd, table, lock_type))
	table= 0;
    }
    else
    {
      DBUG_ASSERT(thd->lock == 0);	// You must lock everything at once
      if ((table->reginfo.lock_type= lock_type) != TL_UNLOCK)
	if (! (thd->lock= mysql_lock_tables(thd, &table_list->table, 1, 0,
                                            &refresh)))
	  table= 0;
    }
  }
  thd_proc_info(thd, 0);
  DBUG_RETURN(table);
}


/*
  Open all tables in list and locks them for read without derived
  tables processing.

  SYNOPSIS
    simple_open_n_lock_tables()
    thd		- thread handler
    tables	- list of tables for open&locking

  RETURN
    0  - ok
    -1 - error

  NOTE
    The lock will automaticaly be freed by close_thread_tables()
*/

int simple_open_n_lock_tables(THD *thd, TABLE_LIST *tables)
{
  uint counter;
  bool need_reopen;
  DBUG_ENTER("simple_open_n_lock_tables");

  for ( ; ; ) 
  {
    if (open_tables(thd, &tables, &counter, 0))
      DBUG_RETURN(-1);
    if (!lock_tables(thd, tables, counter, &need_reopen))
      break;
    if (!need_reopen)
      DBUG_RETURN(-1);
    close_tables_for_reopen(thd, &tables);
  }
  DBUG_RETURN(0);
}


/*
  Open all tables in list, locks them and process derived tables
  tables processing.

  SYNOPSIS
    open_and_lock_tables()
    thd		- thread handler
    tables	- list of tables for open&locking

  RETURN
    FALSE - ok
    TRUE  - error

  NOTE
    The lock will automaticaly be freed by close_thread_tables()
*/

int open_and_lock_tables(THD *thd, TABLE_LIST *tables)
{
  uint counter;
  bool need_reopen;
  DBUG_ENTER("open_and_lock_tables");

  for ( ; ; ) 
  {
    if (open_tables(thd, &tables, &counter, 0))
      DBUG_RETURN(-1);
    if (!lock_tables(thd, tables, counter, &need_reopen))
      break;
    if (!need_reopen)
      DBUG_RETURN(-1);
    close_tables_for_reopen(thd, &tables);
  }
  if (mysql_handle_derived(thd->lex, &mysql_derived_prepare) ||
      (thd->fill_derived_tables() &&
       mysql_handle_derived(thd->lex, &mysql_derived_filling)))
    DBUG_RETURN(TRUE); /* purecov: inspected */
  DBUG_RETURN(0);
}


/*
  Open all tables in list and process derived tables

  SYNOPSIS
    open_normal_and_derived_tables
    thd		- thread handler
    tables	- list of tables for open
    flags       - bitmap of flags to modify how the tables will be open:
                  MYSQL_LOCK_IGNORE_FLUSH - open table even if someone has
                  done a flush or namelock on it.

  RETURN
    FALSE - ok
    TRUE  - error

  NOTE 
    This is to be used on prepare stage when you don't read any
    data from the tables.
*/

bool open_normal_and_derived_tables(THD *thd, TABLE_LIST *tables, uint flags)
{
  uint counter;
  DBUG_ENTER("open_normal_and_derived_tables");
  DBUG_ASSERT(!thd->fill_derived_tables());
  if (open_tables(thd, &tables, &counter, flags) ||
      mysql_handle_derived(thd->lex, &mysql_derived_prepare))
    DBUG_RETURN(TRUE); /* purecov: inspected */
  DBUG_RETURN(0);
}


/*
  Mark all real tables in the list as free for reuse.

  SYNOPSIS
    mark_real_tables_as_free_for_reuse()
      thd   - thread context
      table - head of the list of tables

  DESCRIPTION
    Marks all real tables in the list (i.e. not views, derived
    or schema tables) as free for reuse.
*/

static void mark_real_tables_as_free_for_reuse(TABLE_LIST *table)
{
  for (; table; table= table->next_global)
    if (!table->placeholder())
      table->table->query_id= 0;
}


/*
  Lock all tables in list

  SYNOPSIS
    lock_tables()
    thd			Thread handler
    tables		Tables to lock
    count		Number of opened tables
    need_reopen         Out parameter which if TRUE indicates that some
                        tables were dropped or altered during this call
                        and therefore invoker should reopen tables and
                        try to lock them once again (in this case
                        lock_tables() will also return error).

  NOTES
    You can't call lock_tables twice, as this would break the dead-lock-free
    handling thr_lock gives us.  You most always get all needed locks at
    once.

    If query for which we are calling this function marked as requring
    prelocking, this function will do implicit LOCK TABLES and change
    thd::prelocked_mode accordingly.

  RETURN VALUES
   0	ok
   -1	Error
*/

int lock_tables(THD *thd, TABLE_LIST *tables, uint count, bool *need_reopen)
{
  TABLE_LIST *table;

  DBUG_ENTER("lock_tables");
  /*
    We can't meet statement requiring prelocking if we already
    in prelocked mode.
  */
  DBUG_ASSERT(!thd->prelocked_mode || !thd->lex->requires_prelocking());
  /*
    If statement requires prelocking then it has non-empty table list.
    So it is safe to shortcut.
  */
  DBUG_ASSERT(!thd->lex->requires_prelocking() || tables);

  *need_reopen= FALSE;

  if (!tables)
    DBUG_RETURN(0);

  /*
    We need this extra check for thd->prelocked_mode because we want to avoid
    attempts to lock tables in substatements. Checking for thd->locked_tables
    is not enough in some situations. For example for SP containing
    "drop table t3; create temporary t3 ..; insert into t3 ...;"
    thd->locked_tables may be 0 after drop tables, and without this extra
    check insert will try to lock temporary table t3, that will lead
    to memory leak...
  */
  if (!thd->locked_tables && !thd->prelocked_mode)
  {
    DBUG_ASSERT(thd->lock == 0);	// You must lock everything at once
    TABLE **start,**ptr;

    if (!(ptr=start=(TABLE**) thd->alloc(sizeof(TABLE*)*count)))
      DBUG_RETURN(-1);
    for (table= tables; table; table= table->next_global)
    {
      if (!table->placeholder())
	*(ptr++)= table->table;
    }

    /* We have to emulate LOCK TABLES if we are statement needs prelocking. */
    if (thd->lex->requires_prelocking())
    {
      thd->in_lock_tables=1;
      thd->options|= OPTION_TABLE_LOCK;
    }

    if (! (thd->lock= mysql_lock_tables(thd, start, (uint) (ptr - start),
                                        MYSQL_LOCK_NOTIFY_IF_NEED_REOPEN,
                                        need_reopen)))
    {
      if (thd->lex->requires_prelocking())
      {
        thd->options&= ~(OPTION_TABLE_LOCK);
        thd->in_lock_tables=0;
      }
      DBUG_RETURN(-1);
    }
    if (thd->lex->requires_prelocking() &&
        thd->lex->sql_command != SQLCOM_LOCK_TABLES)
    {
      TABLE_LIST *first_not_own= thd->lex->first_not_own_table();
      /*
        We just have done implicit LOCK TABLES, and now we have
        to emulate first open_and_lock_tables() after it.

        Note that "LOCK TABLES" can also be marked as requiring prelocking
        (e.g. if one locks view which uses functions). We should not emulate
        such open_and_lock_tables() in this case. We also should not set
        THD::prelocked_mode or first close_thread_tables() call will do
        "UNLOCK TABLES".
      */
      thd->locked_tables= thd->lock;
      thd->lock= 0;
      thd->in_lock_tables=0;

      for (table= tables; table != first_not_own; table= table->next_global)
      {
        if (!table->placeholder())
        {
          table->table->query_id= thd->query_id;
          if (check_lock_and_start_stmt(thd, table->table, table->lock_type))
          {
            ha_rollback_stmt(thd);
            mysql_unlock_tables(thd, thd->locked_tables);
            thd->locked_tables= 0;
            thd->options&= ~(OPTION_TABLE_LOCK);
            DBUG_RETURN(-1);
          }
        }
      }
      /*
        Let us mark all tables which don't belong to the statement itself,
        and was marked as occupied during open_tables() as free for reuse.
      */
      mark_real_tables_as_free_for_reuse(first_not_own);
      DBUG_PRINT("info",("prelocked_mode= PRELOCKED"));
      thd->prelocked_mode= PRELOCKED;
    }
  }
  else
  {
    TABLE_LIST *first_not_own= thd->lex->first_not_own_table();
    for (table= tables; table != first_not_own; table= table->next_global)
    {
      if (table->placeholder())
        continue;

      /*
        In a stored function or trigger we should ensure that we won't change
        a table that is already used by the calling statement.
      */
      if (thd->prelocked_mode &&
          table->lock_type >= TL_WRITE_ALLOW_WRITE)
      {
        for (TABLE* opentab= thd->open_tables; opentab; opentab= opentab->next)
        {
          /* 
            issue an error if the tables are the same (by key comparison),
            but query_id isn't
          */
          if (opentab->query_id && 
              table->table->query_id != opentab->query_id &&
              table->table->s->key_length == opentab->s->key_length &&
              !memcmp(table->table->s->table_cache_key,
                      opentab->s->table_cache_key, opentab->s->key_length))
          {
            my_error(ER_CANT_UPDATE_USED_TABLE_IN_SF_OR_TRG, MYF(0),
                     table->table->s->table_name);
            DBUG_RETURN(-1);
          }
        }
      }

      if (check_lock_and_start_stmt(thd, table->table, table->lock_type))
      {
	ha_rollback_stmt(thd);
	DBUG_RETURN(-1);
      }
    }
    /*
      If we are under explicit LOCK TABLES and our statement requires
      prelocking, we should mark all "additional" tables as free for use
      and enter prelocked mode.
    */
    if (thd->lex->requires_prelocking())
    {
      mark_real_tables_as_free_for_reuse(first_not_own);
      DBUG_PRINT("info", ("thd->prelocked_mode= PRELOCKED_UNDER_LOCK_TABLES"));
      thd->prelocked_mode= PRELOCKED_UNDER_LOCK_TABLES;
    }
  }
  DBUG_RETURN(0);
}


/*
  Prepare statement for reopening of tables and recalculation of set of
  prelocked tables.

  SYNOPSIS
    close_tables_for_reopen()
      thd    in     Thread context
      tables in/out List of tables which we were trying to open and lock

*/

void close_tables_for_reopen(THD *thd, TABLE_LIST **tables)
{
  /*
    If table list consists only from tables from prelocking set, table list
    for new attempt should be empty, so we have to update list's root pointer.
  */
  if (thd->lex->first_not_own_table() == *tables)
    *tables= 0;
  thd->lex->chop_off_not_own_tables();
  sp_remove_not_own_routines(thd->lex);
  for (TABLE_LIST *tmp= *tables; tmp; tmp= tmp->next_global)
    tmp->table= 0;
  mark_used_tables_as_free_for_reuse(thd, thd->temporary_tables);
  close_thread_tables(thd);
}


/*
  Open a single table without table caching and don't set it in open_list
  Used by alter_table to open a temporary table and when creating
  a temporary table with CREATE TEMPORARY ...
*/

TABLE *open_temporary_table(THD *thd, const char *path, const char *db,
			    const char *table_name, bool link_in_list)
{
  TABLE *tmp_table;
  TABLE_SHARE *share;
  DBUG_ENTER("open_temporary_table");

  /*
    The extra size in my_malloc() is for table_cache_key
    4 bytes for master thread id if we are in the slave
    1 byte to terminate db
    1 byte to terminate table_name
    total of 6 extra bytes in my_malloc in addition to table/db stuff
  */
  if (!(tmp_table=(TABLE*) my_malloc(sizeof(*tmp_table)+(uint) strlen(db)+
				     (uint) strlen(table_name)+6+4,
				     MYF(MY_WME))))
    DBUG_RETURN(0);				/* purecov: inspected */

  if (openfrm(thd, path, table_name,
	      (uint) (HA_OPEN_KEYFILE | HA_OPEN_RNDFILE | HA_GET_INDEX),
	      READ_KEYINFO | COMPUTE_TYPES | EXTRA_RECORD,
	      ha_open_options,
	      tmp_table))
  {
    my_free((char*) tmp_table,MYF(0));
    DBUG_RETURN(0);
  }

  share= tmp_table->s;
  tmp_table->reginfo.lock_type=TL_WRITE;	 // Simulate locked
  share->tmp_table= (tmp_table->file->has_transactions() ? 
                     TRANSACTIONAL_TMP_TABLE : NON_TRANSACTIONAL_TMP_TABLE);
  share->table_cache_key= (char*) (tmp_table+1);
  share->db= share->table_cache_key;
  share->key_length= (uint) (strmov(((char*) (share->table_name=
                                              strmov(share->table_cache_key,
                                                     db)+1)),
                                    table_name) -
                             share->table_cache_key) +1;
  int4store(share->table_cache_key + share->key_length, thd->server_id);
  share->key_length+= 4;
  int4store(share->table_cache_key + share->key_length,
	    thd->variables.pseudo_thread_id);
  share->key_length+= 4;

  if (link_in_list)
  {
    tmp_table->next=thd->temporary_tables;
    thd->temporary_tables=tmp_table;
    if (thd->slave_thread)
      slave_open_temp_tables++;
  }
  tmp_table->pos_in_table_list= 0;
  DBUG_RETURN(tmp_table);
}


bool rm_temporary_table(enum db_type base, char *path)
{
  bool error=0;
  DBUG_ENTER("rm_temporary_table");

  fn_format(path, path,"",reg_ext,4);
  unpack_filename(path,path);
  if (my_delete(path,MYF(0)))
    error=1; /* purecov: inspected */
  *fn_ext(path)='\0';				// remove extension
  handler *file= get_new_handler((TABLE*) 0, current_thd->mem_root, base);
  if (file && file->delete_table(path))
  {
    error=1;
    sql_print_warning("Could not remove tmp table: '%s', error: %d",
                      path, my_errno);
  }
  delete file;
  DBUG_RETURN(error);
}


/*****************************************************************************
* The following find_field_in_XXX procedures implement the core of the
* name resolution functionality. The entry point to resolve a column name in a
* list of tables is 'find_field_in_tables'. It calls 'find_field_in_table_ref'
* for each table reference. In turn, depending on the type of table reference,
* 'find_field_in_table_ref' calls one of the 'find_field_in_XXX' procedures
* below specific for the type of table reference.
******************************************************************************/

/* Special Field pointers as return values of find_field_in_XXX functions. */
Field *not_found_field= (Field*) 0x1;
Field *view_ref_found= (Field*) 0x2; 

#define WRONG_GRANT (Field*) -1

static void update_field_dependencies(THD *thd, Field *field, TABLE *table)
{
  if (thd->set_query_id)
  {
    if (field->query_id != thd->query_id)
    {
      field->query_id= thd->query_id;
      table->used_fields++;
      table->used_keys.intersect(field->part_of_key);
    }
    else
      thd->dupp_field= field;
  }
}


/*
  Find a field by name in a view that uses merge algorithm.

  SYNOPSIS
    find_field_in_view()
    thd				thread handler
    table_list			view to search for 'name'
    name			name of field
    length			length of name
    item_name                   name of item if it will be created (VIEW)
    ref				expression substituted in VIEW should be passed
                                using this reference (return view_ref_found)
    register_tree_change        TRUE if ref is not stack variable and we
                                need register changes in item tree

  RETURN
    0			field is not found
    view_ref_found	found value in VIEW (real result is in *ref)
    #			pointer to field - only for schema table fields
*/

static Field *
find_field_in_view(THD *thd, TABLE_LIST *table_list,
                   const char *name, uint length,
                   const char *item_name, Item **ref,
                   bool register_tree_change)
{
  DBUG_ENTER("find_field_in_view");
  DBUG_PRINT("enter",
             ("view: '%s', field name: '%s', item name: '%s', ref 0x%lx",
              table_list->alias, name, item_name, (ulong) ref));
  Field_iterator_view field_it;
  field_it.set(table_list);
  Query_arena *arena= 0, backup;  
  
  DBUG_ASSERT(table_list->schema_table_reformed ||
              (ref != 0 && table_list->view != 0));
  for (; !field_it.end_of_fields(); field_it.next())
  {
    if (!my_strcasecmp(system_charset_info, field_it.name(), name))
    {
      // in PS use own arena or data will be freed after prepare
      if (register_tree_change && thd->stmt_arena->is_stmt_prepare_or_first_sp_execute())
        arena= thd->activate_stmt_arena_if_needed(&backup);
      /*
        create_item() may, or may not create a new Item, depending on
        the column reference. See create_view_field() for details.
      */
      Item *item= field_it.create_item(thd);
      if (arena)
        thd->restore_active_arena(arena, &backup);
      
      if (!item)
        DBUG_RETURN(0);
      /*
       *ref != NULL means that *ref contains the item that we need to
       replace. If the item was aliased by the user, set the alias to
       the replacing item.
       We need to set alias on both ref itself and on ref real item.
      */
      if (*ref && !(*ref)->is_autogenerated_name)
      {
        item->set_name((*ref)->name, (*ref)->name_length,
                       system_charset_info);
        item->real_item()->set_name((*ref)->name, (*ref)->name_length,
                       system_charset_info);
      }
      if (register_tree_change)
        thd->change_item_tree(ref, item);
      else
        *ref= item;
      DBUG_RETURN((Field*) view_ref_found);
    }
  }
  DBUG_RETURN(0);
}


/*
  Find field by name in a NATURAL/USING join table reference.

  SYNOPSIS
    find_field_in_natural_join()
    thd			 [in]  thread handler
    table_ref            [in]  table reference to search
    name		 [in]  name of field
    length		 [in]  length of name
    ref                  [in/out] if 'name' is resolved to a view field, ref is
                               set to point to the found view field
    register_tree_change [in]  TRUE if ref is not stack variable and we
                               need register changes in item tree
    actual_table         [out] the original table reference where the field
                               belongs - differs from 'table_list' only for
                               NATURAL/USING joins

  DESCRIPTION
    Search for a field among the result fields of a NATURAL/USING join.
    Notice that this procedure is called only for non-qualified field
    names. In the case of qualified fields, we search directly the base
    tables of a natural join.

  RETURN
    NULL        if the field was not found
    WRONG_GRANT if no access rights to the found field
    #           Pointer to the found Field
*/

static Field *
find_field_in_natural_join(THD *thd, TABLE_LIST *table_ref, const char *name,
                           uint length, Item **ref, bool register_tree_change,
                           TABLE_LIST **actual_table)
{
  List_iterator_fast<Natural_join_column>
    field_it(*(table_ref->join_columns));
  Natural_join_column *nj_col, *curr_nj_col;
  Field *found_field;
  Query_arena *arena, backup;
  DBUG_ENTER("find_field_in_natural_join");
  DBUG_PRINT("enter", ("field name: '%s', ref 0x%lx",
		       name, (ulong) ref));
  DBUG_ASSERT(table_ref->is_natural_join && table_ref->join_columns);
  DBUG_ASSERT(*actual_table == NULL);

  LINT_INIT(found_field);

  for (nj_col= NULL, curr_nj_col= field_it++; curr_nj_col; 
       curr_nj_col= field_it++)
  {
    if (!my_strcasecmp(system_charset_info, curr_nj_col->name(), name))
    {
      if (nj_col)
      {
        my_error(ER_NON_UNIQ_ERROR, MYF(0), name, thd->where);
        DBUG_RETURN(NULL);
      }
      nj_col= curr_nj_col;
    }
  }
  if (!nj_col)
    DBUG_RETURN(NULL);

  if (nj_col->view_field)
  {
    Item *item;
    LINT_INIT(arena);
    if (register_tree_change)
      arena= thd->activate_stmt_arena_if_needed(&backup);
    /*
      create_item() may, or may not create a new Item, depending on the
      column reference. See create_view_field() for details.
    */
    item= nj_col->create_item(thd);
    /*
     *ref != NULL means that *ref contains the item that we need to
     replace. If the item was aliased by the user, set the alias to
     the replacing item.
     We need to set alias on both ref itself and on ref real item.
     */
    if (*ref && !(*ref)->is_autogenerated_name)
    {
      item->set_name((*ref)->name, (*ref)->name_length,
                     system_charset_info);
      item->real_item()->set_name((*ref)->name, (*ref)->name_length,
                                  system_charset_info);
    }
    if (register_tree_change && arena)
      thd->restore_active_arena(arena, &backup);

    if (!item)
      DBUG_RETURN(NULL);
    DBUG_ASSERT(nj_col->table_field == NULL);
    if (nj_col->table_ref->schema_table_reformed)
    {
      /*
        Translation table items are always Item_fields and fixed
        already('mysql_schema_table' function). So we can return
        ->field. It is used only for 'show & where' commands.
      */
      DBUG_RETURN(((Item_field*) (nj_col->view_field->item))->field);
    }
    if (register_tree_change)
      thd->change_item_tree(ref, item);
    else
      *ref= item;
    found_field= (Field*) view_ref_found;
  }
  else
  {
    /* This is a base table. */
    DBUG_ASSERT(nj_col->view_field == NULL);
    /*
      This fix_fields is not necessary (initially this item is fixed by
      the Item_field constructor; after reopen_tables the Item_func_eq
      calls fix_fields on that item), it's just a check during table
      reopening for columns that was dropped by the concurrent connection.
    */
    if (!nj_col->table_field->fixed &&
        nj_col->table_field->fix_fields(thd, (Item **)&nj_col->table_field))
    {
      DBUG_PRINT("info", ("column '%s' was dropped by the concurrent connection",
                          nj_col->table_field->name));
      DBUG_RETURN(NULL);
    }
    DBUG_ASSERT(nj_col->table_ref->table == nj_col->table_field->field->table);
    found_field= nj_col->table_field->field;
    update_field_dependencies(thd, found_field, nj_col->table_ref->table);
  }

  *actual_table= nj_col->table_ref;
  
  DBUG_RETURN(found_field);
}


/*
  Find field by name in a base table or a view with temp table algorithm.

  SYNOPSIS
    find_field_in_table()
    thd				thread handler
    table			table where to search for the field
    name			name of field
    length			length of name
    allow_rowid			do allow finding of "_rowid" field?
    cached_field_index_ptr	cached position in field list (used to speedup
                                lookup for fields in prepared tables)

  RETURN
    0	field is not found
    #	pointer to field
*/

Field *
find_field_in_table(THD *thd, TABLE *table, const char *name, uint length,
                    bool allow_rowid, uint *cached_field_index_ptr)
{
  Field **field_ptr, *field;
  uint cached_field_index= *cached_field_index_ptr;
  DBUG_ENTER("find_field_in_table");
  DBUG_PRINT("enter", ("table: '%s', field name: '%s'", table->alias, name));

  /* We assume here that table->field < NO_CACHED_FIELD_INDEX = UINT_MAX */
  if (cached_field_index < table->s->fields &&
      !my_strcasecmp(system_charset_info,
                     table->field[cached_field_index]->field_name, name))
    field_ptr= table->field + cached_field_index;
  else if (table->s->name_hash.records)
    field_ptr= (Field**) hash_search(&table->s->name_hash, (byte*) name,
                                     length);
  else
  {
    if (!(field_ptr= table->field))
      DBUG_RETURN((Field *)0);
    for (; *field_ptr; ++field_ptr)
      if (!my_strcasecmp(system_charset_info, (*field_ptr)->field_name, name))
        break;
  }

  if (field_ptr && *field_ptr)
  {
    *cached_field_index_ptr= (uint) (field_ptr - table->field);
    field= *field_ptr;
  }
  else
  {
    if (!allow_rowid ||
        my_strcasecmp(system_charset_info, name, "_rowid") ||
        !(field=table->rowid_field))
      DBUG_RETURN((Field*) 0);
  }

  update_field_dependencies(thd, field, table);

  DBUG_RETURN(field);
}


/*
  Find field in a table reference.

  SYNOPSIS
    find_field_in_table_ref()
    thd			   [in]  thread handler
    table_list		   [in]  table reference to search
    name		   [in]  name of field
    length		   [in]  field length of name
    item_name              [in]  name of item if it will be created (VIEW)
    db_name                [in]  optional database name that qualifies the
    table_name             [in]  optional table name that qualifies the field
    ref		       [in/out] if 'name' is resolved to a view field, ref
                                 is set to point to the found view field
    check_privileges       [in]  check privileges
    allow_rowid		   [in]  do allow finding of "_rowid" field?
    cached_field_index_ptr [in]  cached position in field list (used to
                                 speedup lookup for fields in prepared tables)
    register_tree_change   [in]  TRUE if ref is not stack variable and we
                                 need register changes in item tree
    actual_table           [out] the original table reference where the field
                                 belongs - differs from 'table_list' only for
                                 NATURAL_USING joins.

  DESCRIPTION
    Find a field in a table reference depending on the type of table
    reference. There are three types of table references with respect
    to the representation of their result columns:
    - an array of Field_translator objects for MERGE views and some
      information_schema tables,
    - an array of Field objects (and possibly a name hash) for stored
      tables,
    - a list of Natural_join_column objects for NATURAL/USING joins.
    This procedure detects the type of the table reference 'table_list'
    and calls the corresponding search routine.

  RETURN
    0			field is not found
    view_ref_found	found value in VIEW (real result is in *ref)
    #			pointer to field
*/

Field *
find_field_in_table_ref(THD *thd, TABLE_LIST *table_list,
                        const char *name, uint length,
                        const char *item_name, const char *db_name,
                        const char *table_name, Item **ref,
                        bool check_privileges, bool allow_rowid,
                        uint *cached_field_index_ptr,
                        bool register_tree_change, TABLE_LIST **actual_table)
{
  Field *fld;
  DBUG_ENTER("find_field_in_table_ref");
  DBUG_PRINT("enter",
             ("table: '%s'  field name: '%s'  item name: '%s'  ref 0x%lx",
              table_list->alias, name, item_name, (ulong) ref));

  /*
    Check that the table and database that qualify the current field name
    are the same as the table reference we are going to search for the field.

    Exclude from the test below nested joins because the columns in a
    nested join generally originate from different tables. Nested joins
    also have no table name, except when a nested join is a merge view
    or an information schema table.

    We include explicitly table references with a 'field_translation' table,
    because if there are views over natural joins we don't want to search
    inside the view, but we want to search directly in the view columns
    which are represented as a 'field_translation'.

    TODO: Ensure that table_name, db_name and tables->db always points to
          something !
  */
  if (/* Exclude nested joins. */
      (!table_list->nested_join ||
       /* Include merge views and information schema tables. */
       table_list->field_translation) &&
      /*
        Test if the field qualifiers match the table reference we plan
        to search.
      */
      table_name && table_name[0] &&
      (my_strcasecmp(table_alias_charset, table_list->alias, table_name) ||
       (db_name && db_name[0] && table_list->db && table_list->db[0] &&
        strcmp(db_name, table_list->db))))
    DBUG_RETURN(0);

  *actual_table= NULL;

  if (table_list->field_translation)
  {
    /* 'table_list' is a view or an information schema table. */
    if ((fld= find_field_in_view(thd, table_list, name, length, item_name, ref,
                                 register_tree_change)))
      *actual_table= table_list;
  }
  else if (!table_list->nested_join)
  {
    /* 'table_list' is a stored table. */
    DBUG_ASSERT(table_list->table);
    if ((fld= find_field_in_table(thd, table_list->table, name, length,
                                  allow_rowid,
                                  cached_field_index_ptr)))
      *actual_table= table_list;
  }
  else
  {
    /*
      'table_list' is a NATURAL/USING join, or an operand of such join that
      is a nested join itself.

      If the field name we search for is qualified, then search for the field
      in the table references used by NATURAL/USING the join.
    */
    if (table_name && table_name[0])
    {
      List_iterator<TABLE_LIST> it(table_list->nested_join->join_list);
      TABLE_LIST *table;
      while ((table= it++))
      {
        if ((fld= find_field_in_table_ref(thd, table, name, length, item_name,
                                          db_name, table_name, ref,
                                          check_privileges, allow_rowid,
                                          cached_field_index_ptr,
                                          register_tree_change, actual_table)))
          DBUG_RETURN(fld);
      }
      DBUG_RETURN(0);
    }
    /*
      Non-qualified field, search directly in the result columns of the
      natural join. The condition of the outer IF is true for the top-most
      natural join, thus if the field is not qualified, we will search
      directly the top-most NATURAL/USING join.
    */
    fld= find_field_in_natural_join(thd, table_list, name, length, ref,
                                    register_tree_change, actual_table);
  }

#ifndef NO_EMBEDDED_ACCESS_CHECKS
  /* Check if there are sufficient access rights to the found field. */
  if (fld && check_privileges &&
      check_column_grant_in_table_ref(thd, *actual_table, name, length))
    fld= WRONG_GRANT;
#endif

  DBUG_RETURN(fld);
}


/*
  Find field in table list.

  SYNOPSIS
    find_field_in_tables()
    thd			  pointer to current thread structure
    item		  field item that should be found
    first_table           list of tables to be searched for item
    last_table            end of the list of tables to search for item. If NULL
                          then search to the end of the list 'first_table'.
    ref			  if 'item' is resolved to a view field, ref is set to
                          point to the found view field
    report_error	  Degree of error reporting:
                          - IGNORE_ERRORS then do not report any error
                          - IGNORE_EXCEPT_NON_UNIQUE report only non-unique
                            fields, suppress all other errors
                          - REPORT_EXCEPT_NON_UNIQUE report all other errors
                            except when non-unique fields were found
                          - REPORT_ALL_ERRORS
    check_privileges      need to check privileges
    register_tree_change  TRUE if ref is not a stack variable and we
                          to need register changes in item tree

  RETURN VALUES
    0			If error: the found field is not unique, or there are
                        no sufficient access priviliges for the found field,
                        or the field is qualified with non-existing table.
    not_found_field	The function was called with report_error ==
                        (IGNORE_ERRORS || IGNORE_EXCEPT_NON_UNIQUE) and a
			field was not found.
    view_ref_found	View field is found, item passed through ref parameter
    found field         If a item was resolved to some field
*/

Field *
find_field_in_tables(THD *thd, Item_ident *item,
                     TABLE_LIST *first_table, TABLE_LIST *last_table,
		     Item **ref, find_item_error_report_type report_error,
                     bool check_privileges, bool register_tree_change)
{
  Field *found=0;
  const char *db= item->db_name;
  const char *table_name= item->table_name;
  const char *name= item->field_name;
  uint length=(uint) strlen(name);
  char name_buff[NAME_LEN+1];
  TABLE_LIST *cur_table= first_table;
  TABLE_LIST *actual_table;
  bool allow_rowid;

  if (!table_name || !table_name[0])
  {
    table_name= 0;                              // For easier test
    db= 0;
  }

  allow_rowid= table_name || (cur_table && !cur_table->next_local);

  if (item->cached_table)
  {
    /*
      This shortcut is used by prepared statements. We assume that
      TABLE_LIST *first_table is not changed during query execution (which
      is true for all queries except RENAME but luckily RENAME doesn't
      use fields...) so we can rely on reusing pointer to its member.
      With this optimization we also miss case when addition of one more
      field makes some prepared query ambiguous and so erroneous, but we
      accept this trade off.
    */
    TABLE_LIST *table_ref= item->cached_table;
    /*
      The condition (table_ref->view == NULL) ensures that we will call
      find_field_in_table even in the case of information schema tables
      when table_ref->field_translation != NULL.
      */
    if (table_ref->table && !table_ref->view)
      found= find_field_in_table(thd, table_ref->table, name, length,
                                 TRUE, &(item->cached_field_index));
    else
      found= find_field_in_table_ref(thd, table_ref, name, length, item->name,
                                     NULL, NULL, ref, check_privileges,
                                     TRUE, &(item->cached_field_index),
                                     register_tree_change,
                                     &actual_table);
    if (found)
    {
      if (found == WRONG_GRANT)
	return (Field*) 0;

      /*
        Only views fields should be marked as dependent, not an underlying
        fields.
      */
      if (!table_ref->belong_to_view)
      {
        SELECT_LEX *current_sel= thd->lex->current_select;
        SELECT_LEX *last_select= table_ref->select_lex;
        /*
          If the field was an outer referencee, mark all selects using this
          sub query as dependent on the outer query
        */
        if (current_sel != last_select)
          mark_select_range_as_dependent(thd, last_select, current_sel,
                                         found, *ref, item);
      }
      return found;
    }
  }

  if (db && lower_case_table_names)
  {
    /*
      convert database to lower case for comparison.
      We can't do this in Item_field as this would change the
      'name' of the item which may be used in the select list
    */
    strmake(name_buff, db, sizeof(name_buff)-1);
    my_casedn_str(files_charset_info, name_buff);
    db= name_buff;
  }

  if (last_table)
    last_table= last_table->next_name_resolution_table;

  for (; cur_table != last_table ;
       cur_table= cur_table->next_name_resolution_table)
  {
    Field *cur_field= find_field_in_table_ref(thd, cur_table, name, length,
                                              item->name, db, table_name, ref,
                                              (thd->lex->sql_command ==
                                               SQLCOM_SHOW_FIELDS)
                                              ? false : check_privileges,
                                              allow_rowid,
                                              &(item->cached_field_index),
                                              register_tree_change,
                                              &actual_table);
    if (cur_field)
    {
      if (cur_field == WRONG_GRANT)
      {
        if (thd->lex->sql_command != SQLCOM_SHOW_FIELDS)
          return (Field*) 0;

        thd->clear_error();
        cur_field= find_field_in_table_ref(thd, cur_table, name, length,
                                           item->name, db, table_name, ref,
                                           false,
                                           allow_rowid,
                                           &(item->cached_field_index),
                                           register_tree_change,
                                           &actual_table);
        if (cur_field)
        {
          Field *nf=new Field_null(NULL,0,Field::NONE,
                                   cur_field->field_name,
                                   cur_field->table,
                                   &my_charset_bin);
          cur_field= nf;
        }
      }

      /*
        Store the original table of the field, which may be different from
        cur_table in the case of NATURAL/USING join.
      */
      item->cached_table= (!actual_table->cacheable_table || found) ?
                          0 : actual_table;

      DBUG_ASSERT(thd->where);
      /*
        If we found a fully qualified field we return it directly as it can't
        have duplicates.
       */
      if (db)
        return cur_field;

      if (found)
      {
        if (report_error == REPORT_ALL_ERRORS ||
            report_error == IGNORE_EXCEPT_NON_UNIQUE)
          my_error(ER_NON_UNIQ_ERROR, MYF(0),
                   table_name ? item->full_name() : name, thd->where);
        return (Field*) 0;
      }
      found= cur_field;
    }
  }

  if (found)
    return found;

  /*
    If the field was qualified and there were no tables to search, issue
    an error that an unknown table was given. The situation is detected
    as follows: if there were no tables we wouldn't go through the loop
    and cur_table wouldn't be updated by the loop increment part, so it
    will be equal to the first table.
  */
  if (table_name && (cur_table == first_table) &&
      (report_error == REPORT_ALL_ERRORS ||
       report_error == REPORT_EXCEPT_NON_UNIQUE))
  {
    char buff[NAME_LEN*2+1];
    if (db && db[0])
    {
      strxnmov(buff,sizeof(buff)-1,db,".",table_name,NullS);
      table_name=buff;
    }
    my_error(ER_UNKNOWN_TABLE, MYF(0), table_name, thd->where);
  }
  else
  {
    if (report_error == REPORT_ALL_ERRORS ||
        report_error == REPORT_EXCEPT_NON_UNIQUE)
      my_error(ER_BAD_FIELD_ERROR, MYF(0), item->full_name(), thd->where);
    else
      found= not_found_field;
  }
  return found;
}


/*
  Find Item in list of items (find_field_in_tables analog)

  TODO
    is it better return only counter?

  SYNOPSIS
    find_item_in_list()
    find			Item to find
    items			List of items
    counter			To return number of found item
    report_error
      REPORT_ALL_ERRORS		report errors, return 0 if error
      REPORT_EXCEPT_NOT_FOUND	Do not report 'not found' error and
				return not_found_item, report other errors,
				return 0
      IGNORE_ERRORS		Do not report errors, return 0 if error
    resolution                  Set to the resolution type if the item is found 
                                (it says whether the item is resolved 
                                 against an alias name,
                                 or as a field name without alias,
                                 or as a field hidden by alias,
                                 or ignoring alias)
                                
  RETURN VALUES
    0			Item is not found or item is not unique,
			error message is reported
    not_found_item	Function was called with
			report_error == REPORT_EXCEPT_NOT_FOUND and
			item was not found. No error message was reported
                        found field
*/

/* Special Item pointer to serve as a return value from find_item_in_list(). */
Item **not_found_item= (Item**) 0x1;


Item **
find_item_in_list(Item *find, List<Item> &items, uint *counter,
                  find_item_error_report_type report_error,
                  enum_resolution_type *resolution)
{
  List_iterator<Item> li(items);
  Item **found=0, **found_unaliased= 0, *item;
  const char *db_name=0;
  const char *field_name=0;
  const char *table_name=0;
  bool found_unaliased_non_uniq= 0;
  /*
    true if the item that we search for is a valid name reference
    (and not an item that happens to have a name).
  */
  bool is_ref_by_name= 0;
  uint unaliased_counter;
  LINT_INIT(unaliased_counter);                 // Dependent on found_unaliased

  *resolution= NOT_RESOLVED;

  is_ref_by_name= (find->type() == Item::FIELD_ITEM  || 
                   find->type() == Item::REF_ITEM);
  if (is_ref_by_name)
  {
    field_name= ((Item_ident*) find)->field_name;
    table_name= ((Item_ident*) find)->table_name;
    db_name=    ((Item_ident*) find)->db_name;
  }

  for (uint i= 0; (item=li++); i++)
  {
    if (field_name && item->real_item()->type() == Item::FIELD_ITEM)
    {
      Item_ident *item_field= (Item_ident*) item;

      /*
	In case of group_concat() with ORDER BY condition in the QUERY
	item_field can be field of temporary table without item name 
	(if this field created from expression argument of group_concat()),
	=> we have to check presence of name before compare
      */ 
      if (!item_field->name)
        continue;

      if (table_name)
      {
        /*
          If table name is specified we should find field 'field_name' in
          table 'table_name'. According to SQL-standard we should ignore
          aliases in this case.

          Since we should NOT prefer fields from the select list over
          other fields from the tables participating in this select in
          case of ambiguity we have to do extra check outside this function.

          We use strcmp for table names and database names as these may be
          case sensitive. In cases where they are not case sensitive, they
          are always in lower case.

	  item_field->field_name and item_field->table_name can be 0x0 if
	  item is not fix_field()'ed yet.
        */
        if (item_field->field_name && item_field->table_name &&
	    !my_strcasecmp(system_charset_info, item_field->field_name,
                           field_name) &&
            !my_strcasecmp(table_alias_charset, item_field->table_name, 
                           table_name) &&
            (!db_name || (item_field->db_name &&
                          !strcmp(item_field->db_name, db_name))))
        {
          if (found_unaliased)
          {
            if ((*found_unaliased)->eq(item, 0))
              continue;
            /*
              Two matching fields in select list.
              We already can bail out because we are searching through
              unaliased names only and will have duplicate error anyway.
            */
            if (report_error != IGNORE_ERRORS)
              my_error(ER_NON_UNIQ_ERROR, MYF(0),
                       find->full_name(), current_thd->where);
            return (Item**) 0;
          }
          found_unaliased= li.ref();
          unaliased_counter= i;
          *resolution= RESOLVED_IGNORING_ALIAS;
          if (db_name)
            break;                              // Perfect match
        }
      }
      else
      {
        int fname_cmp= my_strcasecmp(system_charset_info,
                                     item_field->field_name,
                                     field_name);
        if (!my_strcasecmp(system_charset_info,
                           item_field->name,field_name))
        {
          /*
            If table name was not given we should scan through aliases
            and non-aliased fields first. We are also checking unaliased
            name of the field in then next  else-if, to be able to find
            instantly field (hidden by alias) if no suitable alias or
            non-aliased field was found.
          */
          if (found)
          {
            if ((*found)->eq(item, 0))
              continue;                           // Same field twice
            if (report_error != IGNORE_ERRORS)
              my_error(ER_NON_UNIQ_ERROR, MYF(0),
                       find->full_name(), current_thd->where);
            return (Item**) 0;
          }
          found= li.ref();
          *counter= i;
          *resolution= fname_cmp ? RESOLVED_AGAINST_ALIAS:
	                           RESOLVED_WITH_NO_ALIAS;
        }
        else if (!fname_cmp)
        {
          /*
            We will use non-aliased field or react on such ambiguities only if
            we won't be able to find aliased field.
            Again if we have ambiguity with field outside of select list
            we should prefer fields from select list.
          */
          if (found_unaliased)
          {
            if ((*found_unaliased)->eq(item, 0))
              continue;                           // Same field twice
            found_unaliased_non_uniq= 1;
          }
          found_unaliased= li.ref();
          unaliased_counter= i;
        }
      }
    }
    else if (!table_name)
    { 
      if (is_ref_by_name && find->name && item->name &&
	  !my_strcasecmp(system_charset_info,item->name,find->name))
      {
        found= li.ref();
        *counter= i;
        *resolution= RESOLVED_AGAINST_ALIAS;
        break;
      }
      else if (find->eq(item,0))
      {
        found= li.ref();
        *counter= i;
        *resolution= RESOLVED_IGNORING_ALIAS;
        break;
      }
    }
    else if (table_name && item->type() == Item::REF_ITEM &&
             ((Item_ref *)item)->ref_type() == Item_ref::VIEW_REF)
    {
      /*
        TODO:Here we process prefixed view references only. What we should 
        really do is process all types of Item_refs. But this will currently 
        lead to a clash with the way references to outer SELECTs (from the 
        HAVING clause) are handled in e.g. :
        SELECT 1 FROM t1 AS t1_o GROUP BY a
          HAVING (SELECT t1_o.a FROM t1 AS t1_i GROUP BY t1_i.a LIMIT 1).
        Processing all Item_refs here will cause t1_o.a to resolve to itself.
        We still need to process the special case of Item_direct_view_ref 
        because in the context of views they have the same meaning as 
        Item_field for tables.
      */
      Item_ident *item_ref= (Item_ident *) item;
      if (item_ref->name && item_ref->table_name &&
          !my_strcasecmp(system_charset_info, item_ref->name, field_name) &&
          !my_strcasecmp(table_alias_charset, item_ref->table_name,
                         table_name) &&
          (!db_name || (item_ref->db_name && 
                        !strcmp (item_ref->db_name, db_name))))
      {
        found= li.ref();
        *counter= i;
        *resolution= RESOLVED_IGNORING_ALIAS;
        break;
      }
    }
  }
  if (!found)
  {
    if (found_unaliased_non_uniq)
    {
      if (report_error != IGNORE_ERRORS)
        my_error(ER_NON_UNIQ_ERROR, MYF(0),
                 find->full_name(), current_thd->where);
      return (Item **) 0;
    }
    if (found_unaliased)
    {
      found= found_unaliased;
      *counter= unaliased_counter;
      *resolution= RESOLVED_BEHIND_ALIAS;
    }
  }
  if (found)
    return found;
  if (report_error != REPORT_EXCEPT_NOT_FOUND)
  {
    if (report_error == REPORT_ALL_ERRORS)
      my_error(ER_BAD_FIELD_ERROR, MYF(0),
               find->full_name(), current_thd->where);
    return (Item **) 0;
  }
  else
    return (Item **) not_found_item;
}


/*
  Test if a string is a member of a list of strings.

  SYNOPSIS
    test_if_string_in_list()
    find      the string to look for
    str_list  a list of strings to be searched

  DESCRIPTION
    Sequentially search a list of strings for a string, and test whether
    the list contains the same string.

  RETURN
    TRUE  if find is in str_list
    FALSE otherwise
*/

static bool
test_if_string_in_list(const char *find, List<String> *str_list)
{
  List_iterator<String> str_list_it(*str_list);
  String *curr_str;
  size_t find_length= strlen(find);
  while ((curr_str= str_list_it++))
  {
    if (find_length != curr_str->length())
      continue;
    if (!my_strcasecmp(system_charset_info, find, curr_str->ptr()))
      return TRUE;
  }
  return FALSE;
}


/*
  Create a new name resolution context for an item so that it is
  being resolved in a specific table reference.

  SYNOPSIS
    set_new_item_local_context()
    thd        pointer to current thread
    item       item for which new context is created and set
    table_ref  table ref where an item showld be resolved

  DESCRIPTION
    Create a new name resolution context for an item, so that the item
    is resolved only the supplied 'table_ref'.

  RETURN
    FALSE  if all OK
    TRUE   otherwise
*/

static bool
set_new_item_local_context(THD *thd, Item_ident *item, TABLE_LIST *table_ref)
{
  Name_resolution_context *context;
  if (!(context= new (thd->mem_root) Name_resolution_context))
    return TRUE;
  context->init();
  context->first_name_resolution_table=
    context->last_name_resolution_table= table_ref;
  item->context= context;
  return FALSE;
}


/*
  Find and mark the common columns of two table references.

  SYNOPSIS
    mark_common_columns()
    thd                [in] current thread
    table_ref_1        [in] the first (left) join operand
    table_ref_2        [in] the second (right) join operand
    using_fields       [in] if the join is JOIN...USING - the join columns,
                            if NATURAL join, then NULL
    found_using_fields [out] number of fields from the USING clause that were
                             found among the common fields

  DESCRIPTION
    The procedure finds the common columns of two relations (either
    tables or intermediate join results), and adds an equi-join condition
    to the ON clause of 'table_ref_2' for each pair of matching columns.
    If some of table_ref_XXX represents a base table or view, then we
    create new 'Natural_join_column' instances for each column
    reference and store them in the 'join_columns' of the table
    reference.

  IMPLEMENTATION
    The procedure assumes that store_natural_using_join_columns() was
    called for the previous level of NATURAL/USING joins.

  RETURN
    TRUE   error when some common column is non-unique, or out of memory
    FALSE  OK
*/

static bool
mark_common_columns(THD *thd, TABLE_LIST *table_ref_1, TABLE_LIST *table_ref_2,
                    List<String> *using_fields, uint *found_using_fields)
{
  Field_iterator_table_ref it_1, it_2;
  Natural_join_column *nj_col_1, *nj_col_2;
  Query_arena *arena, backup;
  bool result= TRUE;
  bool first_outer_loop= TRUE;
  /*
    Leaf table references to which new natural join columns are added
    if the leaves are != NULL.
  */
  TABLE_LIST *leaf_1= (table_ref_1->nested_join &&
                       !table_ref_1->is_natural_join) ?
                      NULL : table_ref_1;
  TABLE_LIST *leaf_2= (table_ref_2->nested_join &&
                       !table_ref_2->is_natural_join) ?
                      NULL : table_ref_2;

  DBUG_ENTER("mark_common_columns");
  DBUG_PRINT("info", ("operand_1: %s  operand_2: %s",
                      table_ref_1->alias, table_ref_2->alias));

  *found_using_fields= 0;
  arena= thd->activate_stmt_arena_if_needed(&backup);

  for (it_1.set(table_ref_1); !it_1.end_of_fields(); it_1.next())
  {
    bool found= FALSE;
    const char *field_name_1;
    /* true if field_name_1 is a member of using_fields */
    bool is_using_column_1;
    if (!(nj_col_1= it_1.get_or_create_column_ref(thd, leaf_1)))
      goto err;
    field_name_1= nj_col_1->name();
    is_using_column_1= using_fields && 
      test_if_string_in_list(field_name_1, using_fields);
    DBUG_PRINT ("info", ("field_name_1=%s.%s", 
                         nj_col_1->table_name() ? nj_col_1->table_name() : "", 
                         field_name_1));

    /*
      Find a field with the same name in table_ref_2.

      Note that for the second loop, it_2.set() will iterate over
      table_ref_2->join_columns and not generate any new elements or
      lists.
    */
    nj_col_2= NULL;
    for (it_2.set(table_ref_2); !it_2.end_of_fields(); it_2.next())
    {
      Natural_join_column *cur_nj_col_2;
      const char *cur_field_name_2;
      if (!(cur_nj_col_2= it_2.get_or_create_column_ref(thd, leaf_2)))
        goto err;
      cur_field_name_2= cur_nj_col_2->name();
      DBUG_PRINT ("info", ("cur_field_name_2=%s.%s", 
                           cur_nj_col_2->table_name() ? 
                             cur_nj_col_2->table_name() : "", 
                           cur_field_name_2));

      /*
        Compare the two columns and check for duplicate common fields.
        A common field is duplicate either if it was already found in
        table_ref_2 (then found == TRUE), or if a field in table_ref_2
        was already matched by some previous field in table_ref_1
        (then cur_nj_col_2->is_common == TRUE).
        Note that it is too early to check the columns outside of the
        USING list for ambiguity because they are not actually "referenced"
        here. These columns must be checked only on unqualified reference 
        by name (e.g. in SELECT list).
      */
      if (!my_strcasecmp(system_charset_info, field_name_1, cur_field_name_2))
      {
        DBUG_PRINT ("info", ("match c1.is_common=%d", nj_col_1->is_common));
        if (cur_nj_col_2->is_common ||
            (found && (!using_fields || is_using_column_1)))
        {
          my_error(ER_NON_UNIQ_ERROR, MYF(0), field_name_1, thd->where);
          goto err;
        }
        nj_col_2= cur_nj_col_2;
        found= TRUE;
      }
    }
    if (first_outer_loop && leaf_2)
    {
      /*
        Make sure that the next inner loop "knows" that all columns
        are materialized already.
      */
      leaf_2->is_join_columns_complete= TRUE;
      first_outer_loop= FALSE;
    }
    if (!found)
      continue;                                 // No matching field

    /*
      field_1 and field_2 have the same names. Check if they are in the USING
      clause (if present), mark them as common fields, and add a new
      equi-join condition to the ON clause.
    */
    if (nj_col_2 && (!using_fields ||is_using_column_1))
    {
      Item *item_1=   nj_col_1->create_item(thd);
      Item *item_2=   nj_col_2->create_item(thd);
      Field *field_1= nj_col_1->field();
      Field *field_2= nj_col_2->field();
      Item_ident *item_ident_1, *item_ident_2;
      Item_func_eq *eq_cond;

      if (!item_1 || !item_2)
        goto err;                               // out of memory

      /*
        The following assert checks that the two created items are of
        type Item_ident.
      */
      DBUG_ASSERT(!thd->lex->current_select->no_wrap_view_item);
      /*
        In the case of no_wrap_view_item == 0, the created items must be
        of sub-classes of Item_ident.
      */
      DBUG_ASSERT(item_1->type() == Item::FIELD_ITEM ||
                  item_1->type() == Item::REF_ITEM);
      DBUG_ASSERT(item_2->type() == Item::FIELD_ITEM ||
                  item_2->type() == Item::REF_ITEM);

      /*
        We need to cast item_1,2 to Item_ident, because we need to hook name
        resolution contexts specific to each item.
      */
      item_ident_1= (Item_ident*) item_1;
      item_ident_2= (Item_ident*) item_2;
      /*
        Create and hook special name resolution contexts to each item in the
        new join condition . We need this to both speed-up subsequent name
        resolution of these items, and to enable proper name resolution of
        the items during the execute phase of PS.
      */
      if (set_new_item_local_context(thd, item_ident_1, nj_col_1->table_ref) ||
          set_new_item_local_context(thd, item_ident_2, nj_col_2->table_ref))
        goto err;

      if (!(eq_cond= new Item_func_eq(item_ident_1, item_ident_2)))
        goto err;                               /* Out of memory. */

      /*
        Add the new equi-join condition to the ON clause. Notice that
        fix_fields() is applied to all ON conditions in setup_conds()
        so we don't do it here.
       */
      add_join_on((table_ref_1->outer_join & JOIN_TYPE_RIGHT ?
                   table_ref_1 : table_ref_2),
                  eq_cond);

      nj_col_1->is_common= nj_col_2->is_common= TRUE;
      DBUG_PRINT ("info", ("%s.%s and %s.%s are common", 
                           nj_col_1->table_name() ? 
                             nj_col_1->table_name() : "", 
                           nj_col_1->name(),
                           nj_col_2->table_name() ? 
                             nj_col_2->table_name() : "", 
                           nj_col_2->name()));

      if (field_1)
      {
        /* Mark field_1 used for table cache. */
        field_1->query_id= thd->query_id;
        nj_col_1->table_ref->table->used_keys.intersect(field_1->part_of_key);
      }
      if (field_2)
      {
        /* Mark field_2 used for table cache. */
        field_2->query_id= thd->query_id;
        nj_col_2->table_ref->table->used_keys.intersect(field_2->part_of_key);
      }

      if (using_fields != NULL)
        ++(*found_using_fields);
    }
  }
  if (leaf_1)
    leaf_1->is_join_columns_complete= TRUE;

  /*
    Everything is OK.
    Notice that at this point there may be some column names in the USING
    clause that are not among the common columns. This is an SQL error and
    we check for this error in store_natural_using_join_columns() when
    (found_using_fields < length(join_using_fields)).
  */
  result= FALSE;

err:
  if (arena)
    thd->restore_active_arena(arena, &backup);
  DBUG_RETURN(result);
}



/*
  Materialize and store the row type of NATURAL/USING join.

  SYNOPSIS
    store_natural_using_join_columns()
    thd                current thread
    natural_using_join the table reference of the NATURAL/USING join
    table_ref_1        the first (left) operand (of a NATURAL/USING join).
    table_ref_2        the second (right) operand (of a NATURAL/USING join).
    using_fields       if the join is JOIN...USING - the join columns,
                       if NATURAL join, then NULL
    found_using_fields number of fields from the USING clause that were
                       found among the common fields

  DESCRIPTION
    Iterate over the columns of both join operands and sort and store
    all columns into the 'join_columns' list of natural_using_join
    where the list is formed by three parts:
      part1: The coalesced columns of table_ref_1 and table_ref_2,
             sorted according to the column order of the first table.
      part2: The other columns of the first table, in the order in
             which they were defined in CREATE TABLE.
      part3: The other columns of the second table, in the order in
             which they were defined in CREATE TABLE.
    Time complexity - O(N1+N2), where Ni = length(table_ref_i).

  IMPLEMENTATION
    The procedure assumes that mark_common_columns() has been called
    for the join that is being processed.

  RETURN
    TRUE    error: Some common column is ambiguous
    FALSE   OK
*/

static bool
store_natural_using_join_columns(THD *thd, TABLE_LIST *natural_using_join,
                                 TABLE_LIST *table_ref_1,
                                 TABLE_LIST *table_ref_2,
                                 List<String> *using_fields,
                                 uint found_using_fields)
{
  Field_iterator_table_ref it_1, it_2;
  Natural_join_column *nj_col_1, *nj_col_2;
  Query_arena *arena, backup;
  bool result= TRUE;
  List<Natural_join_column> *non_join_columns;
  DBUG_ENTER("store_natural_using_join_columns");

  DBUG_ASSERT(!natural_using_join->join_columns);

  arena= thd->activate_stmt_arena_if_needed(&backup);

  if (!(non_join_columns= new List<Natural_join_column>) ||
      !(natural_using_join->join_columns= new List<Natural_join_column>))
    goto err;

  /* Append the columns of the first join operand. */
  for (it_1.set(table_ref_1); !it_1.end_of_fields(); it_1.next())
  {
    nj_col_1= it_1.get_natural_column_ref();
    if (nj_col_1->is_common)
    {
      natural_using_join->join_columns->push_back(nj_col_1);
      /* Reset the common columns for the next call to mark_common_columns. */
      nj_col_1->is_common= FALSE;
    }
    else
      non_join_columns->push_back(nj_col_1);
  }

  /*
    Check that all columns in the USING clause are among the common
    columns. If this is not the case, report the first one that was
    not found in an error.
  */
  if (using_fields && found_using_fields < using_fields->elements)
  {
    String *using_field_name;
    List_iterator_fast<String> using_fields_it(*using_fields);
    while ((using_field_name= using_fields_it++))
    {
      const char *using_field_name_ptr= using_field_name->c_ptr();
      List_iterator_fast<Natural_join_column>
        it(*(natural_using_join->join_columns));
      Natural_join_column *common_field;

      for (;;)
      {
        /* If reached the end of fields, and none was found, report error. */
        if (!(common_field= it++))
        {
          my_error(ER_BAD_FIELD_ERROR, MYF(0), using_field_name_ptr,
                   current_thd->where);
          goto err;
        }
        if (!my_strcasecmp(system_charset_info,
                           common_field->name(), using_field_name_ptr))
          break;                                // Found match
      }
    }
  }

  /* Append the non-equi-join columns of the second join operand. */
  for (it_2.set(table_ref_2); !it_2.end_of_fields(); it_2.next())
  {
    nj_col_2= it_2.get_natural_column_ref();
    if (!nj_col_2->is_common)
      non_join_columns->push_back(nj_col_2);
    else
    {
      /* Reset the common columns for the next call to mark_common_columns. */
      nj_col_2->is_common= FALSE;
    }
  }

  if (non_join_columns->elements > 0)
    natural_using_join->join_columns->concat(non_join_columns);
  natural_using_join->is_join_columns_complete= TRUE;

  result= FALSE;

err:
  if (arena)
    thd->restore_active_arena(arena, &backup);
  DBUG_RETURN(result);
}


/*
  Precompute and store the row types of the top-most NATURAL/USING joins.

  SYNOPSIS
    store_top_level_join_columns()
    thd            current thread
    table_ref      nested join or table in a FROM clause
    left_neighbor  neighbor table reference to the left of table_ref at the
                   same level in the join tree
    right_neighbor neighbor table reference to the right of table_ref at the
                   same level in the join tree

  DESCRIPTION
    The procedure performs a post-order traversal of a nested join tree
    and materializes the row types of NATURAL/USING joins in a
    bottom-up manner until it reaches the TABLE_LIST elements that
    represent the top-most NATURAL/USING joins. The procedure should be
    applied to each element of SELECT_LEX::top_join_list (i.e. to each
    top-level element of the FROM clause).

  IMPLEMENTATION
    Notice that the table references in the list nested_join->join_list
    are in reverse order, thus when we iterate over it, we are moving
    from the right to the left in the FROM clause.

  RETURN
    TRUE   Error
    FALSE  OK
*/

static bool
store_top_level_join_columns(THD *thd, TABLE_LIST *table_ref,
                             TABLE_LIST *left_neighbor,
                             TABLE_LIST *right_neighbor)
{
  Query_arena *arena, backup;
  bool result= TRUE;

  DBUG_ENTER("store_top_level_join_columns");

  arena= thd->activate_stmt_arena_if_needed(&backup);

  /* Call the procedure recursively for each nested table reference. */
  if (table_ref->nested_join)
  {
    List_iterator_fast<TABLE_LIST> nested_it(table_ref->nested_join->join_list);
    TABLE_LIST *same_level_left_neighbor= nested_it++;
    TABLE_LIST *same_level_right_neighbor= NULL;
    /* Left/right-most neighbors, possibly at higher levels in the join tree. */
    TABLE_LIST *real_left_neighbor, *real_right_neighbor;

    while (same_level_left_neighbor)
    {
      TABLE_LIST *cur_table_ref= same_level_left_neighbor;
      same_level_left_neighbor= nested_it++;
      /*
        The order of RIGHT JOIN operands is reversed in 'join list' to
        transform it into a LEFT JOIN. However, in this procedure we need
        the join operands in their lexical order, so below we reverse the
        join operands. Notice that this happens only in the first loop,
        and not in the second one, as in the second loop
        same_level_left_neighbor == NULL.
        This is the correct behavior, because the second loop sets
        cur_table_ref reference correctly after the join operands are
        swapped in the first loop.
      */
      if (same_level_left_neighbor &&
          cur_table_ref->outer_join & JOIN_TYPE_RIGHT)
      {
        /* This can happen only for JOIN ... ON. */
        DBUG_ASSERT(table_ref->nested_join->join_list.elements == 2);
        swap_variables(TABLE_LIST*, same_level_left_neighbor, cur_table_ref);
      }

      /*
        Pick the parent's left and right neighbors if there are no immediate
        neighbors at the same level.
      */
      real_left_neighbor=  (same_level_left_neighbor) ?
                           same_level_left_neighbor : left_neighbor;
      real_right_neighbor= (same_level_right_neighbor) ?
                           same_level_right_neighbor : right_neighbor;

      if (cur_table_ref->nested_join &&
          store_top_level_join_columns(thd, cur_table_ref,
                                       real_left_neighbor, real_right_neighbor))
        goto err;
      same_level_right_neighbor= cur_table_ref;
    }
  }

  /*
    If this is a NATURAL/USING join, materialize its result columns and
    convert to a JOIN ... ON.
  */
  if (table_ref->is_natural_join)
  {
    DBUG_ASSERT(table_ref->nested_join &&
                table_ref->nested_join->join_list.elements == 2);
    List_iterator_fast<TABLE_LIST> operand_it(table_ref->nested_join->join_list);
    /*
      Notice that the order of join operands depends on whether table_ref
      represents a LEFT or a RIGHT join. In a RIGHT join, the operands are
      in inverted order.
     */
    TABLE_LIST *table_ref_2= operand_it++; /* Second NATURAL join operand.*/
    TABLE_LIST *table_ref_1= operand_it++; /* First NATURAL join operand. */
    List<String> *using_fields= table_ref->join_using_fields;
    uint found_using_fields;

    /*
      The two join operands were interchanged in the parser, change the order
      back for 'mark_common_columns'.
    */
    if (table_ref_2->outer_join & JOIN_TYPE_RIGHT)
      swap_variables(TABLE_LIST*, table_ref_1, table_ref_2);
    if (mark_common_columns(thd, table_ref_1, table_ref_2,
                            using_fields, &found_using_fields))
      goto err;

    /*
      Swap the join operands back, so that we pick the columns of the second
      one as the coalesced columns. In this way the coalesced columns are the
      same as of an equivalent LEFT JOIN.
    */
    if (table_ref_1->outer_join & JOIN_TYPE_RIGHT)
      swap_variables(TABLE_LIST*, table_ref_1, table_ref_2);
    if (store_natural_using_join_columns(thd, table_ref, table_ref_1,
                                         table_ref_2, using_fields,
                                         found_using_fields))
      goto err;

    /*
      Change NATURAL JOIN to JOIN ... ON. We do this for both operands
      because either one of them or the other is the one with the
      natural join flag because RIGHT joins are transformed into LEFT,
      and the two tables may be reordered.
    */
    table_ref_1->natural_join= table_ref_2->natural_join= NULL;

    /* Add a TRUE condition to outer joins that have no common columns. */
    if (table_ref_2->outer_join &&
        !table_ref_1->on_expr && !table_ref_2->on_expr)
      table_ref_2->on_expr= new Item_int((longlong) 1,1);   /* Always true. */

    /* Change this table reference to become a leaf for name resolution. */
    if (left_neighbor)
    {
      TABLE_LIST *last_leaf_on_the_left;
      last_leaf_on_the_left= left_neighbor->last_leaf_for_name_resolution();
      last_leaf_on_the_left->next_name_resolution_table= table_ref;
    }
    if (right_neighbor)
    {
      TABLE_LIST *first_leaf_on_the_right;
      first_leaf_on_the_right= right_neighbor->first_leaf_for_name_resolution();
      table_ref->next_name_resolution_table= first_leaf_on_the_right;
    }
    else
      table_ref->next_name_resolution_table= NULL;
  }
  result= FALSE; /* All is OK. */

err:
  if (arena)
    thd->restore_active_arena(arena, &backup);
  DBUG_RETURN(result);
}


/*
  Compute and store the row types of the top-most NATURAL/USING joins
  in a FROM clause.

  SYNOPSIS
    setup_natural_join_row_types()
    thd          current thread
    from_clause  list of top-level table references in a FROM clause

  DESCRIPTION
    Apply the procedure 'store_top_level_join_columns' to each of the
    top-level table referencs of the FROM clause. Adjust the list of tables
    for name resolution - context->first_name_resolution_table to the
    top-most, lef-most NATURAL/USING join.

  IMPLEMENTATION
    Notice that the table references in 'from_clause' are in reverse
    order, thus when we iterate over it, we are moving from the right
    to the left in the FROM clause.

  RETURN
    TRUE   Error
    FALSE  OK
*/
static bool setup_natural_join_row_types(THD *thd,
                                         List<TABLE_LIST> *from_clause,
                                         Name_resolution_context *context)
{
  thd->where= "from clause";
  if (from_clause->elements == 0)
    return FALSE; /* We come here in the case of UNIONs. */

  List_iterator_fast<TABLE_LIST> table_ref_it(*from_clause);
  TABLE_LIST *table_ref; /* Current table reference. */
  /* Table reference to the left of the current. */
  TABLE_LIST *left_neighbor;
  /* Table reference to the right of the current. */
  TABLE_LIST *right_neighbor= NULL;
  bool save_first_natural_join_processing=
    context->select_lex->first_natural_join_processing;

  context->select_lex->first_natural_join_processing= FALSE;

  /* Note that tables in the list are in reversed order */
  for (left_neighbor= table_ref_it++; left_neighbor ; )
  {
    table_ref= left_neighbor;
    left_neighbor= table_ref_it++;
    /* 
      Do not redo work if already done:
      1) for stored procedures,
      2) for multitable update after lock failure and table reopening.
    */
    if (save_first_natural_join_processing)
    {
      context->select_lex->first_natural_join_processing= FALSE;
      if (store_top_level_join_columns(thd, table_ref,
                                       left_neighbor, right_neighbor))
        return TRUE;
      if (left_neighbor)
      {
        TABLE_LIST *first_leaf_on_the_right;
        first_leaf_on_the_right= table_ref->first_leaf_for_name_resolution();
        left_neighbor->next_name_resolution_table= first_leaf_on_the_right;
      }
    }
    right_neighbor= table_ref;
  }

  /*
    Store the top-most, left-most NATURAL/USING join, so that we start
    the search from that one instead of context->table_list. At this point
    right_neighbor points to the left-most top-level table reference in the
    FROM clause.
  */
  DBUG_ASSERT(right_neighbor);
  context->first_name_resolution_table=
    right_neighbor->first_leaf_for_name_resolution();

  return FALSE;
}


/****************************************************************************
** Expand all '*' in given fields
****************************************************************************/

int setup_wild(THD *thd, TABLE_LIST *tables, List<Item> &fields,
	       List<Item> *sum_func_list,
	       uint wild_num)
{
  if (!wild_num)
    return(0);

  Item *item;
  List_iterator<Item> it(fields);
  Query_arena *arena, backup;
  DBUG_ENTER("setup_wild");

  /*
    Don't use arena if we are not in prepared statements or stored procedures
    For PS/SP we have to use arena to remember the changes
  */
  arena= thd->activate_stmt_arena_if_needed(&backup);

  thd->lex->current_select->cur_pos_in_select_list= 0;
  while (wild_num && (item= it++))
  {
    if (item->type() == Item::FIELD_ITEM &&
        ((Item_field*) item)->field_name &&
	((Item_field*) item)->field_name[0] == '*' &&
	!((Item_field*) item)->field)
    {
      uint elem= fields.elements;
      bool any_privileges= ((Item_field *) item)->any_privileges;
      Item_subselect *subsel= thd->lex->current_select->master_unit()->item;
      if (subsel &&
          subsel->substype() == Item_subselect::EXISTS_SUBS)
      {
        /*
          It is EXISTS(SELECT * ...) and we can replace * by any constant.

          Item_int do not need fix_fields() because it is basic constant.
        */
        it.replace(new Item_int("Not_used", (longlong) 1,
                                MY_INT64_NUM_DECIMAL_DIGITS));
      }
      else if (insert_fields(thd, ((Item_field*) item)->context,
                             ((Item_field*) item)->db_name,
                             ((Item_field*) item)->table_name, &it,
                             any_privileges))
      {
	if (arena)
	  thd->restore_active_arena(arena, &backup);
	DBUG_RETURN(-1);
      }
      if (sum_func_list)
      {
	/*
	  sum_func_list is a list that has the fields list as a tail.
	  Because of this we have to update the element count also for this
	  list after expanding the '*' entry.
	*/
	sum_func_list->elements+= fields.elements - elem;
      }
      wild_num--;
    }
    else
      thd->lex->current_select->cur_pos_in_select_list++;
  }
  thd->lex->current_select->cur_pos_in_select_list= UNDEF_POS;
  if (arena)
  {
    /* make * substituting permanent */
    SELECT_LEX *select_lex= thd->lex->current_select;
    select_lex->with_wild= 0;
    /*   
      The assignment below is translated to memcpy() call (at least on some
      platforms). memcpy() expects that source and destination areas do not
      overlap. That problem was detected by valgrind. 
    */
    if (&select_lex->item_list != &fields)
      select_lex->item_list= fields;

    thd->restore_active_arena(arena, &backup);
  }
  DBUG_RETURN(0);
}

/****************************************************************************
** Check that all given fields exists and fill struct with current data
****************************************************************************/

bool setup_fields(THD *thd, Item **ref_pointer_array,
                  List<Item> &fields, bool set_query_id,
                  List<Item> *sum_func_list, bool allow_sum_func)
{
  reg2 Item *item;
  bool save_set_query_id= thd->set_query_id;
  nesting_map save_allow_sum_func= thd->lex->allow_sum_func;
  List_iterator<Item> it(fields);
  bool save_is_item_list_lookup;
  DBUG_ENTER("setup_fields");

  thd->set_query_id=set_query_id;
  if (allow_sum_func)
    thd->lex->allow_sum_func|= 1 << thd->lex->current_select->nest_level;
  thd->where= THD::DEFAULT_WHERE;
  save_is_item_list_lookup= thd->lex->current_select->is_item_list_lookup;
  thd->lex->current_select->is_item_list_lookup= 0;

  /*
    To prevent fail on forward lookup we fill it with zerows,
    then if we got pointer on zero after find_item_in_list we will know
    that it is forward lookup.

    There is other way to solve problem: fill array with pointers to list,
    but it will be slower.

    TODO: remove it when (if) we made one list for allfields and
    ref_pointer_array
  */
  if (ref_pointer_array)
    bzero(ref_pointer_array, sizeof(Item *) * fields.elements);

  Item **ref= ref_pointer_array;
  thd->lex->current_select->cur_pos_in_select_list= 0;
  while ((item= it++))
  {
    if ((!item->fixed && item->fix_fields(thd, it.ref())) ||
	(item= *(it.ref()))->check_cols(1))
    {
      thd->lex->current_select->is_item_list_lookup= save_is_item_list_lookup;
      thd->lex->allow_sum_func= save_allow_sum_func;
      thd->set_query_id= save_set_query_id;
      DBUG_RETURN(TRUE); /* purecov: inspected */
    }
    if (ref)
      *(ref++)= item;
    if (item->with_sum_func && item->type() != Item::SUM_FUNC_ITEM &&
	sum_func_list)
      item->split_sum_func(thd, ref_pointer_array, *sum_func_list);
    thd->used_tables|= item->used_tables();
    thd->lex->current_select->cur_pos_in_select_list++;
  }
  thd->lex->current_select->is_item_list_lookup= save_is_item_list_lookup;
  thd->lex->current_select->cur_pos_in_select_list= UNDEF_POS;

  thd->lex->allow_sum_func= save_allow_sum_func;
  thd->set_query_id= save_set_query_id;
  DBUG_RETURN(test(thd->net.report_error));
}


/*
  make list of leaves of join table tree

  SYNOPSIS
    make_leaves_list()
    list    pointer to pointer on list first element
    tables  table list

  RETURN pointer on pointer to next_leaf of last element
*/

TABLE_LIST **make_leaves_list(TABLE_LIST **list, TABLE_LIST *tables)
{
  for (TABLE_LIST *table= tables; table; table= table->next_local)
  {
    if (table->merge_underlying_list)
    {
      DBUG_ASSERT(table->view &&
                  table->effective_algorithm == VIEW_ALGORITHM_MERGE);
      list= make_leaves_list(list, table->merge_underlying_list);
    }
    else
    {
      *list= table;
      list= &table->next_leaf;
    }
  }
  return list;
}

/*
  prepare tables

  SYNOPSIS
    setup_tables()
    thd		  Thread handler
    context       name resolution contest to setup table list there
    from_clause   Top-level list of table references in the FROM clause
    tables	  Table list (select_lex->table_list)
    conds	  Condition of current SELECT (can be changed by VIEW)
    leaves        List of join table leaves list (select_lex->leaf_tables)
    refresh       It is onle refresh for subquery
    select_insert It is SELECT ... INSERT command

  NOTE
    Check also that the 'used keys' and 'ignored keys' exists and set up the
    table structure accordingly.
    Create a list of leaf tables. For queries with NATURAL/USING JOINs,
    compute the row types of the top most natural/using join table references
    and link these into a list of table references for name resolution.

    This has to be called for all tables that are used by items, as otherwise
    table->map is not set and all Item_field will be regarded as const items.

  RETURN
    FALSE ok;  In this case *map will includes the chosen index
    TRUE  error
*/

bool setup_tables(THD *thd, Name_resolution_context *context,
                  List<TABLE_LIST> *from_clause, TABLE_LIST *tables,
                  Item **conds, TABLE_LIST **leaves, bool select_insert)
{
  uint tablenr= 0;
  DBUG_ENTER("setup_tables");

  DBUG_ASSERT ((select_insert && !tables->next_name_resolution_table) || !tables || 
               (context->table_list && context->first_name_resolution_table));
  /*
    this is used for INSERT ... SELECT.
    For select we setup tables except first (and its underlying tables)
  */
  TABLE_LIST *first_select_table= (select_insert ?
                                   tables->next_local:
                                   0);
  if (!(*leaves))
    make_leaves_list(leaves, tables);

  TABLE_LIST *table_list;
  for (table_list= *leaves;
       table_list;
       table_list= table_list->next_leaf, tablenr++)
  {
    TABLE *table= table_list->table;
    table->pos_in_table_list= table_list;
    if (first_select_table &&
        table_list->top_table() == first_select_table)
    {
      /* new counting for SELECT of INSERT ... SELECT command */
      first_select_table= 0;
      tablenr= 0;
    }
    setup_table_map(table, table_list, tablenr);
    table->used_keys= table->s->keys_for_keyread;
    if (table_list->use_index)
    {
      key_map map;
      get_key_map_from_key_list(&map, table, table_list->use_index);
      if (map.is_set_all())
	DBUG_RETURN(1);
      /* 
	 Don't introduce keys in keys_in_use_for_query that weren't there 
	 before. FORCE/USE INDEX should not add keys, it should only remove
	 all keys except the key(s) specified in the hint.
      */
      table->keys_in_use_for_query.intersect(map);
    }
    if (table_list->ignore_index)
    {
      key_map map;
      get_key_map_from_key_list(&map, table, table_list->ignore_index);
      if (map.is_set_all())
	DBUG_RETURN(1);
      table->keys_in_use_for_query.subtract(map);
    }
    table->used_keys.intersect(table->keys_in_use_for_query);
  }
  if (tablenr > MAX_TABLES)
  {
    my_error(ER_TOO_MANY_TABLES,MYF(0),MAX_TABLES);
    DBUG_RETURN(1);
  }
  for (table_list= tables;
       table_list;
       table_list= table_list->next_local)
  {
    if (table_list->merge_underlying_list)
    {
      DBUG_ASSERT(table_list->view &&
                  table_list->effective_algorithm == VIEW_ALGORITHM_MERGE);
      Query_arena *arena= thd->stmt_arena, backup;
      bool res;
      if (arena->is_conventional())
        arena= 0;                                   // For easier test
      else
        thd->set_n_backup_active_arena(arena, &backup);
      res= table_list->setup_underlying(thd);
      if (arena)
        thd->restore_active_arena(arena, &backup);
      if (res)
        DBUG_RETURN(1);
    }
  }

  /* Precompute and store the row types of NATURAL/USING joins. */
  if (setup_natural_join_row_types(thd, from_clause, context))
    DBUG_RETURN(1);

  DBUG_RETURN(0);
}


/*
  prepare tables and check access for the view tables

  SYNOPSIS
    setup_tables_and_check_view_access()
    thd		  Thread handler
    context       name resolution contest to setup table list there
    from_clause   Top-level list of table references in the FROM clause
    tables	  Table list (select_lex->table_list)
    conds	  Condition of current SELECT (can be changed by VIEW)
    leaves        List of join table leaves list (select_lex->leaf_tables)
    refresh       It is onle refresh for subquery
    select_insert It is SELECT ... INSERT command
    want_access   what access is needed

  NOTE
    a wrapper for check_tables that will also check the resulting
    table leaves list for access to all the tables that belong to a view

  RETURN
    FALSE ok;  In this case *map will include the chosen index
    TRUE  error
*/
bool setup_tables_and_check_access(THD *thd, 
                                   Name_resolution_context *context,
                                   List<TABLE_LIST> *from_clause,
                                   TABLE_LIST *tables,
                                   Item **conds, TABLE_LIST **leaves,
                                   bool select_insert,
                                   ulong want_access_first,
                                   ulong want_access)
{
  TABLE_LIST *leaves_tmp = NULL;
  bool first_table= true;

  if (setup_tables (thd, context, from_clause, tables, conds, 
                    &leaves_tmp, select_insert))
    return TRUE;

  if (leaves)
    *leaves = leaves_tmp;

  for (; leaves_tmp; leaves_tmp= leaves_tmp->next_leaf)
  {
    if (leaves_tmp->belong_to_view && 
        check_single_table_access(thd, first_table ? want_access_first :
                                  want_access,  leaves_tmp))
    {
      tables->hide_view_error(thd);
      return TRUE;
    }
    first_table= false;
  }
  return FALSE;
}


/*
   Create a key_map from a list of index names

   SYNOPSIS
     get_key_map_from_key_list()
     map		key_map to fill in
     table		Table
     index_list		List of index names

   RETURN
     0	ok;  In this case *map will includes the choosed index
     1	error
*/

bool get_key_map_from_key_list(key_map *map, TABLE *table,
                               List<String> *index_list)
{
  List_iterator_fast<String> it(*index_list);
  String *name;
  uint pos;

  map->clear_all();
  while ((name=it++))
  {
    if (table->s->keynames.type_names == 0 ||
        (pos= find_type(&table->s->keynames, name->ptr(),
                        name->length(), 1)) <=
        0)
    {
      my_error(ER_KEY_DOES_NOT_EXITS, MYF(0), name->c_ptr(),
	       table->pos_in_table_list->alias);
      map->set_all();
      return 1;
    }
    map->set_bit(pos-1);
  }
  return 0;
}


/*
  Drops in all fields instead of current '*' field

  SYNOPSIS
    insert_fields()
    thd			Thread handler
    context             Context for name resolution
    db_name		Database name in case of 'database_name.table_name.*'
    table_name		Table name in case of 'table_name.*'
    it			Pointer to '*'
    any_privileges	0 If we should ensure that we have SELECT privileges
		          for all columns
                        1 If any privilege is ok
  RETURN
    0	ok     'it' is updated to point at last inserted
    1	error.  Error message is generated but not sent to client
*/

bool
insert_fields(THD *thd, Name_resolution_context *context, const char *db_name,
	      const char *table_name, List_iterator<Item> *it,
              bool any_privileges)
{
  Field_iterator_table_ref field_iterator;
  bool found;
  char name_buff[NAME_LEN+1];
  DBUG_ENTER("insert_fields");
  DBUG_PRINT("arena", ("stmt arena: 0x%lx", (ulong)thd->stmt_arena));

  if (db_name && lower_case_table_names)
  {
    /*
      convert database to lower case for comparison
      We can't do this in Item_field as this would change the
      'name' of the item which may be used in the select list
    */
    strmake(name_buff, db_name, sizeof(name_buff)-1);
    my_casedn_str(files_charset_info, name_buff);
    db_name= name_buff;
  }

  found= FALSE;

  /*
    If table names are qualified, then loop over all tables used in the query,
    else treat natural joins as leaves and do not iterate over their underlying
    tables.
  */
  for (TABLE_LIST *tables= (table_name ? context->table_list :
                            context->first_name_resolution_table);
       tables;
       tables= (table_name ? tables->next_local :
                tables->next_name_resolution_table)
       )
  {
    Field *field;
    TABLE *table= tables->table;

    DBUG_ASSERT(tables->is_leaf_for_name_resolution());

    if ((table_name && my_strcasecmp(table_alias_charset, table_name,
                                    tables->alias)) ||
        (db_name && strcmp(tables->db,db_name)))
      continue;

#ifndef NO_EMBEDDED_ACCESS_CHECKS
    /* Ensure that we have access rights to all fields to be inserted. */
    if (!((table && !tables->view && (table->grant.privilege & SELECT_ACL)) ||
         (tables->view && (tables->grant.privilege & SELECT_ACL))) &&
         !any_privileges)
    {
      field_iterator.set(tables);
      if (check_grant_all_columns(thd, SELECT_ACL, &field_iterator))
        DBUG_RETURN(TRUE);
    }
#endif


    /*
      Update the tables used in the query based on the referenced fields. For
      views and natural joins this update is performed inside the loop below.
    */
    if (table)
      thd->used_tables|= table->map;

    /*
      Initialize a generic field iterator for the current table reference.
      Notice that it is guaranteed that this iterator will iterate over the
      fields of a single table reference, because 'tables' is a leaf (for
      name resolution purposes).
    */
    field_iterator.set(tables);

    for (; !field_iterator.end_of_fields(); field_iterator.next())
    {
      Item *item;

      if (!(item= field_iterator.create_item(thd)))
        DBUG_RETURN(TRUE);
      DBUG_ASSERT(item->fixed);
      /* cache the table for the Item_fields inserted by expanding stars */
      if (item->type() == Item::FIELD_ITEM && tables->cacheable_table)
        ((Item_field *)item)->cached_table= tables;

      if (!found)
      {
        found= TRUE;
        it->replace(item); /* Replace '*' with the first found item. */
      }
      else
        it->after(item);   /* Add 'item' to the SELECT list. */

#ifndef NO_EMBEDDED_ACCESS_CHECKS
      /*
        Set privilege information for the fields of newly created views.
        We have that (any_priviliges == TRUE) if and only if we are creating
        a view. In the time of view creation we can't use the MERGE algorithm,
        therefore if 'tables' is itself a view, it is represented by a
        temporary table. Thus in this case we can be sure that 'item' is an
        Item_field.
      */
      if (any_privileges)
      {
        DBUG_ASSERT((tables->field_translation == NULL && table) ||
                    tables->is_natural_join);
        DBUG_ASSERT(item->type() == Item::FIELD_ITEM);
        Item_field *fld= (Item_field*) item;
        const char *field_table_name= field_iterator.table_name();

        if (!tables->schema_table && 
            !(fld->have_privileges=
              (get_column_grant(thd, field_iterator.grant(),
                                field_iterator.db_name(),
                                field_table_name, fld->field_name) &
               VIEW_ANY_ACL)))
        {
          my_error(ER_COLUMNACCESS_DENIED_ERROR, MYF(0), "ANY",
                   thd->security_ctx->priv_user,
                   thd->security_ctx->host_or_ip,
                   fld->field_name, field_table_name);
          DBUG_RETURN(TRUE);
        }
      }
#endif

      if ((field= field_iterator.field()))
      {
        /*
          Mark if field used before in this select.
          Used by 'insert' to verify if a field name is used twice.
        */
        if (field->query_id == thd->query_id)
          thd->dupp_field= field;
        field->query_id= thd->query_id;

        if (table)
          table->used_keys.intersect(field->part_of_key);

        if (tables->is_natural_join)
        {
          TABLE *field_table;
          /*
            In this case we are sure that the column ref will not be created
            because it was already created and stored with the natural join.
          */
          Natural_join_column *nj_col;
          if (!(nj_col= field_iterator.get_natural_column_ref()))
            DBUG_RETURN(TRUE);
          DBUG_ASSERT(nj_col->table_field);
          field_table= nj_col->table_ref->table;
          if (field_table)
          {
            thd->used_tables|= field_table->map;
            field_table->used_keys.intersect(field->part_of_key);
            field_table->used_fields++;
          }
        }
      }
      else
      {
        thd->used_tables|= item->used_tables();
        item->walk(&Item::reset_query_id_processor,
                   (byte *)(&thd->query_id));
      }
      thd->lex->current_select->cur_pos_in_select_list++;
    }
    /*
      In case of stored tables, all fields are considered as used,
      while in the case of views, the fields considered as used are the
      ones marked in setup_tables during fix_fields of view columns.
      For NATURAL joins, used_tables is updated in the IF above.
    */
    if (table)
      table->used_fields= table->s->fields;
  }
  if (found)
    DBUG_RETURN(FALSE);

  /*
    TODO: in the case when we skipped all columns because there was a
    qualified '*', and all columns were coalesced, we have to give a more
    meaningful message than ER_BAD_TABLE_ERROR.
  */
  if (!table_name)
    my_message(ER_NO_TABLES_USED, ER(ER_NO_TABLES_USED), MYF(0));
  else
    my_error(ER_BAD_TABLE_ERROR, MYF(0), table_name);

  DBUG_RETURN(TRUE);
}


/*
  Fix all conditions and outer join expressions.

  SYNOPSIS
    setup_conds()
    thd     thread handler
    tables  list of tables for name resolving (select_lex->table_list)
    leaves  list of leaves of join table tree (select_lex->leaf_tables)
    conds   WHERE clause

  DESCRIPTION
    TODO

  RETURN
    TRUE  if some error occured (e.g. out of memory)
    FALSE if all is OK
*/

int setup_conds(THD *thd, TABLE_LIST *tables, TABLE_LIST *leaves,
                COND **conds)
{
  SELECT_LEX *select_lex= thd->lex->current_select;
  Query_arena *arena= thd->stmt_arena, backup;
  TABLE_LIST *table= NULL;	// For HP compilers
  /*
    it_is_update set to TRUE when tables of primary SELECT_LEX (SELECT_LEX
    which belong to LEX, i.e. most up SELECT) will be updated by
    INSERT/UPDATE/LOAD
    NOTE: using this condition helps to prevent call of prepare_check_option()
    from subquery of VIEW, because tables of subquery belongs to VIEW
    (see condition before prepare_check_option() call)
  */
  bool it_is_update= (select_lex == &thd->lex->select_lex) &&
    thd->lex->which_check_option_applicable();
  bool save_is_item_list_lookup= select_lex->is_item_list_lookup;
  select_lex->is_item_list_lookup= 0;
  DBUG_ENTER("setup_conds");

  if (select_lex->conds_processed_with_permanent_arena ||
      arena->is_conventional())
    arena= 0;                                   // For easier test

  thd->set_query_id=1;
  select_lex->cond_count= 0;
  select_lex->between_count= 0;
  select_lex->max_equal_elems= 0;

  for (table= tables; table; table= table->next_local)
  {
    if (table->prepare_where(thd, conds, FALSE))
      goto err_no_arena;
  }

  if (*conds)
  {
    thd->where="where clause";
    if ((!(*conds)->fixed && (*conds)->fix_fields(thd, conds)) ||
	(*conds)->check_cols(1))
      goto err_no_arena;
  }

  /*
    Apply fix_fields() to all ON clauses at all levels of nesting,
    including the ones inside view definitions.
  */
  for (table= leaves; table; table= table->next_leaf)
  {
    TABLE_LIST *embedded; /* The table at the current level of nesting. */
    TABLE_LIST *embedding= table; /* The parent nested table reference. */
    do
    {
      embedded= embedding;
      if (embedded->on_expr)
      {
        /* Make a join an a expression */
        thd->where="on clause";
        if ((!embedded->on_expr->fixed &&
            embedded->on_expr->fix_fields(thd, &embedded->on_expr)) ||
	    embedded->on_expr->check_cols(1))
	  goto err_no_arena;
        select_lex->cond_count++;
      }
      embedding= embedded->embedding;
    }
    while (embedding &&
           embedding->nested_join->join_list.head() == embedded);

    /* process CHECK OPTION */
    if (it_is_update)
    {
      TABLE_LIST *view= table->top_table();
      if (view->effective_with_check)
      {
        if (view->prepare_check_option(thd))
          goto err_no_arena;
        thd->change_item_tree(&table->check_option, view->check_option);
      }
    }
  }

  if (!thd->stmt_arena->is_conventional())
  {
    /*
      We are in prepared statement preparation code => we should store
      WHERE clause changing for next executions.

      We do this ON -> WHERE transformation only once per PS/SP statement.
    */
    select_lex->where= *conds;
    select_lex->conds_processed_with_permanent_arena= 1;
  }
  thd->lex->current_select->is_item_list_lookup= save_is_item_list_lookup;
  DBUG_RETURN(test(thd->net.report_error));

err_no_arena:
  select_lex->is_item_list_lookup= save_is_item_list_lookup;
  DBUG_RETURN(1);
}


/******************************************************************************
** Fill a record with data (for INSERT or UPDATE)
** Returns : 1 if some field has wrong type
******************************************************************************/


/*
  Fill fields with given items.

  SYNOPSIS
    fill_record()
    thd           thread handler
    fields        Item_fields list to be filled
    values        values to fill with
    ignore_errors TRUE if we should ignore errors

  NOTE
    fill_record() may set table->auto_increment_field_not_null and a
    caller should make sure that it is reset after their last call to this
    function.

  RETURN
    FALSE   OK
    TRUE    error occured
*/

static bool
fill_record(THD * thd, List<Item> &fields, List<Item> &values,
            bool ignore_errors)
{
  List_iterator_fast<Item> f(fields),v(values);
  Item *value, *fld;
  Item_field *field;
  TABLE *table= 0;
  DBUG_ENTER("fill_record");

  /*
    Reset the table->auto_increment_field_not_null as it is valid for
    only one row.
  */
  if (fields.elements)
  {
    /*
      On INSERT or UPDATE fields are checked to be from the same table,
      thus we safely can take table from the first field.
    */
    fld= (Item_field*)f++;
    if (!(field= fld->filed_for_view_update()))
    {
      my_error(ER_NONUPDATEABLE_COLUMN, MYF(0), fld->name);
      goto err;
    }
    table= field->field->table;
    table->auto_increment_field_not_null= FALSE;
    f.rewind();
  }
  while ((fld= f++))
  {
    if (!(field= fld->filed_for_view_update()))
    {
      my_error(ER_NONUPDATEABLE_COLUMN, MYF(0), fld->name);
      goto err;
    }
    value=v++;
    Field *rfield= field->field;
    table= rfield->table;
    if (rfield == table->next_number_field)
      table->auto_increment_field_not_null= TRUE;
    if ((value->save_in_field(rfield, 0) < 0) && !ignore_errors)
    {
      my_message(ER_UNKNOWN_ERROR, ER(ER_UNKNOWN_ERROR), MYF(0));
      goto err;
    }
  }
  DBUG_RETURN(thd->net.report_error);
err:
  if (table)
    table->auto_increment_field_not_null= FALSE;
  DBUG_RETURN(TRUE);
}


/*
  Fill fields in list with values from the list of items and invoke
  before triggers.

  SYNOPSIS
    fill_record_n_invoke_before_triggers()
      thd           thread context
      fields        Item_fields list to be filled
      values        values to fill with
      ignore_errors TRUE if we should ignore errors
      triggers      object holding list of triggers to be invoked
      event         event type for triggers to be invoked

  NOTE
    This function assumes that fields which values will be set and triggers
    to be invoked belong to the same table, and that TABLE::record[0] and
    record[1] buffers correspond to new and old versions of row respectively.

  RETURN
    FALSE   OK
    TRUE    error occured
*/

bool
fill_record_n_invoke_before_triggers(THD *thd, List<Item> &fields,
                                     List<Item> &values, bool ignore_errors,
                                     Table_triggers_list *triggers,
                                     enum trg_event_type event)
{
  return (fill_record(thd, fields, values, ignore_errors) ||
          (triggers && triggers->process_triggers(thd, event,
                                                 TRG_ACTION_BEFORE, TRUE)));
}


/*
  Fill field buffer with values from Field list

  SYNOPSIS
    fill_record()
    thd           thread handler
    ptr           pointer on pointer to record
    values        list of fields
    ignore_errors TRUE if we should ignore errors

  NOTE
    fill_record() may set table->auto_increment_field_not_null and a
    caller should make sure that it is reset after their last call to this
    function.

  RETURN
    FALSE   OK
    TRUE    error occured
*/

bool
fill_record(THD *thd, Field **ptr, List<Item> &values, bool ignore_errors)
{
  List_iterator_fast<Item> v(values);
  Item *value;
  TABLE *table= 0;
  DBUG_ENTER("fill_record");

  Field *field;
  /*
    Reset the table->auto_increment_field_not_null as it is valid for
    only one row.
  */
  if (*ptr)
  {
    /*
      On INSERT or UPDATE fields are checked to be from the same table,
      thus we safely can take table from the first field.
    */
    table= (*ptr)->table;
    table->auto_increment_field_not_null= FALSE;
  }
  while ((field = *ptr++) && !thd->net.report_error)
  {
    value=v++;
    table= field->table;
    if (field == table->next_number_field)
      table->auto_increment_field_not_null= TRUE;
    if (value->save_in_field(field, 0) < 0)
      goto err;
  }
  DBUG_RETURN(thd->net.report_error);

err:
  if (table)
    table->auto_increment_field_not_null= FALSE;
  DBUG_RETURN(TRUE);
}


/*
  Fill fields in array with values from the list of items and invoke
  before triggers.

  SYNOPSIS
    fill_record_n_invoke_before_triggers()
      thd           thread context
      ptr           NULL-ended array of fields to be filled
      values        values to fill with
      ignore_errors TRUE if we should ignore errors
      triggers      object holding list of triggers to be invoked
      event         event type for triggers to be invoked

  NOTE
    This function assumes that fields which values will be set and triggers
    to be invoked belong to the same table, and that TABLE::record[0] and
    record[1] buffers correspond to new and old versions of row respectively.

  RETURN
    FALSE   OK
    TRUE    error occured
*/

bool
fill_record_n_invoke_before_triggers(THD *thd, Field **ptr,
                                     List<Item> &values, bool ignore_errors,
                                     Table_triggers_list *triggers,
                                     enum trg_event_type event)
{
  return (fill_record(thd, ptr, values, ignore_errors) ||
          (triggers && triggers->process_triggers(thd, event,
                                                 TRG_ACTION_BEFORE, TRUE)));
}


my_bool mysql_rm_tmp_tables(void)
{
  uint i, idx;
  char	filePath[FN_REFLEN], *tmpdir, filePathCopy[FN_REFLEN];
  MY_DIR *dirp;
  FILEINFO *file;
  TABLE tmp_table;
  THD *thd;
  DBUG_ENTER("mysql_rm_tmp_tables");

  if (!(thd= new THD))
    DBUG_RETURN(1);
  thd->thread_stack= (char*) &thd;
  thd->store_globals();

  for (i=0; i<=mysql_tmpdir_list.max; i++)
  {
    tmpdir=mysql_tmpdir_list.list[i];
  /* See if the directory exists */
    if (!(dirp = my_dir(tmpdir,MYF(MY_WME | MY_DONT_SORT))))
      continue;

    /* Remove all SQLxxx tables from directory */

  for (idx=0 ; idx < (uint) dirp->number_off_files ; idx++)
  {
    file=dirp->dir_entry+idx;

    /* skiping . and .. */
    if (file->name[0] == '.' && (!file->name[1] ||
       (file->name[1] == '.' &&  !file->name[2])))
      continue;

    if (!bcmp(file->name,tmp_file_prefix,tmp_file_prefix_length))
    {
      char *ext= fn_ext(file->name);
      size_t ext_len= strlen(ext);
      uint filePath_len= my_snprintf(filePath, sizeof(filePath),
                                     "%s%s", tmpdir, file->name);
      if (!bcmp(reg_ext, ext, ext_len))
      {
        TABLE tmp_table;
        if (!openfrm(thd, filePath, "tmp_table", (uint) 0,
                     READ_KEYINFO | COMPUTE_TYPES | EXTRA_RECORD,
                     0, &tmp_table))
        {
          /* We should cut file extention before deleting of table */
          memcpy(filePathCopy, filePath, filePath_len - ext_len);
          filePathCopy[filePath_len - ext_len]= 0;
          tmp_table.file->delete_table(filePathCopy);
          closefrm(&tmp_table);
        }
      }
      /*
        File can be already deleted by tmp_table.file->delete_table().
        So we hide error messages which happnes during deleting of these
        files(MYF(0)).
      */
      VOID(my_delete(filePath, MYF(0))); 
    }
  }
  my_dirend(dirp);
  }
  delete thd;
  my_pthread_setspecific_ptr(THR_THD,  0);
  DBUG_RETURN(0);
}



/*****************************************************************************
	unireg support functions
*****************************************************************************/

/*
  Invalidate any cache entries that are for some DB

  SYNOPSIS
    remove_db_from_cache()
    db		Database name. This will be in lower case if
		lower_case_table_name is set

  NOTE:
  We can't use hash_delete when looping hash_elements. We mark them first
  and afterwards delete those marked unused.
*/

void remove_db_from_cache(const char *db)
{
  for (uint idx=0 ; idx < open_cache.records ; idx++)
  {
    TABLE *table=(TABLE*) hash_element(&open_cache,idx);
    if (!strcmp(table->s->db, db))
    {
      table->s->version= 0L;			/* Free when thread is ready */
      if (!table->in_use)
	relink_unused(table);
    }
  }
  while (unused_tables && !unused_tables->s->version)
    VOID(hash_delete(&open_cache,(byte*) unused_tables));
}


/*
** free all unused tables
*/

void flush_tables()
{
  (void) pthread_mutex_lock(&LOCK_open);
  while (unused_tables)
    hash_delete(&open_cache,(byte*) unused_tables);
  (void) pthread_mutex_unlock(&LOCK_open);
}


/*
  Mark all entries with the table as deleted to force an reopen of the table

  The table will be closed (not stored in cache) by the current thread when
  close_thread_tables() is called.

  PREREQUISITES
    Lock on LOCK_open()

  RETURN
    0  This thread now have exclusive access to this table and no other thread
       can access the table until close_thread_tables() is called.
    1  Table is in use by another thread
*/

bool remove_table_from_cache(THD *thd, const char *db, const char *table_name,
                             uint flags)
{
  char key[MAX_DBKEY_LENGTH];
  uint key_length;
  TABLE *table;
  bool result=0, signalled= 0;
  DBUG_ENTER("remove_table_from_cache");
  DBUG_PRINT("enter", ("Table: '%s.%s'  flags: %u", db, table_name, flags));

  key_length=(uint) (strmov(strmov(key,db)+1,table_name)-key)+1;
  for (;;)
  {
    HASH_SEARCH_STATE state;
    result= signalled= 0;

    for (table= (TABLE*) hash_first(&open_cache, (byte*) key, key_length,
                                    &state);
         table;
         table= (TABLE*) hash_next(&open_cache, (byte*) key, key_length,
                                   &state))
    {
      THD *in_use;
      table->s->version=0L;		/* Free when thread is ready */
      if (!(in_use=table->in_use))
      {
        DBUG_PRINT("info",("Table was not in use"));
        relink_unused(table);
      }
      else if (in_use != thd)
      {
        in_use->some_tables_deleted=1;
        if (table->is_name_opened())
        {
          DBUG_PRINT("info", ("Found another active instance of the table"));
  	  result=1;
        }
        /* Kill delayed insert threads */
        if ((in_use->system_thread & SYSTEM_THREAD_DELAYED_INSERT) &&
            ! in_use->killed)
        {
	  in_use->killed= THD::KILL_CONNECTION;
	  pthread_mutex_lock(&in_use->mysys_var->mutex);
	  if (in_use->mysys_var->current_cond)
	  {
	    pthread_mutex_lock(in_use->mysys_var->current_mutex);
            signalled= 1;
	    pthread_cond_broadcast(in_use->mysys_var->current_cond);
	    pthread_mutex_unlock(in_use->mysys_var->current_mutex);
	  }
	  pthread_mutex_unlock(&in_use->mysys_var->mutex);
        }
        /*
	  Now we must abort all tables locks used by this thread
	  as the thread may be waiting to get a lock for another table
        */
        for (TABLE *thd_table= in_use->open_tables;
	     thd_table ;
	     thd_table= thd_table->next)
        {
	  if (thd_table->db_stat)		// If table is open
	    signalled|= mysql_lock_abort_for_thread(thd, thd_table);
        }
      }
      else
        result= result || (flags & RTFC_OWNED_BY_THD_FLAG);
    }
    while (unused_tables && !unused_tables->s->version)
      VOID(hash_delete(&open_cache,(byte*) unused_tables));
    if (result && (flags & RTFC_WAIT_OTHER_THREAD_FLAG))
    {
      /*
        Signal any thread waiting for tables to be freed to
        reopen their tables
      */
      broadcast_refresh();
      DBUG_PRINT("info", ("Waiting for refresh signal"));
      if (!(flags & RTFC_CHECK_KILLED_FLAG) || !thd->killed)
      {
        dropping_tables++;
        if (likely(signalled))
          (void) pthread_cond_wait(&COND_refresh, &LOCK_open);
        else
        {
          struct timespec abstime;
          /*
            It can happen that another thread has opened the
            table but has not yet locked any table at all. Since
            it can be locked waiting for a table that our thread
            has done LOCK TABLE x WRITE on previously, we need to
            ensure that the thread actually hears our signal
            before we go to sleep. Thus we wait for a short time
            and then we retry another loop in the
            remove_table_from_cache routine.
          */
          set_timespec(abstime, 10);
          pthread_cond_timedwait(&COND_refresh, &LOCK_open, &abstime);
        }
        dropping_tables--;
        continue;
      }
    }
    break;
  }
  DBUG_RETURN(result);
}

int setup_ftfuncs(SELECT_LEX *select_lex)
{
  List_iterator<Item_func_match> li(*(select_lex->ftfunc_list)),
                                 lj(*(select_lex->ftfunc_list));
  Item_func_match *ftf, *ftf2;

  while ((ftf=li++))
  {
    if (ftf->fix_index())
      return 1;
    lj.rewind();
    while ((ftf2=lj++) != ftf)
    {
      if (ftf->eq(ftf2,1) && !ftf2->master)
        ftf2->master=ftf;
    }
  }

  return 0;
}


int init_ftfuncs(THD *thd, SELECT_LEX *select_lex, bool no_order)
{
  if (select_lex->ftfunc_list->elements)
  {
    List_iterator<Item_func_match> li(*(select_lex->ftfunc_list));
    Item_func_match *ifm;
    DBUG_PRINT("info",("Performing FULLTEXT search"));
    thd_proc_info(thd, "FULLTEXT initialization");

    while ((ifm=li++))
      ifm->init_search(no_order);
  }
  return 0;
}


/*
  open new .frm format table

  SYNOPSIS
    open_new_frm()
    THD		  thread handler
    path	  path to .frm
    alias	  alias for table
    db            database
    table_name    name of table
    db_stat	  open flags (for example HA_OPEN_KEYFILE|HA_OPEN_RNDFILE..)
		  can be 0 (example in ha_example_table)
    prgflag	  READ_ALL etc..
    ha_open_flags HA_OPEN_ABORT_IF_LOCKED etc..
    outparam	  result table
    table_desc	  TABLE_LIST descriptor
    mem_root	  temporary MEM_ROOT for parsing
*/

static bool
open_new_frm(THD *thd, const char *path, const char *alias,
             const char *db, const char *table_name,
             uint db_stat, uint prgflag,
	     uint ha_open_flags, TABLE *outparam, TABLE_LIST *table_desc,
	     MEM_ROOT *mem_root)
{
  LEX_STRING pathstr;
  File_parser *parser;
  DBUG_ENTER("open_new_frm");

  pathstr.str=    (char*) path;
  pathstr.length= (uint) strlen(path);

  if ((parser= sql_parse_prepare(&pathstr, mem_root, 1)))
  {
    if (is_equal(&view_type, parser->type()))
    {
      if (table_desc == 0 || table_desc->required_type == FRMTYPE_TABLE)
      {
        my_error(ER_WRONG_OBJECT, MYF(0), db, table_name, "BASE TABLE");
        goto err;
      }
      if (mysql_make_view(thd, parser, table_desc,
                          (prgflag & OPEN_VIEW_NO_PARSE)))
        goto err;
    }
    else
    {
      /* only VIEWs are supported now */
      my_error(ER_FRM_UNKNOWN_TYPE, MYF(0), path,  parser->type()->str);
      goto err;
    }
    DBUG_RETURN(0);
  }
 
err:
  bzero(outparam, sizeof(TABLE));	// do not run repair
  DBUG_RETURN(1);
}


bool is_equal(const LEX_STRING *a, const LEX_STRING *b)
{
  return a->length == b->length && !strncmp(a->str, b->str, a->length);
}<|MERGE_RESOLUTION|>--- conflicted
+++ resolved
@@ -786,11 +786,6 @@
           We are going to add ` around the table names and possible more
           due to special characters
         */
-<<<<<<< HEAD
-        append_identifier(thd, &s_query, table->s->db, (uint) strlen(table->s->db));
-        s_query.q_append('.');
-=======
->>>>>>> fe03c7dc
         append_identifier(thd, &s_query, table->s->table_name,
                           (uint) strlen(table->s->table_name));
         s_query.q_append(',');
@@ -802,12 +797,8 @@
       thd->variables.character_set_client= system_charset_info;
       Query_log_event qinfo(thd, s_query.ptr(),
                             s_query.length() - 1 /* to remove trailing ',' */,
-<<<<<<< HEAD
                             0, FALSE, THD::NOT_KILLED);
-=======
-                            0, FALSE);
       qinfo.db= db.ptr();
->>>>>>> fe03c7dc
       thd->variables.character_set_client= cs_save;
       DBUG_ASSERT(qinfo.error_code == 0);
       mysql_bin_log.write(&qinfo);
