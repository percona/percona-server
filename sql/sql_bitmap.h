/* Copyright (c) 2003, 2023, Oracle and/or its affiliates.

   This program is free software; you can redistribute it and/or modify
   it under the terms of the GNU General Public License, version 2.0,
   as published by the Free Software Foundation.

   This program is also distributed with certain software (including
   but not limited to OpenSSL) that is licensed under separate terms,
   as designated in a particular file or component or in included license
   documentation.  The authors of MySQL hereby grant you an additional
   permission to link the program and your derivative works with the
   separately licensed software that they have included with MySQL.

   This program is distributed in the hope that it will be useful,
   but WITHOUT ANY WARRANTY; without even the implied warranty of
   MERCHANTABILITY or FITNESS FOR A PARTICULAR PURPOSE.  See the
   GNU General Public License, version 2.0, for more details.

   You should have received a copy of the GNU General Public License
   along with this program; if not, write to the Free Software
   Foundation, Inc., 51 Franklin St, Fifth Floor, Boston, MA 02110-1301  USA */

/*
  Implementation of a bitmap type.
  The idea with this is to be able to handle any constant number of bits but
  also be able to use 32 or 64 bits bitmaps very efficiently
*/

#ifndef SQL_BITMAP_INCLUDED
#define SQL_BITMAP_INCLUDED

#include <assert.h>

#include "dig_vec.h"
#include "my_bitmap.h"              // MY_BITMAP
#include "my_byteorder.h"           // int8store
#include "mysql/strings/int2str.h"  // longlong2str

#include "template_utils.h"

template <uint default_width>
class Bitmap {
  MY_BITMAP map;
  uint32 buffer[(default_width + 31) / 32];

 public:
  enum { ALL_BITS = default_width };
  Bitmap() { init(); }
  Bitmap(const Bitmap &from) { *this = from; }
  explicit Bitmap(uint prefix_to_set) { init(prefix_to_set); }
  void init() { bitmap_init(&map, buffer, default_width); }
  void init(uint prefix_to_set) {
    init();
    set_prefix(prefix_to_set);
  }
  uint length() const { return default_width; }
  Bitmap &operator=(const Bitmap &map2) {
    init();
    memcpy(buffer, map2.buffer, sizeof(buffer));
    return *this;
  }
  void set_bit(uint n) { bitmap_set_bit(&map, n); }
  void clear_bit(uint n) { bitmap_clear_bit(&map, n); }
  void set_prefix(uint n) { bitmap_set_prefix(&map, n); }
  void set_all() { bitmap_set_all(&map); }
  void clear_all() { bitmap_clear_all(&map); }
  void intersect(const Bitmap &map2) { bitmap_intersect(&map, &map2.map); }
  void intersect(ulonglong map2buff) {
    // Use a spearate temporary buffer, as bitmap_init() clears all the bits.
    ulonglong buf2;
    MY_BITMAP map2;

    bitmap_init(&map2, (uint32 *)&buf2, sizeof(ulonglong) * 8);

    // Store the original bits.
    if (sizeof(ulonglong) >= 8) {
      int8store(
          const_cast<uchar *>(static_cast<uchar *>(static_cast<void *>(&buf2))),
          map2buff);
    } else {
      assert(sizeof(buffer) >= 4);
      int4store(
          const_cast<uchar *>(static_cast<uchar *>(static_cast<void *>(&buf2))),
          static_cast<uint32>(map2buff));
    }

    bitmap_intersect(&map, &map2);
  }
  /* Use highest bit for all bits above sizeof(ulonglong)*8. */
  void intersect_extended(ulonglong map2buff) {
    intersect(map2buff);
    if (map.n_bits > sizeof(ulonglong) * 8)
      bitmap_set_above(&map, sizeof(ulonglong),
                       (map2buff & (1LL << (sizeof(ulonglong) * 8 - 1))));
  }
  void subtract(const Bitmap &map2) { bitmap_subtract(&map, &map2.map); }
  void merge(const Bitmap &map2) { bitmap_union(&map, &map2.map); }
  bool is_set(uint n) const { return bitmap_is_set(&map, n); }
  bool is_prefix(uint n) const { return bitmap_is_prefix(&map, n); }
  bool is_clear_all() const { return bitmap_is_clear_all(&map); }
  bool is_set_all() const { return bitmap_is_set_all(&map); }
  bool is_subset(const Bitmap &map2) const {
    return bitmap_is_subset(&map, &map2.map);
  }
  bool is_overlapping(const Bitmap &map2) const {
    return bitmap_is_overlapping(&map, &map2.map);
  }
  bool operator==(const Bitmap &map2) const {
    return bitmap_cmp(&map, &map2.map);
  }
  bool operator!=(const Bitmap &map2) const { return !(*this == map2); }
  char *print(char *buf) const {
    char *s = buf;
    const uchar *e = pointer_cast<const uchar *>(&buffer[0]);
    const uchar *b = e + sizeof(buffer) - 1;
    while (*b == 0 && b > e) {
      b--;
    }
    *s = dig_vec_upper[*b >> 4];
    if (*s != '0') {
      s++;
    }
    *s++ = dig_vec_upper[*b & 15];
    while (--b >= e) {
      *s++ = dig_vec_upper[*b >> 4];
      *s++ = dig_vec_upper[*b & 15];
    }
    *s = 0;
    return buf;
  }
  ulonglong to_ulonglong() const {
    if (sizeof(buffer) >= 8)
      return uint8korr(
          static_cast<const uchar *>(static_cast<const void *>(buffer)));
    assert(sizeof(buffer) >= 4);
    return (ulonglong)uint4korr(
        static_cast<const uchar *>(static_cast<const void *>(buffer)));
  }
  uint bits_set() const { return bitmap_bits_set(&map); }
  uint get_first_set() const { return bitmap_get_first_set(&map); }

  /**
      Find the next set bit after 'bit_no'.
      @param bit_no Start search at bit_no+1.
      @returns index of next set bit, or MY_BIT_NONE.
   */
  uint get_next_set(uint bit_no) const {
    return bitmap_get_next_set(&map, bit_no);
  }
};

template <>
class Bitmap<64> {
  ulonglong map;

 public:
  Bitmap() { init(); }
  enum { ALL_BITS = 64 };

  explicit Bitmap(uint prefix_to_set) { set_prefix(prefix_to_set); }
  void init() { clear_all(); }
  void init(uint prefix_to_set) { set_prefix(prefix_to_set); }
  uint length() const { return 64; }
  void set_bit(uint n) {
    assert(n < 64);
    map |= ((ulonglong)1) << n;
  }
  void clear_bit(uint n) {
    assert(n < 64);
    map &= ~(((ulonglong)1) << n);
  }
  void set_prefix(uint n) {
    if (n >= length())
      set_all();
    else
      map = (((ulonglong)1) << n) - 1;
  }
  void set_all() { map = ~(ulonglong)0; }
  void clear_all() { map = (ulonglong)0; }
  void intersect(const Bitmap<64> &map2) { map &= map2.map; }
  void intersect(ulonglong map2) { map &= map2; }
  void intersect_extended(ulonglong map2) { map &= map2; }
  void subtract(const Bitmap<64> &map2) { map &= ~map2.map; }
  void merge(const Bitmap<64> &map2) { map |= map2.map; }
  bool is_set(uint n) const {
    assert(n < 64);
    return (map & (((ulonglong)1) << n));
  }
  bool is_prefix(uint n) const {
    assert(n <= 64);
    if (n < 64)
      return map == (((ulonglong)1) << n) - 1;
    else
      return map == ~(ulonglong)1;
  }
  bool is_clear_all() const { return map == (ulonglong)0; }
  bool is_set_all() const { return map == ~(ulonglong)0; }
  bool is_subset(const Bitmap<64> &map2) const { return !(map & ~map2.map); }
  bool is_overlapping(const Bitmap<64> &map2) const {
    return (map & map2.map) != 0;
  }
  bool operator==(const Bitmap<64> &map2) const { return map == map2.map; }
  bool operator!=(const Bitmap<64> &map2) const { return !(*this == map2); }
  char *print(char *buf) const {
    longlong2str(map, buf, 16);
    return buf;
  }
  ulonglong to_ulonglong() const { return map; }
  uint bits_set() const {
    uint res = 0;
    for (uint i = 0; i < ALL_BITS; i++)
      if (is_set(i)) res++;
    return res;
  }
  uint get_first_set() const {
    for (uint i = 0; i < ALL_BITS; i++)
      if (map & (1ULL << i)) return i;
    return MY_BIT_NONE;
  }
<<<<<<< HEAD

  /**
      Find the next set bit after 'bit_no'.
      @param bit_no Start search at bit_no+1.
      @returns index of next set bit, or MY_BIT_NONE.
   */
  uint get_next_set(uint bit_no) const {
    for (uint i = bit_no + 1; i < ALL_BITS; i++)
      if (map & (1ULL << i)) return i;
    return MY_BIT_NONE;
  }
};

/* An iterator to quickly walk over bits in unlonglong bitmap. */
class Table_map_iterator {
  ulonglong bmp;
  uint no;
=======
>>>>>>> 824e2b40

  /**
      Find the next set bit after 'bit_no'.
      @param bit_no Start search at bit_no+1.
      @returns index of next set bit, or MY_BIT_NONE.
   */
  uint get_next_set(uint bit_no) const {
    for (uint i = bit_no + 1; i < ALL_BITS; i++)
      if (map & (1ULL << i)) return i;
    return MY_BIT_NONE;
  }
};

#if MAX_INDEXES <= 64
typedef Bitmap<64> Key_map; /* Used for finding keys */
#elif MAX_INDEXES > 255
#error "MAX_INDEXES values greater than 255 is not supported."
#else
typedef Bitmap<((MAX_INDEXES + 7) / 8 * 8)> Key_map; /* Used for finding keys */
#endif

#endif /* SQL_BITMAP_INCLUDED */<|MERGE_RESOLUTION|>--- conflicted
+++ resolved
@@ -217,7 +217,6 @@
       if (map & (1ULL << i)) return i;
     return MY_BIT_NONE;
   }
-<<<<<<< HEAD
 
   /**
       Find the next set bit after 'bit_no'.
@@ -231,25 +230,6 @@
   }
 };
 
-/* An iterator to quickly walk over bits in unlonglong bitmap. */
-class Table_map_iterator {
-  ulonglong bmp;
-  uint no;
-=======
->>>>>>> 824e2b40
-
-  /**
-      Find the next set bit after 'bit_no'.
-      @param bit_no Start search at bit_no+1.
-      @returns index of next set bit, or MY_BIT_NONE.
-   */
-  uint get_next_set(uint bit_no) const {
-    for (uint i = bit_no + 1; i < ALL_BITS; i++)
-      if (map & (1ULL << i)) return i;
-    return MY_BIT_NONE;
-  }
-};
-
 #if MAX_INDEXES <= 64
 typedef Bitmap<64> Key_map; /* Used for finding keys */
 #elif MAX_INDEXES > 255
