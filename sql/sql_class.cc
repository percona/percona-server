/*
<<<<<<< HEAD
   Copyright (c) 2000, 2017, Oracle and/or its affiliates. All rights reserved.
   Copyright (c) 2016, Percona Inc. All Rights Reserved.
=======
   Copyright (c) 2000, 2018, Oracle and/or its affiliates. All rights reserved.
>>>>>>> df0bc0a6

   This program is free software; you can redistribute it and/or modify
   it under the terms of the GNU General Public License as published by
   the Free Software Foundation; version 2 of the License.

   This program is distributed in the hope that it will be useful,
   but WITHOUT ANY WARRANTY; without even the implied warranty of
   MERCHANTABILITY or FITNESS FOR A PARTICULAR PURPOSE.  See the
   GNU General Public License for more details.

   You should have received a copy of the GNU General Public License
   along with this program; if not, write to the Free Software
   Foundation, Inc., 51 Franklin St, Fifth Floor, Boston, MA 02110-1301  USA
*/


/*****************************************************************************
**
** This file implements classes defined in sql_class.h
** Especially the classes to handle a result from a select
**
*****************************************************************************/

#include "sql_class.h"

#include "mysys_err.h"                       // EE_DELETE
#include "connection_handler_manager.h"      // Connection_handler_manager
#include "debug_sync.h"                      // DEBUG_SYNC
#include "lock.h"                            // mysql_lock_abort_for_thread
#include "locking_service.h"                 // release_all_locking_service_locks
#include "mysqld_thd_manager.h"              // Global_THD_manager
#include "parse_tree_nodes.h"                // PT_select_var
#include "rpl_filter.h"                      // binlog_filter
#include "rpl_rli.h"                         // Relay_log_info
#include "sp_cache.h"                        // sp_cache_clear
#include "sp_rcontext.h"                     // sp_rcontext
#include "sql_audit.h"                       // mysql_audit_release
#include "sql_base.h"                        // close_temporary_tables
#include "sql_callback.h"                    // MYSQL_CALLBACK
#include "sql_handler.h"                     // mysql_ha_cleanup
#include "sql_parse.h"                       // is_update_query
#include "sql_plugin.h"                      // plugin_unlock
#include "sql_prepare.h"                     // Prepared_statement
#include "sql_time.h"                        // my_timeval_trunc
#include "sql_timer.h"                       // thd_timer_destroy
#include "sql_thd_internal_api.h"
#include "transaction.h"                     // trans_rollback
#ifdef HAVE_REPLICATION
#include "rpl_rli_pdb.h"                     // Slave_worker
#include "rpl_slave_commit_order_manager.h"
#endif

#include "pfs_file_provider.h"
#include "mysql/psi/mysql_file.h"

#include "pfs_idle_provider.h"
#include "mysql/psi/mysql_idle.h"

#include "mysql/psi/mysql_ps.h"

using std::min;
using std::max;

ulong kill_idle_transaction_timeout= 0;

/*
  The following is used to initialise Table_ident with a internal
  table name
*/
char internal_table_name[2]= "";
char empty_c_string[1]= {0};    /* used for not defined db */

LEX_STRING EMPTY_STR= { (char *) "", 0 };
LEX_STRING NULL_STR=  { NULL, 0 };
LEX_CSTRING EMPTY_CSTR= { "", 0 };
LEX_CSTRING NULL_CSTR=  { NULL, 0 };

const char * const THD::DEFAULT_WHERE= "field list";


void THD::Transaction_state::backup(THD *thd)
{
  this->m_sql_command= thd->lex->sql_command;
  this->m_trx= thd->get_transaction();

  for (int i= 0; i < MAX_HA; ++i)
    this->m_ha_data[i]= thd->ha_data[i];

  this->m_tx_isolation= thd->tx_isolation;
  this->m_tx_read_only= thd->tx_read_only;
  this->m_thd_option_bits= thd->variables.option_bits;
  this->m_sql_mode= thd->variables.sql_mode;
  this->m_transaction_psi= thd->m_transaction_psi;
  this->m_server_status= thd->server_status;
}


void THD::Transaction_state::restore(THD *thd)
{
  thd->set_transaction(this->m_trx);

  for (int i= 0; i < MAX_HA; ++i)
    thd->ha_data[i]= this->m_ha_data[i];

  thd->tx_isolation= this->m_tx_isolation;
  thd->variables.sql_mode= this->m_sql_mode;
  thd->tx_read_only= this->m_tx_read_only;
  thd->variables.option_bits= this->m_thd_option_bits;

  thd->m_transaction_psi= this->m_transaction_psi;
  thd->server_status= this->m_server_status;
  thd->lex->sql_command= this->m_sql_command;
}

THD::Attachable_trx::Attachable_trx(THD *thd)
 :m_thd(thd)
{
  // The THD::transaction_rollback_request is expected to be unset in the
  // attachable transaction. It's weird to start attachable transaction when the
  // SE asked to rollback the regular transaction.
  DBUG_ASSERT(!m_thd->transaction_rollback_request);

  // Save the transaction state.

  m_trx_state.backup(m_thd);

  // Save and reset query-tables-list and reset the sql-command.
  //
  // NOTE: ha_innobase::store_lock() takes the current sql-command into account.
  // It must be SQLCOM_SELECT.
  //
  // Do NOT reset LEX if we're running tests. LEX is used by SELECT statements.

  if (DBUG_EVALUATE_IF("use_attachable_trx", false, true))
  {
    m_thd->lex->reset_n_backup_query_tables_list(&m_trx_state.m_query_tables_list);
    m_thd->lex->sql_command= SQLCOM_SELECT;
  }

  // Save and reset open-tables.

  m_thd->reset_n_backup_open_tables_state(&m_trx_state.m_open_tables_state);

  // Reset transaction state.

  m_thd->m_transaction.release(); // it's been backed up.
  m_thd->m_transaction.reset(new Transaction_ctx());

  // Prepare for a new attachable transaction for read-only DD-transaction.

  for (int i= 0; i < MAX_HA; ++i)
    m_thd->ha_data[i]= Ha_data();

  // The attachable transaction must used READ COMMITTED isolation level.

  m_thd->tx_isolation= ISO_READ_COMMITTED;

  // The attachable transaction must be read-only.

  m_thd->tx_read_only= true;

  // The attachable transaction must be AUTOCOMMIT.

  m_thd->variables.option_bits|= OPTION_AUTOCOMMIT;
  m_thd->variables.option_bits&= ~OPTION_NOT_AUTOCOMMIT;
  m_thd->variables.option_bits&= ~OPTION_BEGIN;

  // Possible parent's involvement to multi-statement transaction is masked

  m_thd->server_status&= ~SERVER_STATUS_IN_TRANS;
  m_thd->server_status&= ~SERVER_STATUS_IN_TRANS_READONLY;

  // Reset SQL_MODE during system operations.

  m_thd->variables.sql_mode= 0;

  // Reset transaction instrumentation.

  m_thd->m_transaction_psi= NULL;
}


THD::Attachable_trx::~Attachable_trx()
{
  // Ensure that the SE didn't request rollback in the attachable transaction.
  // Having THD::transaction_rollback_request set most likely means that we've
  // experienced some sort of deadlock/timeout while processing the attachable
  // transaction. That is not possible by the definition of an attachable
  // transaction.
  DBUG_ASSERT(!m_thd->transaction_rollback_request);

  // Commit the attachable transaction before discarding transaction state.
  // This is mostly needed to properly reset transaction state in SE.
  // Note: We can't rely on InnoDB hack which auto-magically commits InnoDB
  // transaction when the last table for a statement in auto-commit mode is
  // unlocked. Apparently it doesn't work correctly in some corner cases
  // (for example, when statement is killed just after tables are locked but
  // before any other operations on the table happes). We try not to rely on
  // it in other places on SQL-layer as well.
  trans_commit_attachable(m_thd);

  // Close all the tables that are open till now.

  close_thread_tables(m_thd);

  // Cleanup connection specific state which was created for attachable
  // transaction (for InnoDB removes cached transaction object).
  //
  // Note that we need to call handlerton::close_connection for all SEs
  // and not only SEs which participated in attachable transaction since
  // connection specific state can be created when TABLE object is simply
  // expelled from the Table Cache (e.g. this happens for MyISAM).
  ha_close_connection(m_thd);

  // Restore the transaction state.

  m_trx_state.restore(m_thd);

  m_thd->restore_backup_open_tables_state(&m_trx_state.m_open_tables_state);

  if (DBUG_EVALUATE_IF("use_attachable_trx", false, true))
  {
    m_thd->lex->restore_backup_query_tables_list(
      &m_trx_state.m_query_tables_list);
  }
}


/****************************************************************************
** User variables
****************************************************************************/

extern "C" uchar *get_var_key(user_var_entry *entry, size_t *length,
                              my_bool not_used MY_ATTRIBUTE((unused)))
{
  *length= entry->entry_name.length();
  return (uchar*) entry->entry_name.ptr();
}

extern "C" void free_user_var(user_var_entry *entry)
{
  entry->destroy();
}

bool Key_part_spec::operator==(const Key_part_spec& other) const
{
  return length == other.length &&
         !my_strcasecmp(system_charset_info, field_name.str,
                        other.field_name.str);
}

/**
  Construct an (almost) deep copy of this key. Only those
  elements that are known to never change are not copied.
  If out of memory, a partial copy is returned and an error is set
  in THD.
*/

Key::Key(const Key &rhs, MEM_ROOT *mem_root)
  :type(rhs.type),
  key_create_info(rhs.key_create_info),
  columns(rhs.columns, mem_root),
  name(rhs.name),
  generated(rhs.generated)
{
  list_copy_and_replace_each_value(columns, mem_root);
}

/**
  Construct an (almost) deep copy of this foreign key. Only those
  elements that are known to never change are not copied.
  If out of memory, a partial copy is returned and an error is set
  in THD.
*/

Foreign_key::Foreign_key(const Foreign_key &rhs, MEM_ROOT *mem_root)
  :Key(rhs, mem_root),
  ref_db(rhs.ref_db),
  ref_table(rhs.ref_table),
  ref_columns(rhs.ref_columns, mem_root),
  delete_opt(rhs.delete_opt),
  update_opt(rhs.update_opt),
  match_opt(rhs.match_opt)
{
  list_copy_and_replace_each_value(ref_columns, mem_root);
}

/*
  Test if a foreign key (= generated key) is a prefix of the given key
  (ignoring key name, key type and order of columns)

  NOTES:
    This is only used to test if an index for a FOREIGN KEY exists

  IMPLEMENTATION
    We only compare field names

  RETURN
    0	Generated key is a prefix of other key
    1	Not equal
*/

bool foreign_key_prefix(Key *a, Key *b)
{
  /* Ensure that 'a' is the generated key */
  if (a->generated)
  {
    if (b->generated && a->columns.elements > b->columns.elements)
      swap_variables(Key*, a, b);               // Put shorter key in 'a'
  }
  else
  {
    if (!b->generated)
      return TRUE;                              // No foreign key
    swap_variables(Key*, a, b);                 // Put generated key in 'a'
  }

  /* Test if 'a' is a prefix of 'b' */
  if (a->columns.elements > b->columns.elements)
    return TRUE;                                // Can't be prefix

  List_iterator<Key_part_spec> col_it1(a->columns);
  List_iterator<Key_part_spec> col_it2(b->columns);
  const Key_part_spec *col1, *col2;

#ifdef ENABLE_WHEN_INNODB_CAN_HANDLE_SWAPED_FOREIGN_KEY_COLUMNS
  while ((col1= col_it1++))
  {
    bool found= 0;
    col_it2.rewind();
    while ((col2= col_it2++))
    {
      if (*col1 == *col2)
      {
        found= TRUE;
	break;
      }
    }
    if (!found)
      return TRUE;                              // Error
  }
  return FALSE;                                 // Is prefix
#else
  while ((col1= col_it1++))
  {
    col2= col_it2++;
    if (!(*col1 == *col2))
      return TRUE;
  }
  return FALSE;                                 // Is prefix
#endif
}

/**
  @brief  validate
    Check if the foreign key options are compatible with columns
    on which the FK is created.

  @param table_fields         List of columns 

  @return
    false   Key valid
  @return
    true   Key invalid
 */
bool Foreign_key::validate(List<Create_field> &table_fields)
{
  Create_field  *sql_field;
  Key_part_spec *column;
  List_iterator<Key_part_spec> cols(columns);
  List_iterator<Create_field> it(table_fields);
  DBUG_ENTER("Foreign_key::validate");
  while ((column= cols++))
  {
    it.rewind();
    while ((sql_field= it++) &&
           my_strcasecmp(system_charset_info,
                         column->field_name.str,
                         sql_field->field_name)) {}
    if (!sql_field)
    {
      my_error(ER_KEY_COLUMN_DOES_NOT_EXITS, MYF(0), column->field_name.str);
      DBUG_RETURN(TRUE);
    }
    if (type == KEYTYPE_FOREIGN && sql_field->gcol_info)
    {
      if (delete_opt == FK_OPTION_SET_NULL)
      {
        my_error(ER_WRONG_FK_OPTION_FOR_GENERATED_COLUMN, MYF(0), 
                 "ON DELETE SET NULL");
        DBUG_RETURN(TRUE);
      }
      if (update_opt == FK_OPTION_SET_NULL)
      {
        my_error(ER_WRONG_FK_OPTION_FOR_GENERATED_COLUMN, MYF(0), 
                 "ON UPDATE SET NULL");
        DBUG_RETURN(TRUE);
      }
      if (update_opt == FK_OPTION_CASCADE)
      {
        my_error(ER_WRONG_FK_OPTION_FOR_GENERATED_COLUMN, MYF(0), 
                 "ON UPDATE CASCADE");
        DBUG_RETURN(TRUE);
      }
    }
  }
  DBUG_RETURN(FALSE);
}

/****************************************************************************
** Thread specific functions
****************************************************************************/

/**
  Get reference to scheduler data object

  @param thd            THD object

  @retval               Scheduler data object on THD
*/
void *thd_get_scheduler_data(THD *thd)
{
  return thd->event_scheduler.data;
}

/**
  Set reference to Scheduler data object for THD object

  @param thd            THD object
  @param psi            Scheduler data object to set on THD
*/
void thd_set_scheduler_data(THD *thd, void *data)
{
  thd->event_scheduler.data= data;
}

PSI_thread* THD::get_psi()
{
  void *addr= & m_psi;
  void * volatile * typed_addr= static_cast<void * volatile *>(addr);
  void *ptr;
  ptr= my_atomic_loadptr(typed_addr);
  return static_cast<PSI_thread*>(ptr);
}

void THD::set_psi(PSI_thread *psi)
{
  void *addr= & m_psi;
  void * volatile * typed_addr= static_cast<void * volatile *>(addr);
  my_atomic_storeptr(typed_addr, psi);
}

/**
  Get reference to Performance Schema object for THD object

  @param thd            THD object

  @return               Performance schema object for thread on THD
*/
PSI_thread *thd_get_psi(THD *thd)
{
  return thd->get_psi();
}


/**
  Get net_wait_timeout for THD object

  @param thd            THD object

  @retval               net_wait_timeout value for thread on THD
*/
ulong thd_get_net_wait_timeout(THD* thd)
{
  return thd->variables.net_wait_timeout;
}

/**
  Set reference to Performance Schema object for THD object

  @param thd            THD object
  @param psi            Performance schema object for thread
*/
void thd_set_psi(THD *thd, PSI_thread *psi)
{
  thd->set_psi(psi);
}

/**
  Set the state on connection to killed

  @param thd               THD object
*/
void thd_set_killed(THD *thd)
{
  thd->killed= THD::KILL_CONNECTION;
}

/**
  Clear errors from the previous THD

  @param thd              THD object
*/
void thd_clear_errors(THD *thd)
{
  set_my_errno(0);
}

/**
  Close the socket used by this connection

  @param thd                THD object
*/
void thd_close_connection(THD *thd)
{
  thd->get_protocol_classic()->shutdown();
}

/**
  Get current THD object from thread local data

  @retval     The THD object for the thread, NULL if not connection thread
*/
THD *thd_get_current_thd()
{
  return current_thd;
}

/**
  Reset thread globals associated.

  @param thd     THD object
*/
void reset_thread_globals(THD* thd)
{
  thd->restore_globals();
  thd->set_is_killable(false);
}

extern "C"
void thd_binlog_pos(const THD *thd,
                    const char **file_var,
                    unsigned long long *pos_var)
{
  thd->get_trans_pos(file_var, pos_var);
}

/**
  Lock data that needs protection in THD object

  @param thd                   THD object
*/
void thd_lock_data(THD *thd)
{
  mysql_mutex_lock(&thd->LOCK_thd_data);
}

/**
  Unlock data that needs protection in THD object

  @param thd                   THD object
*/
void thd_unlock_data(THD *thd)
{
  mysql_mutex_unlock(&thd->LOCK_thd_data);
}

/**
  Support method to check if connection has already started transaction

  @param client_cntx    Low level client context

  @retval               TRUE if connection already started transaction
*/
bool thd_is_transaction_active(THD *thd)
{
  return thd->get_transaction()->is_active(Transaction_ctx::SESSION);
}

/**
  Check if there is buffered data on the socket representing the connection

  @param thd                  THD object
*/
int thd_connection_has_data(THD *thd)
{
  Vio *vio= thd->get_protocol_classic()->get_vio();
  return vio->has_data(vio);
}

/**
  Set reading/writing on socket, used by SHOW PROCESSLIST

  @param thd                       THD object
  @param val                       Value to set it to (0 or 1)
*/
void thd_set_net_read_write(THD *thd, uint val)
{
  thd->get_protocol_classic()->get_net()->reading_or_writing= val;
}

/**
  Get reading/writing on socket from THD object
  @param thd                       THD object

  @retval               net.reading_or_writing value for thread on THD.
*/
uint thd_get_net_read_write(THD *thd)
{
  return thd->get_protocol_classic()->get_rw_status();
}

/**
  Mark the THD as not killable as it is not currently used by a thread.

  @param thd             THD object
*/
void thd_set_not_killable(THD *thd)
{
  thd->set_is_killable(false);
}

/**
  Get socket file descriptor for this connection

  @param thd            THD object

  @retval               Socket of the connection
*/
my_socket thd_get_fd(THD *thd)
{
  return thd->get_protocol_classic()->get_socket();
}

/**
  Set thread specific environment required for thd cleanup in thread pool.

  @param thd            THD object

  @retval               1 if thread-specific enviroment could be set else 0
*/
int thd_store_globals(THD* thd)
{
  return thd->store_globals();
}

/**
  Get thread attributes for connection threads

  @retval      Reference to thread attribute for connection threads
*/
my_thread_attr_t *get_connection_attrib(void)
{
  return &connection_attrib;
}

/**
  Get max number of connections

  @retval         Max number of connections for MySQL Server
*/
ulong get_max_connections(void)
{
  return max_connections;
}

/*
  The following functions form part of the C plugin API
*/

extern "C" int mysql_tmpfile(const char *prefix)
{
  return mysql_tmpfile_path(mysql_tmpdir, prefix);
}


extern "C"
int thd_in_lock_tables(const THD *thd)
{
  return MY_TEST(thd->in_lock_tables);
}


extern "C"
int thd_tablespace_op(const THD *thd)
{
  return MY_TEST(thd->tablespace_op);
}


extern "C"
const char *set_thd_proc_info(MYSQL_THD thd_arg, const char *info,
                              const char *calling_function,
                              const char *calling_file,
                              const unsigned int calling_line)
{
  PSI_stage_info old_stage;
  PSI_stage_info new_stage;

  old_stage.m_key= 0;
  old_stage.m_name= info;

  set_thd_stage_info(thd_arg, & old_stage, & new_stage,
                     calling_function, calling_file, calling_line);

  return new_stage.m_name;
}

extern "C"
void set_thd_stage_info(void *opaque_thd,
                        const PSI_stage_info *new_stage,
                        PSI_stage_info *old_stage,
                        const char *calling_func,
                        const char *calling_file,
                        const unsigned int calling_line)
{
  THD *thd= (THD*) opaque_thd;
  if (thd == NULL)
    thd= current_thd;

  thd->enter_stage(new_stage, old_stage, calling_func, calling_file, calling_line);
}


void THD::enter_stage(const PSI_stage_info *new_stage,
                      PSI_stage_info *old_stage,
                      const char *calling_func,
                      const char *calling_file,
                      const unsigned int calling_line)
{
  DBUG_PRINT("THD::enter_stage",
             ("'%s' %s:%d", new_stage ? new_stage->m_name : "",
              calling_file, calling_line));

  if (old_stage != NULL)
  {
    old_stage->m_key= m_current_stage_key;
    old_stage->m_name= proc_info;
  }

  if (new_stage != NULL)
  {
    const char *msg= new_stage->m_name;

#if defined(ENABLED_PROFILING)
    profiling.status_change(msg, calling_func, calling_file, calling_line);
#endif

    m_current_stage_key= new_stage->m_key;
    proc_info= msg;

    m_stage_progress_psi= MYSQL_SET_STAGE(m_current_stage_key, calling_file, calling_line);
  }
  else
  {
    m_stage_progress_psi= NULL;
  }

  return;
}

extern "C"
void thd_enter_cond(void *opaque_thd, mysql_cond_t *cond, mysql_mutex_t *mutex,
                    const PSI_stage_info *stage, PSI_stage_info *old_stage,
                    const char *src_function, const char *src_file,
                    int src_line)
{
  THD *thd= static_cast<THD*>(opaque_thd);
  if (!thd)
    thd= current_thd;

  return thd->enter_cond(cond, mutex, stage, old_stage,
                         src_function, src_file, src_line);
}

extern "C"
void thd_exit_cond(void *opaque_thd, const PSI_stage_info *stage,
                   const char *src_function, const char *src_file,
                   int src_line)
{
  THD *thd= static_cast<THD*>(opaque_thd);
  if (!thd)
    thd= current_thd;

  thd->exit_cond(stage, src_function, src_file, src_line);
}

extern "C"
void **thd_ha_data(const THD *thd, const struct handlerton *hton)
{
  return (void **) &thd->ha_data[hton->slot].ha_ptr;
}

extern "C"
void thd_storage_lock_wait(THD *thd, long long value)
{
  thd->utime_after_lock+= value;
}

/**
  Provide a handler data getter to simplify coding
*/
extern "C"
void *thd_get_ha_data(const THD *thd, const struct handlerton *hton)
{
  return *thd_ha_data(thd, hton);
}


/**
  Provide a handler data setter to simplify coding
  @see thd_set_ha_data() definition in plugin.h
*/
extern "C"
void thd_set_ha_data(THD *thd, const struct handlerton *hton,
                     const void *ha_data)
{
  plugin_ref *lock= &thd->ha_data[hton->slot].lock;
  if (ha_data && !*lock)
    *lock= ha_lock_engine(NULL, (handlerton*) hton);
  else if (!ha_data && *lock)
  {
    plugin_unlock(NULL, *lock);
    *lock= NULL;
  }
  *thd_ha_data(thd, hton)= (void*) ha_data;
}


extern "C"
long long thd_test_options(const THD *thd, long long test_options)
{
  return thd->variables.option_bits & test_options;
}

extern "C"
int thd_sql_command(const THD *thd)
{
  return (int) thd->lex->sql_command;
}

extern "C"
int thd_tx_isolation(const THD *thd)
{
  return (int) thd->tx_isolation;
}

extern "C"
int thd_tx_is_read_only(const THD *thd)
{
  return (int) thd->tx_read_only;
}

extern "C"
int thd_tx_priority(const THD* thd)
{
  return (thd->thd_tx_priority != 0
          ? thd->thd_tx_priority
          : thd->tx_priority);
}

extern "C"
THD* thd_tx_arbitrate(THD *requestor, THD* holder)
{
 /* Should be different sessions. */
 DBUG_ASSERT(holder != requestor);

 return(thd_tx_priority(requestor) == thd_tx_priority(holder)
	? requestor
	: ((thd_tx_priority(requestor)
	    > thd_tx_priority(holder)) ? holder : requestor));
}

int thd_tx_is_dd_trx(const THD *thd)
{
  return (int) thd->is_attachable_ro_transaction_active();
}

extern "C"
void thd_inc_row_count(THD *thd)
{
  thd->get_stmt_da()->inc_current_row_for_condition();
}

extern "C"
void increment_thd_innodb_stats(THD* thd,
                                unsigned long long trx_id,
                                long io_reads,
                                long long  io_read,
                                long      io_reads_wait_timer,
                                long      lock_que_wait_timer,
                                long      que_wait_timer,
                                long      page_access)
{
  thd->innodb_was_used=               true;
  thd->innodb_trx_id=                 trx_id;
  thd->innodb_io_reads+=              io_reads;
  thd->innodb_io_read+=               io_read;
  thd->innodb_io_reads_wait_timer+=   io_reads_wait_timer;
  thd->innodb_lock_que_wait_timer+=   lock_que_wait_timer;
  thd->innodb_innodb_que_wait_timer+= que_wait_timer;
  thd->innodb_page_access+=           page_access;
}

extern "C"
unsigned long thd_log_slow_verbosity(const THD *thd)
{
  return (unsigned long) thd->variables.log_slow_verbosity;
}

extern "C"
int thd_opt_slow_log()
{
  return (int) opt_slow_log;
}

/**
  Check whether given connection handle is associated with a background thread.

  @param thd  connection handle
  @retval non-zero  the connection handle belongs to a background thread
  @retval 0   the connection handle belongs to a different thread type
*/
extern "C"
int thd_is_background_thread(const THD *thd)
{
  return (thd->system_thread == SYSTEM_THREAD_BACKGROUND);
}

/**
  Dumps a text description of a thread, its security context
  (user, host) and the current query.

  @param thd thread context
  @param buffer pointer to preferred result buffer
  @param length length of buffer
  @param max_query_len how many chars of query to copy (0 for all)

  @return Pointer to string
*/

extern "C"
char *thd_security_context(THD *thd, char *buffer, size_t length,
                           size_t max_query_len)
{
  String str(buffer, length, &my_charset_latin1);
  Security_context *sctx= &thd->m_main_security_ctx;
  char header[256];
  size_t len;
  /*
    The pointers thd->query and thd->proc_info might change since they are
    being modified concurrently. This is acceptable for proc_info since its
    values doesn't have to very accurate and the memory it points to is static,
    but we need to attempt a snapshot on the pointer values to avoid using NULL
    values. The pointer to thd->query however, doesn't point to static memory
    and has to be protected by LOCK_thd_query or risk pointing to
    uninitialized memory.
  */
  const char *proc_info= thd->proc_info;

  len= my_snprintf(header, sizeof(header),
                   "MySQL thread id %u, OS thread handle %lu, query id %lu",
                   thd->thread_id(), (ulong)thd->real_id, (ulong)thd->query_id);
  str.length(0);
  str.append(header, len);

  if (sctx->host().length)
  {
    str.append(' ');
    str.append(sctx->host().str);
  }

  if (sctx->ip().length)
  {
    str.append(' ');
    str.append(sctx->ip().str);
  }

  if (sctx->user().str)
  {
    str.append(' ');
    str.append(sctx->user().str);
  }

  if (proc_info)
  {
    str.append(' ');
    str.append(proc_info);
  }

  mysql_mutex_lock(&thd->LOCK_thd_query);

  if (thd->query().str)
  {
    if (max_query_len < 1)
      len= thd->query().length;
    else
      len= min(thd->query().length, max_query_len);
    str.append('\n');
    str.append(thd->query().str, len);
  }

  mysql_mutex_unlock(&thd->LOCK_thd_query);

  if (str.c_ptr_safe() == buffer)
    return buffer;

  /*
    We have to copy the new string to the destination buffer because the string
    was reallocated to a larger buffer to be able to fit.
  */
  DBUG_ASSERT(buffer != NULL);
  length= min(str.length(), length-1);
  memcpy(buffer, str.c_ptr_quick(), length);
  /* Make sure that the new string is null terminated */
  buffer[length]= '\0';
  return buffer;
}

/* extend for kill session of idle transaction from engine */
extern "C"
int thd_command(const THD* thd)
{
  return (int) thd->get_command();
}

extern "C"
long long thd_start_time(const THD* thd)
{
  return (long long) thd->start_time.tv_sec;
}

extern "C"
void thd_kill(ulong id)
{
  Find_thd_with_id find_thd_with_id(id, false);
  THD* thd= Global_THD_manager::get_instance()->find_thd(&find_thd_with_id);
  if (!thd)
    return;

  thd->awake(THD::KILL_CONNECTION);
  mysql_mutex_unlock(&thd->LOCK_thd_data);
}

/**
   Check whether ft_query_extra_word_chars server variable is enabled for the
   current session

   @return ft_query_extra_word_chars value
*/
extern "C"
int thd_get_ft_query_extra_word_chars(void)
{
  const THD* thd= current_thd;
  return thd ? thd->variables.ft_query_extra_word_chars : 0;
}

/**
  Returns the partition_info working copy.
  Used to see if a table should be created with partitioning.

  @param thd thread context

  @return Pointer to the working copy of partition_info or NULL.
*/

extern "C"
partition_info *thd_get_work_part_info(THD *thd)
{
  return thd->work_part_info;
}


/**
  Implementation of Drop_table_error_handler::handle_condition().
  The reason in having this implementation is to silence technical low-level
  warnings during DROP TABLE operation. Currently we don't want to expose
  the following warnings during DROP TABLE:
    - Some of table files are missed or invalid (the table is going to be
      deleted anyway, so why bother that something was missed);
    - A trigger associated with the table does not have DEFINER (One of the
      MySQL specifics now is that triggers are loaded for the table being
      dropped. So, we may have a warning that trigger does not have DEFINER
      attribute during DROP TABLE operation).

  @return true if the condition is handled.
*/
bool Drop_table_error_handler::handle_condition(THD *thd,
                                                uint sql_errno,
                                                const char* sqlstate,
                                                Sql_condition::enum_severity_level *level,
                                                const char* msg)
{
  return ((sql_errno == EE_DELETE && my_errno() == ENOENT) ||
          sql_errno == ER_TRG_NO_DEFINER);
}


void Open_tables_state::set_open_tables_state(Open_tables_state *state)
{
  this->open_tables= state->open_tables;

  this->temporary_tables= state->temporary_tables;
  this->derived_tables= state->derived_tables;

  this->lock= state->lock;
  this->extra_lock= state->extra_lock;

  this->locked_tables_mode= state->locked_tables_mode;

  this->state_flags= state->state_flags;

  this->m_reprepare_observers= state->m_reprepare_observers;
}


void Open_tables_state::reset_open_tables_state()
{
  open_tables= NULL;
  temporary_tables= NULL;
  derived_tables= NULL;
  lock= NULL;
  extra_lock= NULL;
  locked_tables_mode= LTM_NONE;
  state_flags= 0U;
  reset_reprepare_observers();
}


THD::THD(bool enable_plugins)
  :Query_arena(&main_mem_root, STMT_CONVENTIONAL_EXECUTION),
   mark_used_columns(MARK_COLUMNS_READ),
   want_privilege(0),
   lex(&main_lex),
   gtid_executed_warning_issued(false),
   m_query_string(NULL_CSTR),
   m_db(NULL_CSTR),
   rli_fake(0), rli_slave(NULL),
#ifdef EMBEDDED_LIBRARY
   mysql(NULL),
#endif
   initial_status_var(NULL),
   status_var_aggregated(false),
   query_plan(this),
   m_current_stage_key(0),
   current_mutex(NULL),
   current_cond(NULL),
   in_sub_stmt(0),
   fill_status_recursion_level(0),
   fill_variables_recursion_level(0),
   order_deterministic(false),
   binlog_row_event_extra_data(NULL),
   skip_readonly_check(false),
   binlog_unsafe_warning_flags(0),
   binlog_table_maps(0),
   binlog_accessed_db_names(NULL),
   m_trans_log_file(NULL),
   m_trans_fixed_log_file(NULL),
   m_trans_end_pos(0),
   m_transaction(new Transaction_ctx()),
   m_attachable_trx(NULL),
   backup_tables_lock(MDL_key::BACKUP),
   backup_binlog_lock(MDL_key::BINLOG),
   table_map_for_update(0),
   m_examined_row_count(0),
   m_stage_progress_psi(NULL),
   m_digest(NULL),
   m_statement_psi(NULL),
   m_transaction_psi(NULL),
   m_idle_psi(NULL),
   m_server_idle(false),
   user_var_events(key_memory_user_var_entry),
   next_to_commit(NULL),
   binlog_need_explicit_defaults_ts(false),
   is_fatal_error(0),
   transaction_rollback_request(0),
   is_fatal_sub_stmt_error(false),
   rand_used(0),
   time_zone_used(0),
   in_lock_tables(0),
   bootstrap(0),
   derived_tables_processing(FALSE),
   sp_runtime_ctx(NULL),
   m_parser_state(NULL),
   work_part_info(NULL),
#ifndef EMBEDDED_LIBRARY
   // No need to instrument, highly unlikely to have that many plugins.
   audit_class_plugins(PSI_NOT_INSTRUMENTED),
   audit_class_mask(PSI_NOT_INSTRUMENTED),
#endif
#if defined(ENABLED_DEBUG_SYNC)
   debug_sync_control(0),
#endif /* defined(ENABLED_DEBUG_SYNC) */
   m_enable_plugins(enable_plugins),
#ifdef HAVE_GTID_NEXT_LIST
   owned_gtid_set(global_sid_map),
#endif
   skip_gtid_rollback(false),
   is_commit_in_middle_of_statement(false),
   has_gtid_consistency_violation(false),
   main_da(false),
   m_parser_da(false),
   m_query_rewrite_plugin_da(false),
   m_query_rewrite_plugin_da_ptr(&m_query_rewrite_plugin_da),
   m_stmt_da(&main_da),
   duplicate_slave_id(false),
   is_a_srv_session_thd(false)
{
  main_lex.reset();
  set_psi(NULL);
  mdl_context.init(this);
  init_sql_alloc(key_memory_thd_main_mem_root,
                 &main_mem_root,
                 global_system_variables.query_alloc_block_size,
                 global_system_variables.query_prealloc_size);
  stmt_arena= this;
  thread_stack= 0;
  m_catalog.str= "std";
  m_catalog.length= 3;
  // per-thread and one-thread scheduler callbacks are no-ops, so NULL works
  // for them, threadpool scheduler will change this for its THDs.
  scheduler= NULL;
  event_scheduler.data= 0;
  skip_wait_timeout= false;
  m_security_ctx= &m_main_security_ctx;
  no_errors= 0;
  password= 0;
  query_start_usec_used= 0;
  count_cuted_fields= CHECK_FIELD_IGNORE;
  killed= NOT_KILLED;
  col_access=0;
  is_slave_error= thread_specific_used= FALSE;
  my_hash_clear(&handler_tables_hash);
  my_hash_clear(&ull_hash);
  tmp_table=0;
  cuted_fields= 0L;
  m_sent_row_count= 0L;
  current_found_rows= 0;
  previous_found_rows= 0;
  is_operating_gtid_table_implicitly= false;
  is_operating_substatement_implicitly= false;
  m_row_count_func= -1;
  statement_id_counter= 0UL;
  // Must be reset to handle error with THD's created for init of mysqld
  lex->thd= NULL;
  lex->set_current_select(0);
  utime_after_lock= 0L;
  current_linfo =  0;
  slave_thread = 0;
  memset(&variables, 0, sizeof(variables));
  m_thread_id= Global_THD_manager::reserved_thread_id;
  file_id = 0;
  query_id= 0;
  query_name_consts= 0;
  db_charset= global_system_variables.collation_database;
  memset(ha_data, 0, sizeof(ha_data));
  is_killable= false;
  binlog_evt_union.do_union= FALSE;
  enable_slow_log= 0;
  commit_error= CE_NONE;
  durability_property= HA_REGULAR_DURABILITY;
  busy_time=            0;
  cpu_time=             0;
  bytes_received=       0;
  bytes_sent=           0;
  binlog_bytes_written= 0;
  updated_row_count=    0;
  sent_row_count_2=     0;
#ifndef DBUG_OFF
  dbug_sentry=THD_SENTRY_MAGIC;
#endif
#ifndef EMBEDDED_LIBRARY
  mysql_audit_init_thd(this);
#endif
  net.vio=0;
  system_thread= NON_SYSTEM_THREAD;
  cleanup_done= 0;
  m_release_resources_done= false;
  peer_port= 0;					// For SHOW PROCESSLIST
  get_transaction()->m_flags.enabled= true;
  active_vio = 0;
  m_SSL = NULL;
  mysql_mutex_init(key_LOCK_thd_data, &LOCK_thd_data, MY_MUTEX_INIT_FAST);
  mysql_mutex_init(key_LOCK_thd_query, &LOCK_thd_query, MY_MUTEX_INIT_FAST);
  mysql_mutex_init(key_LOCK_thd_sysvar, &LOCK_thd_sysvar, MY_MUTEX_INIT_FAST);
  mysql_mutex_init(key_LOCK_query_plan, &LOCK_query_plan, MY_MUTEX_INIT_FAST);
  mysql_mutex_init(key_LOCK_temporary_tables, &LOCK_temporary_tables,
                   MY_MUTEX_INIT_FAST);
  mysql_mutex_init(key_LOCK_current_cond, &LOCK_current_cond,
                   MY_MUTEX_INIT_FAST);
  mysql_cond_init(key_COND_thr_lock, &COND_thr_lock);

  /* Variables with default values */
  proc_info="login";
  where= THD::DEFAULT_WHERE;
  server_id = ::server_id;
  unmasked_server_id = server_id;
  slave_net = 0;
  set_command(COM_CONNECT);
  *scramble= '\0';

  /* Call to init() below requires fully initialized Open_tables_state. */
  reset_open_tables_state();

  init();
#if defined(ENABLED_PROFILING)
  profiling.set_thd(this);
#endif
  m_user_connect= NULL;
  my_hash_init(&user_vars, system_charset_info, USER_VARS_HASH_SIZE, 0, 0,
               (my_hash_get_key) get_var_key,
               (my_hash_free_key) free_user_var, 0,
               key_memory_user_var_entry);

  sp_proc_cache= NULL;
  sp_func_cache= NULL;

  /* Protocol */
  m_protocol= &protocol_text;			// Default protocol
  protocol_text.init(this);
  protocol_binary.init(this);
  protocol_text.set_client_capabilities(0); // minimalistic client

  tablespace_op= false;
  substitute_null_with_insert_id = FALSE;

  /*
    Make sure thr_lock_info_init() is called for threads which do not get
    assigned a proper thread_id value but keep using reserved_thread_id.
  */
  thr_lock_info_init(&lock_info, m_thread_id, &COND_thr_lock);

  m_internal_handler= NULL;
  m_binlog_invoker= FALSE;
  memset(&m_invoker_user, 0, sizeof(m_invoker_user));
  memset(&m_invoker_host, 0, sizeof(m_invoker_host));

  binlog_next_event_pos.file_name= NULL;
  binlog_next_event_pos.pos= 0;

  timer= NULL;
  timer_cache= NULL;

  m_token_array= NULL;
  if (max_digest_length > 0)
  {
    m_token_array= (unsigned char*) my_malloc(PSI_INSTRUMENT_ME,
                                              max_digest_length,
                                              MYF(MY_WME));
  }
}


void THD::set_transaction(Transaction_ctx *transaction_ctx)
{
  DBUG_ASSERT(is_attachable_ro_transaction_active());

  delete m_transaction.release();
  m_transaction.reset(transaction_ctx);
}


void THD::push_internal_handler(Internal_error_handler *handler)
{
  if (m_internal_handler)
  {
    handler->m_prev_internal_handler= m_internal_handler;
    m_internal_handler= handler;
  }
  else
    m_internal_handler= handler;
}


bool THD::handle_condition(uint sql_errno,
                           const char* sqlstate,
                           Sql_condition::enum_severity_level *level,
                           const char* msg)
{
  last_errno= sql_errno;

  if (!m_internal_handler)
    return false;

  for (Internal_error_handler *error_handler= m_internal_handler;
       error_handler;
       error_handler= error_handler->m_prev_internal_handler)
  {
    if (error_handler->handle_condition(this, sql_errno, sqlstate, level, msg))
      return true;
  }
  return false;
}


Internal_error_handler *THD::pop_internal_handler()
{
  DBUG_ASSERT(m_internal_handler != NULL);
  Internal_error_handler *popped_handler= m_internal_handler;
  m_internal_handler= m_internal_handler->m_prev_internal_handler;
  return popped_handler;
}


void THD::raise_error(uint sql_errno)
{
  const char* msg= ER(sql_errno);
  (void) raise_condition(sql_errno,
                         NULL,
                         Sql_condition::SL_ERROR,
                         msg);
}

void THD::raise_error_printf(uint sql_errno, ...)
{
  va_list args;
  char ebuff[MYSQL_ERRMSG_SIZE];
  DBUG_ENTER("THD::raise_error_printf");
  DBUG_PRINT("my", ("nr: %d  errno: %d", sql_errno, errno));
  const char* format= ER(sql_errno);
  va_start(args, sql_errno);
  my_vsnprintf(ebuff, sizeof(ebuff), format, args);
  va_end(args);
  (void) raise_condition(sql_errno,
                         NULL,
                         Sql_condition::SL_ERROR,
                         ebuff);
  DBUG_VOID_RETURN;
}

void THD::raise_warning(uint sql_errno)
{
  const char* msg= ER(sql_errno);
  (void) raise_condition(sql_errno,
                         NULL,
                         Sql_condition::SL_WARNING,
                         msg);
}

void THD::raise_warning_printf(uint sql_errno, ...)
{
  va_list args;
  char    ebuff[MYSQL_ERRMSG_SIZE];
  DBUG_ENTER("THD::raise_warning_printf");
  DBUG_PRINT("enter", ("warning: %u", sql_errno));
  const char* format= ER(sql_errno);
  va_start(args, sql_errno);
  my_vsnprintf(ebuff, sizeof(ebuff), format, args);
  va_end(args);
  (void) raise_condition(sql_errno,
                         NULL,
                         Sql_condition::SL_WARNING,
                         ebuff);
  DBUG_VOID_RETURN;
}

void THD::raise_note(uint sql_errno)
{
  DBUG_ENTER("THD::raise_note");
  DBUG_PRINT("enter", ("code: %d", sql_errno));
  if (!(variables.option_bits & OPTION_SQL_NOTES))
    DBUG_VOID_RETURN;
  const char* msg= ER(sql_errno);
  (void) raise_condition(sql_errno,
                         NULL,
                         Sql_condition::SL_NOTE,
                         msg);
  DBUG_VOID_RETURN;
}

void THD::raise_note_printf(uint sql_errno, ...)
{
  va_list args;
  char    ebuff[MYSQL_ERRMSG_SIZE];
  DBUG_ENTER("THD::raise_note_printf");
  DBUG_PRINT("enter",("code: %u", sql_errno));
  if (!(variables.option_bits & OPTION_SQL_NOTES))
    DBUG_VOID_RETURN;
  const char* format= ER(sql_errno);
  va_start(args, sql_errno);
  my_vsnprintf(ebuff, sizeof(ebuff), format, args);
  va_end(args);
  (void) raise_condition(sql_errno,
                         NULL,
                         Sql_condition::SL_NOTE,
                         ebuff);
  DBUG_VOID_RETURN;
}


struct timeval THD::query_start_timeval_trunc(uint decimals)
{
  struct timeval tv;
  tv.tv_sec= start_time.tv_sec;
  if (decimals)
  {
    tv.tv_usec= start_time.tv_usec;
    my_timeval_trunc(&tv, decimals);
    query_start_usec_used= 1;
  }
  else
  {
    tv.tv_usec= 0;
  }
  return tv;
}


Sql_condition* THD::raise_condition(uint sql_errno,
                                    const char* sqlstate,
                                    Sql_condition::enum_severity_level level,
                                    const char* msg,
                                    bool use_condition_handler)
{
  DBUG_ENTER("THD::raise_condition");

  if (!(variables.option_bits & OPTION_SQL_NOTES) &&
      (level == Sql_condition::SL_NOTE))
    DBUG_RETURN(NULL);

  DBUG_ASSERT(sql_errno != 0);
  if (sql_errno == 0) /* Safety in release build */
    sql_errno= ER_UNKNOWN_ERROR;
  if (msg == NULL)
    msg= ER(sql_errno);
  if (sqlstate == NULL)
   sqlstate= mysql_errno_to_sqlstate(sql_errno);

  if (use_condition_handler &&
      handle_condition(sql_errno, sqlstate, &level, msg))
    DBUG_RETURN(NULL);

  if (level == Sql_condition::SL_NOTE || level == Sql_condition::SL_WARNING)
    got_warning= true;

  query_cache.abort(&query_cache_tls);

  Diagnostics_area *da= get_stmt_da();
  if (level == Sql_condition::SL_ERROR)
  {
    is_slave_error= true; // needed to catch query errors during replication

    if (!da->is_error())
    {
      set_row_count_func(-1);
      da->set_error_status(sql_errno, msg, sqlstate);
    }
  }

  /*
    Avoid pushing a condition for fatal out of memory errors as this will
    require memory allocation and therefore might fail. Non fatal out of
    memory errors can occur if raised by SIGNAL/RESIGNAL statement.
  */
  Sql_condition *cond= NULL;
  if (!(is_fatal_error && (sql_errno == EE_OUTOFMEMORY ||
                           sql_errno == ER_OUTOFMEMORY)))
  {
    cond= da->push_warning(this, sql_errno, sqlstate, level, msg);
  }
  DBUG_RETURN(cond);
}

extern "C"
void *thd_alloc(MYSQL_THD thd, size_t size)
{
  return thd->alloc(size);
}

extern "C"
void *thd_calloc(MYSQL_THD thd, size_t size)
{
  return thd->mem_calloc(size);
}

extern "C"
char *thd_strdup(MYSQL_THD thd, const char *str)
{
  return thd->mem_strdup(str);
}

extern "C"
char *thd_strmake(MYSQL_THD thd, const char *str, size_t size)
{
  return thd->strmake(str, size);
}

extern "C"
LEX_STRING *thd_make_lex_string(THD *thd, LEX_STRING *lex_str,
                                const char *str, size_t size,
                                int allocate_lex_string)
{
  return thd->make_lex_string(lex_str, str, size,
                              (bool) allocate_lex_string);
}

extern "C"
void *thd_memdup(MYSQL_THD thd, const void* str, size_t size)
{
  return thd->memdup(str, size);
}

extern "C"
void thd_get_xid(const MYSQL_THD thd, MYSQL_XID *xid)
{
  *xid = *(MYSQL_XID *) thd->get_transaction()->xid_state()->get_xid();
}

#if defined(_WIN32)
extern "C"   THD *_current_thd_noinline(void)
{
  return my_thread_get_THR_THD();
}
#endif
/*
  Init common variables that has to be reset on start and on cleanup_connection
*/

void THD::init(void)
{
  mysql_mutex_lock(&LOCK_global_system_variables);
  plugin_thdvar_init(this, m_enable_plugins);
  /*
    variables= global_system_variables above has reset
    variables.pseudo_thread_id to 0. We need to correct it here to
    avoid temporary tables replication failure.
  */
  variables.pseudo_thread_id= m_thread_id;
  variables.pseudo_server_id= 0;
  mysql_mutex_unlock(&LOCK_global_system_variables);

  /*
    NOTE: reset_connection command will reset the THD to its default state.
    All system variables whose scope is SESSION ONLY should be set to their
    default values here.
  */
  reset_first_successful_insert_id();
  user_time.tv_sec= user_time.tv_usec= 0;
  start_time.tv_sec= start_time.tv_usec= 0;
  set_time();
  auto_inc_intervals_forced.empty();
  {
    ulong tmp;
    tmp= sql_rnd_with_mutex();
    randominit(&rand, tmp + (ulong) &rand, tmp + (ulong) ::global_query_id);
    randominit(&slog_rand, tmp + (ulong) &slog_rand,
               tmp + (ulong) ::global_query_id);
    DBUG_EXECUTE_IF("seed_slow_log_random",
                    randominit(&slog_rand, 0x11111111, 0x77777777););
  }

  server_status= SERVER_STATUS_AUTOCOMMIT;
  if (variables.sql_mode & MODE_NO_BACKSLASH_ESCAPES)
    server_status|= SERVER_STATUS_NO_BACKSLASH_ESCAPES;

  get_transaction()->reset_unsafe_rollback_flags(Transaction_ctx::SESSION);
  get_transaction()->reset_unsafe_rollback_flags(Transaction_ctx::STMT);
  open_options=ha_open_options;
  update_lock_default= (variables.low_priority_updates ?
			TL_WRITE_LOW_PRIORITY :
			TL_WRITE);
  insert_lock_default= (variables.low_priority_updates ?
                        TL_WRITE_LOW_PRIORITY :
                        TL_WRITE_CONCURRENT_INSERT);
  tx_isolation= (enum_tx_isolation) variables.tx_isolation;
  tx_read_only= variables.tx_read_only;
  tx_priority= 0;
  thd_tx_priority= 0;
  update_charset();
  reset_current_stmt_binlog_format_row();
  reset_binlog_local_stmt_filter();
  memset(&status_var, 0, sizeof(status_var));
  binlog_row_event_extra_data= 0;

  if (variables.sql_log_bin)
    variables.option_bits|= OPTION_BIN_LOG;
  else
    variables.option_bits&= ~OPTION_BIN_LOG;
  reset_stats();

#if defined(ENABLED_DEBUG_SYNC)
  /* Initialize the Debug Sync Facility. See debug_sync.cc. */
  debug_sync_init_thread(this);
#endif /* defined(ENABLED_DEBUG_SYNC) */

  /* Initialize session_tracker and create all tracker objects */
  session_tracker.init(this->charset());
  session_tracker.enable(this);

  owned_gtid.clear();
  owned_sid.clear();
  owned_gtid.dbug_print(NULL, "set owned_gtid (clear) in THD::init");

<<<<<<< HEAD
  clear_slow_extended();
}

// Resets stats in a THD.
void THD::reset_stats(void)
{
  current_connect_time=    time(NULL);
  last_global_update_time= current_connect_time;
  reset_diff_stats();
}

// Resets the 'diff' stats, which are used to update global stats.
void THD::reset_diff_stats(void)
{
  diff_total_busy_time=            0;
  diff_total_cpu_time=             0;
  diff_total_bytes_received=       0;
  diff_total_bytes_sent=           0;
  diff_total_binlog_bytes_written= 0;
  diff_total_sent_rows=            0;
  diff_total_updated_rows=         0;
  diff_total_read_rows=            0;
  diff_select_commands=            0;
  diff_update_commands=            0;
  diff_other_commands=             0;
  diff_commit_trans=               0;
  diff_rollback_trans=             0;
  diff_denied_connections=         0;
  diff_lost_connections=           0;
  diff_access_denied_errors=       0;
  diff_empty_queries=              0;
=======
  rpl_thd_ctx.dependency_tracker_ctx().set_last_session_sequence_number(0);
>>>>>>> df0bc0a6
}

// Updates 'diff' stats of a THD.
void THD::update_stats(bool ran_command)
{
  diff_total_busy_time+=            busy_time;
  diff_total_cpu_time+=             cpu_time;
  diff_total_bytes_received+=       bytes_received;
  diff_total_bytes_sent+=           bytes_sent;
  diff_total_binlog_bytes_written+= binlog_bytes_written;
  diff_total_sent_rows+=            sent_row_count_2;
  diff_total_updated_rows+=         updated_row_count;
  // diff_total_read_rows is updated in handler.cc.

  if (ran_command)
  {
    // The replication thread has the COM_CONNECT command.
    DBUG_ASSERT(get_command() != COM_SLEEP);
    if ((get_command() == COM_QUERY || get_command() == COM_CONNECT) &&
        (lex->sql_command >= 0 && lex->sql_command < SQLCOM_END)) {
      // A SQL query.
      if (lex->sql_command == SQLCOM_SELECT)
      {
        diff_select_commands++;
        if (!sent_row_count_2)
          diff_empty_queries++;
      }
      else if ((sql_command_flags[lex->sql_command] & CF_STATUS_COMMAND) != 0)
      {
        // 'SHOW ' commands become SQLCOM_SELECT.
        diff_other_commands++;
        // 'SHOW ' commands shouldn't inflate total sent row count.
        diff_total_sent_rows-= sent_row_count_2;
      } else if (is_update_query(lex->sql_command)) {
        diff_update_commands++;
      } else {
        diff_other_commands++;
      }
    }
  }
  // diff_commit_trans is updated in handler.cc.
  // diff_rollback_trans is updated in handler.cc.
  // diff_denied_connections is updated in sql_connect.cc.
  // diff_lost_connections is updated in sql_parse.cc.
  // diff_access_denied_errors is updated in sql_parse.cc.

  /* reset counters to zero to avoid double-counting since values
     are already store in diff_total_*.
  */

  busy_time=            0;
  cpu_time=             0;
  bytes_received=       0;
  bytes_sent=           0;
  binlog_bytes_written= 0;
  updated_row_count=    0;
  sent_row_count_2=     0;
}

/*
  Init THD for query processing.
  This has to be called once before we call mysql_parse.
  See also comments in sql_class.h.
*/

void THD::init_for_queries(Relay_log_info *rli)
{
  set_time(); 
  ha_enable_transaction(this,TRUE);

  reset_root_defaults(mem_root, variables.query_alloc_block_size,
                      variables.query_prealloc_size);
  get_transaction()->init_mem_root_defaults(variables.trans_alloc_block_size,
                                            variables.trans_prealloc_size);
  get_transaction()->xid_state()->reset();
#if defined(MYSQL_SERVER) && defined(HAVE_REPLICATION)
  if (rli)
  {
    if ((rli->deferred_events_collecting= rpl_filter->is_on()))
    {
      rli->deferred_events= new Deferred_log_events(rli);
    }
    rli_slave= rli;

    DBUG_ASSERT(rli_slave->info_thd == this && slave_thread);
  }
#endif
}


void THD::set_new_thread_id()
{
  m_thread_id= Global_THD_manager::get_instance()->get_new_thread_id();
  variables.pseudo_thread_id= m_thread_id;
  thr_lock_info_init(&lock_info, m_thread_id, &COND_thr_lock);
}


/*
  Do what's needed when one invokes change user

  SYNOPSIS
    cleanup_connection()

  IMPLEMENTATION
    Reset all resources that are connection specific
*/


void THD::cleanup_connection(void)
{
  mysql_mutex_lock(&LOCK_status);
  add_to_status(&global_status_var, &status_var, true);
  mysql_mutex_unlock(&LOCK_status);

  cleanup();
#if defined(ENABLED_DEBUG_SYNC)
  /* End the Debug Sync Facility. See debug_sync.cc. */
  debug_sync_end_thread(this);
#endif /* defined(ENABLED_DEBUG_SYNC) */
  killed= NOT_KILLED;
  cleanup_done= 0;
  init();
  stmt_map.reset();
  my_hash_init(&user_vars, system_charset_info, USER_VARS_HASH_SIZE, 0, 0,
               (my_hash_get_key) get_var_key,
               (my_hash_free_key) free_user_var, 0,
               key_memory_user_var_entry);
  sp_cache_clear(&sp_proc_cache);
  sp_cache_clear(&sp_func_cache);

  clear_error();
  // clear the warnings
  get_stmt_da()->reset_condition_info(this);
  // clear profiling information
#if defined(ENABLED_PROFILING)
  profiling.cleanup();
#endif

#ifndef DBUG_OFF
    /* DEBUG code only (begin) */
    bool check_cleanup= FALSE;
    DBUG_EXECUTE_IF("debug_test_cleanup_connection", check_cleanup= TRUE;);
    if(check_cleanup)
    {
      /* isolation level should be default */
      DBUG_ASSERT(variables.tx_isolation == ISO_REPEATABLE_READ);
      /* check autocommit is ON by default */
      DBUG_ASSERT(server_status == SERVER_STATUS_AUTOCOMMIT);
      /* check prepared stmts are cleaned up */
      DBUG_ASSERT(prepared_stmt_count == 0);
      /* check diagnostic area is cleaned up */
      DBUG_ASSERT(get_stmt_da()->status() == Diagnostics_area::DA_EMPTY);
      /* check if temp tables are deleted */
      DBUG_ASSERT(temporary_tables == NULL);
      /* check if tables are unlocked */
      DBUG_ASSERT(locked_tables_list.locked_tables() == NULL);
    }
    /* DEBUG code only (end) */
#endif

}


/*
  Do what's needed when one invokes change user.
  Also used during THD::release_resources, i.e. prior to THD destruction.
*/
void THD::cleanup(void)
{
  Transaction_ctx *trn_ctx= get_transaction();
  XID_STATE *xs= trn_ctx->xid_state();

  DBUG_ENTER("THD::cleanup");
  DBUG_ASSERT(cleanup_done == 0);
  DEBUG_SYNC(this, "thd_cleanup_start");

  killed= KILL_CONNECTION;
  if (trn_ctx->xid_state()->has_state(XID_STATE::XA_PREPARED))
  {
    transaction_cache_detach(trn_ctx);
  }
  else
  {
    xs->set_state(XID_STATE::XA_NOTR);
    trans_rollback(this);
    transaction_cache_delete(trn_ctx);
  }

  locked_tables_list.unlock_locked_tables(this);
  mysql_ha_cleanup(this);

  DBUG_ASSERT(open_tables == NULL);
  /*
    If the thread was in the middle of an ongoing transaction (rolled
    back a few lines above) or under LOCK TABLES (unlocked the tables
    and left the mode a few lines above), there will be outstanding
    metadata locks. Release them.
  */
  mdl_context.release_transactional_locks();

  /* Release backup locks, if acquired */
  if (backup_binlog_lock.is_acquired())
    backup_binlog_lock.release(this);
  if (backup_tables_lock.is_acquired())
    backup_tables_lock.release(this);

  /* Release the global read lock, if acquired. */
  if (global_read_lock.is_acquired())
    global_read_lock.unlock_global_read_lock(this);

  mysql_ull_cleanup(this);
  /*
    All locking service locks must be released on disconnect.
  */
  release_all_locking_service_locks(this);

  /* All metadata locks must have been released by now. */
  DBUG_ASSERT(!mdl_context.has_locks());

  /* Protects user_vars. */
  mysql_mutex_lock(&LOCK_thd_data);
  my_hash_free(&user_vars);
  mysql_mutex_unlock(&LOCK_thd_data);

  /*
    When we call drop table for temporary tables, the
    user_var_events container is not cleared this might
    cause error if the container was filled before the
    drop table command is called.
    So call this before calling close_temporary_tables.
  */
  user_var_events.clear();
  close_temporary_tables(this);
  sp_cache_clear(&sp_proc_cache);
  sp_cache_clear(&sp_func_cache);

  /*
    Actions above might generate events for the binary log, so we
    commit the current transaction coordinator after executing cleanup
    actions.
   */
  if (tc_log && !trn_ctx->xid_state()->has_state(XID_STATE::XA_PREPARED))
    tc_log->commit(this, true);

  /*
    Destroy trackers only after finishing manipulations with transaction
    state to avoid issues with Transaction_state_tracker.
  */
  session_tracker.deinit();

  cleanup_done=1;
  DBUG_VOID_RETURN;
}


/**
  Release most resources, prior to THD destruction.
 */
void THD::release_resources()
{
  DBUG_ASSERT(m_release_resources_done == false);

  Global_THD_manager::get_instance()->release_thread_id(m_thread_id);

  mysql_mutex_lock(&LOCK_status);
  add_to_status(&global_status_var, &status_var, false);
  /*
    Status queries after this point should not aggregate THD::status_var
    since the values has been added to global_status_var.
    The status values are not reset so that they can still be read
    by performance schema.
  */
  status_var_aggregated= true;
  mysql_mutex_unlock(&LOCK_status);

  /* Ensure that no one is using THD */
  mysql_mutex_lock(&LOCK_thd_data);
  mysql_mutex_lock(&LOCK_query_plan);

  /* Close connection */
#ifndef EMBEDDED_LIBRARY
  if (is_classic_protocol() && get_protocol_classic()->get_vio())
  {
    vio_delete(get_protocol_classic()->get_vio());
    get_protocol_classic()->end_net();
  }
#endif

  /* modification plan for UPDATE/DELETE should be freed. */
  DBUG_ASSERT(query_plan.get_modification_plan() == NULL);
  mysql_mutex_unlock(&LOCK_query_plan);
  mysql_mutex_unlock(&LOCK_thd_data);
  mysql_mutex_lock(&LOCK_thd_query);
  mysql_mutex_unlock(&LOCK_thd_query);

  stmt_map.reset();                     /* close all prepared statements */
  if (!cleanup_done)
    cleanup();

  mdl_context.destroy();
  ha_close_connection(this);

  /*
    Debug sync system must be closed after ha_close_connection, because
    DEBUG_SYNC is used in InnoDB connection handlerton close.
  */
#if defined(ENABLED_DEBUG_SYNC)
  /* End the Debug Sync Facility. See debug_sync.cc. */
  debug_sync_end_thread(this);
#endif /* defined(ENABLED_DEBUG_SYNC) */

  plugin_thdvar_cleanup(this, m_enable_plugins);

  DBUG_ASSERT(timer == NULL);

  if (timer_cache)
    thd_timer_destroy(timer_cache);

#ifndef EMBEDDED_LIBRARY
  if (rli_fake)
  {
    rli_fake->end_info();
    delete rli_fake;
    rli_fake= NULL;
  }
  mysql_audit_free_thd(this);
#endif

  if (current_thd == this)
    restore_globals();
  m_release_resources_done= true;
}


THD::~THD()
{
  THD_CHECK_SENTRY(this);
  DBUG_ENTER("~THD()");
  DBUG_PRINT("info", ("THD dtor, this %p", this));

  if (!m_release_resources_done)
    release_resources();

  clear_next_event_pos();

  /* Ensure that no one is using THD */
  mysql_mutex_lock(&LOCK_thd_data);
  mysql_mutex_unlock(&LOCK_thd_data);
  mysql_mutex_lock(&LOCK_thd_query);
  mysql_mutex_unlock(&LOCK_thd_query);

  DBUG_ASSERT(!m_attachable_trx);

  my_free(const_cast<char*>(m_db.str));
  m_db= NULL_CSTR;
  get_transaction()->free_memory(MYF(0));
  mysql_mutex_destroy(&LOCK_query_plan);
  mysql_mutex_destroy(&LOCK_thd_data);
  mysql_mutex_destroy(&LOCK_thd_query);
  mysql_mutex_destroy(&LOCK_temporary_tables);
  mysql_mutex_destroy(&LOCK_thd_sysvar);
  mysql_mutex_destroy(&LOCK_current_cond);
  mysql_cond_destroy(&COND_thr_lock);
#ifndef DBUG_OFF
  dbug_sentry= THD_SENTRY_GONE;
#endif

#ifndef EMBEDDED_LIBRARY
  if (variables.gtid_next_list.gtid_set != NULL)
  {
#ifdef HAVE_GTID_NEXT_LIST
    delete variables.gtid_next_list.gtid_set;
    variables.gtid_next_list.gtid_set= NULL;
    variables.gtid_next_list.is_non_null= false;
#else
    DBUG_ASSERT(0);
#endif
  }
  if (rli_slave)
    rli_slave->cleanup_after_session();
#endif

  free_root(&main_mem_root, MYF(0));

  if (m_token_array != NULL)
  {
    my_free(m_token_array);
  }
  DBUG_VOID_RETURN;
}


/*
  Add all status variables to another status variable array

  SYNOPSIS
   add_to_status()
   to_var       add to this array
   from_var     from this array
   reset_from_var if true, then memset from_var variable with 0

  NOTES
    This function assumes that all variables are longlong/ulonglong.
    If this assumption will change, then we have to explictely add
    the other variables after the while loop
*/

void add_to_status(STATUS_VAR *to_var, STATUS_VAR *from_var, bool reset_from_var)
{
  int        c;
  ulonglong *end= (ulonglong*) ((uchar*) to_var +
                                offsetof(STATUS_VAR, LAST_STATUS_VAR) +
                                sizeof(ulonglong));
  ulonglong *to= (ulonglong*) to_var, *from= (ulonglong*) from_var;

  while (to != end)
    *(to++)+= *(from++);

  to_var->com_other+= from_var->com_other;

  for (c= 0; c< SQLCOM_END; c++)
    to_var->com_stat[(uint) c] += from_var->com_stat[(uint) c];

  if (reset_from_var)
  {
    memset (from_var, 0, sizeof(*from_var));
  }
}

/*
  Add the difference between two status variable arrays to another one.

  SYNOPSIS
    add_diff_to_status
    to_var       add to this array
    from_var     from this array
    dec_var      minus this array
  
  NOTE
    This function assumes that all variables are longlong/ulonglong.
*/

void add_diff_to_status(STATUS_VAR *to_var, STATUS_VAR *from_var,
                        STATUS_VAR *dec_var)
{
  int        c;
  ulonglong *end= (ulonglong*) ((uchar*) to_var + offsetof(STATUS_VAR, LAST_STATUS_VAR) +
                                                  sizeof(ulonglong));
  ulonglong *to= (ulonglong*) to_var,
            *from= (ulonglong*) from_var,
            *dec= (ulonglong*) dec_var;

  while (to != end)
    *(to++)+= *(from++) - *(dec++);

  to_var->com_other+= from_var->com_other - dec_var->com_other;

  for (c= 0; c< SQLCOM_END; c++)
    to_var->com_stat[(uint) c] += from_var->com_stat[(uint) c] -dec_var->com_stat[(uint) c];
}


/**
  Awake a thread.

  @param[in]  state_to_set    value for THD::killed

  This is normally called from another thread's THD object.

  @note Do always call this while holding LOCK_thd_data.
*/

void THD::awake(THD::killed_state state_to_set)
{
  DBUG_ENTER("THD::awake");
  DBUG_PRINT("enter", ("this: %p current_thd: %p", this, current_thd));
  THD_CHECK_SENTRY(this);
  mysql_mutex_assert_owner(&LOCK_thd_data);

  /*
    Set killed flag if the connection is being killed (state_to_set
    is KILL_CONNECTION) or the connection is processing a query
    (state_to_set is KILL_QUERY and m_server_idle flag is not set).
    If the connection is idle and state_to_set is KILL QUERY, the
    the killed flag is not set so that it doesn't affect the next
    command incorrectly.
  */
  if (this->m_server_idle && state_to_set == KILL_QUERY)
  { /* nothing */ }
  else
  {
    killed= state_to_set;
  }

  if (state_to_set != THD::KILL_QUERY && state_to_set != THD::KILL_TIMEOUT)
  {
    if (this != current_thd)
    {
      if (active_vio)
        vio_cancel(active_vio, SHUT_RDWR);
    }

    /* Send an event to the scheduler that a thread should be killed. */
    if (!slave_thread)
      MYSQL_CALLBACK(this->scheduler, post_kill_notification, (this));
  }

  /* Interrupt target waiting inside a storage engine. */
  if (state_to_set != THD::NOT_KILLED)
    ha_kill_connection(this);

  if (state_to_set == THD::KILL_TIMEOUT)
    status_var.max_execution_time_exceeded++;


  /* Broadcast a condition to kick the target if it is waiting on it. */
  if (is_killable)
  {
    mysql_mutex_lock(&LOCK_current_cond);
    /*
      This broadcast could be up in the air if the victim thread
      exits the cond in the time between read and broadcast, but that is
      ok since all we want to do is to make the victim thread get out
      of waiting on current_cond.
      If we see a non-zero current_cond: it cannot be an old value (because
      then exit_cond() should have run and it can't because we have mutex); so
      it is the true value but maybe current_mutex is not yet non-zero (we're
      in the middle of enter_cond() and there is a "memory order
      inversion"). So we test the mutex too to not lock 0.

      Note that there is a small chance we fail to kill. If victim has locked
      current_mutex, but hasn't yet entered enter_cond() (which means that
      current_cond and current_mutex are 0), then the victim will not get
      a signal and it may wait "forever" on the cond (until
      we issue a second KILL or the status it's waiting for happens).
      It's true that we have set its thd->killed but it may not
      see it immediately and so may have time to reach the cond_wait().

      However, where possible, we test for killed once again after
      enter_cond(). This should make the signaling as safe as possible.
      However, there is still a small chance of failure on platforms with
      instruction or memory write reordering.
    */
    if (current_cond && current_mutex)
    {
      DBUG_EXECUTE_IF("before_dump_thread_acquires_current_mutex",
                      {
                      const char act[]=
                      "now signal dump_thread_signal wait_for go_dump_thread";
                      DBUG_ASSERT(!debug_sync_set_action(current_thd,
                                                         STRING_WITH_LEN(act)));
                      };);
      mysql_mutex_lock(current_mutex);
      mysql_cond_broadcast(current_cond);
      mysql_mutex_unlock(current_mutex);
    }
    mysql_mutex_unlock(&LOCK_current_cond);
  }
  DBUG_VOID_RETURN;
}


/**
  Close the Vio associated this session.

  @remark LOCK_thd_data is taken due to the fact that
          the Vio might be disassociated concurrently.
*/

void THD::disconnect(bool server_shutdown)
{
  Vio *vio= NULL;

  mysql_mutex_lock(&LOCK_thd_data);

  killed= THD::KILL_CONNECTION;

  /*
    Since a active vio might might have not been set yet, in
    any case save a reference to avoid closing a inexistent
    one or closing the vio twice if there is a active one.
  */
  vio= active_vio;
  shutdown_active_vio();

  /* Disconnect even if a active vio is not associated. */
  if (is_classic_protocol() &&
      get_protocol_classic()->get_vio() != vio &&
      get_protocol_classic()->connection_alive())
  {
    m_protocol->shutdown(server_shutdown);
  }

  mysql_mutex_unlock(&LOCK_thd_data);
}


void THD::notify_shared_lock(MDL_context_owner *ctx_in_use,
                             bool needs_thr_lock_abort)
{
  THD *in_use= ctx_in_use->get_thd();

  if (needs_thr_lock_abort)
  {
    mysql_mutex_lock(&in_use->LOCK_thd_data);
    for (TABLE *thd_table= in_use->open_tables;
         thd_table ;
         thd_table= thd_table->next)
    {
      /*
        Check for TABLE::needs_reopen() is needed since in some places we call
        handler::close() for table instance (and set TABLE::db_stat to 0)
        and do not remove such instances from the THD::open_tables
        for some time, during which other thread can see those instances
        (e.g. see partitioning code).
      */
      if (!thd_table->needs_reopen())
        mysql_lock_abort_for_thread(this, thd_table);
    }
    mysql_mutex_unlock(&in_use->LOCK_thd_data);
  }
}


/*
  Remember the location of thread info, the structure needed for
  sql_alloc() and the structure for the net buffer
*/

bool THD::store_globals()
{
  /*
    Assert that thread_stack is initialized: it's necessary to be able
    to track stack overrun.
  */
  DBUG_ASSERT(thread_stack);

  if (my_thread_set_THR_THD(this) ||
      my_thread_set_THR_MALLOC(&mem_root))
    return true;
  /*
    is_killable is concurrently readable by a killer thread.
    It is protected by LOCK_thd_data, it is not needed to lock while the
    value is changing from false not true. If the kill thread reads
    true we need to ensure that the thread doesn't proceed to assign
    another thread to the same TLS reference.
  */
  is_killable= true;
#ifndef DBUG_OFF
  /*
    Let mysqld define the thread id (not mysys)
    This allows us to move THD to different threads if needed.
  */
  set_my_thread_var_id(m_thread_id);
#endif
  real_id= my_thread_self();                      // For debugging

  vio_set_thread_id(net.vio, real_id);

  return false;
}

/*
  Remove the thread specific info (THD and mem_root pointer) stored during
  store_global call for this thread.
*/
void THD::restore_globals()
{
  /*
    Assert that thread_stack is initialized: it's necessary to be able
    to track stack overrun.
  */
  DBUG_ASSERT(thread_stack);

  /* Undocking the thread specific data. */
  my_thread_set_THR_THD(NULL);
  my_thread_set_THR_MALLOC(NULL);
}


/*
  Cleanup after query.

  SYNOPSIS
    THD::cleanup_after_query()

  DESCRIPTION
    This function is used to reset thread data to its default state.

  NOTE
    This function is not suitable for setting thread data to some
    non-default values, as there is only one replication thread, so
    different master threads may overwrite data of each other on
    slave.
*/

void THD::cleanup_after_query()
{
  /*
    Reset rand_used so that detection of calls to rand() will save random 
    seeds if needed by the slave.

    Do not reset rand_used if inside a stored function or trigger because 
    only the call to these operations is logged. Thus only the calling 
    statement needs to detect rand() calls made by its substatements. These
    substatements must not set rand_used to 0 because it would remove the
    detection of rand() by the calling statement. 
  */
  if (!in_sub_stmt) /* stored functions and triggers are a special case */
  {
    /* Forget those values, for next binlogger: */
    stmt_depends_on_first_successful_insert_id_in_prev_stmt= 0;
    auto_inc_intervals_in_cur_stmt_for_binlog.empty();
    rand_used= 0;
    binlog_accessed_db_names= NULL;

#ifndef EMBEDDED_LIBRARY
    /*
      Clean possible unused INSERT_ID events by current statement.
      is_update_query() is needed to ignore SET statements:
        Statements that don't update anything directly and don't
        used stored functions. This is mostly necessary to ignore
        statements in binlog between SET INSERT_ID and DML statement
        which is intended to consume its event (there can be other
        SET statements between them).
    */
    if ((rli_slave || rli_fake) && is_update_query(lex->sql_command))
      auto_inc_intervals_forced.empty();
#endif
  }

  /*
    In case of stored procedures, stored functions, triggers and events
    m_trans_fixed_log_file will not be set to NULL. The memory will be reused.
  */
  if (!sp_runtime_ctx)
    m_trans_fixed_log_file= NULL;

  /*
    Forget the binlog stmt filter for the next query.
    There are some code paths that:
    - do not call THD::decide_logging_format()
    - do call THD::binlog_query(),
    making this reset necessary.
  */
  reset_binlog_local_stmt_filter();
  if (first_successful_insert_id_in_cur_stmt > 0)
  {
    /* set what LAST_INSERT_ID() will return */
    first_successful_insert_id_in_prev_stmt= 
      first_successful_insert_id_in_cur_stmt;
    first_successful_insert_id_in_cur_stmt= 0;
    substitute_null_with_insert_id= TRUE;
  }
  arg_of_last_insert_id_function= 0;
  /* Free Items that were created during this execution */
  free_items();
  /* Reset where. */
  where= THD::DEFAULT_WHERE;
  /* reset table map for multi-table update */
  table_map_for_update= 0;
  m_binlog_invoker= FALSE;
  /* reset replication info structure */
  if (lex)
  {
    lex->mi.repl_ignore_server_ids.clear();
  }
#ifndef EMBEDDED_LIBRARY
  if (rli_slave)
    rli_slave->cleanup_after_query();
#endif
}

LEX_CSTRING *
make_lex_string_root(MEM_ROOT *mem_root,
                     LEX_CSTRING *lex_str, const char* str, size_t length,
                     bool allocate_lex_string)
{
  if (allocate_lex_string)
    if (!(lex_str= (LEX_CSTRING *)alloc_root(mem_root, sizeof(LEX_CSTRING))))
      return 0;
  if (!(lex_str->str= strmake_root(mem_root, str, length)))
    return 0;
  lex_str->length= length;
  return lex_str;
}


LEX_STRING *
make_lex_string_root(MEM_ROOT *mem_root,
                     LEX_STRING *lex_str, const char* str, size_t length,
                     bool allocate_lex_string)
{
  if (allocate_lex_string)
    if (!(lex_str= (LEX_STRING *)alloc_root(mem_root, sizeof(LEX_STRING))))
      return 0;
  if (!(lex_str->str= strmake_root(mem_root, str, length)))
    return 0;
  lex_str->length= length;
  return lex_str;
}



LEX_CSTRING *THD::make_lex_string(LEX_CSTRING *lex_str,
                                 const char* str, size_t length,
                                 bool allocate_lex_string)
{
  return make_lex_string_root (mem_root, lex_str, str,
                               length, allocate_lex_string);
}



/**
  Create a LEX_STRING in this connection.

  @param lex_str  pointer to LEX_STRING object to be initialized
  @param str      initializer to be copied into lex_str
  @param length   length of str, in bytes
  @param allocate_lex_string  if TRUE, allocate new LEX_STRING object,
                              instead of using lex_str value
  @return  NULL on failure, or pointer to the LEX_STRING object
*/
LEX_STRING *THD::make_lex_string(LEX_STRING *lex_str,
                                 const char* str, size_t length,
                                 bool allocate_lex_string)
{
  return make_lex_string_root (mem_root, lex_str, str,
                               length, allocate_lex_string);
}


/*
  Convert a string to another character set

  @param to             Store new allocated string here
  @param to_cs          New character set for allocated string
  @param from           String to convert
  @param from_length    Length of string to convert
  @param from_cs        Original character set

  @note to will be 0-terminated to make it easy to pass to system funcs

  @retval false ok
  @retval true  End of memory.
                In this case to->str will point to 0 and to->length will be 0.
*/

bool THD::convert_string(LEX_STRING *to, const CHARSET_INFO *to_cs,
			 const char *from, size_t from_length,
			 const CHARSET_INFO *from_cs)
{
  DBUG_ENTER("convert_string");
  size_t new_length= to_cs->mbmaxlen * from_length;
  uint errors= 0;
  if (!(to->str= (char*) alloc(new_length+1)))
  {
    to->length= 0;				// Safety fix
    DBUG_RETURN(1);				// EOM
  }
  to->length= copy_and_convert(to->str, new_length, to_cs,
			       from, from_length, from_cs, &errors);
  to->str[to->length]=0;			// Safety
  if (errors != 0)
  {
    char printable_buff[32];
    convert_to_printable(printable_buff, sizeof(printable_buff),
                         from, from_length, from_cs, 6);
    push_warning_printf(this, Sql_condition::SL_WARNING,
                        ER_INVALID_CHARACTER_STRING,
                        ER_THD(this, ER_INVALID_CHARACTER_STRING),
                        from_cs->csname, printable_buff);
  }

  DBUG_RETURN(0);
}


/*
  Convert string from source character set to target character set inplace.

  SYNOPSIS
    THD::convert_string

  DESCRIPTION
    Convert string using convert_buffer - buffer for character set 
    conversion shared between all protocols.

  RETURN
    0   ok
   !0   out of memory
*/

bool THD::convert_string(String *s, const CHARSET_INFO *from_cs,
                         const CHARSET_INFO *to_cs)
{
  uint dummy_errors;
  if (convert_buffer.copy(s->ptr(), s->length(), from_cs, to_cs, &dummy_errors))
    return TRUE;
  /* If convert_buffer >> s copying is more efficient long term */
  if (convert_buffer.alloced_length() >= convert_buffer.length() * 2 ||
      !s->is_alloced())
  {
    return s->copy(convert_buffer);
  }
  s->swap(convert_buffer);
  return FALSE;
}


/*
  Update some cache variables when character set changes
*/

void THD::update_charset()
{
  size_t not_used;
  charset_is_system_charset=
    !String::needs_conversion(0,
                              variables.character_set_client,
                              system_charset_info,
                              &not_used);
  charset_is_collation_connection= 
    !String::needs_conversion(0,
                              variables.character_set_client,
                              variables.collation_connection,
                              &not_used);
  charset_is_character_set_filesystem= 
    !String::needs_conversion(0,
                              variables.character_set_client,
                              variables.character_set_filesystem,
                              &not_used);
}


/* add table to list of changed in transaction tables */

void THD::add_changed_table(TABLE *table)
{
  DBUG_ENTER("THD::add_changed_table(table)");

  DBUG_ASSERT(in_multi_stmt_transaction_mode() && table->file->has_transactions());
  add_changed_table(table->s->table_cache_key.str,
                    (long) table->s->table_cache_key.length);
  DBUG_VOID_RETURN;
}


void THD::add_changed_table(const char *key, long key_length)
{
  DBUG_ENTER("THD::add_changed_table(key)");
  if (get_transaction()->add_changed_table(key, key_length))
    killed= KILL_CONNECTION;
  DBUG_VOID_RETURN;
}


int THD::send_explain_fields(Query_result *result)
{
  List<Item> field_list;
  Item *item;
  CHARSET_INFO *cs= system_charset_info;
  field_list.push_back(new Item_return_int("id",3, MYSQL_TYPE_LONGLONG));
  field_list.push_back(new Item_empty_string("select_type", 19, cs));
  field_list.push_back(item= new Item_empty_string("table", NAME_CHAR_LEN, cs));
  item->maybe_null= 1;
  /* Maximum length of string that make_used_partitions_str() can produce */
  item= new Item_empty_string("partitions", MAX_PARTITIONS * (1 + FN_LEN),
                              cs);
  field_list.push_back(item);
  item->maybe_null= 1;
  field_list.push_back(item= new Item_empty_string("type", 10, cs));
  item->maybe_null= 1;
  field_list.push_back(item=new Item_empty_string("possible_keys",
						  NAME_CHAR_LEN*MAX_KEY, cs));
  item->maybe_null=1;
  field_list.push_back(item=new Item_empty_string("key", NAME_CHAR_LEN, cs));
  item->maybe_null=1;
  field_list.push_back(item=new Item_empty_string("key_len",
						  NAME_CHAR_LEN*MAX_KEY));
  item->maybe_null=1;
  field_list.push_back(item=new Item_empty_string("ref",
                                                  NAME_CHAR_LEN*MAX_REF_PARTS,
                                                  cs));
  item->maybe_null=1;
  field_list.push_back(item= new Item_return_int("rows", 10,
                                                 MYSQL_TYPE_LONGLONG));
  item->maybe_null= 1;
  field_list.push_back(item= new Item_float(NAME_STRING("filtered"),
                                            0.1234, 2, 4));
  item->maybe_null=1;
  field_list.push_back(new Item_empty_string("Extra", 255, cs));
  item->maybe_null= 1;
  return (result->send_result_set_metadata(field_list, Protocol::SEND_NUM_ROWS |
                                           Protocol::SEND_EOF));
}

enum_vio_type THD::get_vio_type()
{
#ifndef EMBEDDED_LIBRARY
  DBUG_ENTER("THD::get_vio_type");
  DBUG_RETURN(get_protocol()->connection_type());
#else
  return NO_VIO_TYPE;
#endif
}

void THD::shutdown_active_vio()
{
  DBUG_ENTER("shutdown_active_vio");
  mysql_mutex_assert_owner(&LOCK_thd_data);
#ifndef EMBEDDED_LIBRARY
  if (active_vio)
  {
    vio_shutdown(active_vio, SHUT_RDWR);
    active_vio = 0;
    m_SSL = NULL;
  }
#endif
  DBUG_VOID_RETURN;
}

const char *get_client_host(THD *client)
{
  return client->security_context()->host_or_ip().length ?
    client->security_context()->host_or_ip().str :
    client->security_context()->host().length ?
    client->security_context()->host().str : "";
}

char *THD::get_client_host_port(THD *client)
{
  Security_context *client_sctx= client->security_context();
  char *client_host= NULL;

  if (client->peer_port && (client_sctx->host().length
                            || client_sctx->ip().length) &&
      security_context()->host_or_ip().length)
  {
    if ((client_host= (char *) this->alloc(LIST_PROCESS_HOST_LEN+1)))
      my_snprintf((char *) client_host, LIST_PROCESS_HOST_LEN,
                  "%s:%u", client_sctx->host_or_ip().str, client->peer_port);
  }
  else
    client_host= this->mem_strdup(get_client_host(client));

  return client_host;
}


/*
  Register an item tree tree transformation, performed by the query
  optimizer.
*/

void THD::nocheck_register_item_tree_change(Item **place,
                                            Item *new_value)
{
  Item_change_record *change;
  /*
    Now we use one node per change, which adds some memory overhead,
    but still is rather fast as we use alloc_root for allocations.
    A list of item tree changes of an average query should be short.
  */
  void *change_mem= alloc_root(mem_root, sizeof(*change));
  if (change_mem == 0)
  {
    /*
      OOM, thd->fatal_error() is called by the error handler of the
      memroot. Just return.
    */
    return;
  }
  change= new (change_mem) Item_change_record(place, new_value);
  change_list.push_front(change);
}


void THD::replace_rollback_place(Item **new_place)
{
  I_List_iterator<Item_change_record> it(change_list);
  Item_change_record *change;
  while ((change= it++))
  {
    if (change->new_value == *new_place)
    {
      DBUG_PRINT("info", ("replace_rollback_place new_value %p place %p",
                          *new_place, new_place));
      change->place= new_place;
      break;
    }
  }
}


void THD::rollback_item_tree_changes()
{
  I_List_iterator<Item_change_record> it(change_list);
  Item_change_record *change;
  DBUG_ENTER("rollback_item_tree_changes");

  while ((change= it++))
  {
    DBUG_PRINT("info",
               ("rollback_item_tree_changes "
                "place %p curr_value %p old_value %p",
                change->place, *change->place, change->old_value));
    *change->place= change->old_value;
  }
  /* We can forget about changes memory: it's allocated in runtime memroot */
  change_list.empty();
  DBUG_VOID_RETURN;
}


/*****************************************************************************
** Functions to provide a interface to select results
*****************************************************************************/

static const String default_line_term("\n",default_charset_info);
static const String default_escaped("\\",default_charset_info);
static const String default_field_term("\t",default_charset_info);
static const String default_xml_row_term("<row>", default_charset_info);
static const String my_empty_string("",default_charset_info);


sql_exchange::sql_exchange(const char *name, bool flag,
                           enum enum_filetype filetype_arg)
  :file_name(name), dumpfile(flag), skip_lines(0)
{
  field.opt_enclosed= 0;
  filetype= filetype_arg;
  field.field_term= &default_field_term;
  field.enclosed= line.line_start= &my_empty_string;
  line.line_term= filetype == FILETYPE_CSV ?
              &default_line_term : &default_xml_row_term;
  field.escaped= &default_escaped;
  cs= NULL;
}

bool sql_exchange::escaped_given(void)
{
  return field.escaped != &default_escaped;
}


bool Query_result_send::send_result_set_metadata(List<Item> &list, uint flags)
{
  bool res;
  if (!(res= thd->send_result_metadata(&list, flags)))
    is_result_set_started= 1;
  return res;
}

void Query_result_send::abort_result_set()
{
  DBUG_ENTER("Query_result_send::abort_result_set");

  if (is_result_set_started && thd->sp_runtime_ctx)
  {
    /*
      We're executing a stored procedure, have an open result
      set and an SQL exception condition. In this situation we
      must abort the current statement, silence the error and
      start executing the continue/exit handler if one is found.
      Before aborting the statement, let's end the open result set, as
      otherwise the client will hang due to the violation of the
      client/server protocol.
    */
    thd->sp_runtime_ctx->end_partial_result_set= TRUE;
  }
  DBUG_VOID_RETURN;
}


/* Send data to client. Returns 0 if ok */

bool Query_result_send::send_data(List<Item> &items)
{
  Protocol *protocol= thd->get_protocol();
  DBUG_ENTER("Query_result_send::send_data");

  if (unit->offset_limit_cnt)
  {						// using limit offset,count
    unit->offset_limit_cnt--;
    DBUG_RETURN(FALSE);
  }

  /*
    We may be passing the control from mysqld to the client: release the
    InnoDB adaptive hash S-latch to avoid thread deadlocks if it was reserved
    by thd
  */
  ha_release_temporary_latches(thd);

  protocol->start_row();
  if (thd->send_result_set_row(&items))
  {
    protocol->abort_row();
    DBUG_RETURN(TRUE);
  }

  thd->inc_sent_row_count(1);
  thd->sent_row_count_2++;
  DEBUG_SYNC(thd, "sent_row");

  DBUG_RETURN(protocol->end_row());
}

bool Query_result_send::send_eof()
{
  /* 
    We may be passing the control from mysqld to the client: release the
    InnoDB adaptive hash S-latch to avoid thread deadlocks if it was reserved
    by thd 
  */
  ha_release_temporary_latches(thd);

  /* 
    Don't send EOF if we're in error condition (which implies we've already
    sent or are sending an error)
  */
  if (thd->is_error())
    return TRUE;
  ::my_eof(thd);
  is_result_set_started= 0;
  return FALSE;
}


/************************************************************************
  Handling writing to file
************************************************************************/

void Query_result_to_file::send_error(uint errcode,const char *err)
{
  my_message(errcode, err, MYF(0));
  if (file > 0)
  {
    (void) end_io_cache(&cache);
    mysql_file_close(file, MYF(0));
    /* Delete file on error */
    mysql_file_delete(key_select_to_file, path, MYF(0));
    file= -1;
  }
}


bool Query_result_to_file::send_eof()
{
  int error= MY_TEST(end_io_cache(&cache));
  if (mysql_file_close(file, MYF(MY_WME)) || thd->is_error())
    error= true;

  if (!error)
  {
    ::my_ok(thd,row_count);
  }
  file= -1;
  return error;
}


void Query_result_to_file::cleanup()
{
  /* In case of error send_eof() may be not called: close the file here. */
  if (file >= 0)
  {
    (void) end_io_cache(&cache);
    mysql_file_close(file, MYF(0));
    file= -1;
  }
  path[0]= '\0';
  row_count= 0;
}


Query_result_to_file::~Query_result_to_file()
{
  if (file >= 0)
  {					// This only happens in case of error
    (void) end_io_cache(&cache);
    mysql_file_close(file, MYF(0));
    file= -1;
  }
}

/***************************************************************************
** Export of select to textfile
***************************************************************************/

/*
  Create file with IO cache

  SYNOPSIS
    create_file()
    thd			Thread handle
    path		File name
    exchange		Excange class
    cache		IO cache

  RETURN
    >= 0 	File handle
   -1		Error
*/


static File create_file(THD *thd, char *path, sql_exchange *exchange,
			IO_CACHE *cache)
{
  File file= -1;
  bool new_file_created= false;
  MY_STAT stat_arg;

  uint option= MY_UNPACK_FILENAME | MY_RELATIVE_PATH;

  if (!dirname_length(exchange->file_name))
  {
    strxnmov(path, FN_REFLEN-1, mysql_real_data_home,
             thd->db().str ? thd->db().str : "",
             NullS);
    (void) fn_format(path, exchange->file_name, path, "", option);
  }
  else
    (void) fn_format(path, exchange->file_name, mysql_real_data_home, "", option);

  if (!is_secure_file_path(path))
  {
    /* Write only allowed to dir or subdir specified by secure_file_priv */
    my_error(ER_OPTION_PREVENTS_STATEMENT, MYF(0), "--secure-file-priv");
    return -1;
  }

  if (my_stat(path, &stat_arg, MYF(0)))
  {
    /* Check if file is named pipe or unix socket */
    if (MY_S_ISFIFO(stat_arg.st_mode))
      file= mysql_file_open(key_select_to_file,
                            path, O_WRONLY, MYF(MY_WME));
#ifndef __WIN__
    if (MY_S_ISSOCK(stat_arg.st_mode))
      file= mysql_unix_socket_connect(key_select_to_file,
                                      path, MYF(MY_WME));
#endif
    if (file < 0)
    {
      if (!(MY_S_ISFIFO(stat_arg.st_mode) || MY_S_ISSOCK(stat_arg.st_mode)))
        my_error(ER_FILE_EXISTS_ERROR, MYF(0), exchange->file_name);
      return -1;
    }
  }
  else
  {
    /* Create the file world readable */
    if ((file= mysql_file_create(key_select_to_file,
                                 path, 0666, O_WRONLY|O_EXCL, MYF(MY_WME))) < 0)
      return file;
    new_file_created= true;
#ifdef HAVE_FCHMOD
    (void) fchmod(file, 0666);      // Because of umask()
#else
    (void) chmod(path, 0666);
#endif
  }
  if (init_io_cache(cache, file, 0L, WRITE_CACHE, 0L, 1, MYF(MY_WME)))
  {
    mysql_file_close(file, MYF(0));
    /* Delete file on error, if it was just created */
    if (new_file_created)
      mysql_file_delete(key_select_to_file, path, MYF(0));
    return -1;
  }
  return file;
}


int Query_result_export::prepare(List<Item> &list, SELECT_LEX_UNIT *u)
{
  bool blob_flag=0;
  bool string_results= FALSE, non_string_results= FALSE;
  unit= u;
  if (strlen(exchange->file_name) + NAME_LEN >= FN_REFLEN)
    strmake(path,exchange->file_name,FN_REFLEN-1);

  write_cs= exchange->cs ? exchange->cs : &my_charset_bin;

  if ((file= create_file(thd, path, exchange, &cache)) < 0)
    return 1;
  /* Check if there is any blobs in data */
  {
    List_iterator_fast<Item> li(list);
    Item *item;
    while ((item=li++))
    {
      if (item->max_length >= MAX_BLOB_WIDTH)
      {
	blob_flag=1;
	break;
      }
      if (item->result_type() == STRING_RESULT)
        string_results= TRUE;
      else
        non_string_results= TRUE;
    }
  }
  if (exchange->field.escaped->numchars() > 1 ||
      exchange->field.enclosed->numchars() > 1)
  {
    my_error(ER_WRONG_FIELD_TERMINATORS, MYF(0));
    return TRUE;
  }
  if (exchange->field.escaped->length() > 1 ||
      exchange->field.enclosed->length() > 1 ||
      !my_isascii(exchange->field.escaped->ptr()[0]) ||
      !my_isascii(exchange->field.enclosed->ptr()[0]) ||
      !exchange->field.field_term->is_ascii() ||
      !exchange->line.line_term->is_ascii() ||
      !exchange->line.line_start->is_ascii())
  {
    /*
      Current LOAD DATA INFILE recognizes field/line separators "as is" without
      converting from client charset to data file charset. So, it is supposed,
      that input file of LOAD DATA INFILE consists of data in one charset and
      separators in other charset. For the compatibility with that [buggy]
      behaviour SELECT INTO OUTFILE implementation has been saved "as is" too,
      but the new warning message has been added:

        Non-ASCII separator arguments are not fully supported
    */
    push_warning(thd, Sql_condition::SL_WARNING,
                 WARN_NON_ASCII_SEPARATOR_NOT_IMPLEMENTED,
                 ER(WARN_NON_ASCII_SEPARATOR_NOT_IMPLEMENTED));
  }
  field_term_length=exchange->field.field_term->length();
  field_term_char= field_term_length ?
                   (int) (uchar) (*exchange->field.field_term)[0] : INT_MAX;
  if (!exchange->line.line_term->length())
    exchange->line.line_term=exchange->field.field_term;// Use this if it exists
  field_sep_char= (exchange->field.enclosed->length() ?
                  (int) (uchar) (*exchange->field.enclosed)[0] :
                  field_term_char);
  if (exchange->field.escaped->length() && (exchange->escaped_given() ||
      !(thd->variables.sql_mode & MODE_NO_BACKSLASH_ESCAPES)))
    escape_char= (int) (uchar) (*exchange->field.escaped)[0];
  else
    escape_char= -1;
  is_ambiguous_field_sep= MY_TEST(strchr(ESCAPE_CHARS, field_sep_char));
  is_unsafe_field_sep= MY_TEST(strchr(NUMERIC_CHARS, field_sep_char));
  line_sep_char= (exchange->line.line_term->length() ?
                 (int) (uchar) (*exchange->line.line_term)[0] : INT_MAX);
  if (!field_term_length)
    exchange->field.opt_enclosed=0;
  if (!exchange->field.enclosed->length())
    exchange->field.opt_enclosed=1;                     // A little quicker loop
  fixed_row_size= (!field_term_length && !exchange->field.enclosed->length() &&
		   !blob_flag);
  if ((is_ambiguous_field_sep && exchange->field.enclosed->is_empty() &&
       (string_results || is_unsafe_field_sep)) ||
      (exchange->field.opt_enclosed && non_string_results &&
       field_term_length && strchr(NUMERIC_CHARS, field_term_char)))
  {
    push_warning(thd, Sql_condition::SL_WARNING,
                 ER_AMBIGUOUS_FIELD_TERM, ER(ER_AMBIGUOUS_FIELD_TERM));
    is_ambiguous_field_term= TRUE;
  }
  else
    is_ambiguous_field_term= FALSE;

  return 0;
}


#define NEED_ESCAPING(x) ((int) (uchar) (x) == escape_char    || \
                          (enclosed ? (int) (uchar) (x) == field_sep_char      \
                                    : (int) (uchar) (x) == field_term_char) || \
                          (int) (uchar) (x) == line_sep_char  || \
                          !(x))

bool Query_result_export::send_data(List<Item> &items)
{

  DBUG_ENTER("Query_result_export::send_data");
  char buff[MAX_FIELD_WIDTH],null_buff[2],space[MAX_FIELD_WIDTH];
  char cvt_buff[MAX_FIELD_WIDTH];
  String cvt_str(cvt_buff, sizeof(cvt_buff), write_cs);
  bool space_inited=0;
  String tmp(buff,sizeof(buff),&my_charset_bin),*res;
  tmp.length(0);

  if (unit->offset_limit_cnt)
  {						// using limit offset,count
    unit->offset_limit_cnt--;
    DBUG_RETURN(0);
  }
  row_count++;
  Item *item;
  size_t used_length=0;
  uint items_left=items.elements;
  List_iterator_fast<Item> li(items);

  if (my_b_write(&cache,(uchar*) exchange->line.line_start->ptr(),
		 exchange->line.line_start->length()))
    goto err;
  while ((item=li++))
  {
    Item_result result_type=item->result_type();
    bool enclosed = (exchange->field.enclosed->length() &&
                     (!exchange->field.opt_enclosed ||
                      result_type == STRING_RESULT));
    res=item->str_result(&tmp);
    if (res && !my_charset_same(write_cs, res->charset()) &&
        !my_charset_same(write_cs, &my_charset_bin))
    {
      const char *well_formed_error_pos;
      const char *cannot_convert_error_pos;
      const char *from_end_pos;
      const char *error_pos;
      size_t bytes;
      uint64 estimated_bytes=
        ((uint64) res->length() / res->charset()->mbminlen + 1) *
        write_cs->mbmaxlen + 1;
      set_if_smaller(estimated_bytes, UINT_MAX32);
      if (cvt_str.mem_realloc((uint32) estimated_bytes))
      {
        my_error(ER_OUTOFMEMORY, MYF(ME_FATALERROR), (uint32) estimated_bytes);
        goto err;
      }

      bytes= well_formed_copy_nchars(write_cs, (char *) cvt_str.ptr(),
                                     cvt_str.alloced_length(),
                                     res->charset(), res->ptr(), res->length(),
                                     UINT_MAX32, // copy all input chars,
                                                 // i.e. ignore nchars parameter
                                     &well_formed_error_pos,
                                     &cannot_convert_error_pos,
                                     &from_end_pos);
      error_pos= well_formed_error_pos ? well_formed_error_pos
                                       : cannot_convert_error_pos;
      if (error_pos)
      {
        char printable_buff[32];
        convert_to_printable(printable_buff, sizeof(printable_buff),
                             error_pos, res->ptr() + res->length() - error_pos,
                             res->charset(), 6);
        push_warning_printf(thd, Sql_condition::SL_WARNING,
                            ER_TRUNCATED_WRONG_VALUE_FOR_FIELD,
                            ER(ER_TRUNCATED_WRONG_VALUE_FOR_FIELD),
                            "string", printable_buff,
                            item->item_name.ptr(), static_cast<long>(row_count));
      }
      else if (from_end_pos < res->ptr() + res->length())
      { 
        /*
          result is longer than UINT_MAX32 and doesn't fit into String
        */
        push_warning_printf(thd, Sql_condition::SL_WARNING,
                            WARN_DATA_TRUNCATED, ER(WARN_DATA_TRUNCATED),
                            item->full_name(), static_cast<long>(row_count));
      }
      cvt_str.length(bytes);
      res= &cvt_str;
    }
    if (res && enclosed)
    {
      if (my_b_write(&cache,(uchar*) exchange->field.enclosed->ptr(),
		     exchange->field.enclosed->length()))
	goto err;
    }
    if (!res)
    {						// NULL
      if (!fixed_row_size)
      {
	if (escape_char != -1)			// Use \N syntax
	{
	  null_buff[0]=escape_char;
	  null_buff[1]='N';
	  if (my_b_write(&cache,(uchar*) null_buff,2))
	    goto err;
	}
	else if (my_b_write(&cache,(uchar*) "NULL",4))
	  goto err;
      }
      else
      {
	used_length=0;				// Fill with space
      }
    }
    else
    {
      if (fixed_row_size)
	used_length=min<size_t>(res->length(),item->max_length);
      else
	used_length=res->length();
      if ((result_type == STRING_RESULT || is_unsafe_field_sep) &&
           escape_char != -1)
      {
        char *pos, *start, *end;
        bool escape_4_bytes= false;
        int in_escapable_4_bytes= 0;
        const CHARSET_INFO *res_charset= res->charset();
        const CHARSET_INFO *character_set_client=
          thd->variables.character_set_client;
        bool check_following_byte= (res_charset == &my_charset_bin) &&
                                    character_set_client->
                                    escape_with_backslash_is_dangerous;
        /*
          The judgement of mbmaxlenlen == 2 is for gb18030 only.
          Since there are several charsets with mbmaxlen == 4,
          so we have to use mbmaxlenlen == 2 here, which is only true
          for gb18030 currently.
        */
        DBUG_ASSERT(character_set_client->mbmaxlen == 2 ||
                    my_mbmaxlenlen(character_set_client) == 2 ||
                    !character_set_client->escape_with_backslash_is_dangerous);
	for (start=pos=(char*) res->ptr(),end=pos+used_length ;
	     pos != end ;
	     pos++)
	{
          bool need_escape= false;
	  if (use_mb(res_charset))
	  {
	    int l;
	    if ((l=my_ismbchar(res_charset, pos, end)))
	    {
	      pos += l-1;
	      continue;
	    }
	  }

          /*
            Special case when dumping BINARY/VARBINARY/BLOB values
            for the clients with character sets big5, cp932, gbk, sjis
            and gb18030, which can have the escape character
            (0x5C "\" by default) as the second byte of a multi-byte sequence.

            The escape character had better be single-byte character,
            non-ASCII characters are not prohibited, but not fully supported.

            If
            - pos[0] is a valid multi-byte head (e.g 0xEE) and
            - pos[1] is 0x00, which will be escaped as "\0",

            then we'll get "0xEE + 0x5C + 0x30" in the output file.

            If this file is later loaded using this sequence of commands:

            mysql> create table t1 (a varchar(128)) character set big5;
            mysql> LOAD DATA INFILE 'dump.txt' INTO TABLE t1;

            then 0x5C will be misinterpreted as the second byte
            of a multi-byte character "0xEE + 0x5C", instead of
            escape character for 0x00.

            To avoid this confusion, we'll escape the multi-byte
            head character too, so the sequence "0xEE + 0x00" will be
            dumped as "0x5C + 0xEE + 0x5C + 0x30".

            Note, in the condition below we only check if
            mbcharlen is equal to 2, because there are no
            character sets with mbmaxlen longer than 2
            and with escape_with_backslash_is_dangerous set.
            DBUG_ASSERT before the loop makes that sure.

            But gb18030 is an exception. First of all, 2-byte codes
            would be affected by the issue above without doubt.
            Then, 4-byte gb18030 codes would be affected as well.

            Supposing the input is GB+81358130, and the
            field_term_char is set to '5', escape char is 0x5C by default.
            When we come to the first byte 0x81, if we don't escape it but
            escape the second byte 0x35 as it's the field_term_char,
            we would get 0x81 0x5C 0x35 0x81 0x30 for the gb18030 character.
            That would be the same issue as mentioned above.

            Also, if we just escape the leading 2 bytes, we would get
            0x5C 0x81 0x5C 0x35 0x81 0x30 in this case.
            The reader of this sequence would assume that 0x81 0x30
            is the starting of a new gb18030 character, which would
            result in further confusion.

            Once we find any byte of the 4-byte gb18030 character should
            be escaped, we have to escape all the 4 bytes.
            So for GB+81358130, we will get:
            0x5C 0x81 0x5C 0x35 0x5C 0x81 0x30

            The byte 0x30 shouldn't be escaped(no matter it's the second
            or fourth byte in the sequence), since '\0' would be treated
            as 0x00, which is not what we expect. And 0x30 would be treated as
            an ASCII char when we read it, which is correct.
          */

          DBUG_ASSERT(in_escapable_4_bytes >= 0);
          if (in_escapable_4_bytes > 0)
          {
            DBUG_ASSERT(check_following_byte);
            /* We should escape or not escape all the 4 bytes. */
            need_escape= escape_4_bytes;
          }
          else if (NEED_ESCAPING(*pos))
          {
            need_escape= true;
            if (my_mbmaxlenlen(character_set_client) == 2 &&
                my_mbcharlen_ptr(character_set_client, pos, end) == 4)
            {
              in_escapable_4_bytes= 4;
              escape_4_bytes= true;
            }
          }
          else if (check_following_byte)
          {
             int len= my_mbcharlen_ptr(character_set_client, pos, end);
             if (len == 2 && pos + 1 < end && NEED_ESCAPING(pos[1]))
               need_escape= true;
             else if (len == 4 && my_mbmaxlenlen(character_set_client) == 2 &&
                      pos + 3 < end)
             {
               in_escapable_4_bytes= 4;
               escape_4_bytes= (NEED_ESCAPING(pos[1]) ||
                                NEED_ESCAPING(pos[2]) ||
                                NEED_ESCAPING(pos[3]));
               need_escape= escape_4_bytes;
             }
          }
          /* Mark how many coming bytes should be escaped, only for gb18030 */
          if (in_escapable_4_bytes > 0)
          {
            in_escapable_4_bytes--;
            /*
             Note that '0' (0x30) in the middle of a 4-byte sequence
             can't be escaped. Please read more details from above comments.
             2-byte codes won't be affected by this issue.
            */
            if (pos[0] == 0x30)
              need_escape= false;
          }

          if (need_escape &&
              /*
               Don't escape field_term_char by doubling - doubling is only
               valid for ENCLOSED BY characters:
              */
              (enclosed || !is_ambiguous_field_term ||
               (int) (uchar) *pos != field_term_char))
          {
	    char tmp_buff[2];
            tmp_buff[0]= ((int) (uchar) *pos == field_sep_char &&
                          is_ambiguous_field_sep) ?
                          field_sep_char : escape_char;
	    tmp_buff[1]= *pos ? *pos : '0';
	    if (my_b_write(&cache,(uchar*) start,(uint) (pos-start)) ||
		my_b_write(&cache,(uchar*) tmp_buff,2))
	      goto err;
	    start=pos+1;
	  }
	}

        /* Assert that no escape mode is active here */
        DBUG_ASSERT(in_escapable_4_bytes == 0);

	if (my_b_write(&cache,(uchar*) start,(uint) (pos-start)))
	  goto err;
      }
      else if (my_b_write(&cache,(uchar*) res->ptr(),used_length))
	goto err;
    }
    if (fixed_row_size)
    {						// Fill with space
      if (item->max_length > used_length)
      {
	/* QQ:  Fix by adding a my_b_fill() function */
	if (!space_inited)
	{
	  space_inited=1;
	  memset(space, ' ', sizeof(space));
	}
	size_t length=item->max_length-used_length;
	for (; length > sizeof(space) ; length-=sizeof(space))
	{
	  if (my_b_write(&cache,(uchar*) space,sizeof(space)))
	    goto err;
	}
	if (my_b_write(&cache,(uchar*) space,length))
	  goto err;
      }
    }
    if (res && enclosed)
    {
      if (my_b_write(&cache, (uchar*) exchange->field.enclosed->ptr(),
                     exchange->field.enclosed->length()))
        goto err;
    }
    if (--items_left)
    {
      if (my_b_write(&cache, (uchar*) exchange->field.field_term->ptr(),
                     field_term_length))
        goto err;
    }
  }
  if (my_b_write(&cache,(uchar*) exchange->line.line_term->ptr(),
		 exchange->line.line_term->length()))
    goto err;
  DBUG_RETURN(0);
err:
  DBUG_RETURN(1);
}


/***************************************************************************
** Dump of query to a binary file
***************************************************************************/


int Query_result_dump::prepare(List<Item> &list MY_ATTRIBUTE((unused)),
                               SELECT_LEX_UNIT *u)
{
  unit= u;
  return (int) ((file= create_file(thd, path, exchange, &cache)) < 0);
}


bool Query_result_dump::send_data(List<Item> &items)
{
  List_iterator_fast<Item> li(items);
  char buff[MAX_FIELD_WIDTH];
  String tmp(buff,sizeof(buff),&my_charset_bin),*res;
  tmp.length(0);
  Item *item;
  DBUG_ENTER("Query_result_dump::send_data");

  if (unit->offset_limit_cnt)
  {						// using limit offset,count
    unit->offset_limit_cnt--;
    DBUG_RETURN(0);
  }
  if (row_count++ > 1) 
  {
    my_message(ER_TOO_MANY_ROWS, ER(ER_TOO_MANY_ROWS), MYF(0));
    goto err;
  }
  while ((item=li++))
  {
    res=item->str_result(&tmp);
    if (!res)					// If NULL
    {
      if (my_b_write(&cache,(uchar*) "",1))
	goto err;
    }
    else if (my_b_write(&cache,(uchar*) res->ptr(),res->length()))
    {
      char errbuf[MYSYS_STRERROR_SIZE];
      my_error(ER_ERROR_ON_WRITE, MYF(0), path, my_errno(),
               my_strerror(errbuf, sizeof(errbuf), my_errno()));
      goto err;
    }
  }
  DBUG_RETURN(0);
err:
  DBUG_RETURN(1);
}


/***************************************************************************
  Dump of select to variables
***************************************************************************/

int Query_dumpvar::prepare(List<Item> &list, SELECT_LEX_UNIT *u)
{
  unit= u;

  if (var_list.elements != list.elements)
  {
    my_message(ER_WRONG_NUMBER_OF_COLUMNS_IN_SELECT,
               ER(ER_WRONG_NUMBER_OF_COLUMNS_IN_SELECT), MYF(0));
    return 1;
  }

  return 0;
}


bool Query_dumpvar::check_simple_select() const
{
  my_error(ER_SP_BAD_CURSOR_SELECT, MYF(0));
  return TRUE;
}


void Query_arena::free_items()
{
  Item *next;
  DBUG_ENTER("Query_arena::free_items");
  /* This works because items are allocated with sql_alloc() */
  for (; free_list; free_list= next)
  {
    next= free_list->next;
    free_list->delete_self();
  }
  /* Postcondition: free_list is 0 */
  DBUG_VOID_RETURN;
}


void Query_arena::set_query_arena(Query_arena *set)
{
  mem_root=  set->mem_root;
  free_list= set->free_list;
  state= set->state;
}


void Query_arena::cleanup_stmt()
{
  DBUG_ASSERT(! "Query_arena::cleanup_stmt() not implemented");
}


void THD::end_statement()
{
  /* Cleanup SQL processing state to reuse this statement in next query. */
  lex_end(lex);
  delete lex->result;
  lex->result= 0;
  /* Note that free_list is freed in cleanup_after_query() */

  /*
    Don't free mem_root, as mem_root is freed in the end of dispatch_command
    (once for any command).
  */
}


void THD::set_n_backup_active_arena(Query_arena *set, Query_arena *backup)
{
  DBUG_ENTER("THD::set_n_backup_active_arena");
  DBUG_ASSERT(backup->is_backup_arena == FALSE);

  backup->set_query_arena(this);
  set_query_arena(set);
#ifndef DBUG_OFF
  backup->is_backup_arena= TRUE;
#endif
  DBUG_VOID_RETURN;
}


void THD::restore_active_arena(Query_arena *set, Query_arena *backup)
{
  DBUG_ENTER("THD::restore_active_arena");
  DBUG_ASSERT(backup->is_backup_arena);
  set->set_query_arena(this);
  set_query_arena(backup);
#ifndef DBUG_OFF
  backup->is_backup_arena= FALSE;
#endif
  DBUG_VOID_RETURN;
}

C_MODE_START

static uchar *
get_statement_id_as_hash_key(const uchar *record, size_t *key_length,
                             my_bool not_used MY_ATTRIBUTE((unused)))
{
  const Prepared_statement *statement= (const Prepared_statement *) record;
  *key_length= sizeof(statement->id);
  return (uchar *) &(statement)->id;
}

static void delete_statement_as_hash_key(void *key)
{
  delete (Prepared_statement *) key;
}

static uchar *get_stmt_name_hash_key(Prepared_statement *entry, size_t *length,
                                     my_bool not_used MY_ATTRIBUTE((unused)))
{
  *length= entry->name().length;
  return reinterpret_cast<uchar *>(const_cast<char *>(entry->name().str));
}

C_MODE_END

Prepared_statement_map::Prepared_statement_map()
 :m_last_found_statement(NULL)
{
  enum
  {
    START_STMT_HASH_SIZE = 16,
    START_NAME_HASH_SIZE = 16
  };
  my_hash_init(&st_hash, &my_charset_bin, START_STMT_HASH_SIZE, 0, 0,
               get_statement_id_as_hash_key,
               delete_statement_as_hash_key, MYF(0),
               key_memory_prepared_statement_map);
  my_hash_init(&names_hash, system_charset_info, START_NAME_HASH_SIZE, 0, 0,
               (my_hash_get_key) get_stmt_name_hash_key,
               NULL, MYF(0),
               key_memory_prepared_statement_map);
}


int Prepared_statement_map::insert(THD *thd, Prepared_statement *statement)
{
  if (my_hash_insert(&st_hash, (uchar*) statement))
  {
    /*
      Delete is needed only in case of an insert failure. In all other
      cases hash_delete will also delete the statement.
    */
    delete statement;
    my_error(ER_OUT_OF_RESOURCES, MYF(0));
    goto err_st_hash;
  }
  if (statement->name().str && my_hash_insert(&names_hash, (uchar*) statement))
  {
    my_error(ER_OUT_OF_RESOURCES, MYF(0));
    goto err_names_hash;
  }
  mysql_mutex_lock(&LOCK_prepared_stmt_count);
  /*
    We don't check that prepared_stmt_count is <= max_prepared_stmt_count
    because we would like to allow to lower the total limit
    of prepared statements below the current count. In that case
    no new statements can be added until prepared_stmt_count drops below
    the limit.
  */
  if (prepared_stmt_count >= max_prepared_stmt_count)
  {
    mysql_mutex_unlock(&LOCK_prepared_stmt_count);
    my_error(ER_MAX_PREPARED_STMT_COUNT_REACHED, MYF(0),
             max_prepared_stmt_count);
    goto err_max;
  }
  prepared_stmt_count++;
  mysql_mutex_unlock(&LOCK_prepared_stmt_count);

  m_last_found_statement= statement;
  return 0;

err_max:
  if (statement->name().str)
    my_hash_delete(&names_hash, (uchar*) statement);
err_names_hash:
  my_hash_delete(&st_hash, (uchar*) statement);
err_st_hash:
  return 1;
}


Prepared_statement
*Prepared_statement_map::find_by_name(const LEX_CSTRING &name)
{
  return reinterpret_cast<Prepared_statement*>
    (my_hash_search(&names_hash, (uchar*)name.str, name.length));
}


Prepared_statement *Prepared_statement_map::find(ulong id)
{
  if (m_last_found_statement == NULL || id != m_last_found_statement->id)
  {
    Prepared_statement *stmt=
      reinterpret_cast<Prepared_statement*>
      (my_hash_search(&st_hash, (uchar *) &id, sizeof(id)));
    if (stmt && stmt->name().str)
      return NULL;
    m_last_found_statement= stmt;
  }
  return m_last_found_statement;
}


void Prepared_statement_map::erase(Prepared_statement *statement)
{
  if (statement == m_last_found_statement)
    m_last_found_statement= NULL;
  if (statement->name().str)
    my_hash_delete(&names_hash, (uchar *) statement);

  my_hash_delete(&st_hash, (uchar *) statement);
  mysql_mutex_lock(&LOCK_prepared_stmt_count);
  DBUG_ASSERT(prepared_stmt_count > 0);
  prepared_stmt_count--;
  mysql_mutex_unlock(&LOCK_prepared_stmt_count);
}

void Prepared_statement_map::claim_memory_ownership()
{
  my_hash_claim(&names_hash);
  my_hash_claim(&st_hash);
}

void Prepared_statement_map::reset()
{
  /* Must be first, hash_free will reset st_hash.records */
  if (st_hash.records > 0)
  {
#ifdef HAVE_PSI_PS_INTERFACE
    for (uint i=0 ; i < st_hash.records ; i++)
    {
      Prepared_statement *stmt=
        reinterpret_cast<Prepared_statement *>(my_hash_element(&st_hash, i));
      MYSQL_DESTROY_PS(stmt->get_PS_prepared_stmt());
    }
#endif
    mysql_mutex_lock(&LOCK_prepared_stmt_count);
    DBUG_ASSERT(prepared_stmt_count >= st_hash.records);
    prepared_stmt_count-= st_hash.records;
    mysql_mutex_unlock(&LOCK_prepared_stmt_count);
  }
  my_hash_reset(&names_hash);
  my_hash_reset(&st_hash);
  m_last_found_statement= NULL;
}


Prepared_statement_map::~Prepared_statement_map()
{
  /*
    We do not want to grab the global LOCK_prepared_stmt_count mutex here.
    reset() should already have been called to maintain prepared_stmt_count.
   */
  DBUG_ASSERT(st_hash.records == 0);

  my_hash_free(&names_hash);
  my_hash_free(&st_hash);
}


bool Query_dumpvar::send_data(List<Item> &items)
{
  List_iterator_fast<PT_select_var> var_li(var_list);
  List_iterator<Item> it(items);
  Item *item;
  PT_select_var *mv;
  DBUG_ENTER("Query_dumpvar::send_data");

  if (unit->offset_limit_cnt)
  {						// using limit offset,count
    unit->offset_limit_cnt--;
    DBUG_RETURN(false);
  }
  if (row_count++) 
  {
    my_message(ER_TOO_MANY_ROWS, ER(ER_TOO_MANY_ROWS), MYF(0));
    DBUG_RETURN(true);
  }
  while ((mv= var_li++) && (item= it++))
  {
    if (mv->is_local())
    {
      if (thd->sp_runtime_ctx->set_variable(thd, mv->get_offset(), &item))
	    DBUG_RETURN(true);
    }
    else
    {
      /*
        Create Item_func_set_user_vars with delayed non-constness. We
        do this so that Item_get_user_var::const_item() will return
        the same result during
        Item_func_set_user_var::save_item_result() as they did during
        optimization and execution.
       */
      Item_func_set_user_var *suv=
        new Item_func_set_user_var(mv->name, item, true);
      if (suv->fix_fields(thd, 0))
        DBUG_RETURN(true);
      suv->save_item_result(item);
      if (suv->update())
        DBUG_RETURN(true);
    }
  }
  DBUG_RETURN(thd->is_error());
}

bool Query_dumpvar::send_eof()
{
  if (! row_count)
    push_warning(thd, Sql_condition::SL_WARNING,
                 ER_SP_FETCH_NO_DATA, ER(ER_SP_FETCH_NO_DATA));
  /*
    Don't send EOF if we're in error condition (which implies we've already
    sent or are sending an error)
  */
  if (thd->is_error())
    return true;

  ::my_ok(thd,row_count);
  return 0;
}


void thd_increment_bytes_sent(size_t length)
{
  THD *thd= current_thd;
  if (likely(thd != NULL))
  { /* current_thd==NULL when close_connection() calls net_send_error() */
    thd->status_var.bytes_sent+= length;
    thd->bytes_sent+= length;
  }
}


void thd_increment_bytes_received(size_t length)
{
  THD *thd= current_thd;
  if (likely(thd != NULL))
  {
    thd->status_var.bytes_received+= length;
    thd->bytes_received+= length;
  }
}


void THD::set_status_var_init()
{
  memset(&status_var, 0, sizeof(status_var));
}


/****************************************************************************
  Handling of open and locked tables states.

  This is used when we want to open/lock (and then close) some tables when
  we already have a set of tables open and locked. We use these methods for
  access to mysql.proc table to find definitions of stored routines.
****************************************************************************/

void THD::reset_n_backup_open_tables_state(Open_tables_backup *backup)
{
  DBUG_ENTER("reset_n_backup_open_tables_state");
  backup->set_open_tables_state(this);
  backup->mdl_system_tables_svp= mdl_context.mdl_savepoint();
  reset_open_tables_state();
  state_flags|= Open_tables_state::BACKUPS_AVAIL;
  DBUG_VOID_RETURN;
}


void THD::restore_backup_open_tables_state(Open_tables_backup *backup)
{
  DBUG_ENTER("restore_backup_open_tables_state");
  mdl_context.rollback_to_savepoint(backup->mdl_system_tables_svp);
  /*
    Before we will throw away current open tables state we want
    to be sure that it was properly cleaned up.
  */
  DBUG_ASSERT(open_tables == 0 && temporary_tables == 0 &&
              derived_tables == 0 &&
              lock == 0 &&
              locked_tables_mode == LTM_NONE &&
              get_reprepare_observer() == NULL);

  set_open_tables_state(backup);
  DBUG_VOID_RETURN;
}


void THD::begin_attachable_ro_transaction()
{
  DBUG_ASSERT(!m_attachable_trx);

  m_attachable_trx= new Attachable_trx(this);
}


void THD::end_attachable_transaction()
{
  DBUG_ASSERT(m_attachable_trx);

  delete m_attachable_trx;
  m_attachable_trx= NULL;
}


/**
  Check the killed state of a user thread
  @param thd  user thread
  @retval 0 the user thread is active
  @retval 1 the user thread has been killed
*/
extern "C" int thd_killed(const MYSQL_THD thd)
{
  if (thd == NULL)
    return current_thd != NULL ? current_thd->killed : 0;
  return thd->killed;
}

/**
  Set the killed status of the current statement.

  @param thd  user thread connection handle
*/
extern "C" void thd_set_kill_status(const MYSQL_THD thd)
{
  thd->send_kill_message();
}

/**
  Return the thread id of a user thread
  @param thd user thread
  @return thread id
*/
extern "C" unsigned long thd_get_thread_id(const MYSQL_THD thd)
{
  return((unsigned long)thd->thread_id());
}

/**
  Return the query id of a thread
  @param thd user thread
  @return query id
*/
extern "C" int64_t thd_get_query_id(const MYSQL_THD thd)
{
  return(thd->query_id);
}

/**
  Check if batching is allowed for the thread
  @param thd  user thread
  @retval 1 batching allowed
  @retval 0 batching not allowed
*/
extern "C" int thd_allow_batch(MYSQL_THD thd)
{
  if ((thd->variables.option_bits & OPTION_ALLOW_BATCH) ||
      (thd->slave_thread && opt_slave_allow_batching))
    return 1;
  return 0;
}

enum_tx_isolation thd_get_trx_isolation(const MYSQL_THD thd)
{
	return thd->tx_isolation;
}

#ifdef INNODB_COMPATIBILITY_HOOKS
extern "C" const struct charset_info_st *thd_charset(MYSQL_THD thd)
{
  return(thd->charset());
}

/**
  Get the current query string for the thread.

  @param thd   The MySQL internal thread pointer

  @return query string and length. May be non-null-terminated.

  @note This function is not thread safe and should only be called
        from the thread owning thd. @see thd_query_safe().
*/
extern "C" LEX_CSTRING thd_query_unsafe(MYSQL_THD thd)
{
  DBUG_ASSERT(current_thd == thd);
  return thd->query();
}

/**
  Get the current query string for the thread.

  @param thd     The MySQL internal thread pointer
  @param buf     Buffer where the query string will be copied
  @param buflen  Length of the buffer

  @return Length of the query

  @note This function is thread safe as the query string is
        accessed under mutex protection and the string is copied
        into the provided buffer. @see thd_query_unsafe().
*/
extern "C" size_t thd_query_safe(MYSQL_THD thd, char *buf, size_t buflen)
{
  mysql_mutex_lock(&thd->LOCK_thd_query);
  LEX_CSTRING query_string= thd->query();
  size_t len= MY_MIN(buflen - 1, query_string.length);
  strncpy(buf, query_string.str, len);
  buf[len]= '\0';
  mysql_mutex_unlock(&thd->LOCK_thd_query);
  return len;
}

extern "C" int thd_slave_thread(const MYSQL_THD thd)
{
  return(thd->slave_thread);
}

extern "C" int thd_non_transactional_update(const MYSQL_THD thd)
{
  return thd->get_transaction()->has_modified_non_trans_table(
    Transaction_ctx::SESSION);
}

extern "C" int thd_binlog_format(const MYSQL_THD thd)
{
  if (mysql_bin_log.is_open() && (thd->variables.option_bits & OPTION_BIN_LOG))
    return (int) thd->variables.binlog_format;
  else
    return BINLOG_FORMAT_UNSPEC;
}

extern "C" void thd_mark_transaction_to_rollback(MYSQL_THD thd, int all)
{
  DBUG_ENTER("thd_mark_transaction_to_rollback");
  DBUG_ASSERT(thd);
  /*
    The parameter "all" has type int since the function is defined
    in plugin.h. The corresponding parameter in the call below has
    type bool. The comment in plugin.h states that "all != 0"
    means to rollback the main transaction. Thus, check this
    specifically.
  */
  thd->mark_transaction_to_rollback((all != 0));
  DBUG_VOID_RETURN;
}

extern "C" bool thd_binlog_filter_ok(const MYSQL_THD thd)
{
  return binlog_filter->db_ok(thd->db().str);
}

extern "C" bool thd_sqlcom_can_generate_row_events(const MYSQL_THD thd)
{
  return sqlcom_can_generate_row_events(thd->lex->sql_command);
}

extern "C" enum durability_properties thd_get_durability_property(const MYSQL_THD thd)
{
  enum durability_properties ret= HA_REGULAR_DURABILITY;
  
  if (thd != NULL)
    ret= thd->durability_property;

  return ret;
}

/** Get the auto_increment_offset auto_increment_increment.
Needed by InnoDB.
@param thd	Thread object
@param off	auto_increment_offset
@param inc	auto_increment_increment */
extern "C" void thd_get_autoinc(const MYSQL_THD thd, ulong* off, ulong* inc)
{
  *off = thd->variables.auto_increment_offset;
  *inc = thd->variables.auto_increment_increment;
}


/**
  Is strict sql_mode set.
  Needed by InnoDB.
  @param thd	Thread object
  @return True if sql_mode has strict mode (all or trans).
    @retval true  sql_mode has strict mode (all or trans).
    @retval false sql_mode has not strict mode (all or trans).
*/
extern "C" bool thd_is_strict_mode(const MYSQL_THD thd)
{
  return thd->is_strict_mode();
}


#ifndef EMBEDDED_LIBRARY
extern "C" void thd_pool_wait_begin(MYSQL_THD thd, int wait_type);
extern "C" void thd_pool_wait_end(MYSQL_THD thd);

/*
  Interface for MySQL Server, plugins and storage engines to report
  when they are going to sleep/stall.
  
  SYNOPSIS
  thd_wait_begin()
  thd                     Thread object
                          Can be NULL, in this case current THD is used.
  wait_type               Type of wait
                          1 -- short wait (e.g. for mutex)
                          2 -- medium wait (e.g. for disk io)
                          3 -- large wait (e.g. for locked row/table)
  NOTES
    This is used by the threadpool to have better knowledge of which
    threads that currently are actively running on CPUs. When a thread
    reports that it's going to sleep/stall, the threadpool scheduler is
    free to start another thread in the pool most likely. The expected wait
    time is simply an indication of how long the wait is expected to
    become, the real wait time could be very different.

  thd_wait_end MUST be called immediately after waking up again.
*/
extern "C" void thd_wait_begin(MYSQL_THD thd, int wait_type)
{
  if (!thd)
  {
    thd= current_thd;
    if (unlikely(!thd))
      return;
  }
  MYSQL_CALLBACK(thd->scheduler, thd_wait_begin, (thd, wait_type));
}

/**
  Interface for MySQL Server, plugins and storage engines to report
  when they waking up from a sleep/stall.

  @param  thd   Thread handle
  Can be NULL, in this case current THD is used.
*/
extern "C" void thd_wait_end(MYSQL_THD thd)
{
  if (!thd)
  {
    thd= current_thd;
    if (unlikely(!thd))
      return;
  }
  MYSQL_CALLBACK(thd->scheduler, thd_wait_end, (thd));
}
#else
extern "C" void thd_wait_begin(MYSQL_THD thd, int wait_type)
{
  /* do NOTHING for the embedded library */
  return;
}

extern "C" void thd_wait_end(MYSQL_THD thd)
{
  /* do NOTHING for the embedded library */
  return;
}
#endif
#endif // INNODB_COMPATIBILITY_HOOKS */

#ifndef EMBEDDED_LIBRARY
/**
   Interface for Engine to report row lock conflict.
   The caller should guarantee thd_wait_for does not be freed, when it is
   called.
*/
extern "C"
void thd_report_row_lock_wait(THD* self, THD *wait_for)
{
  DBUG_ENTER("thd_report_row_lock_wait");

  if (self != NULL && wait_for != NULL &&
      is_mts_worker(self) && is_mts_worker(wait_for))
    commit_order_manager_check_deadlock(self, wait_for);

  DBUG_VOID_RETURN;
}
#else
extern "C"
void thd_report_row_lock_wait(THD *thd_wait_for)
{
  return;
}
#endif

/****************************************************************************
  Handling of statement states in functions and triggers.

  This is used to ensure that the function/trigger gets a clean state
  to work with and does not cause any side effects of the calling statement.

  It also allows most stored functions and triggers to replicate even
  if they are used items that would normally be stored in the binary
  replication (like last_insert_id() etc...)

  The following things is done
  - Disable binary logging for the duration of the statement
  - Disable multi-result-sets for the duration of the statement
  - Value of last_insert_id() is saved and restored
  - Value set by 'SET INSERT_ID=#' is reset and restored
  - Value for found_rows() is reset and restored
  - examined_row_count is added to the total
  - cuted_fields is added to the total
  - new savepoint level is created and destroyed

  NOTES:
    Seed for random() is saved for the first! usage of RAND()
    We reset examined_row_count and cuted_fields and add these to the
    result to ensure that if we have a bug that would reset these within
    a function, we are not loosing any rows from the main statement.

    We do not reset value of last_insert_id().
****************************************************************************/

void THD::reset_sub_statement_state(Sub_statement_state *backup,
                                    uint new_state)
{
#ifndef EMBEDDED_LIBRARY
  /* BUG#33029, if we are replicating from a buggy master, reset
     auto_inc_intervals_forced to prevent substatement
     (triggers/functions) from using erroneous INSERT_ID value
   */
  if (rpl_master_erroneous_autoinc(this))
  {
    DBUG_ASSERT(backup->auto_inc_intervals_forced.nb_elements() == 0);
    auto_inc_intervals_forced.swap(&backup->auto_inc_intervals_forced);
  }
#endif
  
  backup->option_bits=     variables.option_bits;
  backup->count_cuted_fields= count_cuted_fields;
  backup->in_sub_stmt=     in_sub_stmt;
  backup->enable_slow_log= enable_slow_log;
  backup->current_found_rows= current_found_rows;
  backup->previous_found_rows= previous_found_rows;
  backup->examined_row_count= m_examined_row_count;
  backup->sent_row_count= m_sent_row_count;
  backup->cuted_fields=     cuted_fields;
  backup->client_capabilities= m_protocol->get_client_capabilities();
  backup->savepoints= get_transaction()->m_savepoints;
  backup->first_successful_insert_id_in_prev_stmt= 
    first_successful_insert_id_in_prev_stmt;
  backup->first_successful_insert_id_in_cur_stmt= 
    first_successful_insert_id_in_cur_stmt;
  reset_sub_statement_state_slow_extended(backup);

  if ((!lex->requires_prelocking() || is_update_query(lex->sql_command)) &&
      !is_current_stmt_binlog_format_row())
  {
    variables.option_bits&= ~OPTION_BIN_LOG;
  }

  if ((backup->option_bits & OPTION_BIN_LOG) &&
       is_update_query(lex->sql_command) &&
       !is_current_stmt_binlog_format_row())
    mysql_bin_log.start_union_events(this, this->query_id);

  /* Disable result sets */
  if (is_classic_protocol())
    get_protocol_classic()->remove_client_capability(CLIENT_MULTI_RESULTS);
  in_sub_stmt|= new_state;
  m_examined_row_count= 0;
  m_sent_row_count= 0;
  cuted_fields= 0;
  get_transaction()->m_savepoints= 0;
  first_successful_insert_id_in_cur_stmt= 0;

  /* Reset savepoint on transaction write set */
  if (is_current_stmt_binlog_row_enabled_with_write_set_extraction())
  {
      get_transaction()->get_transaction_write_set_ctx()
          ->reset_savepoint_list();
  }
}

void THD::clear_slow_extended()
{
  DBUG_ENTER("THD::clear_slow_extended");
  m_sent_row_count=             0;
  m_examined_row_count=         0;
  bytes_sent_old=               status_var.bytes_sent;
  tmp_tables_used=              0;
  tmp_tables_disk_used=         0;
  tmp_tables_size=              0;
  innodb_was_used=              false;
  if (!(server_status & SERVER_STATUS_IN_TRANS))
    innodb_trx_id=                0;
  innodb_io_reads=              0;
  innodb_io_read=               0;
  innodb_io_reads_wait_timer=   0;
  innodb_lock_que_wait_timer=   0;
  innodb_innodb_que_wait_timer= 0;
  innodb_page_access=           0;
  query_plan_flags=             QPLAN_NONE;
  query_plan_fsort_passes=      0;
  last_errno=                   0;
  DBUG_VOID_RETURN;
}

void THD::reset_sub_statement_state_slow_extended(Sub_statement_state *backup)
{
  DBUG_ENTER("THD::reset_sub_statement_state_slow_extended");
  backup->tmp_tables_used=              tmp_tables_used;
  backup->tmp_tables_disk_used=         tmp_tables_disk_used;
  backup->tmp_tables_size=              tmp_tables_size;
  backup->innodb_was_used=              innodb_was_used;
  backup->innodb_io_reads=              innodb_io_reads;
  backup->innodb_io_read=               innodb_io_read;
  backup->innodb_io_reads_wait_timer=   innodb_io_reads_wait_timer;
  backup->innodb_lock_que_wait_timer=   innodb_lock_que_wait_timer;
  backup->innodb_innodb_que_wait_timer= innodb_innodb_que_wait_timer;
  backup->innodb_page_access=           innodb_page_access;
  backup->query_plan_flags=             query_plan_flags;
  backup->query_plan_fsort_passes=      query_plan_fsort_passes;
  clear_slow_extended();
  DBUG_VOID_RETURN;
}

void THD::restore_sub_statement_state_slow_extended(const Sub_statement_state *backup)
{
  DBUG_ENTER("THD::restore_sub_statement_state_slow_extended");
  tmp_tables_used+=              backup->tmp_tables_used;
  tmp_tables_disk_used+=         backup->tmp_tables_disk_used;
  tmp_tables_size+=              backup->tmp_tables_size;
  innodb_was_used=               (innodb_was_used || backup->innodb_was_used);
  innodb_io_reads+=              backup->innodb_io_reads;
  innodb_io_read+=               backup->innodb_io_read;
  innodb_io_reads_wait_timer+=   backup->innodb_io_reads_wait_timer;
  innodb_lock_que_wait_timer+=   backup->innodb_lock_que_wait_timer;
  innodb_innodb_que_wait_timer+= backup->innodb_innodb_que_wait_timer;
  innodb_page_access+=           backup->innodb_page_access;
  query_plan_flags|=             backup->query_plan_flags;
  query_plan_fsort_passes+=      backup->query_plan_fsort_passes;
  DBUG_VOID_RETURN;
}

void THD::restore_sub_statement_state(Sub_statement_state *backup)
{
  DBUG_ENTER("THD::restore_sub_statement_state");
#ifndef EMBEDDED_LIBRARY
  /* BUG#33029, if we are replicating from a buggy master, restore
     auto_inc_intervals_forced so that the top statement can use the
     INSERT_ID value set before this statement.
   */
  if (rpl_master_erroneous_autoinc(this))
  {
    backup->auto_inc_intervals_forced.swap(&auto_inc_intervals_forced);
    DBUG_ASSERT(backup->auto_inc_intervals_forced.nb_elements() == 0);
  }
#endif

  /*
    To save resources we want to release savepoints which were created
    during execution of function or trigger before leaving their savepoint
    level. It is enough to release first savepoint set on this level since
    all later savepoints will be released automatically.
  */
  if (get_transaction()->m_savepoints)
  {
    SAVEPOINT *sv;
    for (sv= get_transaction()->m_savepoints; sv->prev; sv= sv->prev)
    {}
    /* ha_release_savepoint() never returns error. */
    (void)ha_release_savepoint(this, sv);
  }
  count_cuted_fields= backup->count_cuted_fields;
  get_transaction()->m_savepoints= backup->savepoints;
  variables.option_bits= backup->option_bits;
  in_sub_stmt=      backup->in_sub_stmt;
  enable_slow_log=  backup->enable_slow_log;
  first_successful_insert_id_in_prev_stmt= 
    backup->first_successful_insert_id_in_prev_stmt;
  first_successful_insert_id_in_cur_stmt= 
    backup->first_successful_insert_id_in_cur_stmt;
  current_found_rows= backup->current_found_rows;
  previous_found_rows= backup->previous_found_rows;
  set_sent_row_count(backup->sent_row_count);
  if (is_classic_protocol())
    get_protocol_classic()->set_client_capabilities(backup->client_capabilities);

  /*
    If we've left sub-statement mode, reset the fatal error flag.
    Otherwise keep the current value, to propagate it up the sub-statement
    stack.

    NOTE: is_fatal_sub_stmt_error can be set only if we've been in the
    sub-statement mode.
  */

  if (!in_sub_stmt)
    is_fatal_sub_stmt_error= false;

  if ((variables.option_bits & OPTION_BIN_LOG) && is_update_query(lex->sql_command) &&
       !is_current_stmt_binlog_format_row())
    mysql_bin_log.stop_union_events(this);

  /*
    The following is added to the old values as we are interested in the
    total complexity of the query
  */
  inc_examined_row_count(backup->examined_row_count);
  cuted_fields+=       backup->cuted_fields;

  /* Restore savepoint on transaction write set */
  if (is_current_stmt_binlog_row_enabled_with_write_set_extraction())
  {
      get_transaction()->get_transaction_write_set_ctx()
          ->restore_savepoint_list();
  }

  restore_sub_statement_state_slow_extended(backup);
  DBUG_VOID_RETURN;
}

void THD::set_sent_row_count(ha_rows count)
{
  m_sent_row_count= count;
  MYSQL_SET_STATEMENT_ROWS_SENT(m_statement_psi, m_sent_row_count);
}

void THD::set_examined_row_count(ha_rows count)
{
  m_examined_row_count= count;
  MYSQL_SET_STATEMENT_ROWS_EXAMINED(m_statement_psi, m_examined_row_count);
}

void THD::inc_sent_row_count(ha_rows count)
{
  m_sent_row_count+= count;
  MYSQL_SET_STATEMENT_ROWS_SENT(m_statement_psi, m_sent_row_count);
}

void THD::inc_examined_row_count(ha_rows count)
{
  m_examined_row_count+= count;
  MYSQL_SET_STATEMENT_ROWS_EXAMINED(m_statement_psi, m_examined_row_count);
}

void THD::inc_status_created_tmp_disk_tables()
{
  status_var.created_tmp_disk_tables++;
  query_plan_flags|= QPLAN_TMP_DISK;
#ifdef HAVE_PSI_STATEMENT_INTERFACE
  PSI_STATEMENT_CALL(inc_statement_created_tmp_disk_tables)(m_statement_psi, 1);
#endif
}

void THD::inc_status_created_tmp_tables()
{
  status_var.created_tmp_tables++;
  query_plan_flags|= QPLAN_TMP_TABLE;
#ifdef HAVE_PSI_STATEMENT_INTERFACE
  PSI_STATEMENT_CALL(inc_statement_created_tmp_tables)(m_statement_psi, 1);
#endif
}

void THD::inc_status_select_full_join()
{
  status_var.select_full_join_count++;
#ifdef HAVE_PSI_STATEMENT_INTERFACE
  PSI_STATEMENT_CALL(inc_statement_select_full_join)(m_statement_psi, 1);
#endif
  query_plan_flags|= QPLAN_FULL_JOIN;
}

void THD::inc_status_select_full_range_join()
{
  status_var.select_full_range_join_count++;
#ifdef HAVE_PSI_STATEMENT_INTERFACE
  PSI_STATEMENT_CALL(inc_statement_select_full_range_join)(m_statement_psi, 1);
#endif
}

void THD::inc_status_select_range()
{
  status_var.select_range_count++;
#ifdef HAVE_PSI_STATEMENT_INTERFACE
  PSI_STATEMENT_CALL(inc_statement_select_range)(m_statement_psi, 1);
#endif
}

void THD::inc_status_select_range_check()
{
  status_var.select_range_check_count++;
#ifdef HAVE_PSI_STATEMENT_INTERFACE
  PSI_STATEMENT_CALL(inc_statement_select_range_check)(m_statement_psi, 1);
#endif
}

void THD::inc_status_select_scan()
{
  status_var.select_scan_count++;
#ifdef HAVE_PSI_STATEMENT_INTERFACE
  PSI_STATEMENT_CALL(inc_statement_select_scan)(m_statement_psi, 1);
#endif
  query_plan_flags|= QPLAN_FULL_SCAN;
}

void THD::inc_status_sort_merge_passes()
{
  status_var.filesort_merge_passes++;
#ifdef HAVE_PSI_STATEMENT_INTERFACE
  PSI_STATEMENT_CALL(inc_statement_sort_merge_passes)(m_statement_psi, 1);
#endif
}

void THD::inc_status_sort_range()
{
  status_var.filesort_range_count++;
#ifdef HAVE_PSI_STATEMENT_INTERFACE
  PSI_STATEMENT_CALL(inc_statement_sort_range)(m_statement_psi, 1);
#endif
}

void THD::inc_status_sort_rows(ha_rows count)
{
  status_var.filesort_rows+= count;
#ifdef HAVE_PSI_STATEMENT_INTERFACE
  PSI_STATEMENT_CALL(inc_statement_sort_rows)(m_statement_psi,
                                              static_cast<ulong>(count));
#endif
}

void THD::inc_status_sort_scan()
{
  status_var.filesort_scan_count++;
#ifdef HAVE_PSI_STATEMENT_INTERFACE
  PSI_STATEMENT_CALL(inc_statement_sort_scan)(m_statement_psi, 1);
#endif
}

void THD::set_status_no_index_used()
{
  server_status|= SERVER_QUERY_NO_INDEX_USED;
#ifdef HAVE_PSI_STATEMENT_INTERFACE
  PSI_STATEMENT_CALL(set_statement_no_index_used)(m_statement_psi);
#endif
}

void THD::set_status_no_good_index_used()
{
  server_status|= SERVER_QUERY_NO_GOOD_INDEX_USED;
#ifdef HAVE_PSI_STATEMENT_INTERFACE
  PSI_STATEMENT_CALL(set_statement_no_good_index_used)(m_statement_psi);
#endif
}

void THD::set_command(enum enum_server_command command)
{
  m_command= command;
#ifdef HAVE_PSI_THREAD_INTERFACE
  PSI_STATEMENT_CALL(set_thread_command)(m_command);
#endif
}


void THD::set_query(const LEX_CSTRING& query_arg)
{
  DBUG_ASSERT(this == current_thd);
  mysql_mutex_lock(&LOCK_thd_query);
  m_query_string= query_arg;
  mysql_mutex_unlock(&LOCK_thd_query);

#ifdef HAVE_PSI_THREAD_INTERFACE
  PSI_THREAD_CALL(set_thread_info)(query_arg.str, query_arg.length);
#endif
}


/**
  Leave explicit LOCK TABLES or prelocked mode and restore value of
  transaction sentinel in MDL subsystem.
*/

void THD::leave_locked_tables_mode()
{
  if (locked_tables_mode == LTM_LOCK_TABLES)
  {
    /*
      When leaving LOCK TABLES mode we have to change the duration of most
      of the metadata locks being held, except for HANDLER and GRL locks,
      to transactional for them to be properly released at UNLOCK TABLES.
    */
    mdl_context.set_transaction_duration_for_all_locks();
    /*
      Make sure we don't release the global read lock and commit blocker
      when leaving LTM.
    */
    global_read_lock.set_explicit_lock_duration(this);

    /* Make sure backup locks are not released when leaving LTM */
    DBUG_ASSERT(!backup_tables_lock.is_acquired());
    backup_binlog_lock.set_explicit_locks_duration(this);

    /*
      Also ensure that we don't release metadata locks for open HANDLERs
      and user-level locks.
    */
    if (handler_tables_hash.records)
      mysql_ha_set_explicit_lock_duration(this);
    if (ull_hash.records)
      mysql_ull_set_explicit_lock_duration(this);
  }
  locked_tables_mode= LTM_NONE;
}

void THD::get_definer(LEX_USER *definer)
{
  binlog_invoker();
#if !defined(MYSQL_CLIENT) && defined(HAVE_REPLICATION)
  if (slave_thread && has_invoker())
  {
    definer->user= m_invoker_user;
    definer->host= m_invoker_host;
    definer->plugin.str= (char *) "";
    definer->plugin.length= 0;
    definer->auth.str=  NULL;
    definer->auth.length= 0;
  }
  else
#endif
    get_default_definer(this, definer);
}


/**
  Mark transaction to rollback and mark error as fatal to a sub-statement.

  @param  all   TRUE <=> rollback main transaction.
*/

void THD::mark_transaction_to_rollback(bool all)
{
  /*
    There is no point in setting is_fatal_sub_stmt_error unless
    we are actually in_sub_stmt.
  */
  if (in_sub_stmt)
    is_fatal_sub_stmt_error= true;

  transaction_rollback_request= all;

}


void THD::set_next_event_pos(const char* _filename, ulonglong _pos)
{
  char*& filename= binlog_next_event_pos.file_name;
  if (filename == NULL)
  {
    /* First time, allocate maximal buffer */
    filename= (char*) my_malloc(key_memory_LOG_POS_COORD,
                                FN_REFLEN+1, MYF(MY_WME));
    if (filename == NULL) return;
  }

  assert(strlen(_filename) <= FN_REFLEN);
  strcpy(filename, _filename);
  filename[ FN_REFLEN ]= 0;

  binlog_next_event_pos.pos= _pos;
};

void THD::clear_next_event_pos()
{
  if (binlog_next_event_pos.file_name != NULL)
  {
    my_free(binlog_next_event_pos.file_name);
  }
  binlog_next_event_pos.file_name= NULL;
  binlog_next_event_pos.pos= 0;
};

#ifdef HAVE_REPLICATION
void THD::set_currently_executing_gtid_for_slave_thread()
{
  /*
    This function may be called in four cases:

    - From SQL thread while executing Gtid_log_event::do_apply_event

    - From an mts worker thread that executes a Gtid_log_event::do_apply_event.

    - From an mts worker thread that is processing an old binlog that
      is missing Gtid events completely, from gtid_pre_statement_checks().

    - From a normal client thread that is executing output from
      mysqlbinlog when mysqlbinlog is processing an old binlog file
      that is missing Gtid events completely, from
      gtid_pre_statement_checks() for a statement that appears after a
      BINLOG statement containing a Format_description_log_event
      originating from the master.

    Because of the last case, we need to add the following conditions to set
    currently_executing_gtid.
  */
  if (system_thread == SYSTEM_THREAD_SLAVE_SQL ||
      system_thread == SYSTEM_THREAD_SLAVE_WORKER)
    rli_slave->currently_executing_gtid= variables.gtid_next;
}
#endif

void THD::set_user_connect(USER_CONN *uc)
{
  DBUG_ENTER("THD::set_user_connect");

  m_user_connect= uc;

  DBUG_VOID_RETURN;
}

void THD::increment_user_connections_counter()
{
  DBUG_ENTER("THD::increment_user_connections_counter");

  m_user_connect->connections++;

  DBUG_VOID_RETURN;
}

void THD::decrement_user_connections_counter()
{
  DBUG_ENTER("THD::decrement_user_connections_counter");

  DBUG_ASSERT(m_user_connect->connections > 0);
  m_user_connect->connections--;

  DBUG_VOID_RETURN;
}

void THD::increment_con_per_hour_counter()
{
  DBUG_ENTER("THD::increment_con_per_hour_counter");

  m_user_connect->conn_per_hour++;

  DBUG_VOID_RETURN;
}

void THD::increment_updates_counter()
{
  DBUG_ENTER("THD::increment_updates_counter");

  m_user_connect->updates++;

  DBUG_VOID_RETURN;
}

void THD::increment_questions_counter()
{
  DBUG_ENTER("THD::increment_questions_counter");

  m_user_connect->questions++;

  DBUG_VOID_RETURN;
}

/*
  Reset per-hour user resource limits when it has been more than
  an hour since they were last checked

  SYNOPSIS:
    time_out_user_resource_limits()

  NOTE:
    This assumes that the LOCK_user_conn mutex has been acquired, so it is
    safe to test and modify members of the USER_CONN structure.
*/
void THD::time_out_user_resource_limits()
{
  mysql_mutex_assert_owner(&LOCK_user_conn);
  ulonglong check_time= start_utime;
  DBUG_ENTER("time_out_user_resource_limits");

  /* If more than a hour since last check, reset resource checking */
  if (check_time - m_user_connect->reset_utime >= 3600000000LL)
  {
    m_user_connect->questions=1;
    m_user_connect->updates=0;
    m_user_connect->conn_per_hour=0;
    m_user_connect->reset_utime= check_time;
  }

  DBUG_VOID_RETURN;
}


#ifndef DBUG_OFF
void THD::Query_plan::assert_plan_is_locked_if_other() const
{
  if (current_thd != thd)
    mysql_mutex_assert_owner(&thd->LOCK_query_plan);
}
#endif

void THD::Query_plan::set_query_plan(enum_sql_command sql_cmd,
                                     LEX *lex_arg, bool ps)
{
  DBUG_ASSERT(current_thd == thd);

  // No need to grab mutex for repeated (SQLCOM_END, NULL, false).
  if (sql_command == sql_cmd &&
      lex == lex_arg &&
      is_ps == ps)
  {
    return;
  }

  thd->lock_query_plan();
  sql_command= sql_cmd;
  lex= lex_arg;
  is_ps= ps;
  thd->unlock_query_plan();
}


void THD::Query_plan::set_modification_plan(Modification_plan *plan_arg)
{
  DBUG_ASSERT(current_thd == thd);
  mysql_mutex_assert_owner(&thd->LOCK_query_plan);
  modification_plan= plan_arg;
}

/**
  Push an error message into MySQL diagnostic area with line
  and position information.

  This function provides semantic action implementers with a way
  to push the famous "You have a syntax error near..." error
  message into the diagnostic area, which is normally produced only if
  a parse error is discovered internally by the Bison generated
  parser.

  @note Parse-time only function!

  @param thd            YYTHD
  @param location       YYSTYPE object: error position
  @param s              error message: NULL default means ER(ER_SYNTAX_ERROR)
*/

void THD::parse_error_at(const YYLTYPE &location, const char *s)
{
  uint lineno= location.raw.start ?
    m_parser_state->m_lip.get_lineno(location.raw.start) : 1;
  const char *pos= location.raw.start ? location.raw.start : "";
  ErrConvString err(pos, variables.character_set_client);
  my_printf_error(ER_PARSE_ERROR,  ER(ER_PARSE_ERROR), MYF(0),
                  s ? s : ER(ER_SYNTAX_ERROR), err.ptr(), lineno);
}

bool THD::send_result_metadata(List<Item> *list, uint flags)
{
  DBUG_ENTER("send_result_metadata");
  List_iterator_fast<Item> it(*list);
  Item *item;
  uchar buff[MAX_FIELD_WIDTH];
  String tmp((char *) buff, sizeof(buff), &my_charset_bin);

  if (m_protocol->start_result_metadata(list->elements, flags,
          variables.character_set_results))
    goto err;

#ifdef EMBEDDED_LIBRARY                  // bootstrap file handling
    if(!mysql)
      DBUG_RETURN(false);
#endif

  while ((item= it++))
  {
    Send_field field;
    item->make_field(&field);
#ifndef EMBEDDED_LIBRARY
    m_protocol->start_row();
    if (m_protocol->send_field_metadata(&field,
            item->charset_for_protocol()))
      goto err;
    if (flags & Protocol::SEND_DEFAULTS)
      item->send(m_protocol, &tmp);
    if (m_protocol->end_row())
      DBUG_RETURN(true);
#else
      if(m_protocol->send_field_metadata(&field, item->charset_for_protocol()))
        goto err;
      if (flags & Protocol::SEND_DEFAULTS)
        get_protocol_classic()->send_string_metadata(item->val_str(&tmp));
#endif
  }

  DBUG_RETURN(m_protocol->end_result_metadata());

  err:
  my_error(ER_OUT_OF_RESOURCES, MYF(0));        /* purecov: inspected */
  DBUG_RETURN(1);                               /* purecov: inspected */
}

bool THD::send_result_set_row(List<Item> *row_items)
{
  char buffer[MAX_FIELD_WIDTH];
  String str_buffer(buffer, sizeof (buffer), &my_charset_bin);
  List_iterator_fast<Item> it(*row_items);

  DBUG_ENTER("send_result_set_row");

  for (Item *item= it++; item; item= it++)
  {
    if (item->send(m_protocol, &str_buffer) || is_error())
      DBUG_RETURN(true);
    /*
      Reset str_buffer to its original state, as it may have been altered in
      Item::send().
    */
    str_buffer.set(buffer, sizeof(buffer), &my_charset_bin);
  }
  DBUG_RETURN(false);
}

void THD::send_statement_status()
{
  DBUG_ENTER("send_statement_status");
  DBUG_ASSERT(!get_stmt_da()->is_sent());
  bool error= false;
  Diagnostics_area *da= get_stmt_da();

  /* Can not be true, but do not take chances in production. */
  if (da->is_sent())
    DBUG_VOID_RETURN;

  switch (da->status())
  {
    case Diagnostics_area::DA_ERROR:
      /* The query failed, send error to log and abort bootstrap. */
      error= m_protocol->send_error(
              da->mysql_errno(), da->message_text(), da->returned_sqlstate());
          break;
    case Diagnostics_area::DA_EOF:
      error= m_protocol->send_eof(
              server_status, da->last_statement_cond_count());
          break;
    case Diagnostics_area::DA_OK:
      error= m_protocol->send_ok(
              server_status, da->last_statement_cond_count(),
              da->affected_rows(), da->last_insert_id(), da->message_text());
          break;
    case Diagnostics_area::DA_DISABLED:
      break;
    case Diagnostics_area::DA_EMPTY:
    default:
      DBUG_ASSERT(0);
          error= m_protocol->send_ok(server_status, 0, 0, 0, NULL);
          break;
  }
  if (!error)
    da->set_is_sent(true);
  DBUG_VOID_RETURN;
}

void THD::claim_memory_ownership()
{
  /*
    Ownership of the THD object is transfered to this thread.
    This happens typically:
    - in the event scheduler,
      when the scheduler thread creates a work item and
      starts a worker thread to run it
    - in the main thread, when the code that accepts a new
      network connection creates a work item and starts a
      connection thread to run it.
    Accounting for memory statistics needs to be told
    that memory allocated by thread X now belongs to thread Y,
    so that statistics by thread/account/user/host are accurate.
    Inspect every piece of memory allocated in THD,
    and call PSI_MEMORY_CALL(memory_claim)().
  */
#ifdef HAVE_PSI_MEMORY_INTERFACE
  claim_root(&main_mem_root);
  my_claim(m_token_array);
  Protocol_classic *p= get_protocol_classic();
  if (p != NULL)
    p->claim_memory_ownership();
  session_tracker.claim_memory_ownership();
  session_sysvar_res_mgr.claim_memory_ownership();
  my_hash_claim(&user_vars);
#if defined(ENABLED_DEBUG_SYNC)
  debug_sync_claim_memory_ownership(this);
#endif /* defined(ENABLED_DEBUG_SYNC) */
  get_transaction()->claim_memory_ownership();
  stmt_map.claim_memory_ownership();
#endif /* HAVE_PSI_MEMORY_INTERFACE */
}


void THD::rpl_detach_engine_ha_data()
{
#ifdef HAVE_REPLICATION
  Relay_log_info *rli=
    is_binlog_applier() ? rli_fake : (slave_thread ? rli_slave : NULL);

  DBUG_ASSERT(!rli_fake  || !rli_fake-> is_engine_ha_data_detached);
  DBUG_ASSERT(!rli_slave || !rli_slave->is_engine_ha_data_detached);

  if (rli)
    rli->detach_engine_ha_data(this);
#endif
};


bool THD::rpl_unflag_detached_engine_ha_data()
{
#ifdef HAVE_REPLICATION
  Relay_log_info *rli=
    is_binlog_applier() ? rli_fake : (slave_thread ? rli_slave : NULL);
  return rli ? rli->unflag_detached_engine_ha_data() : false;
#else
  return false;
#endif
}

/**
  Determine if binlogging is disabled for this session
  @retval 0 if the current statement binlogging is disabled
  (could be because of binlog closed/binlog option
  is set to false).
  @retval 1 if the current statement will be binlogged
*/
bool THD::is_current_stmt_binlog_disabled() const
{
  return (!(variables.option_bits & OPTION_BIN_LOG) ||
          !mysql_bin_log.is_open());
}

bool THD::is_current_stmt_binlog_row_enabled_with_write_set_extraction() const
{
  return ((variables.transaction_write_set_extraction != HASH_ALGORITHM_OFF) &&
          is_current_stmt_binlog_format_row() &&
          !is_current_stmt_binlog_disabled());
}<|MERGE_RESOLUTION|>--- conflicted
+++ resolved
@@ -1,10 +1,6 @@
 /*
-<<<<<<< HEAD
-   Copyright (c) 2000, 2017, Oracle and/or its affiliates. All rights reserved.
+   Copyright (c) 2000, 2018, Oracle and/or its affiliates. All rights reserved.
    Copyright (c) 2016, Percona Inc. All Rights Reserved.
-=======
-   Copyright (c) 2000, 2018, Oracle and/or its affiliates. All rights reserved.
->>>>>>> df0bc0a6
 
    This program is free software; you can redistribute it and/or modify
    it under the terms of the GNU General Public License as published by
@@ -1698,7 +1694,8 @@
   owned_sid.clear();
   owned_gtid.dbug_print(NULL, "set owned_gtid (clear) in THD::init");
 
-<<<<<<< HEAD
+  rpl_thd_ctx.dependency_tracker_ctx().set_last_session_sequence_number(0);
+
   clear_slow_extended();
 }
 
@@ -1730,9 +1727,6 @@
   diff_lost_connections=           0;
   diff_access_denied_errors=       0;
   diff_empty_queries=              0;
-=======
-  rpl_thd_ctx.dependency_tracker_ctx().set_last_session_sequence_number(0);
->>>>>>> df0bc0a6
 }
 
 // Updates 'diff' stats of a THD.
