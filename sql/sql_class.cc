/*
   Copyright (c) 2000, 2019, Oracle and/or its affiliates. All rights reserved.
<<<<<<< HEAD
   Copyright (c) 2016, Percona Inc. All Rights Reserved.
=======
>>>>>>> 4869291f

   This program is free software; you can redistribute it and/or modify
   it under the terms of the GNU General Public License, version 2.0,
   as published by the Free Software Foundation.

   This program is also distributed with certain software (including
   but not limited to OpenSSL) that is licensed under separate terms,
   as designated in a particular file or component or in included license
   documentation.  The authors of MySQL hereby grant you an additional
   permission to link the program and your derivative works with the
   separately licensed software that they have included with MySQL.

   This program is distributed in the hope that it will be useful,
   but WITHOUT ANY WARRANTY; without even the implied warranty of
   MERCHANTABILITY or FITNESS FOR A PARTICULAR PURPOSE.  See the
   GNU General Public License, version 2.0, for more details.

   You should have received a copy of the GNU General Public License
   along with this program; if not, write to the Free Software
   Foundation, Inc., 51 Franklin St, Fifth Floor, Boston, MA 02110-1301  USA
*/

#include "sql/sql_class.h"

#include <assert.h>
#include <errno.h>
#include <stdarg.h>
#include <stdio.h>
#include <algorithm>
#include <utility>

#include "m_ctype.h"
#include "m_string.h"
#include "my_compiler.h"
#include "my_dbug.h"
#include "mysql/components/services/log_builtins.h"  // LogErr
#include "mysql/components/services/psi_error_bits.h"
#include "mysql/psi/mysql_cond.h"
#include "mysql/psi/mysql_error.h"
#include "mysql/psi/mysql_ps.h"
#include "mysql/psi/mysql_stage.h"
#include "mysql/psi/mysql_statement.h"
#include "mysql/service_mysql_alloc.h"
#include "mysys_err.h"  // EE_OUTOFMEMORY
#include "pfs_statement_provider.h"
#include "sql/auth/sql_security_ctx.h"
#include "sql/binlog.h"
#include "sql/check_stack.h"
#include "sql/conn_handler/connection_handler_manager.h"  // Connection_handler_manager
#include "sql/current_thd.h"
#include "sql/dd/cache/dictionary_client.h"  // Dictionary_client
#include "sql/dd/dd_kill_immunizer.h"        // dd:DD_kill_immunizer
#include "sql/debug_sync.h"                  // DEBUG_SYNC
#include "sql/derror.h"                      // ER_THD
#include "sql/error_handler.h"               // Internal_error_handler
#include "sql/item_func.h"                   // user_var_entry
#include "sql/lock.h"                        // mysql_lock_abort_for_thread
#include "sql/locking_service.h"  // release_all_locking_service_locks
#include "sql/log_event.h"
#include "sql/mdl_context_backup.h"  // MDL context backup for XA
#include "sql/mysqld.h"              // global_system_variables ...
#include "sql/mysqld_thd_manager.h"  // Global_THD_manager
#include "sql/parse_location.h"
#include "sql/psi_memory_key.h"
#include "sql/query_result.h"
#include "sql/rpl_rli.h"    // Relay_log_info
#include "sql/rpl_slave.h"  // rpl_master_erroneous_autoinc
#include "sql/rpl_transaction_write_set_ctx.h"
#include "sql/sp_cache.h"         // sp_cache_clear
#include "sql/sp_head.h"          // sp_head
#include "sql/sql_audit.h"        // mysql_audit_free_thd
#include "sql/sql_backup_lock.h"  // release_backup_lock
#include "sql/sql_base.h"         // close_temporary_tables
#include "sql/sql_callback.h"     // MYSQL_CALLBACK
#include "sql/sql_handler.h"      // mysql_ha_cleanup
#include "sql/sql_lex.h"
#include "sql/sql_parse.h"    // is_update_query
#include "sql/sql_plugin.h"   // plugin_thdvar_init
#include "sql/sql_prepare.h"  // Prepared_statement
#include "sql/sql_profile.h"
#include "sql/sql_time.h"   // my_timeval_trunc
#include "sql/sql_timer.h"  // thd_timer_destroy
#include "sql/strfunc.h"
#include "sql/table.h"
#include "sql/tc_log.h"
#include "sql/thr_malloc.h"
#include "sql/transaction.h"  // trans_rollback
#include "sql/transaction_info.h"
#include "sql/xa.h"
#include "thr_mutex.h"

using std::max;
using std::min;
using std::unique_ptr;
<<<<<<< HEAD

bool opt_log_slow_admin_statements = false;
ulong opt_log_slow_sp_statements = 0;

ulong kill_idle_transaction_timeout = 0;
PSI_mutex_key key_LOCK_bloom_filter;
=======
>>>>>>> 4869291f

/*
  The following is used to initialise Table_ident with a internal
  table name
*/
char empty_c_string[1] = {0}; /* used for not defined db */

LEX_STRING EMPTY_STR = {(char *)"", 0};
LEX_STRING NULL_STR = {NULL, 0};
LEX_CSTRING EMPTY_CSTR = {"", 0};
LEX_CSTRING NULL_CSTR = {NULL, 0};

const char *const THD::DEFAULT_WHERE = "field list";
extern PSI_stage_info stage_waiting_for_disk_space;

void THD::Transaction_state::backup(THD *thd) {
  this->m_sql_command = thd->lex->sql_command;
  this->m_trx = thd->get_transaction();

  thd->backup_ha_data(&this->m_ha_data);

  this->m_tx_isolation = thd->tx_isolation;
  this->m_tx_read_only = thd->tx_read_only;
  this->m_thd_option_bits = thd->variables.option_bits;
  this->m_sql_mode = thd->variables.sql_mode;
  this->m_transaction_psi = thd->m_transaction_psi;
  this->m_server_status = thd->server_status;
  this->m_in_lock_tables = thd->in_lock_tables;
  this->m_time_zone_used = thd->time_zone_used;
  this->m_transaction_rollback_request = thd->transaction_rollback_request;
}

void THD::Transaction_state::restore(THD *thd) {
  thd->set_transaction(this->m_trx);

  thd->restore_ha_data(this->m_ha_data);

  thd->tx_isolation = this->m_tx_isolation;
  thd->variables.sql_mode = this->m_sql_mode;
  thd->tx_read_only = this->m_tx_read_only;
  thd->variables.option_bits = this->m_thd_option_bits;

  thd->m_transaction_psi = this->m_transaction_psi;
  thd->server_status = this->m_server_status;
  thd->lex->sql_command = this->m_sql_command;
  thd->in_lock_tables = this->m_in_lock_tables;
  thd->time_zone_used = this->m_time_zone_used;
  thd->transaction_rollback_request = this->m_transaction_rollback_request;
}

THD::Attachable_trx::Attachable_trx(THD *thd, Attachable_trx *prev_trx)
    : m_thd(thd),
      m_reset_lex(RESET_LEX),
      m_prev_attachable_trx(prev_trx),
      m_trx_state() {
  // Save the transaction state.

  m_trx_state.backup(m_thd);

  // Save and reset query-tables-list and reset the sql-command.
  //
  // NOTE: ha_innobase::store_lock() takes the current sql-command into account.
  // It must be SQLCOM_SELECT.
  //
  // Do NOT reset LEX if we're running tests. LEX is used by SELECT statements.

  bool reset = (m_reset_lex == RESET_LEX ? true : false);
  if (DBUG_EVALUATE_IF("use_attachable_trx", false, reset)) {
    m_thd->lex->reset_n_backup_query_tables_list(
        m_trx_state.m_query_tables_list);
    m_thd->lex->sql_command = SQLCOM_SELECT;
  }

  // Save and reset open-tables.

  m_thd->reset_n_backup_open_tables_state(&m_trx_state.m_open_tables_state,
                                          Open_tables_state::SYSTEM_TABLES);

  // Reset transaction state.

  m_thd->m_transaction.release();  // it's been backed up.
  DBUG_EXECUTE_IF("after_delete_wait", {
    const char act[] = "now SIGNAL leader_reached WAIT_FOR leader_proceed";
    DBUG_ASSERT(!debug_sync_set_action(m_thd, STRING_WITH_LEN(act)));
    DBUG_SET("-d,after_delete_wait");
    DBUG_SET("-d,block_leader_after_delete");
  };);

  m_thd->m_transaction.reset(new Transaction_ctx());

  // Prepare for a new attachable transaction for read-only DD-transaction.

  // LOCK_thd_data must be locked to prevent e.g. KILL CONNECTION from
  // reading ha_data after clear() but before resize().
  mysql_mutex_lock(&m_thd->LOCK_thd_data);
  m_thd->ha_data.clear();
  m_thd->ha_data.resize(m_thd->ha_data.capacity());
  mysql_mutex_unlock(&m_thd->LOCK_thd_data);

  // The attachable transaction must used READ COMMITTED isolation level.

  m_thd->tx_isolation = ISO_READ_COMMITTED;

  // The attachable transaction must be read-only.

  m_thd->tx_read_only = true;

  // The attachable transaction must be AUTOCOMMIT.

  m_thd->variables.option_bits |= OPTION_AUTOCOMMIT;
  m_thd->variables.option_bits &= ~OPTION_NOT_AUTOCOMMIT;
  m_thd->variables.option_bits &= ~OPTION_BEGIN;

  // Nothing should be binlogged from attachable transactions and disabling
  // the binary log allows skipping some code related to figuring out what
  // log format should be used.
  m_thd->variables.option_bits &= ~OPTION_BIN_LOG;

  // Possible parent's involvement to multi-statement transaction is masked

  m_thd->server_status &= ~SERVER_STATUS_IN_TRANS;
  m_thd->server_status &= ~SERVER_STATUS_IN_TRANS_READONLY;

  // Reset SQL_MODE during system operations.

  m_thd->variables.sql_mode = 0;

  // Reset transaction instrumentation.

  m_thd->m_transaction_psi = NULL;
<<<<<<< HEAD

  // Reset THD::in_lock_tables so InnoDB won't start acquiring table locks.
  m_thd->in_lock_tables = false;

  // Reset @@session.time_zone usage indicator for consistency.
  m_thd->time_zone_used = false;

  /*
    InnoDB can ask to start attachable transaction while rolling back
    the regular transaction. Reset rollback request flag to avoid it
    influencing attachable transaction we are initiating.
  */
  m_thd->transaction_rollback_request = false;
}

=======

  // Reset THD::in_lock_tables so InnoDB won't start acquiring table locks.
  m_thd->in_lock_tables = false;

  // Reset @@session.time_zone usage indicator for consistency.
  m_thd->time_zone_used = false;

  /*
    InnoDB can ask to start attachable transaction while rolling back
    the regular transaction. Reset rollback request flag to avoid it
    influencing attachable transaction we are initiating.
  */
  m_thd->transaction_rollback_request = false;
}

>>>>>>> 4869291f
THD::Attachable_trx::~Attachable_trx() {
  // Ensure that the SE didn't request rollback in the attachable transaction.
  // Having THD::transaction_rollback_request set most likely means that we've
  // experienced some sort of deadlock/timeout while processing the attachable
  // transaction. That is not possible by the definition of an attachable
  // transaction.
  DBUG_ASSERT(!m_thd->transaction_rollback_request);

  // Commit the attachable transaction before discarding transaction state.
  // This is mostly needed to properly reset transaction state in SE.
  // Note: We can't rely on InnoDB hack which auto-magically commits InnoDB
  // transaction when the last table for a statement in auto-commit mode is
  // unlocked. Apparently it doesn't work correctly in some corner cases
  // (for example, when statement is killed just after tables are locked but
  // before any other operations on the table happes). We try not to rely on
  // it in other places on SQL-layer as well.
  trans_commit_attachable(m_thd);

  // Close all the tables that are open till now.

  close_thread_tables(m_thd);

  // Cleanup connection specific state which was created for attachable
  // transaction (for InnoDB removes cached transaction object).
  //
  // Note that we need to call handlerton::close_connection for all SEs
  // and not only SEs which participated in attachable transaction since
  // connection specific state can be created when TABLE object is simply
  // expelled from the Table Cache (e.g. this happens for MyISAM).
  ha_close_connection(m_thd);

  // Restore the transaction state.

  m_trx_state.restore(m_thd);

  m_thd->restore_backup_open_tables_state(&m_trx_state.m_open_tables_state);

  bool reset = (m_reset_lex == RESET_LEX ? true : false);
  if (DBUG_EVALUATE_IF("use_attachable_trx", false, reset)) {
    m_thd->lex->restore_backup_query_tables_list(
        m_trx_state.m_query_tables_list);
  }
}

THD::Attachable_trx_rw::Attachable_trx_rw(THD *thd)
    : Attachable_trx(thd, nullptr) {
  m_thd->tx_read_only = false;
  m_thd->lex->sql_command = SQLCOM_END;
  thd->get_transaction()->xid_state()->set_state(XID_STATE::XA_NOTR);
}

void THD::enter_stage(const PSI_stage_info *new_stage,
                      PSI_stage_info *old_stage,
                      const char *calling_func MY_ATTRIBUTE((unused)),
                      const char *calling_file,
                      const unsigned int calling_line) {
  DBUG_PRINT("THD::enter_stage",
             ("'%s' %s:%d", new_stage ? new_stage->m_name : "", calling_file,
              calling_line));

  if (old_stage != NULL) {
    old_stage->m_key = m_current_stage_key;
    old_stage->m_name = proc_info;
  }

  if (new_stage != NULL) {
    const char *msg = new_stage->m_name;

#if defined(ENABLED_PROFILING)
    profiling->status_change(msg, calling_func, calling_file, calling_line);
#endif

    m_current_stage_key = new_stage->m_key;
    proc_info = msg;

    m_stage_progress_psi =
        MYSQL_SET_STAGE(m_current_stage_key, calling_file, calling_line);
  } else {
    m_stage_progress_psi = NULL;
  }

  return;
}

void Open_tables_state::set_open_tables_state(Open_tables_state *state) {
  this->open_tables = state->open_tables;

  this->temporary_tables = state->temporary_tables;

  this->lock = state->lock;
  this->extra_lock = state->extra_lock;

  this->locked_tables_mode = state->locked_tables_mode;

  this->state_flags = state->state_flags;

  this->m_reprepare_observers = state->m_reprepare_observers;
}

void Open_tables_state::reset_open_tables_state() {
  open_tables = NULL;
  temporary_tables = NULL;
  lock = NULL;
  extra_lock = NULL;
  locked_tables_mode = LTM_NONE;
  state_flags = 0U;
  reset_reprepare_observers();
}

THD::THD(bool enable_plugins)
    : Query_arena(&main_mem_root, STMT_REGULAR_EXECUTION),
      mark_used_columns(MARK_COLUMNS_READ),
      want_privilege(0),
      main_lex(new LEX),
      lex(main_lex.get()),
      m_dd_client(new dd::cache::Dictionary_client(this)),
      m_query_string(NULL_CSTR),
      m_db(NULL_CSTR),
      rli_fake(0),
      rli_slave(NULL),
      initial_status_var(NULL),
      status_var_aggregated(false),
      m_current_query_cost(0),
      m_current_query_partial_plans(0),
      m_main_security_ctx(this),
      m_security_ctx(&m_main_security_ctx),
      query_plan(this),
      m_current_stage_key(0),
      current_mutex(NULL),
      current_cond(NULL),
      m_is_admin_conn(false),
      in_sub_stmt(0),
      fill_status_recursion_level(0),
      fill_variables_recursion_level(0),
      ha_data(PSI_NOT_INSTRUMENTED, ha_data.initial_capacity),
      binlog_row_event_extra_data(NULL),
      skip_readonly_check(false),
      binlog_unsafe_warning_flags(0),
      binlog_table_maps(0),
      binlog_accessed_db_names(NULL),
      m_trans_log_file(NULL),
      m_trans_fixed_log_file(NULL),
      m_trans_end_pos(0),
      m_transaction(new Transaction_ctx()),
      m_attachable_trx(NULL),
      table_map_for_update(0),
      m_examined_row_count(0),
#if defined(ENABLED_PROFILING)
      profiling(new PROFILING),
#endif
      m_stage_progress_psi(NULL),
      m_digest(NULL),
      m_statement_psi(NULL),
      m_transaction_psi(NULL),
      m_idle_psi(NULL),
      m_server_idle(false),
      user_var_events(key_memory_user_var_entry),
      next_to_commit(NULL),
      binlog_need_explicit_defaults_ts(false),
      kill_immunizer(NULL),
      m_is_fatal_error(false),
      transaction_rollback_request(0),
      is_fatal_sub_stmt_error(false),
      rand_used(0),
      time_zone_used(0),
      in_lock_tables(0),
      derived_tables_processing(false),
      parsing_system_view(false),
      sp_runtime_ctx(NULL),
      m_parser_state(NULL),
      work_part_info(NULL),
      // No need to instrument, highly unlikely to have that many plugins.
      audit_class_plugins(PSI_NOT_INSTRUMENTED),
      audit_class_mask(PSI_NOT_INSTRUMENTED),
#if defined(ENABLED_DEBUG_SYNC)
      debug_sync_control(0),
#endif /* defined(ENABLED_DEBUG_SYNC) */
      m_enable_plugins(enable_plugins),
#ifdef HAVE_GTID_NEXT_LIST
      owned_gtid_set(global_sid_map),
#endif
      skip_gtid_rollback(false),
      is_commit_in_middle_of_statement(false),
      has_gtid_consistency_violation(false),
      main_da(false),
      m_parser_da(false),
      m_query_rewrite_plugin_da(false),
      m_query_rewrite_plugin_da_ptr(&m_query_rewrite_plugin_da),
      m_stmt_da(&main_da),
      duplicate_slave_id(false),
      is_a_srv_session_thd(false),
      m_is_plugin_fake_ddl(false) {
  main_lex->reset();
  set_psi(NULL);
  mdl_context.init(this);
  init_sql_alloc(key_memory_thd_main_mem_root, &main_mem_root,
                 global_system_variables.query_alloc_block_size,
                 global_system_variables.query_prealloc_size);
  stmt_arena = this;
  thread_stack = 0;
  m_catalog.str = "std";
  m_catalog.length = 3;
<<<<<<< HEAD
  event_scheduler.data = nullptr;
=======
>>>>>>> 4869291f
  password = 0;
  query_start_usec_used = false;
  check_for_truncated_fields = CHECK_FIELD_IGNORE;
  killed = NOT_KILLED;
  col_access = 0;
  is_slave_error = thread_specific_used = false;
  tmp_table = 0;
  num_truncated_fields = 0L;
  m_sent_row_count = 0L;
  current_found_rows = 0;
  previous_found_rows = 0;
  is_operating_gtid_table_implicitly = false;
  is_operating_substatement_implicitly = false;
  m_row_count_func = -1;
  statement_id_counter = 0UL;
  // Must be reset to handle error with THD's created for init of mysqld
  lex->thd = NULL;
  lex->set_current_select(0);
  utime_after_lock = 0L;
  current_linfo = 0;
  slave_thread = 0;
  memset(&variables, 0, sizeof(variables));
  m_thread_id = Global_THD_manager::reserved_thread_id;
  file_id = 0;
  query_id = 0;
  query_name_consts = 0;
  db_charset = global_system_variables.collation_database;
  is_killable = false;
  binlog_evt_union.do_union = false;
  enable_slow_log = 0;
  commit_error = CE_NONE;
  tx_commit_pending = false;
  durability_property = HA_REGULAR_DURABILITY;
#ifndef DBUG_OFF
  dbug_sentry = THD_SENTRY_MAGIC;
#endif
  mysql_audit_init_thd(this);
  net.vio = 0;
  system_thread = NON_SYSTEM_THREAD;
  cleanup_done = 0;
  m_release_resources_done = false;
  peer_port = 0;  // For SHOW PROCESSLIST
  get_transaction()->m_flags.enabled = true;
  m_resource_group_ctx.m_cur_resource_group = nullptr;
  m_resource_group_ctx.m_switch_resource_group_str[0] = '\0';
  m_resource_group_ctx.m_warn = 0;

  mysql_mutex_init(key_LOCK_thd_data, &LOCK_thd_data, MY_MUTEX_INIT_FAST);
  mysql_mutex_init(key_LOCK_thd_query, &LOCK_thd_query, MY_MUTEX_INIT_FAST);
  mysql_mutex_init(key_LOCK_thd_sysvar, &LOCK_thd_sysvar, MY_MUTEX_INIT_FAST);
  mysql_mutex_init(key_LOCK_thd_protocol, &LOCK_thd_protocol,
                   MY_MUTEX_INIT_FAST);
  mysql_mutex_init(key_LOCK_query_plan, &LOCK_query_plan, MY_MUTEX_INIT_FAST);
<<<<<<< HEAD
  mysql_mutex_init(key_LOCK_temporary_tables, &LOCK_temporary_tables,
                   MY_MUTEX_INIT_FAST);
=======
>>>>>>> 4869291f
  mysql_mutex_init(key_LOCK_current_cond, &LOCK_current_cond,
                   MY_MUTEX_INIT_FAST);
  mysql_cond_init(key_COND_thr_lock, &COND_thr_lock);

  /* Variables with default values */
  proc_info = "login";
  where = THD::DEFAULT_WHERE;
  server_id = ::server_id;
  unmasked_server_id = server_id;
  set_command(COM_CONNECT);
  *scramble = '\0';

  /* Call to init() below requires fully initialized Open_tables_state. */
  reset_open_tables_state();

  init();
#if defined(ENABLED_PROFILING)
  profiling->set_thd(this);
#endif
  m_user_connect = NULL;
  user_vars.clear();

  sp_proc_cache = NULL;
  sp_func_cache = NULL;

  /* Protocol */
  m_protocol = &protocol_text;  // Default protocol
  protocol_text.init(this);
  protocol_binary.init(this);
  protocol_text.set_client_capabilities(0);  // minimalistic client

  /*
    Make sure thr_lock_info_init() is called for threads which do not get
    assigned a proper thread_id value but keep using reserved_thread_id.
  */
  thr_lock_info_init(&lock_info, m_thread_id, &COND_thr_lock);

  m_internal_handler = NULL;
  m_binlog_invoker = false;
  memset(&m_invoker_user, 0, sizeof(m_invoker_user));
  memset(&m_invoker_host, 0, sizeof(m_invoker_host));

  binlog_next_event_pos.file_name = NULL;
  binlog_next_event_pos.pos = 0;

  timer = NULL;
  timer_cache = NULL;

  m_token_array = NULL;
  if (max_digest_length > 0) {
    m_token_array = (unsigned char *)my_malloc(PSI_INSTRUMENT_ME,
                                               max_digest_length, MYF(MY_WME));
  }
#ifndef DBUG_OFF
  debug_binlog_xid_last.reset();
#endif
  set_system_user(false);
}

void THD::set_transaction(Transaction_ctx *transaction_ctx) {
  DBUG_ASSERT(is_attachable_ro_transaction_active());

  delete m_transaction.release();
  m_transaction.reset(transaction_ctx);
}

bool THD::set_db(const LEX_CSTRING &new_db) {
  bool result;
  /*
    Acquiring mutex LOCK_thd_data as we either free the memory allocated
    for the database and reallocating the memory for the new db or memcpy
    the new_db to the db.
  */
  mysql_mutex_lock(&LOCK_thd_data);
  /* Do not reallocate memory if current chunk is big enough. */
  if (m_db.str && new_db.str && m_db.length >= new_db.length)
    memcpy(const_cast<char *>(m_db.str), new_db.str, new_db.length + 1);
  else {
    my_free(const_cast<char *>(m_db.str));
    m_db = NULL_CSTR;
    if (new_db.str)
      m_db.str = my_strndup(key_memory_THD_db, new_db.str, new_db.length,
                            MYF(MY_WME | ME_FATALERROR));
  }
  m_db.length = m_db.str ? new_db.length : 0;
  mysql_mutex_unlock(&LOCK_thd_data);
  result = new_db.str && !m_db.str;
#ifdef HAVE_PSI_THREAD_INTERFACE
  if (!result)
    PSI_THREAD_CALL(set_thread_db)(new_db.str, static_cast<int>(new_db.length));
#endif
  return result;
}

void THD::push_internal_handler(Internal_error_handler *handler) {
  if (m_internal_handler) {
    handler->m_prev_internal_handler = m_internal_handler;
    m_internal_handler = handler;
  } else
    m_internal_handler = handler;
}

bool THD::handle_condition(uint sql_errno, const char *sqlstate,
                           Sql_condition::enum_severity_level *level,
                           const char *msg) {
<<<<<<< HEAD
  last_errno = sql_errno;
=======
>>>>>>> 4869291f
  if (!m_internal_handler) return false;

  for (Internal_error_handler *error_handler = m_internal_handler;
       error_handler; error_handler = error_handler->m_prev_internal_handler) {
    if (error_handler->handle_condition(this, sql_errno, sqlstate, level, msg))
      return true;
  }
  return false;
}

Internal_error_handler *THD::pop_internal_handler() {
  DBUG_ASSERT(m_internal_handler != NULL);
  Internal_error_handler *popped_handler = m_internal_handler;
  m_internal_handler = m_internal_handler->m_prev_internal_handler;
  return popped_handler;
}

void THD::raise_error(uint sql_errno) {
  const char *msg = ER_THD(this, sql_errno);
  (void)raise_condition(sql_errno, NULL, Sql_condition::SL_ERROR, msg);
}

void THD::raise_error_printf(uint sql_errno, ...) {
  va_list args;
  char ebuff[MYSQL_ERRMSG_SIZE];
  DBUG_ENTER("THD::raise_error_printf");
  DBUG_PRINT("my", ("nr: %d  errno: %d", sql_errno, errno));
  const char *format = ER_THD(this, sql_errno);
  va_start(args, sql_errno);
  vsnprintf(ebuff, sizeof(ebuff), format, args);
  va_end(args);
  (void)raise_condition(sql_errno, NULL, Sql_condition::SL_ERROR, ebuff);
  DBUG_VOID_RETURN;
}

void THD::raise_warning(uint sql_errno) {
  const char *msg = ER_THD(this, sql_errno);
  (void)raise_condition(sql_errno, NULL, Sql_condition::SL_WARNING, msg);
}

void THD::raise_warning_printf(uint sql_errno, ...) {
  va_list args;
  char ebuff[MYSQL_ERRMSG_SIZE];
  DBUG_ENTER("THD::raise_warning_printf");
  DBUG_PRINT("enter", ("warning: %u", sql_errno));
  const char *format = ER_THD(this, sql_errno);
  va_start(args, sql_errno);
  vsnprintf(ebuff, sizeof(ebuff), format, args);
  va_end(args);
  (void)raise_condition(sql_errno, NULL, Sql_condition::SL_WARNING, ebuff);
  DBUG_VOID_RETURN;
}

void THD::raise_note(uint sql_errno) {
  DBUG_ENTER("THD::raise_note");
  DBUG_PRINT("enter", ("code: %d", sql_errno));
  if (!(variables.option_bits & OPTION_SQL_NOTES)) DBUG_VOID_RETURN;
  const char *msg = ER_THD(this, sql_errno);
  (void)raise_condition(sql_errno, NULL, Sql_condition::SL_NOTE, msg);
  DBUG_VOID_RETURN;
}

void THD::raise_note_printf(uint sql_errno, ...) {
  va_list args;
  char ebuff[MYSQL_ERRMSG_SIZE];
  DBUG_ENTER("THD::raise_note_printf");
  DBUG_PRINT("enter", ("code: %u", sql_errno));
  if (!(variables.option_bits & OPTION_SQL_NOTES)) DBUG_VOID_RETURN;
  const char *format = ER_THD(this, sql_errno);
  va_start(args, sql_errno);
  vsnprintf(ebuff, sizeof(ebuff), format, args);
  va_end(args);
  (void)raise_condition(sql_errno, NULL, Sql_condition::SL_NOTE, ebuff);
  DBUG_VOID_RETURN;
}

struct timeval THD::query_start_timeval_trunc(uint decimals) {
  struct timeval tv;
  tv.tv_sec = start_time.tv_sec;
  if (decimals) {
    tv.tv_usec = start_time.tv_usec;
    my_timeval_trunc(&tv, decimals);
    query_start_usec_used = true;
  } else {
    tv.tv_usec = 0;
  }
  return tv;
}

Sql_condition *THD::raise_condition(uint sql_errno, const char *sqlstate,
                                    Sql_condition::enum_severity_level level,
                                    const char *msg, bool fatal_error) {
  DBUG_ENTER("THD::raise_condition");

  if (!(variables.option_bits & OPTION_SQL_NOTES) &&
      (level == Sql_condition::SL_NOTE))
    DBUG_RETURN(NULL);

  DBUG_ASSERT(sql_errno != 0);
  if (sql_errno == 0) /* Safety in release build */
    sql_errno = ER_UNKNOWN_ERROR;
  if (msg == NULL) msg = ER_THD(this, sql_errno);
  if (sqlstate == NULL) sqlstate = mysql_errno_to_sqlstate(sql_errno);

  if (fatal_error) {
    // Only makes sense for errors
    DBUG_ASSERT(level == Sql_condition::SL_ERROR);
    this->fatal_error();
  }

  MYSQL_LOG_ERROR(sql_errno, PSI_ERROR_OPERATION_RAISED);
  if (handle_condition(sql_errno, sqlstate, &level, msg)) DBUG_RETURN(NULL);

  Diagnostics_area *da = get_stmt_da();
  if (level == Sql_condition::SL_ERROR) {
    /*
      Reporting an error invokes audit API call that notifies the error
      to the plugin. Audit API that generate the error adds a protection
      (condition handler) that prevents entering infinite recursion, when
      a plugin signals error, when already handling the error.

      mysql_audit_notify() must therefore be called after handle_condition().
    */
    mysql_audit_notify(this, AUDIT_EVENT(MYSQL_AUDIT_GENERAL_ERROR), sql_errno,
                       msg, strlen(msg));

    is_slave_error = true;  // needed to catch query errors during replication

    if (!da->is_error()) {
      set_row_count_func(-1);
      da->set_error_status(sql_errno, msg, sqlstate);
    }
  }

  /*
    Avoid pushing a condition for fatal out of memory errors as this will
    require memory allocation and therefore might fail. Non fatal out of
    memory errors can occur if raised by SIGNAL/RESIGNAL statement.
  */
  Sql_condition *cond = NULL;
  if (!(is_fatal_error() &&
        (sql_errno == EE_OUTOFMEMORY || sql_errno == ER_OUTOFMEMORY ||
         sql_errno == ER_STD_BAD_ALLOC_ERROR))) {
    cond = da->push_warning(this, sql_errno, sqlstate, level, msg);
  }
  DBUG_RETURN(cond);
}

/*
  Init common variables that has to be reset on start and on cleanup_connection
*/

void THD::init(void) {
  plugin_thdvar_init(this, m_enable_plugins);
  /*
    variables= global_system_variables above has reset
    variables.pseudo_thread_id to 0. We need to correct it here to
    avoid temporary tables replication failure.
  */
  variables.pseudo_thread_id = m_thread_id;
<<<<<<< HEAD

  /*
    NOTE: reset_connection command will reset the THD to its default state.
    All system variables whose scope is SESSION ONLY should be set to their
    default values here.
  */
  reset_first_successful_insert_id();
  user_time.tv_sec = user_time.tv_usec = 0;
  start_time.tv_sec = start_time.tv_usec = 0;
  set_time();
  auto_inc_intervals_forced.empty();
  {
    ulong tmp;
    tmp = sql_rnd_with_mutex();
    randominit(&rand, tmp + (ulong)&rand,
               tmp + (ulong)::atomic_global_query_id);
    randominit(&slog_rand, tmp + reinterpret_cast<ulong>(&slog_rand),
               tmp + static_cast<ulong>(::atomic_global_query_id));
    DBUG_EXECUTE_IF("seed_slow_log_random",
                    randominit(&slog_rand, 0x11111111, 0x77777777););
  }

  server_status = SERVER_STATUS_AUTOCOMMIT;
  if (variables.sql_mode & MODE_NO_BACKSLASH_ESCAPES)
    server_status |= SERVER_STATUS_NO_BACKSLASH_ESCAPES;

  get_transaction()->reset_unsafe_rollback_flags(Transaction_ctx::SESSION);
  get_transaction()->reset_unsafe_rollback_flags(Transaction_ctx::STMT);
  open_options = ha_open_options;
  update_lock_default =
      (variables.low_priority_updates ? TL_WRITE_LOW_PRIORITY : TL_WRITE);
  insert_lock_default =
      (variables.low_priority_updates ? TL_WRITE_LOW_PRIORITY
                                      : TL_WRITE_CONCURRENT_INSERT);
  tx_isolation = (enum_tx_isolation)variables.transaction_isolation;
  tx_read_only = variables.transaction_read_only;
  tx_priority = 0;
  thd_tx_priority = 0;
  update_charset();
  reset_current_stmt_binlog_format_row();
  reset_binlog_local_stmt_filter();
  memset(&status_var, 0, sizeof(status_var));
  binlog_row_event_extra_data = 0;

  if (variables.sql_log_bin)
    variables.option_bits |= OPTION_BIN_LOG;
  else
    variables.option_bits &= ~OPTION_BIN_LOG;
  reset_stats();

#if defined(ENABLED_DEBUG_SYNC)
  /* Initialize the Debug Sync Facility. See debug_sync.cc. */
  debug_sync_init_thread(this);
#endif /* defined(ENABLED_DEBUG_SYNC) */

  /* Initialize session_tracker and create all tracker objects */
  session_tracker.init(this->charset());
  session_tracker.enable(this);

  owned_gtid.clear();
  owned_sid.clear();
  owned_gtid.dbug_print(NULL, "set owned_gtid (clear) in THD::init");

  clear_slow_extended();

  // This will clear the writeset session history.
  rpl_thd_ctx.dependency_tracker_ctx().set_last_session_sequence_number(0);
}

void THD::init_query_mem_roots() {
  reset_root_defaults(mem_root, variables.query_alloc_block_size,
                      variables.query_prealloc_size);
  get_transaction()->init_mem_root_defaults(variables.trans_alloc_block_size,
                                            variables.trans_prealloc_size);
}

void THD::set_new_thread_id() {
  m_thread_id = Global_THD_manager::get_instance()->get_new_thread_id();
  variables.pseudo_thread_id = m_thread_id;
  thr_lock_info_init(&lock_info, m_thread_id, &COND_thr_lock);
}

/*
  Do what's needed when one invokes change user

  SYNOPSIS
    cleanup_connection()

  IMPLEMENTATION
    Reset all resources that are connection specific
*/

void THD::cleanup_connection(void) {
  mysql_mutex_lock(&LOCK_status);
  add_to_status(&global_status_var, &status_var);
  reset_system_status_vars(&status_var);
  mysql_mutex_unlock(&LOCK_status);

  cleanup();
#if defined(ENABLED_DEBUG_SYNC)
  /* End the Debug Sync Facility. See debug_sync.cc. */
  debug_sync_end_thread(this);
#endif /* defined(ENABLED_DEBUG_SYNC) */
  killed = NOT_KILLED;
  cleanup_done = 0;
  init();
  stmt_map.reset();
  user_vars.clear();
  sp_cache_clear(&sp_proc_cache);
  sp_cache_clear(&sp_func_cache);

  clear_error();
  // clear the warnings
  get_stmt_da()->reset_condition_info(this);
  // clear profiling information
#if defined(ENABLED_PROFILING)
  profiling->cleanup();
#endif

#ifndef DBUG_OFF
  /* DEBUG code only (begin) */
  bool check_cleanup = false;
  DBUG_EXECUTE_IF("debug_test_cleanup_connection", check_cleanup = true;);
  if (check_cleanup) {
    /* isolation level should be default */
    DBUG_ASSERT(variables.transaction_isolation == ISO_REPEATABLE_READ);
    /* check autocommit is ON by default */
    DBUG_ASSERT(server_status == SERVER_STATUS_AUTOCOMMIT);
    /* check prepared stmts are cleaned up */
    DBUG_ASSERT(prepared_stmt_count == 0);
    /* check diagnostic area is cleaned up */
    DBUG_ASSERT(get_stmt_da()->status() == Diagnostics_area::DA_EMPTY);
    /* check if temp tables are deleted */
    DBUG_ASSERT(temporary_tables == NULL);
    /* check if tables are unlocked */
    DBUG_ASSERT(locked_tables_list.locked_tables() == NULL);
  }
    /* DEBUG code only (end) */
#endif
}

/*
  Do what's needed when one invokes change user.
  Also used during THD::release_resources, i.e. prior to THD destruction.
*/
void THD::cleanup(void) {
  Transaction_ctx *trn_ctx = get_transaction();
  XID_STATE *xs = trn_ctx->xid_state();

  DBUG_ENTER("THD::cleanup");
  DBUG_ASSERT(cleanup_done == 0);
  DEBUG_SYNC(this, "thd_cleanup_start");

  killed = KILL_CONNECTION;
  if (trn_ctx->xid_state()->has_state(XID_STATE::XA_PREPARED)) {
    /*
      Return error is not an option as XA is in prepared state and
      connection is gone. Log the error and continue.
    */
    if (MDL_context_backup_manager::instance().create_backup(
            &mdl_context, xs->get_xid()->key(), xs->get_xid()->key_length())) {
      LogErr(ERROR_LEVEL, ER_XA_CANT_CREATE_MDL_BACKUP);
    }
    transaction_cache_detach(trn_ctx);
  } else {
    xs->set_state(XID_STATE::XA_NOTR);
    trans_rollback(this);
    transaction_cache_delete(trn_ctx);
  }

  locked_tables_list.unlock_locked_tables(this);
  mysql_ha_cleanup(this);

  DBUG_ASSERT(open_tables == NULL);
  /*
    If the thread was in the middle of an ongoing transaction (rolled
    back a few lines above) or under LOCK TABLES (unlocked the tables
    and left the mode a few lines above), there will be outstanding
    metadata locks. Release them.
  */
  mdl_context.release_transactional_locks();

  /* Release table backup lock, if acquired */
  if (backup_tables_lock.is_acquired()) backup_tables_lock.release(this);

  /* Release the global read lock, if acquired. */
  if (global_read_lock.is_acquired())
    global_read_lock.unlock_global_read_lock(this);

  mysql_ull_cleanup(this);
  /*
    All locking service locks must be released on disconnect.
  */
  release_all_locking_service_locks(this);

  /*
    If Backup Lock was acquired it must be released on disconnect.
  */
  release_backup_lock(this);

  /* All metadata locks must have been released by now. */
  DBUG_ASSERT(!mdl_context.has_locks());

  /* Protects user_vars. */
  mysql_mutex_lock(&LOCK_thd_data);
  user_vars.clear();
  mysql_mutex_unlock(&LOCK_thd_data);

  /*
    When we call drop table for temporary tables, the
    user_var_events container is not cleared this might
    cause error if the container was filled before the
    drop table command is called.
    So call this before calling close_temporary_tables.
  */
  user_var_events.clear();
  close_temporary_tables(this);
  sp_cache_clear(&sp_proc_cache);
  sp_cache_clear(&sp_func_cache);

  /*
    Actions above might generate events for the binary log, so we
    commit the current transaction coordinator after executing cleanup
    actions.
   */
  if (tc_log && !trn_ctx->xid_state()->has_state(XID_STATE::XA_PREPARED))
    tc_log->commit(this, true);

  /*
    Destroy trackers only after finishing manipulations with transaction
    state to avoid issues with Transaction_state_tracker.
  */
  session_tracker.deinit();

  /*
    If we have a Security_context, make sure it is "logged out"
  */

  cleanup_done = 1;
  DBUG_VOID_RETURN;
}

/**
  Release most resources, prior to THD destruction.
 */
void THD::release_resources() {
  DBUG_ASSERT(m_release_resources_done == false);

  Global_THD_manager::get_instance()->release_thread_id(m_thread_id);

  /* Ensure that no one is using THD */
  mysql_mutex_lock(&LOCK_thd_data);
  mysql_mutex_lock(&LOCK_query_plan);

  /* Close connection */
  if (is_classic_protocol() && get_protocol_classic()->get_vio()) {
    vio_delete(get_protocol_classic()->get_vio());
    get_protocol_classic()->end_net();
  }

  /* modification plan for UPDATE/DELETE should be freed. */
  DBUG_ASSERT(query_plan.get_modification_plan() == NULL);
  mysql_mutex_unlock(&LOCK_query_plan);
  mysql_mutex_unlock(&LOCK_thd_data);
  mysql_mutex_lock(&LOCK_thd_query);
  mysql_mutex_unlock(&LOCK_thd_query);

=======

  /*
    NOTE: reset_connection command will reset the THD to its default state.
    All system variables whose scope is SESSION ONLY should be set to their
    default values here.
  */
  reset_first_successful_insert_id();
  user_time.tv_sec = user_time.tv_usec = 0;
  start_time.tv_sec = start_time.tv_usec = 0;
  set_time();
  auto_inc_intervals_forced.empty();
  {
    ulong tmp;
    tmp = sql_rnd_with_mutex();
    randominit(&rand, tmp + (ulong)&rand,
               tmp + (ulong)::atomic_global_query_id);
  }

  server_status = SERVER_STATUS_AUTOCOMMIT;
  if (variables.sql_mode & MODE_NO_BACKSLASH_ESCAPES)
    server_status |= SERVER_STATUS_NO_BACKSLASH_ESCAPES;

  get_transaction()->reset_unsafe_rollback_flags(Transaction_ctx::SESSION);
  get_transaction()->reset_unsafe_rollback_flags(Transaction_ctx::STMT);
  open_options = ha_open_options;
  update_lock_default =
      (variables.low_priority_updates ? TL_WRITE_LOW_PRIORITY : TL_WRITE);
  insert_lock_default =
      (variables.low_priority_updates ? TL_WRITE_LOW_PRIORITY
                                      : TL_WRITE_CONCURRENT_INSERT);
  tx_isolation = (enum_tx_isolation)variables.transaction_isolation;
  tx_read_only = variables.transaction_read_only;
  tx_priority = 0;
  thd_tx_priority = 0;
  update_charset();
  reset_current_stmt_binlog_format_row();
  reset_binlog_local_stmt_filter();
  memset(&status_var, 0, sizeof(status_var));
  binlog_row_event_extra_data = 0;

  if (variables.sql_log_bin)
    variables.option_bits |= OPTION_BIN_LOG;
  else
    variables.option_bits &= ~OPTION_BIN_LOG;

#if defined(ENABLED_DEBUG_SYNC)
  /* Initialize the Debug Sync Facility. See debug_sync.cc. */
  debug_sync_init_thread(this);
#endif /* defined(ENABLED_DEBUG_SYNC) */

  /* Initialize session_tracker and create all tracker objects */
  session_tracker.init(this->charset());
  session_tracker.enable(this);

  owned_gtid.clear();
  owned_sid.clear();
  m_se_gtid_flags.reset();
  owned_gtid.dbug_print(NULL, "set owned_gtid (clear) in THD::init");

  // This will clear the writeset session history.
  rpl_thd_ctx.dependency_tracker_ctx().set_last_session_sequence_number(0);
}

void THD::init_query_mem_roots() {
  mem_root->set_block_size(variables.query_alloc_block_size);
  get_transaction()->init_mem_root_defaults(variables.trans_alloc_block_size,
                                            variables.trans_prealloc_size);
}

void THD::set_new_thread_id() {
  m_thread_id = Global_THD_manager::get_instance()->get_new_thread_id();
  variables.pseudo_thread_id = m_thread_id;
  thr_lock_info_init(&lock_info, m_thread_id, &COND_thr_lock);
}

/*
  Do what's needed when one invokes change user

  SYNOPSIS
    cleanup_connection()

  IMPLEMENTATION
    Reset all resources that are connection specific
*/

void THD::cleanup_connection(void) {
  mysql_mutex_lock(&LOCK_status);
  add_to_status(&global_status_var, &status_var);
  reset_system_status_vars(&status_var);
  mysql_mutex_unlock(&LOCK_status);

  cleanup();
#if defined(ENABLED_DEBUG_SYNC)
  /* End the Debug Sync Facility. See debug_sync.cc. */
  debug_sync_end_thread(this);
#endif /* defined(ENABLED_DEBUG_SYNC) */
  killed = NOT_KILLED;
  cleanup_done = 0;
  init();
  stmt_map.reset();
  user_vars.clear();
  sp_cache_clear(&sp_proc_cache);
  sp_cache_clear(&sp_func_cache);

  clear_error();
  // clear the warnings
  get_stmt_da()->reset_condition_info(this);
  // clear profiling information
#if defined(ENABLED_PROFILING)
  profiling->cleanup();
#endif

#ifndef DBUG_OFF
  /* DEBUG code only (begin) */
  bool check_cleanup = false;
  DBUG_EXECUTE_IF("debug_test_cleanup_connection", check_cleanup = true;);
  if (check_cleanup) {
    /* isolation level should be default */
    DBUG_ASSERT(variables.transaction_isolation == ISO_REPEATABLE_READ);
    /* check autocommit is ON by default */
    DBUG_ASSERT(server_status == SERVER_STATUS_AUTOCOMMIT);
    /* check prepared stmts are cleaned up */
    DBUG_ASSERT(prepared_stmt_count == 0);
    /* check diagnostic area is cleaned up */
    DBUG_ASSERT(get_stmt_da()->status() == Diagnostics_area::DA_EMPTY);
    /* check if temp tables are deleted */
    DBUG_ASSERT(temporary_tables == NULL);
    /* check if tables are unlocked */
    DBUG_ASSERT(locked_tables_list.locked_tables() == NULL);
  }
  /* DEBUG code only (end) */
#endif
}

/*
  Do what's needed when one invokes change user.
  Also used during THD::release_resources, i.e. prior to THD destruction.
*/
void THD::cleanup(void) {
  Transaction_ctx *trn_ctx = get_transaction();
  XID_STATE *xs = trn_ctx->xid_state();

  DBUG_ENTER("THD::cleanup");
  DBUG_ASSERT(cleanup_done == 0);
  DEBUG_SYNC(this, "thd_cleanup_start");

  killed = KILL_CONNECTION;
  if (trn_ctx->xid_state()->has_state(XID_STATE::XA_PREPARED)) {
    /*
      Return error is not an option as XA is in prepared state and
      connection is gone. Log the error and continue.
    */
    if (MDL_context_backup_manager::instance().create_backup(
            &mdl_context, xs->get_xid()->key(), xs->get_xid()->key_length())) {
      LogErr(ERROR_LEVEL, ER_XA_CANT_CREATE_MDL_BACKUP);
    }
    transaction_cache_detach(trn_ctx);
  } else {
    xs->set_state(XID_STATE::XA_NOTR);
    trans_rollback(this);
    transaction_cache_delete(trn_ctx);
  }

  locked_tables_list.unlock_locked_tables(this);
  mysql_ha_cleanup(this);

  DBUG_ASSERT(open_tables == NULL);
  /*
    If the thread was in the middle of an ongoing transaction (rolled
    back a few lines above) or under LOCK TABLES (unlocked the tables
    and left the mode a few lines above), there will be outstanding
    metadata locks. Release them.
  */
  mdl_context.release_transactional_locks();

  /* Release the global read lock, if acquired. */
  if (global_read_lock.is_acquired())
    global_read_lock.unlock_global_read_lock(this);

  mysql_ull_cleanup(this);
  /*
    All locking service locks must be released on disconnect.
  */
  release_all_locking_service_locks(this);

  /*
    If Backup Lock was acquired it must be released on disconnect.
  */
  release_backup_lock(this);

  /* All metadata locks must have been released by now. */
  DBUG_ASSERT(!mdl_context.has_locks());

  /* Protects user_vars. */
  mysql_mutex_lock(&LOCK_thd_data);
  user_vars.clear();
  mysql_mutex_unlock(&LOCK_thd_data);

  /*
    When we call drop table for temporary tables, the
    user_var_events container is not cleared this might
    cause error if the container was filled before the
    drop table command is called.
    So call this before calling close_temporary_tables.
  */
  user_var_events.clear();
  close_temporary_tables(this);
  sp_cache_clear(&sp_proc_cache);
  sp_cache_clear(&sp_func_cache);

  /*
    Actions above might generate events for the binary log, so we
    commit the current transaction coordinator after executing cleanup
    actions.
   */
  if (tc_log && !trn_ctx->xid_state()->has_state(XID_STATE::XA_PREPARED))
    tc_log->commit(this, true);

  /*
    Destroy trackers only after finishing manipulations with transaction
    state to avoid issues with Transaction_state_tracker.
  */
  session_tracker.deinit();

  /*
    If we have a Security_context, make sure it is "logged out"
  */

  cleanup_done = 1;
  DBUG_VOID_RETURN;
}

/**
  Release most resources, prior to THD destruction.
 */
void THD::release_resources() {
  DBUG_ASSERT(m_release_resources_done == false);

  Global_THD_manager::get_instance()->release_thread_id(m_thread_id);

  /* Ensure that no one is using THD */
  mysql_mutex_lock(&LOCK_thd_data);
  mysql_mutex_lock(&LOCK_query_plan);

  /* Close connection */
  if (is_classic_protocol() && get_protocol_classic()->get_vio()) {
    vio_delete(get_protocol_classic()->get_vio());
    get_protocol_classic()->end_net();
  }

  /* modification plan for UPDATE/DELETE should be freed. */
  DBUG_ASSERT(query_plan.get_modification_plan() == NULL);
  mysql_mutex_unlock(&LOCK_query_plan);
  mysql_mutex_unlock(&LOCK_thd_data);
  mysql_mutex_lock(&LOCK_thd_query);
  mysql_mutex_unlock(&LOCK_thd_query);

>>>>>>> 4869291f
  stmt_map.reset(); /* close all prepared statements */
  if (!cleanup_done) cleanup();

  mdl_context.destroy();
  ha_close_connection(this);

  /*
    Debug sync system must be closed after ha_close_connection, because
    DEBUG_SYNC is used in InnoDB connection handlerton close.
  */
#if defined(ENABLED_DEBUG_SYNC)
  /* End the Debug Sync Facility. See debug_sync.cc. */
  debug_sync_end_thread(this);
#endif /* defined(ENABLED_DEBUG_SYNC) */

  plugin_thdvar_cleanup(this, m_enable_plugins);

  DBUG_ASSERT(timer == NULL);

  if (timer_cache) thd_timer_destroy(timer_cache);

  if (rli_fake) {
    rli_fake->end_info();
    delete rli_fake;
    rli_fake = NULL;
  }
  mysql_audit_free_thd(this);

  if (current_thd == this) restore_globals();

  mysql_mutex_lock(&LOCK_status);
  /* Add thread status to the global totals. */
  add_to_status(&global_status_var, &status_var);
#ifdef HAVE_PSI_THREAD_INTERFACE
  /* Aggregate thread status into the Performance Schema. */
  if (m_psi != NULL) {
    PSI_THREAD_CALL(aggregate_thread_status)(m_psi);
  }
#endif /* HAVE_PSI_THREAD_INTERFACE */
  /* Ensure that the thread status is not re-aggregated to the global totals. */
  status_var_aggregated = true;

  mysql_mutex_unlock(&LOCK_status);

  m_release_resources_done = true;
}

THD::~THD() {
  THD_CHECK_SENTRY(this);
  DBUG_ENTER("~THD()");
  DBUG_PRINT("info", ("THD dtor, this %p", this));

  if (!m_release_resources_done) release_resources();

  clear_next_event_pos();

  /* Ensure that no one is using THD */
  mysql_mutex_lock(&LOCK_thd_data);
  mysql_mutex_unlock(&LOCK_thd_data);
  mysql_mutex_lock(&LOCK_thd_query);
  mysql_mutex_unlock(&LOCK_thd_query);

  DBUG_ASSERT(!m_attachable_trx);

  my_free(const_cast<char *>(m_db.str));
  m_db = NULL_CSTR;
  get_transaction()->free_memory(MYF(0));
  mysql_mutex_destroy(&LOCK_query_plan);
  mysql_mutex_destroy(&LOCK_thd_data);
  mysql_mutex_destroy(&LOCK_thd_query);
<<<<<<< HEAD
  mysql_mutex_destroy(&LOCK_temporary_tables);
=======
>>>>>>> 4869291f
  mysql_mutex_destroy(&LOCK_thd_sysvar);
  mysql_mutex_destroy(&LOCK_thd_protocol);
  mysql_mutex_destroy(&LOCK_current_cond);
  mysql_cond_destroy(&COND_thr_lock);
#ifndef DBUG_OFF
  dbug_sentry = THD_SENTRY_GONE;
#endif

  if (variables.gtid_next_list.gtid_set != NULL) {
#ifdef HAVE_GTID_NEXT_LIST
    delete variables.gtid_next_list.gtid_set;
    variables.gtid_next_list.gtid_set = NULL;
    variables.gtid_next_list.is_non_null = false;
#else
    DBUG_ASSERT(0);
#endif
  }
  if (rli_slave) rli_slave->cleanup_after_session();

  free_root(&main_mem_root, MYF(0));

  if (m_token_array != NULL) {
    my_free(m_token_array);
  }
  DBUG_VOID_RETURN;
}

<<<<<<< HEAD
extern "C" void thd_report_innodb_stat(THD *thd, unsigned long long trx_id,
                                       enum mysql_trx_stat_type type,
                                       unsigned long long value) {
  DBUG_ASSERT(thd);
  DBUG_ASSERT(!thd_is_background_thread(thd));
  thd->mark_innodb_used(trx_id);
  switch (type) {
    case MYSQL_TRX_STAT_IO_READ_BYTES:
      DBUG_ASSERT(value > 0);
      thd->innodb_io_read += value;
      thd->innodb_io_reads++;
      break;
    case MYSQL_TRX_STAT_IO_READ_WAIT_USECS:
      thd->innodb_io_reads_wait_timer += value;
      break;
    case MYSQL_TRX_STAT_LOCK_WAIT_USECS:
      thd->innodb_lock_que_wait_timer += value;
      break;
    case MYSQL_TRX_STAT_INNODB_QUEUE_WAIT_USECS:
      thd->innodb_innodb_que_wait_timer += value;
      break;
    case MYSQL_TRX_STAT_ACCESS_PAGE_ID:
      thd->access_distinct_page(value);
      break;
  }
}

extern "C" unsigned long thd_log_slow_verbosity(const THD *thd) {
  return (unsigned long)thd->variables.log_slow_verbosity;
}

extern "C" int thd_opt_slow_log() { return (int)opt_slow_log; }

/**
  Check whether given connection handle is associated with a background thread.

  @param thd  connection handle
  @retval non-zero  the connection handle belongs to a background thread
  @retval 0   the connection handle belongs to a different thread type
*/
extern "C" int thd_is_background_thread(const THD *thd) {
  return (thd->system_thread == SYSTEM_THREAD_BACKGROUND);
}

=======
>>>>>>> 4869291f
/**
  Awake a thread.

  @param[in]  state_to_set    value for THD::killed

  This is normally called from another thread's THD object.
<<<<<<< HEAD

  @note Do always call this while holding LOCK_thd_data.
*/

void THD::awake(THD::killed_state state_to_set) {
  DBUG_ENTER("THD::awake");
  DBUG_PRINT("enter", ("this: %p current_thd: %p", this, current_thd));
  THD_CHECK_SENTRY(this);
  mysql_mutex_assert_owner(&LOCK_thd_data);

  /* Shutdown clone vio always, to wake up clone waiting for remote. */
  shutdown_clone_vio();

  /*
    If THD is in kill immune mode (i.e. operation on new DD tables is in
    progress) then just save state_to_set with THD::kill_immunizer object.

    While exiting kill immune mode, awake() is called again with the killed
    state saved in THD::kill_immunizer object.
  */
  if (kill_immunizer && kill_immunizer->is_active()) {
    kill_immunizer->save_killed_state(state_to_set);
    DBUG_VOID_RETURN;
  }

  /*
    Set killed flag if the connection is being killed (state_to_set
    is KILL_CONNECTION) or the connection is processing a query
    (state_to_set is KILL_QUERY and m_server_idle flag is not set).
    If the connection is idle and state_to_set is KILL QUERY, the
    the killed flag is not set so that it doesn't affect the next
    command incorrectly.
  */
  if (this->m_server_idle && state_to_set == KILL_QUERY) { /* nothing */
  } else {
    killed = state_to_set;
  }

  if (state_to_set != THD::KILL_QUERY && state_to_set != THD::KILL_TIMEOUT) {
    if (this != current_thd || kill_immunizer) {
      DBUG_ASSERT(!kill_immunizer || !kill_immunizer->is_active());

      if (active_vio) vio_cancel(active_vio, SHUT_RDWR);
    }

    /* Send an event to the scheduler that a thread should be killed. */
    if (!slave_thread)
      MYSQL_CALLBACK(this->scheduler, post_kill_notification, (this));
  }

  /* Interrupt target waiting inside a storage engine. */
  if (state_to_set != THD::NOT_KILLED) ha_kill_connection(this);

  if (state_to_set == THD::KILL_TIMEOUT) {
    DBUG_ASSERT(!status_var_aggregated);
    status_var.max_execution_time_exceeded++;
  }

  /* Broadcast a condition to kick the target if it is waiting on it. */
  if (is_killable) {
    mysql_mutex_lock(&LOCK_current_cond);
    /*
      This broadcast could be up in the air if the victim thread
      exits the cond in the time between read and broadcast, but that is
      ok since all we want to do is to make the victim thread get out
      of waiting on current_cond.
      If we see a non-zero current_cond: it cannot be an old value (because
      then exit_cond() should have run and it can't because we have mutex); so
      it is the true value but maybe current_mutex is not yet non-zero (we're
      in the middle of enter_cond() and there is a "memory order
      inversion"). So we test the mutex too to not lock 0.

      Note that there is a small chance we fail to kill. If victim has locked
      current_mutex, but hasn't yet entered enter_cond() (which means that
      current_cond and current_mutex are 0), then the victim will not get
      a signal and it may wait "forever" on the cond (until
      we issue a second KILL or the status it's waiting for happens).
      It's true that we have set its thd->killed but it may not
      see it immediately and so may have time to reach the cond_wait().

      However, where possible, we test for killed once again after
      enter_cond(). This should make the signaling as safe as possible.
      However, there is still a small chance of failure on platforms with
      instruction or memory write reordering.
    */
    if (current_cond.load() && current_mutex.load()) {
      DBUG_EXECUTE_IF("before_dump_thread_acquires_current_mutex", {
        const char act[] =
            "now signal dump_thread_signal wait_for go_dump_thread";
        DBUG_ASSERT(!debug_sync_set_action(current_thd, STRING_WITH_LEN(act)));
      };);
      mysql_mutex_lock(current_mutex);
      mysql_cond_broadcast(current_cond);
      mysql_mutex_unlock(current_mutex);
    }
    mysql_mutex_unlock(&LOCK_current_cond);
  }
  DBUG_VOID_RETURN;
}

/* extend for kill session of idle transaction from engine */
extern "C" int thd_command(const THD *thd) { return (int)thd->get_command(); }

extern "C" long long thd_start_time(const THD *thd) {
  return (long long)thd->start_time.tv_sec;
}

extern "C" void thd_kill(ulong id) {
  Find_thd_with_id find_thd_with_id(id, false);
  THD *thd = Global_THD_manager::get_instance()->find_thd(&find_thd_with_id);
  if (!thd) return;

  thd->awake(THD::KILL_CONNECTION);
  mysql_mutex_unlock(&thd->LOCK_thd_data);
}

/**
   Check whether ft_query_extra_word_chars server variable is enabled for the
   current session

   @return ft_query_extra_word_chars value
*/
extern "C" int thd_get_ft_query_extra_word_chars(void) {
  const THD *thd = current_thd;
  return thd ? thd->variables.ft_query_extra_word_chars : 0;
}

/**
  Close the Vio associated this session.

  @remark LOCK_thd_data is taken due to the fact that
          the Vio might be disassociated concurrently.
*/

void THD::disconnect(bool server_shutdown) {
  Vio *vio = NULL;

  mysql_mutex_lock(&LOCK_thd_data);

  /* Shutdown clone vio always, to wake up clone waiting for remote. */
  shutdown_clone_vio();

  /*
    If thread is in kill immune mode (i.e. operation on new DD tables
    is in progress) then just save state_to_set with THD::kill_immunizer
    object.

    While exiting kill immune mode, awake() is called again with the killed
    state saved in THD::kill_immunizer object.

    active_vio is aleady associated to the thread when it is in the kill
    immune mode. THD::awake() closes the active_vio.
   */
  if (kill_immunizer != nullptr)
    kill_immunizer->save_killed_state(THD::KILL_CONNECTION);
  else {
    killed = THD::KILL_CONNECTION;

    /*
      Since a active vio might might have not been set yet, in
      any case save a reference to avoid closing a inexistent
      one or closing the vio twice if there is a active one.
    */
    vio = active_vio;
    shutdown_active_vio();

    /* Disconnect even if a active vio is not associated. */
    if (is_classic_protocol() && get_protocol_classic()->get_vio() != vio &&
        get_protocol_classic()->connection_alive()) {
      m_protocol->shutdown(server_shutdown);
    }
  }

  mysql_mutex_unlock(&LOCK_thd_data);
}

void THD::notify_shared_lock(MDL_context_owner *ctx_in_use,
                             bool needs_thr_lock_abort) {
  THD *in_use = ctx_in_use->get_thd();

  if (needs_thr_lock_abort) {
    mysql_mutex_lock(&in_use->LOCK_thd_data);
    for (TABLE *thd_table = in_use->open_tables; thd_table;
         thd_table = thd_table->next) {
      /*
        Check for TABLE::needs_reopen() is needed since in some places we call
        handler::close() for table instance (and set TABLE::db_stat to 0)
        and do not remove such instances from the THD::open_tables
        for some time, during which other thread can see those instances
        (e.g. see partitioning code).
      */
      if (!thd_table->needs_reopen())
        mysql_lock_abort_for_thread(this, thd_table);
    }
    mysql_mutex_unlock(&in_use->LOCK_thd_data);
  }
}

/*
  Remember the location of thread info, the structure needed for
  sql_alloc() and the structure for the net buffer
*/

void THD::store_globals() {
  /*
    Assert that thread_stack is initialized: it's necessary to be able
    to track stack overrun.
  */
  DBUG_ASSERT(thread_stack);

  current_thd = this;
  THR_MALLOC = &mem_root;
  /*
    is_killable is concurrently readable by a killer thread.
    It is protected by LOCK_thd_data, it is not needed to lock while the
    value is changing from false not true. If the kill thread reads
    true we need to ensure that the thread doesn't proceed to assign
    another thread to the same TLS reference.
  */
  is_killable = true;
#ifndef DBUG_OFF
  /*
    Let mysqld define the thread id (not mysys)
    This allows us to move THD to different threads if needed.
  */
  set_my_thread_var_id(m_thread_id);
#endif
  real_id = my_thread_self();  // For debugging

  vio_set_thread_id(net.vio, real_id);
}

/*
  Remove the thread specific info (THD and mem_root pointer) stored during
  store_global call for this thread.
*/
void THD::restore_globals() {
  /*
    Assert that thread_stack is initialized: it's necessary to be able
    to track stack overrun.
  */
  DBUG_ASSERT(thread_stack);

  /* Undocking the thread specific data. */
  current_thd = nullptr;
  THR_MALLOC = nullptr;
}

// Resets stats in a THD.
void THD::reset_stats(void) noexcept {
  current_connect_time = my_getsystime();
  last_global_update_time = current_connect_time;
  reset_diff_stats();
}

// Resets the 'diff' stats, which are used to update global stats.
void THD::reset_diff_stats(void) noexcept {
  diff_total_busy_time = 0;
  diff_total_cpu_time = 0;
  diff_total_bytes_received = 0;
  diff_total_bytes_sent = 0;
  diff_total_binlog_bytes_written = 0;
  diff_total_sent_rows = 0;
  diff_total_updated_rows = 0;
  diff_total_read_rows = 0;
  diff_select_commands = 0;
  diff_update_commands = 0;
  diff_other_commands = 0;
  diff_commit_trans = 0;
  diff_rollback_trans = 0;
  diff_denied_connections = 0;
  diff_lost_connections = 0;
  diff_access_denied_errors = 0;
  diff_empty_queries = 0;
}

// Updates 'diff' stats of a THD.
void THD::update_stats(bool ran_command) noexcept {
  diff_total_busy_time += busy_time;
  diff_total_cpu_time += cpu_time;
  diff_total_bytes_received += bytes_received;
  diff_total_bytes_sent += bytes_sent;
  diff_total_binlog_bytes_written += binlog_bytes_written;
  diff_total_sent_rows += sent_row_count_2;
  diff_total_updated_rows += updated_row_count;
  // diff_total_read_rows is updated in handler.cc.

  if (ran_command) {
    // The replication thread has the COM_CONNECT command.
    DBUG_ASSERT(get_command() != COM_SLEEP);
    if ((get_command() == COM_QUERY || get_command() == COM_CONNECT) &&
        (lex->sql_command >= 0 && lex->sql_command < SQLCOM_END)) {
      // A SQL query.
      if (lex->sql_command == SQLCOM_SELECT) {
        diff_select_commands++;
        if (!sent_row_count_2) diff_empty_queries++;
      } else if ((sql_command_flags[lex->sql_command] & CF_STATUS_COMMAND) !=
                 0) {
        // 'SHOW ' commands become SQLCOM_SELECT.
        diff_other_commands++;
        // 'SHOW ' commands shouldn't inflate total sent row count.
        diff_total_sent_rows -= sent_row_count_2;
      } else if (is_update_query(lex->sql_command)) {
        diff_update_commands++;
      } else {
        diff_other_commands++;
      }
    }
  }
  // diff_commit_trans is updated in handler.cc.
  // diff_rollback_trans is updated in handler.cc.
  // diff_denied_connections is updated in sql_connect.cc.
  // diff_lost_connections is updated in sql_parse.cc.
  // diff_access_denied_errors is updated in sql_parse.cc.

  /* reset counters to zero to avoid double-counting since values
     are already store in diff_total_*.
  */

  busy_time = 0.0;
  cpu_time = 0.0;
  bytes_received = 0;
  bytes_sent = 0;
  binlog_bytes_written = 0;
  updated_row_count = 0;
  sent_row_count_2 = 0;
}

/*
  Cleanup after query.

  SYNOPSIS
    THD::cleanup_after_query()

  DESCRIPTION
    This function is used to reset thread data to its default state.

  NOTE
    This function is not suitable for setting thread data to some
    non-default values, as there is only one replication thread, so
    different master threads may overwrite data of each other on
    slave.
*/

void THD::cleanup_after_query() {
  /*
    Reset rand_used so that detection of calls to rand() will save random
    seeds if needed by the slave.

    Do not reset rand_used if inside a stored function or trigger because
    only the call to these operations is logged. Thus only the calling
    statement needs to detect rand() calls made by its substatements. These
    substatements must not set rand_used to 0 because it would remove the
    detection of rand() by the calling statement.
  */
  if (!in_sub_stmt) /* stored functions and triggers are a special case */
  {
    /* Forget those values, for next binlogger: */
    stmt_depends_on_first_successful_insert_id_in_prev_stmt = 0;
    auto_inc_intervals_in_cur_stmt_for_binlog.empty();
    rand_used = 0;
    binlog_accessed_db_names = NULL;

    /*
      Clean possible unused INSERT_ID events by current statement.
      is_update_query() is needed to ignore SET statements:
        Statements that don't update anything directly and don't
        used stored functions. This is mostly necessary to ignore
        statements in binlog between SET INSERT_ID and DML statement
        which is intended to consume its event (there can be other
        SET statements between them).
    */
    if ((rli_slave || rli_fake) && is_update_query(lex->sql_command))
      auto_inc_intervals_forced.empty();
  }

  /*
    In case of stored procedures, stored functions, triggers and events
    m_trans_fixed_log_file will not be set to NULL. The memory will be reused.
  */
  if (!sp_runtime_ctx) m_trans_fixed_log_file = NULL;

  /*
    Forget the binlog stmt filter for the next query.
    There are some code paths that:
    - do not call THD::decide_logging_format()
    - do call THD::binlog_query(),
    making this reset necessary.
  */
  reset_binlog_local_stmt_filter();
  if (first_successful_insert_id_in_cur_stmt > 0) {
    /* set what LAST_INSERT_ID() will return */
    first_successful_insert_id_in_prev_stmt =
        first_successful_insert_id_in_cur_stmt;
    first_successful_insert_id_in_cur_stmt = 0;
  }
  arg_of_last_insert_id_function = 0;
  /* Hack for cleaning up view security contexts */
  List_iterator<Security_context> it(m_view_ctx_list);
  while (Security_context *ctx = it++) {
    ctx->logout();
  }
  m_view_ctx_list.empty();
  /* Free Items that were created during this execution */
  free_items();
  /* Reset where. */
  where = THD::DEFAULT_WHERE;
  /* reset table map for multi-table update */
  table_map_for_update = 0;
  m_binlog_invoker = false;
  /* reset replication info structure */
  if (lex) {
    lex->mi.repl_ignore_server_ids.clear();
  }
  if (rli_slave) rli_slave->cleanup_after_query();
  // Set the default "cute" mode for the execution environment:
  check_for_truncated_fields = CHECK_FIELD_IGNORE;
}

/*
  Convert a string to another character set

  @param to             Store new allocated string here
  @param to_cs          New character set for allocated string
  @param from           String to convert
  @param from_length    Length of string to convert
  @param from_cs        Original character set

  @note to will be 0-terminated to make it easy to pass to system funcs

  @retval false ok
  @retval true  End of memory.
                In this case to->str will point to 0 and to->length will be 0.
*/

bool THD::convert_string(LEX_STRING *to, const CHARSET_INFO *to_cs,
                         const char *from, size_t from_length,
                         const CHARSET_INFO *from_cs) {
  DBUG_ENTER("convert_string");
  size_t new_length = to_cs->mbmaxlen * from_length;
  uint errors = 0;
  if (!(to->str = (char *)alloc(new_length + 1))) {
    to->length = 0;  // Safety fix
    DBUG_RETURN(1);  // EOM
  }
  to->length = copy_and_convert(to->str, new_length, to_cs, from, from_length,
                                from_cs, &errors);
  to->str[to->length] = 0;  // Safety
  if (errors != 0) {
    char printable_buff[32];
    convert_to_printable(printable_buff, sizeof(printable_buff), from,
                         from_length, from_cs, 6);
    push_warning_printf(this, Sql_condition::SL_WARNING,
                        ER_INVALID_CHARACTER_STRING,
                        ER_THD(this, ER_INVALID_CHARACTER_STRING),
                        from_cs->csname, printable_buff);
  }

  DBUG_RETURN(0);
}

/*
  Update some cache variables when character set changes
*/

void THD::update_charset() {
  size_t not_used;
  charset_is_system_charset = !String::needs_conversion(
      0, variables.character_set_client, system_charset_info, &not_used);
  charset_is_collation_connection =
      !String::needs_conversion(0, variables.character_set_client,
                                variables.collation_connection, &not_used);
  charset_is_character_set_filesystem =
      !String::needs_conversion(0, variables.character_set_client,
                                variables.character_set_filesystem, &not_used);
}

int THD::send_explain_fields(Query_result *result) {
  List<Item> field_list;
  Item *item;
  CHARSET_INFO *cs = system_charset_info;
  field_list.push_back(new Item_return_int("id", 3, MYSQL_TYPE_LONGLONG));
  field_list.push_back(new Item_empty_string("select_type", 19, cs));
  field_list.push_back(item =
                           new Item_empty_string("table", NAME_CHAR_LEN, cs));
  item->maybe_null = 1;
  /* Maximum length of string that make_used_partitions_str() can produce */
  item = new Item_empty_string("partitions", MAX_PARTITIONS * (1 + FN_LEN), cs);
  field_list.push_back(item);
  item->maybe_null = 1;
  field_list.push_back(item = new Item_empty_string("type", 10, cs));
  item->maybe_null = 1;
  field_list.push_back(item = new Item_empty_string(
                           "possible_keys", NAME_CHAR_LEN * MAX_KEY, cs));
  item->maybe_null = 1;
  field_list.push_back(item = new Item_empty_string("key", NAME_CHAR_LEN, cs));
  item->maybe_null = 1;
  field_list.push_back(
      item = new Item_empty_string("key_len", NAME_CHAR_LEN * MAX_KEY));
  item->maybe_null = 1;
  field_list.push_back(
      item = new Item_empty_string("ref", NAME_CHAR_LEN * MAX_REF_PARTS, cs));
  item->maybe_null = 1;
  field_list.push_back(
      item = new Item_return_int("rows", 10, MYSQL_TYPE_LONGLONG));
  item->maybe_null = 1;
  field_list.push_back(
      item = new Item_float(NAME_STRING("filtered"), 0.1234, 2, 4));
  item->maybe_null = 1;
  field_list.push_back(new Item_empty_string("Extra", 255, cs));
  item->maybe_null = 1;
  return (result->send_result_set_metadata(
      this, field_list, Protocol::SEND_NUM_ROWS | Protocol::SEND_EOF));
}

enum_vio_type THD::get_vio_type() const {
  DBUG_ENTER("THD::get_vio_type");
  DBUG_RETURN(get_protocol()->connection_type());
}

void THD::shutdown_active_vio() {
  DBUG_ENTER("shutdown_active_vio");
  mysql_mutex_assert_owner(&LOCK_thd_data);
  if (active_vio) {
    vio_shutdown(active_vio, SHUT_RDWR);
    active_vio = 0;
    m_SSL = NULL;
  }
  DBUG_VOID_RETURN;
}

const char *get_client_host(const THD &client) noexcept {
  return client.security_context()->host_or_ip().length
             ? client.security_context()->host_or_ip().str
             : client.security_context()->host().length
                   ? client.security_context()->host().str
                   : "";
}

void THD::shutdown_clone_vio() {
  DBUG_ENTER("shutdown_clone_vio");
  mysql_mutex_assert_owner(&LOCK_thd_data);
  if (clone_vio != nullptr) {
    vio_shutdown(clone_vio, SHUT_RDWR);
    clone_vio = nullptr;
  }
  DBUG_VOID_RETURN;
}

/*
  Register an item tree tree transformation, performed by the query
  optimizer.
*/

void THD::nocheck_register_item_tree_change(Item **place, Item *new_value) {
  Item_change_record *change;
  /*
    Now we use one node per change, which adds some memory overhead,
    but still is rather fast as we use alloc_root for allocations.
    A list of item tree changes of an average query should be short.
  */
  void *change_mem = alloc_root(mem_root, sizeof(*change));
  if (change_mem == 0) {
    /*
      OOM, thd->fatal_error() is called by the error handler of the
      memroot. Just return.
    */
    return;
=======

  @note Do always call this while holding LOCK_thd_data.
*/

void THD::awake(THD::killed_state state_to_set) {
  DBUG_ENTER("THD::awake");
  DBUG_PRINT("enter", ("this: %p current_thd: %p", this, current_thd));
  THD_CHECK_SENTRY(this);
  mysql_mutex_assert_owner(&LOCK_thd_data);

  /* Shutdown clone vio always, to wake up clone waiting for remote. */
  shutdown_clone_vio();

  /*
    If THD is in kill immune mode (i.e. operation on new DD tables is in
    progress) then just save state_to_set with THD::kill_immunizer object.

    While exiting kill immune mode, awake() is called again with the killed
    state saved in THD::kill_immunizer object.
  */
  if (kill_immunizer && kill_immunizer->is_active()) {
    kill_immunizer->save_killed_state(state_to_set);
    DBUG_VOID_RETURN;
  }

  /*
    Set killed flag if the connection is being killed (state_to_set
    is KILL_CONNECTION) or the connection is processing a query
    (state_to_set is KILL_QUERY and m_server_idle flag is not set).
    If the connection is idle and state_to_set is KILL QUERY, the
    the killed flag is not set so that it doesn't affect the next
    command incorrectly.
  */
  if (this->m_server_idle && state_to_set == KILL_QUERY) { /* nothing */
  } else {
    killed = state_to_set;
  }

  if (state_to_set != THD::KILL_QUERY && state_to_set != THD::KILL_TIMEOUT) {
    if (this != current_thd || kill_immunizer) {
      DBUG_ASSERT(!kill_immunizer || !kill_immunizer->is_active());

      /*
        Before sending a signal, let's close the socket of the thread
        that is being killed ("this", which is not the current thread).
        This is to make sure it does not block if the signal is lost.
        This needs to be done only on platforms where signals are not
        a reliable interruption mechanism.

        Note that the downside of this mechanism is that we could close
        the connection while "this" target thread is in the middle of
        sending a result to the application, thus violating the client-
        server protocol.

        On the other hand, without closing the socket we have a race
        condition. If "this" target thread passes the check of
        thd->killed, and then the current thread runs through
        THD::awake(), sets the 'killed' flag and completes the
        signaling, and then the target thread runs into read(), it will
        block on the socket. As a result of the discussions around
        Bug#37780, it has been decided that we accept the race
        condition. A second KILL awakes the target from read().

        If we are killing ourselves, we know that we are not blocked.
        We also know that we will check thd->killed before we go for
        reading the next statement.
      */

      shutdown_active_vio();
    }

    /* Send an event to the scheduler that a thread should be killed. */
    if (!slave_thread)
      MYSQL_CALLBACK(Connection_handler_manager::event_functions,
                     post_kill_notification, (this));
>>>>>>> 4869291f
  }
  change = new (change_mem) Item_change_record(place, new_value);
  change_list.push_front(change);
}

<<<<<<< HEAD
void THD::replace_rollback_place(Item **new_place) {
  I_List_iterator<Item_change_record> it(change_list);
  Item_change_record *change;
  while ((change = it++)) {
    if (change->new_value == *new_place) {
      DBUG_PRINT("info", ("replace_rollback_place new_value %p place %p",
                          *new_place, new_place));
      change->place = new_place;
      break;
    }
  }
}

void THD::rollback_item_tree_changes() {
  I_List_iterator<Item_change_record> it(change_list);
  Item_change_record *change;
  DBUG_ENTER("rollback_item_tree_changes");

  while ((change = it++)) {
    DBUG_PRINT("info", ("rollback_item_tree_changes "
                        "place %p curr_value %p old_value %p",
                        change->place, *change->place, change->old_value));
    *change->place = change->old_value;
  }
  /* We can forget about changes memory: it's allocated in runtime memroot */
  change_list.empty();
  DBUG_VOID_RETURN;
}

void Query_arena::add_item(Item *item) {
  item->next_free = m_item_list;
  m_item_list = item;
}

void Query_arena::free_items() {
  Item *next;
  DBUG_ENTER("Query_arena::free_items");
  /* This works because items are allocated with sql_alloc() */
  for (; m_item_list; m_item_list = next) {
    next = m_item_list->next_free;
    m_item_list->delete_self();
=======
  /* Interrupt target waiting inside a storage engine. */
  if (state_to_set != THD::NOT_KILLED) ha_kill_connection(this);

  if (state_to_set == THD::KILL_TIMEOUT) {
    DBUG_ASSERT(!status_var_aggregated);
    status_var.max_execution_time_exceeded++;
  }

  /* Broadcast a condition to kick the target if it is waiting on it. */
  if (is_killable) {
    mysql_mutex_lock(&LOCK_current_cond);
    /*
      This broadcast could be up in the air if the victim thread
      exits the cond in the time between read and broadcast, but that is
      ok since all we want to do is to make the victim thread get out
      of waiting on current_cond.
      If we see a non-zero current_cond: it cannot be an old value (because
      then exit_cond() should have run and it can't because we have mutex); so
      it is the true value but maybe current_mutex is not yet non-zero (we're
      in the middle of enter_cond() and there is a "memory order
      inversion"). So we test the mutex too to not lock 0.

      Note that there is a small chance we fail to kill. If victim has locked
      current_mutex, but hasn't yet entered enter_cond() (which means that
      current_cond and current_mutex are 0), then the victim will not get
      a signal and it may wait "forever" on the cond (until
      we issue a second KILL or the status it's waiting for happens).
      It's true that we have set its thd->killed but it may not
      see it immediately and so may have time to reach the cond_wait().

      However, where possible, we test for killed once again after
      enter_cond(). This should make the signaling as safe as possible.
      However, there is still a small chance of failure on platforms with
      instruction or memory write reordering.
    */
    if (current_cond.load() && current_mutex.load()) {
      DBUG_EXECUTE_IF("before_dump_thread_acquires_current_mutex", {
        const char act[] =
            "now signal dump_thread_signal wait_for go_dump_thread";
        DBUG_ASSERT(!debug_sync_set_action(current_thd, STRING_WITH_LEN(act)));
      };);
      mysql_mutex_lock(current_mutex);
      mysql_cond_broadcast(current_cond);
      mysql_mutex_unlock(current_mutex);
    }
    mysql_mutex_unlock(&LOCK_current_cond);
>>>>>>> 4869291f
  }
  DBUG_VOID_RETURN;
}

<<<<<<< HEAD
void Query_arena::set_query_arena(const Query_arena &set) {
  mem_root = set.mem_root;
  set_item_list(set.item_list());
  state = set.state;
}

void Query_arena::swap_query_arena(const Query_arena &source,
                                   Query_arena *backup) {
  backup->set_query_arena(*this);
  set_query_arena(source);
}

void THD::end_statement() {
  DBUG_ENTER("end_statement");
  /* Cleanup SQL processing state to reuse this statement in next query. */
  lex_end(lex);
  //@todo Check lifetime of Query_result objects.
  // delete lex->result;
  lex->result = NULL;  // Prepare for next statement
  /* Note that item list is freed in cleanup_after_query() */

  /*
    Don't free mem_root, as mem_root is freed in the end of dispatch_command
    (once for any command).
  */
  DBUG_VOID_RETURN;
}

Prepared_statement_map::Prepared_statement_map()
    : st_hash(key_memory_prepared_statement_map),
      names_hash(system_charset_info, key_memory_prepared_statement_map),
      m_last_found_statement(NULL) {}

int Prepared_statement_map::insert(Prepared_statement *statement) {
  st_hash.emplace(statement->id, unique_ptr<Prepared_statement>(statement));
  if (statement->name().str) {
    names_hash.emplace(to_string(statement->name()), statement);
  }
  mysql_mutex_lock(&LOCK_prepared_stmt_count);
  /*
    We don't check that prepared_stmt_count is <= max_prepared_stmt_count
    because we would like to allow to lower the total limit
    of prepared statements below the current count. In that case
    no new statements can be added until prepared_stmt_count drops below
    the limit.
  */
  if (prepared_stmt_count >= max_prepared_stmt_count) {
    mysql_mutex_unlock(&LOCK_prepared_stmt_count);
    my_error(ER_MAX_PREPARED_STMT_COUNT_REACHED, MYF(0),
             max_prepared_stmt_count);
    goto err_max;
  }
  prepared_stmt_count++;
  mysql_mutex_unlock(&LOCK_prepared_stmt_count);

  m_last_found_statement = statement;
  return 0;

err_max:
  if (statement->name().str) names_hash.erase(to_string(statement->name()));
  st_hash.erase(statement->id);
  return 1;
}

/**
   Return the query id of a thread
   @param thd user thread
   @return query id
*/
extern "C" int64_t thd_get_query_id(const MYSQL_THD thd) {
  return (thd->query_id);
}

Prepared_statement *Prepared_statement_map::find_by_name(
    const LEX_CSTRING &name) {
  return find_or_nullptr(names_hash, to_string(name));
}

Prepared_statement *Prepared_statement_map::find(ulong id) {
  if (m_last_found_statement == NULL || id != m_last_found_statement->id) {
    Prepared_statement *stmt = find_or_nullptr(st_hash, id);
    if (stmt && stmt->name().str) return NULL;
    m_last_found_statement = stmt;
  }
  return m_last_found_statement;
}

void Prepared_statement_map::erase(Prepared_statement *statement) {
  if (statement == m_last_found_statement) m_last_found_statement = NULL;
  if (statement->name().str) names_hash.erase(to_string(statement->name()));

  st_hash.erase(statement->id);
  mysql_mutex_lock(&LOCK_prepared_stmt_count);
  DBUG_ASSERT(prepared_stmt_count > 0);
  prepared_stmt_count--;
  mysql_mutex_unlock(&LOCK_prepared_stmt_count);
}

void Prepared_statement_map::claim_memory_ownership() {
  for (const auto &key_and_value : st_hash) {
    my_claim(key_and_value.second.get());
  }
}

void Prepared_statement_map::reset() {
  if (!st_hash.empty()) {
#ifdef HAVE_PSI_PS_INTERFACE
    for (auto &key_and_value : st_hash) {
      Prepared_statement *stmt = key_and_value.second.get();
      MYSQL_DESTROY_PS(stmt->get_PS_prepared_stmt());
    }
#endif
    mysql_mutex_lock(&LOCK_prepared_stmt_count);
    DBUG_ASSERT(prepared_stmt_count >= st_hash.size());
    prepared_stmt_count -= st_hash.size();
    mysql_mutex_unlock(&LOCK_prepared_stmt_count);
  }
  names_hash.clear();
  st_hash.clear();
  m_last_found_statement = NULL;
}

Prepared_statement_map::~Prepared_statement_map() {
  /*
    We do not want to grab the global LOCK_prepared_stmt_count mutex here.
    reset() should already have been called to maintain prepared_stmt_count.
   */
  DBUG_ASSERT(st_hash.empty());
}

=======
/**
  Close the Vio associated this session.

  @remark LOCK_thd_data is taken due to the fact that
          the Vio might be disassociated concurrently.
*/

void THD::disconnect(bool server_shutdown) {
  Vio *vio = NULL;

  mysql_mutex_lock(&LOCK_thd_data);

  /* Shutdown clone vio always, to wake up clone waiting for remote. */
  shutdown_clone_vio();

  /*
    If thread is in kill immune mode (i.e. operation on new DD tables
    is in progress) then just save state_to_set with THD::kill_immunizer
    object.

    While exiting kill immune mode, awake() is called again with the killed
    state saved in THD::kill_immunizer object.

    active_vio is aleady associated to the thread when it is in the kill
    immune mode. THD::awake() closes the active_vio.
   */
  if (kill_immunizer != nullptr)
    kill_immunizer->save_killed_state(THD::KILL_CONNECTION);
  else {
    killed = THD::KILL_CONNECTION;

    /*
      Since a active vio might might have not been set yet, in
      any case save a reference to avoid closing a inexistent
      one or closing the vio twice if there is a active one.
    */
    vio = active_vio;
    shutdown_active_vio();

    /* Disconnect even if a active vio is not associated. */
    if (is_classic_protocol() && get_protocol_classic()->get_vio() != vio &&
        get_protocol_classic()->connection_alive()) {
      m_protocol->shutdown(server_shutdown);
    }
  }

  mysql_mutex_unlock(&LOCK_thd_data);
}

void THD::notify_shared_lock(MDL_context_owner *ctx_in_use,
                             bool needs_thr_lock_abort) {
  THD *in_use = ctx_in_use->get_thd();

  if (needs_thr_lock_abort) {
    mysql_mutex_lock(&in_use->LOCK_thd_data);
    for (TABLE *thd_table = in_use->open_tables; thd_table;
         thd_table = thd_table->next) {
      /*
        Check for TABLE::needs_reopen() is needed since in some places we call
        handler::close() for table instance (and set TABLE::db_stat to 0)
        and do not remove such instances from the THD::open_tables
        for some time, during which other thread can see those instances
        (e.g. see partitioning code).
      */
      if (!thd_table->needs_reopen())
        mysql_lock_abort_for_thread(this, thd_table);
    }
    mysql_mutex_unlock(&in_use->LOCK_thd_data);
  }
}

/*
  Remember the location of thread info, the structure needed for
  (*THR_MALLOC)->Alloc() and the structure for the net buffer
*/

void THD::store_globals() {
  /*
    Assert that thread_stack is initialized: it's necessary to be able
    to track stack overrun.
  */
  DBUG_ASSERT(thread_stack);

  current_thd = this;
  THR_MALLOC = &mem_root;
  /*
    is_killable is concurrently readable by a killer thread.
    It is protected by LOCK_thd_data, it is not needed to lock while the
    value is changing from false not true. If the kill thread reads
    true we need to ensure that the thread doesn't proceed to assign
    another thread to the same TLS reference.
  */
  is_killable = true;
#ifndef DBUG_OFF
  /*
    Let mysqld define the thread id (not mysys)
    This allows us to move THD to different threads if needed.
  */
  set_my_thread_var_id(m_thread_id);
#endif
  real_id = my_thread_self();  // For debugging
}

/*
  Remove the thread specific info (THD and mem_root pointer) stored during
  store_global call for this thread.
*/
void THD::restore_globals() {
  /*
    Assert that thread_stack is initialized: it's necessary to be able
    to track stack overrun.
  */
  DBUG_ASSERT(thread_stack);

  /* Undocking the thread specific data. */
  current_thd = nullptr;
  THR_MALLOC = nullptr;
}

/*
  Cleanup after query.

  SYNOPSIS
    THD::cleanup_after_query()

  DESCRIPTION
    This function is used to reset thread data to its default state.

  NOTE
    This function is not suitable for setting thread data to some
    non-default values, as there is only one replication thread, so
    different master threads may overwrite data of each other on
    slave.
*/

void THD::cleanup_after_query() {
  /*
    Reset rand_used so that detection of calls to rand() will save random
    seeds if needed by the slave.

    Do not reset rand_used if inside a stored function or trigger because
    only the call to these operations is logged. Thus only the calling
    statement needs to detect rand() calls made by its substatements. These
    substatements must not set rand_used to 0 because it would remove the
    detection of rand() by the calling statement.
  */
  if (!in_sub_stmt) /* stored functions and triggers are a special case */
  {
    /* Forget those values, for next binlogger: */
    stmt_depends_on_first_successful_insert_id_in_prev_stmt = 0;
    auto_inc_intervals_in_cur_stmt_for_binlog.empty();
    rand_used = 0;
    binlog_accessed_db_names = NULL;

    /*
      Clean possible unused INSERT_ID events by current statement.
      is_update_query() is needed to ignore SET statements:
        Statements that don't update anything directly and don't
        used stored functions. This is mostly necessary to ignore
        statements in binlog between SET INSERT_ID and DML statement
        which is intended to consume its event (there can be other
        SET statements between them).
    */
    if ((rli_slave || rli_fake) && is_update_query(lex->sql_command))
      auto_inc_intervals_forced.empty();
  }

  /*
    In case of stored procedures, stored functions, triggers and events
    m_trans_fixed_log_file will not be set to NULL. The memory will be reused.
  */
  if (!sp_runtime_ctx) m_trans_fixed_log_file = NULL;

  /*
    Forget the binlog stmt filter for the next query.
    There are some code paths that:
    - do not call THD::decide_logging_format()
    - do call THD::binlog_query(),
    making this reset necessary.
  */
  reset_binlog_local_stmt_filter();
  if (first_successful_insert_id_in_cur_stmt > 0) {
    /* set what LAST_INSERT_ID() will return */
    first_successful_insert_id_in_prev_stmt =
        first_successful_insert_id_in_cur_stmt;
    first_successful_insert_id_in_cur_stmt = 0;
  }
  arg_of_last_insert_id_function = 0;
  /* Hack for cleaning up view security contexts */
  List_iterator<Security_context> it(m_view_ctx_list);
  while (Security_context *ctx = it++) {
    ctx->logout();
  }
  m_view_ctx_list.empty();
  /* Free Items that were created during this execution */
  free_items();
  /* Reset where. */
  where = THD::DEFAULT_WHERE;
  /* reset table map for multi-table update */
  table_map_for_update = 0;
  m_binlog_invoker = false;
  /* reset replication info structure */
  if (lex) {
    lex->mi.repl_ignore_server_ids.clear();
  }
  if (rli_slave) rli_slave->cleanup_after_query();
  // Set the default "cute" mode for the execution environment:
  check_for_truncated_fields = CHECK_FIELD_IGNORE;
}

/*
  Convert a string to another character set

  @param to             Store new allocated string here
  @param to_cs          New character set for allocated string
  @param from           String to convert
  @param from_length    Length of string to convert
  @param from_cs        Original character set
  @param report_error   Raise error (when true) or warning (when false) if
                        there is problem when doing conversion

  @note to will be 0-terminated to make it easy to pass to system funcs

  @retval false ok
  @retval true  End of memory.
                In this case to->str will point to 0 and to->length will be 0.
*/

bool THD::convert_string(LEX_STRING *to, const CHARSET_INFO *to_cs,
                         const char *from, size_t from_length,
                         const CHARSET_INFO *from_cs, bool report_error) {
  DBUG_ENTER("convert_string");
  size_t new_length = to_cs->mbmaxlen * from_length;
  if (!(to->str = (char *)alloc(new_length + 1))) {
    to->length = 0;  // Safety fix
    DBUG_RETURN(1);  // EOM
  }
  uint errors = 0;
  to->length = copy_and_convert(to->str, new_length, to_cs, from, from_length,
                                from_cs, &errors);
  to->str[to->length] = 0;  // Safety
  if (errors != 0) {
    char printable_buff[32];
    convert_to_printable(printable_buff, sizeof(printable_buff), from,
                         from_length, from_cs, 6);
    if (report_error) {
      my_error(ER_CANNOT_CONVERT_STRING, MYF(0), printable_buff,
               from_cs->csname, to_cs->csname);
      DBUG_RETURN(1);
    } else {
      push_warning_printf(this, Sql_condition::SL_WARNING,
                          ER_INVALID_CHARACTER_STRING,
                          ER_THD(this, ER_CANNOT_CONVERT_STRING),
                          printable_buff, from_cs->csname, to_cs->csname);
    }
  }

  DBUG_RETURN(0);
}

/*
  Update some cache variables when character set changes
*/

void THD::update_charset() {
  size_t not_used;
  charset_is_system_charset = !String::needs_conversion(
      0, variables.character_set_client, system_charset_info, &not_used);
  charset_is_collation_connection =
      !String::needs_conversion(0, variables.character_set_client,
                                variables.collation_connection, &not_used);
  charset_is_character_set_filesystem =
      !String::needs_conversion(0, variables.character_set_client,
                                variables.character_set_filesystem, &not_used);
}

int THD::send_explain_fields(Query_result *result) {
  List<Item> field_list;
  Item *item;
  CHARSET_INFO *cs = system_charset_info;
  field_list.push_back(new Item_return_int("id", 3, MYSQL_TYPE_LONGLONG));
  field_list.push_back(new Item_empty_string("select_type", 19, cs));
  field_list.push_back(item =
                           new Item_empty_string("table", NAME_CHAR_LEN, cs));
  item->maybe_null = 1;
  /* Maximum length of string that make_used_partitions_str() can produce */
  item = new Item_empty_string("partitions", MAX_PARTITIONS * (1 + FN_LEN), cs);
  field_list.push_back(item);
  item->maybe_null = 1;
  field_list.push_back(item = new Item_empty_string("type", 10, cs));
  item->maybe_null = 1;
  field_list.push_back(item = new Item_empty_string(
                           "possible_keys", NAME_CHAR_LEN * MAX_KEY, cs));
  item->maybe_null = 1;
  field_list.push_back(item = new Item_empty_string("key", NAME_CHAR_LEN, cs));
  item->maybe_null = 1;
  field_list.push_back(
      item = new Item_empty_string("key_len", NAME_CHAR_LEN * MAX_KEY));
  item->maybe_null = 1;
  field_list.push_back(
      item = new Item_empty_string("ref", NAME_CHAR_LEN * MAX_REF_PARTS, cs));
  item->maybe_null = 1;
  field_list.push_back(
      item = new Item_return_int("rows", 10, MYSQL_TYPE_LONGLONG));
  item->maybe_null = 1;
  field_list.push_back(
      item = new Item_float(NAME_STRING("filtered"), 0.1234, 2, 4));
  item->maybe_null = 1;
  field_list.push_back(new Item_empty_string("Extra", 255, cs));
  item->maybe_null = 1;
  return (result->send_result_set_metadata(
      this, field_list, Protocol::SEND_NUM_ROWS | Protocol::SEND_EOF));
}

enum_vio_type THD::get_vio_type() const {
  DBUG_ENTER("THD::get_vio_type");
  DBUG_RETURN(get_protocol()->connection_type());
}

void THD::shutdown_active_vio() {
  DBUG_ENTER("shutdown_active_vio");
  mysql_mutex_assert_owner(&LOCK_thd_data);
  if (active_vio) {
    vio_shutdown(active_vio);
    active_vio = 0;
    m_SSL = NULL;
  }
  DBUG_VOID_RETURN;
}

void THD::shutdown_clone_vio() {
  DBUG_ENTER("shutdown_clone_vio");
  mysql_mutex_assert_owner(&LOCK_thd_data);
  if (clone_vio != nullptr) {
    vio_shutdown(clone_vio);
    clone_vio = nullptr;
  }
  DBUG_VOID_RETURN;
}

/*
  Register an item tree tree transformation, performed by the query
  optimizer.
*/

void THD::nocheck_register_item_tree_change(Item **place, Item *new_value) {
  Item_change_record *change;
  /*
    Now we use one node per change, which adds some memory overhead,
    but still is rather fast as we use alloc_root for allocations.
    A list of item tree changes of an average query should be short.
  */
  void *change_mem = mem_root->Alloc(sizeof(*change));
  if (change_mem == 0) {
    /*
      OOM, thd->fatal_error() is called by the error handler of the
      memroot. Just return.
    */
    return;
  }
  change = new (change_mem) Item_change_record(place, new_value);
  change_list.push_front(change);
}

void THD::replace_rollback_place(Item **new_place) {
  I_List_iterator<Item_change_record> it(change_list);
  Item_change_record *change;
  while ((change = it++)) {
    if (change->new_value == *new_place) {
      DBUG_PRINT("info", ("replace_rollback_place new_value %p place %p",
                          *new_place, new_place));
      change->place = new_place;
      break;
    }
  }
}

void THD::rollback_item_tree_changes() {
  I_List_iterator<Item_change_record> it(change_list);
  Item_change_record *change;
  DBUG_ENTER("rollback_item_tree_changes");

  while ((change = it++)) {
    DBUG_PRINT("info", ("rollback_item_tree_changes "
                        "place %p curr_value %p old_value %p",
                        change->place, *change->place, change->old_value));
    *change->place = change->old_value;
  }
  /* We can forget about changes memory: it's allocated in runtime memroot */
  change_list.empty();
  DBUG_VOID_RETURN;
}

void Query_arena::add_item(Item *item) {
  item->next_free = m_item_list;
  m_item_list = item;
}

void Query_arena::free_items() {
  Item *next;
  DBUG_ENTER("Query_arena::free_items");
  /* This works because items are allocated with (*THR_MALLOC)->Alloc() */
  for (; m_item_list; m_item_list = next) {
    next = m_item_list->next_free;
    m_item_list->delete_self();
  }
  /* Postcondition: free_list is 0 */
  DBUG_VOID_RETURN;
}

void Query_arena::set_query_arena(const Query_arena &set) {
  mem_root = set.mem_root;
  set_item_list(set.item_list());
  state = set.state;
}

void Query_arena::swap_query_arena(const Query_arena &source,
                                   Query_arena *backup) {
  backup->set_query_arena(*this);
  set_query_arena(source);
}

void THD::end_statement() {
  DBUG_ENTER("end_statement");
  /* Cleanup SQL processing state to reuse this statement in next query. */
  lex_end(lex);
  //@todo Check lifetime of Query_result objects.
  // delete lex->result;
  lex->result = NULL;  // Prepare for next statement
  /* Note that item list is freed in cleanup_after_query() */

  /*
    Don't free mem_root, as mem_root is freed in the end of dispatch_command
    (once for any command).
  */
  DBUG_VOID_RETURN;
}

Prepared_statement_map::Prepared_statement_map()
    : st_hash(key_memory_prepared_statement_map),
      names_hash(system_charset_info, key_memory_prepared_statement_map),
      m_last_found_statement(NULL) {}

int Prepared_statement_map::insert(Prepared_statement *statement) {
  st_hash.emplace(statement->id, unique_ptr<Prepared_statement>(statement));
  if (statement->name().str) {
    names_hash.emplace(to_string(statement->name()), statement);
  }
  mysql_mutex_lock(&LOCK_prepared_stmt_count);
  /*
    We don't check that prepared_stmt_count is <= max_prepared_stmt_count
    because we would like to allow to lower the total limit
    of prepared statements below the current count. In that case
    no new statements can be added until prepared_stmt_count drops below
    the limit.
  */
  if (prepared_stmt_count >= max_prepared_stmt_count) {
    mysql_mutex_unlock(&LOCK_prepared_stmt_count);
    my_error(ER_MAX_PREPARED_STMT_COUNT_REACHED, MYF(0),
             max_prepared_stmt_count);
    goto err_max;
  }
  prepared_stmt_count++;
  mysql_mutex_unlock(&LOCK_prepared_stmt_count);

  m_last_found_statement = statement;
  return 0;

err_max:
  if (statement->name().str) names_hash.erase(to_string(statement->name()));
  st_hash.erase(statement->id);
  return 1;
}

Prepared_statement *Prepared_statement_map::find_by_name(
    const LEX_CSTRING &name) {
  return find_or_nullptr(names_hash, to_string(name));
}

Prepared_statement *Prepared_statement_map::find(ulong id) {
  if (m_last_found_statement == NULL || id != m_last_found_statement->id) {
    Prepared_statement *stmt = find_or_nullptr(st_hash, id);
    if (stmt && stmt->name().str) return NULL;
    m_last_found_statement = stmt;
  }
  return m_last_found_statement;
}

void Prepared_statement_map::erase(Prepared_statement *statement) {
  if (statement == m_last_found_statement) m_last_found_statement = NULL;
  if (statement->name().str) names_hash.erase(to_string(statement->name()));

  st_hash.erase(statement->id);
  mysql_mutex_lock(&LOCK_prepared_stmt_count);
  DBUG_ASSERT(prepared_stmt_count > 0);
  prepared_stmt_count--;
  mysql_mutex_unlock(&LOCK_prepared_stmt_count);
}

void Prepared_statement_map::claim_memory_ownership() {
  for (const auto &key_and_value : st_hash) {
    my_claim(key_and_value.second.get());
  }
}

void Prepared_statement_map::reset() {
  if (!st_hash.empty()) {
#ifdef HAVE_PSI_PS_INTERFACE
    for (auto &key_and_value : st_hash) {
      Prepared_statement *stmt = key_and_value.second.get();
      MYSQL_DESTROY_PS(stmt->get_PS_prepared_stmt());
    }
#endif
    mysql_mutex_lock(&LOCK_prepared_stmt_count);
    DBUG_ASSERT(prepared_stmt_count >= st_hash.size());
    prepared_stmt_count -= st_hash.size();
    mysql_mutex_unlock(&LOCK_prepared_stmt_count);
  }
  names_hash.clear();
  st_hash.clear();
  m_last_found_statement = NULL;
}

Prepared_statement_map::~Prepared_statement_map() {
  /*
    We do not want to grab the global LOCK_prepared_stmt_count mutex here.
    reset() should already have been called to maintain prepared_stmt_count.
   */
  DBUG_ASSERT(st_hash.empty());
}

>>>>>>> 4869291f
void THD::send_kill_message() const {
  int err = killed;
  if (err && !get_stmt_da()->is_set()) {
    if ((err == KILL_CONNECTION) && !connection_events_loop_aborted())
      err = KILL_QUERY;
    /*
      KILL is fatal because:
      - if a condition handler was allowed to trap and ignore a KILL, one
      could create routines which the DBA could not kill
      - INSERT/UPDATE IGNORE should fail: if KILL arrives during
      JOIN::optimize(), statement cannot possibly run as its caller expected
      => "OK" would be misleading the caller.
    */
    my_error(err, MYF(ME_FATALERROR));
  }
}

/****************************************************************************
  Handling of open and locked tables states.

  This is used when we want to open/lock (and then close) some tables when
  we already have a set of tables open and locked. We use these methods for
  access to mysql.proc table to find definitions of stored routines.
****************************************************************************/

void THD::reset_n_backup_open_tables_state(Open_tables_backup *backup,
                                           uint add_state_flags) {
  DBUG_ENTER("reset_n_backup_open_tables_state");
  backup->set_open_tables_state(this);
  backup->mdl_system_tables_svp = mdl_context.mdl_savepoint();
  reset_open_tables_state();
  state_flags |= (Open_tables_state::BACKUPS_AVAIL | add_state_flags);
  DBUG_VOID_RETURN;
}

void THD::restore_backup_open_tables_state(Open_tables_backup *backup) {
  DBUG_ENTER("restore_backup_open_tables_state");
  mdl_context.rollback_to_savepoint(backup->mdl_system_tables_svp);
  /*
    Before we will throw away current open tables state we want
    to be sure that it was properly cleaned up.
  */
  DBUG_ASSERT(open_tables == 0 && temporary_tables == 0 && lock == 0 &&
              locked_tables_mode == LTM_NONE &&
              get_reprepare_observer() == NULL);

  set_open_tables_state(backup);
  DBUG_VOID_RETURN;
}

void THD::begin_attachable_ro_transaction() {
  m_attachable_trx = new Attachable_trx(this, m_attachable_trx);
}

void THD::end_attachable_transaction() {
  Attachable_trx *prev_trx = m_attachable_trx->get_prev_attachable_trx();
  delete m_attachable_trx;
  // Restore attachable transaction which was active before we started
  // the one which just has ended. NULL in most cases.
  m_attachable_trx = prev_trx;
}

void THD::begin_attachable_rw_transaction() {
  DBUG_ASSERT(!m_attachable_trx);

  m_attachable_trx = new Attachable_trx_rw(this);
}

/****************************************************************************
  Handling of statement states in functions and triggers.

  This is used to ensure that the function/trigger gets a clean state
  to work with and does not cause any side effects of the calling statement.

  It also allows most stored functions and triggers to replicate even
  if they are used items that would normally be stored in the binary
  replication (like last_insert_id() etc...)

  The following things is done
  - Disable binary logging for the duration of the statement
  - Disable multi-result-sets for the duration of the statement
  - Value of last_insert_id() is saved and restored
  - Value set by 'SET INSERT_ID=#' is reset and restored
  - Value for found_rows() is reset and restored
  - examined_row_count is added to the total
  - num_truncated_fields is added to the total
  - new savepoint level is created and destroyed

  NOTES:
    Seed for random() is saved for the first! usage of RAND()
    We reset examined_row_count and num_truncated_fields and add these to the
    result to ensure that if we have a bug that would reset these within
    a function, we are not loosing any rows from the main statement.

    We do not reset value of last_insert_id().
****************************************************************************/

void THD::reset_sub_statement_state(Sub_statement_state *backup,
                                    uint new_state) {
  /* BUG#33029, if we are replicating from a buggy master, reset
     auto_inc_intervals_forced to prevent substatement
     (triggers/functions) from using erroneous INSERT_ID value
   */
  if (rpl_master_erroneous_autoinc(this)) {
    DBUG_ASSERT(backup->auto_inc_intervals_forced.nb_elements() == 0);
    auto_inc_intervals_forced.swap(&backup->auto_inc_intervals_forced);
  }

  backup->option_bits = variables.option_bits;
  backup->check_for_truncated_fields = check_for_truncated_fields;
  backup->in_sub_stmt = in_sub_stmt;
  backup->enable_slow_log = enable_slow_log;
  backup->current_found_rows = current_found_rows;
  backup->previous_found_rows = previous_found_rows;
  backup->examined_row_count = m_examined_row_count;
  backup->sent_row_count = m_sent_row_count;
  backup->num_truncated_fields = num_truncated_fields;
  backup->client_capabilities = m_protocol->get_client_capabilities();
  backup->savepoints = get_transaction()->m_savepoints;
  backup->first_successful_insert_id_in_prev_stmt =
      first_successful_insert_id_in_prev_stmt;
  backup->first_successful_insert_id_in_cur_stmt =
      first_successful_insert_id_in_cur_stmt;
<<<<<<< HEAD
  reset_sub_statement_state_slow_extended(backup);
=======
>>>>>>> 4869291f

  if ((!lex->requires_prelocking() || is_update_query(lex->sql_command)) &&
      !is_current_stmt_binlog_format_row()) {
    variables.option_bits &= ~OPTION_BIN_LOG;
  }

  if ((backup->option_bits & OPTION_BIN_LOG) &&
      is_update_query(lex->sql_command) && !is_current_stmt_binlog_format_row())
    mysql_bin_log.start_union_events(this, this->query_id);

  /* Disable result sets */
  if (is_classic_protocol())
    get_protocol_classic()->remove_client_capability(CLIENT_MULTI_RESULTS);
  in_sub_stmt |= new_state;
  m_examined_row_count = 0;
  m_sent_row_count = 0;
  num_truncated_fields = 0;
  get_transaction()->m_savepoints = 0;
  first_successful_insert_id_in_cur_stmt = 0;

  /* Reset savepoint on transaction write set */
  if (is_current_stmt_binlog_row_enabled_with_write_set_extraction()) {
    get_transaction()->get_transaction_write_set_ctx()->reset_savepoint_list();
  }
<<<<<<< HEAD
}

void THD::clear_slow_extended() noexcept {
  DBUG_ENTER("THD::clear_slow_extended");
  m_sent_row_count = 0;
  m_examined_row_count = 0;
  bytes_sent_old = status_var.bytes_sent;
  tmp_tables_used = 0;
  tmp_tables_disk_used = 0;
  tmp_tables_size = 0;
  innodb_was_used = false;
  innodb_trx_id = 0;
  innodb_io_reads = 0;
  innodb_io_read = 0;
  innodb_io_reads_wait_timer = 0;
  innodb_lock_que_wait_timer = 0;
  innodb_innodb_que_wait_timer = 0;
  approx_distinct_pages.clear();
  innodb_page_access = 0;
  query_plan_flags = QPLAN_NONE;
  query_plan_fsort_passes = 0;
  last_errno = 0;
  DBUG_VOID_RETURN;
}

void THD::reset_sub_statement_state_slow_extended(
    Sub_statement_state *backup) noexcept {
  DBUG_ENTER("THD::reset_sub_statement_state_slow_extended");
  backup->tmp_tables_used = tmp_tables_used;
  backup->tmp_tables_disk_used = tmp_tables_disk_used;
  backup->tmp_tables_size = tmp_tables_size;
  backup->innodb_was_used = innodb_was_used;
  backup->innodb_io_reads = innodb_io_reads;
  backup->innodb_io_read = innodb_io_read;
  backup->innodb_io_reads_wait_timer = innodb_io_reads_wait_timer;
  backup->innodb_lock_que_wait_timer = innodb_lock_que_wait_timer;
  backup->innodb_innodb_que_wait_timer = innodb_innodb_que_wait_timer;
  backup->innodb_page_access = innodb_page_access;
  backup->query_plan_flags = query_plan_flags;
  backup->query_plan_fsort_passes = query_plan_fsort_passes;
  clear_slow_extended();
  DBUG_VOID_RETURN;
}

void THD::restore_sub_statement_state_slow_extended(
    const Sub_statement_state &backup) noexcept {
  DBUG_ENTER("THD::restore_sub_statement_state_slow_extended");
  tmp_tables_used += backup.tmp_tables_used;
  tmp_tables_disk_used += backup.tmp_tables_disk_used;
  tmp_tables_size += backup.tmp_tables_size;
  innodb_was_used = (innodb_was_used || backup.innodb_was_used);
  innodb_io_reads += backup.innodb_io_reads;
  innodb_io_read += backup.innodb_io_read;
  innodb_io_reads_wait_timer += backup.innodb_io_reads_wait_timer;
  innodb_lock_que_wait_timer += backup.innodb_lock_que_wait_timer;
  innodb_innodb_que_wait_timer += backup.innodb_innodb_que_wait_timer;
  innodb_page_access += backup.innodb_page_access;
  query_plan_flags |= backup.query_plan_flags;
  query_plan_fsort_passes += backup.query_plan_fsort_passes;
  DBUG_VOID_RETURN;
}

=======
}

>>>>>>> 4869291f
void THD::restore_sub_statement_state(Sub_statement_state *backup) {
  DBUG_ENTER("THD::restore_sub_statement_state");
  /* BUG#33029, if we are replicating from a buggy master, restore
     auto_inc_intervals_forced so that the top statement can use the
     INSERT_ID value set before this statement.
   */
  if (rpl_master_erroneous_autoinc(this)) {
    backup->auto_inc_intervals_forced.swap(&auto_inc_intervals_forced);
    DBUG_ASSERT(backup->auto_inc_intervals_forced.nb_elements() == 0);
  }

  /*
    To save resources we want to release savepoints which were created
    during execution of function or trigger before leaving their savepoint
    level. It is enough to release first savepoint set on this level since
    all later savepoints will be released automatically.
  */
  if (get_transaction()->m_savepoints) {
    SAVEPOINT *sv;
    for (sv = get_transaction()->m_savepoints; sv->prev; sv = sv->prev) {
    }
    /* ha_release_savepoint() never returns error. */
    (void)ha_release_savepoint(this, sv);
  }
  check_for_truncated_fields = backup->check_for_truncated_fields;
  get_transaction()->m_savepoints = backup->savepoints;
  variables.option_bits = backup->option_bits;
  in_sub_stmt = backup->in_sub_stmt;
  enable_slow_log = backup->enable_slow_log;
  first_successful_insert_id_in_prev_stmt =
      backup->first_successful_insert_id_in_prev_stmt;
  first_successful_insert_id_in_cur_stmt =
      backup->first_successful_insert_id_in_cur_stmt;
  current_found_rows = backup->current_found_rows;
  previous_found_rows = backup->previous_found_rows;
  set_sent_row_count(backup->sent_row_count);
  if (is_classic_protocol())
    get_protocol_classic()->set_client_capabilities(
        backup->client_capabilities);

  /*
    If we've left sub-statement mode, reset the fatal error flag.
    Otherwise keep the current value, to propagate it up the sub-statement
    stack.

    NOTE: is_fatal_sub_stmt_error can be set only if we've been in the
    sub-statement mode.
  */

  if (!in_sub_stmt) is_fatal_sub_stmt_error = false;

  if ((variables.option_bits & OPTION_BIN_LOG) &&
      is_update_query(lex->sql_command) && !is_current_stmt_binlog_format_row())
    mysql_bin_log.stop_union_events(this);

  /*
    The below assert mostly serves as reminder that optimization in
    DML_prelocking_strategy::handle_table() relies on the fact
    that stored function/trigger can't change FOREIGN_KEY_CHECKS
    value for the top-level statement which invokes them.
  */
  DBUG_ASSERT((variables.option_bits & OPTION_NO_FOREIGN_KEY_CHECKS) ==
              (backup->option_bits & OPTION_NO_FOREIGN_KEY_CHECKS));

  /*
    The following is added to the old values as we are interested in the
    total complexity of the query
  */
  inc_examined_row_count(backup->examined_row_count);
  num_truncated_fields += backup->num_truncated_fields;

  /* Restore savepoint on transaction write set */
  if (is_current_stmt_binlog_row_enabled_with_write_set_extraction()) {
    get_transaction()
        ->get_transaction_write_set_ctx()
        ->restore_savepoint_list();
  }

  restore_sub_statement_state_slow_extended(*backup);
  DBUG_VOID_RETURN;
}

void THD::set_sent_row_count(ha_rows count) {
  m_sent_row_count = count;
  MYSQL_SET_STATEMENT_ROWS_SENT(m_statement_psi, m_sent_row_count);
}

void THD::inc_sent_row_count(ha_rows count) {
  m_sent_row_count += count;
  MYSQL_SET_STATEMENT_ROWS_SENT(m_statement_psi, m_sent_row_count);
}

void THD::inc_examined_row_count(ha_rows count) {
  m_examined_row_count += count;
  MYSQL_SET_STATEMENT_ROWS_EXAMINED(m_statement_psi, m_examined_row_count);
}

void THD::inc_status_created_tmp_disk_tables() {
  DBUG_ASSERT(!status_var_aggregated);
  status_var.created_tmp_disk_tables++;
  tmp_tables_disk_used++;
  query_plan_flags |= QPLAN_TMP_DISK;
#ifdef HAVE_PSI_STATEMENT_INTERFACE
  PSI_STATEMENT_CALL(inc_statement_created_tmp_disk_tables)(m_statement_psi, 1);
#endif
}

void THD::inc_status_created_tmp_tables() {
  DBUG_ASSERT(!status_var_aggregated);
  status_var.created_tmp_tables++;
  tmp_tables_used++;
  query_plan_flags |= QPLAN_TMP_TABLE;
#ifdef HAVE_PSI_STATEMENT_INTERFACE
  PSI_STATEMENT_CALL(inc_statement_created_tmp_tables)(m_statement_psi, 1);
#endif
}

void THD::inc_status_select_full_join() {
  DBUG_ASSERT(!status_var_aggregated);
  status_var.select_full_join_count++;
#ifdef HAVE_PSI_STATEMENT_INTERFACE
  PSI_STATEMENT_CALL(inc_statement_select_full_join)(m_statement_psi, 1);
#endif
  query_plan_flags |= QPLAN_FULL_JOIN;
}

void THD::inc_status_select_full_range_join() {
  DBUG_ASSERT(!status_var_aggregated);
  status_var.select_full_range_join_count++;
#ifdef HAVE_PSI_STATEMENT_INTERFACE
  PSI_STATEMENT_CALL(inc_statement_select_full_range_join)(m_statement_psi, 1);
#endif
}

void THD::inc_status_select_range() {
  DBUG_ASSERT(!status_var_aggregated);
  status_var.select_range_count++;
#ifdef HAVE_PSI_STATEMENT_INTERFACE
  PSI_STATEMENT_CALL(inc_statement_select_range)(m_statement_psi, 1);
#endif
}

void THD::inc_status_select_range_check() {
  DBUG_ASSERT(!status_var_aggregated);
  status_var.select_range_check_count++;
#ifdef HAVE_PSI_STATEMENT_INTERFACE
  PSI_STATEMENT_CALL(inc_statement_select_range_check)(m_statement_psi, 1);
#endif
}

void THD::inc_status_select_scan() {
  DBUG_ASSERT(!status_var_aggregated);
  status_var.select_scan_count++;
#ifdef HAVE_PSI_STATEMENT_INTERFACE
  PSI_STATEMENT_CALL(inc_statement_select_scan)(m_statement_psi, 1);
#endif
  query_plan_flags |= QPLAN_FULL_SCAN;
}

void THD::inc_status_sort_merge_passes() {
  DBUG_ASSERT(!status_var_aggregated);
  status_var.filesort_merge_passes++;
#ifdef HAVE_PSI_STATEMENT_INTERFACE
  PSI_STATEMENT_CALL(inc_statement_sort_merge_passes)(m_statement_psi, 1);
#endif
}

void THD::inc_status_sort_range() {
  DBUG_ASSERT(!status_var_aggregated);
  status_var.filesort_range_count++;
#ifdef HAVE_PSI_STATEMENT_INTERFACE
  PSI_STATEMENT_CALL(inc_statement_sort_range)(m_statement_psi, 1);
#endif
}

void THD::inc_status_sort_rows(ha_rows count) {
  DBUG_ASSERT(!status_var_aggregated);
  status_var.filesort_rows += count;
#ifdef HAVE_PSI_STATEMENT_INTERFACE
  PSI_STATEMENT_CALL(inc_statement_sort_rows)
  (m_statement_psi, static_cast<ulong>(count));
#endif
}

void THD::inc_status_sort_scan() {
  DBUG_ASSERT(!status_var_aggregated);
  status_var.filesort_scan_count++;
#ifdef HAVE_PSI_STATEMENT_INTERFACE
  PSI_STATEMENT_CALL(inc_statement_sort_scan)(m_statement_psi, 1);
#endif
}

void THD::set_status_no_index_used() {
  server_status |= SERVER_QUERY_NO_INDEX_USED;
#ifdef HAVE_PSI_STATEMENT_INTERFACE
  PSI_STATEMENT_CALL(set_statement_no_index_used)(m_statement_psi);
#endif
}

void THD::set_status_no_good_index_used() {
  server_status |= SERVER_QUERY_NO_GOOD_INDEX_USED;
#ifdef HAVE_PSI_STATEMENT_INTERFACE
  PSI_STATEMENT_CALL(set_statement_no_good_index_used)(m_statement_psi);
#endif
}

void THD::set_command(enum enum_server_command command) {
  m_command = command;
#ifdef HAVE_PSI_THREAD_INTERFACE
  PSI_THREAD_CALL(set_thread_command)(m_command);
#endif
}

void THD::debug_assert_query_locked() const {
  if (current_thd != this) mysql_mutex_assert_owner(&LOCK_thd_query);
}

void THD::set_query(const LEX_CSTRING &query_arg) {
  DBUG_ASSERT(this == current_thd);
  mysql_mutex_lock(&LOCK_thd_query);
  m_query_string = query_arg;
  mysql_mutex_unlock(&LOCK_thd_query);

#ifdef HAVE_PSI_THREAD_INTERFACE
  PSI_THREAD_CALL(set_thread_info)(query_arg.str, query_arg.length);
#endif
}

/**
  Leave explicit LOCK TABLES or prelocked mode and restore value of
  transaction sentinel in MDL subsystem.
*/

void THD::leave_locked_tables_mode() {
  if (locked_tables_mode == LTM_LOCK_TABLES) {
    /*
      When leaving LOCK TABLES mode we have to change the duration of most
      of the metadata locks being held, except for HANDLER and GRL locks,
      to transactional for them to be properly released at UNLOCK TABLES.
    */
    mdl_context.set_transaction_duration_for_all_locks();
    /*
      Make sure we don't release the global read lock and commit blocker
      when leaving LTM.
    */
    global_read_lock.set_explicit_lock_duration(this);

    /* Make sure table backup lock are not released when leaving LTM */
    DBUG_ASSERT(!backup_tables_lock.is_acquired());

    /*
      Also ensure that we don't release metadata locks for open HANDLERs
      and user-level locks.
    */
    if (!handler_tables_hash.empty()) mysql_ha_set_explicit_lock_duration(this);
    if (!ull_hash.empty()) mysql_ull_set_explicit_lock_duration(this);
  }
  locked_tables_mode = LTM_NONE;
}

void THD::get_definer(LEX_USER *definer) {
  binlog_invoker();
  if (slave_thread && has_invoker()) {
    definer->user = m_invoker_user;
    definer->host = m_invoker_host;
<<<<<<< HEAD
    definer->plugin.str = (char *)"";
=======
    definer->plugin.str = "";
>>>>>>> 4869291f
    definer->plugin.length = 0;
    definer->auth.str = NULL;
    definer->auth.length = 0;
  } else
    get_default_definer(this, definer);
}

/**
  Mark transaction to rollback and mark error as fatal to a sub-statement.

  @param  all   true <=> rollback main transaction.
*/

void THD::mark_transaction_to_rollback(bool all) {
  /*
    There is no point in setting is_fatal_sub_stmt_error unless
    we are actually in_sub_stmt.
  */
  if (in_sub_stmt) is_fatal_sub_stmt_error = true;

  transaction_rollback_request = all;
}

void THD::set_next_event_pos(const char *_filename, ulonglong _pos) {
  char *&filename = binlog_next_event_pos.file_name;
  if (filename == NULL) {
    /* First time, allocate maximal buffer */
    filename =
        (char *)my_malloc(key_memory_LOG_POS_COORD, FN_REFLEN + 1, MYF(MY_WME));
    if (filename == NULL) return;
  }

  assert(strlen(_filename) <= FN_REFLEN);
  strcpy(filename, _filename);
  filename[FN_REFLEN] = 0;

  binlog_next_event_pos.pos = _pos;
}

void THD::clear_next_event_pos() {
  if (binlog_next_event_pos.file_name != NULL) {
    my_free(binlog_next_event_pos.file_name);
  }
  binlog_next_event_pos.file_name = NULL;
  binlog_next_event_pos.pos = 0;
}

void THD::set_original_commit_timestamp_for_slave_thread() {
  /*
    This function may be called in four cases:

    - From SQL thread while executing Gtid_log_event::do_apply_event

    - From an mts worker thread that executes a Gtid_log_event::do_apply_event.

    - From an mts worker thread that is processing an old binlog that
      is missing Gtid events completely, from gtid_pre_statement_checks().

    - From a normal client thread that is executing output from
      mysqlbinlog when mysqlbinlog is processing an old binlog file
      that is missing Gtid events completely, from
      gtid_pre_statement_checks() for a statement that appears after a
      BINLOG statement containing a Format_description_log_event
      originating from the master.

    Because of the last case, we need to add the following conditions to set
    original_commit_timestamp.
  */
  if (system_thread == SYSTEM_THREAD_SLAVE_SQL ||
      system_thread == SYSTEM_THREAD_SLAVE_WORKER) {
    rli_slave->original_commit_timestamp = variables.original_commit_timestamp;
  }
}

void THD::set_user_connect(USER_CONN *uc) {
  DBUG_ENTER("THD::set_user_connect");

  m_user_connect = uc;

  DBUG_VOID_RETURN;
}

void THD::increment_user_connections_counter() {
  DBUG_ENTER("THD::increment_user_connections_counter");

  m_user_connect->connections++;

  DBUG_VOID_RETURN;
}

void THD::decrement_user_connections_counter() {
  DBUG_ENTER("THD::decrement_user_connections_counter");

  DBUG_ASSERT(m_user_connect->connections > 0);
  m_user_connect->connections--;

  DBUG_VOID_RETURN;
}

void THD::increment_con_per_hour_counter() {
  DBUG_ENTER("THD::increment_con_per_hour_counter");

  m_user_connect->conn_per_hour++;

  DBUG_VOID_RETURN;
}

void THD::increment_updates_counter() {
  DBUG_ENTER("THD::increment_updates_counter");

  m_user_connect->updates++;

  DBUG_VOID_RETURN;
}

void THD::increment_questions_counter() {
  DBUG_ENTER("THD::increment_questions_counter");

  m_user_connect->questions++;

  DBUG_VOID_RETURN;
}

/*
  Reset per-hour user resource limits when it has been more than
  an hour since they were last checked

  SYNOPSIS:
    time_out_user_resource_limits()

  NOTE:
    This assumes that the LOCK_user_conn mutex has been acquired, so it is
    safe to test and modify members of the USER_CONN structure.
*/
void THD::time_out_user_resource_limits() {
  mysql_mutex_assert_owner(&LOCK_user_conn);
  ulonglong check_time = start_utime;
  DBUG_ENTER("time_out_user_resource_limits");

  /* If more than a hour since last check, reset resource checking */
  if (check_time - m_user_connect->reset_utime >= 3600000000LL) {
    m_user_connect->questions = 1;
    m_user_connect->updates = 0;
    m_user_connect->conn_per_hour = 0;
    m_user_connect->reset_utime = check_time;
  }

  DBUG_VOID_RETURN;
}

#ifndef DBUG_OFF
void THD::Query_plan::assert_plan_is_locked_if_other() const {
  if (current_thd != thd) mysql_mutex_assert_owner(&thd->LOCK_query_plan);
}
#endif

void THD::Query_plan::set_query_plan(enum_sql_command sql_cmd, LEX *lex_arg,
                                     bool ps) {
  DBUG_ASSERT(current_thd == thd);

  // No need to grab mutex for repeated (SQLCOM_END, NULL, false).
  if (sql_command == sql_cmd && lex == lex_arg && is_ps == ps) {
    return;
  }

  thd->lock_query_plan();
  sql_command = sql_cmd;
  lex = lex_arg;
  is_ps = ps;
  thd->unlock_query_plan();
}

void THD::Query_plan::set_modification_plan(Modification_plan *plan_arg) {
  DBUG_ASSERT(current_thd == thd);
  mysql_mutex_assert_owner(&thd->LOCK_query_plan);
  modification_plan = plan_arg;
}

/**
  Push an error message into MySQL diagnostic area with line number and position

  This function provides semantic action implementers with a way
  to push the famous "You have a syntax error near..." error
  message into the diagnostic area, which is normally produced only if
  a syntax error is discovered according to the Bison grammar.
  Unlike the syntax_error_at() function, the error position points to the last
  parsed token.

  @note Parse-time only function!

  @param format         Error format message. NULL means ER(ER_SYNTAX_ERROR).
*/
void THD::syntax_error(const char *format, ...) {
  va_list args;
  va_start(args, format);
  vsyntax_error_at(m_parser_state->m_lip.get_tok_start(), format, args);
  va_end(args);
}

/**
  Push an error message into MySQL diagnostic area with line number and position

  This function provides semantic action implementers with a way
  to push the famous "You have a syntax error near..." error
  message into the diagnostic area, which is normally produced only if
  a syntax error is discovered according to the Bison grammar.
  Unlike the syntax_error_at() function, the error position points to the last
  parsed token.

  @note Parse-time only function!

  @param mysql_errno    Error number to get a format string with ER_THD().
*/
void THD::syntax_error(int mysql_errno, ...) {
  va_list args;
  va_start(args, mysql_errno);
  vsyntax_error_at(m_parser_state->m_lip.get_tok_start(),
                   ER_THD(this, mysql_errno), args);
  va_end(args);
}

/**
  Push a syntax error message into MySQL diagnostic area with line
  and position information.

  This function provides semantic action implementers with a way
  to push the famous "You have a syntax error near..." error
  message into the diagnostic area, which is normally produced only if
  a parse error is discovered internally by the Bison generated
  parser.

  @note Parse-time only function!

  @param location       YYSTYPE object: error position.
  @param format         Error format message. NULL means ER(ER_SYNTAX_ERROR).
*/

void THD::syntax_error_at(const YYLTYPE &location, const char *format, ...) {
  va_list args;
  va_start(args, format);
  vsyntax_error_at(location, format, args);
  va_end(args);
}

/**
  Push a syntax error message into MySQL diagnostic area with line
  and position information.

  This function provides semantic action implementers with a way
  to push the famous "You have a syntax error near..." error
  message into the diagnostic area, which is normally produced only if
  a parse error is discovered internally by the Bison generated
  parser.

  @note Parse-time only function!

  @param location       YYSTYPE object: error position
  @param mysql_errno    Error number to get a format string with ER_THD()
*/
void THD::syntax_error_at(const YYLTYPE &location, int mysql_errno, ...) {
  va_list args;
  va_start(args, mysql_errno);
  vsyntax_error_at(location, ER_THD(this, mysql_errno), args);
  va_end(args);
}

void THD::vsyntax_error_at(const YYLTYPE &location, const char *format,
                           va_list args) {
  vsyntax_error_at(location.raw.start, format, args);
}

/**
  Push a syntax error message into MySQL diagnostic area with line number and
  position

  This function provides semantic action implementers with a way
  to push the famous "You have a syntax error near..." error
  message into the error stack, which is normally produced only if
  a parse error is discovered internally by the Bison generated
  parser.

  @param pos_in_lexer_raw_buffer        Pointer into LEX::m_buf or NULL.
  @param format                         An error message format string.
  @param args                           Arguments to the format string.
*/

void THD::vsyntax_error_at(const char *pos_in_lexer_raw_buffer,
                           const char *format, va_list args) {
  DBUG_ASSERT(
      pos_in_lexer_raw_buffer == NULL ||
      (pos_in_lexer_raw_buffer >= m_parser_state->m_lip.get_buf() &&
       pos_in_lexer_raw_buffer <= m_parser_state->m_lip.get_end_of_query()));

  char buff[MYSQL_ERRMSG_SIZE];
  if (check_stack_overrun(this, STACK_MIN_SIZE, (uchar *)buff)) return;

  const uint lineno =
      pos_in_lexer_raw_buffer
          ? m_parser_state->m_lip.get_lineno(pos_in_lexer_raw_buffer)
          : 1;
  const char *pos = pos_in_lexer_raw_buffer ? pos_in_lexer_raw_buffer : "";
  ErrConvString err(pos, variables.character_set_client);
  (void)vsnprintf(buff, sizeof(buff), format, args);
  my_printf_error(ER_PARSE_ERROR, ER_THD(this, ER_PARSE_ERROR), MYF(0), buff,
                  err.ptr(), lineno);
}

bool THD::send_result_metadata(List<Item> *list, uint flags) {
  DBUG_ENTER("send_result_metadata");
  List_iterator_fast<Item> it(*list);
  Item *item;
  uchar buff[MAX_FIELD_WIDTH];
  String tmp((char *)buff, sizeof(buff), &my_charset_bin);

  if (m_protocol->start_result_metadata(list->elements, flags,
                                        variables.character_set_results))
    goto err;
  switch (variables.resultset_metadata) {
    case RESULTSET_METADATA_FULL:
      /* Sent metadata. */
      while ((item = it++)) {
        Send_field field;
        item->make_field(&field);
        m_protocol->start_row();
        if (m_protocol->send_field_metadata(&field,
                                            item->charset_for_protocol()))
          goto err;
        if (flags & Protocol::SEND_DEFAULTS) item->send(m_protocol, &tmp);
        if (m_protocol->end_row()) DBUG_RETURN(true);
      }
      break;

    case RESULTSET_METADATA_NONE:
      /* Skip metadata. */
      break;

    default:
      /* Unknown @@resultset_metadata value. */
      DBUG_RETURN(1);
  }

  DBUG_RETURN(m_protocol->end_result_metadata());

err:
  my_error(ER_OUT_OF_RESOURCES, MYF(0)); /* purecov: inspected */
  DBUG_RETURN(1);                        /* purecov: inspected */
}

bool THD::send_result_set_row(List<Item> *row_items) {
  char buffer[MAX_FIELD_WIDTH];
  String str_buffer(buffer, sizeof(buffer), &my_charset_bin);
  List_iterator_fast<Item> it(*row_items);

  DBUG_ENTER("send_result_set_row");

  for (Item *item = it++; item; item = it++) {
    if (item->send(m_protocol, &str_buffer) || is_error()) DBUG_RETURN(true);
    /*
      Reset str_buffer to its original state, as it may have been altered in
      Item::send().
    */
    str_buffer.set(buffer, sizeof(buffer), &my_charset_bin);
  }
  DBUG_RETURN(false);
}

void THD::send_statement_status() {
  DBUG_ENTER("send_statement_status");
  DBUG_ASSERT(!get_stmt_da()->is_sent());
  bool error = false;
  Diagnostics_area *da = get_stmt_da();

  /* Can not be true, but do not take chances in production. */
  if (da->is_sent()) DBUG_VOID_RETURN;

  switch (da->status()) {
    case Diagnostics_area::DA_ERROR:
      /* The query failed, send error to log and abort bootstrap. */
      error = m_protocol->send_error(da->mysql_errno(), da->message_text(),
                                     da->returned_sqlstate());
      break;
    case Diagnostics_area::DA_EOF:
      error =
          m_protocol->send_eof(server_status, da->last_statement_cond_count());
      break;
    case Diagnostics_area::DA_OK:
      error = m_protocol->send_ok(
          server_status, da->last_statement_cond_count(), da->affected_rows(),
          da->last_insert_id(), da->message_text());
      break;
    case Diagnostics_area::DA_DISABLED:
      break;
    case Diagnostics_area::DA_EMPTY:
    default:
      DBUG_ASSERT(0);
      error = m_protocol->send_ok(server_status, 0, 0, 0, nullptr);
      break;
  }
  if (!error) da->set_is_sent(true);
  DBUG_VOID_RETURN;
}

void THD::claim_memory_ownership() {
/*
  Ownership of the THD object is transfered to this thread.
  This happens typically:
  - in the event scheduler,
    when the scheduler thread creates a work item and
    starts a worker thread to run it
  - in the main thread, when the code that accepts a new
    network connection creates a work item and starts a
    connection thread to run it.
  Accounting for memory statistics needs to be told
  that memory allocated by thread X now belongs to thread Y,
  so that statistics by thread/account/user/host are accurate.
  Inspect every piece of memory allocated in THD,
  and call PSI_MEMORY_CALL(memory_claim)().
*/
#ifdef HAVE_PSI_MEMORY_INTERFACE
  main_mem_root.Claim();
  my_claim(m_token_array);
  Protocol_classic *p = get_protocol_classic();
  if (p != NULL) p->claim_memory_ownership();
  session_tracker.claim_memory_ownership();
  session_sysvar_res_mgr.claim_memory_ownership();
  for (const auto &key_and_value : user_vars) {
    my_claim(key_and_value.second.get());
  }
#if defined(ENABLED_DEBUG_SYNC)
  debug_sync_claim_memory_ownership(this);
#endif /* defined(ENABLED_DEBUG_SYNC) */
  get_transaction()->claim_memory_ownership();
  stmt_map.claim_memory_ownership();
#endif /* HAVE_PSI_MEMORY_INTERFACE */
}

void THD::rpl_detach_engine_ha_data() {
  Relay_log_info *rli =
      is_binlog_applier() ? rli_fake : (slave_thread ? rli_slave : NULL);

  DBUG_ASSERT(!rli_fake || !rli_fake->is_engine_ha_data_detached);
  DBUG_ASSERT(!rli_slave || !rli_slave->is_engine_ha_data_detached);

  if (rli) rli->detach_engine_ha_data(this);
}

void THD::rpl_reattach_engine_ha_data() {
  Relay_log_info *rli =
      is_binlog_applier() ? rli_fake : (slave_thread ? rli_slave : NULL);

  DBUG_ASSERT(!rli_fake || !rli_fake->is_engine_ha_data_detached);
  DBUG_ASSERT(!rli_slave || !rli_slave->is_engine_ha_data_detached);

  if (rli) rli->reattach_engine_ha_data(this);
}

bool THD::rpl_unflag_detached_engine_ha_data() const {
  Relay_log_info *rli =
      is_binlog_applier() ? rli_fake : (slave_thread ? rli_slave : NULL);
  return rli ? rli->unflag_detached_engine_ha_data() : false;
}

/**
  Determine if binlogging is disabled for this session
  @retval 0 if the current statement binlogging is disabled
  (could be because of binlog closed/binlog option
  is set to false).
  @retval 1 if the current statement will be binlogged
*/
bool THD::is_current_stmt_binlog_disabled() const {
  return (!(variables.option_bits & OPTION_BIN_LOG) ||
          !mysql_bin_log.is_open());
}

bool THD::is_current_stmt_binlog_row_enabled_with_write_set_extraction() const {
  return ((variables.transaction_write_set_extraction != HASH_ALGORITHM_OFF) &&
          is_current_stmt_binlog_format_row() &&
          !is_current_stmt_binlog_disabled());
}

bool THD::Query_plan::is_single_table_plan() const {
  assert_plan_is_locked_if_other();
  return lex->m_sql_cmd->is_single_table_plan();
}

const String THD::normalized_query() {
  m_normalized_query.mem_free();
  lex->unit->print(this, &m_normalized_query, QT_NORMALIZED_FORMAT);
  return m_normalized_query;
}

bool add_item_to_list(THD *thd, Item *item) {
  return thd->lex->select_lex->add_item_to_list(item);
}

void add_order_to_list(THD *thd, ORDER *order) {
  thd->lex->select_lex->add_order_to_list(order);
}

THD::Transaction_state::Transaction_state()
    : m_query_tables_list(new Query_tables_list()),
      m_ha_data(PSI_NOT_INSTRUMENTED, m_ha_data.initial_capacity) {}

THD::Transaction_state::~Transaction_state() { delete m_query_tables_list; }

void THD::change_item_tree(Item **place, Item *new_value) {
  /* TODO: check for OOM condition here */
  if (!stmt_arena->is_regular()) {
    DBUG_PRINT("info", ("change_item_tree place %p old_value %p new_value %p",
                        place, *place, new_value));
    if (new_value)
      new_value->set_runtime_created(); /* Note the change of item tree */
    nocheck_register_item_tree_change(place, new_value);
  }
  *place = new_value;
}

bool THD::notify_hton_pre_acquire_exclusive(const MDL_key *mdl_key,
                                            bool *victimized) {
  return ha_notify_exclusive_mdl(this, mdl_key, HA_NOTIFY_PRE_EVENT,
                                 victimized);
}

void THD::notify_hton_post_release_exclusive(const MDL_key *mdl_key) {
  bool unused_arg;
  ha_notify_exclusive_mdl(this, mdl_key, HA_NOTIFY_POST_EVENT, &unused_arg);
}

void reattach_engine_ha_data_to_thd(THD *thd, const struct handlerton *hton) {
  DBUG_ENTER("reattach_engine_ha_data_to_thd");
  if (hton->replace_native_transaction_in_thd) {
    /* restore the saved original engine transaction's link with thd */
    void **trx_backup = &thd->get_ha_data(hton->slot)->ha_ptr_backup;

    hton->replace_native_transaction_in_thd(thd, *trx_backup, NULL);
    *trx_backup = NULL;
  }
  DBUG_VOID_RETURN;
}

/**
  Call parser to transform statement into a parse tree.
  Then, transform the parse tree further into an AST, ready for resolving.
*/
bool THD::sql_parser() {
  /*
    SQL parser function generated by YACC from sql_yacc.yy.

    In the case of success returns 0, and THD::is_error() is false.
    Otherwise returns 1, or THD::>is_error() is true.

    The second (output) parameter "root" returns the new parse tree.
    It is undefined (unchanged) on error. If "root" is NULL on success,
    then the parser has already called lex->make_sql_cmd() internally.
  */
  extern int MYSQLparse(class THD * thd, class Parse_tree_root * *root);

  Parse_tree_root *root = nullptr;
  if (MYSQLparse(this, &root) || is_error()) {
    /*
      Restore the original LEX if it was replaced when parsing
      a stored procedure. We must ensure that a parsing error
      does not leave any side effects in the THD.
    */
    cleanup_after_parse_error();
    return true;
  }
  if (root != nullptr && lex->make_sql_cmd(root)) {
    return true;
  }
  return false;
}

<<<<<<< HEAD
static bool lock_keyring(THD *thd, plugin_ref plugin, void *arg);

class KeyringsLocker {
 public:
  static KeyringsLocker &get_instance() {
    static KeyringsLocker instance;
    return instance;
  }

  ~KeyringsLocker() { mysql_mutex_destroy(&mutex); }

  int lock_keyrings(THD *thd) {
    mysql_mutex_lock(&mutex);

    uint number_of_keyrings_locked = locked_keyring_plugins.size();
    if (number_of_keyrings_locked > 0) {
      mysql_mutex_unlock(&mutex);
      return number_of_keyrings_locked;  // keyrings were already locked
    }
    plugin_foreach(thd, lock_keyring, MYSQL_KEYRING_PLUGIN, this);

    number_of_keyrings_locked = locked_keyring_plugins.size();

    mysql_mutex_unlock(&mutex);
    return number_of_keyrings_locked;
  }

  int unlock_keyrings(THD *thd) {
    mysql_mutex_lock(&mutex);

    for (LockedKeyringsPlugins::reverse_iterator riter =
             locked_keyring_plugins.rbegin();
         riter != locked_keyring_plugins.rend(); ++riter) {
      plugin_unlock(thd, *riter);
      locked_keyring_plugins.pop_back();
    }

    mysql_mutex_unlock(&mutex);
    return 0;
  }

  // esentialy I am using this vector as a stack, but I did not want to import
  // stack.h just for this usage
  typedef std::vector<plugin_ref> LockedKeyringsPlugins;
  LockedKeyringsPlugins locked_keyring_plugins;

 private:
  KeyringsLocker() { mysql_mutex_init(0, &mutex, MY_MUTEX_INIT_FAST); }
  mysql_mutex_t mutex;
};

static bool lock_keyring(THD *thd, plugin_ref plugin, void *arg) {
  KeyringsLocker *keyrings_locker = reinterpret_cast<KeyringsLocker *>(arg);
  plugin = plugin_lock(thd, &plugin);
  if (plugin) keyrings_locker->locked_keyring_plugins.push_back(plugin);
  return false;
}

int lock_keyrings(THD *thd) {
  return KeyringsLocker::get_instance().lock_keyrings(thd);
}

int unlock_keyrings(THD *thd) {
  return KeyringsLocker::get_instance().unlock_keyrings(thd);
=======
bool THD::is_one_phase_commit() {
  /* Check if XA Commit. */
  if (lex->sql_command != SQLCOM_XA_COMMIT) {
    return (false);
  }
  auto xa_commit_cmd = static_cast<Sql_cmd_xa_commit *>(lex->m_sql_cmd);
  auto xa_op = xa_commit_cmd->get_xa_opt();
  return (xa_op == XA_ONE_PHASE);
>>>>>>> 4869291f
}

bool THD::secondary_storage_engine_eligible() const {
  return secondary_engine_optimization() !=
             Secondary_engine_optimization::PRIMARY_ONLY &&
         variables.use_secondary_engine != SECONDARY_ENGINE_OFF &&
         locked_tables_mode == LTM_NONE && !in_multi_stmt_transaction_mode() &&
         sp_runtime_ctx == nullptr;
}

/**
  Restore session state in case of parse error.

  This is a clean up function that is invoked after the Bison generated
  parser before returning an error from THD::sql_parser(). If your
  semantic actions manipulate with the session state (which
  is a very bad practice and should not normally be employed) and
  need a clean-up in case of error, and you can not use %destructor
  rule in the grammar file itself, this function should be used
  to implement the clean up.
*/

void THD::cleanup_after_parse_error() {
  sp_head *sp = lex->sphead;

  if (sp) {
    sp->m_parser_data.finish_parsing_sp_body(this);
    //  Do not delete sp_head if is invoked in the context of sp execution.
    if (sp_runtime_ctx == NULL) {
      sp_head::destroy(sp);
      lex->sphead = NULL;
    }
  }
}<|MERGE_RESOLUTION|>--- conflicted
+++ resolved
@@ -1,9 +1,6 @@
 /*
    Copyright (c) 2000, 2019, Oracle and/or its affiliates. All rights reserved.
-<<<<<<< HEAD
    Copyright (c) 2016, Percona Inc. All Rights Reserved.
-=======
->>>>>>> 4869291f
 
    This program is free software; you can redistribute it and/or modify
    it under the terms of the GNU General Public License, version 2.0,
@@ -98,15 +95,12 @@
 using std::max;
 using std::min;
 using std::unique_ptr;
-<<<<<<< HEAD
 
 bool opt_log_slow_admin_statements = false;
 ulong opt_log_slow_sp_statements = 0;
 
 ulong kill_idle_transaction_timeout = 0;
 PSI_mutex_key key_LOCK_bloom_filter;
-=======
->>>>>>> 4869291f
 
 /*
   The following is used to initialise Table_ident with a internal
@@ -237,7 +231,6 @@
   // Reset transaction instrumentation.
 
   m_thd->m_transaction_psi = NULL;
-<<<<<<< HEAD
 
   // Reset THD::in_lock_tables so InnoDB won't start acquiring table locks.
   m_thd->in_lock_tables = false;
@@ -253,23 +246,6 @@
   m_thd->transaction_rollback_request = false;
 }
 
-=======
-
-  // Reset THD::in_lock_tables so InnoDB won't start acquiring table locks.
-  m_thd->in_lock_tables = false;
-
-  // Reset @@session.time_zone usage indicator for consistency.
-  m_thd->time_zone_used = false;
-
-  /*
-    InnoDB can ask to start attachable transaction while rolling back
-    the regular transaction. Reset rollback request flag to avoid it
-    influencing attachable transaction we are initiating.
-  */
-  m_thd->transaction_rollback_request = false;
-}
-
->>>>>>> 4869291f
 THD::Attachable_trx::~Attachable_trx() {
   // Ensure that the SE didn't request rollback in the attachable transaction.
   // Having THD::transaction_rollback_request set most likely means that we've
@@ -472,10 +448,7 @@
   thread_stack = 0;
   m_catalog.str = "std";
   m_catalog.length = 3;
-<<<<<<< HEAD
   event_scheduler.data = nullptr;
-=======
->>>>>>> 4869291f
   password = 0;
   query_start_usec_used = false;
   check_for_truncated_fields = CHECK_FIELD_IGNORE;
@@ -529,11 +502,8 @@
   mysql_mutex_init(key_LOCK_thd_protocol, &LOCK_thd_protocol,
                    MY_MUTEX_INIT_FAST);
   mysql_mutex_init(key_LOCK_query_plan, &LOCK_query_plan, MY_MUTEX_INIT_FAST);
-<<<<<<< HEAD
   mysql_mutex_init(key_LOCK_temporary_tables, &LOCK_temporary_tables,
                    MY_MUTEX_INIT_FAST);
-=======
->>>>>>> 4869291f
   mysql_mutex_init(key_LOCK_current_cond, &LOCK_current_cond,
                    MY_MUTEX_INIT_FAST);
   mysql_cond_init(key_COND_thr_lock, &COND_thr_lock);
@@ -639,10 +609,7 @@
 bool THD::handle_condition(uint sql_errno, const char *sqlstate,
                            Sql_condition::enum_severity_level *level,
                            const char *msg) {
-<<<<<<< HEAD
   last_errno = sql_errno;
-=======
->>>>>>> 4869291f
   if (!m_internal_handler) return false;
 
   for (Internal_error_handler *error_handler = m_internal_handler;
@@ -803,7 +770,6 @@
     avoid temporary tables replication failure.
   */
   variables.pseudo_thread_id = m_thread_id;
-<<<<<<< HEAD
 
   /*
     NOTE: reset_connection command will reset the THD to its default state.
@@ -865,6 +831,7 @@
 
   owned_gtid.clear();
   owned_sid.clear();
+  m_se_gtid_flags.reset();
   owned_gtid.dbug_print(NULL, "set owned_gtid (clear) in THD::init");
 
   clear_slow_extended();
@@ -874,8 +841,7 @@
 }
 
 void THD::init_query_mem_roots() {
-  reset_root_defaults(mem_root, variables.query_alloc_block_size,
-                      variables.query_prealloc_size);
+  mem_root->set_block_size(variables.query_alloc_block_size);
   get_transaction()->init_mem_root_defaults(variables.trans_alloc_block_size,
                                             variables.trans_prealloc_size);
 }
@@ -941,7 +907,7 @@
     /* check if tables are unlocked */
     DBUG_ASSERT(locked_tables_list.locked_tables() == NULL);
   }
-    /* DEBUG code only (end) */
+  /* DEBUG code only (end) */
 #endif
 }
 
@@ -1071,265 +1037,6 @@
   mysql_mutex_lock(&LOCK_thd_query);
   mysql_mutex_unlock(&LOCK_thd_query);
 
-=======
-
-  /*
-    NOTE: reset_connection command will reset the THD to its default state.
-    All system variables whose scope is SESSION ONLY should be set to their
-    default values here.
-  */
-  reset_first_successful_insert_id();
-  user_time.tv_sec = user_time.tv_usec = 0;
-  start_time.tv_sec = start_time.tv_usec = 0;
-  set_time();
-  auto_inc_intervals_forced.empty();
-  {
-    ulong tmp;
-    tmp = sql_rnd_with_mutex();
-    randominit(&rand, tmp + (ulong)&rand,
-               tmp + (ulong)::atomic_global_query_id);
-  }
-
-  server_status = SERVER_STATUS_AUTOCOMMIT;
-  if (variables.sql_mode & MODE_NO_BACKSLASH_ESCAPES)
-    server_status |= SERVER_STATUS_NO_BACKSLASH_ESCAPES;
-
-  get_transaction()->reset_unsafe_rollback_flags(Transaction_ctx::SESSION);
-  get_transaction()->reset_unsafe_rollback_flags(Transaction_ctx::STMT);
-  open_options = ha_open_options;
-  update_lock_default =
-      (variables.low_priority_updates ? TL_WRITE_LOW_PRIORITY : TL_WRITE);
-  insert_lock_default =
-      (variables.low_priority_updates ? TL_WRITE_LOW_PRIORITY
-                                      : TL_WRITE_CONCURRENT_INSERT);
-  tx_isolation = (enum_tx_isolation)variables.transaction_isolation;
-  tx_read_only = variables.transaction_read_only;
-  tx_priority = 0;
-  thd_tx_priority = 0;
-  update_charset();
-  reset_current_stmt_binlog_format_row();
-  reset_binlog_local_stmt_filter();
-  memset(&status_var, 0, sizeof(status_var));
-  binlog_row_event_extra_data = 0;
-
-  if (variables.sql_log_bin)
-    variables.option_bits |= OPTION_BIN_LOG;
-  else
-    variables.option_bits &= ~OPTION_BIN_LOG;
-
-#if defined(ENABLED_DEBUG_SYNC)
-  /* Initialize the Debug Sync Facility. See debug_sync.cc. */
-  debug_sync_init_thread(this);
-#endif /* defined(ENABLED_DEBUG_SYNC) */
-
-  /* Initialize session_tracker and create all tracker objects */
-  session_tracker.init(this->charset());
-  session_tracker.enable(this);
-
-  owned_gtid.clear();
-  owned_sid.clear();
-  m_se_gtid_flags.reset();
-  owned_gtid.dbug_print(NULL, "set owned_gtid (clear) in THD::init");
-
-  // This will clear the writeset session history.
-  rpl_thd_ctx.dependency_tracker_ctx().set_last_session_sequence_number(0);
-}
-
-void THD::init_query_mem_roots() {
-  mem_root->set_block_size(variables.query_alloc_block_size);
-  get_transaction()->init_mem_root_defaults(variables.trans_alloc_block_size,
-                                            variables.trans_prealloc_size);
-}
-
-void THD::set_new_thread_id() {
-  m_thread_id = Global_THD_manager::get_instance()->get_new_thread_id();
-  variables.pseudo_thread_id = m_thread_id;
-  thr_lock_info_init(&lock_info, m_thread_id, &COND_thr_lock);
-}
-
-/*
-  Do what's needed when one invokes change user
-
-  SYNOPSIS
-    cleanup_connection()
-
-  IMPLEMENTATION
-    Reset all resources that are connection specific
-*/
-
-void THD::cleanup_connection(void) {
-  mysql_mutex_lock(&LOCK_status);
-  add_to_status(&global_status_var, &status_var);
-  reset_system_status_vars(&status_var);
-  mysql_mutex_unlock(&LOCK_status);
-
-  cleanup();
-#if defined(ENABLED_DEBUG_SYNC)
-  /* End the Debug Sync Facility. See debug_sync.cc. */
-  debug_sync_end_thread(this);
-#endif /* defined(ENABLED_DEBUG_SYNC) */
-  killed = NOT_KILLED;
-  cleanup_done = 0;
-  init();
-  stmt_map.reset();
-  user_vars.clear();
-  sp_cache_clear(&sp_proc_cache);
-  sp_cache_clear(&sp_func_cache);
-
-  clear_error();
-  // clear the warnings
-  get_stmt_da()->reset_condition_info(this);
-  // clear profiling information
-#if defined(ENABLED_PROFILING)
-  profiling->cleanup();
-#endif
-
-#ifndef DBUG_OFF
-  /* DEBUG code only (begin) */
-  bool check_cleanup = false;
-  DBUG_EXECUTE_IF("debug_test_cleanup_connection", check_cleanup = true;);
-  if (check_cleanup) {
-    /* isolation level should be default */
-    DBUG_ASSERT(variables.transaction_isolation == ISO_REPEATABLE_READ);
-    /* check autocommit is ON by default */
-    DBUG_ASSERT(server_status == SERVER_STATUS_AUTOCOMMIT);
-    /* check prepared stmts are cleaned up */
-    DBUG_ASSERT(prepared_stmt_count == 0);
-    /* check diagnostic area is cleaned up */
-    DBUG_ASSERT(get_stmt_da()->status() == Diagnostics_area::DA_EMPTY);
-    /* check if temp tables are deleted */
-    DBUG_ASSERT(temporary_tables == NULL);
-    /* check if tables are unlocked */
-    DBUG_ASSERT(locked_tables_list.locked_tables() == NULL);
-  }
-  /* DEBUG code only (end) */
-#endif
-}
-
-/*
-  Do what's needed when one invokes change user.
-  Also used during THD::release_resources, i.e. prior to THD destruction.
-*/
-void THD::cleanup(void) {
-  Transaction_ctx *trn_ctx = get_transaction();
-  XID_STATE *xs = trn_ctx->xid_state();
-
-  DBUG_ENTER("THD::cleanup");
-  DBUG_ASSERT(cleanup_done == 0);
-  DEBUG_SYNC(this, "thd_cleanup_start");
-
-  killed = KILL_CONNECTION;
-  if (trn_ctx->xid_state()->has_state(XID_STATE::XA_PREPARED)) {
-    /*
-      Return error is not an option as XA is in prepared state and
-      connection is gone. Log the error and continue.
-    */
-    if (MDL_context_backup_manager::instance().create_backup(
-            &mdl_context, xs->get_xid()->key(), xs->get_xid()->key_length())) {
-      LogErr(ERROR_LEVEL, ER_XA_CANT_CREATE_MDL_BACKUP);
-    }
-    transaction_cache_detach(trn_ctx);
-  } else {
-    xs->set_state(XID_STATE::XA_NOTR);
-    trans_rollback(this);
-    transaction_cache_delete(trn_ctx);
-  }
-
-  locked_tables_list.unlock_locked_tables(this);
-  mysql_ha_cleanup(this);
-
-  DBUG_ASSERT(open_tables == NULL);
-  /*
-    If the thread was in the middle of an ongoing transaction (rolled
-    back a few lines above) or under LOCK TABLES (unlocked the tables
-    and left the mode a few lines above), there will be outstanding
-    metadata locks. Release them.
-  */
-  mdl_context.release_transactional_locks();
-
-  /* Release the global read lock, if acquired. */
-  if (global_read_lock.is_acquired())
-    global_read_lock.unlock_global_read_lock(this);
-
-  mysql_ull_cleanup(this);
-  /*
-    All locking service locks must be released on disconnect.
-  */
-  release_all_locking_service_locks(this);
-
-  /*
-    If Backup Lock was acquired it must be released on disconnect.
-  */
-  release_backup_lock(this);
-
-  /* All metadata locks must have been released by now. */
-  DBUG_ASSERT(!mdl_context.has_locks());
-
-  /* Protects user_vars. */
-  mysql_mutex_lock(&LOCK_thd_data);
-  user_vars.clear();
-  mysql_mutex_unlock(&LOCK_thd_data);
-
-  /*
-    When we call drop table for temporary tables, the
-    user_var_events container is not cleared this might
-    cause error if the container was filled before the
-    drop table command is called.
-    So call this before calling close_temporary_tables.
-  */
-  user_var_events.clear();
-  close_temporary_tables(this);
-  sp_cache_clear(&sp_proc_cache);
-  sp_cache_clear(&sp_func_cache);
-
-  /*
-    Actions above might generate events for the binary log, so we
-    commit the current transaction coordinator after executing cleanup
-    actions.
-   */
-  if (tc_log && !trn_ctx->xid_state()->has_state(XID_STATE::XA_PREPARED))
-    tc_log->commit(this, true);
-
-  /*
-    Destroy trackers only after finishing manipulations with transaction
-    state to avoid issues with Transaction_state_tracker.
-  */
-  session_tracker.deinit();
-
-  /*
-    If we have a Security_context, make sure it is "logged out"
-  */
-
-  cleanup_done = 1;
-  DBUG_VOID_RETURN;
-}
-
-/**
-  Release most resources, prior to THD destruction.
- */
-void THD::release_resources() {
-  DBUG_ASSERT(m_release_resources_done == false);
-
-  Global_THD_manager::get_instance()->release_thread_id(m_thread_id);
-
-  /* Ensure that no one is using THD */
-  mysql_mutex_lock(&LOCK_thd_data);
-  mysql_mutex_lock(&LOCK_query_plan);
-
-  /* Close connection */
-  if (is_classic_protocol() && get_protocol_classic()->get_vio()) {
-    vio_delete(get_protocol_classic()->get_vio());
-    get_protocol_classic()->end_net();
-  }
-
-  /* modification plan for UPDATE/DELETE should be freed. */
-  DBUG_ASSERT(query_plan.get_modification_plan() == NULL);
-  mysql_mutex_unlock(&LOCK_query_plan);
-  mysql_mutex_unlock(&LOCK_thd_data);
-  mysql_mutex_lock(&LOCK_thd_query);
-  mysql_mutex_unlock(&LOCK_thd_query);
-
->>>>>>> 4869291f
   stmt_map.reset(); /* close all prepared statements */
   if (!cleanup_done) cleanup();
 
@@ -1400,10 +1107,7 @@
   mysql_mutex_destroy(&LOCK_query_plan);
   mysql_mutex_destroy(&LOCK_thd_data);
   mysql_mutex_destroy(&LOCK_thd_query);
-<<<<<<< HEAD
   mysql_mutex_destroy(&LOCK_temporary_tables);
-=======
->>>>>>> 4869291f
   mysql_mutex_destroy(&LOCK_thd_sysvar);
   mysql_mutex_destroy(&LOCK_thd_protocol);
   mysql_mutex_destroy(&LOCK_current_cond);
@@ -1431,7 +1135,6 @@
   DBUG_VOID_RETURN;
 }
 
-<<<<<<< HEAD
 extern "C" void thd_report_innodb_stat(THD *thd, unsigned long long trx_id,
                                        enum mysql_trx_stat_type type,
                                        unsigned long long value) {
@@ -1476,15 +1179,12 @@
   return (thd->system_thread == SYSTEM_THREAD_BACKGROUND);
 }
 
-=======
->>>>>>> 4869291f
 /**
   Awake a thread.
 
   @param[in]  state_to_set    value for THD::killed
 
   This is normally called from another thread's THD object.
-<<<<<<< HEAD
 
   @note Do always call this while holding LOCK_thd_data.
 */
@@ -1685,7 +1385,7 @@
 
 /*
   Remember the location of thread info, the structure needed for
-  sql_alloc() and the structure for the net buffer
+  (*THR_MALLOC)->Alloc() and the structure for the net buffer
 */
 
 void THD::store_globals() {
@@ -1912,6 +1612,8 @@
   @param from           String to convert
   @param from_length    Length of string to convert
   @param from_cs        Original character set
+  @param report_error   Raise error (when true) or warning (when false) if
+                        there is problem when doing conversion
 
   @note to will be 0-terminated to make it easy to pass to system funcs
 
@@ -1922,14 +1624,14 @@
 
 bool THD::convert_string(LEX_STRING *to, const CHARSET_INFO *to_cs,
                          const char *from, size_t from_length,
-                         const CHARSET_INFO *from_cs) {
+                         const CHARSET_INFO *from_cs, bool report_error) {
   DBUG_ENTER("convert_string");
   size_t new_length = to_cs->mbmaxlen * from_length;
-  uint errors = 0;
   if (!(to->str = (char *)alloc(new_length + 1))) {
     to->length = 0;  // Safety fix
     DBUG_RETURN(1);  // EOM
   }
+  uint errors = 0;
   to->length = copy_and_convert(to->str, new_length, to_cs, from, from_length,
                                 from_cs, &errors);
   to->str[to->length] = 0;  // Safety
@@ -1937,10 +1639,16 @@
     char printable_buff[32];
     convert_to_printable(printable_buff, sizeof(printable_buff), from,
                          from_length, from_cs, 6);
-    push_warning_printf(this, Sql_condition::SL_WARNING,
-                        ER_INVALID_CHARACTER_STRING,
-                        ER_THD(this, ER_INVALID_CHARACTER_STRING),
-                        from_cs->csname, printable_buff);
+    if (report_error) {
+      my_error(ER_CANNOT_CONVERT_STRING, MYF(0), printable_buff,
+               from_cs->csname, to_cs->csname);
+      DBUG_RETURN(1);
+    } else {
+      push_warning_printf(this, Sql_condition::SL_WARNING,
+                          ER_INVALID_CHARACTER_STRING,
+                          ER_THD(this, ER_CANNOT_CONVERT_STRING),
+                          printable_buff, from_cs->csname, to_cs->csname);
+    }
   }
 
   DBUG_RETURN(0);
@@ -2046,96 +1754,18 @@
     but still is rather fast as we use alloc_root for allocations.
     A list of item tree changes of an average query should be short.
   */
-  void *change_mem = alloc_root(mem_root, sizeof(*change));
+  void *change_mem = mem_root->Alloc(sizeof(*change));
   if (change_mem == 0) {
     /*
       OOM, thd->fatal_error() is called by the error handler of the
       memroot. Just return.
     */
     return;
-=======
-
-  @note Do always call this while holding LOCK_thd_data.
-*/
-
-void THD::awake(THD::killed_state state_to_set) {
-  DBUG_ENTER("THD::awake");
-  DBUG_PRINT("enter", ("this: %p current_thd: %p", this, current_thd));
-  THD_CHECK_SENTRY(this);
-  mysql_mutex_assert_owner(&LOCK_thd_data);
-
-  /* Shutdown clone vio always, to wake up clone waiting for remote. */
-  shutdown_clone_vio();
-
-  /*
-    If THD is in kill immune mode (i.e. operation on new DD tables is in
-    progress) then just save state_to_set with THD::kill_immunizer object.
-
-    While exiting kill immune mode, awake() is called again with the killed
-    state saved in THD::kill_immunizer object.
-  */
-  if (kill_immunizer && kill_immunizer->is_active()) {
-    kill_immunizer->save_killed_state(state_to_set);
-    DBUG_VOID_RETURN;
-  }
-
-  /*
-    Set killed flag if the connection is being killed (state_to_set
-    is KILL_CONNECTION) or the connection is processing a query
-    (state_to_set is KILL_QUERY and m_server_idle flag is not set).
-    If the connection is idle and state_to_set is KILL QUERY, the
-    the killed flag is not set so that it doesn't affect the next
-    command incorrectly.
-  */
-  if (this->m_server_idle && state_to_set == KILL_QUERY) { /* nothing */
-  } else {
-    killed = state_to_set;
-  }
-
-  if (state_to_set != THD::KILL_QUERY && state_to_set != THD::KILL_TIMEOUT) {
-    if (this != current_thd || kill_immunizer) {
-      DBUG_ASSERT(!kill_immunizer || !kill_immunizer->is_active());
-
-      /*
-        Before sending a signal, let's close the socket of the thread
-        that is being killed ("this", which is not the current thread).
-        This is to make sure it does not block if the signal is lost.
-        This needs to be done only on platforms where signals are not
-        a reliable interruption mechanism.
-
-        Note that the downside of this mechanism is that we could close
-        the connection while "this" target thread is in the middle of
-        sending a result to the application, thus violating the client-
-        server protocol.
-
-        On the other hand, without closing the socket we have a race
-        condition. If "this" target thread passes the check of
-        thd->killed, and then the current thread runs through
-        THD::awake(), sets the 'killed' flag and completes the
-        signaling, and then the target thread runs into read(), it will
-        block on the socket. As a result of the discussions around
-        Bug#37780, it has been decided that we accept the race
-        condition. A second KILL awakes the target from read().
-
-        If we are killing ourselves, we know that we are not blocked.
-        We also know that we will check thd->killed before we go for
-        reading the next statement.
-      */
-
-      shutdown_active_vio();
-    }
-
-    /* Send an event to the scheduler that a thread should be killed. */
-    if (!slave_thread)
-      MYSQL_CALLBACK(Connection_handler_manager::event_functions,
-                     post_kill_notification, (this));
->>>>>>> 4869291f
   }
   change = new (change_mem) Item_change_record(place, new_value);
   change_list.push_front(change);
 }
 
-<<<<<<< HEAD
 void THD::replace_rollback_place(Item **new_place) {
   I_List_iterator<Item_change_record> it(change_list);
   Item_change_record *change;
@@ -2173,63 +1803,15 @@
 void Query_arena::free_items() {
   Item *next;
   DBUG_ENTER("Query_arena::free_items");
-  /* This works because items are allocated with sql_alloc() */
+  /* This works because items are allocated with (*THR_MALLOC)->Alloc() */
   for (; m_item_list; m_item_list = next) {
     next = m_item_list->next_free;
     m_item_list->delete_self();
-=======
-  /* Interrupt target waiting inside a storage engine. */
-  if (state_to_set != THD::NOT_KILLED) ha_kill_connection(this);
-
-  if (state_to_set == THD::KILL_TIMEOUT) {
-    DBUG_ASSERT(!status_var_aggregated);
-    status_var.max_execution_time_exceeded++;
-  }
-
-  /* Broadcast a condition to kick the target if it is waiting on it. */
-  if (is_killable) {
-    mysql_mutex_lock(&LOCK_current_cond);
-    /*
-      This broadcast could be up in the air if the victim thread
-      exits the cond in the time between read and broadcast, but that is
-      ok since all we want to do is to make the victim thread get out
-      of waiting on current_cond.
-      If we see a non-zero current_cond: it cannot be an old value (because
-      then exit_cond() should have run and it can't because we have mutex); so
-      it is the true value but maybe current_mutex is not yet non-zero (we're
-      in the middle of enter_cond() and there is a "memory order
-      inversion"). So we test the mutex too to not lock 0.
-
-      Note that there is a small chance we fail to kill. If victim has locked
-      current_mutex, but hasn't yet entered enter_cond() (which means that
-      current_cond and current_mutex are 0), then the victim will not get
-      a signal and it may wait "forever" on the cond (until
-      we issue a second KILL or the status it's waiting for happens).
-      It's true that we have set its thd->killed but it may not
-      see it immediately and so may have time to reach the cond_wait().
-
-      However, where possible, we test for killed once again after
-      enter_cond(). This should make the signaling as safe as possible.
-      However, there is still a small chance of failure on platforms with
-      instruction or memory write reordering.
-    */
-    if (current_cond.load() && current_mutex.load()) {
-      DBUG_EXECUTE_IF("before_dump_thread_acquires_current_mutex", {
-        const char act[] =
-            "now signal dump_thread_signal wait_for go_dump_thread";
-        DBUG_ASSERT(!debug_sync_set_action(current_thd, STRING_WITH_LEN(act)));
-      };);
-      mysql_mutex_lock(current_mutex);
-      mysql_cond_broadcast(current_cond);
-      mysql_mutex_unlock(current_mutex);
-    }
-    mysql_mutex_unlock(&LOCK_current_cond);
->>>>>>> 4869291f
-  }
+  }
+  /* Postcondition: free_list is 0 */
   DBUG_VOID_RETURN;
 }
 
-<<<<<<< HEAD
 void Query_arena::set_query_arena(const Query_arena &set) {
   mem_root = set.mem_root;
   set_item_list(set.item_list());
@@ -2360,539 +1942,6 @@
   DBUG_ASSERT(st_hash.empty());
 }
 
-=======
-/**
-  Close the Vio associated this session.
-
-  @remark LOCK_thd_data is taken due to the fact that
-          the Vio might be disassociated concurrently.
-*/
-
-void THD::disconnect(bool server_shutdown) {
-  Vio *vio = NULL;
-
-  mysql_mutex_lock(&LOCK_thd_data);
-
-  /* Shutdown clone vio always, to wake up clone waiting for remote. */
-  shutdown_clone_vio();
-
-  /*
-    If thread is in kill immune mode (i.e. operation on new DD tables
-    is in progress) then just save state_to_set with THD::kill_immunizer
-    object.
-
-    While exiting kill immune mode, awake() is called again with the killed
-    state saved in THD::kill_immunizer object.
-
-    active_vio is aleady associated to the thread when it is in the kill
-    immune mode. THD::awake() closes the active_vio.
-   */
-  if (kill_immunizer != nullptr)
-    kill_immunizer->save_killed_state(THD::KILL_CONNECTION);
-  else {
-    killed = THD::KILL_CONNECTION;
-
-    /*
-      Since a active vio might might have not been set yet, in
-      any case save a reference to avoid closing a inexistent
-      one or closing the vio twice if there is a active one.
-    */
-    vio = active_vio;
-    shutdown_active_vio();
-
-    /* Disconnect even if a active vio is not associated. */
-    if (is_classic_protocol() && get_protocol_classic()->get_vio() != vio &&
-        get_protocol_classic()->connection_alive()) {
-      m_protocol->shutdown(server_shutdown);
-    }
-  }
-
-  mysql_mutex_unlock(&LOCK_thd_data);
-}
-
-void THD::notify_shared_lock(MDL_context_owner *ctx_in_use,
-                             bool needs_thr_lock_abort) {
-  THD *in_use = ctx_in_use->get_thd();
-
-  if (needs_thr_lock_abort) {
-    mysql_mutex_lock(&in_use->LOCK_thd_data);
-    for (TABLE *thd_table = in_use->open_tables; thd_table;
-         thd_table = thd_table->next) {
-      /*
-        Check for TABLE::needs_reopen() is needed since in some places we call
-        handler::close() for table instance (and set TABLE::db_stat to 0)
-        and do not remove such instances from the THD::open_tables
-        for some time, during which other thread can see those instances
-        (e.g. see partitioning code).
-      */
-      if (!thd_table->needs_reopen())
-        mysql_lock_abort_for_thread(this, thd_table);
-    }
-    mysql_mutex_unlock(&in_use->LOCK_thd_data);
-  }
-}
-
-/*
-  Remember the location of thread info, the structure needed for
-  (*THR_MALLOC)->Alloc() and the structure for the net buffer
-*/
-
-void THD::store_globals() {
-  /*
-    Assert that thread_stack is initialized: it's necessary to be able
-    to track stack overrun.
-  */
-  DBUG_ASSERT(thread_stack);
-
-  current_thd = this;
-  THR_MALLOC = &mem_root;
-  /*
-    is_killable is concurrently readable by a killer thread.
-    It is protected by LOCK_thd_data, it is not needed to lock while the
-    value is changing from false not true. If the kill thread reads
-    true we need to ensure that the thread doesn't proceed to assign
-    another thread to the same TLS reference.
-  */
-  is_killable = true;
-#ifndef DBUG_OFF
-  /*
-    Let mysqld define the thread id (not mysys)
-    This allows us to move THD to different threads if needed.
-  */
-  set_my_thread_var_id(m_thread_id);
-#endif
-  real_id = my_thread_self();  // For debugging
-}
-
-/*
-  Remove the thread specific info (THD and mem_root pointer) stored during
-  store_global call for this thread.
-*/
-void THD::restore_globals() {
-  /*
-    Assert that thread_stack is initialized: it's necessary to be able
-    to track stack overrun.
-  */
-  DBUG_ASSERT(thread_stack);
-
-  /* Undocking the thread specific data. */
-  current_thd = nullptr;
-  THR_MALLOC = nullptr;
-}
-
-/*
-  Cleanup after query.
-
-  SYNOPSIS
-    THD::cleanup_after_query()
-
-  DESCRIPTION
-    This function is used to reset thread data to its default state.
-
-  NOTE
-    This function is not suitable for setting thread data to some
-    non-default values, as there is only one replication thread, so
-    different master threads may overwrite data of each other on
-    slave.
-*/
-
-void THD::cleanup_after_query() {
-  /*
-    Reset rand_used so that detection of calls to rand() will save random
-    seeds if needed by the slave.
-
-    Do not reset rand_used if inside a stored function or trigger because
-    only the call to these operations is logged. Thus only the calling
-    statement needs to detect rand() calls made by its substatements. These
-    substatements must not set rand_used to 0 because it would remove the
-    detection of rand() by the calling statement.
-  */
-  if (!in_sub_stmt) /* stored functions and triggers are a special case */
-  {
-    /* Forget those values, for next binlogger: */
-    stmt_depends_on_first_successful_insert_id_in_prev_stmt = 0;
-    auto_inc_intervals_in_cur_stmt_for_binlog.empty();
-    rand_used = 0;
-    binlog_accessed_db_names = NULL;
-
-    /*
-      Clean possible unused INSERT_ID events by current statement.
-      is_update_query() is needed to ignore SET statements:
-        Statements that don't update anything directly and don't
-        used stored functions. This is mostly necessary to ignore
-        statements in binlog between SET INSERT_ID and DML statement
-        which is intended to consume its event (there can be other
-        SET statements between them).
-    */
-    if ((rli_slave || rli_fake) && is_update_query(lex->sql_command))
-      auto_inc_intervals_forced.empty();
-  }
-
-  /*
-    In case of stored procedures, stored functions, triggers and events
-    m_trans_fixed_log_file will not be set to NULL. The memory will be reused.
-  */
-  if (!sp_runtime_ctx) m_trans_fixed_log_file = NULL;
-
-  /*
-    Forget the binlog stmt filter for the next query.
-    There are some code paths that:
-    - do not call THD::decide_logging_format()
-    - do call THD::binlog_query(),
-    making this reset necessary.
-  */
-  reset_binlog_local_stmt_filter();
-  if (first_successful_insert_id_in_cur_stmt > 0) {
-    /* set what LAST_INSERT_ID() will return */
-    first_successful_insert_id_in_prev_stmt =
-        first_successful_insert_id_in_cur_stmt;
-    first_successful_insert_id_in_cur_stmt = 0;
-  }
-  arg_of_last_insert_id_function = 0;
-  /* Hack for cleaning up view security contexts */
-  List_iterator<Security_context> it(m_view_ctx_list);
-  while (Security_context *ctx = it++) {
-    ctx->logout();
-  }
-  m_view_ctx_list.empty();
-  /* Free Items that were created during this execution */
-  free_items();
-  /* Reset where. */
-  where = THD::DEFAULT_WHERE;
-  /* reset table map for multi-table update */
-  table_map_for_update = 0;
-  m_binlog_invoker = false;
-  /* reset replication info structure */
-  if (lex) {
-    lex->mi.repl_ignore_server_ids.clear();
-  }
-  if (rli_slave) rli_slave->cleanup_after_query();
-  // Set the default "cute" mode for the execution environment:
-  check_for_truncated_fields = CHECK_FIELD_IGNORE;
-}
-
-/*
-  Convert a string to another character set
-
-  @param to             Store new allocated string here
-  @param to_cs          New character set for allocated string
-  @param from           String to convert
-  @param from_length    Length of string to convert
-  @param from_cs        Original character set
-  @param report_error   Raise error (when true) or warning (when false) if
-                        there is problem when doing conversion
-
-  @note to will be 0-terminated to make it easy to pass to system funcs
-
-  @retval false ok
-  @retval true  End of memory.
-                In this case to->str will point to 0 and to->length will be 0.
-*/
-
-bool THD::convert_string(LEX_STRING *to, const CHARSET_INFO *to_cs,
-                         const char *from, size_t from_length,
-                         const CHARSET_INFO *from_cs, bool report_error) {
-  DBUG_ENTER("convert_string");
-  size_t new_length = to_cs->mbmaxlen * from_length;
-  if (!(to->str = (char *)alloc(new_length + 1))) {
-    to->length = 0;  // Safety fix
-    DBUG_RETURN(1);  // EOM
-  }
-  uint errors = 0;
-  to->length = copy_and_convert(to->str, new_length, to_cs, from, from_length,
-                                from_cs, &errors);
-  to->str[to->length] = 0;  // Safety
-  if (errors != 0) {
-    char printable_buff[32];
-    convert_to_printable(printable_buff, sizeof(printable_buff), from,
-                         from_length, from_cs, 6);
-    if (report_error) {
-      my_error(ER_CANNOT_CONVERT_STRING, MYF(0), printable_buff,
-               from_cs->csname, to_cs->csname);
-      DBUG_RETURN(1);
-    } else {
-      push_warning_printf(this, Sql_condition::SL_WARNING,
-                          ER_INVALID_CHARACTER_STRING,
-                          ER_THD(this, ER_CANNOT_CONVERT_STRING),
-                          printable_buff, from_cs->csname, to_cs->csname);
-    }
-  }
-
-  DBUG_RETURN(0);
-}
-
-/*
-  Update some cache variables when character set changes
-*/
-
-void THD::update_charset() {
-  size_t not_used;
-  charset_is_system_charset = !String::needs_conversion(
-      0, variables.character_set_client, system_charset_info, &not_used);
-  charset_is_collation_connection =
-      !String::needs_conversion(0, variables.character_set_client,
-                                variables.collation_connection, &not_used);
-  charset_is_character_set_filesystem =
-      !String::needs_conversion(0, variables.character_set_client,
-                                variables.character_set_filesystem, &not_used);
-}
-
-int THD::send_explain_fields(Query_result *result) {
-  List<Item> field_list;
-  Item *item;
-  CHARSET_INFO *cs = system_charset_info;
-  field_list.push_back(new Item_return_int("id", 3, MYSQL_TYPE_LONGLONG));
-  field_list.push_back(new Item_empty_string("select_type", 19, cs));
-  field_list.push_back(item =
-                           new Item_empty_string("table", NAME_CHAR_LEN, cs));
-  item->maybe_null = 1;
-  /* Maximum length of string that make_used_partitions_str() can produce */
-  item = new Item_empty_string("partitions", MAX_PARTITIONS * (1 + FN_LEN), cs);
-  field_list.push_back(item);
-  item->maybe_null = 1;
-  field_list.push_back(item = new Item_empty_string("type", 10, cs));
-  item->maybe_null = 1;
-  field_list.push_back(item = new Item_empty_string(
-                           "possible_keys", NAME_CHAR_LEN * MAX_KEY, cs));
-  item->maybe_null = 1;
-  field_list.push_back(item = new Item_empty_string("key", NAME_CHAR_LEN, cs));
-  item->maybe_null = 1;
-  field_list.push_back(
-      item = new Item_empty_string("key_len", NAME_CHAR_LEN * MAX_KEY));
-  item->maybe_null = 1;
-  field_list.push_back(
-      item = new Item_empty_string("ref", NAME_CHAR_LEN * MAX_REF_PARTS, cs));
-  item->maybe_null = 1;
-  field_list.push_back(
-      item = new Item_return_int("rows", 10, MYSQL_TYPE_LONGLONG));
-  item->maybe_null = 1;
-  field_list.push_back(
-      item = new Item_float(NAME_STRING("filtered"), 0.1234, 2, 4));
-  item->maybe_null = 1;
-  field_list.push_back(new Item_empty_string("Extra", 255, cs));
-  item->maybe_null = 1;
-  return (result->send_result_set_metadata(
-      this, field_list, Protocol::SEND_NUM_ROWS | Protocol::SEND_EOF));
-}
-
-enum_vio_type THD::get_vio_type() const {
-  DBUG_ENTER("THD::get_vio_type");
-  DBUG_RETURN(get_protocol()->connection_type());
-}
-
-void THD::shutdown_active_vio() {
-  DBUG_ENTER("shutdown_active_vio");
-  mysql_mutex_assert_owner(&LOCK_thd_data);
-  if (active_vio) {
-    vio_shutdown(active_vio);
-    active_vio = 0;
-    m_SSL = NULL;
-  }
-  DBUG_VOID_RETURN;
-}
-
-void THD::shutdown_clone_vio() {
-  DBUG_ENTER("shutdown_clone_vio");
-  mysql_mutex_assert_owner(&LOCK_thd_data);
-  if (clone_vio != nullptr) {
-    vio_shutdown(clone_vio);
-    clone_vio = nullptr;
-  }
-  DBUG_VOID_RETURN;
-}
-
-/*
-  Register an item tree tree transformation, performed by the query
-  optimizer.
-*/
-
-void THD::nocheck_register_item_tree_change(Item **place, Item *new_value) {
-  Item_change_record *change;
-  /*
-    Now we use one node per change, which adds some memory overhead,
-    but still is rather fast as we use alloc_root for allocations.
-    A list of item tree changes of an average query should be short.
-  */
-  void *change_mem = mem_root->Alloc(sizeof(*change));
-  if (change_mem == 0) {
-    /*
-      OOM, thd->fatal_error() is called by the error handler of the
-      memroot. Just return.
-    */
-    return;
-  }
-  change = new (change_mem) Item_change_record(place, new_value);
-  change_list.push_front(change);
-}
-
-void THD::replace_rollback_place(Item **new_place) {
-  I_List_iterator<Item_change_record> it(change_list);
-  Item_change_record *change;
-  while ((change = it++)) {
-    if (change->new_value == *new_place) {
-      DBUG_PRINT("info", ("replace_rollback_place new_value %p place %p",
-                          *new_place, new_place));
-      change->place = new_place;
-      break;
-    }
-  }
-}
-
-void THD::rollback_item_tree_changes() {
-  I_List_iterator<Item_change_record> it(change_list);
-  Item_change_record *change;
-  DBUG_ENTER("rollback_item_tree_changes");
-
-  while ((change = it++)) {
-    DBUG_PRINT("info", ("rollback_item_tree_changes "
-                        "place %p curr_value %p old_value %p",
-                        change->place, *change->place, change->old_value));
-    *change->place = change->old_value;
-  }
-  /* We can forget about changes memory: it's allocated in runtime memroot */
-  change_list.empty();
-  DBUG_VOID_RETURN;
-}
-
-void Query_arena::add_item(Item *item) {
-  item->next_free = m_item_list;
-  m_item_list = item;
-}
-
-void Query_arena::free_items() {
-  Item *next;
-  DBUG_ENTER("Query_arena::free_items");
-  /* This works because items are allocated with (*THR_MALLOC)->Alloc() */
-  for (; m_item_list; m_item_list = next) {
-    next = m_item_list->next_free;
-    m_item_list->delete_self();
-  }
-  /* Postcondition: free_list is 0 */
-  DBUG_VOID_RETURN;
-}
-
-void Query_arena::set_query_arena(const Query_arena &set) {
-  mem_root = set.mem_root;
-  set_item_list(set.item_list());
-  state = set.state;
-}
-
-void Query_arena::swap_query_arena(const Query_arena &source,
-                                   Query_arena *backup) {
-  backup->set_query_arena(*this);
-  set_query_arena(source);
-}
-
-void THD::end_statement() {
-  DBUG_ENTER("end_statement");
-  /* Cleanup SQL processing state to reuse this statement in next query. */
-  lex_end(lex);
-  //@todo Check lifetime of Query_result objects.
-  // delete lex->result;
-  lex->result = NULL;  // Prepare for next statement
-  /* Note that item list is freed in cleanup_after_query() */
-
-  /*
-    Don't free mem_root, as mem_root is freed in the end of dispatch_command
-    (once for any command).
-  */
-  DBUG_VOID_RETURN;
-}
-
-Prepared_statement_map::Prepared_statement_map()
-    : st_hash(key_memory_prepared_statement_map),
-      names_hash(system_charset_info, key_memory_prepared_statement_map),
-      m_last_found_statement(NULL) {}
-
-int Prepared_statement_map::insert(Prepared_statement *statement) {
-  st_hash.emplace(statement->id, unique_ptr<Prepared_statement>(statement));
-  if (statement->name().str) {
-    names_hash.emplace(to_string(statement->name()), statement);
-  }
-  mysql_mutex_lock(&LOCK_prepared_stmt_count);
-  /*
-    We don't check that prepared_stmt_count is <= max_prepared_stmt_count
-    because we would like to allow to lower the total limit
-    of prepared statements below the current count. In that case
-    no new statements can be added until prepared_stmt_count drops below
-    the limit.
-  */
-  if (prepared_stmt_count >= max_prepared_stmt_count) {
-    mysql_mutex_unlock(&LOCK_prepared_stmt_count);
-    my_error(ER_MAX_PREPARED_STMT_COUNT_REACHED, MYF(0),
-             max_prepared_stmt_count);
-    goto err_max;
-  }
-  prepared_stmt_count++;
-  mysql_mutex_unlock(&LOCK_prepared_stmt_count);
-
-  m_last_found_statement = statement;
-  return 0;
-
-err_max:
-  if (statement->name().str) names_hash.erase(to_string(statement->name()));
-  st_hash.erase(statement->id);
-  return 1;
-}
-
-Prepared_statement *Prepared_statement_map::find_by_name(
-    const LEX_CSTRING &name) {
-  return find_or_nullptr(names_hash, to_string(name));
-}
-
-Prepared_statement *Prepared_statement_map::find(ulong id) {
-  if (m_last_found_statement == NULL || id != m_last_found_statement->id) {
-    Prepared_statement *stmt = find_or_nullptr(st_hash, id);
-    if (stmt && stmt->name().str) return NULL;
-    m_last_found_statement = stmt;
-  }
-  return m_last_found_statement;
-}
-
-void Prepared_statement_map::erase(Prepared_statement *statement) {
-  if (statement == m_last_found_statement) m_last_found_statement = NULL;
-  if (statement->name().str) names_hash.erase(to_string(statement->name()));
-
-  st_hash.erase(statement->id);
-  mysql_mutex_lock(&LOCK_prepared_stmt_count);
-  DBUG_ASSERT(prepared_stmt_count > 0);
-  prepared_stmt_count--;
-  mysql_mutex_unlock(&LOCK_prepared_stmt_count);
-}
-
-void Prepared_statement_map::claim_memory_ownership() {
-  for (const auto &key_and_value : st_hash) {
-    my_claim(key_and_value.second.get());
-  }
-}
-
-void Prepared_statement_map::reset() {
-  if (!st_hash.empty()) {
-#ifdef HAVE_PSI_PS_INTERFACE
-    for (auto &key_and_value : st_hash) {
-      Prepared_statement *stmt = key_and_value.second.get();
-      MYSQL_DESTROY_PS(stmt->get_PS_prepared_stmt());
-    }
-#endif
-    mysql_mutex_lock(&LOCK_prepared_stmt_count);
-    DBUG_ASSERT(prepared_stmt_count >= st_hash.size());
-    prepared_stmt_count -= st_hash.size();
-    mysql_mutex_unlock(&LOCK_prepared_stmt_count);
-  }
-  names_hash.clear();
-  st_hash.clear();
-  m_last_found_statement = NULL;
-}
-
-Prepared_statement_map::~Prepared_statement_map() {
-  /*
-    We do not want to grab the global LOCK_prepared_stmt_count mutex here.
-    reset() should already have been called to maintain prepared_stmt_count.
-   */
-  DBUG_ASSERT(st_hash.empty());
-}
-
->>>>>>> 4869291f
 void THD::send_kill_message() const {
   int err = killed;
   if (err && !get_stmt_da()->is_set()) {
@@ -3016,10 +2065,7 @@
       first_successful_insert_id_in_prev_stmt;
   backup->first_successful_insert_id_in_cur_stmt =
       first_successful_insert_id_in_cur_stmt;
-<<<<<<< HEAD
   reset_sub_statement_state_slow_extended(backup);
-=======
->>>>>>> 4869291f
 
   if ((!lex->requires_prelocking() || is_update_query(lex->sql_command)) &&
       !is_current_stmt_binlog_format_row()) {
@@ -3044,7 +2090,6 @@
   if (is_current_stmt_binlog_row_enabled_with_write_set_extraction()) {
     get_transaction()->get_transaction_write_set_ctx()->reset_savepoint_list();
   }
-<<<<<<< HEAD
 }
 
 void THD::clear_slow_extended() noexcept {
@@ -3107,10 +2152,6 @@
   DBUG_VOID_RETURN;
 }
 
-=======
-}
-
->>>>>>> 4869291f
 void THD::restore_sub_statement_state(Sub_statement_state *backup) {
   DBUG_ENTER("THD::restore_sub_statement_state");
   /* BUG#33029, if we are replicating from a buggy master, restore
@@ -3376,11 +2417,7 @@
   if (slave_thread && has_invoker()) {
     definer->user = m_invoker_user;
     definer->host = m_invoker_host;
-<<<<<<< HEAD
-    definer->plugin.str = (char *)"";
-=======
     definer->plugin.str = "";
->>>>>>> 4869291f
     definer->plugin.length = 0;
     definer->auth.str = NULL;
     definer->auth.length = 0;
@@ -3954,7 +2991,6 @@
   return false;
 }
 
-<<<<<<< HEAD
 static bool lock_keyring(THD *thd, plugin_ref plugin, void *arg);
 
 class KeyringsLocker {
@@ -4019,7 +3055,8 @@
 
 int unlock_keyrings(THD *thd) {
   return KeyringsLocker::get_instance().unlock_keyrings(thd);
-=======
+}
+
 bool THD::is_one_phase_commit() {
   /* Check if XA Commit. */
   if (lex->sql_command != SQLCOM_XA_COMMIT) {
@@ -4028,7 +3065,6 @@
   auto xa_commit_cmd = static_cast<Sql_cmd_xa_commit *>(lex->m_sql_cmd);
   auto xa_op = xa_commit_cmd->get_xa_opt();
   return (xa_op == XA_ONE_PHASE);
->>>>>>> 4869291f
 }
 
 bool THD::secondary_storage_engine_eligible() const {
