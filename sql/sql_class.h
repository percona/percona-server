--- conflicted
+++ resolved
@@ -52,6 +52,7 @@
 #include "mysql/thread_type.h"
 
 #include "query_strip_comments.h"
+#include "sql_thd_internal_api.h"
 
 class Reprepare_observer;
 class sp_cache;
@@ -621,22 +622,6 @@
   my_bool show_old_temporals;
 } SV;
 
-/** Page fragmentation statistics */
-struct fragmentation_stats_t
-{
-  ulonglong scan_pages_contiguous;          /*!< number of contiguous InnoDB
-                                            page reads inside a query */
-  ulonglong scan_pages_disjointed;          /*!< number of disjointed InnoDB
-                                            page reads inside a query */
-  ulonglong scan_pages_total_seek_distance; /*!< total seek distance between
-                                            InnoDB pages */
-  ulonglong scan_data_size;                 /*!< size of data in all InnoDB
-                                            pages read inside a query
-                                            (in bytes) */
-  ulonglong scan_deleted_recs_size;         /*!< size of deleted records in
-                                            all InnoDB pages read inside a
-                                            query (in bytes) */
-};
 
 /**
   Per thread status variables.
@@ -717,15 +702,8 @@
   double last_query_cost;
   ulonglong last_query_partial_plans;
 
-<<<<<<< HEAD
-=======
-  ulong max_statement_time_exceeded;
-  ulong max_statement_time_set;
-  ulong max_statement_time_set_failed;
-
   /** fragmentation statistics */
   fragmentation_stats_t fragmentation_stats;
->>>>>>> af404b32
 } STATUS_VAR;
 
 /*
@@ -5859,36 +5837,4 @@
 
 #endif /* MYSQL_SERVER */
 
-<<<<<<< HEAD
-=======
-/**
-  Create a temporary file.
-
-  @details
-  The temporary file is created in a location specified by the parameter
-  path. if path is null, then it will be created on the location given
-  by the mysql server configuration (--tmpdir option).  The caller
-  does not need to delete the file, it will be deleted automatically.
-
-  @param path	location for creating temporary file
-  @param prefix	prefix for temporary file name
-  @retval -1	error
-  @retval >= 0	a file handle that can be passed to dup or my_close
-*/
-int mysql_tmpfile_path(const char* path, const char* prefix);
-
-/** Gets page fragmentation statistics. Assigns zeros to stats if thd is
-NULL.
-@param[in]  thd   the calling thread
-@param[out] stats a pointer to fragmentation statistics to fill */
-void thd_get_fragmentation_stats(const THD *thd,
-                                 fragmentation_stats_t* stats);
-
-/** Adds page scan statistics. Does nothing if thd is NULL.
-@param[in] thd   the calling thread
-@param[in] stats a pointer to fragmentation statistics to add */
-void thd_add_fragmentation_stats(THD *thd,
-                                 const fragmentation_stats_t* stats);
-
->>>>>>> af404b32
 #endif /* SQL_CLASS_INCLUDED */