--- conflicted
+++ resolved
@@ -18,24 +18,6 @@
 
 /* Classes in mysql */
 
-<<<<<<< HEAD
-#include "unireg.h"                    /* Create_field */ 
-#include "my_global.h"                          /* NO_EMBEDDED_ACCESS_CHECKS */
-#include "sql_const.h"
-#include "sql_lex.h"
-#include "rpl_tblmap.h"
-#include "mdl.h"
-#include "sql_locale.h"                         /* my_locale_st */
-#include "sql_profile.h"                   /* PROFILING */
-#include "protocol.h"             /* Protocol_text, Protocol_binary */
-#include "violite.h"              /* vio_is_connected */
-#include "thr_lock.h"             /* thr_lock_type, THR_LOCK_DATA,
-                                     THR_LOCK_INFO */
-#include "opt_trace_context.h"    /* Opt_trace_context */
-#include "rpl_gtid.h"
-#include "dur_prop.h"
-#include "prealloced_array.h"
-=======
 #include "my_global.h"
 
 #include "dur_prop.h"                     // durability_properties
@@ -55,7 +37,6 @@
 #include "sql_profile.h"                  // PROFILING
 #include "sys_vars_resource_mgr.h"        // Session_sysvar_resource_manager
 #include "transaction_info.h"             // Ha_trx_info
->>>>>>> 283986cb
 
 #include <pfs_stage_provider.h>
 #include <mysql/psi/mysql_stage.h>
