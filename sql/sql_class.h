--- conflicted
+++ resolved
@@ -2309,15 +2309,12 @@
   PROFILING  profiling;
 #endif
 
-<<<<<<< HEAD
   /** Current stage progress instrumentation. */
   PSI_stage_progress *m_stage_progress_psi;
-=======
   /** Current statement digest. */
   sql_digest_state *m_digest;
   /** Top level statement digest. */
   sql_digest_state m_digest_state;
->>>>>>> 2a17599b
 
   /** Current statement instrumentation. */
   PSI_statement_locker *m_statement_psi;
