/* Copyright (c) 2000, 2015, Oracle and/or its affiliates. All rights reserved.

   This program is free software; you can redistribute it and/or modify
   it under the terms of the GNU General Public License as published by
   the Free Software Foundation; version 2 of the License.

   This program is distributed in the hope that it will be useful,
   but WITHOUT ANY WARRANTY; without even the implied warranty of
   MERCHANTABILITY or FITNESS FOR A PARTICULAR PURPOSE.  See the
   GNU General Public License for more details.

   You should have received a copy of the GNU General Public License
   along with this program; if not, write to the Free Software
   Foundation, Inc., 51 Franklin St, Fifth Floor, Boston, MA 02110-1301  USA */

/*
  Delete of records tables.

  Multi-table deletes were introduced by Monty and Sinisa
*/

#include "sql_delete.h"

#include "binlog.h"                   // mysql_bin_log
#include "debug_sync.h"               // DEBUG_SYNC
#include "filesort.h"                 // Filesort
#include "opt_explain.h"              // Modification_plan
#include "opt_range.h"                // prune_partitions
#include "opt_trace.h"                // Opt_trace_object
#include "psi_memory_key.h"
#include "records.h"                  // READ_RECORD
#include "sql_base.h"                 // open_tables_for_query
#include "sql_cache.h"                // query_cache
#include "sql_optimizer.h"            // optimize_cond
#include "sql_resolver.h"             // setup_order
#include "sql_select.h"               // free_underlaid_joins
#include "sql_view.h"                 // check_key_in_view
#include "table_trigger_dispatcher.h" // Table_trigger_dispatcher
#include "uniques.h"                  // Unique
#include "probes_mysql.h"
#include "auth_common.h"
#include "mysqld.h"                   // stage_init

/**
  Implement DELETE SQL word.

  @note Like implementations of other DDL/DML in MySQL, this function
  relies on the caller to close the thread tables. This is done in the
  end of dispatch_command().
*/

bool Sql_cmd_delete::mysql_delete(THD *thd, ha_rows limit)
{
  DBUG_ENTER("mysql_delete");

  myf           error_flags= MYF(0);            /**< Flag for fatal errors */
  bool          will_batch;
  int           error, loc_error;
  READ_RECORD   info;
  const bool    using_limit= limit != HA_POS_ERROR;
  ha_rows       deleted= 0;
  bool          reverse= false;
  bool          read_removal= false;
  bool          skip_record;
  bool          need_sort= false;
  bool          err= true;
  bool          transactional_table, const_cond_result, const_cond; // const

  uint usable_index= MAX_KEY;
  SELECT_LEX *const select_lex= thd->lex->select_lex;
  ORDER *order= select_lex->order_list.first;
  TABLE_LIST *const table_list= select_lex->get_table_list();
  THD::killed_state killed_status= THD::NOT_KILLED;
  THD::enum_binlog_query_type query_type= THD::ROW_QUERY_TYPE;

  select_lex->make_active_options(0, 0);

  const bool safe_update= thd->variables.option_bits & OPTION_SAFE_UPDATES;

  if (open_tables_for_query(thd, table_list, 0))
    DBUG_RETURN(TRUE);

  THD_STAGE_INFO(thd, stage_init);

  if (run_before_dml_hook(thd))
    DBUG_RETURN(true);

  if (mysql_prepare_delete(thd))
    DBUG_RETURN(TRUE);

  TABLE_LIST *const delete_table_ref= table_list->updatable_base_table();
  TABLE *const table= delete_table_ref->table;

  Item *conds;
  if (select_lex->get_optimizable_conditions(thd, &conds, NULL))
    DBUG_RETURN(TRUE);

  QEP_TAB_standalone qep_tab_st;
  QEP_TAB &qep_tab= qep_tab_st.as_QEP_TAB();

  /*
    Non delete tables are pruned in SELECT_LEX::prepare,
    only the delete table needs this.
  */
  if (prune_partitions(thd, table, conds))
    DBUG_RETURN(true);
  if (table->all_partitions_pruned_away)
  {
    /* No matching records */
    if (thd->lex->describe)
    {
      /*
        Initialize plan only for regular EXPLAIN. Don't do it for EXPLAIN
        FOR CONNECTION as the plan would exist for very short period of time
        but will cost taking/releasing of a mutex, so it's not worth
        bothering with. Same for similar cases below.
      */
      Modification_plan plan(thd, MT_DELETE, table,
                             "No matching rows after partition pruning",
                             true, 0);
      err= explain_single_table_modification(thd, &plan, select_lex);
      goto exit_without_my_ok;
    }
    my_ok(thd, 0);
    DBUG_RETURN(0);
  }

  if (lock_tables(thd, table_list, thd->lex->table_count, 0))
    DBUG_RETURN(true);

  const_cond= (!conds || conds->const_item());
  if (safe_update && const_cond)
  {
    my_error(ER_UPDATE_WITHOUT_KEY_IN_SAFE_MODE, MYF(0));
    DBUG_RETURN(TRUE);
  }

  const_cond_result= const_cond && (!conds || conds->val_int());
  if (thd->is_error())
  {
    /* Error evaluating val_int(). */
    DBUG_RETURN(TRUE);
  }
  /*
    We are passing HA_EXTRA_IGNORE_DUP_KEY flag here to recreate query with
    IGNORE keyword within federated storage engine. If federated engine is
    removed in the future, use of HA_EXTRA_IGNORE_DUP_KEY and
    HA_EXTRA_NO_IGNORE_DUP_KEY flag should be removed from mysql_delete(),
    Query_result_delete::initialize_tables() and
    Query_result_delete destructor.
  */
  if (thd->lex->is_ignore())
    table->file->extra(HA_EXTRA_IGNORE_DUP_KEY);

  /*
    Test if the user wants to delete all rows and deletion doesn't have
    any side-effects (because of triggers), so we can use optimized
    handler::delete_all_rows() method.

    We can use delete_all_rows() if and only if:
    - We allow new functions (not using option --skip-new)
    - There is no limit clause
    - The condition is constant
    - If there is a condition, then it it produces a non-zero value
    - If the current command is DELETE FROM with no where clause, then:
      - We will not be binlogging this statement in row-based, and
      - there should be no delete triggers associated with the table.
  */
  if (!using_limit && const_cond_result &&
      !(specialflag & SPECIAL_NO_NEW_FUNC) &&
      ((!thd->is_current_stmt_binlog_format_row() ||   /* not ROW binlog-format */
        thd->is_current_stmt_binlog_disabled() || /* no binlog for this command */
        !mysql_bin_log.is_open()) &&                   /* binary log is not opened */
       !(table->triggers && table->triggers->has_delete_triggers())))
  {
    /* Update the table->file->stats.records number */
    table->file->info(HA_STATUS_VARIABLE | HA_STATUS_NO_LOCK);
    ha_rows const maybe_deleted= table->file->stats.records;

    Modification_plan plan(thd, MT_DELETE, table,
                           "Deleting all rows", false, maybe_deleted);
    if (thd->lex->describe)
    {
      err= explain_single_table_modification(thd, &plan, select_lex);
      goto exit_without_my_ok;
    }

    DBUG_PRINT("debug", ("Trying to use delete_all_rows()"));
    if (!(error=table->file->ha_delete_all_rows()))
    {
      /*
        As delete_all_rows() was used, we have to log it in statement format.
      */
      query_type= THD::STMT_QUERY_TYPE;
      error= -1;
      deleted= maybe_deleted;
      goto cleanup;
    }
    if (error != HA_ERR_WRONG_COMMAND)
    {
      if (table->file->is_fatal_error(error))
        error_flags|= ME_FATALERROR;

      table->file->print_error(error, error_flags);
      error=0;
      goto cleanup;
    }
    /* Handler didn't support fast delete; Delete rows one by one */
  }

  if (conds)
  {
    COND_EQUAL *cond_equal= NULL;
    Item::cond_result result;

    if (optimize_cond(thd, &conds, &cond_equal, select_lex->join_list,
                      &result))
      DBUG_RETURN(true);
    if (result == Item::COND_FALSE)             // Impossible where
    {
      limit= 0;

      if (thd->lex->describe)
      {
        Modification_plan plan(thd, MT_DELETE, table,
                               "Impossible WHERE", true, 0);
        err= explain_single_table_modification(thd, &plan, select_lex);
        goto exit_without_my_ok;
      }
    }
    if (conds)
    {
      conds= substitute_for_best_equal_field(conds, cond_equal, 0);
      if (conds == NULL)
      {
        err= true;
        goto exit_without_my_ok;
      }
      conds->update_used_tables();
    }
  }

  // Initialize the cost model that will be used for this table
  table->init_cost_model(thd->cost_model());

  /* Update the table->file->stats.records number */
  table->file->info(HA_STATUS_VARIABLE | HA_STATUS_NO_LOCK);

  table->covering_keys.clear_all();
  table->quick_keys.clear_all();		// Can't use 'only index'
  table->possible_quick_keys.clear_all();

  /* Prune a second time to be able to prune on subqueries in WHERE clause. */
  if (prune_partitions(thd, table, conds))
    DBUG_RETURN(true);
  if (table->all_partitions_pruned_away)
  {
    /* No matching records */
    if (thd->lex->describe)
    {
      Modification_plan plan(thd, MT_DELETE, table,
                             "No matching rows after partition pruning",
                             true, 0);
      err= explain_single_table_modification(thd, &plan, select_lex);
      goto exit_without_my_ok;
    }
    my_ok(thd, 0);
    DBUG_RETURN(0);
  }

  error= 0;
  qep_tab.set_table(table);
  qep_tab.set_condition(conds);

  { // Enter scope for optimizer trace wrapper
    Opt_trace_object wrapper(&thd->opt_trace);
    wrapper.add_utf8_table(delete_table_ref);
    bool zero_rows= false; // True if it's sure that we'll find no rows
    if (limit == 0)
      zero_rows= true;
    else if (conds != NULL)
    {
      Key_map keys_to_use(Key_map::ALL_BITS), needed_reg_dummy;
      QUICK_SELECT_I *qck;
      zero_rows= test_quick_select(thd, keys_to_use, 0, limit, safe_update,
                                   ORDER::ORDER_NOT_RELEVANT, &qep_tab,
                                   conds, &needed_reg_dummy, &qck) < 0;
      qep_tab.set_quick(qck);
    }
    if (zero_rows)
    {
      if (thd->lex->describe && !error && !thd->is_error())
      {
        Modification_plan plan(thd, MT_DELETE, table,
                               "Impossible WHERE", true, 0);
        err= explain_single_table_modification(thd, &plan, select_lex);
        goto exit_without_my_ok;
      }

      free_underlaid_joins(thd, select_lex);
      /*
         Error was already created by quick select evaluation (check_quick()).
         TODO: Add error code output parameter to Item::val_xxx() methods.
         Currently they rely on the user checking DA for
         errors when unwinding the stack after calling Item::val_xxx().
      */
      if (thd->is_error())
        DBUG_RETURN(true);
      my_ok(thd, 0);
      DBUG_RETURN(false);                       // Nothing to delete
    }
  } // Ends scope for optimizer trace wrapper

  /* If running in safe sql mode, don't allow updates without keys */
  if (table->quick_keys.is_clear_all())
  {
    thd->server_status|=SERVER_QUERY_NO_INDEX_USED;
    if (safe_update && !using_limit)
    {
      free_underlaid_joins(thd, select_lex);
      my_error(ER_UPDATE_WITHOUT_KEY_IN_SAFE_MODE, MYF(0));
      DBUG_RETURN(TRUE);
    }
  }

  if (order)
  {
    table->update_const_key_parts(conds);
    order= simple_remove_const(order, conds);

    usable_index= get_index_for_order(order, &qep_tab, limit,
                                      &need_sort, &reverse);
  }

  {
    ha_rows rows;
    if (qep_tab.quick())
      rows= qep_tab.quick()->records;
    else if (!conds && !need_sort && limit != HA_POS_ERROR)
      rows= limit;
    else
    {
      delete_table_ref->fetch_number_of_rows();
      rows= table->file->stats.records;
    }
    qep_tab.set_quick_optim();
    qep_tab.set_condition_optim();
    Modification_plan plan(thd, MT_DELETE, &qep_tab,
                           usable_index, limit, false, need_sort,
                           false, rows);
    DEBUG_SYNC(thd, "planned_single_delete");

    if (thd->lex->describe)
    {
      err= explain_single_table_modification(thd, &plan, select_lex);
      goto exit_without_my_ok;
    }

    if (select_lex->active_options() & OPTION_QUICK)
      (void) table->file->extra(HA_EXTRA_QUICK);

    if (need_sort)
    {
      ha_rows examined_rows, found_rows, returned_rows;

      {
        Filesort fsort(&qep_tab, order, HA_POS_ERROR);
        DBUG_ASSERT(usable_index == MAX_KEY);
        table->sort.io_cache= (IO_CACHE *) my_malloc(key_memory_TABLE_sort_io_cache,
                                                     sizeof(IO_CACHE),
                                                     MYF(MY_FAE | MY_ZEROFILL));

        if (filesort(thd, &fsort, true,
                     &examined_rows, &found_rows, &returned_rows))
        {
          err= true;
          goto exit_without_my_ok;
        }
        table->sort.found_records= returned_rows;
        thd->inc_examined_row_count(examined_rows);
        free_underlaid_joins(thd, select_lex);
        /*
          Filesort has already found and selected the rows we want to delete,
          so we don't need the where clause
        */
        qep_tab.set_quick(NULL);
        qep_tab.set_condition(NULL);
        table->file->ha_index_or_rnd_end();
      }
    }

    /* If quick select is used, initialize it before retrieving rows. */
    if (qep_tab.quick() && (error= qep_tab.quick()->reset()))
    {
      if (table->file->is_fatal_error(error))
        error_flags|= ME_FATALERROR;

      table->file->print_error(error, error_flags);
      err= true;
      goto exit_without_my_ok;
    }

    if (usable_index==MAX_KEY || qep_tab.quick())
      error= init_read_record(&info, thd, NULL, &qep_tab, 1, 1, FALSE);
    else
      error= init_read_record_idx(&info, thd, table, 1, usable_index, reverse);

    if (error)
    {
      err= true; /* purecov: inspected */
      goto exit_without_my_ok;
    }

    if (select_lex->has_ft_funcs() && init_ftfuncs(thd, select_lex))
      goto exit_without_my_ok;

    THD_STAGE_INFO(thd, stage_updating);

    if (table->triggers &&
        table->triggers->has_triggers(TRG_EVENT_DELETE,
                                      TRG_ACTION_AFTER))
    {
      /*
        The table has AFTER DELETE triggers that might access to subject table
        and therefore might need delete to be done immediately. So we turn-off
        the batching.
      */
      (void) table->file->extra(HA_EXTRA_DELETE_CANNOT_BATCH);
      will_batch= FALSE;
    }
    else
      will_batch= !table->file->start_bulk_delete();

<<<<<<< HEAD
    table->mark_columns_needed_for_delete(thd);
=======
    table->mark_columns_needed_for_delete();
    if (thd->is_error())
      goto exit_without_my_ok;
>>>>>>> c44f992c

    if ((table->file->ha_table_flags() & HA_READ_BEFORE_WRITE_REMOVAL) &&
        !using_limit &&
        !(table->triggers && table->triggers->has_delete_triggers()) &&
        qep_tab.quick() && qep_tab.quick()->index != MAX_KEY)
      read_removal= table->check_read_removal(qep_tab.quick()->index);

    while (!(error=info.read_record(&info)) && !thd->killed &&
           ! thd->is_error())
    {
      thd->inc_examined_row_count(1);
      // thd->is_error() is tested to disallow delete row on error
      if (!qep_tab.skip_record(thd, &skip_record) && !skip_record)
      {

        if (table->triggers &&
            table->triggers->process_triggers(thd, TRG_EVENT_DELETE,
                                              TRG_ACTION_BEFORE, FALSE))
        {
          error= 1;
          break;
        }

        if (!(error= table->file->ha_delete_row(table->record[0])))
        {
          deleted++;
          if (table->triggers &&
              table->triggers->process_triggers(thd, TRG_EVENT_DELETE,
                                                TRG_ACTION_AFTER, FALSE))
          {
            error= 1;
            break;
          }
          if (!--limit && using_limit)
          {
            error= -1;
            break;
          }
        }
        else
        {
          if (table->file->is_fatal_error(error))
            error_flags|= ME_FATALERROR;

          table->file->print_error(error, error_flags);
          /*
            In < 4.0.14 we set the error number to 0 here, but that
            was not sensible, because then MySQL would not roll back the
            failed DELETE, and also wrote it to the binlog. For MyISAM
            tables a DELETE probably never should fail (?), but for
            InnoDB it can fail in a FOREIGN KEY error or an
            out-of-tablespace error.
          */
          if (thd->is_error()) // Could be downgraded to warning by IGNORE
          {
            error= 1;
            break;
          }
        }
      }
      /*
        Don't try unlocking the row if skip_record reported an error since in
        this case the transaction might have been rolled back already.
      */
      else if (!thd->is_error())
        table->file->unlock_row();  // Row failed selection, release lock on it
      else
        break;
    }

    killed_status= thd->killed;
    if (killed_status != THD::NOT_KILLED || thd->is_error())
      error= 1;					// Aborted
    if (will_batch && (loc_error= table->file->end_bulk_delete()))
    {
      /* purecov: begin inspected */
      if (error != 1)
      {
        if (table->file->is_fatal_error(loc_error))
          error_flags|= ME_FATALERROR;

        table->file->print_error(loc_error, error_flags);
      }
      error=1;
      /* purecov: end */
    }
    if (read_removal)
    {
      /* Only handler knows how many records were really written */
      deleted= table->file->end_read_removal();
    }
    if (thd->lex->is_ignore())
      table->file->extra(HA_EXTRA_NO_IGNORE_DUP_KEY);
    THD_STAGE_INFO(thd, stage_end);
    end_read_record(&info);
    if (select_lex->active_options() & OPTION_QUICK)
      (void) table->file->extra(HA_EXTRA_NORMAL);
  } // End of scope for Modification_plan

cleanup:
  DBUG_ASSERT(!thd->lex->describe);
  /*
    Invalidate the table in the query cache if something changed. This must
    be before binlog writing and ha_autocommit_...
  */
  if (deleted)
    query_cache.invalidate_single(thd, delete_table_ref, true);

  transactional_table= table->file->has_transactions();

  if (!transactional_table && deleted > 0)
    thd->get_transaction()->mark_modified_non_trans_table(
      Transaction_ctx::STMT);
  
  /* See similar binlogging code in sql_update.cc, for comments */
  if ((error < 0) || thd->get_transaction()->cannot_safely_rollback(
      Transaction_ctx::STMT))
  {
    if (mysql_bin_log.is_open())
    {
      int errcode= 0;
      if (error < 0)
        thd->clear_error();
      else
        errcode= query_error_code(thd, killed_status == THD::NOT_KILLED);

      /*
        [binlog]: As we don't allow the use of 'handler:delete_all_rows()' when
        binlog_format == ROW, if 'handler::delete_all_rows()' was called
        we replicate statement-based; otherwise, 'ha_delete_row()' was used to
        delete specific rows which we might log row-based.
      */
      int log_result= thd->binlog_query(query_type,
                                        thd->query().str, thd->query().length,
                                        transactional_table, FALSE, FALSE,
                                        errcode);

      if (log_result)
      {
	error=1;
      }
    }
  }
  DBUG_ASSERT(transactional_table ||
              !deleted ||
              thd->get_transaction()->cannot_safely_rollback(
                  Transaction_ctx::STMT));
  free_underlaid_joins(thd, select_lex);
  if (error < 0)
  {
    my_ok(thd, deleted);
    DBUG_PRINT("info",("%ld records deleted",(long) deleted));
  }
  DBUG_RETURN(thd->is_error() || thd->killed);

exit_without_my_ok:
  free_underlaid_joins(thd, select_lex);
  table->set_keyread(false);
  DBUG_RETURN((err || thd->is_error() || thd->killed) ? 1 : 0);
}


/**
  Prepare items in DELETE statement

  @param thd        - thread handler

  @return false if success, true if error
*/

bool Sql_cmd_delete::mysql_prepare_delete(THD *thd)
{
  DBUG_ENTER("mysql_prepare_delete");

  List<Item> all_fields;
  SELECT_LEX *const select= thd->lex->select_lex;
  TABLE_LIST *const table_list= select->get_table_list();

  if (select->setup_tables(thd, table_list, false))
    DBUG_RETURN(true);            /* purecov: inspected */

  if (table_list->is_view() && select->resolve_derived(thd, false))
    DBUG_RETURN(true);            /* purecov: inspected */

  if (!table_list->is_updatable())
  {
    my_error(ER_NON_UPDATABLE_TABLE, MYF(0), table_list->alias, "DELETE");
    DBUG_RETURN(true);
  }

  if (table_list->is_multiple_tables())
  {
    my_error(ER_VIEW_DELETE_MERGE_VIEW, MYF(0),
             table_list->view_db.str, table_list->view_name.str);
    DBUG_RETURN(TRUE);
  }

  TABLE_LIST *const delete_table_ref= table_list->updatable_base_table();

  thd->lex->allow_sum_func= 0;
  if (table_list->is_view() &&
      select->check_view_privileges(thd, DELETE_ACL, SELECT_ACL))
    DBUG_RETURN(true);

  ulong want_privilege_saved= thd->want_privilege;
  thd->want_privilege= SELECT_ACL;
  enum enum_mark_columns mark_used_columns_saved= thd->mark_used_columns;
  thd->mark_used_columns= MARK_COLUMNS_READ;

  if (select->setup_conds(thd))
    DBUG_RETURN(true);

  // check ORDER BY even if it can be ignored
  if (select->order_list.first)
  {
    TABLE_LIST   tables;
    List<Item>   fields;
    List<Item>   all_fields;

    memset(&tables, 0, sizeof(tables));
    tables.table = table_list->table;
    tables.alias = table_list->alias;

    DBUG_ASSERT(!select->group_list.elements);
    if (select->setup_ref_array(thd))
      DBUG_RETURN(true);                     /* purecov: inspected */
    if (setup_order(thd, select->ref_pointer_array, &tables,
                    fields, all_fields, select->order_list.first))
      DBUG_RETURN(true);
  }

  thd->want_privilege= want_privilege_saved;
  thd->mark_used_columns= mark_used_columns_saved;

  if (setup_ftfuncs(select))
    DBUG_RETURN(true);                       /* purecov: inspected */

  // check_key_in_view() may send an SQL note, but we only want it once.
  if (select->first_execution &&
      check_key_in_view(thd, table_list, delete_table_ref))
  {
    my_error(ER_NON_UPDATABLE_TABLE, MYF(0), table_list->alias, "DELETE");
    DBUG_RETURN(true);
  }

  TABLE_LIST *const duplicate= unique_table(thd, delete_table_ref,
                                            table_list->next_global, false);
  if (duplicate)
  {
    update_non_unique_table_error(table_list, "DELETE", duplicate);
    DBUG_RETURN(true);
  }

  if (select->inner_refs_list.elements && select->fix_inner_refs(thd))
    DBUG_RETURN(true);                       /* purecov: inspected */

  if (select->apply_local_transforms(thd, false))
    DBUG_RETURN(true);

  DBUG_RETURN(false);
}


/***************************************************************************
  Delete multiple tables from join 
***************************************************************************/

extern "C" int refpos_order_cmp(const void* arg, const void *a,const void *b)
{
  handler *file= (handler*)arg;
  return file->cmp_ref((const uchar*)a, (const uchar*)b);
}

/**
  Make delete specific preparation and checks after opening tables.

  @param      thd          Thread context.
  @param[out] table_count  Number of tables to be deleted from.

  @retval false - success.
  @retval true  - error.
*/

int Sql_cmd_delete_multi::mysql_multi_delete_prepare(THD *thd,
                                                     uint *table_count)
{
  DBUG_ENTER("mysql_multi_delete_prepare");

  Prepare_error_tracker tracker(thd);

  LEX        *const lex= thd->lex;
  SELECT_LEX *const select= lex->select_lex;

  /*
    setup_tables() need for VIEWs. SELECT_LEX::prepare() will not do it second
    time.

    lex->query_tables also point on local list of DELETE SELECT_LEX
  */
  if (select->setup_tables(thd, lex->query_tables, false))
    DBUG_RETURN(true);               /* purecov: inspected */

  if (select->derived_table_count)
  {
    if (select->resolve_derived(thd, true))
      DBUG_RETURN(true);

    if (select->check_view_privileges(thd, DELETE_ACL, SELECT_ACL))
      DBUG_RETURN(true);
  }
  *table_count= 0;

  /*
    Multi-delete can't be constructed over-union => we always have
    single SELECT on top and have to check underlying SELECTs of it
  */
  select->exclude_from_table_unique_test= true;

  // Check the list of tables to be deleted from
  for (TABLE_LIST *delete_target= lex->auxiliary_table_list.first;
       delete_target;
       delete_target= delete_target->next_local)
  {
    ++(*table_count);

    TABLE_LIST *const table_ref= delete_target->correspondent_table;

    if (!table_ref->is_updatable())
    {
      my_error(ER_NON_UPDATABLE_TABLE, MYF(0),
               delete_target->table_name, "DELETE");
      DBUG_RETURN(true);
    }

    // DELETE does not allow deleting from multi-table views
    if (table_ref->is_multiple_tables())
    {
      my_error(ER_VIEW_DELETE_MERGE_VIEW, MYF(0),
               table_ref->view_db.str, table_ref->view_name.str);
      DBUG_RETURN(true);
    }

    if (check_key_in_view(thd, table_ref, table_ref->updatable_base_table()))
    {
      my_error(ER_NON_UPDATABLE_TABLE, MYF(0),
               delete_target->table_name, "DELETE");
      DBUG_RETURN(true);
    }

    // A view must be merged, and thus cannot have a TABLE 
    DBUG_ASSERT(!table_ref->is_view() || table_ref->table == NULL);

    // Enable the following code if allowing LIMIT with multi-table DELETE
    DBUG_ASSERT(select->select_limit == 0);

    /*
      Check that table from which we delete is not used somewhere
      inside subqueries/view.
    */
    TABLE_LIST *duplicate= unique_table(thd, table_ref->updatable_base_table(),
                                        lex->query_tables, false);
    if (duplicate)
    {
      update_non_unique_table_error(table_ref, "DELETE", duplicate);
      DBUG_RETURN(true);
    }
  }
  /*
    Reset the exclude flag to false so it doesn't interfare
    with further calls to unique_table
  */
  select->exclude_from_table_unique_test= false;

  DBUG_RETURN(false);
}


int Query_result_delete::prepare(List<Item> &values, SELECT_LEX_UNIT *u)
{
  DBUG_ENTER("Query_result_delete::prepare");
  unit= u;
  do_delete= true;
  /* Don't use KEYREAD optimization on this table */
  for (TABLE_LIST *walk= delete_tables; walk; walk= walk->next_local)
    if (walk->correspondent_table)
    {
      TABLE_LIST *ref= walk->correspondent_table->updatable_base_table();
      ref->table->no_keyread= true;
    }
  THD_STAGE_INFO(thd, stage_deleting_from_main_table);
  DBUG_RETURN(0);
}


bool Query_result_delete::initialize_tables(JOIN *join)
{
  DBUG_ENTER("Query_result_delete::initialize_tables");
  ASSERT_BEST_REF_IN_JOIN_ORDER(join);

  SELECT_LEX *const select= unit->first_select();
  DBUG_ASSERT(join == select->join);

  if ((thd->variables.option_bits & OPTION_SAFE_UPDATES) &&
      error_if_full_join(join))
    DBUG_RETURN(true);

  if (!(tempfiles= (Unique **) sql_calloc(sizeof(Unique *) * num_of_tables)))
    DBUG_RETURN(true);                        /* purecov: inspected */

  if (!(tables= (TABLE **) sql_calloc(sizeof(TABLE *) * num_of_tables)))
    DBUG_RETURN(true);                        /* purecov: inspected */

  bool delete_while_scanning= true;
  for (TABLE_LIST *walk= delete_tables; walk; walk= walk->next_local)
  {
    TABLE_LIST *const ref= walk->correspondent_table->updatable_base_table();
    delete_table_map|= ref->map();
    if (delete_while_scanning &&
        unique_table(thd, ref, join->tables_list, false))
    {
      /*
        If the table being deleted from is also referenced in the query,
        defer delete so that the delete doesn't interfer with reading of this table.
      */
      delete_while_scanning= false;
    }
  }

  for (uint i= 0; i < join->primary_tables; i++)
  {
    TABLE *const table= join->best_ref[i]->table();
    const table_map map= join->best_ref[i]->table_ref->map();
    if (!(map & delete_table_map))
      continue;

    // We are going to delete from this table
    // Don't use record cache
    table->no_cache= 1;
    table->covering_keys.clear_all();
    if (table->file->has_transactions())
      transactional_table_map|= map;
    else
      non_transactional_table_map|= map;
    if (table->triggers &&
        table->triggers->has_triggers(TRG_EVENT_DELETE,
                                      TRG_ACTION_AFTER))
    {
      /*
        The table has AFTER DELETE triggers that might access the subject
        table and therefore might need delete to be done immediately.
        So we turn-off the batching.
      */
      (void) table->file->extra(HA_EXTRA_DELETE_CANNOT_BATCH);
    }
    if (thd->lex->is_ignore())
      table->file->extra(HA_EXTRA_IGNORE_DUP_KEY);
    table->prepare_for_position();
<<<<<<< HEAD
    table->mark_columns_needed_for_delete(thd);
=======
    table->mark_columns_needed_for_delete();
    if (thd->is_error())
      DBUG_RETURN(true);
>>>>>>> c44f992c
  }
  /*
    In some cases, rows may be deleted from the first table(s) in the join order
    while performing the join operation when "delete_while_scanning" is true and
      1. deleting from one of the const tables, or
      2. deleting from the first non-const table
  */
  table_map possible_tables= join->const_table_map;                       // 1
  if (join->primary_tables > join->const_tables)
    possible_tables|= join->best_ref[join->const_tables]->table_ref->map();// 2
  if (delete_while_scanning)
    delete_immediate= delete_table_map & possible_tables;

  // Set up a Unique object for each table whose delete operation is deferred:

  Unique **tempfile= tempfiles;
  TABLE  **table_ptr= tables;
  for (uint i= 0; i < join->primary_tables; i++)
  {
    const table_map map= join->best_ref[i]->table_ref->map();

    if (!(map & delete_table_map & ~delete_immediate))
      continue;

    TABLE *const table= join->best_ref[i]->table();
    if (!(*tempfile++= new Unique(refpos_order_cmp,
                                  (void *) table->file,
                                  table->file->ref_length,
                                  thd->variables.sortbuff_size)))
      DBUG_RETURN(true);                     /* purecov: inspected */
    *(table_ptr++)= table;
  }
  DBUG_ASSERT(select == thd->lex->current_select());

  if (select->has_ft_funcs() && init_ftfuncs(thd, select))
    DBUG_RETURN(true);

  DBUG_RETURN(thd->is_fatal_error != 0);
}


Query_result_delete::~Query_result_delete()
{
  for (TABLE_LIST *tbl_ref= delete_tables; tbl_ref;
       tbl_ref= tbl_ref->next_local)
  {
    TABLE *table= tbl_ref->correspondent_table->updatable_base_table()->table;
    if (thd->lex->is_ignore())
      table->file->extra(HA_EXTRA_NO_IGNORE_DUP_KEY);
  }

  for (uint counter= 0; counter < num_of_tables; counter++)
  {
    if (tempfiles && tempfiles[counter])
      delete tempfiles[counter];
  }
}


bool Query_result_delete::send_data(List<Item> &values)
{
  DBUG_ENTER("Query_result_delete::send_data");

  JOIN *const join= unit->first_select()->join;

  DBUG_ASSERT(thd->lex->current_select() == unit->first_select());
  int unique_counter= 0;

  for (uint i= 0; i < join->primary_tables; i++)
  {
    const table_map map= join->qep_tab[i].table_ref->map();

    // Check whether this table is being deleted from
    if (!(map & delete_table_map))
      continue;

    const bool immediate= map & delete_immediate;

    TABLE *const table= join->qep_tab[i].table();

    DBUG_ASSERT(immediate || table == tables[unique_counter]);

    /*
      If not doing immediate deletion, increment unique_counter and assign
      "tempfile" here, so that it is available when and if it is needed.
    */
    Unique *const tempfile= immediate ? NULL : tempfiles[unique_counter++];

    // Check if using outer join and no row found, or row is already deleted
    if (table->status & (STATUS_NULL_ROW | STATUS_DELETED))
      continue;

    table->file->position(table->record[0]);
    found++;

    if (immediate)
    {
      // Rows from this table can be deleted immediately
      if (table->triggers &&
          table->triggers->process_triggers(thd, TRG_EVENT_DELETE,
                                            TRG_ACTION_BEFORE, FALSE))
        DBUG_RETURN(true);
      table->status|= STATUS_DELETED;
      if (map & non_transactional_table_map)
        non_transactional_deleted= true;
      if (!(error=table->file->ha_delete_row(table->record[0])))
      {
        deleted++;
        if (!table->file->has_transactions())
          thd->get_transaction()->mark_modified_non_trans_table(
            Transaction_ctx::STMT);
        if (table->triggers &&
            table->triggers->process_triggers(thd, TRG_EVENT_DELETE,
                                              TRG_ACTION_AFTER, FALSE))
          DBUG_RETURN(true);
      }
      else
      {
        myf error_flags= MYF(0);
        if (table->file->is_fatal_error(error))
          error_flags|= ME_FATALERROR;
        table->file->print_error(error, error_flags);

        /*
          If IGNORE option is used errors caused by ha_delete_row will
          be downgraded to warnings and don't have to stop the iteration.
        */
        if (thd->is_error())
          DBUG_RETURN(true);

        /*
          If IGNORE keyword is used, then 'error' variable will have the error
          number which is ignored. Reset the 'error' variable if IGNORE is used.
          This is necessary to call my_ok().
        */
        error= 0;
      }
    }
    else
    {
      // Save deletes in a Unique object, to be carried out later.
      error= tempfile->unique_add((char*) table->file->ref);
      if (error)
      {
        /* purecov: begin inspected */
        error= 1;
        DBUG_RETURN(true);
        /* purecov: end */
      }
    }
  }
  DBUG_RETURN(false);
}


void Query_result_delete::send_error(uint errcode,const char *err)
{
  DBUG_ENTER("Query_result_delete::send_error");

  /* First send error what ever it is ... */
  my_message(errcode, err, MYF(0));

  DBUG_VOID_RETURN;
}


/**
  Wrapper function for query cache invalidation.

  @param thd           THD pointer
  @param delete_tables Pointer to list of tables to invalidate cache for.
*/

static void invalidate_delete_tables(THD *thd, TABLE_LIST *delete_tables)
{
  for (TABLE_LIST *tl= delete_tables; tl != NULL; tl= tl->next_local)
  {
    query_cache.invalidate_single(thd,
                          tl->correspondent_table->updatable_base_table(), 1);
  }
}


void Query_result_delete::abort_result_set()
{
  DBUG_ENTER("Query_result_delete::abort_result_set");

  /* the error was handled or nothing deleted and no side effects return */
  if (error_handled ||
      (!thd->get_transaction()->cannot_safely_rollback(
        Transaction_ctx::STMT) && !deleted))
    DBUG_VOID_RETURN;

  /* Something already deleted so we have to invalidate cache */
  if (deleted)
    invalidate_delete_tables(thd, delete_tables);

  /*
    If rows from the first table only has been deleted and it is
    transactional, just do rollback.
    The same if all tables are transactional, regardless of where we are.
    In all other cases do attempt deletes ...
  */
  if (do_delete && non_transactional_deleted)
  {
    /*
      We have to execute the recorded do_deletes() and write info into the
      error log
    */
    error= 1;
    send_eof();
    DBUG_ASSERT(error_handled);
    DBUG_VOID_RETURN;
  }
  
  if (thd->get_transaction()->cannot_safely_rollback(Transaction_ctx::STMT))
  {
    /* 
       there is only side effects; to binlog with the error
    */
    if (mysql_bin_log.is_open())
    {
      int errcode= query_error_code(thd, thd->killed == THD::NOT_KILLED);
      /* possible error of writing binary log is ignored deliberately */
      (void) thd->binlog_query(THD::ROW_QUERY_TYPE,
                               thd->query().str, thd->query().length,
                               transactional_table_map != 0, FALSE, FALSE,
                               errcode);
    }
  }
  DBUG_VOID_RETURN;
}



/**
  Do delete from other tables.

  @retval 0 ok
  @retval 1 error

  @todo Is there any reason not use the normal nested-loops join? If not, and
  there is no documentation supporting it, this method and callee should be
  removed and there should be hooks within normal execution.
*/

int Query_result_delete::do_deletes()
{
  DBUG_ENTER("Query_result_delete::do_deletes");
  DBUG_ASSERT(do_delete);

  DBUG_ASSERT(thd->lex->current_select() == unit->first_select());
  do_delete= false;                                 // Mark called
  if (!found)
    DBUG_RETURN(0);

  for (uint counter= 0; counter < num_of_tables; counter++)
  {
    TABLE *const table= tables[counter];
    if (table == NULL)
      break;

    if (tempfiles[counter]->get(table))
      DBUG_RETURN(1);

    int local_error= do_table_deletes(table);

    if (thd->killed && !local_error)
      DBUG_RETURN(1);

    if (local_error == -1)				// End of file
      local_error = 0;

    if (local_error)
      DBUG_RETURN(local_error);
  }
  DBUG_RETURN(0);
}


/**
   Implements the inner loop of nested-loops join within multi-DELETE
   execution.

   @param table The table from which to delete.

   @return Status code

   @retval  0 All ok.
   @retval  1 Triggers or handler reported error.
   @retval -1 End of file from handler.
*/
int Query_result_delete::do_table_deletes(TABLE *table)
{
  myf error_flags= MYF(0);                      /**< Flag for fatal errors */
  int local_error= 0;
  READ_RECORD info;
  ha_rows last_deleted= deleted;
  DBUG_ENTER("do_deletes_for_table");
  if (init_read_record(&info, thd, table, NULL, 0, 1, FALSE))
    DBUG_RETURN(1);
  /*
    Ignore any rows not found in reference tables as they may already have
    been deleted by foreign key handling
  */
  info.ignore_not_found_rows= 1;
  bool will_batch= !table->file->start_bulk_delete();
  while (!(local_error= info.read_record(&info)) && !thd->killed)
  {
    if (table->triggers &&
        table->triggers->process_triggers(thd, TRG_EVENT_DELETE,
                                          TRG_ACTION_BEFORE, FALSE))
    {
      local_error= 1;
      break;
    }

    local_error= table->file->ha_delete_row(table->record[0]);
    if (local_error)
    {
      if (table->file->is_fatal_error(local_error))
        error_flags|= ME_FATALERROR;

      table->file->print_error(local_error, error_flags);
      /*
        If IGNORE option is used errors caused by ha_delete_row will
        be downgraded to warnings and don't have to stop the iteration.
      */
      if (thd->is_error())
        break;
    }

    /*
      Increase the reported number of deleted rows only if no error occurred
      during ha_delete_row.
      Also, don't execute the AFTER trigger if the row operation failed.
    */
    if (!local_error)
    {
      deleted++;
      if (table->pos_in_table_list->map() & non_transactional_table_map)
        non_transactional_deleted= true;

      if (table->triggers &&
          table->triggers->process_triggers(thd, TRG_EVENT_DELETE,
                                            TRG_ACTION_AFTER, FALSE))
      {
        local_error= 1;
        break;
      }
    }
  }
  if (will_batch)
  {
    int tmp_error= table->file->end_bulk_delete();
    if (tmp_error && !local_error)
    {
      local_error= tmp_error;
      if (table->file->is_fatal_error(local_error))
        error_flags|= ME_FATALERROR;

      table->file->print_error(local_error, error_flags);
    }
  }
  if (last_deleted != deleted && !table->file->has_transactions())
    thd->get_transaction()->mark_modified_non_trans_table(
      Transaction_ctx::STMT);

  end_read_record(&info);

  DBUG_RETURN(local_error);
}

/**
  Send ok to the client

  The function has to perform all deferred deletes that have been queued up.

  @return false if success, true if error
*/

bool Query_result_delete::send_eof()
{
  THD::killed_state killed_status= THD::NOT_KILLED;
  THD_STAGE_INFO(thd, stage_deleting_from_reference_tables);

  /* Does deletes for the last n - 1 tables, returns 0 if ok */
  int local_error= do_deletes();		// returns 0 if success

  /* compute a total error to know if something failed */
  local_error= local_error || error;
  killed_status= (local_error == 0)? THD::NOT_KILLED : thd->killed;
  /* reset used flags */
  THD_STAGE_INFO(thd, stage_end);

  /*
    We must invalidate the query cache before binlog writing and
    ha_autocommit_...
  */
  if (deleted)
    invalidate_delete_tables(thd, delete_tables);

  if ((local_error == 0) ||
      thd->get_transaction()->cannot_safely_rollback(Transaction_ctx::STMT))
  {
    if (mysql_bin_log.is_open())
    {
      int errcode= 0;
      if (local_error == 0)
        thd->clear_error();
      else
        errcode= query_error_code(thd, killed_status == THD::NOT_KILLED);
      if (thd->binlog_query(THD::ROW_QUERY_TYPE,
                            thd->query().str, thd->query().length,
                            transactional_table_map != 0, FALSE, FALSE,
                            errcode) &&
          !non_transactional_table_map)
      {
	local_error=1;  // Log write failed: roll back the SQL statement
      }
    }
  }
  if (local_error != 0)
    error_handled= TRUE; // to force early leave from ::send_error()

  if (!local_error)
  {
    ::my_ok(thd, deleted);
  }
  return 0;
}


bool Sql_cmd_delete::execute(THD *thd)
{
  DBUG_ASSERT(thd->lex->sql_command == SQLCOM_DELETE);

  LEX *const lex= thd->lex;
  SELECT_LEX *const select_lex= lex->select_lex;
  SELECT_LEX_UNIT *const unit= lex->unit;
  TABLE_LIST *const first_table= select_lex->get_table_list();
  TABLE_LIST *const all_tables= first_table;

  if (delete_precheck(thd, all_tables))
    return true;
  DBUG_ASSERT(select_lex->offset_limit == 0);
  unit->set_limit(select_lex);

  /* Push ignore / strict error handler */
  Ignore_error_handler ignore_handler;
  Strict_error_handler strict_handler;
  if (thd->lex->is_ignore())
    thd->push_internal_handler(&ignore_handler);
  else if (thd->is_strict_mode())
    thd->push_internal_handler(&strict_handler);

  MYSQL_DELETE_START(const_cast<char*>(thd->query().str));
  bool res = mysql_delete(thd, unit->select_limit_cnt);
  MYSQL_DELETE_DONE(res, (ulong) thd->get_row_count_func());

  /* Pop ignore / strict error handler */
  if (thd->lex->is_ignore() || thd->is_strict_mode())
    thd->pop_internal_handler();

  return res;
}


bool Sql_cmd_delete_multi::execute(THD *thd)
{
  DBUG_ASSERT(thd->lex->sql_command == SQLCOM_DELETE_MULTI);

  bool res= false;
  LEX *const lex= thd->lex;
  SELECT_LEX *const select_lex= lex->select_lex;
  TABLE_LIST *const first_table= select_lex->get_table_list();
  TABLE_LIST *const all_tables= first_table;

  TABLE_LIST *aux_tables= thd->lex->auxiliary_table_list.first;
  uint del_table_count;
  Query_result_delete *del_result;

  if (multi_delete_precheck(thd, all_tables))
    return true;

  /* condition will be TRUE on SP re-excuting */
  if (select_lex->item_list.elements != 0)
    select_lex->item_list.empty();
  if (add_item_to_list(thd, new Item_null()))
    return true;

  THD_STAGE_INFO(thd, stage_init);
  if ((res= open_tables_for_query(thd, all_tables, 0)))
    return true;

  if (run_before_dml_hook(thd))
    return true;

  MYSQL_MULTI_DELETE_START(const_cast<char*>(thd->query().str));
  if (mysql_multi_delete_prepare(thd, &del_table_count))
  {
    MYSQL_MULTI_DELETE_DONE(1, 0);
    return true;
  }

  if (!thd->is_fatal_error &&
      (del_result= new Query_result_delete(thd, aux_tables, del_table_count)))
  {
    DBUG_ASSERT(select_lex->having_cond() == NULL &&
                !select_lex->order_list.elements &&
                !select_lex->group_list.elements);

    Ignore_error_handler ignore_handler;
    Strict_error_handler strict_handler;
    if (thd->lex->is_ignore())
      thd->push_internal_handler(&ignore_handler);
    else if (thd->is_strict_mode())
      thd->push_internal_handler(&strict_handler);

    res= handle_query(thd, lex, del_result,
                      SELECT_NO_JOIN_CACHE |
                      SELECT_NO_UNLOCK |
                      OPTION_SETUP_TABLES_DONE,
                      OPTION_BUFFER_RESULT);

    if (thd->lex->is_ignore() || thd->is_strict_mode())
      thd->pop_internal_handler();

    if (res)
      del_result->abort_result_set();

    MYSQL_MULTI_DELETE_DONE(res, del_result->num_deleted());
    delete del_result;
  }
  else
  {
    res= true;                                // Error
    MYSQL_MULTI_DELETE_DONE(1, 0);
  }

  return res;
}<|MERGE_RESOLUTION|>--- conflicted
+++ resolved
@@ -431,13 +431,9 @@
     else
       will_batch= !table->file->start_bulk_delete();
 
-<<<<<<< HEAD
     table->mark_columns_needed_for_delete(thd);
-=======
-    table->mark_columns_needed_for_delete();
     if (thd->is_error())
       goto exit_without_my_ok;
->>>>>>> c44f992c
 
     if ((table->file->ha_table_flags() & HA_READ_BEFORE_WRITE_REMOVAL) &&
         !using_limit &&
@@ -895,13 +891,9 @@
     if (thd->lex->is_ignore())
       table->file->extra(HA_EXTRA_IGNORE_DUP_KEY);
     table->prepare_for_position();
-<<<<<<< HEAD
     table->mark_columns_needed_for_delete(thd);
-=======
-    table->mark_columns_needed_for_delete();
     if (thd->is_error())
       DBUG_RETURN(true);
->>>>>>> c44f992c
   }
   /*
     In some cases, rows may be deleted from the first table(s) in the join order
