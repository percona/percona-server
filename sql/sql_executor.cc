--- conflicted
+++ resolved
@@ -45,10 +45,6 @@
 #include <vector>
 
 #include "field_types.h"
-<<<<<<< HEAD
-#include "lex_string.h"
-=======
->>>>>>> 824e2b40
 #include "mem_root_deque.h"
 #include "my_alloc.h"
 #include "my_base.h"
@@ -56,10 +52,7 @@
 #include "my_byteorder.h"
 #include "my_checksum.h"
 #include "my_dbug.h"
-<<<<<<< HEAD
-=======
 #include "my_hash_combine.h"
->>>>>>> 824e2b40
 #include "my_sqlcommand.h"
 #include "my_sys.h"
 #include "my_table_map.h"
@@ -1621,12 +1614,9 @@
                1);
         bottom_of_table_path->materialize().param->m_operands[0].subquery_path =
             path;
-<<<<<<< HEAD
-=======
         break;
       case AccessPath::WINDOW:
         bottom_of_table_path->window().child = path;
->>>>>>> 824e2b40
         break;
       default:
         assert(false);
@@ -3982,13 +3972,8 @@
 */
 
 ulonglong calc_field_hash(const Field *field, ulonglong *hash_val) {
-<<<<<<< HEAD
-  uint64 seed1 = 0, seed2 = 4;
-  ulonglong crc = *hash_val;
-=======
   uint64_t seed1 = 0, seed2 = 4;
   uint64_t crc = *hash_val;
->>>>>>> 824e2b40
 
   if (field->is_null()) {
     /*
