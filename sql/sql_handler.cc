--- conflicted
+++ resolved
@@ -523,8 +523,6 @@
     DBUG_RETURN(TRUE);
   }
 
-<<<<<<< HEAD
-=======
   /* Accessing data in XA_IDLE or XA_PREPARED is not allowed. */
   enum xa_states xa_state= thd->transaction.xid_state.xa_state;
   if (tables && (xa_state == XA_IDLE || xa_state == XA_PREPARED))
@@ -533,7 +531,6 @@
     DBUG_RETURN(true);
   }
 
->>>>>>> 23ac7487
   /*
     There is no need to check for table permissions here, because
     if a user has no permissions to read a table, he won't be
