--- conflicted
+++ resolved
@@ -327,10 +327,6 @@
   */
   hash_tables->table->open_by_handler = 1;
 
-<<<<<<< HEAD
-  DBUG_PRINT("exit", ("OK"));
-  DBUG_RETURN(false);
-=======
   /*
     Generated column expressions have been resolved using the MEM_ROOT of the
     current HANDLER statement, which is cleared when the statement has finished.
@@ -338,11 +334,10 @@
     access data allocated on a cleared MEM_ROOT. The generated column
     expressions have to be re-resolved on each HANDLER ... READ call.
   */
-  hash_tables->table->cleanup_gc_items();
-
-  DBUG_PRINT("exit",("OK"));
-  DBUG_RETURN(FALSE);
->>>>>>> 181e74a5
+  hash_tables->table->cleanup_value_generator_items();
+
+  DBUG_PRINT("exit", ("OK"));
+  DBUG_RETURN(false);
 }
 
 /**
@@ -624,20 +619,15 @@
 
   table->file->init_table_handle_for_HANDLER();
 
-<<<<<<< HEAD
-  for (num_rows = 0; num_rows < select_limit_cnt;) {
-=======
   /*
     Resolve the generated column expressions. They have to be cleaned up before
     returning, since the resolved expressions may point to memory allocated on
     the MEM_ROOT of the current HANDLER ... READ statement, which will be
     cleared when the statement has completed.
   */
-  if (table->refix_gc_items(thd)) goto err;
-
-  for (num_rows=0; num_rows < select_limit_cnt; )
-  {
->>>>>>> 181e74a5
+  if (table->refix_value_generator_items(thd)) goto err;
+
+  for (num_rows = 0; num_rows < select_limit_cnt;) {
     switch (mode) {
       case enum_ha_read_modes::RNEXT:
         if (m_key_name) {
@@ -787,19 +777,15 @@
   trans_commit_stmt(thd);
   mysql_unlock_tables(thd, lock);
   thd->mdl_context.rollback_to_savepoint(mdl_savepoint);
-  table->cleanup_gc_items();
+  table->cleanup_value_generator_items();
   my_eof(thd);
   DBUG_PRINT("exit", ("OK"));
   DBUG_RETURN(false);
 
 err:
   trans_rollback_stmt(thd);
-<<<<<<< HEAD
   mysql_unlock_tables(thd, lock);
-=======
-  mysql_unlock_tables(thd,lock);
-  table->cleanup_gc_items();
->>>>>>> 181e74a5
+  table->cleanup_value_generator_items();
 err1:
   thd->mdl_context.rollback_to_savepoint(mdl_savepoint);
 err0:
