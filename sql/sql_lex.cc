--- conflicted
+++ resolved
@@ -380,11 +380,8 @@
   lex->select_lex.sql_cache= SELECT_LEX::SQL_CACHE_UNSPECIFIED;
   lex->select_lex.init_order();
   lex->select_lex.group_list.empty();
-<<<<<<< HEAD
-=======
   if (lex->select_lex.group_list_ptrs)
     lex->select_lex.group_list_ptrs->clear();
->>>>>>> fb5f6ee8
   lex->describe= DESCRIBE_NONE;
   lex->subqueries= FALSE;
   lex->context_analysis_only= 0;
@@ -1658,12 +1655,9 @@
   tablespace_op(rhs.tablespace_op),
   partition_names(rhs.partition_names, mem_root),
   num_parts(rhs.num_parts),
-<<<<<<< HEAD
 #ifndef MCP_WL3749 
   build_method(rhs.build_method),
 #endif
-=======
->>>>>>> fb5f6ee8
   change_level(rhs.change_level),
   datetime_field(rhs.datetime_field),
   error_if_not_empty(rhs.error_if_not_empty)
@@ -1774,11 +1768,7 @@
   parent_lex->push_context(&context);
   cond_count= between_count= with_wild= 0;
   max_equal_elems= 0;
-<<<<<<< HEAD
-  ref_pointer_array= 0;
-=======
   ref_pointer_array.reset();
->>>>>>> fb5f6ee8
   select_n_where_fields= 0;
   select_n_having_items= 0;
   subquery_in_having= explicit_limit= 0;
@@ -1790,12 +1780,9 @@
   exclude_from_table_unique_test= no_wrap_view_item= FALSE;
   nest_level= 0;
   link_next= 0;
-<<<<<<< HEAD
-=======
   select_list_tables= 0;
   m_non_agg_field_used= false;
   m_agg_func_used= false;
->>>>>>> fb5f6ee8
 }
 
 void st_select_lex::init_select()
@@ -3276,11 +3263,7 @@
 */
 void st_lex_master_info::set_unspecified()
 {
-<<<<<<< HEAD
-  bzero((char*) this, sizeof(*this));
-=======
   memset(this, 0, sizeof(*this));
->>>>>>> fb5f6ee8
   sql_delay= -1;
 }
 
