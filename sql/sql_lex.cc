--- conflicted
+++ resolved
@@ -19,12 +19,10 @@
 
 #include "sql_lex.h"
 
-<<<<<<< HEAD
+#include "mysql_version.h"             // MYSQL_VERSION_ID
+
 #include "current_thd.h"
 #include "mysqld.h"                    // table_alias_charset
-=======
-#include "mysql_version.h"             // MYSQL_VERSION_ID
->>>>>>> e17a193c
 #include "sp_head.h"                   // sp_head
 #include "sql_class.h"                 // THD
 #include "sql_parse.h"                 // add_to_list
