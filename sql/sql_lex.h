/* Copyright (c) 2000, 2023, Oracle and/or its affiliates.

   This program is free software; you can redistribute it and/or modify
   it under the terms of the GNU General Public License, version 2.0,
   as published by the Free Software Foundation.

   This program is also distributed with certain software (including
   but not limited to OpenSSL) that is licensed under separate terms,
   as designated in a particular file or component or in included license
   documentation.  The authors of MySQL hereby grant you an additional
   permission to link the program and your derivative works with the
   separately licensed software that they have included with MySQL.

   This program is distributed in the hope that it will be useful,
   but WITHOUT ANY WARRANTY; without even the implied warranty of
   MERCHANTABILITY or FITNESS FOR A PARTICULAR PURPOSE.  See the
   GNU General Public License, version 2.0, for more details.

   You should have received a copy of the GNU General Public License
   along with this program; if not, write to the Free Software
   Foundation, Inc., 51 Franklin St, Fifth Floor, Boston, MA 02110-1301  USA */

/**
  @defgroup GROUP_PARSER Parser
  @{
*/

#ifndef SQL_LEX_INCLUDED
#define SQL_LEX_INCLUDED

#include <string.h>
#include <sys/types.h>  // TODO: replace with cstdint

#include <algorithm>
#include <cstdint>
#include <cstring>
#include <functional>
#include <map>
#include <memory>
#include <new>
#include <string>
#include <utility>

#include "lex_string.h"
#include "map_helpers.h"
#include "mem_root_deque.h"
#include "memory_debugging.h"
#include "my_alloc.h"  // Destroy_only
#include "my_base.h"
#include "my_compiler.h"
#include "my_dbug.h"
#include "my_inttypes.h"  // TODO: replace with cstdint
#include "my_sqlcommand.h"
#include "my_sys.h"
#include "my_table_map.h"
#include "my_thread_local.h"
#include "mysql/components/services/bits/psi_bits.h"
#include "mysql/service_mysql_alloc.h"  // my_free
#include "mysql/strings/m_ctype.h"
#include "mysql_com.h"
#include "mysqld_error.h"
#include "prealloced_array.h"                // Prealloced_array
#include "sql/dd/info_schema/table_stats.h"  // dd::info_schema::Table_stati...
#include "sql/dd/info_schema/tablespace_stats.h"  // dd::info_schema::Tablesp...
#include "sql/enum_query_type.h"
#include "sql/handler.h"
#include "sql/item.h"            // Name_resolution_context
#include "sql/item_subselect.h"  // Subquery_strategy
#include "sql/iterators/row_iterator.h"
#include "sql/join_optimizer/materialize_path_parameters.h"
#include "sql/key_spec.h"  // KEY_CREATE_INFO
#include "sql/mdl.h"
#include "sql/mem_root_array.h"  // Mem_root_array
#include "sql/parse_location.h"
#include "sql/parse_tree_node_base.h"  // enum_parsing_context
#include "sql/parser_yystype.h"
#include "sql/query_options.h"  // OPTION_NO_CONST_TABLES
#include "sql/query_term.h"
#include "sql/set_var.h"
#include "sql/sql_array.h"
#include "sql/sql_connect.h"  // USER_RESOURCES
#include "sql/sql_const.h"
#include "sql/sql_data_change.h"  // enum_duplicates
#include "sql/sql_error.h"        // warn_on_deprecated_charset
#include "sql/sql_list.h"
#include "sql/sql_plugin_ref.h"
#include "sql/sql_servers.h"  // Server_options
#include "sql/sql_udf.h"      // Item_udftype
#include "sql/table.h"        // Table_ref
#include "sql/thr_malloc.h"
#include "sql/trigger_def.h"  // enum_trigger_action_time_type
#include "sql/visible_fields.h"
#include "sql_string.h"
#include "string_with_len.h"
#include "strings/sql_chars.h"
#include "thr_lock.h"  // thr_lock_type
#include "violite.h"   // SSL_type

class Alter_info;
class Event_parse_data;
class Field;
class Item_cond;
class Item_func_get_system_var;
class Item_func_match;
class Item_func_set_user_var;
class Item_rollup_group_item;
class Item_rollup_sum_switcher;
class Item_sum;
class JOIN;
class Opt_hints_global;
class Opt_hints_qb;
class PT_subquery;
class PT_with_clause;
class Parse_tree_root;
class Protocol;
class Query_result;
class Query_result_interceptor;
class Query_result_union;
class Query_block;
class Query_expression;
class Select_lex_visitor;
class Sql_cmd;
class THD;
class Value_generator;
class Window;
class partition_info;
class sp_head;
class sp_name;
class sp_pcontext;
struct LEX;
struct NESTED_JOIN;
struct PSI_digest_locker;
struct sql_digest_state;
union Lexer_yystype;
struct Lifted_fields_map;

const size_t INITIAL_LEX_PLUGIN_LIST_SIZE = 16;
constexpr const int MAX_SELECT_NESTING{sizeof(nesting_map) * 8 - 1};

/*
  There are 8 different type of table access so there is no more than
  combinations 2^8 = 256:

  . STMT_READS_TRANS_TABLE

  . STMT_READS_NON_TRANS_TABLE

  . STMT_READS_TEMP_TRANS_TABLE

  . STMT_READS_TEMP_NON_TRANS_TABLE

  . STMT_WRITES_TRANS_TABLE

  . STMT_WRITES_NON_TRANS_TABLE

  . STMT_WRITES_TEMP_TRANS_TABLE

  . STMT_WRITES_TEMP_NON_TRANS_TABLE

  The unsafe conditions for each combination is represented within a byte
  and stores the status of the option --binlog-direct-non-trans-updates,
  whether the trx-cache is empty or not, and whether the isolation level
  is lower than ISO_REPEATABLE_READ:

  . option (OFF/ON)
  . trx-cache (empty/not empty)
  . isolation (>= ISO_REPEATABLE_READ / < ISO_REPEATABLE_READ)

  bits 0 : . OFF, . empty, . >= ISO_REPEATABLE_READ
  bits 1 : . OFF, . empty, . < ISO_REPEATABLE_READ
  bits 2 : . OFF, . not empty, . >= ISO_REPEATABLE_READ
  bits 3 : . OFF, . not empty, . < ISO_REPEATABLE_READ
  bits 4 : . ON, . empty, . >= ISO_REPEATABLE_READ
  bits 5 : . ON, . empty, . < ISO_REPEATABLE_READ
  bits 6 : . ON, . not empty, . >= ISO_REPEATABLE_READ
  bits 7 : . ON, . not empty, . < ISO_REPEATABLE_READ
*/
extern uint binlog_unsafe_map[256];
/*
  Initializes the array with unsafe combinations and its respective
  conditions.
*/
void binlog_unsafe_map_init();

/*
  If we encounter a diagnostics statement (GET DIAGNOSTICS, or e.g.
  the old SHOW WARNINGS|ERRORS, or "diagnostics variables" such as
  @@warning_count | @@error_count, we'll set some hints so this
  information is not lost. DA_KEEP_UNSPECIFIED is used in LEX constructor to
  avoid leaving variables uninitialized.
 */
enum enum_keep_diagnostics {
  DA_KEEP_NOTHING = 0, /**< keep nothing */
  DA_KEEP_DIAGNOSTICS, /**< keep the diagnostics area */
  DA_KEEP_COUNTS,      /**< keep \@warning_count / \@error_count */
  DA_KEEP_PARSE_ERROR, /**< keep diagnostics area after parse error */
  DA_KEEP_UNSPECIFIED  /**< keep semantics is unspecified */
};

enum enum_sp_suid_behaviour {
  SP_IS_DEFAULT_SUID = 0,
  SP_IS_NOT_SUID,
  SP_IS_SUID
};

enum enum_sp_data_access {
  SP_DEFAULT_ACCESS = 0,
  SP_CONTAINS_SQL,
  SP_NO_SQL,
  SP_READS_SQL_DATA,
  SP_MODIFIES_SQL_DATA
};

/**
  enum_sp_type defines type codes of stored programs.

  @note these codes are used when dealing with the mysql.routines system table,
  so they must not be changed.

  @note the following macros were used previously for the same purpose. Now they
  are used for ACL only.
*/
enum class enum_sp_type {
  FUNCTION = 1,
  PROCEDURE,
  TRIGGER,
  EVENT,
  /*
    Must always be the last one.
    Denotes an error condition.
  */
  INVALID_SP_TYPE
};

inline enum_sp_type to_sp_type(longlong val) {
  if (val >= static_cast<longlong>(enum_sp_type::FUNCTION) &&
      val < static_cast<longlong>(enum_sp_type::INVALID_SP_TYPE))
    return static_cast<enum_sp_type>(val);
  else
    return enum_sp_type::INVALID_SP_TYPE;
}

inline longlong to_longlong(enum_sp_type val) {
  return static_cast<longlong>(val);
}

inline uint to_uint(enum_sp_type val) { return static_cast<uint>(val); }

/*
  Values for the type enum. This reflects the order of the enum declaration
  in the CREATE TABLE command. These values are used to enumerate object types
  for the ACL statements.

  These values were also used for enumerating stored program types. However, now
  enum_sp_type should be used for that instead of them.
*/
#define TYPE_ENUM_FUNCTION 1
#define TYPE_ENUM_PROCEDURE 2
#define TYPE_ENUM_TRIGGER 3
#define TYPE_ENUM_PROXY 4

enum class Acl_type {
  TABLE = 0,
  FUNCTION = TYPE_ENUM_FUNCTION,
  PROCEDURE = TYPE_ENUM_PROCEDURE,
};

const LEX_CSTRING sp_data_access_name[] = {
    {STRING_WITH_LEN("")},
    {STRING_WITH_LEN("CONTAINS SQL")},
    {STRING_WITH_LEN("NO SQL")},
    {STRING_WITH_LEN("READS SQL DATA")},
    {STRING_WITH_LEN("MODIFIES SQL DATA")}};

enum class enum_view_create_mode {
  VIEW_CREATE_NEW,        // check that there are not such VIEW/table
  VIEW_ALTER,             // check that VIEW with such name exists
  VIEW_CREATE_OR_REPLACE  // check only that there are not such table
};

enum class enum_alter_user_attribute {
  ALTER_USER_COMMENT_NOT_USED,  // No user metadata ALTER in the AST
  ALTER_USER_COMMENT,           // A text comment is expected
  ALTER_USER_ATTRIBUTE          // A JSON object is expected
};

/* Options to add_table_to_list() */
#define TL_OPTION_UPDATING 0x01
#define TL_OPTION_IGNORE_LEAVES 0x02
#define TL_OPTION_ALIAS 0x04

/* Structure for db & table in sql_yacc */
class Table_function;

class Table_ident {
 public:
  LEX_CSTRING db;
  LEX_CSTRING table;
  Query_expression *sel;
  Table_function *table_function;

  Table_ident(Protocol *protocol, const LEX_CSTRING &db_arg,
              const LEX_CSTRING &table_arg, bool force);
  Table_ident(const LEX_CSTRING &db_arg, const LEX_CSTRING &table_arg)
      : db(db_arg), table(table_arg), sel(nullptr), table_function(nullptr) {}
  Table_ident(const LEX_CSTRING &table_arg)
      : table(table_arg), sel(nullptr), table_function(nullptr) {
    db = NULL_CSTR;
  }
  /**
    This constructor is used only for the case when we create a derived
    table. A derived table has no name and doesn't belong to any database.
    Later, if there was an alias specified for the table, it will be set
    by add_table_to_list.
  */
  Table_ident(Query_expression *s) : sel(s), table_function(nullptr) {
    db = EMPTY_CSTR; /* a subject to casedn_str */
    table = EMPTY_CSTR;
  }
  /*
    This constructor is used only for the case when we create a table function.
    It has no name and doesn't belong to any database as it exists only
    during query execution. Later, if there was an alias specified for the
    table, it will be set by add_table_to_list.
  */
  Table_ident(LEX_CSTRING &table_arg, Table_function *table_func_arg)
      : table(table_arg), sel(nullptr), table_function(table_func_arg) {
    /* We must have a table name here as this is used with add_table_to_list */
    db = EMPTY_CSTR; /* a subject to casedn_str */
  }
  // True if we can tell from syntax that this is a table function.
  bool is_table_function() const { return (table_function != nullptr); }
  // True if we can tell from syntax that this is an unnamed derived table.
  bool is_derived_table() const { return sel; }
  void change_db(const char *db_name) {
    db.str = db_name;
    db.length = strlen(db_name);
  }
};

using List_item = mem_root_deque<Item *>;
using Group_list_ptrs = Mem_root_array<ORDER *>;

/**
  Structure to hold parameters for CHANGE MASTER, START SLAVE, and STOP SLAVE.

  Remark: this should not be confused with Master_info (and perhaps
  would better be renamed to st_lex_replication_info).  Some fields,
  e.g., delay, are saved in Relay_log_info, not in Master_info.
*/
struct LEX_MASTER_INFO {
  /*
    The array of IGNORE_SERVER_IDS has a preallocation, and is not expected
    to grow to any significant size, so no instrumentation.
  */
  LEX_MASTER_INFO() : repl_ignore_server_ids(PSI_NOT_INSTRUMENTED) {
    initialize();
  }
  char *host, *user, *password, *log_file_name, *bind_addr, *network_namespace;
  uint port, connect_retry;
  float heartbeat_period;
  int sql_delay;
  ulonglong pos;
  ulong server_id, retry_count;
  char *gtid;
  char *view_id;
  const char *channel;  // identifier similar to database name
  enum {
    UNTIL_SQL_BEFORE_GTIDS = 0,
    UNTIL_SQL_AFTER_GTIDS
  } gtid_until_condition;
  bool until_after_gaps;
  bool slave_until;
  bool for_channel;

  /*
    Enum is used for making it possible to detect if the user
    changed variable or if it should be left at old value
   */
  enum {
    LEX_MI_UNCHANGED = 0,
    LEX_MI_DISABLE,
    LEX_MI_ENABLE
  } ssl,
      ssl_verify_server_cert, heartbeat_opt, repl_ignore_server_ids_opt,
      retry_count_opt, auto_position, port_opt, get_public_key,
      m_source_connection_auto_failover, m_gtid_only;
  char *ssl_key, *ssl_cert, *ssl_ca, *ssl_capath, *ssl_cipher;
  char *ssl_crl, *ssl_crlpath, *tls_version;
  /*
    Ciphersuites used for TLS 1.3 communication with the master server.
  */
  enum enum_tls_ciphersuites {
    UNSPECIFIED = 0,
    SPECIFIED_NULL,
    SPECIFIED_STRING
  };
  enum enum_tls_ciphersuites tls_ciphersuites;
  char *tls_ciphersuites_string;
  char *public_key_path;
  char *relay_log_name;
  ulong relay_log_pos;
  char *compression_algorithm;
  uint zstd_compression_level;
  Prealloced_array<ulong, 2> repl_ignore_server_ids;
  /**
    Flag that is set to `true` whenever `PRIVILEGE_CHECKS_USER` is set to `NULL`
    as a part of a `CHANGE MASTER TO` statement.
   */
  bool privilege_checks_none;
  /**
    Username and hostname parts of the `PRIVILEGE_CHECKS_USER`, when it's set to
    a user.
   */
  const char *privilege_checks_username, *privilege_checks_hostname;
  /**
    Flag indicating if row format should be enforced for this channel event
    stream.
   */
  int require_row_format;

  /**
    Identifies what is the slave policy on primary keys in tables.
    If set to STREAM it just replicates the value of sql_require_primary_key.
    If set to ON it fails when the source tries to replicate a table creation
    or alter operation that does not have a primary key.
    If set to OFF it does not enforce any policies on the channel for primary
    keys.
  */
  enum {
    LEX_MI_PK_CHECK_UNCHANGED = 0,
    LEX_MI_PK_CHECK_STREAM = 1,
    LEX_MI_PK_CHECK_ON = 2,
    LEX_MI_PK_CHECK_OFF = 3,
    LEX_MI_PK_CHECK_GENERATE = 4
  } require_table_primary_key_check;

  enum {
    LEX_MI_ANONYMOUS_TO_GTID_UNCHANGED = 0,
    LEX_MI_ANONYMOUS_TO_GTID_OFF,
    LEX_MI_ANONYMOUS_TO_GTID_LOCAL,
    LEX_MI_ANONYMOUS_TO_GTID_UUID
  } assign_gtids_to_anonymous_transactions_type;

  const char *assign_gtids_to_anonymous_transactions_manual_uuid{nullptr};

  /// Initializes everything to zero/NULL/empty.
  void initialize();
  /// Sets all fields to their "unspecified" value.
  void set_unspecified();

 private:
  // Not copyable or assignable.
  LEX_MASTER_INFO(const LEX_MASTER_INFO &);
  LEX_MASTER_INFO &operator=(const LEX_MASTER_INFO &);
};

struct LEX_RESET_SLAVE {
  bool all;
};

enum sub_select_type {
  UNSPECIFIED_TYPE,
  GLOBAL_OPTIONS_TYPE,
  DERIVED_TABLE_TYPE
};

/*
  String names used to print a statement with index hints.
  Keep in sync with index_hint_type.
*/
extern const char *index_hint_type_name[];
typedef uchar index_clause_map;

/*
  Bits in index_clause_map : one for each possible FOR clause in
  USE/FORCE/IGNORE INDEX index hint specification
*/
#define INDEX_HINT_MASK_JOIN (1)
#define INDEX_HINT_MASK_GROUP (1 << 1)
#define INDEX_HINT_MASK_ORDER (1 << 2)

#define INDEX_HINT_MASK_ALL \
  (INDEX_HINT_MASK_JOIN | INDEX_HINT_MASK_GROUP | INDEX_HINT_MASK_ORDER)

/* Single element of an USE/FORCE/IGNORE INDEX list specified as a SQL hint  */
class Index_hint {
 public:
  /* The type of the hint : USE/FORCE/IGNORE */
  enum index_hint_type type;
  /* Where the hit applies to. A bitmask of INDEX_HINT_MASK_<place> values */
  index_clause_map clause;
  /*
    The index name. Empty (str=NULL) name represents an empty list
    USE INDEX () clause
  */
  LEX_CSTRING key_name;

  Index_hint(const char *str, uint length) {
    key_name.str = str;
    key_name.length = length;
  }

  void print(const THD *thd, String *str);
};

/*
  Class Query_expression represents a query expression.
  Class Query_block represents a query block.

  In addition to what is explained below, the query block(s) of a query
  expression is contained in a tree expressing the nesting of set operations,
  cf.  query_term.h

   A query expression contains one or more query blocks (more than one means
   that the query expression contains one or more set operations - UNION,
   INTERSECT or EXCEPT - unless the query blocks are used to describe
   subqueries).  These classes are connected as follows: both classes have a
   master, a slave, a next and a prev field.  For class Query_block, master and
   slave connect to objects of type Query_expression, whereas for class
   Query_expression, they connect to Query_block.  master is pointer to outer
   node.  slave is pointer to the first inner node.

   neighbors are two Query_block or Query_expression objects on
   the same level.

   The structures are linked with the following pointers:
   - list of neighbors (next/prev) (prev of first element point to slave
     pointer of outer structure)
     - For Query_block, this is a list of query blocks.
     - For Query_expression, this is a list of subqueries.

   - pointer to outer node (master), which is
     If this is Query_expression
       - pointer to outer query_block.
     If this is Query_block
       - pointer to outer Query_expression.

   - pointer to inner objects (slave), which is either:
     If this is an Query_expression:
       - first query block that belong to this query expression.
     If this is an Query_block
       - first query expression that belong to this query block (subqueries).

   - list of all Query_block objects (link_next/link_prev)
     This is to be used for things like derived tables creation, where we
     go through this list and create the derived tables.

   In addition to the above mentioned link, the query's tree structure is
   represented by the member m_query_term, see query_term.h
   For example for following query:

   select *
     from table1
     where table1.field IN (select * from table1_1_1 union
                            select * from table1_1_2)
     union
   select *
     from table2
     where table2.field=(select (select f1 from table2_1_1_1_1
                                   where table2_1_1_1_1.f2=table2_1_1.f3)
                           from table2_1_1
                           where table2_1_1.f1=table2.f2)
     union
   select * from table3;

   we will have following structure:

   select1: (select * from table1 ...)
   select2: (select * from table2 ...)
   select3: (select * from table3)
   select1.1.1: (select * from table1_1_1)
   ...

     main unit
     select1 select2 select3
     |^^     |^
    s|||     ||master
    l|||     |+---------------------------------+
    a|||     +---------------------------------+|
    v|||master                         slave   ||
    e||+-------------------------+             ||
     V|            neighbor      |             V|
     unit1.1<+==================>unit1.2       unit2.1
     select1.1.1 select 1.1.2    select1.2.1   select2.1.1
                                               |^
                                               ||
                                               V|
                                               unit2.1.1.1
                                               select2.1.1.1.1


   relation in main unit will be following:
   (bigger picture for:
      main unit
      select1 select2 select3
   in the above picture)

         main unit
         |^^^
         ||||
         ||||
         |||+------------------------------+
         ||+--------------+                |
    slave||master         |                |
         V|      neighbor |       neighbor |
         select1<========>select2<========>select3

    list of all query_block will be following (as it will be constructed by
    parser):

    select1->select2->select3->select2.1.1->select 2.1.2->select2.1.1.1.1-+
                                                                          |
    +---------------------------------------------------------------------+
    |
    +->select1.1.1->select1.1.2

*/

/**
  This class represents a query expression (one query block or
  several query blocks combined with UNION).
*/
class Query_expression {
  /**
    Intrusive double-linked list of all query expressions
    immediately contained within the same query block.
  */
  Query_expression *next;
  Query_expression **prev;

  /**
    The query block wherein this query expression is contained,
    NULL if the query block is the outer-most one.
  */
  Query_block *master;
  /// The first query block in this query expression.
  Query_block *slave;

  // The query set operation structure, see doc for Query_term.
  Query_term *m_query_term{nullptr};

 public:
  /// Getter for m_query_term, q.v.
  Query_term *query_term() const { return m_query_term; }
  /// Setter for m_query_term, q.v.
  void set_query_term(Query_term *qt) { m_query_term = qt; }
  /// Convenience method to avoid down casting, i.e. interpret m_query_term
  /// as a Query_term_set_op.
  /// @retval a non-null node iff !is_simple
  /// @retval nullptr if is_simple() holds.
  Query_term_set_op *set_operation() const {
    return is_simple() ? nullptr : down_cast<Query_term_set_op *>(m_query_term);
  }
  /// Return the query block iff !is_simple() holds
  Query_block *non_simple_result_query_block() const {
    if (is_simple())
      return nullptr;
    else
      return m_query_term->query_block();
  }
  bool is_leaf_block(Query_block *qb);
  Query_term *find_blocks_query_term(const Query_block *qb) const {
    for (auto qt : query_terms<>()) {
      if (qt->query_block() == qb) return qt;
    }
    return nullptr;
  }

  /**
    Return iterator object over query terms rooted in m_query_term,
    using either post order visiting (default) or pre order,
    optionally skipping leaf nodes (query blocks corresponding to SELECTs or
    table constructors). By default, we visit all nodes.
    Usage:  for (auto qt : query_terms<..>() { ... }
    E.g.
          for (auto qt : query_terms<>()) { } Visit all nodes, post order
          for (auto qt : query_terms<QTC_PRE_ORDER, false>()) { }
                                              Skip leaves, pre order
    @tparam order == QTC_POST_ORDER if post order traversal is desired;default
                  == QTC_PRE_ORDER  pre-order traversal
    @tparam visit_leaves == VL_VISIT_LEAVES: if we want the traversal to include
                            leaf nodes i.e. the SELECTs or table constructors
                         == VL_SKIP_LEAVES: leaves will be skipped
    @returns iterator object
  */
  template <Visit_order order = QTC_POST_ORDER,
            Visit_leaves visit_leaves = VL_VISIT_LEAVES>
  Query_terms<order, visit_leaves> query_terms() const {
    return Query_terms<order, visit_leaves>(m_query_term);
  }

  /**
    Return the Query_block of the last query term in a n-ary set
    operation that is the right side of the last DISTINCT set operation in that
    n_ary set operation:
    E.e. for
        A UNION B UNION ALL C,
    B's block will be returned. If no DISTINCT is present or not a set
    operation, return nullptr.

    @returns query block of last distinct right operand
  */
  Query_block *last_distinct() const {
    auto const setop = down_cast<Query_term_set_op *>(m_query_term);
    if (setop->m_last_distinct > 0)
      return setop->m_children[setop->m_last_distinct]->query_block();
    else
      return nullptr;
  }

  bool has_top_level_distinct() const {
    if (is_simple()) return false;
    return down_cast<Query_term_set_op *>(m_query_term)->m_last_distinct > 0;
  }

 private:
  /**
    Marker for subqueries in WHERE, HAVING, ORDER BY, GROUP BY and
    SELECT item lists.
    Must be read/written when holding LOCK_query_plan.

   See Item_subselect::explain_subquery_checker
  */
  enum_parsing_context explain_marker;

  bool prepared;   ///< All query blocks in query expression are prepared
  bool optimized;  ///< All query blocks in query expression are optimized
  bool executed;   ///< Query expression has been executed

  /// Object to which the result for this query expression is sent.
  /// Not used if we materialize directly into a parent query expression's
  /// result table (see optimize()).
  Query_result *m_query_result;

  /**
    An iterator you can read from to get all records for this query.

    May be nullptr even after create_access_paths(), or in the case of an
    unfinished materialization (see optimize()).
   */
  unique_ptr_destroy_only<RowIterator> m_root_iterator;
  AccessPath *m_root_access_path = nullptr;

  /**
    If there is an unfinished materialization (see optimize()),
    contains one element for each operand (query block) in this query
    expression.
   */
  Mem_root_array<MaterializePathParameters::Operand> m_operands;

 private:
  /**
    Convert the executor structures to a set of access paths, storing the result
    in m_root_access_path.
   */
  void create_access_paths(THD *thd);

 public:
  /**
    result of this query can't be cached, bit field, can be :
      UNCACHEABLE_DEPENDENT
      UNCACHEABLE_RAND
      UNCACHEABLE_SIDEEFFECT
  */
  uint8 uncacheable;

  explicit Query_expression(enum_parsing_context parsing_context);

  /// @return true for a query expression without UNION/INTERSECT/EXCEPT or
  /// multi-level ORDER, i.e. we have a "simple table".
  bool is_simple() const { return m_query_term->term_type() == QT_QUERY_BLOCK; }

  /// Values for Query_expression::cleaned
  enum enum_clean_state {
    UC_DIRTY,       ///< Unit isn't cleaned
    UC_PART_CLEAN,  ///< Unit were cleaned, except JOIN and JOIN_TABs were
                    ///< kept for possible EXPLAIN
    UC_CLEAN        ///< Unit completely cleaned, all underlying JOINs were
                    ///< freed
  };
  enum_clean_state cleaned;  ///< cleanliness state

 private:
  /*
    list of types of items inside union (used for union & derived tables)

    Item_type_holders from which this list consist may have pointers to Field,
    pointers is valid only after preparing SELECTS of this unit and before
    any SELECT of this unit execution

    All hidden items are stripped away from this list.
  */
  mem_root_deque<Item *> types;

 public:
  /**
    Return the query block holding the top level  ORDER BY, LIMIT and OFFSET.

    If the query is not a set operation (UNION, INTERSECT or EXCEPT, and the
    query expression has no multi-level ORDER BY/LIMIT, this represents the
    single query block of the query itself, cf. documentation for class
    Query_term.

    @return query block containing the global parameters
  */
  inline Query_block *global_parameters() const {
    return query_term()->query_block();
  }

  /* LIMIT clause runtime counters */
  ha_rows select_limit_cnt, offset_limit_cnt;
  /// Points to subquery if this query expression is used in one, otherwise NULL
  Item_subselect *item;
  /**
    The WITH clause which is the first part of this query expression. NULL if
    none.
  */
  PT_with_clause *m_with_clause;
  /**
    If this query expression is underlying of a derived table, the derived
    table. NULL if none.
  */
  Table_ref *derived_table;
  /**
     First query block (in this UNION) which references the CTE.
     NULL if not the query expression of a recursive CTE.
  */
  Query_block *first_recursive;

  /**
    If 'this' is body of lateral derived table:
    map of tables in the same FROM clause as this derived table, and to which
    the derived table's body makes references.
    In pre-resolution stages, this is OUTER_REF_TABLE_BIT, just to indicate
    that this has LATERAL; after resolution, which has found references in the
    body, this is the proper map (with no PSEUDO_TABLE_BITS anymore).
  */
  table_map m_lateral_deps;

  /**
    This query expression represents a scalar subquery and we need a run-time
    check that the cardinality doesn't exceed 1.
  */
  bool m_reject_multiple_rows{false};

  /// @return true if query expression can be merged into an outer query
  bool is_mergeable() const;

  /// @return true if query expression is recommended to be merged
  bool merge_heuristic(const LEX *lex) const;

  /// @return the query block this query expression belongs to as subquery
  Query_block *outer_query_block() const { return master; }

  /// @return the first query block inside this query expression
  Query_block *first_query_block() const { return slave; }

  /// @return the next query expression within same query block (next subquery)
  Query_expression *next_query_expression() const { return next; }

  /// @return the query result object in use for this query expression
  Query_result *query_result() const { return m_query_result; }

  RowIterator *root_iterator() const { return m_root_iterator.get(); }
  unique_ptr_destroy_only<RowIterator> release_root_iterator() {
    return std::move(m_root_iterator);
  }
  AccessPath *root_access_path() const { return m_root_access_path; }

  // Asks each query block to switch to an access path with in2exists
  // conditions removed (if they were ever added).
  // See JOIN::change_to_access_path_without_in2exists().
  void change_to_access_path_without_in2exists(THD *thd);

  void clear_root_access_path() {
    m_root_access_path = nullptr;
    m_root_iterator.reset();
  }

  /**
    Ensures that there are iterators created for the access paths created
    by optimize(), even if it was called with create_access_paths = false.
    If there are already iterators, it is a no-op. optimize() must have
    been called earlier.

    The use case for this is if we have a query block that's not top-level,
    but we figure out after the fact that we wanted to run it anyway.
    The typical case would be that we notice that the query block can return
    at most one row (a so-called const table), and want to run it during
    optimization.
   */
  bool force_create_iterators(THD *thd);

  /// See optimize().
  bool unfinished_materialization() const { return !m_operands.empty(); }

  /// See optimize().
  Mem_root_array<MaterializePathParameters::Operand>
  release_query_blocks_to_materialize() {
    return std::move(m_operands);
  }

  /// Set new query result object for this query expression
  void set_query_result(Query_result *res) { m_query_result = res; }

  /**
    Whether there is a chance that optimize() is capable of materializing
    directly into a result table if given one. Note that even if this function
    returns true, optimize() can choose later not to do so, since it depends
    on information (in particular, whether the query blocks can run under
    the iterator executor or not) that is not available before optimize time.

    TODO(sgunders): Now that all query blocks can run under the iterator
    executor, the above may no longer be true. This needs investigation.
   */
  bool can_materialize_directly_into_result() const;

  bool prepare(THD *thd, Query_result *result,
               mem_root_deque<Item *> *insert_field_list,
               ulonglong added_options, ulonglong removed_options);

  /**
    If and only if materialize_destination is non-nullptr, it means that the
    caller intends to materialize our result into the given table. If it is
    advantageous (in particular, if this query expression is a UNION DISTINCT),
    optimize() will not create an iterator by itself, but rather do an
    unfinished materialize. This means that it will collect iterators for
    all the query blocks and prepare them for materializing into the given
    table, but not actually create a root iterator for this query expression;
    the caller is responsible for calling release_query_blocks_to_materialize()
    and creating the iterator itself.

    Even if materialize_destination is non-nullptr, this function may choose
    to make a regular iterator. The caller is responsible for checking
    unfinished_materialization() if it has given a non-nullptr table.

    @param thd Thread handle.

    @param materialize_destination What table to try to materialize into,
      or nullptr if the caller does not intend to materialize the result.

    @param create_iterators If false, only access paths are created,
      not iterators. Only top level query blocks (these that we are to call
      exec() on) should have iterators. See also force_create_iterators().

    @param finalize_access_paths Relevant for the hypergraph optimizer only.
      If false, the given access paths will _not_ be finalized, so you cannot
      create iterators from it before finalize() is called (see
      FinalizePlanForQueryBlock()), and create_iterators must also be false.
      This is relevant only if you are potentially optimizing multiple times
      (see change_to_access_path_without_in2exists()), since you are only
      allowed to finalize a query block once. "Fake" query blocks (see
      query_term.h) are always finalized.
   */
  bool optimize(THD *thd, TABLE *materialize_destination, bool create_iterators,
                bool finalize_access_paths);

  /**
    For any non-finalized query block, finalize it so that we are allowed to
    create iterators. Must be called after the final access path is chosen
    (ie., after any calls to change_to_access_path_without_in2exists()).
   */
  bool finalize(THD *thd);

  /**
    Do everything that would be needed before running Init() on the root
    iterator. In particular, clear out data from previous execution iterations,
    if needed.
   */
  bool ClearForExecution();

  bool ExecuteIteratorQuery(THD *thd);
  bool execute(THD *thd);
  bool explain(THD *explain_thd, const THD *query_thd);
  bool explain_query_term(THD *explain_thd, const THD *query_thd,
                          Query_term *qt);
  void cleanup(bool full);
  /**
    Destroy contained objects, in particular temporary tables which may
    have their own mem_roots.
  */
  void destroy();

  void print(const THD *thd, String *str, enum_query_type query_type);
  bool accept(Select_lex_visitor *visitor);

  /**
    Create a block to be used for ORDERING and LIMIT/OFFSET processing of a
    query term, which isn't itself a query specification or table value
    constructor. Such blocks are not included in the list starting in
    Query_Expression::first_query_block, and Query_block::next_query_block().
    They blocks are accessed via Query_term::query_block().

    @param term the term on behalf of which we are making a post processing
                block
    @returns a query block
   */
  Query_block *create_post_processing_block(Query_term_set_op *term);

  bool prepare_query_term(THD *thd, Query_term *qts,
                          Query_result *common_result, ulonglong added_options,
                          ulonglong create_options, int level,
                          Mem_root_array<bool> &nullable);
  void set_prepared() {
    assert(!is_prepared());
    prepared = true;
  }
  void set_optimized() {
    assert(is_prepared() && !is_optimized());
    optimized = true;
  }
  void set_executed() {
    // assert(is_prepared() && is_optimized() && !is_executed());
    assert(is_prepared() && is_optimized());
    executed = true;
  }
  /// Reset this query expression for repeated evaluation within same execution
  void reset_executed() {
    assert(is_prepared() && is_optimized());
    executed = false;
  }
  /// Clear execution state, needed before new execution of prepared statement
  void clear_execution() {
    // Cannot be enforced when called from Prepared_statement::execute():
    // assert(is_prepared());
    optimized = false;
    executed = false;
    cleaned = UC_DIRTY;
  }
  /// Check state of preparation of the contained query expression.
  bool is_prepared() const { return prepared; }
  /// Check state of optimization of the contained query expression.
  bool is_optimized() const { return optimized; }
  /**
    Check state of execution of the contained query expression.
    Should not be used to check the state of a complete statement, use
    LEX::is_exec_completed() instead.
  */
  bool is_executed() const { return executed; }
  bool change_query_result(THD *thd, Query_result_interceptor *result,
                           Query_result_interceptor *old_result);
  bool set_limit(THD *thd, Query_block *provider);
  bool has_any_limit() const;

  inline bool is_union() const;
  inline bool is_set_operation() const;

  /// Include a query expression below a query block.
  void include_down(LEX *lex, Query_block *outer);

  /// Exclude this unit and immediately contained query_block objects
  void exclude_level();

  /// Exclude subtree of current unit from tree of SELECTs
  void exclude_tree();

  /// Renumber query blocks of a query expression according to supplied LEX
  void renumber_selects(LEX *lex);

  void restore_cmd_properties();
  bool save_cmd_properties(THD *thd);

  friend class Query_block;

  mem_root_deque<Item *> *get_unit_column_types();
  mem_root_deque<Item *> *get_field_list();
  size_t num_visible_fields() const;

  // If we are doing a query with global LIMIT, we need somewhere to store the
  // record count for FOUND_ROWS().  It can't be in any of the JOINs, since
  // they may have their own LimitOffsetIterators, which will write to
  // join->send_records whenever there is an OFFSET. Thus, we'll keep it here
  // instead.
  ha_rows send_records;

  enum_parsing_context get_explain_marker(const THD *thd) const;
  void set_explain_marker(THD *thd, enum_parsing_context m);
  void set_explain_marker_from(THD *thd, const Query_expression *u);

#ifndef NDEBUG
  /**
     Asserts that none of {this unit and its children units} is fully cleaned
     up.
  */
  void assert_not_fully_clean();
#else
  void assert_not_fully_clean() {}
#endif
  void invalidate();

  bool is_recursive() const { return first_recursive != nullptr; }

  bool check_materialized_derived_query_blocks(THD *thd);

  bool clear_correlated_query_blocks();

  void fix_after_pullout(Query_block *parent_query_block,
                         Query_block *removed_query_block);

  /**
    If unit is a subquery, which forms an object of the upper level (an
    Item_subselect, a derived Table_ref), adds to this object a map
    of tables of the upper level which the unit references.
  */
  void accumulate_used_tables(table_map map);

  /**
    If unit is a subquery, which forms an object of the upper level (an
    Item_subselect, a derived Table_ref), returns the place of this object
    in the upper level query block.
  */
  enum_parsing_context place() const;

  bool walk(Item_processor processor, enum_walk walk, uchar *arg);

  /**
    Replace all targeted items using transformer provided and info in
    arg.
  */
  bool replace_items(Item_transformer t, uchar *arg);

  /*
    An exception: this is the only function that needs to adjust
    explain_marker.
  */
  friend bool parse_view_definition(THD *thd, Table_ref *view_ref);
};

typedef Bounds_checked_array<Item *> Ref_item_array;
class Semijoin_decorrelation;

/**
  Query_block type enum
*/
enum class enum_explain_type {
  EXPLAIN_NONE = 0,
  EXPLAIN_PRIMARY,
  EXPLAIN_SIMPLE,
  EXPLAIN_DERIVED,
  EXPLAIN_SUBQUERY,
  EXPLAIN_UNION,
  EXPLAIN_INTERSECT,
  EXPLAIN_EXCEPT,
  EXPLAIN_UNION_RESULT,
  EXPLAIN_INTERSECT_RESULT,
  EXPLAIN_EXCEPT_RESULT,
  EXPLAIN_UNARY_RESULT,
  EXPLAIN_MATERIALIZED,
  // Total:
  EXPLAIN_total  ///< fake type, total number of all valid types

  // Don't insert new types below this line!
};

/**
  This class represents a query block, aka a query specification, which is
  a query consisting of a SELECT keyword, followed by a table list,
  optionally followed by a WHERE clause, a GROUP BY, etc.
*/
class Query_block : public Query_term {
 public:
  /**
    @note the group_by and order_by lists below will probably be added to the
          constructor when the parser is converted into a true bottom-up design.

          //SQL_I_LIST<ORDER> *group_by, SQL_I_LIST<ORDER> order_by
  */
  Query_block(MEM_ROOT *mem_root, Item *where, Item *having);

  /// Query_term methods overridden
  void debugPrint(int level, std::ostringstream &buf) const override;
  /// Minion of debugPrint
  void qbPrint(int level, std::ostringstream &buf) const;
  Query_term_type term_type() const override { return QT_QUERY_BLOCK; }
  const char *operator_string() const override { return "query_block"; }
  Query_block *query_block() const override {
    return const_cast<Query_block *>(this);
  }
  void destroy_tree() override { m_parent = nullptr; }

  bool open_result_tables(THD *, int) override;
  /// end of overridden methods from Query_term
  bool absorb_limit_of(Query_block *block);

  Item *where_cond() const { return m_where_cond; }
  Item **where_cond_ref() { return &m_where_cond; }
  void set_where_cond(Item *cond) { m_where_cond = cond; }
  Item *having_cond() const { return m_having_cond; }
  Item **having_cond_ref() { return &m_having_cond; }
  void set_having_cond(Item *cond) { m_having_cond = cond; }
  Item *qualify_cond() const { return m_qualify_cond; }
  Item **qualify_cond_ref() { return &m_qualify_cond; }
  void set_qualify_cond(Item *cond) { m_qualify_cond = cond; }
  void set_query_result(Query_result *result) { m_query_result = result; }
  Query_result *query_result() const { return m_query_result; }
  bool change_query_result(THD *thd, Query_result_interceptor *new_result,
                           Query_result_interceptor *old_result);

  /// Set base options for a query block (and active options too)
  void set_base_options(ulonglong options_arg) {
    DBUG_EXECUTE_IF("no_const_tables", options_arg |= OPTION_NO_CONST_TABLES;);

    // Make sure we do not overwrite options by accident
    assert(m_base_options == 0 && m_active_options == 0);
    m_base_options = options_arg;
    m_active_options = options_arg;
  }

  /// Add base options to a query block, also update active options
  void add_base_options(ulonglong options) {
    assert(first_execution);
    m_base_options |= options;
    m_active_options |= options;
  }

  /**
    Remove base options from a query block.
    Active options are also updated, and we assume here that "extra" options
    cannot override removed base options.
  */
  void remove_base_options(ulonglong options) {
    assert(first_execution);
    m_base_options &= ~options;
    m_active_options &= ~options;
  }

  /// Make active options from base options, supplied options and environment:
  void make_active_options(ulonglong added_options, ulonglong removed_options);

  /// Adjust the active option set
  void add_active_options(ulonglong options) { m_active_options |= options; }

  /// @return the active query options
  ulonglong active_options() const { return m_active_options; }

  /**
    Set associated tables as read_only, ie. they cannot be inserted into,
    updated or deleted from during this statement.
    Commonly used for query blocks that are part of derived tables or
    views that are materialized.
  */
  void set_tables_readonly() {
    // Set all referenced base tables as read only.
    for (Table_ref *tr = leaf_tables; tr != nullptr; tr = tr->next_leaf)
      tr->set_readonly();
  }

  /// @returns a map of all tables references in the query block
  table_map all_tables_map() const { return (1ULL << leaf_table_count) - 1; }

  bool remove_aggregates(THD *thd, Query_block *select);

  Query_expression *master_query_expression() const { return master; }
  Query_expression *first_inner_query_expression() const { return slave; }
  Query_block *outer_query_block() const { return master->outer_query_block(); }
  Query_block *next_query_block() const { return next; }

  Table_ref *find_table_by_name(const Table_ident *ident);

  Query_block *next_select_in_list() const { return link_next; }

  void mark_as_dependent(Query_block *last, bool aggregate);

  /// @returns true if query block references any tables
  bool has_tables() const { return m_table_list.elements != 0; }

  /// @return true if query block is explicitly grouped (non-empty GROUP BY)
  bool is_explicitly_grouped() const { return group_list.elements != 0; }

  /**
    @return true if this query block is implicitly grouped, ie it is not
    explicitly grouped but contains references to set functions.
    The query will return max. 1 row (@see also is_single_grouped()).
  */
  bool is_implicitly_grouped() const {
    return m_agg_func_used && group_list.elements == 0;
  }

  /**
    @return true if this query block has GROUP BY modifier.
  */
  bool is_non_primitive_grouped() const {
    return (olap != UNSPECIFIED_OLAP_TYPE);
  }

  /**
    @return true if this query block is explicitly or implicitly grouped.
    @note a query with DISTINCT is not considered to be aggregated.
    @note in standard SQL, a query with HAVING is defined as grouped, however
          MySQL allows HAVING without any aggregation to be the same as WHERE.
  */
  bool is_grouped() const { return group_list.elements > 0 || m_agg_func_used; }

  /// @return true if this query block contains DISTINCT at start of select list
  bool is_distinct() const { return active_options() & SELECT_DISTINCT; }

  /**
    @return true if this query block contains an ORDER BY clause.

    @note returns false if ORDER BY has been eliminated, e.g if the query
          can return max. 1 row.
  */
  bool is_ordered() const { return order_list.elements > 0; }

  /**
    Based on the structure of the query at resolution time, it is possible to
    conclude that DISTINCT is useless and remove it.
    This is the case if:
    - all GROUP BY expressions are in SELECT list, so resulting group rows are
    distinct,
    - and ROLLUP is not specified, so it adds no row for NULLs.

    @returns true if we can remove DISTINCT.

    @todo could refine this to if ROLLUP were specified and all GROUP
    expressions were non-nullable, because ROLLUP then adds only NULL values.
    Currently, ROLLUP+DISTINCT is rejected because executor cannot handle
    it in all cases.
  */
  bool can_skip_distinct() const {
    return is_grouped() && hidden_group_field_count == 0 &&
           olap == UNSPECIFIED_OLAP_TYPE;
  }

  /// @return true if this query block has a LIMIT clause
  bool has_limit() const { return select_limit != nullptr; }

  /// @return true if query block references full-text functions
  bool has_ft_funcs() const { return ftfunc_list->elements > 0; }

  /// @returns true if query block is a recursive member of a recursive unit
  bool is_recursive() const { return recursive_reference != nullptr; }

  /**
    Finds a group expression matching the given item, or nullptr if
    none. When there are multiple candidates, ones that match in name are
    given priority (such that “a AS c GROUP BY a,b,c” resolves to c, not a);
    if there is still a tie, the leftmost is given priority.

    @param item The item to search for.
    @param [out] rollup_level If not nullptr, will be set to the group
      expression's index (0-based).
   */
  ORDER *find_in_group_list(Item *item, int *rollup_level) const;
  int group_list_size() const;

  /// @returns true if query block contains window functions
  bool has_windows() const { return m_windows.elements > 0; }

  void invalidate();

  uint get_in_sum_expr() const { return in_sum_expr; }

  bool add_item_to_list(Item *item);
  bool add_ftfunc_to_list(Item_func_match *func);
  Table_ref *add_table_to_list(THD *thd, Table_ident *table, const char *alias,
                               ulong table_options,
                               thr_lock_type flags = TL_UNLOCK,
                               enum_mdl_type mdl_type = MDL_SHARED_READ,
                               List<Index_hint> *hints = nullptr,
                               List<String> *partition_names = nullptr,
                               LEX_STRING *option = nullptr,
                               Parse_context *pc = nullptr);

  /**
    Add item to the hidden part of select list

    @param item  item to add

    @return Pointer to reference of the added item
  */
  Item **add_hidden_item(Item *item);

  /// Remove hidden items from select list
  void remove_hidden_items();

  Table_ref *get_table_list() const { return m_table_list.first; }
  bool init_nested_join(THD *thd);
  Table_ref *end_nested_join();
  Table_ref *nest_last_join(THD *thd, size_t table_cnt = 2);
  bool add_joined_table(Table_ref *table);
  mem_root_deque<Item *> *get_fields_list() { return &fields; }

  /// Wrappers over fields / get_fields_list() that hide items where
  /// item->hidden, meant for range-based for loops. See sql/visible_fields.h.
  auto visible_fields() { return VisibleFields(fields); }
  auto visible_fields() const { return VisibleFields(fields); }

  /// Check privileges for views that are merged into query block
  bool check_view_privileges(THD *thd, ulong want_privilege_first,
                             ulong want_privilege_next);
  /// Check privileges for all columns referenced from query block
  bool check_column_privileges(THD *thd);

  /// Check privileges for column references in subqueries of a query block
  bool check_privileges_for_subqueries(THD *thd);

  /// Resolve and prepare information about tables for one query block
  bool setup_tables(THD *thd, Table_ref *tables, bool select_insert);

  /// Resolve OFFSET and LIMIT clauses
  bool resolve_limits(THD *thd);

  /// Resolve derived table, view, table function information for a query block
  bool resolve_placeholder_tables(THD *thd, bool apply_semijoin);

  /// Propagate exclusion from table uniqueness test into subqueries
  void propagate_unique_test_exclusion();

  /// Merge name resolution context objects of a subquery into its parent
  void merge_contexts(Query_block *inner);

  /// Merge derived table into query block
  bool merge_derived(THD *thd, Table_ref *derived_table);

  bool flatten_subqueries(THD *thd);

  /**
    Update available semijoin strategies for semijoin nests.

    Available semijoin strategies needs to be updated on every execution since
    optimizer_switch setting may have changed.

    @param thd  Pointer to THD object for session.
                Used to access optimizer_switch
  */
  void update_semijoin_strategies(THD *thd);

  /**
    Returns which subquery execution strategies can be used for this query
    block.

    @param thd  Pointer to THD object for session.
                Used to access optimizer_switch

    @retval SUBQ_MATERIALIZATION  Subquery Materialization should be used
    @retval SUBQ_EXISTS           In-to-exists execution should be used
    @retval CANDIDATE_FOR_IN2EXISTS_OR_MAT A cost-based decision should be made
  */
  Subquery_strategy subquery_strategy(const THD *thd) const;

  /**
    Returns whether semi-join is enabled for this query block

    @see @c Opt_hints_qb::semijoin_enabled for details on how hints
    affect this decision.  If there are no hints for this query block,
    optimizer_switch setting determines whether semi-join is used.

    @param thd  Pointer to THD object for session.
                Used to access optimizer_switch

    @return true if semijoin is enabled,
            false otherwise
  */
  bool semijoin_enabled(const THD *thd) const;

  void set_sj_candidates(Mem_root_array<Item_exists_subselect *> *sj_cand) {
    sj_candidates = sj_cand;
  }
  void add_subquery_transform_candidate(Item_exists_subselect *predicate) {
    sj_candidates->push_back(predicate);
  }
  bool has_sj_candidates() const {
    return sj_candidates != nullptr && !sj_candidates->empty();
  }

  bool has_subquery_transforms() const { return sj_candidates != nullptr; }

  /// Add full-text function elements from a list into this query block
  bool add_ftfunc_list(List<Item_func_match> *ftfuncs);

  void set_lock_for_table(const Lock_descriptor &descriptor, Table_ref *table);

  void set_lock_for_tables(thr_lock_type lock_type);

  inline void init_order() {
    assert(order_list.elements == 0);
    order_list.elements = 0;
    order_list.first = nullptr;
    order_list.next = &order_list.first;
  }
  /*
    This method created for reiniting LEX in mysql_admin_table() and can be
    used only if you are going remove all Query_block & units except belonger
    to LEX (LEX::unit & LEX::select, for other purposes use
    Query_expression::exclude_level()
  */
  void cut_subtree() { slave = nullptr; }
  bool test_limit();
  /**
    Get offset for LIMIT.

    Evaluate offset item if necessary.

    @return Number of rows to skip.

    @todo Integrate better with Query_expression::set_limit()
  */
  ha_rows get_offset(const THD *thd) const;
  /**
   Get limit.

   Evaluate limit item if necessary.

   @return Limit of rows in result.

   @todo Integrate better with Query_expression::set_limit()
  */
  ha_rows get_limit(const THD *thd) const;

  /// Assign a default name resolution object for this query block.
  bool set_context(Name_resolution_context *outer_context);

  /// Setup the array containing references to base items
  bool setup_base_ref_items(THD *thd);
  void print(const THD *thd, String *str, enum_query_type query_type);

  /**
    Print detail of the Query_block object.

    @param      thd          Thread handler
    @param      query_type   Options to print out string output
    @param[out] str          String of output.
  */
  void print_query_block(const THD *thd, String *str,
                         enum_query_type query_type);

  /**
    Print detail of the UPDATE statement.

    @param      thd          Thread handler
    @param[out] str          String of output
    @param      query_type   Options to print out string output
  */
  void print_update(const THD *thd, String *str, enum_query_type query_type);

  /**
    Print detail of the DELETE statement.

    @param      thd          Thread handler
    @param[out] str          String of output
    @param      query_type   Options to print out string output
  */
  void print_delete(const THD *thd, String *str, enum_query_type query_type);

  /**
    Print detail of the INSERT statement.

    @param      thd          Thread handler
    @param[out] str          String of output
    @param      query_type   Options to print out string output
  */
  void print_insert(const THD *thd, String *str, enum_query_type query_type);

  /**
    Print detail of Hints.

    @param      thd          Thread handler
    @param[out] str          String of output
    @param      query_type   Options to print out string output
  */
  void print_hints(const THD *thd, String *str, enum_query_type query_type);

  /**
    Print error.

    @param      thd          Thread handler
    @param[out] str          String of output

    @retval false   If there is no error
    @retval true    else
  */
  bool print_error(const THD *thd, String *str);

  /**
    Print select options.

    @param[out] str          String of output
  */
  void print_select_options(String *str);

  /**
    Print UPDATE options.

    @param[out] str          String of output
  */
  void print_update_options(String *str);

  /**
    Print DELETE options.

    @param[out] str          String of output
  */
  void print_delete_options(String *str);

  /**
    Print INSERT options.

    @param[out] str          String of output
  */
  void print_insert_options(String *str);

  /**
    Print list of tables.

    @param      thd          Thread handler
    @param[out] str          String of output
    @param      table_list   Table_ref object
    @param      query_type   Options to print out string output
  */
  void print_table_references(const THD *thd, String *str,
                              Table_ref *table_list,
                              enum_query_type query_type);

  /**
    Print list of items in Query_block object.

    @param      thd          Thread handle
    @param[out] str          String of output
    @param      query_type   Options to print out string output
  */
  void print_item_list(const THD *thd, String *str, enum_query_type query_type);

  /**
    Print assignments list. Used in UPDATE and
    INSERT ... ON DUPLICATE KEY UPDATE ...

    @param      thd          Thread handle
    @param[out] str          String of output
    @param      query_type   Options to print out string output
    @param      fields       List columns to be assigned.
    @param      values       List of values.
  */
  void print_update_list(const THD *thd, String *str,
                         enum_query_type query_type,
                         const mem_root_deque<Item *> &fields,
                         const mem_root_deque<Item *> &values);

  /**
    Print column list to be inserted into. Used in INSERT.

    @param      thd          Thread handle
    @param[out] str          String of output
    @param      query_type   Options to print out string output
  */
  void print_insert_fields(const THD *thd, String *str,
                           enum_query_type query_type);

  /**
    Print list of values, used in INSERT and for general VALUES clause.

    @param      thd          Thread handle
    @param[out] str          String of output
    @param      query_type   Options to print out string output
    @param      values       List of values
    @param      prefix       Prefix to print before each row in value list
                             = nullptr: No prefix wanted
  */
  void print_values(const THD *thd, String *str, enum_query_type query_type,
                    const mem_root_deque<mem_root_deque<Item *> *> &values,
                    const char *prefix);

  /**
    Print list of tables in FROM clause.

    @param      thd          Thread handler
    @param[out] str          String of output
    @param      query_type   Options to print out string output
  */
  void print_from_clause(const THD *thd, String *str,
                         enum_query_type query_type);

  /**
    Print list of conditions in WHERE clause.

    @param      thd          Thread handle
    @param[out] str          String of output
    @param      query_type   Options to print out string output
  */
  void print_where_cond(const THD *thd, String *str,
                        enum_query_type query_type);

  /**
    Print list of items in GROUP BY clause.

    @param      thd          Thread handle
    @param[out] str          String of output
    @param      query_type   Options to print out string output
  */
  void print_group_by(const THD *thd, String *str, enum_query_type query_type);

  /**
    Print list of items in HAVING clause.

    @param      thd          Thread handle
    @param[out] str          String of output
    @param      query_type   Options to print out string output
  */
  void print_having(const THD *thd, String *str, enum_query_type query_type);

  /**
      Print list of items in QUALIFY clause.

      @param      thd          Thread handle
      @param[out] str          String of output
      @param      query_type   Options to print out string output
    */
  void print_qualify(const THD *thd, String *str,
                     enum_query_type query_type) const;

  /**
    Print details of Windowing functions.

    @param      thd          Thread handler
    @param[out] str          String of output
    @param      query_type   Options to print out string output
  */
  void print_windows(const THD *thd, String *str, enum_query_type query_type);

  /**
    Print list of items in ORDER BY clause.

    @param      thd          Thread handle
    @param[out] str          String of output
    @param      query_type   Options to print out string output
  */
  void print_order_by(const THD *thd, String *str,
                      enum_query_type query_type) const;

  void print_limit(const THD *thd, String *str,
                   enum_query_type query_type) const;
  bool save_properties(THD *thd);

  /**
    Accept function for SELECT and DELETE.

    @param    visitor  Select_lex_visitor Object
  */
  bool accept(Select_lex_visitor *visitor);

  /**
    Cleanup this subtree (this Query_block and all nested Query_blockes and
    Query_expressions).
    @param full  if false only partial cleanup is done, JOINs and JOIN_TABs are
    kept to provide info for EXPLAIN CONNECTION; if true, complete cleanup is
    done, all JOINs are freed.
  */
  void cleanup(bool full) override;
  /*
    Recursively cleanup the join of this select lex and of all nested
    select lexes. This is not a full cleanup.
  */
  void cleanup_all_joins();
  /**
    Destroy contained objects, in particular temporary tables which may
    have their own mem_roots.
  */
  void destroy();

  /// @return true when query block is not part of a set operation and is not a
  /// parenthesized query expression.
  bool is_simple_query_block() const {
    return master_query_expression()->is_simple();
  }

  /**
    @return true if query block is found during preparation to produce no data.
    Notice that if query is implicitly grouped, an aggregation row will
    still be returned.
  */
  bool is_empty_query() const { return m_empty_query; }

  /// Set query block as returning no data
  /// @todo This may also be set when we have an always false WHERE clause
  void set_empty_query() {
    assert(join == nullptr);
    m_empty_query = true;
  }
  /*
    For MODE_ONLY_FULL_GROUP_BY we need to know if
    this query block is the aggregation query of at least one aggregate
    function.
  */
  bool agg_func_used() const { return m_agg_func_used; }
  bool json_agg_func_used() const { return m_json_agg_func_used; }

  void set_agg_func_used(bool val) { m_agg_func_used = val; }

  void set_json_agg_func_used(bool val) { m_json_agg_func_used = val; }

  bool right_joins() const { return m_right_joins; }
  void set_right_joins() { m_right_joins = true; }

  /// Lookup for Query_block type
  enum_explain_type type() const;

  /// Lookup for a type string
  const char *get_type_str() { return type_str[static_cast<int>(type())]; }
  static const char *get_type_str(enum_explain_type type) {
    return type_str[static_cast<int>(type)];
  }

  bool is_dependent() const { return uncacheable & UNCACHEABLE_DEPENDENT; }
  bool is_cacheable() const { return !uncacheable; }

  /// @returns true if this query block outputs at most one row.
  bool source_table_is_one_row() const {
    return (m_table_list.size() == 0 &&
            (!is_table_value_constructor || row_value_list->size() == 1));
  }

  /// Include query block inside a query expression.
  void include_down(LEX *lex, Query_expression *outer);

  /// Include a query block next to another query block.
  void include_neighbour(LEX *lex, Query_block *before);

  /// Include query block inside a query expression, but do not link.
  void include_standalone(Query_expression *sel);

  /// Include query block into global list.
  void include_in_global(Query_block **plink);

  /// Include chain of query blocks into global list.
  void include_chain_in_global(Query_block **start);

  /// Renumber query blocks of contained query expressions
  void renumber(LEX *lex);

  /**
    Does permanent transformations which are local to a query block (which do
    not merge it to another block).
  */
  bool apply_local_transforms(THD *thd, bool prune);

  /// Pushes parts of the WHERE condition of this query block to materialized
  /// derived tables.
  bool push_conditions_to_derived_tables(THD *thd);

  bool get_optimizable_conditions(THD *thd, Item **new_where,
                                  Item **new_having);

  bool validate_outermost_option(LEX *lex, const char *wrong_option) const;
  bool validate_base_options(LEX *lex, ulonglong options) const;

  bool walk(Item_processor processor, enum_walk walk, uchar *arg);

  bool add_tables(THD *thd, const Mem_root_array<Table_ident *> *tables,
                  ulong table_options, thr_lock_type lock_type,
                  enum_mdl_type mdl_type);

  bool resolve_rollup_wfs(THD *thd);

  bool setup_conds(THD *thd);
  bool prepare(THD *thd, mem_root_deque<Item *> *insert_field_list);
  bool optimize(THD *thd, bool finalize_access_paths);
  void reset_nj_counters(mem_root_deque<Table_ref *> *join_list = nullptr);

  // If the query block has exactly one single visible field, returns it.
  // If not, returns nullptr.
  Item *single_visible_field() const;
  size_t num_visible_fields() const;

  // Whether the SELECT list is empty (hidden fields are ignored).
  // Typically used to distinguish INSERT INTO ... SELECT queries
  // from INSERT INTO ... VALUES queries.
  bool field_list_is_empty() const;

  /// Creates a clone for the given expression by re-parsing the
  /// expression. Used in condition pushdown to derived tables.
  Item *clone_expression(THD *thd, Item *item);
  /// Returns an expression from the select list of the query block
  /// using the field's index in a derived table.
  Item *get_derived_expr(uint expr_index);

  MaterializePathParameters::Operand setup_materialize_query_block(
      AccessPath *child_path, TABLE *dst_table) const;

  // ************************************************
  // * Members (most of these should not be public) *
  // ************************************************

  size_t m_added_non_hidden_fields{0};
  /**
    All expressions needed after join and filtering, ie., select list,
    group by list, having clause, window clause, order by clause,
    including hidden fields.
    Does not include join conditions nor where clause.

    This should ideally be changed into Mem_root_array<Item *>, but
    find_order_in_list() depends on pointer stability (it stores a pointer
    to an element in referenced_by[]). Similarly, there are some instances
    of thd->change_item_tree() that store pointers to elements in this list.

    Because of this, adding or removing elements in the middle is not allowed;
    std::deque guarantees pointer stability only in the face of adding
    or removing elements from either end, ie., {push,pop}_{front_back}.

    Currently, all hidden items must be before all visible items.
    This is primarily due to the requirement for pointer stability
    but also because change_to_use_tmp_fields() depends on it when mapping
    items to ref_item_array indexes. It would be good to get rid of this
    requirement in the future.
   */
  mem_root_deque<Item *> fields;

  /**
    All windows defined on the select, both named and inlined
  */
  List<Window> m_windows;

  /**
    A pointer to ftfunc_list_alloc, list of full text search functions.
  */
  List<Item_func_match> *ftfunc_list;
  List<Item_func_match> ftfunc_list_alloc{};

  /// The VALUES items of a table value constructor.
  mem_root_deque<mem_root_deque<Item *> *> *row_value_list{nullptr};

  /// List of semi-join nests generated for this query block
  mem_root_deque<Table_ref *> sj_nests;

  /// List of tables in FROM clause - use Table_ref::next_local to traverse
  SQL_I_List<Table_ref> m_table_list{};

  /**
    ORDER BY clause.
    This list may be mutated during optimization (by remove_const() in the old
    optimizer or by RemoveRedundantOrderElements() in the hypergraph optimizer),
    so for prepared statements, we keep a copy of the ORDER.next pointers in
    order_list_ptrs, and re-establish the original list before each execution.
  */
  SQL_I_List<ORDER> order_list{};
  Group_list_ptrs *order_list_ptrs{nullptr};

  /**
    GROUP BY clause.
    This list may be mutated during optimization (by remove_const() in the old
    optimizer or by RemoveRedundantOrderElements() in the hypergraph optimizer),
    so for prepared statements, we keep a copy of the ORDER.next pointers in
    group_list_ptrs, and re-establish the original list before each execution.
  */
  SQL_I_List<ORDER> group_list{};
  Group_list_ptrs *group_list_ptrs{nullptr};

  // Used so that AggregateIterator knows which items to signal when the rollup
  // level changes. Obviously only used in the presence of rollup.
  Prealloced_array<Item_rollup_group_item *, 4> rollup_group_items{
      PSI_NOT_INSTRUMENTED};
  Prealloced_array<Item_rollup_sum_switcher *, 4> rollup_sums{
      PSI_NOT_INSTRUMENTED};

  /// Query-block-level hints, for this query block
  Opt_hints_qb *opt_hints_qb{nullptr};

  char *db{nullptr};

  /**
     If this query block is a recursive member of a recursive unit: the
     Table_ref, in this recursive member, referencing the query
     name.
  */
  Table_ref *recursive_reference{nullptr};

  /// Reference to LEX that this query block belongs to
  LEX *parent_lex{nullptr};

  /**
    The set of those tables whose fields are referenced in the select list of
    this select level.
  */
  table_map select_list_tables{0};
  table_map outer_join{0};  ///< Bitmap of all inner tables from outer joins

  /**
    Context for name resolution for all column references except columns
    from joined tables.
  */
  Name_resolution_context context{};

  /**
    Pointer to first object in list of Name res context objects that have
    this query block as the base query block.
    Includes field "context" which is embedded in this query block.
  */
  Name_resolution_context *first_context;

  /**
    After optimization it is pointer to corresponding JOIN. This member
    should be changed only when THD::LOCK_query_plan mutex is taken.
  */
  JOIN *join{nullptr};
  /// Set of table references contained in outer-most join nest
  mem_root_deque<Table_ref *> m_table_nest;
  /// Pointer to the set of table references in the currently active join
  mem_root_deque<Table_ref *> *m_current_table_nest;
  /// table embedding the above list
  Table_ref *embedding{nullptr};
  /**
    Points to first leaf table of query block. After setup_tables() is done,
    this is a list of base tables and derived tables. After derived tables
    processing is done, this is a list of base tables only.
    Use Table_ref::next_leaf to traverse the list.
  */
  Table_ref *leaf_tables{nullptr};
  /// Last table for LATERAL join, used by table functions
  Table_ref *end_lateral_table{nullptr};

  /// LIMIT clause, NULL if no limit is given
  Item *select_limit{nullptr};
  /// LIMIT ... OFFSET clause, NULL if no offset is given
  Item *offset_limit{nullptr};

  /**
    Circular linked list of aggregate functions in nested query blocks.
    This is needed if said aggregate functions depend on outer values
    from this query block; if so, we want to add them as hidden items
    in our own field list, to be able to evaluate them.
    @see Item_sum::check_sum_func
   */
  Item_sum *inner_sum_func_list{nullptr};

  /**
    Array of pointers to "base" items; one each for every selected expression
    and referenced item in the query block. All references to fields are to
    buffers associated with the primary input tables.
  */
  Ref_item_array base_ref_items;

  uint select_number{0};  ///< Query block number (used for EXPLAIN)

  /**
    Saved values of the WHERE and HAVING clauses. Allowed values are:
     - COND_UNDEF if the condition was not specified in the query or if it
       has not been optimized yet
     - COND_TRUE if the condition is always true
     - COND_FALSE if the condition is impossible
     - COND_OK otherwise
  */
  Item::cond_result cond_value{Item::COND_UNDEF};
  Item::cond_result having_value{Item::COND_UNDEF};

  /// Parse context: indicates where the current expression is being parsed
  enum_parsing_context parsing_place{CTX_NONE};
  /// Parse context: is inside a set function if this is positive
  uint in_sum_expr{0};
  ///  Parse context: is inside a window function if this is positive
  uint in_window_expr{0};

  /**
    Three fields used by semi-join transformations to know when semi-join is
    possible, and in which condition tree the subquery predicate is located.
  */
  enum Resolve_place {
    RESOLVE_NONE,
    RESOLVE_JOIN_NEST,
    RESOLVE_CONDITION,
    RESOLVE_HAVING,
    RESOLVE_QUALIFY,
    RESOLVE_SELECT_LIST
  };
  Resolve_place resolve_place{
      RESOLVE_NONE};  ///< Indicates part of query being resolved

  /**
    Number of fields used in select list or where clause of current select
    and all inner subselects.
  */
  uint select_n_where_fields{0};
  /**
    Number of items in the select list, HAVING clause, QUALIFY clause and ORDER
    BY clause. It is used to reserve space in the base_ref_items array so that
    it is big enough to hold hidden items for any of the expressions or
    sub-expressions in those clauses.
  */
  uint select_n_having_items{0};
  /// Number of arguments of and/or/xor in where/having/on
  uint saved_cond_count{0};
  /// Number of predicates after preparation
  uint cond_count{0};
  /// Number of between predicates in where/having/on
  uint between_count{0};
  /// Maximal number of elements in multiple equalities
  uint max_equal_elems{0};

  /**
    Number of Item_sum-derived objects in this SELECT. Keeps count of
    aggregate functions and window functions(to allocate items in ref array).
    See Query_block::setup_base_ref_items.
  */
  uint n_sum_items{0};
  /// Number of Item_sum-derived objects in children and descendant SELECTs
  uint n_child_sum_items{0};

  /// Keep track for allocation of base_ref_items: scalar subqueries may be
  /// replaced by a field during scalar_to_derived transformation
  uint n_scalar_subqueries{0};

  /// Number of materialized derived tables and views in this query block.
  uint materialized_derived_table_count{0};
  /// Number of partitioned tables
  uint partitioned_table_count{0};

  /**
    Number of wildcards used in the SELECT list. For example,
    SELECT *, t1.*, catalog.t2.* FROM t0, t1, t2;
    has 3 wildcards.
  */
  uint with_wild{0};

  /// Number of leaf tables in this query block.
  uint leaf_table_count{0};
  /// Number of derived tables and views in this query block.
  uint derived_table_count{0};
  /// Number of table functions in this query block
  uint table_func_count{0};

  /**
    Nesting level of query block, outer-most query block has level 0,
    its subqueries have level 1, etc. @see also sql/item_sum.h.
  */
  int nest_level{0};

  /**
    Indicates whether this query block contains non-primitive grouping (such as
    ROLLUP).
  */
  olap_type olap{UNSPECIFIED_OLAP_TYPE};

  /// @see enum_condition_context
  enum_condition_context condition_context{enum_condition_context::ANDS};

  /// If set, the query block is of the form VALUES row_list.
  bool is_table_value_constructor{false};

  /// Describes context of this query block (e.g if it is a derived table).
  sub_select_type linkage{UNSPECIFIED_TYPE};

  /**
    result of this query can't be cached, bit field, can be :
      UNCACHEABLE_DEPENDENT
      UNCACHEABLE_RAND
      UNCACHEABLE_SIDEEFFECT
  */
  uint8 uncacheable{0};

  void update_used_tables();
  void restore_cmd_properties();
  bool save_cmd_properties(THD *thd);

  /**
    This variable is required to ensure proper work of subqueries and
    stored procedures. Generally, one should use the states of
    Query_arena to determine if it's a statement prepare or first
    execution of a stored procedure. However, in case when there was an
    error during the first execution of a stored procedure, the SP body
    is not expelled from the SP cache. Therefore, a deeply nested
    subquery might be left unoptimized. So we need this per-subquery
    variable to inidicate the optimization/execution state of every
    subquery. Prepared statements work OK in that regard, as in
    case of an error during prepare the PS is not created.
  */
  bool first_execution{true};

  /// True when semi-join pull-out processing is complete
  bool sj_pullout_done{false};

  /// Used by nested scalar_to_derived transformations
  bool m_was_implicitly_grouped{false};

  /// True: skip local transformations during prepare() call (used by INSERT)
  bool skip_local_transforms{false};

  bool is_item_list_lookup{false};

  /// true when having fix field called in processing of this query block
  bool having_fix_field{false};
  /// true when GROUP BY fix field called in processing of this query block
  bool group_fix_field{false};

  /**
    True if contains or aggregates set functions.
    @note this is wrong when a locally found set function is aggregated
    in an outer query block.
  */
  bool with_sum_func{false};

  /**
    HAVING clause contains subquery => we can't close tables before
    query processing end even if we use temporary table
  */
  bool subquery_in_having{false};

  /**
    If true, use select_limit to limit number of rows selected.
    Applicable when no explicit limit is supplied, and only for the
    outermost query block of a SELECT statement.
  */
  bool m_use_select_limit{false};

  /// If true, limit object is added internally
  bool m_internal_limit{false};

  /// exclude this query block from unique_table() check
  bool exclude_from_table_unique_test{false};

  bool no_table_names_allowed{false};  ///< used for global order by

  /// Hidden items added during optimization
  /// @note that using this means we modify resolved data during optimization
  uint hidden_items_from_optimization{0};

  bool is_row_count_valid_for_semi_join();

 private:
  friend class Query_expression;
  friend class Condition_context;

  /// Helper for save_properties()
  bool save_order_properties(THD *thd, SQL_I_List<ORDER> *list,
                             Group_list_ptrs **list_ptrs);

  bool record_join_nest_info(mem_root_deque<Table_ref *> *tables);
  bool simplify_joins(THD *thd, mem_root_deque<Table_ref *> *join_list,
                      bool top, bool in_sj, Item **new_conds,
                      uint *changelog = nullptr);
  /// Remove semijoin condition for this query block
  void clear_sj_expressions(NESTED_JOIN *nested_join);
  ///  Build semijoin condition for th query block
  bool build_sj_cond(THD *thd, NESTED_JOIN *nested_join,
                     Query_block *subq_query_block, table_map outer_tables_map,
                     Item **sj_cond, bool *simple_const);
  bool decorrelate_condition(Semijoin_decorrelation &sj_decor,
                             Table_ref *join_nest);

  bool convert_subquery_to_semijoin(THD *thd, Item_exists_subselect *subq_pred);
  Table_ref *synthesize_derived(THD *thd, Query_expression *unit,
                                Item *join_cond, bool left_outer,
                                bool use_inner_join);
  bool transform_subquery_to_derived(THD *thd, Table_ref **out_tl,
                                     Query_expression *subs_query_expression,
                                     Item_subselect *subq, bool use_inner_join,
                                     bool reject_multiple_rows,
                                     Item *join_condition,
                                     Item *lifted_where_cond);
  bool transform_table_subquery_to_join_with_derived(
      THD *thd, Item_exists_subselect *subq_pred);
<<<<<<< HEAD
  bool setup_count_over_partition(THD *thd, Table_ref *derived,
                                  Lifted_fields_map *lifted_fields,
                                  std::deque<Item_field *> &added_to_group_by,
                                  uint hidden_fields);
  bool decorrelate_derived_scalar_subquery_pre(
      THD *thd, Table_ref *derived, Item *lifted_where,
      Lifted_fields_map *lifted_where_fields, bool *added_card_check,
      bool *added_window_card_check);
  bool decorrelate_derived_scalar_subquery_post(
      THD *thd, Table_ref *derived, Lifted_fields_map *lifted_where_fields,
      bool added_card_check, bool added_window_card_check);
  void replace_referenced_item(Item *const old_item, Item *const new_item);
  void remap_tables(THD *thd);
  void mark_item_as_maybe_null_if_rollup_item(Item *item);
=======
  bool setup_counts_over_partitions(THD *thd, Table_ref *derived,
                                    Lifted_fields_map *lifted_fields,
                                    std::deque<Item_field *> &added_to_group_by,
                                    uint hidden_fields);
  bool decorrelate_derived_scalar_subquery_pre(
      THD *thd, Table_ref *derived, Item *lifted_where,
      Lifted_fields_map *lifted_where_fields, bool *added_card_check,
      size_t *added_window_card_checks);
  bool decorrelate_derived_scalar_subquery_post(
      THD *thd, Table_ref *derived, Lifted_fields_map *lifted_where_fields,
      bool added_card_check, size_t added_window_card_checks);
  void replace_referenced_item(Item *const old_item, Item *const new_item);
  void remap_tables(THD *thd);
  void mark_item_as_maybe_null_if_non_primitive_grouped(Item *item) const;
>>>>>>> 824e2b40
  Item *resolve_rollup_item(THD *thd, Item *item);
  bool resolve_rollup(THD *thd);

  bool setup_wild(THD *thd);
  bool setup_order_final(THD *thd);
  bool setup_group(THD *thd);
  void fix_after_pullout(Query_block *parent_query_block,
                         Query_block *removed_query_block);
  bool remove_redundant_subquery_clauses(THD *thd);
  void repoint_contexts_of_join_nests(mem_root_deque<Table_ref *> join_list);
  bool empty_order_list(Query_block *sl);
  bool setup_join_cond(THD *thd, mem_root_deque<Table_ref *> *tables,
                       bool in_update);
  bool find_common_table_expr(THD *thd, Table_ident *table_id, Table_ref *tl,
                              Parse_context *pc, bool *found);
  /**
    Transform eligible scalar subqueries in the SELECT list, WHERE condition,
    HAVING condition or JOIN conditions of a query block[*] to an equivalent
    derived table of a LEFT OUTER join, e.g. as shown in this uncorrelated
    subquery:

    [*] a.k.a "transformed query block" throughout this method and its minions.

    <pre>
      SELECT * FROM t1
        WHERE t1.a > (SELECT COUNT(a) AS cnt FROM t2);  ->

      SELECT t1.* FROM t1 LEFT OUTER JOIN
                       (SELECT COUNT(a) AS cnt FROM t2) AS derived
        ON TRUE WHERE t1.a > derived.cnt;
    </pre>

    Grouping in the transformed query block may necessitate the grouping to be
    moved down to another derived table, cf.  transform_grouped_to_derived.

    Limitations:
    - only implicitly grouped subqueries (guaranteed to have cardinality one)
      are identified as scalar subqueries.
    _ Correlated subqueries are not handled

    @param[in,out] thd the session context
    @returns       true on error
  */
  bool transform_scalar_subqueries_to_join_with_derived(THD *thd);
  bool supported_correlated_scalar_subquery(THD *thd, Item::Css_info *subquery,
                                            Item **lifted_where);
  bool replace_item_in_expression(Item **expr, bool was_hidden,
                                  Item::Item_replacement *info,
                                  Item_transformer transformer);
  bool transform_grouped_to_derived(THD *thd, bool *break_off);
  bool replace_subquery_in_expr(THD *thd, Item::Css_info *subquery,
                                Table_ref *tr, Item **expr);
  bool nest_derived(THD *thd, Item *join_cond,
                    mem_root_deque<Table_ref *> *join_list,
                    Table_ref *new_derived_table);

  bool resolve_table_value_constructor_values(THD *thd);

  // Delete unused columns from merged derived tables
  void delete_unused_merged_columns(mem_root_deque<Table_ref *> *tables);

  bool prepare_values(THD *thd);
  bool check_only_full_group_by(THD *thd);
  /**
    Copies all non-aggregated calls to the full-text search MATCH function from
    the HAVING clause to the SELECT list (as hidden items), so that we can
    materialize their result and not only their input. This is needed when the
    result will be accessed after aggregation, as the result from MATCH cannot
    be recalculated from its input alone. It also needs the underlying scan to
    be positioned on the correct row. Storing the value before aggregation
    removes the need for evaluating MATCH again after materialization.
  */
  bool lift_fulltext_from_having_to_select_list(THD *thd);

  //
  // Members:
  //

  /**
    Pointer to collection of subqueries candidate for semi/antijoin
    conversion.
    Template parameter is "true": no need to run DTORs on pointers.
  */
  Mem_root_array<Item_exists_subselect *> *sj_candidates{nullptr};

  /// How many expressions are part of the order by but not select list.
  int hidden_order_field_count{0};

  /**
    Intrusive linked list of all query blocks within the same
    query expression.
  */
  Query_block *next{nullptr};

  /// The query expression containing this query block.
  Query_expression *master{nullptr};
  /// The first query expression contained within this query block.
  Query_expression *slave{nullptr};

  /// Intrusive double-linked global list of query blocks.
  Query_block *link_next{nullptr};
  Query_block **link_prev{nullptr};

  /// Result of this query block
  Query_result *m_query_result{nullptr};

  /**
    Options assigned from parsing and throughout resolving,
    should not be modified after resolving is done.
  */
  ulonglong m_base_options{0};
  /**
    Active options. Derived from base options, modifiers added during
    resolving and values from session variable option_bits. Since the latter
    may change, active options are refreshed per execution of a statement.
  */
  ulonglong m_active_options{0};

<<<<<<< HEAD
=======
  /**
    If the query block includes non-primitive grouping, then these modifiers are
    represented as grouping sets. The variable 'm_num_grouping_sets' holds the
    count of grouping sets.
  */
  int m_num_grouping_sets{0};

>>>>>>> 824e2b40
 public:
  Table_ref *resolve_nest{
      nullptr};  ///< Used when resolving outer join condition
 private:
  /**
    Initializes the grouping set if the query block includes GROUP BY
    modifiers.
  */
  bool allocate_grouping_sets(THD *thd);

  /**
    Populates the grouping sets if the query block includes non-primitive
    grouping.
  */
  bool populate_grouping_sets(THD *thd);
  int get_number_of_grouping_sets() const { return m_num_grouping_sets; }

 private:
  /**
    Condition to be evaluated after all tables in a query block are joined.
    After all permanent transformations have been conducted by
    Query_block::prepare(), this condition is "frozen", any subsequent changes
    to it must be done with change_item_tree(), unless they only modify AND/OR
    items and use a copy created by Query_block::get_optimizable_conditions().
    Same is true for 'having_cond'.
  */
  Item *m_where_cond;

  /// Condition to be evaluated on grouped rows after grouping.
  Item *m_having_cond;

  /// Condition to be evaluated after window functions.
  Item *m_qualify_cond{nullptr};

  /// Number of GROUP BY expressions added to all_fields
  int hidden_group_field_count;

  /**
    True if query block has semi-join nests merged into it. Notice that this
    is updated earlier than sj_nests, so check this if info is needed
    before the full resolver process is complete.
  */
  bool has_sj_nests{false};
  bool has_aj_nests{false};   ///< @see has_sj_nests; counts antijoin nests.
  bool m_right_joins{false};  ///< True if query block has right joins

  /// Allow merge of immediate unnamed derived tables
  bool allow_merge_derived{true};

  bool m_agg_func_used{false};
  bool m_json_agg_func_used{false};

  /**
    True if query block does not generate any rows before aggregation,
    determined during preparation (not optimization).
  */
  bool m_empty_query{false};

  static const char
      *type_str[static_cast<int>(enum_explain_type::EXPLAIN_total)];
};

inline bool Query_expression::is_union() const {
  Query_term *qt = query_term();
  while (qt->term_type() == QT_UNARY)
    qt = down_cast<Query_term_unary *>(qt)->m_children[0];
  return qt->term_type() == QT_UNION;
}

inline bool Query_expression::is_set_operation() const {
  Query_term *qt = query_term();
  while (qt->term_type() == QT_UNARY)
    qt = down_cast<Query_term_unary *>(qt)->m_children[0];
  const Query_term_type type = qt->term_type();
  return type == QT_UNION || type == QT_INTERSECT || type == QT_EXCEPT;
}

/// Utility RAII class to save/modify/restore the condition_context information
/// of a query block. @see enum_condition_context.
class Condition_context {
 public:
  Condition_context(
      Query_block *select_ptr,
      enum_condition_context new_type = enum_condition_context::NEITHER)
      : select(nullptr), saved_value() {
    if (select_ptr) {
      select = select_ptr;
      saved_value = select->condition_context;
      // More restrictive wins over less restrictive:
      if (new_type == enum_condition_context::NEITHER ||
          (new_type == enum_condition_context::ANDS_ORS &&
           saved_value == enum_condition_context::ANDS))
        select->condition_context = new_type;
    }
  }
  ~Condition_context() {
    if (select) select->condition_context = saved_value;
  }

 private:
  Query_block *select;
  enum_condition_context saved_value;
};

bool walk_join_list(mem_root_deque<Table_ref *> &list,
                    std::function<bool(Table_ref *)> action);

/**
  Base class for secondary engine execution context objects. Secondary
  storage engines may create classes derived from this one which
  contain state they need to preserve between optimization and
  execution of statements. The context objects should be allocated on
  the execution MEM_ROOT.
*/
class Secondary_engine_execution_context {
 public:
  /**
    Destructs the secondary engine execution context object. It is
    called after the query execution has completed. Secondary engines
    may override the destructor in subclasses and add code that
    performs cleanup tasks that are needed after query execution.
  */
  virtual ~Secondary_engine_execution_context() = default;
};

typedef struct struct_slave_connection {
  char *user;
  char *password;
  char *plugin_auth;
  char *plugin_dir;

  void reset();
} LEX_SLAVE_CONNECTION;

struct st_sp_chistics {
  LEX_CSTRING comment;
  enum enum_sp_suid_behaviour suid;
  bool detistic;
  enum enum_sp_data_access daccess;
  LEX_CSTRING language;  ///< CREATE|ALTER ... LANGUAGE <language>
};

extern const LEX_STRING null_lex_str;
extern const LEX_CSTRING null_lex_cstr;
extern const LEX_CSTRING empty_lex_cstr;

struct st_trg_chistics {
  enum enum_trigger_action_time_type action_time;
  enum enum_trigger_event_type event;

  /**
    FOLLOWS or PRECEDES as specified in the CREATE TRIGGER statement.
  */
  enum enum_trigger_order_type ordering_clause;

  /**
    Trigger name referenced in the FOLLOWS/PRECEDES clause of the CREATE TRIGGER
    statement.
  */
  LEX_CSTRING anchor_trigger_name;
};

class Sroutine_hash_entry;

/*
  Class representing list of all tables used by statement and other
  information which is necessary for opening and locking its tables,
  like SQL command for this statement.

  Also contains information about stored functions used by statement
  since during its execution we may have to add all tables used by its
  stored functions/triggers to this list in order to pre-open and lock
  them.

  Also used by LEX::reset_n_backup/restore_backup_query_tables_list()
  methods to save and restore this information.
*/

class Query_tables_list {
 public:
  Query_tables_list &operator=(Query_tables_list &&) = default;

  /**
    SQL command for this statement. Part of this class since the
    process of opening and locking tables for the statement needs
    this information to determine correct type of lock for some of
    the tables.
  */
  enum_sql_command sql_command;
  /* Global list of all tables used by this statement */
  Table_ref *query_tables;
  /* Pointer to next_global member of last element in the previous list. */
  Table_ref **query_tables_last;
  /*
    If non-0 then indicates that query requires prelocking and points to
    next_global member of last own element in query table list (i.e. last
    table which was not added to it as part of preparation to prelocking).
    0 - indicates that this query does not need prelocking.
  */
  Table_ref **query_tables_own_last;
  /*
    Set of stored routines called by statement.
    (Note that we use lazy-initialization for this hash).

    See Sroutine_hash_entry for explanation why this hash uses binary
    key comparison.
  */
  enum { START_SROUTINES_HASH_SIZE = 16 };
  std::unique_ptr<malloc_unordered_map<std::string, Sroutine_hash_entry *>>
      sroutines;
  /*
    List linking elements of 'sroutines' set. Allows you to add new elements
    to this set as you iterate through the list of existing elements.
    'sroutines_list_own_last' is pointer to ::next member of last element of
    this list which represents routine which is explicitly used by query.
    'sroutines_list_own_elements' number of explicitly used routines.
    We use these two members for restoring of 'sroutines_list' to the state
    in which it was right after query parsing.
  */
  SQL_I_List<Sroutine_hash_entry> sroutines_list;
  Sroutine_hash_entry **sroutines_list_own_last;
  uint sroutines_list_own_elements;

  /**
    Locking state of tables in this particular statement.

    If we under LOCK TABLES or in prelocked mode we consider tables
    for the statement to be "locked" if there was a call to lock_tables()
    (which called handler::start_stmt()) for tables of this statement
    and there was no matching close_thread_tables() call.

    As result this state may differ significantly from one represented
    by Open_tables_state::lock/locked_tables_mode more, which are always
    "on" under LOCK TABLES or in prelocked mode.
  */
  enum enum_lock_tables_state { LTS_NOT_LOCKED = 0, LTS_LOCKED };
  enum_lock_tables_state lock_tables_state;
  bool is_query_tables_locked() const {
    return (lock_tables_state == LTS_LOCKED);
  }

  /**
    Number of tables which were open by open_tables() and to be locked
    by lock_tables().
    Note that we set this member only in some cases, when this value
    needs to be passed from open_tables() to lock_tables() which are
    separated by some amount of code.
  */
  uint table_count;

  /*
    These constructor and destructor serve for creation/destruction
    of Query_tables_list instances which are used as backup storage.
  */
  Query_tables_list() = default;
  ~Query_tables_list() = default;

  /* Initializes (or resets) Query_tables_list object for "real" use. */
  void reset_query_tables_list(bool init);
  void destroy_query_tables_list();
  void set_query_tables_list(Query_tables_list *state) {
    *this = std::move(*state);
  }

  /*
    Direct addition to the list of query tables.
    If you are using this function, you must ensure that the table
    object, in particular table->db member, is initialized.
  */
  void add_to_query_tables(Table_ref *table) {
    *(table->prev_global = query_tables_last) = table;
    query_tables_last = &table->next_global;
  }
  bool requires_prelocking() { return query_tables_own_last; }
  void mark_as_requiring_prelocking(Table_ref **tables_own_last) {
    query_tables_own_last = tables_own_last;
  }
  /* Return pointer to first not-own table in query-tables or 0 */
  Table_ref *first_not_own_table() {
    return (query_tables_own_last ? *query_tables_own_last : nullptr);
  }
  void chop_off_not_own_tables() {
    if (query_tables_own_last) {
      *query_tables_own_last = nullptr;
      query_tables_last = query_tables_own_last;
      query_tables_own_last = nullptr;
    }
  }

  /**
    All types of unsafe statements.

    @note The int values of the enum elements are used to point to
    bits in two bitmaps in two different places:

    - Query_tables_list::binlog_stmt_flags
    - THD::binlog_unsafe_warning_flags

    Hence in practice this is not an enum at all, but a map from
    symbols to bit indexes.

    The ordering of elements in this enum must correspond to the order of
    elements in the array binlog_stmt_unsafe_errcode.
  */
  enum enum_binlog_stmt_unsafe {
    /**
      SELECT..LIMIT is unsafe because the set of rows returned cannot
      be predicted.
    */
    BINLOG_STMT_UNSAFE_LIMIT = 0,
    /**
      Access to log tables is unsafe because slave and master probably
      log different things.
    */
    BINLOG_STMT_UNSAFE_SYSTEM_TABLE,
    /**
      Inserting into an autoincrement column in a stored routine is unsafe.
      Even with just one autoincrement column, if the routine is invoked more
      than once slave is not guaranteed to execute the statement graph same way
      as the master. And since it's impossible to estimate how many times a
      routine can be invoked at the query pre-execution phase (see lock_tables),
      the statement is marked pessimistically unsafe.
    */
    BINLOG_STMT_UNSAFE_AUTOINC_COLUMNS,
    /**
      Using a UDF (user-defined function) is unsafe.
    */
    BINLOG_STMT_UNSAFE_UDF,
    /**
      Using most system variables is unsafe, because slave may run
      with different options than master.
    */
    BINLOG_STMT_UNSAFE_SYSTEM_VARIABLE,
    /**
      Using some functions is unsafe (e.g., UUID).
    */
    BINLOG_STMT_UNSAFE_SYSTEM_FUNCTION,

    /**
      Mixing transactional and non-transactional statements are unsafe if
      non-transactional reads or writes are occur after transactional
      reads or writes inside a transaction.
    */
    BINLOG_STMT_UNSAFE_NONTRANS_AFTER_TRANS,

    /**
      Mixing self-logging and non-self-logging engines in a statement
      is unsafe.
    */
    BINLOG_STMT_UNSAFE_MULTIPLE_ENGINES_AND_SELF_LOGGING_ENGINE,

    /**
      Statements that read from both transactional and non-transactional
      tables and write to any of them are unsafe.
    */
    BINLOG_STMT_UNSAFE_MIXED_STATEMENT,

    /**
      INSERT...IGNORE SELECT is unsafe because which rows are ignored depends
      on the order that rows are retrieved by SELECT. This order cannot be
      predicted and may differ on master and the slave.
    */
    BINLOG_STMT_UNSAFE_INSERT_IGNORE_SELECT,

    /**
      INSERT...SELECT...UPDATE is unsafe because which rows are updated depends
      on the order that rows are retrieved by SELECT. This order cannot be
      predicted and may differ on master and the slave.
    */
    BINLOG_STMT_UNSAFE_INSERT_SELECT_UPDATE,

    /**
     Query that writes to a table with auto_inc column after selecting from
     other tables are unsafe as the order in which the rows are retrieved by
     select may differ on master and slave.
    */
    BINLOG_STMT_UNSAFE_WRITE_AUTOINC_SELECT,

    /**
      INSERT...REPLACE SELECT is unsafe because which rows are replaced depends
      on the order that rows are retrieved by SELECT. This order cannot be
      predicted and may differ on master and the slave.
    */
    BINLOG_STMT_UNSAFE_REPLACE_SELECT,

    /**
      CREATE TABLE... IGNORE... SELECT is unsafe because which rows are ignored
      depends on the order that rows are retrieved by SELECT. This order cannot
      be predicted and may differ on master and the slave.
    */
    BINLOG_STMT_UNSAFE_CREATE_IGNORE_SELECT,

    /**
      CREATE TABLE...REPLACE... SELECT is unsafe because which rows are replaced
      depends on the order that rows are retrieved from SELECT. This order
      cannot be predicted and may differ on master and the slave
    */
    BINLOG_STMT_UNSAFE_CREATE_REPLACE_SELECT,

    /**
      CREATE TABLE...SELECT on a table with auto-increment column is unsafe
      because which rows are replaced depends on the order that rows are
      retrieved from SELECT. This order cannot be predicted and may differ on
      master and the slave
    */
    BINLOG_STMT_UNSAFE_CREATE_SELECT_AUTOINC,

    /**
      UPDATE...IGNORE is unsafe because which rows are ignored depends on the
      order that rows are updated. This order cannot be predicted and may differ
      on master and the slave.
    */
    BINLOG_STMT_UNSAFE_UPDATE_IGNORE,

    /**
      INSERT... ON DUPLICATE KEY UPDATE on a table with more than one
      UNIQUE KEYS  is unsafe.
    */
    BINLOG_STMT_UNSAFE_INSERT_TWO_KEYS,

    /**
       INSERT into auto-inc field which is not the first part in composed
       primary key.
    */
    BINLOG_STMT_UNSAFE_AUTOINC_NOT_FIRST,

    /**
       Using a plugin is unsafe.
    */
    BINLOG_STMT_UNSAFE_FULLTEXT_PLUGIN,
    BINLOG_STMT_UNSAFE_SKIP_LOCKED,
    BINLOG_STMT_UNSAFE_NOWAIT,

    /**
      XA transactions and statements.
    */
    BINLOG_STMT_UNSAFE_XA,

    /**
      If a substatement inserts into or updates a table that has a column with
      an unsafe DEFAULT expression, it may not have the same effect on the
      slave.
    */
    BINLOG_STMT_UNSAFE_DEFAULT_EXPRESSION_IN_SUBSTATEMENT,

    /**
      DML or DDL statement that reads a ACL table is unsafe, because the row
      are read without acquiring SE row locks. This would allow ACL tables to
      be updated by concurrent thread. It would not have the same effect on the
      slave.
    */
    BINLOG_STMT_UNSAFE_ACL_TABLE_READ_IN_DML_DDL,

    /**
      Generating invisible primary key for a table created using CREATE TABLE...
      SELECT... is unsafe because order in which rows are retrieved by the
      SELECT determines which (if any) rows are inserted. This order cannot be
      predicted and values for generated invisible primary key column may
      differ on source and replica when @@session.binlog_format=STATEMENT.
    */
    BINLOG_STMT_UNSAFE_CREATE_SELECT_WITH_GIPK,

    /* the last element of this enumeration type. */
    BINLOG_STMT_UNSAFE_COUNT
  };
  /**
    This has all flags from 0 (inclusive) to BINLOG_STMT_FLAG_COUNT
    (exclusive) set.
  */
  static const int BINLOG_STMT_UNSAFE_ALL_FLAGS =
      ((1 << BINLOG_STMT_UNSAFE_COUNT) - 1);

  /**
    Maps elements of enum_binlog_stmt_unsafe to error codes.
  */
  static const int binlog_stmt_unsafe_errcode[BINLOG_STMT_UNSAFE_COUNT];

  /**
    Determine if this statement is marked as unsafe with
    specific type

    @retval false if the statement is not marked as unsafe.
    @retval true if it is.
  */
  inline bool is_stmt_unsafe(
      enum_binlog_stmt_unsafe unsafe_type) const noexcept {
    return ((binlog_stmt_flags & (1U << unsafe_type)) != 0);
  }

  /**
    Determine if this statement is marked as unsafe.

    @retval 0 if the statement is not marked as unsafe.
    @retval nonzero if the statement is marked as unsafe.
  */
  inline bool is_stmt_unsafe() const { return get_stmt_unsafe_flags() != 0; }

  inline bool is_stmt_unsafe(enum_binlog_stmt_unsafe unsafe) {
    return binlog_stmt_flags & (1 << unsafe);
  }

  /**
    Flag the current (top-level) statement as unsafe.
    The flag will be reset after the statement has finished.

    @param unsafe_type The type of unsafety: one of the @c
    BINLOG_STMT_FLAG_UNSAFE_* flags in @c enum_binlog_stmt_flag.
  */
  inline void set_stmt_unsafe(enum_binlog_stmt_unsafe unsafe_type) {
    DBUG_TRACE;
    assert(unsafe_type >= 0 && unsafe_type < BINLOG_STMT_UNSAFE_COUNT);
    binlog_stmt_flags |= (1U << unsafe_type);
    return;
  }

  /**
    Set the bits of binlog_stmt_flags determining the type of
    unsafeness of the current statement.  No existing bits will be
    cleared, but new bits may be set.

    @param flags A binary combination of zero or more bits, (1<<flag)
    where flag is a member of enum_binlog_stmt_unsafe.
  */
  inline void set_stmt_unsafe_flags(uint32 flags) {
    DBUG_TRACE;
    assert((flags & ~BINLOG_STMT_UNSAFE_ALL_FLAGS) == 0);
    binlog_stmt_flags |= flags;
    return;
  }

  /**
    Return a binary combination of all unsafe warnings for the
    statement.  If the statement has been marked as unsafe by the
    'flag' member of enum_binlog_stmt_unsafe, then the return value
    from this function has bit (1<<flag) set to 1.
  */
  inline uint32 get_stmt_unsafe_flags() const {
    DBUG_TRACE;
    return binlog_stmt_flags & BINLOG_STMT_UNSAFE_ALL_FLAGS;
  }

  /**
    Determine if this statement is a row injection.

    @retval 0 if the statement is not a row injection
    @retval nonzero if the statement is a row injection
  */
  inline bool is_stmt_row_injection() const {
    constexpr uint32_t shift =
        static_cast<uint32_t>(BINLOG_STMT_UNSAFE_COUNT) +
        static_cast<uint32_t>(BINLOG_STMT_TYPE_ROW_INJECTION);
    return binlog_stmt_flags & (1U << shift);
  }

  /**
    Flag the statement as a row injection.  A row injection is either
    a BINLOG statement, or a row event in the relay log executed by
    the slave SQL thread.
  */
  inline void set_stmt_row_injection() {
    constexpr uint32_t shift =
        static_cast<uint32_t>(BINLOG_STMT_UNSAFE_COUNT) +
        static_cast<uint32_t>(BINLOG_STMT_TYPE_ROW_INJECTION);
    DBUG_TRACE;
    binlog_stmt_flags |= (1U << shift);
  }

  enum enum_stmt_accessed_table {
    /*
       If a transactional table is about to be read. Note that
       a write implies a read.
    */
    STMT_READS_TRANS_TABLE = 0,
    /*
       If a non-transactional table is about to be read. Note that
       a write implies a read.
    */
    STMT_READS_NON_TRANS_TABLE,
    /*
       If a temporary transactional table is about to be read. Note
       that a write implies a read.
    */
    STMT_READS_TEMP_TRANS_TABLE,
    /*
       If a temporary non-transactional table is about to be read. Note
      that a write implies a read.
    */
    STMT_READS_TEMP_NON_TRANS_TABLE,
    /*
       If a transactional table is about to be updated.
    */
    STMT_WRITES_TRANS_TABLE,
    /*
       If a non-transactional table is about to be updated.
    */
    STMT_WRITES_NON_TRANS_TABLE,
    /*
       If a temporary transactional table is about to be updated.
    */
    STMT_WRITES_TEMP_TRANS_TABLE,
    /*
       If a temporary non-transactional table is about to be updated.
    */
    STMT_WRITES_TEMP_NON_TRANS_TABLE,
    /*
      The last element of the enumeration. Please, if necessary add
      anything before this.
    */
    STMT_ACCESS_TABLE_COUNT
  };

#ifndef NDEBUG
  static inline const char *stmt_accessed_table_string(
      enum_stmt_accessed_table accessed_table) {
    switch (accessed_table) {
      case STMT_READS_TRANS_TABLE:
        return "STMT_READS_TRANS_TABLE";
        break;
      case STMT_READS_NON_TRANS_TABLE:
        return "STMT_READS_NON_TRANS_TABLE";
        break;
      case STMT_READS_TEMP_TRANS_TABLE:
        return "STMT_READS_TEMP_TRANS_TABLE";
        break;
      case STMT_READS_TEMP_NON_TRANS_TABLE:
        return "STMT_READS_TEMP_NON_TRANS_TABLE";
        break;
      case STMT_WRITES_TRANS_TABLE:
        return "STMT_WRITES_TRANS_TABLE";
        break;
      case STMT_WRITES_NON_TRANS_TABLE:
        return "STMT_WRITES_NON_TRANS_TABLE";
        break;
      case STMT_WRITES_TEMP_TRANS_TABLE:
        return "STMT_WRITES_TEMP_TRANS_TABLE";
        break;
      case STMT_WRITES_TEMP_NON_TRANS_TABLE:
        return "STMT_WRITES_TEMP_NON_TRANS_TABLE";
        break;
      case STMT_ACCESS_TABLE_COUNT:
      default:
        assert(0);
        break;
    }
    MY_ASSERT_UNREACHABLE();
    return "";
  }
#endif /* DBUG */

#define BINLOG_DIRECT_ON                    \
  0xF0 /* unsafe when                       \
          --binlog-direct-non-trans-updates \
          is ON */

#define BINLOG_DIRECT_OFF                  \
  0xF /* unsafe when                       \
         --binlog-direct-non-trans-updates \
         is OFF */

#define TRX_CACHE_EMPTY 0x33 /* unsafe when trx-cache is empty */

#define TRX_CACHE_NOT_EMPTY 0xCC /* unsafe when trx-cache is not empty */

#define IL_LT_REPEATABLE 0xAA /* unsafe when < ISO_REPEATABLE_READ */

#define IL_GTE_REPEATABLE 0x55 /* unsafe when >= ISO_REPEATABLE_READ */

  /**
    Sets the type of table that is about to be accessed while executing a
    statement.

    @param accessed_table Enumeration type that defines the type of table,
                           e.g. temporary, transactional, non-transactional.
  */
  inline void set_stmt_accessed_table(enum_stmt_accessed_table accessed_table) {
    DBUG_TRACE;

    assert(accessed_table >= 0 && accessed_table < STMT_ACCESS_TABLE_COUNT);
    stmt_accessed_table_flag |= (1U << accessed_table);

    return;
  }

  /**
    Checks if a type of table is about to be accessed while executing a
    statement.

    @param accessed_table Enumeration type that defines the type of table,
           e.g. temporary, transactional, non-transactional.

    @retval true  if the type of the table is about to be accessed
    @retval false otherwise
  */
  inline bool stmt_accessed_table(enum_stmt_accessed_table accessed_table) {
    DBUG_TRACE;

    assert(accessed_table >= 0 && accessed_table < STMT_ACCESS_TABLE_COUNT);

    return (stmt_accessed_table_flag & (1U << accessed_table)) != 0;
  }

  /*
    Checks if a mixed statement is unsafe.


    @param in_multi_stmt_transaction_mode defines if there is an on-going
           multi-transactional statement.
    @param binlog_direct defines if --binlog-direct-non-trans-updates is
           active.
    @param trx_cache_is_not_empty defines if the trx-cache is empty or not.
    @param trx_isolation defines the isolation level.

    @return
      @retval true if the mixed statement is unsafe
      @retval false otherwise
  */
  inline bool is_mixed_stmt_unsafe(bool in_multi_stmt_transaction_mode,
                                   bool binlog_direct,
                                   bool trx_cache_is_not_empty,
                                   uint tx_isolation) {
    bool unsafe = false;

    if (in_multi_stmt_transaction_mode) {
      const uint condition =
          (binlog_direct ? BINLOG_DIRECT_ON : BINLOG_DIRECT_OFF) &
          (trx_cache_is_not_empty ? TRX_CACHE_NOT_EMPTY : TRX_CACHE_EMPTY) &
          (tx_isolation >= ISO_REPEATABLE_READ ? IL_GTE_REPEATABLE
                                               : IL_LT_REPEATABLE);

      unsafe = (binlog_unsafe_map[stmt_accessed_table_flag] & condition);

#if !defined(NDEBUG)
      DBUG_PRINT("LEX::is_mixed_stmt_unsafe",
                 ("RESULT %02X %02X %02X\n", condition,
                  binlog_unsafe_map[stmt_accessed_table_flag],
                  (binlog_unsafe_map[stmt_accessed_table_flag] & condition)));

      int type_in = 0;
      for (; type_in < STMT_ACCESS_TABLE_COUNT; type_in++) {
        if (stmt_accessed_table((enum_stmt_accessed_table)type_in))
          DBUG_PRINT("LEX::is_mixed_stmt_unsafe",
                     ("ACCESSED %s ", stmt_accessed_table_string(
                                          (enum_stmt_accessed_table)type_in)));
      }
#endif
    }

    if (stmt_accessed_table(STMT_WRITES_NON_TRANS_TABLE) &&
        stmt_accessed_table(STMT_READS_TRANS_TABLE) &&
        tx_isolation < ISO_REPEATABLE_READ)
      unsafe = true;
    else if (stmt_accessed_table(STMT_WRITES_TEMP_NON_TRANS_TABLE) &&
             stmt_accessed_table(STMT_READS_TRANS_TABLE) &&
             tx_isolation < ISO_REPEATABLE_READ)
      unsafe = true;

    return (unsafe);
  }

  /**
    true if the parsed tree contains references to stored procedures
    or functions, false otherwise
  */
  bool uses_stored_routines() const { return sroutines_list.elements != 0; }

  void set_using_match() { using_match = true; }
  bool get_using_match() { return using_match; }

  void set_stmt_unsafe_with_mixed_mode() { stmt_unsafe_with_mixed_mode = true; }
  bool is_stmt_unsafe_with_mixed_mode() const {
    return stmt_unsafe_with_mixed_mode;
  }

 private:
  /**
    Enumeration listing special types of statements.

    Currently, the only possible type is ROW_INJECTION.
  */
  enum enum_binlog_stmt_type {
    /**
      The statement is a row injection (i.e., either a BINLOG
      statement or a row event executed by the slave SQL thread).
    */
    BINLOG_STMT_TYPE_ROW_INJECTION = 0,

    /** The last element of this enumeration type. */
    BINLOG_STMT_TYPE_COUNT
  };

  /**
    Bit field indicating the type of statement.

    There are two groups of bits:

    - The low BINLOG_STMT_UNSAFE_COUNT bits indicate the types of
      unsafeness that the current statement has.

    - The next BINLOG_STMT_TYPE_COUNT bits indicate if the statement
      is of some special type.

    This must be a member of LEX, not of THD: each stored procedure
    needs to remember its unsafeness state between calls and each
    stored procedure has its own LEX object (but no own THD object).
  */
  uint32 binlog_stmt_flags;

  /**
    Bit field that determines the type of tables that are about to be
    be accessed while executing a statement.
  */
  uint32 stmt_accessed_table_flag;

  /**
     It will be set true if 'MATCH () AGAINST' is used in the statement.
  */
  bool using_match;

  /**
    This flag is set to true if statement is unsafe to be binlogged in STATEMENT
    format, when in MIXED mode.
    Currently this flag is set to true if stored program used in statement has
    CREATE/DROP temporary table operation(s) as sub-statement(s).
  */
  bool stmt_unsafe_with_mixed_mode{false};
};

/*
  st_parsing_options contains the flags for constructions that are
  allowed in the current statement.
*/

struct st_parsing_options {
  bool allows_variable;
  bool allows_select_into;

  st_parsing_options() { reset(); }
  void reset();
};

/**
  The state of the lexical parser, when parsing comments.
*/
enum enum_comment_state {
  /**
    Not parsing comments.
  */
  NO_COMMENT,

  /**
    Parsing comments that need to be preserved.
    (Copy '/' '*' and '*' '/' sequences to the preprocessed buffer.)
    Typically, these are user comments '/' '*' ... '*' '/'.
  */
  PRESERVE_COMMENT,

  /**
    Parsing comments that need to be discarded.
    (Don't copy '/' '*' '!' and '*' '/' sequences to the preprocessed buffer.)
    Typically, these are special comments '/' '*' '!' ... '*' '/',
    or '/' '*' '!' 'M' 'M' 'm' 'm' 'm' ... '*' '/', where the comment
    markers should not be expanded.
  */
  DISCARD_COMMENT
};

/**
  This class represents the character input stream consumed during lexical
  analysis.

  In addition to consuming the input stream, this class performs some comment
  pre processing, by filtering out out-of-bound special text from the query
  input stream.

  Two buffers, with pointers inside each, are maintained in parallel. The
  'raw' buffer is the original query text, which may contain out-of-bound
  comments. The 'cpp' (for comments pre processor) is the pre-processed buffer
  that contains only the query text that should be seen once out-of-bound data
  is removed.
*/

class Lex_input_stream {
 public:
  /**
    Constructor

    @param grammar_selector_token_arg   See grammar_selector_token.
  */

  explicit Lex_input_stream(uint grammar_selector_token_arg)
      : grammar_selector_token(grammar_selector_token_arg) {}

  /**
     Object initializer. Must be called before usage.

     @retval false OK
     @retval true  Error
  */
  bool init(THD *thd, const char *buff, size_t length);

  void reset(const char *buff, size_t length);

  /**
    Set the echo mode.

    When echo is true, characters parsed from the raw input stream are
    preserved. When false, characters parsed are silently ignored.
    @param echo the echo mode.
  */
  void set_echo(bool echo) { m_echo = echo; }

  void save_in_comment_state() {
    m_echo_saved = m_echo;
    in_comment_saved = in_comment;
  }

  void restore_in_comment_state() {
    m_echo = m_echo_saved;
    in_comment = in_comment_saved;
  }

  /**
    Skip binary from the input stream.
    @param n number of bytes to accept.
  */
  void skip_binary(int n) {
    assert(m_ptr + n <= m_end_of_query);
    if (m_echo) {
      memcpy(m_cpp_ptr, m_ptr, n);
      m_cpp_ptr += n;
    }
    m_ptr += n;
  }

  /**
    Get a character, and advance in the stream.
    @return the next character to parse.
  */
  unsigned char yyGet() {
    assert(m_ptr <= m_end_of_query);
    const char c = *m_ptr++;
    if (m_echo) *m_cpp_ptr++ = c;
    return c;
  }

  /**
    Get the last character accepted.
    @return the last character accepted.
  */
  unsigned char yyGetLast() const { return m_ptr[-1]; }

  /**
    Look at the next character to parse, but do not accept it.
  */
  unsigned char yyPeek() const {
    assert(m_ptr <= m_end_of_query);
    return m_ptr[0];
  }

  /**
    Look ahead at some character to parse.
    @param n offset of the character to look up
  */
  unsigned char yyPeekn(int n) const {
    assert(m_ptr + n <= m_end_of_query);
    return m_ptr[n];
  }

  /**
    Cancel the effect of the last yyGet() or yySkip().
    Note that the echo mode should not change between calls to yyGet / yySkip
    and yyUnget. The caller is responsible for ensuring that.
  */
  void yyUnget() {
    m_ptr--;
    if (m_echo) m_cpp_ptr--;
  }

  /**
    Accept a character, by advancing the input stream.
  */
  void yySkip() {
    assert(m_ptr <= m_end_of_query);
    if (m_echo)
      *m_cpp_ptr++ = *m_ptr++;
    else
      m_ptr++;
  }

  /**
    Accept multiple characters at once.
    @param n the number of characters to accept.
  */
  void yySkipn(int n) {
    assert(m_ptr + n <= m_end_of_query);
    if (m_echo) {
      memcpy(m_cpp_ptr, m_ptr, n);
      m_cpp_ptr += n;
    }
    m_ptr += n;
  }

  /**
    Puts a character back into the stream, canceling
    the effect of the last yyGet() or yySkip().
    Note that the echo mode should not change between calls
    to unput, get, or skip from the stream.
  */
  char *yyUnput(char ch) {
    *--m_ptr = ch;
    if (m_echo) m_cpp_ptr--;
    return m_ptr;
  }

  /**
    Inject a character into the pre-processed stream.

    Note, this function is used to inject a space instead of multi-character
    C-comment. Thus there is no boundary checks here (basically, we replace
    N-chars by 1-char here).
  */
  char *cpp_inject(char ch) {
    *m_cpp_ptr = ch;
    return ++m_cpp_ptr;
  }

  /**
    End of file indicator for the query text to parse.
    @return true if there are no more characters to parse
  */
  bool eof() const { return (m_ptr >= m_end_of_query); }

  /**
    End of file indicator for the query text to parse.
    @param n number of characters expected
    @return true if there are less than n characters to parse
  */
  bool eof(int n) const { return ((m_ptr + n) >= m_end_of_query); }

  /** Get the raw query buffer. */
  const char *get_buf() const { return m_buf; }

  /** Get the pre-processed query buffer. */
  const char *get_cpp_buf() const { return m_cpp_buf; }

  /** Get the end of the raw query buffer. */
  const char *get_end_of_query() const { return m_end_of_query; }

  /** Mark the stream position as the start of a new token. */
  void start_token() {
    m_tok_start = m_ptr;
    m_tok_end = m_ptr;

    m_cpp_tok_start = m_cpp_ptr;
    m_cpp_tok_end = m_cpp_ptr;
  }

  /**
    Adjust the starting position of the current token.
    This is used to compensate for starting whitespace.
  */
  void restart_token() {
    m_tok_start = m_ptr;
    m_cpp_tok_start = m_cpp_ptr;
  }

  /** Get the token start position, in the raw buffer. */
  const char *get_tok_start() const { return m_tok_start; }

  /** Get the token start position, in the pre-processed buffer. */
  const char *get_cpp_tok_start() const { return m_cpp_tok_start; }

  /** Get the token end position, in the raw buffer. */
  const char *get_tok_end() const { return m_tok_end; }

  /** Get the token end position, in the pre-processed buffer. */
  const char *get_cpp_tok_end() const { return m_cpp_tok_end; }

  /** Get the current stream pointer, in the raw buffer. */
  const char *get_ptr() const { return m_ptr; }

  /** Get the current stream pointer, in the pre-processed buffer. */
  const char *get_cpp_ptr() const { return m_cpp_ptr; }

  /** Get the length of the current token, in the raw buffer. */
  uint yyLength() const {
    /*
      The assumption is that the lexical analyser is always 1 character ahead,
      which the -1 account for.
    */
    assert(m_ptr > m_tok_start);
    return (uint)((m_ptr - m_tok_start) - 1);
  }

  /** Get the utf8-body string. */
  const char *get_body_utf8_str() const { return m_body_utf8; }

  /** Get the utf8-body length. */
  uint get_body_utf8_length() const {
    return (uint)(m_body_utf8_ptr - m_body_utf8);
  }

  void body_utf8_start(THD *thd, const char *begin_ptr);
  void body_utf8_append(const char *ptr);
  void body_utf8_append(const char *ptr, const char *end_ptr);
  void body_utf8_append_literal(THD *thd, const LEX_STRING *txt,
                                const CHARSET_INFO *txt_cs,
                                const char *end_ptr);

  uint get_lineno(const char *raw_ptr) const;

  /** Current thread. */
  THD *m_thd;

  /** Current line number. */
  uint yylineno;

  /** Length of the last token parsed. */
  uint yytoklen;

  /** Interface with bison, value of the last token parsed. */
  Lexer_yystype *yylval;

  /**
    LALR(2) resolution, look ahead token.
    Value of the next token to return, if any,
    or -1, if no token was parsed in advance.
    Note: 0 is a legal token, and represents YYEOF.
  */
  int lookahead_token;

  /** LALR(2) resolution, value of the look ahead token.*/
  Lexer_yystype *lookahead_yylval;

  /// Skip adding of the current token's digest since it is already added
  ///
  /// Usually we calculate a digest token by token at the top-level function
  /// of the lexer: MYSQLlex(). However, some complex ("hintable") tokens break
  /// that data flow: for example, the `SELECT /*+ HINT(t) */` is the single
  /// token from the main parser's point of view, and we add the "SELECT"
  /// keyword to the digest buffer right after the lex_one_token() call,
  /// but the "/*+ HINT(t) */" is a sequence of separate tokens from the hint
  /// parser's point of view, and we add those tokens to the digest buffer
  /// *inside* the lex_one_token() call. Thus, the usual data flow adds
  /// tokens from the "/*+ HINT(t) */" string first, and only than it appends
  /// the "SELECT" keyword token to that stream: "/*+ HINT(t) */ SELECT".
  /// This is not acceptable, since we use the digest buffer to restore
  /// query strings in their normalized forms, so the order of added tokens is
  /// important. Thus, we add tokens of "hintable" keywords to a digest buffer
  /// right in the hint parser and skip adding of them at the caller with the
  /// help of skip_digest flag.
  bool skip_digest;

  void add_digest_token(uint token, Lexer_yystype *yylval);

  void reduce_digest_token(uint token_left, uint token_right);

  /**
    True if this scanner tokenizes a partial query (partition expression,
    generated column expression etc.)

    @return true if parsing a partial query, otherwise false.
  */
  bool is_partial_parser() const { return grammar_selector_token >= 0; }

  /**
    Outputs warnings on deprecated charsets in complete SQL statements

    @param [in] cs    The character set/collation to check for a deprecation.
    @param [in] alias The name/alias of @p cs.
  */
  void warn_on_deprecated_charset(const CHARSET_INFO *cs,
                                  const char *alias) const {
    if (!is_partial_parser()) {
      ::warn_on_deprecated_charset(m_thd, cs, alias);
    }
  }

  /**
    Outputs warnings on deprecated collations in complete SQL statements

    @param [in] collation     The collation to check for a deprecation.
  */
  void warn_on_deprecated_collation(const CHARSET_INFO *collation) const {
    if (!is_partial_parser()) {
      ::warn_on_deprecated_collation(m_thd, collation);
    }
  }

  const CHARSET_INFO *query_charset;

 private:
  /** Pointer to the current position in the raw input stream. */
  char *m_ptr;

  /** Starting position of the last token parsed, in the raw buffer. */
  const char *m_tok_start;

  /** Ending position of the previous token parsed, in the raw buffer. */
  const char *m_tok_end;

  /** End of the query text in the input stream, in the raw buffer. */
  const char *m_end_of_query;

  /** Beginning of the query text in the input stream, in the raw buffer. */
  const char *m_buf;

  /** Length of the raw buffer. */
  size_t m_buf_length;

  /** Echo the parsed stream to the pre-processed buffer. */
  bool m_echo;
  bool m_echo_saved;

  /** Pre-processed buffer. */
  char *m_cpp_buf;

  /** Pointer to the current position in the pre-processed input stream. */
  char *m_cpp_ptr;

  /**
    Starting position of the last token parsed,
    in the pre-processed buffer.
  */
  const char *m_cpp_tok_start;

  /**
    Ending position of the previous token parsed,
    in the pre-processed buffer.
  */
  const char *m_cpp_tok_end;

  /** UTF8-body buffer created during parsing. */
  char *m_body_utf8;

  /** Pointer to the current position in the UTF8-body buffer. */
  char *m_body_utf8_ptr;

  /**
    Position in the pre-processed buffer. The query from m_cpp_buf to
    m_cpp_utf_processed_ptr is converted to UTF8-body.
  */
  const char *m_cpp_utf8_processed_ptr;

 public:
  /** Current state of the lexical analyser. */
  enum my_lex_states next_state;

  /**
    Position of ';' in the stream, to delimit multiple queries.
    This delimiter is in the raw buffer.
  */
  const char *found_semicolon;

  /** Token character bitmaps, to detect 7bit strings. */
  uchar tok_bitmap;

  /** SQL_MODE = IGNORE_SPACE. */
  bool ignore_space;

  /**
    true if we're parsing a prepared statement: in this mode
    we should allow placeholders.
  */
  bool stmt_prepare_mode;
  /**
    true if we should allow multi-statements.
  */
  bool multi_statements;

  /** State of the lexical analyser for comments. */
  enum_comment_state in_comment;
  enum_comment_state in_comment_saved;

  /**
    Starting position of the TEXT_STRING or IDENT in the pre-processed
    buffer.

    NOTE: this member must be used within MYSQLlex() function only.
  */
  const char *m_cpp_text_start;

  /**
    Ending position of the TEXT_STRING or IDENT in the pre-processed
    buffer.

    NOTE: this member must be used within MYSQLlex() function only.
    */
  const char *m_cpp_text_end;

  /**
    Character set specified by the character-set-introducer.

    NOTE: this member must be used within MYSQLlex() function only.
  */
  const CHARSET_INFO *m_underscore_cs;

  /**
    Current statement digest instrumentation.
  */
  sql_digest_state *m_digest;

  /**
    The synthetic 1st token to prepend token stream with.

    This token value tricks parser to simulate multiple %start-ing points.
    Currently the grammar is aware of 4 such synthetic tokens:
    1. GRAMMAR_SELECTOR_PART for partitioning stuff from DD,
    2. GRAMMAR_SELECTOR_GCOL for generated column stuff from DD,
    3. GRAMMAR_SELECTOR_EXPR for generic single expressions from DD/.frm.
    4. GRAMMAR_SELECTOR_CTE for generic subquery expressions from CTEs.
    5. -1 when parsing with the main grammar (no grammar selector available).

    @note yylex() is expected to return the value of type int:
          0 is for EOF and everything else for real token numbers.
          Bison, in its turn, generates positive token numbers.
          So, the negative grammar_selector_token means "not a token".
          In other words, -1 is "empty value".
  */
  const int grammar_selector_token;

  bool text_string_is_7bit() const { return !(tok_bitmap & 0x80); }
};

class LEX_COLUMN {
 public:
  String column;
  uint rights;
  LEX_COLUMN(const String &x, const uint &y) : column(x), rights(y) {}
};

enum class role_enum;

/*
  This structure holds information about grantor's context
*/
class LEX_GRANT_AS {
 public:
  LEX_GRANT_AS();
  void cleanup();

 public:
  bool grant_as_used;
  role_enum role_type;
  LEX_USER *user;
  List<LEX_USER> *role_list;
};

/*
  Some queries can be executed only using the secondary engine. The enum
  "execute_only_in_secondary_reasons" retains the explanations for queries that
  cannot be executed using the primary engine.
*/
enum execute_only_in_secondary_reasons { SUPPORTED_IN_PRIMARY, CUBE };

/*
  Some queries can be executed only in using the hypergraph optimizer. The enum
  "execute_only_in_hypergraph_reasons" retains the explanations for the same.
*/
enum execute_only_in_hypergraph_reasons {
  SUPPORTED_IN_BOTH_OPTIMIZERS,
  QUALIFY_CLAUSE
};

/**
  The LEX object currently serves three different purposes:

  - It contains some universal properties of an SQL command, such as
    sql_command, presence of IGNORE in data change statement syntax, and list
    of tables (query_tables).

  - It contains some execution state variables, like m_exec_started
    (set to true when execution is started), plugins (list of plugins used
    by statement), insert_update_values_map (a map of objects used by certain
    INSERT statements), etc.

  - It contains a number of members that should be local to subclasses of
    Sql_cmd, like purge_value_list (for the PURGE command), kill_value_list
    (for the KILL command).

  The LEX object is strictly a part of class Sql_cmd, for those SQL commands
  that are represented by an Sql_cmd class. For the remaining SQL commands,
  it is a standalone object linked to the current THD.

  The lifecycle of a LEX object is as follows:

  - The LEX object is constructed either on the execution mem_root
    (for regular statements), on a Prepared_statement mem_root (for
    prepared statements), on an SP mem_root (for stored procedure instructions),
    or created on the current mem_root for short-lived uses.

  - Call lex_start() to initialize a LEX object before use.
    This initializes the execution state part of the object.
    It also calls LEX::reset() to ensure that all members are properly inited.

  - Parse and resolve the statement, using the LEX as a work area.

  - Execute an SQL command: call set_exec_started() when starting to execute
    (actually when starting to optimize).
    Typically call is_exec_started() to distinguish between preparation
    and optimization/execution stages of SQL command execution.

  - Call clear_execution() when execution is finished. This will clear all
    execution state associated with the SQL command, it also includes calling
    LEX::reset_exec_started().

  @todo - Create subclasses of Sql_cmd to contain data that are local
          to specific commands.

  @todo - Create a Statement context object that will hold the execution state
          part of struct LEX.

  @todo - Ensure that a LEX struct is never reused, thus making e.g
          LEX::reset() redundant.
*/

struct LEX : public Query_tables_list {
  friend bool lex_start(THD *thd);

  Query_expression *unit;  ///< Outer-most query expression
  /// @todo: query_block can be replaced with unit->first-select()
  Query_block *query_block;            ///< First query block
  Query_block *all_query_blocks_list;  ///< List of all query blocks
 private:
  /* current Query_block in parsing */
  Query_block *m_current_query_block;

  /*
    Some queries can only be executed on a secondary engine, for example,
    queries with non-primitive grouping like CUBE.
  */
  bool m_can_execute_only_in_secondary_engine = false;

  execute_only_in_secondary_reasons m_execute_only_in_secondary_engine_reason{
      SUPPORTED_IN_PRIMARY};

  /*
    Some queries can only be executed in hypergraph optimizer, for example,
    queries with QUALIFY clause.
  */
  bool m_can_execute_only_in_hypergraph_optimizer = false;
  execute_only_in_hypergraph_reasons m_execute_only_in_hypergraph_reason =
      SUPPORTED_IN_BOTH_OPTIMIZERS;

 public:
  inline Query_block *current_query_block() const {
    return m_current_query_block;
  }

  /*
    We want to keep current_thd out of header files, so the debug assert
    is moved to the .cc file.
  */
  void assert_ok_set_current_query_block();
  inline void set_current_query_block(Query_block *select) {
#ifndef NDEBUG
    assert_ok_set_current_query_block();
#endif
    m_current_query_block = select;
  }
  /// @return true if this is an EXPLAIN statement
  bool is_explain() const { return explain_format != nullptr; }
  bool is_explain_analyze = false;

  /**
    Whether the currently-running statement should be prepared and executed
    with the hypergraph optimizer. This will not change after the statement is
    prepared, so you can use it in any optimization phase to e.g. figure out
    whether to inhibit some transformation that the hypergraph optimizer
    does not properly understand yet. If a different optimizer is requested,
    the statement must be re-prepared with the proper optimizer settings.
   */

  bool using_hypergraph_optimizer() const {
    return m_using_hypergraph_optimizer;
  }

  void set_using_hypergraph_optimizer(bool use_hypergraph) {
    m_using_hypergraph_optimizer = use_hypergraph;
  }

 private:
  bool m_using_hypergraph_optimizer{false};

 public:
  LEX_STRING name;
  char *help_arg;
  char *to_log; /* For PURGE BINARY LOGS TO */
  const char *x509_subject, *x509_issuer, *ssl_cipher;
  // Widcard from SHOW ... LIKE <wildcard> statements.
  String *wild;
  Query_result *result;
  LEX_STRING binlog_stmt_arg = {
      nullptr, 0};  ///< Argument of the BINLOG event statement.
  LEX_STRING ident;
  LEX_USER *grant_user;
  LEX_ALTER alter_password;
  enum_alter_user_attribute alter_user_attribute;
  LEX_STRING alter_user_comment_text;
  LEX_GRANT_AS grant_as;
  THD *thd;

  /* Optimizer hints */
  Opt_hints_global *opt_hints_global;

  /* maintain a list of used plugins for this LEX */
  typedef Prealloced_array<plugin_ref, INITIAL_LEX_PLUGIN_LIST_SIZE>
      Plugins_array;
  Plugins_array plugins;

  /// Table being inserted into (may be a view)
  Table_ref *insert_table;
  /// Leaf table being inserted into (always a base table)
  Table_ref *insert_table_leaf;

  /** SELECT of CREATE VIEW statement */
  LEX_STRING create_view_query_block;

  /* Partition info structure filled in by PARTITION BY parse part */
  partition_info *part_info;

  /*
    The definer of the object being created (view, trigger, stored routine).
    I.e. the value of DEFINER clause.
  */
  LEX_USER *definer;

  List<LEX_USER> users_list;
  List<LEX_COLUMN> columns;
  List<LEX_CSTRING> dynamic_privileges;
  List<LEX_USER> *default_roles;

  ulonglong bulk_insert_row_cnt;

  // PURGE statement-specific fields:
  List<Item> purge_value_list;

  // KILL statement-specific fields:
  List<Item> kill_value_list;

  // other stuff:
  List<set_var_base> var_list;
  List<Item_func_set_user_var> set_var_list;  // in-query assignment list
  /**
    List of placeholders ('?') for parameters of a prepared statement. Because
    we append to this list during parsing, it is naturally sorted by
    position of the '?' in the query string. The code which fills placeholders
    with user-supplied values, and the code which writes a query for
    statement-based logging, rely on this order.
    This list contains only real placeholders, not the clones which originate
    in a re-parsed CTE definition.
  */
  List<Item_param> param_list;

  bool locate_var_assignment(const Name_string &name);

  void insert_values_map(Item_field *f1, Field *f2) {
    if (!insert_update_values_map)
      insert_update_values_map = new std::map<Item_field *, Field *>;
    insert_update_values_map->insert(std::make_pair(f1, f2));
  }
  void destroy_values_map() {
    if (insert_update_values_map) {
      insert_update_values_map->clear();
      delete insert_update_values_map;
      insert_update_values_map = nullptr;
    }
  }
  void clear_values_map() {
    if (insert_update_values_map) {
      insert_update_values_map->clear();
    }
  }
  bool has_values_map() const { return insert_update_values_map != nullptr; }
  std::map<Item_field *, Field *>::iterator begin_values_map() {
    return insert_update_values_map->begin();
  }
  std::map<Item_field *, Field *>::iterator end_values_map() {
    return insert_update_values_map->end();
  }
  bool can_execute_only_in_secondary_engine() const {
    return m_can_execute_only_in_secondary_engine;
  }
  void set_execute_only_in_secondary_engine(
      const bool execute_only_in_secondary_engine_param,
      execute_only_in_secondary_reasons reason) {
    m_can_execute_only_in_secondary_engine =
        execute_only_in_secondary_engine_param;
    m_execute_only_in_secondary_engine_reason = reason;
    assert(m_can_execute_only_in_secondary_engine ||
           reason == SUPPORTED_IN_PRIMARY);
  }

  const char *get_not_supported_in_primary_reason() {
    assert(can_execute_only_in_secondary_engine());
    switch (m_execute_only_in_secondary_engine_reason) {
      case CUBE:
        return "CUBE";
      default:
        return "UNDEFINED";
    }
  }
  bool can_execute_only_in_hypergraph_optimizer() const {
    return m_can_execute_only_in_hypergraph_optimizer;
  }
  void set_execute_only_in_hypergraph_optimizer(
      bool execute_in_hypergraph_optimizer_param,
      execute_only_in_hypergraph_reasons reason) {
    m_can_execute_only_in_hypergraph_optimizer =
        execute_in_hypergraph_optimizer_param;
    m_execute_only_in_hypergraph_reason = reason;
  }

  const char *get_only_supported_in_hypergraph_reason_str() const {
    assert(can_execute_only_in_hypergraph_optimizer());
    return (m_execute_only_in_hypergraph_reason == QUALIFY_CLAUSE)
               ? "QUALIFY clause"
               : "UNDEFINED";
  }

  execute_only_in_hypergraph_reasons get_only_supported_in_hypergraph_reason()
      const {
    return m_execute_only_in_hypergraph_reason;
  }

 private:
  /*
    With Visual Studio, an std::map will always allocate two small objects
    on the heap. Sometimes we put LEX objects in a MEM_ROOT, and never run
    the LEX DTOR. To avoid memory leaks, put this std::map on the heap,
    and call clear_values_map() at the end of each statement.
   */
  std::map<Item_field *, Field *> *insert_update_values_map;

 public:
  /*
    A stack of name resolution contexts for the query. This stack is used
    at parse time to set local name resolution contexts for various parts
    of a query. For example, in a JOIN ... ON (some_condition) clause the
    Items in 'some_condition' must be resolved only against the operands
    of the the join, and not against the whole clause. Similarly, Items in
    subqueries should be resolved against the subqueries (and outer queries).
    The stack is used in the following way: when the parser detects that
    all Items in some clause need a local context, it creates a new context
    and pushes it on the stack. All newly created Items always store the
    top-most context in the stack. Once the parser leaves the clause that
    required a local context, the parser pops the top-most context.
  */
  List<Name_resolution_context> context_stack;

  Item_sum *in_sum_func;
  udf_func udf;
  HA_CHECK_OPT check_opt;  // check/repair options
  HA_CREATE_INFO *create_info;
  KEY_CREATE_INFO key_create_info;
  LEX_MASTER_INFO mi;  // used by CHANGE MASTER
  LEX_SLAVE_CONNECTION slave_connection;
  Server_options server_options;
  USER_RESOURCES mqh;
  LEX_RESET_SLAVE reset_slave_info;
  ulong type;
  /**
    This field is used as a work field during resolving to validate
    the use of aggregate functions. For example in a query
    SELECT ... FROM ...WHERE MIN(i) == 1 GROUP BY ... HAVING MIN(i) > 2
    MIN(i) in the WHERE clause is not allowed since only non-aggregated data
    is present, whereas MIN(i) in the HAVING clause is allowed because HAVING
    operates on the output of a grouping operation.
    Each query block is assigned a nesting level. This field is a bit field
    that contains the value one in the position of that nesting level if
    aggregate functions are allowed for that query block.
  */
  nesting_map allow_sum_func;
  /**
    Windowing functions are not allowed in HAVING - in contrast to group
    aggregates - then we need to be stricter than allow_sum_func.
    One bit per query block, as allow_sum_func.
  */
  nesting_map m_deny_window_func;

  /// If true: during prepare, we did a subquery transformation (IN-to-EXISTS,
  /// SOME/ANY) that doesn't currently work for subquery to a derived table
  /// transformation.
  bool m_subquery_to_derived_is_impossible;

  Sql_cmd *m_sql_cmd;

  /*
    Usually `expr` rule of yacc is quite reused but some commands better
    not support subqueries which comes standard with this rule, like
    KILL, HA_READ, CREATE/ALTER EVENT etc. Set this to `false` to get
    syntax error back.
  */
  bool expr_allows_subselect;
  /**
    If currently re-parsing a CTE's definition, this is the offset in bytes
    of that definition in the original statement which had the WITH
    clause. Otherwise this is 0.
  */
  uint reparse_common_table_expr_at;
  /**
    If currently re-parsing a condition which is pushed down to a derived
    table, this will be set to true.
  */
  bool reparse_derived_table_condition{false};
  /**
    If currently re-parsing a condition that is being pushed down to a
    derived table, this has the positions of all the parameters that are
    part of that condition in the original statement. Otherwise it is empty.
  */
  std::vector<uint> reparse_derived_table_params_at;

  enum SSL_type ssl_type; /* defined in violite.h */
  enum enum_duplicates duplicates;
  enum enum_tx_isolation tx_isolation;
  enum enum_var_type option_type;
  enum_view_create_mode create_view_mode;

  /// QUERY ID for SHOW PROFILE
  my_thread_id show_profile_query_id;
  uint profile_options;
  uint grant, grant_tot_col;
  /**
   Set to true when GRANT ... GRANT OPTION ... TO ...
   is used (vs. GRANT ... WITH GRANT OPTION).
   The flag is used by @ref mysql_grant to grant GRANT OPTION (@ref GRANT_ACL)
   to all dynamic privileges.
  */
  bool grant_privilege;
  uint slave_thd_opt, start_transaction_opt;
  int select_number;  ///< Number of query block (by EXPLAIN)
  uint8 create_view_algorithm;
  uint8 create_view_check;
  /**
    @todo ensure that correct CONTEXT_ANALYSIS_ONLY is set for all preparation
          code, so we can fully rely on this field.
  */
  uint8 context_analysis_only;
  bool drop_if_exists;
  /**
    refers to optional IF EXISTS clause in REVOKE sql. This flag when set to
    true will report warnings in case privilege being granted is not granted to
    given user/role. When set to false error is reported.
  */
  bool grant_if_exists;
  /**
    refers to optional IGNORE UNKNOWN USER clause in REVOKE sql. This flag when
    set to true will report warnings in case target user/role for which
    privilege being granted does not exists. When set to false error is
    reported.
  */
  bool ignore_unknown_user;
  bool drop_temporary;
  bool autocommit;
  bool verbose, no_write_to_binlog;
  // For show commands to show hidden columns and indexes.
  bool m_extended_show;

  enum enum_yes_no_unknown tx_chain, tx_release;

  /**
    Whether this query will return the same answer every time, given unchanged
    data. Used to be for the query cache, but is now used to find out if an
    expression is usable for partitioning.
  */
  bool safe_to_cache_query;

 private:
  /// True if statement references UDF functions
  bool m_has_udf{false};
  bool ignore;

 public:
  bool is_ignore() const { return ignore; }
  void set_ignore(bool ignore_param) { ignore = ignore_param; }
  void set_has_udf() { m_has_udf = true; }
  bool has_udf() const { return m_has_udf; }
  st_parsing_options parsing_options;
  Alter_info *alter_info;
  /* Prepared statements SQL syntax:*/
  LEX_CSTRING prepared_stmt_name; /* Statement name (in all queries) */
  /*
    Prepared statement query text or name of variable that holds the
    prepared statement (in PREPARE ... queries)
  */
  LEX_STRING prepared_stmt_code;
  /* If true, prepared_stmt_code is a name of variable that holds the query */
  bool prepared_stmt_code_is_varref;
  /* Names of user variables holding parameters (in EXECUTE) */
  List<LEX_STRING> prepared_stmt_params;
  sp_head *sphead;
  sp_name *spname;
  bool sp_lex_in_use; /* Keep track on lex usage in SPs for error handling */
  bool all_privileges;
  bool contains_plaintext_password;
  enum_keep_diagnostics keep_diagnostics;
  uint32 next_binlog_file_nr;

 private:
  bool m_broken;  ///< see mark_broken()
  /**
    Set to true when execution has started (after parsing, tables opened and
    query preparation is complete. Used to track arena state for SPs).
  */
  bool m_exec_started;
  /**
    Set to true when execution is completed, ie optimization has been done
    and execution is successful or ended in error.
  */
  bool m_exec_completed;
  /**
    Current SP parsing context.
    @see also sp_head::m_root_parsing_ctx.
  */
  sp_pcontext *sp_current_parsing_ctx;

  /**
    Statement context for Query_block::make_active_options.
  */
  ulonglong m_statement_options{0};

 public:
  /**
    Gets the options that have been set for this statement. The options are
    propagated to the Query_block objects and should usually be read with
    #Query_block::active_options().

    @return a bit set of options set for this statement
  */
  ulonglong statement_options() { return m_statement_options; }
  /**
    Add options to values of m_statement_options. options is an ORed
    bit set of options defined in query_options.h

    @param options Add this set of options to the set already in
                   m_statement_options
  */
  void add_statement_options(ulonglong options) {
    m_statement_options |= options;
  }
  bool is_broken() const { return m_broken; }
  /**
     Certain permanent transformations (like in2exists), if they fail, may
     leave the LEX in an inconsistent state. They should call the
     following function, so that this LEX is not reused by another execution.

     @todo If lex_start () were a member function of LEX, the "broken"
     argument could always be "true" and thus could be removed.
  */
  void mark_broken(bool broken = true) {
    if (broken) {
      /*
        "OPEN <cursor>" cannot be re-prepared if the cursor uses no tables
        ("SELECT FROM DUAL"). Indeed in that case cursor_query is left empty
        in constructions of sp_instr_cpush, and thus
        sp_lex_instr::parse_expr() cannot re-prepare. So we mark the statement
        as broken only if tables are used.
      */
      if (is_metadata_used()) m_broken = true;
    } else
      m_broken = false;
  }

  bool check_preparation_invalid(THD *thd);

  void cleanup(bool full) {
    unit->cleanup(full);
    if (full) {
      m_IS_table_stats.invalidate_cache();
      m_IS_tablespace_stats.invalidate_cache();
    }
  }

  bool is_exec_started() const { return m_exec_started; }
  void set_exec_started() { m_exec_started = true; }
  void reset_exec_started() {
    m_exec_started = false;
    m_exec_completed = false;
  }
  /**
    Check whether the statement has been executed (regardless of completion -
    successful or in error).
    Check this instead of Query_expression::is_executed() to determine
    the state of a complete statement.
  */
  bool is_exec_completed() const { return m_exec_completed; }
  void set_exec_completed() { m_exec_completed = true; }
  sp_pcontext *get_sp_current_parsing_ctx() { return sp_current_parsing_ctx; }

  void set_sp_current_parsing_ctx(sp_pcontext *ctx) {
    sp_current_parsing_ctx = ctx;
  }

  /// Check if the current statement uses meta-data (uses a table or a stored
  /// routine).
  bool is_metadata_used() const {
    return query_tables != nullptr || has_udf() ||
           (sroutines != nullptr && !sroutines->empty());
  }

 public:
  st_sp_chistics sp_chistics;

  Event_parse_data *event_parse_data;

  bool only_view; /* used for SHOW CREATE TABLE/VIEW */
  /*
    view created to be run from definer (standard behaviour)
  */
  uint8 create_view_suid;

  /**
    Intended to point to the next word after DEFINER-clause in the
    following statements:

      - CREATE TRIGGER (points to "TRIGGER");
      - CREATE PROCEDURE (points to "PROCEDURE");
      - CREATE FUNCTION (points to "FUNCTION" or "AGGREGATE");
      - CREATE EVENT (points to "EVENT")

    This pointer is required to add possibly omitted DEFINER-clause to the
    DDL-statement before dumping it to the binlog.
  */
  const char *stmt_definition_begin;
  const char *stmt_definition_end;

  /**
    During name resolution search only in the table list given by
    Name_resolution_context::first_name_resolution_table and
    Name_resolution_context::last_name_resolution_table
    (see Item_field::fix_fields()).
  */
  bool use_only_table_context;

  bool is_lex_started; /* If lex_start() did run. For debugging. */
  /// Set to true while resolving values in ON DUPLICATE KEY UPDATE clause
  bool in_update_value_clause;

  class Explain_format *explain_format{nullptr};

  // Maximum execution time for a statement.
  ulong max_execution_time;

  /// Value of RESOURCE_GROUP hint for a statement (nullptr if no hint).
  const char *switch_resource_group;

  /*
    To flag the current statement as dependent for binary logging
    on explicit_defaults_for_timestamp
  */
  bool binlog_need_explicit_defaults_ts;

  /**
    Used to inform the parser whether it should contextualize the parse
    tree. When we get a pure parser this will not be needed.
  */
  bool will_contextualize;

  LEX();

  virtual ~LEX();

  /// Destroy contained objects, but not the LEX object itself.
  void destroy() {
    if (unit == nullptr) return;
    unit->destroy();
    unit = nullptr;
    query_block = nullptr;
    all_query_blocks_list = nullptr;
    m_current_query_block = nullptr;
    explain_format = nullptr;
    destroy_values_map();
  }

  /// Reset query context to initial state
  void reset();

  /// Create an empty query block within this LEX object.
  Query_block *new_empty_query_block();

  /// Create query expression object that contains one query block.
  Query_block *new_query(Query_block *curr_query_block);

  /// Create query block and attach it to the current query expression.
  Query_block *new_set_operation_query(Query_block *curr_query_block);

  /// Create top-level query expression and query block.
  bool new_top_level_query();

  /// Create query expression and query block in existing memory objects.
  void new_static_query(Query_expression *sel_query_expression,
                        Query_block *select);

  /// Create query expression under current_query_block and a query block under
  /// the new query expression. The new query expression is linked in under
  /// current_query_block. The new query block is linked in under the new
  /// query expression.
  ///
  /// @param thd            current session context
  /// @param current_query_block the root under which we create the new
  /// expression
  ///                       and block
  /// @param where_clause   any where clause for the block
  /// @param having_clause  any having clause for the block
  /// @param ctx            the parsing context
  ///
  /// @returns              the new query expression, or nullptr on error.
  Query_expression *create_query_expr_and_block(
      THD *thd, Query_block *current_query_block, Item *where_clause,
      Item *having_clause, enum_parsing_context ctx);

  inline bool is_ps_or_view_context_analysis() {
    return (context_analysis_only &
            (CONTEXT_ANALYSIS_ONLY_PREPARE | CONTEXT_ANALYSIS_ONLY_VIEW));
  }

  inline bool is_view_context_analysis() {
    return (context_analysis_only & CONTEXT_ANALYSIS_ONLY_VIEW);
  }

  void clear_execution();

  /**
    Set the current query as uncacheable.

    @param curr_query_block Current select query block
    @param cause       Why this query is uncacheable.

    @details
    All query blocks representing subqueries, from the current one up to
    the outer-most one, but excluding the main query block, are also set
    as uncacheable.
  */
  void set_uncacheable(Query_block *curr_query_block, uint8 cause) {
    safe_to_cache_query = false;

    if (m_current_query_block == nullptr) return;
    Query_block *sl;
    Query_expression *un;
    for (sl = curr_query_block, un = sl->master_query_expression(); un != unit;
         sl = sl->outer_query_block(), un = sl->master_query_expression()) {
      sl->uncacheable |= cause;
      un->uncacheable |= cause;
    }
  }
  void set_trg_event_type_for_tables();

  Table_ref *unlink_first_table(bool *link_to_local);
  void link_first_table_back(Table_ref *first, bool link_to_local);
  void first_lists_tables_same();

  void restore_cmd_properties() { unit->restore_cmd_properties(); }

  void restore_properties_for_insert() {
    for (Table_ref *tr = insert_table->first_leaf_table(); tr != nullptr;
         tr = tr->next_leaf)
      tr->restore_properties();
  }

  bool save_cmd_properties(THD *thd) { return unit->save_cmd_properties(thd); }

  bool can_use_merged();
  bool can_not_use_merged();
  bool need_correct_ident();
  /*
    Is this update command where 'WHITH CHECK OPTION' clause is important

    SYNOPSIS
      LEX::which_check_option_applicable()

    RETURN
      true   have to take 'WHITH CHECK OPTION' clause into account
      false  'WHITH CHECK OPTION' clause do not need
  */
  inline bool which_check_option_applicable() {
    switch (sql_command) {
      case SQLCOM_UPDATE:
      case SQLCOM_UPDATE_MULTI:
      case SQLCOM_INSERT:
      case SQLCOM_INSERT_SELECT:
      case SQLCOM_REPLACE:
      case SQLCOM_REPLACE_SELECT:
      case SQLCOM_LOAD:
        return true;
      default:
        return false;
    }
  }

  void cleanup_after_one_table_open();

  bool push_context(Name_resolution_context *context) {
    return context_stack.push_front(context);
  }

  void pop_context() { context_stack.pop(); }

  bool copy_db_to(char const **p_db, size_t *p_db_length) const;

  bool copy_db_to(char **p_db, size_t *p_db_length) const {
    return copy_db_to(const_cast<const char **>(p_db), p_db_length);
  }

  Name_resolution_context *current_context() { return context_stack.head(); }

  void reset_n_backup_query_tables_list(Query_tables_list *backup);
  void restore_backup_query_tables_list(Query_tables_list *backup);

  bool table_or_sp_used();

  /**
    @brief check if the statement is a single-level join
    @return result of the check
      @retval true  The statement doesn't contain subqueries, unions and
                    stored procedure calls.
      @retval false There are subqueries, UNIONs or stored procedure calls.
  */
  bool is_single_level_stmt() {
    /*
      This check exploits the fact that the last added to all_select_list is
      on its top. So query_block (as the first added) will be at the tail
      of the list.
    */
    if (query_block == all_query_blocks_list &&
        (sroutines == nullptr || sroutines->empty())) {
      assert(!all_query_blocks_list->next_select_in_list());
      return true;
    }
    return false;
  }

  void release_plugins();

  /**
    IS schema queries read some dynamic table statistics from SE.
    These statistics are cached, to avoid opening of table more
    than once while preparing a single output record buffer.
  */
  dd::info_schema::Table_statistics m_IS_table_stats;
  dd::info_schema::Tablespace_statistics m_IS_tablespace_stats;

  bool accept(Select_lex_visitor *visitor);

  bool set_wild(LEX_STRING);
  void clear_privileges();
  Item *donor_transaction_id;

  bool make_sql_cmd(Parse_tree_root *parse_tree);

 private:
  /**
    Context object used by secondary storage engines to store query
    state during optimization and execution.
  */
  Secondary_engine_execution_context *m_secondary_engine_context{nullptr};

 public:
  /**
    Gets the secondary engine execution context for this statement.
  */
  Secondary_engine_execution_context *secondary_engine_execution_context()
      const {
    return m_secondary_engine_context;
  }

  /**
    Sets the secondary engine execution context for this statement.
    The old context object is destroyed, if there is one. Can be set
    to nullptr to destroy the old context object and clear the
    pointer.

    The supplied context object should be allocated on the execution
    MEM_ROOT, so that its memory doesn't have to be manually freed
    after query execution.
  */
  void set_secondary_engine_execution_context(
      Secondary_engine_execution_context *context);

  /**
    Validates if a query can run with the old optimizer.
    @return True if the query cannot be run with old optimizer, false otherwise.
  */
  bool validate_use_in_old_optimizer();

 private:
  bool m_is_replication_deprecated_syntax_used{false};

 public:
  bool is_replication_deprecated_syntax_used() {
    return m_is_replication_deprecated_syntax_used;
  }

  void set_replication_deprecated_syntax_used() {
    m_is_replication_deprecated_syntax_used = true;
  }

 private:
  bool m_was_replication_command_executed{false};

 public:
  bool was_replication_command_executed() const {
    return m_was_replication_command_executed;
  }

  void set_was_replication_command_executed() {
    m_was_replication_command_executed = true;
  }

  bool set_channel_name(LEX_CSTRING name = {});

 private:
  bool rewrite_required{false};

 public:
  void set_rewrite_required() { rewrite_required = true; }
  void reset_rewrite_required() { rewrite_required = false; }
  bool is_rewrite_required() { return rewrite_required; }
};

/**
  RAII class to ease the call of LEX::mark_broken() if error.
  Used during preparation and optimization of DML queries.
*/
class Prepare_error_tracker {
 public:
  Prepare_error_tracker(THD *thd_arg) : thd(thd_arg) {}
  ~Prepare_error_tracker();

 private:
  THD *const thd;
};

/**
  The internal state of the syntax parser.
  This object is only available during parsing,
  and is private to the syntax parser implementation (sql_yacc.yy).
*/
class Yacc_state {
 public:
  Yacc_state() : yacc_yyss(nullptr), yacc_yyvs(nullptr), yacc_yyls(nullptr) {
    reset();
  }

  void reset() {
    if (yacc_yyss != nullptr) {
      my_free(yacc_yyss);
      yacc_yyss = nullptr;
    }
    if (yacc_yyvs != nullptr) {
      my_free(yacc_yyvs);
      yacc_yyvs = nullptr;
    }
    if (yacc_yyls != nullptr) {
      my_free(yacc_yyls);
      yacc_yyls = nullptr;
    }
    m_lock_type = TL_READ_DEFAULT;
    m_mdl_type = MDL_SHARED_READ;
  }

  ~Yacc_state();

  /**
    Reset part of the state which needs resetting before parsing
    substatement.
  */
  void reset_before_substatement() {
    m_lock_type = TL_READ_DEFAULT;
    m_mdl_type = MDL_SHARED_READ;
  }

  /**
    Bison internal state stack, yyss, when dynamically allocated using
    my_yyoverflow().
  */
  uchar *yacc_yyss;

  /**
    Bison internal semantic value stack, yyvs, when dynamically allocated using
    my_yyoverflow().
  */
  uchar *yacc_yyvs;

  /**
    Bison internal location value stack, yyls, when dynamically allocated using
    my_yyoverflow().
  */
  uchar *yacc_yyls;

  /**
    Type of lock to be used for tables being added to the statement's
    table list in table_factor, table_alias_ref, single_multi and
    table_wild_one rules.
    Statements which use these rules but require lock type different
    from one specified by this member have to override it by using
    Query_block::set_lock_for_tables() method.

    The default value of this member is TL_READ_DEFAULT. The only two
    cases in which we change it are:
    - When parsing SELECT HIGH_PRIORITY.
    - Rule for DELETE. In which we use this member to pass information
      about type of lock from delete to single_multi part of rule.

    We should try to avoid introducing new use cases as we would like
    to get rid of this member eventually.
  */
  thr_lock_type m_lock_type;

  /**
    The type of requested metadata lock for tables added to
    the statement table list.
  */
  enum_mdl_type m_mdl_type;

  /*
    TODO: move more attributes from the LEX structure here.
  */
};

/**
  Input parameters to the parser.
*/
struct Parser_input {
  /**
    True if the text parsed corresponds to an actual query,
    and not another text artifact.
    This flag is used to disable digest parsing of nested:
    - view definitions
    - table trigger definitions
    - table partition definitions
    - event scheduler event definitions
  */
  bool m_has_digest;
  /**
    True if the caller needs to compute a digest.
    This flag is used to request explicitly a digest computation,
    independently of the performance schema configuration.
  */
  bool m_compute_digest;

  Parser_input() : m_has_digest(false), m_compute_digest(false) {}
};

/**
  Internal state of the parser.
  The complete state consist of:
  - input parameters that control the parser behavior
  - state data used during lexical parsing,
  - state data used during syntactic parsing.
*/
class Parser_state {
 protected:
  /**
    Constructor for special parsers of partial SQL clauses (DD)

    @param grammar_selector_token   See Lex_input_stream::grammar_selector_token
  */
  explicit Parser_state(int grammar_selector_token)
      : m_input(), m_lip(grammar_selector_token), m_yacc(), m_comment(false) {}

 public:
  Parser_state() : m_input(), m_lip(~0U), m_yacc(), m_comment(false) {}

  /**
     Object initializer. Must be called before usage.

     @retval false OK
     @retval true  Error
  */
  bool init(THD *thd, const char *buff, size_t length) {
    return m_lip.init(thd, buff, length);
  }

  void reset(const char *found_semicolon, size_t length) {
    m_lip.reset(found_semicolon, length);
    m_yacc.reset();
  }

  /// Signal that the current query has a comment
  void add_comment() { m_comment = true; }
  /// Check whether the current query has a comment
  bool has_comment() const { return m_comment; }

 public:
  Parser_input m_input;
  Lex_input_stream m_lip;
  Yacc_state m_yacc;
  /**
    Current performance digest instrumentation.
  */
  PSI_digest_locker *m_digest_psi;

 private:
  bool m_comment;  ///< True if current query contains comments
};

/**
  Parser state for partition expression parser (.frm/DD stuff)
*/
class Partition_expr_parser_state : public Parser_state {
 public:
  Partition_expr_parser_state();

  partition_info *result;
};

/**
  Parser state for generated column expression parser (.frm/DD stuff)
*/
class Gcol_expr_parser_state : public Parser_state {
 public:
  Gcol_expr_parser_state();

  Value_generator *result;
};

/**
  Parser state for single expression parser (.frm/DD stuff)
*/
class Expression_parser_state : public Parser_state {
 public:
  Expression_parser_state();

  Item *result;
};

/**
  Parser state for CTE subquery parser
*/
class Common_table_expr_parser_state : public Parser_state {
 public:
  Common_table_expr_parser_state();

  PT_subquery *result;
};

/**
  Parser state for Derived table's condition parser.
  (Used in condition pushdown to derived tables)
*/
class Derived_expr_parser_state : public Parser_state {
 public:
  Derived_expr_parser_state();

  Item *result;
};

struct st_lex_local : public LEX {
  static void *operator new(size_t size) noexcept {
    return (*THR_MALLOC)->Alloc(size);
  }
  static void *operator new(size_t size, MEM_ROOT *mem_root,
                            const std::nothrow_t &arg
                            [[maybe_unused]] = std::nothrow) noexcept {
    return mem_root->Alloc(size);
  }
  static void operator delete(void *ptr [[maybe_unused]],
                              size_t size [[maybe_unused]]) {
    TRASH(ptr, size);
  }
  static void operator delete(
      void *, MEM_ROOT *, const std::nothrow_t &) noexcept { /* Never called */
  }
};

extern void lex_free(void);
extern bool lex_start(THD *thd);
extern void lex_end(LEX *lex);
extern int my_sql_parser_lex(MY_SQL_PARSER_STYPE *, POS *, class THD *);

extern void trim_whitespace(const CHARSET_INFO *cs, LEX_STRING *str);

extern bool is_lex_native_function(const LEX_STRING *name);

bool is_keyword(const char *name, size_t len);
bool db_is_default_db(const char *db, size_t db_len, const THD *thd);

bool check_select_for_locking_clause(THD *);

void print_derived_column_names(const THD *thd, String *str,
                                const Create_col_name_list *column_names);

/**
  @} (End of group GROUP_PARSER)
*/

/**
   Check if the given string is invalid using the system charset.

   @param string_val       Reference to the string.
   @param charset_info     Pointer to charset info.

   @return true if the string has an invalid encoding using
                the system charset else false.
*/

inline bool is_invalid_string(const LEX_CSTRING &string_val,
                              const CHARSET_INFO *charset_info) {
  size_t valid_len;
  bool len_error;

  if (validate_string(charset_info, string_val.str, string_val.length,
                      &valid_len, &len_error)) {
    char hexbuf[7];
    octet2hex(
        hexbuf, string_val.str + valid_len,
        static_cast<uint>(std::min<size_t>(string_val.length - valid_len, 3)));
    my_error(ER_INVALID_CHARACTER_STRING, MYF(0), charset_info->csname, hexbuf);
    return true;
  }
  return false;
}

/**
   Check if the given string is invalid using the system charset.

   @param       string_val       Reference to the string.
   @param       charset_info     Pointer to charset info.
   @param[out]  invalid_sub_str  If string has an invalid encoding then invalid
                                 string in printable ASCII format is stored.

   @return true if the string has an invalid encoding using
                the system charset else false.
*/

inline bool is_invalid_string(const LEX_CSTRING &string_val,
                              const CHARSET_INFO *charset_info,
                              std::string &invalid_sub_str) {
  size_t valid_len;
  bool len_error;

  if (validate_string(charset_info, string_val.str, string_val.length,
                      &valid_len, &len_error)) {
    char printable_buff[32];
    convert_to_printable(
        printable_buff, sizeof(printable_buff), string_val.str + valid_len,
        static_cast<uint>(std::min<size_t>(string_val.length - valid_len, 3)),
        charset_info, 3);
    invalid_sub_str = printable_buff;
    return true;
  }
  return false;
}

/**
  In debug mode, verify that we're not adding an item twice to the fields list
  with inconsistent hidden flags. Must be called before adding the item to
  fields.
 */
inline void assert_consistent_hidden_flags(const mem_root_deque<Item *> &fields
                                           [[maybe_unused]],
                                           Item *item [[maybe_unused]],
                                           bool hidden [[maybe_unused]]) {
#ifndef NDEBUG
  if (std::find(fields.begin(), fields.end(), item) != fields.end()) {
    // The item is already in the list, so we can't add it
    // with a different value for hidden.
    assert(item->hidden == hidden);
  }
#endif
}

bool walk_item(Item *item, Select_lex_visitor *visitor);
bool accept_for_order(SQL_I_List<ORDER> orders, Select_lex_visitor *visitor);
bool accept_table(Table_ref *t, Select_lex_visitor *visitor);
bool accept_for_join(mem_root_deque<Table_ref *> *tables,
                     Select_lex_visitor *visitor);
Table_ref *nest_join(THD *thd, Query_block *select, Table_ref *embedding,
                     mem_root_deque<Table_ref *> *jlist, size_t table_cnt,
                     const char *legend);
void get_select_options_str(ulonglong options, std::string *str);
#endif /* SQL_LEX_INCLUDED */<|MERGE_RESOLUTION|>--- conflicted
+++ resolved
@@ -2247,22 +2247,6 @@
                                      Item *lifted_where_cond);
   bool transform_table_subquery_to_join_with_derived(
       THD *thd, Item_exists_subselect *subq_pred);
-<<<<<<< HEAD
-  bool setup_count_over_partition(THD *thd, Table_ref *derived,
-                                  Lifted_fields_map *lifted_fields,
-                                  std::deque<Item_field *> &added_to_group_by,
-                                  uint hidden_fields);
-  bool decorrelate_derived_scalar_subquery_pre(
-      THD *thd, Table_ref *derived, Item *lifted_where,
-      Lifted_fields_map *lifted_where_fields, bool *added_card_check,
-      bool *added_window_card_check);
-  bool decorrelate_derived_scalar_subquery_post(
-      THD *thd, Table_ref *derived, Lifted_fields_map *lifted_where_fields,
-      bool added_card_check, bool added_window_card_check);
-  void replace_referenced_item(Item *const old_item, Item *const new_item);
-  void remap_tables(THD *thd);
-  void mark_item_as_maybe_null_if_rollup_item(Item *item);
-=======
   bool setup_counts_over_partitions(THD *thd, Table_ref *derived,
                                     Lifted_fields_map *lifted_fields,
                                     std::deque<Item_field *> &added_to_group_by,
@@ -2277,7 +2261,6 @@
   void replace_referenced_item(Item *const old_item, Item *const new_item);
   void remap_tables(THD *thd);
   void mark_item_as_maybe_null_if_non_primitive_grouped(Item *item) const;
->>>>>>> 824e2b40
   Item *resolve_rollup_item(THD *thd, Item *item);
   bool resolve_rollup(THD *thd);
 
@@ -2396,8 +2379,6 @@
   */
   ulonglong m_active_options{0};
 
-<<<<<<< HEAD
-=======
   /**
     If the query block includes non-primitive grouping, then these modifiers are
     represented as grouping sets. The variable 'm_num_grouping_sets' holds the
@@ -2405,11 +2386,10 @@
   */
   int m_num_grouping_sets{0};
 
->>>>>>> 824e2b40
  public:
   Table_ref *resolve_nest{
       nullptr};  ///< Used when resolving outer join condition
- private:
+
   /**
     Initializes the grouping set if the query block includes GROUP BY
     modifiers.
