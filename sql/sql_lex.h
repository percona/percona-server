/* Copyright (c) 2000, 2018, Oracle and/or its affiliates. All rights reserved.

   This program is free software; you can redistribute it and/or modify
   it under the terms of the GNU General Public License, version 2.0,
   as published by the Free Software Foundation.

   This program is also distributed with certain software (including
   but not limited to OpenSSL) that is licensed under separate terms,
   as designated in a particular file or component or in included license
   documentation.  The authors of MySQL hereby grant you an additional
   permission to link the program and your derivative works with the
   separately licensed software that they have included with MySQL.

   This program is distributed in the hope that it will be useful,
   but WITHOUT ANY WARRANTY; without even the implied warranty of
   MERCHANTABILITY or FITNESS FOR A PARTICULAR PURPOSE.  See the
   GNU General Public License, version 2.0, for more details.

   You should have received a copy of the GNU General Public License
   along with this program; if not, write to the Free Software
   Foundation, Inc., 51 Franklin St, Fifth Floor, Boston, MA 02110-1301  USA */

/**
  @defgroup GROUP_PARSER Parser
  @{
*/

#ifndef SQL_LEX_INCLUDED
#define SQL_LEX_INCLUDED

#include <string.h>
#include <sys/types.h>
#include <algorithm>
#include <map>
#include <memory>
#include <new>
#include <string>
#include <type_traits>
#include <utility>

#include "binary_log_types.h"
#include "lex_string.h"
#include "m_ctype.h"
#include "m_string.h"
#include "map_helpers.h"
#include "memory_debugging.h"
#include "my_base.h"
#include "my_compiler.h"
#include "my_dbug.h"
#include "my_inttypes.h"
#include "my_sqlcommand.h"
#include "my_sys.h"
#include "my_table_map.h"
#include "my_thread_local.h"
#include "my_time.h"
#include "mysql/components/services/psi_statement_bits.h"
#include "mysql/psi/psi_base.h"
#include "mysql_com.h"
#include "mysqld_error.h"
#include "prealloced_array.h"                // Prealloced_array
#include "sql/dd/info_schema/table_stats.h"  // dd::info_schema::Table_stati...
#include "sql/dd/info_schema/tablespace_stats.h"  // dd::info_schema::Tablesp...
#include "sql/enum_query_type.h"
#include "sql/field.h"
#include "sql/handler.h"
#include "sql/item.h"            // Name_resolution_context
#include "sql/item_create.h"     // Cast_target
#include "sql/item_subselect.h"  // chooser_compare_func_creator
#include "sql/key_spec.h"        // KEY_CREATE_INFO
#include "sql/lex_symbol.h"      // LEX_SYMBOL
#include "sql/mdl.h"
#include "sql/mem_root_array.h"  // Mem_root_array
#include "sql/opt_hints.h"
#include "sql/parse_tree_hints.h"
#include "sql/parse_tree_node_base.h"  // enum_parsing_context
#include "sql/query_options.h"         // OPTION_NO_CONST_TABLES
#include "sql/resourcegroups/platform/thread_attrs_api.h"   // cpu_id_t
#include "sql/resourcegroups/resource_group_basic_types.h"  // Type, Range
#include "sql/set_var.h"
#include "sql/sql_admin.h"
#include "sql/sql_alter.h"  // Alter_info
#include "sql/sql_array.h"
#include "sql/sql_connect.h"  // USER_RESOURCES
#include "sql/sql_const.h"
#include "sql/sql_data_change.h"  // enum_duplicates
#include "sql/sql_exchange.h"
#include "sql/sql_get_diagnostics.h"  // Diagnostics_information
#include "sql/sql_list.h"
#include "sql/sql_plugin_ref.h"
#include "sql/sql_servers.h"  // Server_options
#include "sql/sql_signal.h"   // enum_condition_item_name
#include "sql/sql_udf.h"      // Item_udftype
#include "sql/table.h"        // TABLE_LIST
#include "sql/thr_malloc.h"
#include "sql/trigger_def.h"  // enum_trigger_action_time_type
#include "sql/window_lex.h"
#include "sql/xa.h"  // xa_option_words
#include "sql_chars.h"
#include "sql_string.h"
#include "thr_lock.h"  // thr_lock_type
#include "violite.h"   // SSL_type

class Item_func_set_user_var;
class Item_sum;
class Parse_tree_root;
class PT_alter_table_standalone_action;
class PT_assign_to_keycache;
class PT_base_index_option;
class PT_column_attr_base;
class PT_create_table_option;
class PT_ddl_table_option;
class PT_item_list;
class PT_json_table_column;
class PT_part_definition;
class PT_part_value_item;
class PT_part_value_item_list_paren;
class PT_part_values;
class PT_partition;
class PT_partition_option;
class PT_preload_keys;
class PT_query_expression;
class PT_role_or_privilege;
class PT_subpartition;
class PT_subquery;
class PT_table_element;
class PT_table_reference;
class Protocol;
class SELECT_LEX_UNIT;
class Select_lex_visitor;
class THD;
class Window;
struct MEM_ROOT;
struct Sql_cmd_srs_attributes;

enum class enum_jt_column;
enum class enum_jtc_on : uint16;
typedef Parse_tree_node_tmpl<struct Alter_tablespace_parse_context>
    PT_alter_tablespace_option_base;

/* YACC and LEX Definitions */

class Event_parse_data;
class Item_func;
class Item_func_match;
class Query_result_interceptor;
class SELECT_LEX;
class Sql_cmd;
class partition_info;
class sp_head;
class sp_name;
class sp_pcontext;
struct sql_digest_state;

const size_t INITIAL_LEX_PLUGIN_LIST_SIZE = 16;

enum class partition_type;      // from partition_element.h
enum class enum_key_algorithm;  // from partition_info.h

/*
  There are 8 different type of table access so there is no more than
  combinations 2^8 = 256:

  . STMT_READS_TRANS_TABLE

  . STMT_READS_NON_TRANS_TABLE

  . STMT_READS_TEMP_TRANS_TABLE

  . STMT_READS_TEMP_NON_TRANS_TABLE

  . STMT_WRITES_TRANS_TABLE

  . STMT_WRITES_NON_TRANS_TABLE

  . STMT_WRITES_TEMP_TRANS_TABLE

  . STMT_WRITES_TEMP_NON_TRANS_TABLE

  The unsafe conditions for each combination is represented within a byte
  and stores the status of the option --binlog-direct-non-trans-updates,
  whether the trx-cache is empty or not, and whether the isolation level
  is lower than ISO_REPEATABLE_READ:

  . option (OFF/ON)
  . trx-cache (empty/not empty)
  . isolation (>= ISO_REPEATABLE_READ / < ISO_REPEATABLE_READ)

  bits 0 : . OFF, . empty, . >= ISO_REPEATABLE_READ
  bits 1 : . OFF, . empty, . < ISO_REPEATABLE_READ
  bits 2 : . OFF, . not empty, . >= ISO_REPEATABLE_READ
  bits 3 : . OFF, . not empty, . < ISO_REPEATABLE_READ
  bits 4 : . ON, . empty, . >= ISO_REPEATABLE_READ
  bits 5 : . ON, . empty, . < ISO_REPEATABLE_READ
  bits 6 : . ON, . not empty, . >= ISO_REPEATABLE_READ
  bits 7 : . ON, . not empty, . < ISO_REPEATABLE_READ
*/
extern uint binlog_unsafe_map[256];
/*
  Initializes the array with unsafe combinations and its respective
  conditions.
*/
void binlog_unsafe_map_init();
<<<<<<< HEAD
=======
#endif

enum enum_yes_no_unknown
{
  TVL_YES, TVL_NO, TVL_UNKNOWN
};

enum keytype {
  KEYTYPE_PRIMARY= 0,
  KEYTYPE_UNIQUE= 1,
  KEYTYPE_MULTIPLE= 2,
  KEYTYPE_FULLTEXT= 4,
  KEYTYPE_SPATIAL= 8,
  KEYTYPE_FOREIGN= 16,
  KEYTYPE_CLUSTERING= 32,
};

enum enum_ha_read_modes { RFIRST, RNEXT, RPREV, RLAST, RKEY, RNEXT_SAME };

enum enum_filetype { FILETYPE_CSV, FILETYPE_XML };

enum fk_match_opt { FK_MATCH_UNDEF, FK_MATCH_FULL,
                    FK_MATCH_PARTIAL, FK_MATCH_SIMPLE};
>>>>>>> 333b4508

enum enum_yes_no_unknown { TVL_YES, TVL_NO, TVL_UNKNOWN };

enum class enum_ha_read_modes;

/**
  used by the parser to store internal variable name
*/
struct sys_var_with_base {
  sys_var *var;
  LEX_STRING base_name;
};

#define YYSTYPE_IS_DECLARED 1
union YYSTYPE;

typedef YYSTYPE *LEX_YYSTYPE;

/*
  If we encounter a diagnostics statement (GET DIAGNOSTICS, or e.g.
  the old SHOW WARNINGS|ERRORS, or "diagnostics variables" such as
  @@warning_count | @@error_count, we'll set some hints so this
  information is not lost. DA_KEEP_UNSPECIFIED is used in LEX constructor to
  avoid leaving variables uninitialized.
 */
enum enum_keep_diagnostics {
  DA_KEEP_NOTHING = 0, /**< keep nothing */
  DA_KEEP_DIAGNOSTICS, /**< keep the diagnostics area */
  DA_KEEP_COUNTS,      /**< keep \@warning_count / \@error_count */
  DA_KEEP_PARSE_ERROR, /**< keep diagnostics area after parse error */
  DA_KEEP_UNSPECIFIED  /**< keep semantics is unspecified */
};

enum enum_sp_suid_behaviour {
  SP_IS_DEFAULT_SUID = 0,
  SP_IS_NOT_SUID,
  SP_IS_SUID
};

enum enum_sp_data_access {
  SP_DEFAULT_ACCESS = 0,
  SP_CONTAINS_SQL,
  SP_NO_SQL,
  SP_READS_SQL_DATA,
  SP_MODIFIES_SQL_DATA
};

/**
  enum_sp_type defines type codes of stored programs.

  @note these codes are used when dealing with the mysql.routines system table,
  so they must not be changed.

  @note the following macros were used previously for the same purpose. Now they
  are used for ACL only.
*/
enum class enum_sp_type { FUNCTION = 1, PROCEDURE, TRIGGER, EVENT };

inline enum_sp_type to_sp_type(longlong val) {
  DBUG_ASSERT(val >= 1 && val <= 4);
  return static_cast<enum_sp_type>(val);
}

inline longlong to_longlong(enum_sp_type val) {
  return static_cast<longlong>(val);
}

inline uint to_uint(enum_sp_type val) { return static_cast<uint>(val); }

/*
  Values for the type enum. This reflects the order of the enum declaration
  in the CREATE TABLE command. These values are used to enumerate object types
  for the ACL statements.

  These values were also used for enumerating stored program types. However, now
  enum_sp_type should be used for that instead of them.
*/
#define TYPE_ENUM_FUNCTION 1
#define TYPE_ENUM_PROCEDURE 2
#define TYPE_ENUM_TRIGGER 3
#define TYPE_ENUM_PROXY 4

enum class Acl_type {
  TABLE = 0,
  FUNCTION = TYPE_ENUM_FUNCTION,
  PROCEDURE = TYPE_ENUM_PROCEDURE,
};

const LEX_STRING sp_data_access_name[] = {
    {C_STRING_WITH_LEN("")},
    {C_STRING_WITH_LEN("CONTAINS SQL")},
    {C_STRING_WITH_LEN("NO SQL")},
    {C_STRING_WITH_LEN("READS SQL DATA")},
    {C_STRING_WITH_LEN("MODIFIES SQL DATA")}};

enum class enum_view_create_mode {
  VIEW_CREATE_NEW,        // check that there are not such VIEW/table
  VIEW_ALTER,             // check that VIEW with such name exists
  VIEW_CREATE_OR_REPLACE  // check only that there are not such table
};

enum enum_drop_mode {
  DROP_DEFAULT,  // mode is not specified
  DROP_CASCADE,  // CASCADE option
  DROP_RESTRICT  // RESTRICT option
};

/* Options to add_table_to_list() */
#define TL_OPTION_UPDATING 1
#define TL_OPTION_FORCE_INDEX 2
#define TL_OPTION_IGNORE_LEAVES 4
#define TL_OPTION_ALIAS 8

/* Structure for db & table in sql_yacc */
extern LEX_CSTRING EMPTY_CSTR;
extern LEX_CSTRING NULL_CSTR;

class Table_function;

class Table_ident {
 public:
  LEX_CSTRING db;
  LEX_CSTRING table;
  SELECT_LEX_UNIT *sel;
  Table_function *table_function;

  Table_ident(Protocol *protocol, const LEX_CSTRING &db_arg,
              const LEX_CSTRING &table_arg, bool force);
  Table_ident(const LEX_CSTRING &db_arg, const LEX_CSTRING &table_arg)
      : db(db_arg), table(table_arg), sel(NULL), table_function(NULL) {}
  Table_ident(const LEX_CSTRING &table_arg)
      : table(table_arg), sel(NULL), table_function(NULL) {
    db = NULL_CSTR;
  }
  /**
    This constructor is used only for the case when we create a derived
    table. A derived table has no name and doesn't belong to any database.
    Later, if there was an alias specified for the table, it will be set
    by add_table_to_list.
  */
  Table_ident(SELECT_LEX_UNIT *s) : sel(s), table_function(NULL) {
    db = EMPTY_CSTR; /* a subject to casedn_str */
    table = EMPTY_CSTR;
  }
  /*
    This constructor is used only for the case when we create a table function.
    It has no name and doesn't belong to any database as it exists only
    during query execution. Later, if there was an alias specified for the
    table, it will be set by add_table_to_list.
  */
  Table_ident(LEX_CSTRING &table_arg, Table_function *table_func_arg)
      : table(table_arg), sel(NULL), table_function(table_func_arg) {
    /* We must have a table name here as this is used with add_table_to_list */
    db = EMPTY_CSTR; /* a subject to casedn_str */
  }
  // True if we can tell from syntax that this is a table function.
  bool is_table_function() const { return (table_function != nullptr); }
  // True if we can tell from syntax that this is an unnamed derived table.
  bool is_derived_table() const { return sel; }
  void change_db(const char *db_name) {
    db.str = db_name;
    db.length = strlen(db_name);
  }
};

typedef List<Item> List_item;
typedef Mem_root_array<ORDER *> Group_list_ptrs;

/**
  Structure to hold parameters for CHANGE MASTER, START SLAVE, and STOP SLAVE.

  Remark: this should not be confused with Master_info (and perhaps
  would better be renamed to st_lex_replication_info).  Some fields,
  e.g., delay, are saved in Relay_log_info, not in Master_info.
*/
struct LEX_MASTER_INFO {
  /*
    The array of IGNORE_SERVER_IDS has a preallocation, and is not expected
    to grow to any significant size, so no instrumentation.
  */
  LEX_MASTER_INFO() : repl_ignore_server_ids(PSI_NOT_INSTRUMENTED) {
    initialize();
  }
  char *host, *user, *password, *log_file_name, *bind_addr;
  uint port, connect_retry;
  float heartbeat_period;
  int sql_delay;
  ulonglong pos;
  ulong server_id, retry_count;
  char *gtid;
  char *view_id;
  const char *channel;  // identifier similar to database name
  enum {
    UNTIL_SQL_BEFORE_GTIDS = 0,
    UNTIL_SQL_AFTER_GTIDS
  } gtid_until_condition;
  bool until_after_gaps;
  bool slave_until;
  bool for_channel;

  /*
    Enum is used for making it possible to detect if the user
    changed variable or if it should be left at old value
   */
  enum {
    LEX_MI_UNCHANGED = 0,
    LEX_MI_DISABLE,
    LEX_MI_ENABLE
  } ssl,
      ssl_verify_server_cert, heartbeat_opt, repl_ignore_server_ids_opt,
      retry_count_opt, auto_position, port_opt, get_public_key;
  char *ssl_key, *ssl_cert, *ssl_ca, *ssl_capath, *ssl_cipher;
  char *ssl_crl, *ssl_crlpath, *tls_version;
  char *public_key_path;
  char *relay_log_name;
  ulong relay_log_pos;
  Prealloced_array<ulong, 2> repl_ignore_server_ids;

  /// Initializes everything to zero/NULL/empty.
  void initialize();
  /// Sets all fields to their "unspecified" value.
  void set_unspecified();

 private:
  // Not copyable or assignable.
  LEX_MASTER_INFO(const LEX_MASTER_INFO &);
  LEX_MASTER_INFO &operator=(const LEX_MASTER_INFO &);
};

struct LEX_RESET_SLAVE {
  bool all;
};

enum sub_select_type {
  UNSPECIFIED_TYPE,
  UNION_TYPE,
  INTERSECT_TYPE,
  EXCEPT_TYPE,
  GLOBAL_OPTIONS_TYPE,
  DERIVED_TABLE_TYPE,
  OLAP_TYPE
};

enum olap_type { UNSPECIFIED_OLAP_TYPE, ROLLUP_TYPE };

/*
  String names used to print a statement with index hints.
  Keep in sync with index_hint_type.
*/
extern const char *index_hint_type_name[];
typedef uchar index_clause_map;

/*
  Bits in index_clause_map : one for each possible FOR clause in
  USE/FORCE/IGNORE INDEX index hint specification
*/
#define INDEX_HINT_MASK_JOIN (1)
#define INDEX_HINT_MASK_GROUP (1 << 1)
#define INDEX_HINT_MASK_ORDER (1 << 2)

#define INDEX_HINT_MASK_ALL \
  (INDEX_HINT_MASK_JOIN | INDEX_HINT_MASK_GROUP | INDEX_HINT_MASK_ORDER)

/* Single element of an USE/FORCE/IGNORE INDEX list specified as a SQL hint  */
class Index_hint {
 public:
  /* The type of the hint : USE/FORCE/IGNORE */
  enum index_hint_type type;
  /* Where the hit applies to. A bitmask of INDEX_HINT_MASK_<place> values */
  index_clause_map clause;
  /*
    The index name. Empty (str=NULL) name represents an empty list
    USE INDEX () clause
  */
  LEX_CSTRING key_name;

  Index_hint(const char *str, uint length) {
    key_name.str = str;
    key_name.length = length;
  }

  void print(THD *thd, String *str);
};

/*
  Class SELECT_LEX_UNIT represents a query expression.
  Class SELECT_LEX represents a query block.
  A query expression contains one or more query blocks (more than one means
  that we have a UNION query).
  These classes are connected as follows:
   Both classes have a master, a slave, a next and a prev field.
   For class SELECT_LEX, master and slave connect to objects of type
   SELECT_LEX_UNIT, whereas for class SELECT_LEX_UNIT, they connect
   to SELECT_LEX.
   master is pointer to outer node.
   slave is pointer to the first inner node

   neighbors are two SELECT_LEX or SELECT_LEX_UNIT objects on
   the same level.

   The structures are linked with the following pointers:
   - list of neighbors (next/prev) (prev of first element point to slave
     pointer of outer structure)
     - For SELECT_LEX, this is a list of query blocks.
     - For SELECT_LEX_UNIT, this is a list of subqueries.

   - pointer to outer node (master), which is
     If this is SELECT_LEX_UNIT
       - pointer to outer select_lex.
     If this is SELECT_LEX
       - pointer to outer SELECT_LEX_UNIT.

   - pointer to inner objects (slave), which is either:
     If this is an SELECT_LEX_UNIT:
       - first query block that belong to this query expression.
     If this is an SELECT_LEX
       - first query expression that belong to this query block (subqueries).

   - list of all SELECT_LEX objects (link_next/link_prev)
     This is to be used for things like derived tables creation, where we
     go through this list and create the derived tables.

   If query expression contain several query blocks (UNION now,
   INTERSECT etc later) then it has a special select_lex called
   fake_select_lex. It used for storing global parameters (like ORDER BY,
   LIMIT) and executing union.
   Subqueries used in global ORDER BY clause will be attached to this
   fake_select_lex, which will allow them to correctly resolve fields of
   the containing UNION and outer selects.

   For example for following query:

   select *
     from table1
     where table1.field IN (select * from table1_1_1 union
                            select * from table1_1_2)
     union
   select *
     from table2
     where table2.field=(select (select f1 from table2_1_1_1_1
                                   where table2_1_1_1_1.f2=table2_1_1.f3)
                           from table2_1_1
                           where table2_1_1.f1=table2.f2)
     union
   select * from table3;

   we will have following structure:

   select1: (select * from table1 ...)
   select2: (select * from table2 ...)
   select3: (select * from table3)
   select1.1.1: (select * from table1_1_1)
   ...

     main unit
     fake0
     select1 select2 select3
     |^^     |^
    s|||     ||master
    l|||     |+---------------------------------+
    a|||     +---------------------------------+|
    v|||master                         slave   ||
    e||+-------------------------+             ||
     V|            neighbor      |             V|
     unit1.1<+==================>unit1.2       unit2.1
     fake1.1
     select1.1.1 select 1.1.2    select1.2.1   select2.1.1
                                               |^
                                               ||
                                               V|
                                               unit2.1.1.1
                                               select2.1.1.1.1


   relation in main unit will be following:
   (bigger picture for:
      main unit
      fake0
      select1 select2 select3
   in the above picture)

         main unit
         |^^^^|fake_select_lex
         |||||+--------------------------------------------+
         ||||+--------------------------------------------+|
         |||+------------------------------+              ||
         ||+--------------+                |              ||
    slave||master         |                |              ||
         V|      neighbor |       neighbor |        master|V
         select1<========>select2<========>select3        fake0

    list of all select_lex will be following (as it will be constructed by
    parser):

    select1->select2->select3->select2.1.1->select 2.1.2->select2.1.1.1.1-+
                                                                          |
    +---------------------------------------------------------------------+
    |
    +->select1.1.1->select1.1.2

*/

class JOIN;
class PT_with_clause;
class Query_result;
class Query_result_union;
struct LEX;

/**
  This class represents a query expression (one query block or
  several query blocks combined with UNION).
*/
class SELECT_LEX_UNIT {
  /**
    Intrusive double-linked list of all query expressions
    immediately contained within the same query block.
  */
  SELECT_LEX_UNIT *next;
  SELECT_LEX_UNIT **prev;

  /**
    The query block wherein this query expression is contained,
    NULL if the query block is the outer-most one.
  */
  SELECT_LEX *master;
  /// The first query block in this query expression.
  SELECT_LEX *slave;

 private:
  /**
    Marker for subqueries in WHERE, HAVING, ORDER BY, GROUP BY and
    SELECT item lists.
    Must be read/written when holding LOCK_query_plan.

   See Item_subselect::explain_subquery_checker
  */
  enum_parsing_context explain_marker;

  bool prepared;   ///< All query blocks in query expression are prepared
  bool optimized;  ///< All query blocks in query expression are optimized
  bool executed;   ///< Query expression has been executed

  TABLE_LIST result_table_list;
  Query_result_union *union_result;
  TABLE *table; /* temporary table using for appending UNION results */
  /// Object to which the result for this query expression is sent
  Query_result *m_query_result;

 public:
  /**
    result of this query can't be cached, bit field, can be :
      UNCACHEABLE_DEPENDENT
      UNCACHEABLE_RAND
      UNCACHEABLE_SIDEEFFECT
  */
  uint8 uncacheable;

  explicit SELECT_LEX_UNIT(enum_parsing_context parsing_context);

  /// @return true for a query expression without UNION or multi-level ORDER
  bool is_simple() const { return !(is_union() || fake_select_lex); }

  /// Values for SELECT_LEX_UNIT::cleaned
  enum enum_clean_state {
    UC_DIRTY,       ///< Unit isn't cleaned
    UC_PART_CLEAN,  ///< Unit were cleaned, except JOIN and JOIN_TABs were
                    ///< kept for possible EXPLAIN
    UC_CLEAN        ///< Unit completely cleaned, all underlying JOINs were
                    ///< freed
  };
  enum_clean_state cleaned;  ///< cleanliness state

  // list of fields which points to temporary table for union
  List<Item> item_list;
  /*
    list of types of items inside union (used for union & derived tables)

    Item_type_holders from which this list consist may have pointers to Field,
    pointers is valid only after preparing SELECTS of this unit and before
    any SELECT of this unit execution

    TODO:
    Possibly this member should be protected, and its direct use replaced
    by get_unit_column_types(). Check the places where it is used.
  */
  List<Item> types;

  /**
    Pointer to query block containing global parameters for query.
    Global parameters may include ORDER BY, LIMIT and OFFSET.

    If this is a union of multiple query blocks, the global parameters are
    stored in fake_select_lex. If the union doesn't use a temporary table,
    SELECT_LEX_UNIT::prepare() nulls out fake_select_lex, but saves a copy
    in saved_fake_select_lex in order to preserve the global parameters.

    If this is not a union, and the query expression has no multi-level
    ORDER BY/LIMIT, global parameters are in the single query block.

    @return query block containing the global parameters
  */
  inline SELECT_LEX *global_parameters() const {
    if (fake_select_lex != NULL)
      return fake_select_lex;
    else if (saved_fake_select_lex != NULL)
      return saved_fake_select_lex;
    return first_select();
  };
  /* LIMIT clause runtime counters */
  ha_rows select_limit_cnt, offset_limit_cnt;
  /// Points to subquery if this query expression is used in one, otherwise NULL
  Item_subselect *item;
  THD *thd;  ///< Thread handler
  /**
    Helper query block for query expression with UNION or multi-level
    ORDER BY/LIMIT
  */
  SELECT_LEX *fake_select_lex;
  /**
    SELECT_LEX that stores LIMIT and OFFSET for UNION ALL when no
    fake_select_lex is used.
  */
  SELECT_LEX *saved_fake_select_lex;
  /**
     Points to last query block which has UNION DISTINCT on its left.
     In a list of UNIONed blocks, UNION is left-associative; so UNION DISTINCT
     eliminates duplicates in all blocks up to the first one on its right
     included. Which is why we only need to remember that query block.
  */
  SELECT_LEX *union_distinct;

  /**
    The WITH clause which is the first part of this query expression. NULL if
    none.
  */
  PT_with_clause *m_with_clause;
  /**
    If this query expression is underlying of a derived table, the derived
    table. NULL if none.
  */
  TABLE_LIST *derived_table;
  /**
     First query block (in this UNION) which references the CTE.
     NULL if not the query expression of a recursive CTE.
  */
  SELECT_LEX *first_recursive;

  /**
    True if the with-recursive algorithm has produced the complete result.
    In a recursive CTE, a JOIN is executed several times in a loop, and
    should not be cleaned up (e.g. by join_free()) before all iterations of
    the loop are done (i.e. before the CTE's result is complete).
  */
  bool got_all_recursive_rows;

  /// @return true if query expression can be merged into an outer query
  bool is_mergeable() const;

  /// @return true if query expression is recommended to be merged
  bool merge_heuristic() const;

  /// @return the query block this query expression belongs to as subquery
  SELECT_LEX *outer_select() const { return master; }

  /// @return the first query block inside this query expression
  SELECT_LEX *first_select() const { return slave; }

  /// @return the next query expression within same query block (next subquery)
  SELECT_LEX_UNIT *next_unit() const { return next; }

  /// @return the query result object in use for this query expression
  Query_result *query_result() const { return m_query_result; }

  /**
    If this unit is recursive, then this returns the Query_result which holds
    the rows of the recursive reference read by 'reader':
    - fake_select_lex reads rows from the union's result
    - other recursive query blocks read rows from the derived table's result.
    @param  reader  Recursive query block belonging to this unit
  */
  const Query_result *recursive_result(SELECT_LEX *reader) const;

  /// Set new query result object for this query expression
  void set_query_result(Query_result *res) { m_query_result = res; }

  bool prepare(THD *thd, Query_result *result, ulonglong added_options,
               ulonglong removed_options);
  bool optimize(THD *thd);
  bool execute(THD *thd);
  bool explain(THD *ethd);
  bool cleanup(bool full);
  inline void unclean() { cleaned = UC_DIRTY; }
  void reinit_exec_mechanism();

  void print(String *str, enum_query_type query_type);
  bool accept(Select_lex_visitor *visitor);

  bool add_fake_select_lex(THD *thd);
  bool prepare_fake_select_lex(THD *thd);
  void set_prepared() { prepared = true; }
  void set_optimized() { optimized = true; }
  void set_executed() { executed = true; }
  void reset_executed() { executed = false; }
  bool is_prepared() const { return prepared; }
  bool is_optimized() const { return optimized; }
  bool is_executed() const { return executed; }
  bool change_query_result(Query_result_interceptor *result,
                           Query_result_interceptor *old_result);
  bool prepare_limit(THD *thd, SELECT_LEX *provider);
  bool set_limit(THD *thd, SELECT_LEX *provider);
  void set_thd(THD *thd_arg) { thd = thd_arg; }

  inline bool is_union() const;
  bool union_needs_tmp_table();
  /// @returns true if mixes UNION DISTINCT and UNION ALL
  bool mixed_union_operators() const;

  /// Include a query expression below a query block.
  void include_down(LEX *lex, SELECT_LEX *outer);

  /// Exclude this unit and immediately contained select_lex objects
  void exclude_level();

  /// Exclude subtree of current unit from tree of SELECTs
  void exclude_tree();

  /// Renumber query blocks of a query expression according to supplied LEX
  void renumber_selects(LEX *lex);

  friend class SELECT_LEX;

  List<Item> *get_unit_column_types();
  List<Item> *get_field_list();

  enum_parsing_context get_explain_marker() const;
  void set_explain_marker(enum_parsing_context m);
  void set_explain_marker_from(const SELECT_LEX_UNIT *u);

#ifndef DBUG_OFF
  /**
     Asserts that none of {this unit and its children units} is fully cleaned
     up.
  */
  void assert_not_fully_clean();
#else
  void assert_not_fully_clean() {}
#endif
  void invalidate();

  bool is_recursive() const { return first_recursive != nullptr; }

  bool check_materialized_derived_query_blocks(THD *thd);

  /*
    An exception: this is the only function that needs to adjust
    explain_marker.
  */
  friend bool parse_view_definition(THD *thd, TABLE_LIST *view_ref);
};

typedef Bounds_checked_array<Item *> Ref_item_array;

/**
  SELECT_LEX type enum
*/
enum class enum_explain_type {
  EXPLAIN_NONE = 0,
  EXPLAIN_PRIMARY,
  EXPLAIN_SIMPLE,
  EXPLAIN_DERIVED,
  EXPLAIN_SUBQUERY,
  EXPLAIN_UNION,
  EXPLAIN_UNION_RESULT,
  EXPLAIN_MATERIALIZED,
  // Total:
  EXPLAIN_total  ///< fake type, total number of all valid types
  // Don't insert new types below this line!
};

/**
  This class represents a query block, aka a query specification, which is
  a query consisting of a SELECT keyword, followed by a table list,
  optionally followed by a WHERE clause, a GROUP BY, etc.
*/
class SELECT_LEX {
 public:
  Item *where_cond() const { return m_where_cond; }
  void set_where_cond(Item *cond) { m_where_cond = cond; }
  Item *having_cond() const { return m_having_cond; }
  void set_having_cond(Item *cond) { m_having_cond = cond; }
  void set_query_result(Query_result *result) { m_query_result = result; }
  Query_result *query_result() const { return m_query_result; }
  bool change_query_result(Query_result_interceptor *new_result,
                           Query_result_interceptor *old_result);

  /// Set base options for a query block (and active options too)
  void set_base_options(ulonglong options_arg) {
    DBUG_EXECUTE_IF("no_const_tables", options_arg |= OPTION_NO_CONST_TABLES;);

    // Make sure we do not overwrite options by accident
    DBUG_ASSERT(m_base_options == 0 && m_active_options == 0);
    m_base_options = options_arg;
    m_active_options = options_arg;
  }

  /// Add base options to a query block, also update active options
  void add_base_options(ulonglong options) {
    DBUG_ASSERT(first_execution);
    m_base_options |= options;
    m_active_options |= options;
  }

  /**
    Remove base options from a query block.
    Active options are also updated, and we assume here that "extra" options
    cannot override removed base options.
  */
  void remove_base_options(ulonglong options) {
    DBUG_ASSERT(first_execution);
    m_base_options &= ~options;
    m_active_options &= ~options;
  }

  /// Make active options from base options, supplied options and environment:
  void make_active_options(ulonglong added_options, ulonglong removed_options);

  /// Adjust the active option set
  void add_active_options(ulonglong options) { m_active_options |= options; }

  /// @return the active query options
  ulonglong active_options() const { return m_active_options; }

  /**
    Set associated tables as read_only, ie. they cannot be inserted into,
    updated or deleted from during this statement.
    Commonly used for query blocks that are part of derived tables or
    views that are materialized.
  */
  void set_tables_readonly() {
    // Set all referenced base tables as read only.
    for (TABLE_LIST *tr = leaf_tables; tr != nullptr; tr = tr->next_leaf)
      tr->set_readonly();
  }

  /// @returns a map of all tables references in the query block
  table_map all_tables_map() const { return (1ULL << leaf_table_count) - 1; }

 private:
  /**
    Intrusive double-linked list of all query blocks within the same
    query expression.
  */
  SELECT_LEX *next;
  SELECT_LEX **prev;

  /// The query expression containing this query block.
  SELECT_LEX_UNIT *master;
  /// The first query expression contained within this query block.
  SELECT_LEX_UNIT *slave;

  /// Intrusive double-linked global list of query blocks.
  SELECT_LEX *link_next;
  SELECT_LEX **link_prev;

  /// Result of this query block
  Query_result *m_query_result;

  /**
    Options assigned from parsing and throughout resolving,
    should not be modified after resolving is done.
  */
  ulonglong m_base_options;
  /**
    Active options. Derived from base options, modifiers added during
    resolving and values from session variable option_bits. Since the latter
    may change, active options are refreshed per execution of a statement.
  */
  ulonglong m_active_options;

 public:
  /**
    result of this query can't be cached, bit field, can be :
      UNCACHEABLE_DEPENDENT
      UNCACHEABLE_RAND
      UNCACHEABLE_SIDEEFFECT
  */
  uint8 uncacheable;

  /// True: skip local transformations during prepare() call (used by INSERT)
  bool skip_local_transforms;

  /// Describes context of this query block (e.g if it is a derived table).
  enum sub_select_type linkage;
  bool no_table_names_allowed;  ///< used for global order by
  /**
    Context for name resolution for all column references except columns
    from joined tables.
  */
  Name_resolution_context context;
  /**
    Pointer to first object in list of Name res context objects that have
    this query block as the base query block.
    Includes field "context" which is embedded in this query block.
  */
  Name_resolution_context *first_context;
  /**
    Three fields used by semi-join transformations to know when semi-join is
    possible, and in which condition tree the subquery predicate is located.
  */
  enum Resolve_place {
    RESOLVE_NONE,
    RESOLVE_JOIN_NEST,
    RESOLVE_CONDITION,
    RESOLVE_HAVING,
    RESOLVE_SELECT_LIST
  };
  Resolve_place resolve_place;  ///< Indicates part of query being resolved
  TABLE_LIST *resolve_nest;     ///< Used when resolving outer join condition
  /**
    Disables semi-join flattening when resolving a subtree in which flattening
    is not allowed. The flag should be true while resolving items that are not
    on the AND-top-level of a condition tree.
  */
  bool semijoin_disallowed;
  char *db;

 private:
  /**
    Condition to be evaluated after all tables in a query block are joined.
    After all permanent transformations have been conducted by
    SELECT_LEX::prepare(), this condition is "frozen", any subsequent changes
    to it must be done with change_item_tree(), unless they only modify AND/OR
    items and use a copy created by SELECT_LEX::get_optimizable_conditions().
    Same is true for 'having_cond'.
  */
  Item *m_where_cond;

  /// Condition to be evaluated on grouped rows after grouping.
  Item *m_having_cond;

 public:
  /**
    Saved values of the WHERE and HAVING clauses. Allowed values are:
     - COND_UNDEF if the condition was not specified in the query or if it
       has not been optimized yet
     - COND_TRUE if the condition is always true
     - COND_FALSE if the condition is impossible
     - COND_OK otherwise
  */
  Item::cond_result cond_value;
  Item::cond_result having_value;

  /// Reference to LEX that this query block belongs to
  LEX *parent_lex;
  /// Indicates whether this query block contains the WITH ROLLUP clause
  enum olap_type olap;
  /// List of tables in FROM clause - use TABLE_LIST::next_local to traverse
  SQL_I_List<TABLE_LIST> table_list;

  /**
    GROUP BY clause.
    This list may be mutated during optimization (by remove_const()),
    so for prepared statements, we keep a copy of the ORDER.next pointers in
    group_list_ptrs, and re-establish the original list before each execution.
  */
  SQL_I_List<ORDER> group_list;
  Group_list_ptrs *group_list_ptrs;

  /**
    All windows defined on the select, both named and inlined
  */
  List<Window> m_windows;

  /**
    List of columns and expressions:
    SELECT: Columns and expressions in the SELECT list.
    UPDATE: Columns in the SET clause.
  */
  List<Item> item_list;
  bool is_item_list_lookup;

  /// Number of GROUP BY expressions added to all_fields
  int hidden_group_field_count;

  List<Item> &fields_list;  ///< hold field list
  List<Item> all_fields;    ///< to store all expressions used in query
  /**
    Usually a pointer to ftfunc_list_alloc, but in UNION this is used to create
    fake select_lex that consolidates result fields of UNION
  */
  List<Item_func_match> *ftfunc_list;
  List<Item_func_match> ftfunc_list_alloc;
  /**
    After optimization it is pointer to corresponding JOIN. This member
    should be changed only when THD::LOCK_query_plan mutex is taken.
  */
  JOIN *join;
  /// join list of the top level
  List<TABLE_LIST> top_join_list;
  /// list for the currently parsed join
  List<TABLE_LIST> *join_list;
  /// table embedding the above list
  TABLE_LIST *embedding;
  /// List of semi-join nests generated for this query block
  List<TABLE_LIST> sj_nests;
  /**
    Points to first leaf table of query block. After setup_tables() is done,
    this is a list of base tables and derived tables. After derived tables
    processing is done, this is a list of base tables only.
    Use TABLE_LIST::next_leaf to traverse the list.
  */
  TABLE_LIST *leaf_tables;
  /// Number of leaf tables in this query block.
  uint leaf_table_count;
  /// Number of derived tables and views in this query block.
  uint derived_table_count;
  /// Number of table functions in this query block
  uint table_func_count;
  /// Number of materialized derived tables and views in this query block.
  uint materialized_derived_table_count;
  /**
    True if query block has semi-join nests merged into it. Notice that this
    is updated earlier than sj_nests, so check this if info is needed
    before the full resolver process is complete.
  */
  bool has_sj_nests;
  /// Number of partitioned tables
  uint partitioned_table_count;

  /**
    ORDER BY clause.
    This list may be mutated during optimization (by remove_const()),
    so for prepared statements, we keep a copy of the ORDER.next pointers in
    order_list_ptrs, and re-establish the original list before each execution.
  */
  SQL_I_List<ORDER> order_list;
  Group_list_ptrs *order_list_ptrs;

  /// LIMIT clause, NULL if no limit is given
  Item *select_limit;
  /// LIMIT ... OFFSET clause, NULL if no offset is given
  Item *offset_limit;

  /**
    Array of pointers to "base" items; one each for every selected expression
    and referenced item in the query block. All references to fields are to
    buffers associated with the primary input tables.
  */
  Ref_item_array base_ref_items;

  /**
    number of items in select_list and HAVING clause used to get number
    bigger then can be number of entries that will be added to all item
    list during split_sum_func
  */
  uint select_n_having_items;
  uint cond_count;     ///< number of arguments of and/or/xor in where/having/on
  uint between_count;  ///< number of between predicates in where/having/on
  uint max_equal_elems;  ///< maximal number of elements in multiple equalities
  /**
    Number of fields used in select list or where clause of current select
    and all inner subselects.
  */
  uint select_n_where_fields;

  /// Parse context: indicates where the current expression is being parsed
  enum_parsing_context parsing_place;
  /// Parse context: is inside a set function if this is positive
  uint in_sum_expr;

  /**
    True if contains or aggregates set functions.
    @note this is wrong when a locally found set function is aggregated
    in an outer query block.
  */
  bool with_sum_func;
  /// Number of Item_sum-derived objects in this SELECT
  uint n_sum_items;
  /// Number of Item_sum-derived objects in children and descendant SELECTs
  uint n_child_sum_items;

  uint select_number;  ///< Query block number (used for EXPLAIN)
  /**
    Nesting level of query block, outer-most query block has level 0,
    its subqueries have level 1, etc. @see also sql/item_sum.h.
  */
  int nest_level;
  /// Circular linked list of sum func in nested selects
  Item_sum *inner_sum_func_list;
  /**
    Number of wildcards used in the SELECT list. For example,
    SELECT *, t1.*, catalog.t2.* FROM t0, t1, t2;
    has 3 wildcards.
  */
  uint with_wild;
  bool braces;  ///< SELECT ... UNION (SELECT ... ) <- this braces
  /// true when having fix field called in processing of this query block
  bool having_fix_field;
  /// true when GROUP BY fix field called in processing of this query block
  bool group_fix_field;
  /// List of references to fields referenced from inner query blocks
  List<Item_outer_ref> inner_refs_list;

  /// explicit LIMIT clause is used
  bool explicit_limit;
  /**
    HAVING clause contains subquery => we can't close tables before
    query processing end even if we use temporary table
  */
  bool subquery_in_having;
  /**
    This variable is required to ensure proper work of subqueries and
    stored procedures. Generally, one should use the states of
    Query_arena to determine if it's a statement prepare or first
    execution of a stored procedure. However, in case when there was an
    error during the first execution of a stored procedure, the SP body
    is not expelled from the SP cache. Therefore, a deeply nested
    subquery might be left unoptimized. So we need this per-subquery
    variable to inidicate the optimization/execution state of every
    subquery. Prepared statements work OK in that regard, as in
    case of an error during prepare the PS is not created.
  */
  bool first_execution;
  /// True when semi-join pull-out processing is complete
  bool sj_pullout_done;
  /// exclude this query block from unique_table() check
  bool exclude_from_table_unique_test;
  /// Allow merge of immediate unnamed derived tables
  bool allow_merge_derived;
  /**
     If this query block is a recursive member of a recursive unit: the
     TABLE_LIST, in this recursive member, referencing the query
     name.
  */
  TABLE_LIST *recursive_reference;
  /**
     To pass the first steps of resolution, a recursive reference is made to
     be a dummy derived table; after the temporary table is created based on
     the non-recursive members' types, the recursive reference is made to be a
     reference to the tmp table. Its dummy-derived-table unit is saved in this
     member, so that when the statement's execution ends, the reference can be
     restored to be a dummy derived table for the next execution, which is
     necessary if we have a prepared statement.
     WL#6570 should allow to remove this.
  */
  SELECT_LEX_UNIT *recursive_dummy_unit;
  /**
    The set of those tables whose fields are referenced in the select list of
    this select level.
  */
  table_map select_list_tables;
  table_map outer_join;  ///< Bitmap of all inner tables from outer joins

  /// Query-block-level hints, for this query block
  Opt_hints_qb *opt_hints_qb;

  // Last table for LATERAL join, used by table functions
  TABLE_LIST *end_lateral_table;
  /**
    @note the group_by and order_by lists below will probably be added to the
          constructor when the parser is converted into a true bottom-up design.

          //SQL_I_LIST<ORDER> *group_by, SQL_I_LIST<ORDER> order_by
  */
  SELECT_LEX(Item *where, Item *having);

  SELECT_LEX_UNIT *master_unit() const { return master; }
  SELECT_LEX_UNIT *first_inner_unit() const { return slave; }
  SELECT_LEX *outer_select() const { return master->outer_select(); }
  SELECT_LEX *next_select() const { return next; }

  /**
    @return true  If STRAIGHT_JOIN applies to all tables.
    @return false Else.
  */
  bool is_straight_join() {
    bool straight_join = true;
    /// false for exmaple in t1 STRAIGHT_JOIN t2 JOIN t3.
    for (TABLE_LIST *tbl = leaf_tables->next_leaf; tbl; tbl = tbl->next_leaf)
      straight_join &= tbl->straight;
    return straight_join || (active_options() & SELECT_STRAIGHT_JOIN);
  }

  SELECT_LEX *last_select() {
    SELECT_LEX *mylast = this;
    for (; mylast->next_select(); mylast = mylast->next_select()) {
    }
    return mylast;
  }

  SELECT_LEX *next_select_in_list() const { return link_next; }

  void mark_as_dependent(SELECT_LEX *last, bool aggregate);

  /// @return true if query block is explicitly grouped (non-empty GROUP BY)
  bool is_explicitly_grouped() const { return group_list.elements > 0; }

  /**
    @return true if this query block is implicitly grouped, ie it is not
    explicitly grouped but contains references to set functions.
    The query will return max. 1 row (@see also is_single_grouped()).
  */
  bool is_implicitly_grouped() const {
    return m_agg_func_used && group_list.elements == 0;
  }

  /**
    True if this query block is implicitly grouped.

    @note Not reliable before name resolution.

    @return true if this query block is implicitly grouped and returns exactly
    one row, which happens when it does not have a HAVING clause.

    @remark This function is currently unused.
  */
  bool is_single_grouped() const {
    return m_agg_func_used && group_list.elements == 0 && m_having_cond == NULL;
  }

  /**
    @return true if this query block is explicitly or implicitly grouped.
    @note a query with DISTINCT is not considered to be aggregated.
    @note in standard SQL, a query with HAVING is defined as grouped, however
          MySQL allows HAVING without any aggregation to be the same as WHERE.
  */
  bool is_grouped() const { return group_list.elements > 0 || m_agg_func_used; }

  /// @return true if this query block contains DISTINCT at start of select list
  bool is_distinct() const { return active_options() & SELECT_DISTINCT; }

  /**
    @return true if this query block contains an ORDER BY clause.

    @note returns false if ORDER BY has been eliminated, e.g if the query
          can return max. 1 row.
  */
  bool is_ordered() const { return order_list.elements > 0; }

  /// @return true if this query block has a LIMIT clause
  bool has_limit() const { return select_limit != NULL; }

  /// @return true if query block references full-text functions
  bool has_ft_funcs() const { return ftfunc_list->elements > 0; }

  /// @returns true if query block is a recursive member of a recursive unit
  bool is_recursive() const { return recursive_reference != nullptr; }

  void invalidate();

  bool set_braces(bool value);
  uint get_in_sum_expr() const { return in_sum_expr; }

  bool add_item_to_list(Item *item);
  bool add_ftfunc_to_list(Item_func_match *func);
  void add_order_to_list(ORDER *order);
  TABLE_LIST *add_table_to_list(
      THD *thd, Table_ident *table, const char *alias, ulong table_options,
      thr_lock_type flags = TL_UNLOCK, enum_mdl_type mdl_type = MDL_SHARED_READ,
      List<Index_hint> *hints = 0, List<String> *partition_names = 0,
      LEX_STRING *option = 0, Parse_context *pc = NULL);
  TABLE_LIST *get_table_list() const { return table_list.first; }
  bool init_nested_join(THD *thd);
  TABLE_LIST *end_nested_join();
  TABLE_LIST *nest_last_join(THD *thd, size_t table_cnt = 2);
  bool add_joined_table(TABLE_LIST *table);
  TABLE_LIST *convert_right_join();
  List<Item> *get_item_list() { return &item_list; }

  // Check privileges for views that are merged into query block
  bool check_view_privileges(THD *thd, ulong want_privilege_first,
                             ulong want_privilege_next);

  // Resolve and prepare information about tables for one query block
  bool setup_tables(THD *thd, TABLE_LIST *tables, bool select_insert);

  // Resolve derived table, view, table function information for a query block
  bool resolve_placeholder_tables(THD *thd, bool apply_semijoin);

  // Propagate exclusion from table uniqueness test into subqueries
  void propagate_unique_test_exclusion();

  // Add full-text function elements from a list into this query block
  bool add_ftfunc_list(List<Item_func_match> *ftfuncs);

  void set_lock_for_table(const Lock_descriptor &descriptor, TABLE_LIST *table);

  void set_lock_for_tables(thr_lock_type lock_type);

  inline void init_order() {
    DBUG_ASSERT(order_list.elements == 0);
    order_list.elements = 0;
    order_list.first = 0;
    order_list.next = &order_list.first;
  }
  /*
    This method created for reiniting LEX in mysql_admin_table() and can be
    used only if you are going remove all SELECT_LEX & units except belonger
    to LEX (LEX::unit & LEX::select, for other purposes use
    SELECT_LEX_UNIT::exclude_level()
  */
  void cut_subtree() { slave = 0; }
  bool test_limit();
  /**
    Get offset for LIMIT.

    Evaluate offset item if necessary.

    @return Number of rows to skip.

    @todo Integrate better with SELECT_LEX_UNIT::set_limit()
  */
  ha_rows get_offset();
  /**
   Get limit.

   Evaluate limit item if necessary.

   @return Limit of rows in result.

   @todo Integrate better with SELECT_LEX_UNIT::set_limit()
  */
  ha_rows get_limit();

  /// Assign a default name resolution object for this query block.
  bool set_context(Name_resolution_context *outer_context);

  /// Setup the array containing references to base items
  bool setup_base_ref_items(THD *thd);
  void print(THD *thd, String *str, enum_query_type query_type);
  static void print_order(String *str, ORDER *order,
                          enum_query_type query_type);
  void print_limit(String *str, enum_query_type query_type);
  void fix_prepare_information(THD *thd);

  bool accept(Select_lex_visitor *visitor);

  /**
    Cleanup this subtree (this SELECT_LEX and all nested SELECT_LEXes and
    SELECT_LEX_UNITs).
    @param full  if false only partial cleanup is done, JOINs and JOIN_TABs are
    kept to provide info for EXPLAIN CONNECTION; if true, complete cleanup is
    done, all JOINs are freed.
  */
  bool cleanup(bool full);
  /*
    Recursively cleanup the join of this select lex and of all nested
    select lexes. This is not a full cleanup.
  */
  void cleanup_all_joins();

  /// Return true if this query block is part of a UNION
  bool is_part_of_union() const { return master_unit()->is_union(); }

  /**
    @return true if query block is found during preparation to produce no data.
    Notice that if query is implicitly grouped, an aggregation row will
    still be returned.
  */
  bool is_empty_query() const { return m_empty_query; }

  /// Set query block as returning no data
  /// @todo This may also be set when we have an always false WHERE clause
  void set_empty_query() {
    DBUG_ASSERT(join == NULL);
    m_empty_query = true;
  }
  /*
    For MODE_ONLY_FULL_GROUP_BY we need to know if
    this query block is the aggregation query of at least one aggregate
    function.
  */
  bool agg_func_used() const { return m_agg_func_used; }
  bool json_agg_func_used() const { return m_json_agg_func_used; }

  void set_agg_func_used(bool val) { m_agg_func_used = val; }

  void set_json_agg_func_used(bool val) { m_json_agg_func_used = val; }

  /// Lookup for SELECT_LEX type
  enum_explain_type type();

  /// Lookup for a type string
  const char *get_type_str() { return type_str[static_cast<int>(type())]; }
  static const char *get_type_str(enum_explain_type type) {
    return type_str[static_cast<int>(type)];
  }

  bool is_dependent() const { return uncacheable & UNCACHEABLE_DEPENDENT; }
  bool is_cacheable() const { return !uncacheable; }

  /// Include query block inside a query expression.
  void include_down(LEX *lex, SELECT_LEX_UNIT *outer);

  /// Include a query block next to another query block.
  void include_neighbour(LEX *lex, SELECT_LEX *before);

  /// Include query block inside a query expression, but do not link.
  void include_standalone(SELECT_LEX_UNIT *sel, SELECT_LEX **ref);

  /// Include query block into global list.
  void include_in_global(SELECT_LEX **plink);

  /// Include chain of query blocks into global list.
  void include_chain_in_global(SELECT_LEX **start);

  /// Renumber query blocks of contained query expressions
  void renumber(LEX *lex);

  /**
     Set pointer to corresponding JOIN object.
     The function sets the pointer only after acquiring THD::LOCK_query_plan
     mutex. This is needed to avoid races when EXPLAIN FOR CONNECTION is used.
  */
  void set_join(JOIN *join_arg);
  /**
    Does permanent transformations which are local to a query block (which do
    not merge it to another block).
  */
  bool apply_local_transforms(THD *thd, bool prune);

  bool get_optimizable_conditions(THD *thd, Item **new_where,
                                  Item **new_having);

  bool validate_outermost_option(LEX *lex, const char *wrong_option) const;
  bool validate_base_options(LEX *lex, ulonglong options) const;

 private:
  // Delete unused columns from merged derived tables
  void delete_unused_merged_columns(List<TABLE_LIST> *tables);

  bool m_agg_func_used;
  bool m_json_agg_func_used;

  /**
    True if query block does not generate any rows before aggregation,
    determined during preparation (not optimization).
  */
  bool m_empty_query;

  /// Helper for fix_prepare_information()
  void fix_prepare_information_for_order(THD *thd, SQL_I_List<ORDER> *list,
                                         Group_list_ptrs **list_ptrs);
  static const char
      *type_str[static_cast<int>(enum_explain_type::EXPLAIN_total)];

  friend class SELECT_LEX_UNIT;
  bool record_join_nest_info(List<TABLE_LIST> *tables);
  bool simplify_joins(THD *thd, List<TABLE_LIST> *join_list, bool top,
                      bool in_sj, Item **new_conds, uint *changelog = NULL);
  /// Merge derived table into query block
 public:
  bool merge_derived(THD *thd, TABLE_LIST *derived_table);

 private:
  bool convert_subquery_to_semijoin(Item_exists_subselect *subq_pred);
  void remap_tables(THD *thd);
  bool resolve_subquery(THD *thd);
  bool resolve_rollup(THD *thd);
  bool change_func_or_wf_group_ref(THD *thd, Item *func, bool *changed);

 public:
  bool flatten_subqueries();
  void set_sj_candidates(Mem_root_array<Item_exists_subselect *> *sj_cand) {
    sj_candidates = sj_cand;
  }

  bool has_sj_candidates() const {
    return sj_candidates != NULL && !sj_candidates->empty();
  }

 private:
  bool setup_wild(THD *thd);
  bool setup_order_final(THD *thd);
  bool setup_group(THD *thd);
  void remove_redundant_subquery_clauses(THD *thd,
                                         int hidden_group_field_count);
  void repoint_contexts_of_join_nests(List<TABLE_LIST> join_list);
  void empty_order_list(SELECT_LEX *sl);
  bool setup_join_cond(THD *thd, List<TABLE_LIST> *tables, bool in_update);
  bool find_common_table_expr(THD *thd, Table_ident *table_id, TABLE_LIST *tl,
                              Parse_context *pc, bool *found);

  /**
    Pointer to collection of subqueries candidate for semijoin
    conversion.
    Template parameter is "true": no need to run DTORs on pointers.
  */
  Mem_root_array<Item_exists_subselect *> *sj_candidates;

 public:
  /// How many expressions are part of the order by but not select list.
  int hidden_order_field_count;

  bool fix_inner_refs(THD *thd);
  bool setup_conds(THD *thd);
  bool prepare(THD *thd);
  bool optimize(THD *thd);
  void reset_nj_counters(List<TABLE_LIST> *join_list = NULL);
  bool check_only_full_group_by(THD *thd);

  /// Merge name resolution context objects of a subquery into its parent
  void merge_contexts(SELECT_LEX *inner);

  /**
    Returns which subquery execution strategies can be used for this query
    block.

    @param thd  Pointer to THD object for session.
                Used to access optimizer_switch

    @retval EXEC_MATERIALIZATION  Subquery Materialization should be used
    @retval EXEC_EXISTS           In-to-exists execution should be used
    @retval EXEC_EXISTS_OR_MAT    A cost-based decision should be made
  */
  Item_exists_subselect::enum_exec_method subquery_strategy(THD *thd) const;

  /**
    Returns whether semi-join is enabled for this query block

    @see @c Opt_hints_qb::semijoin_enabled for details on how hints
    affect this decision.  If there are no hints for this query block,
    optimizer_switch setting determines whether semi-join is used.

    @param thd  Pointer to THD object for session.
                Used to access optimizer_switch

    @return true if semijoin is enabled,
            false otherwise
  */
  bool semijoin_enabled(THD *thd) const;
  /**
    Update available semijoin strategies for semijoin nests.

    Available semijoin strategies needs to be updated on every execution since
    optimizer_switch setting may have changed.

    @param thd  Pointer to THD object for session.
                Used to access optimizer_switch
  */
  void update_semijoin_strategies(THD *thd);

  /**
    Add item to the hidden part of select list

    @param item  item to add

    @return Pointer to reference of the added item
  */
  Item **add_hidden_item(Item *item);

  bool add_tables(THD *thd, const Mem_root_array<Table_ident *> *tables,
                  ulong table_options, thr_lock_type lock_type,
                  enum_mdl_type mdl_type);

  TABLE_LIST *find_table_by_name(const Table_ident *ident);
};

typedef class SELECT_LEX SELECT_LEX;

inline bool SELECT_LEX_UNIT::is_union() const {
  return first_select()->next_select() &&
         first_select()->next_select()->linkage == UNION_TYPE;
}

struct Cast_type {
  Cast_target target;
  const CHARSET_INFO *charset;
  const char *length;
  const char *dec;
};

struct Limit_options {
  Item *limit;
  Item *opt_offset;
  /*
    true for "LIMIT offset,limit" and false for "LIMIT limit OFFSET offset"
  */
  bool is_offset_first;
};

struct Query_options {
  ulonglong query_spec_options;

  bool merge(const Query_options &a, const Query_options &b);
  bool save_to(Parse_context *);
};

enum delete_option_enum {
  DELETE_QUICK = 1 << 0,
  DELETE_LOW_PRIORITY = 1 << 1,
  DELETE_IGNORE = 1 << 2
};

enum class Lock_strength { UPDATE, SHARE };

/// We will static_cast this one to thr_lock_type.
enum class Locked_row_action {
  DEFAULT = THR_DEFAULT,
  WAIT = THR_WAIT,
  NOWAIT = THR_NOWAIT,
  SKIP = THR_SKIP
};

/**
  Internally there is no CROSS JOIN join type, as cross joins are just a
  special case of inner joins with a join condition that is always true. The
  only difference is the nesting, and that is handled by the parser.
*/
enum PT_joined_table_type {
  JTT_INNER = 0x01,
  JTT_STRAIGHT = 0x02,
  JTT_NATURAL = 0x04,
  JTT_LEFT = 0x08,
  JTT_RIGHT = 0x10,

  JTT_STRAIGHT_INNER = JTT_STRAIGHT | JTT_INNER,
  JTT_NATURAL_INNER = JTT_NATURAL | JTT_INNER,
  JTT_NATURAL_LEFT = JTT_NATURAL | JTT_LEFT,
  JTT_NATURAL_RIGHT = JTT_NATURAL | JTT_RIGHT
};

typedef Mem_root_array_YY<LEX_CSTRING> Create_col_name_list;

enum class Ternary_option { DEFAULT, ON, OFF };

enum class On_duplicate { ERROR, IGNORE_DUP, REPLACE_DUP };

enum class Virtual_or_stored { VIRTUAL, STORED };

enum class Field_option : ulong {
  NONE = 0,
  UNSIGNED = UNSIGNED_FLAG,
  ZEROFILL_UNSIGNED = UNSIGNED_FLAG | ZEROFILL_FLAG
};

enum class Int_type : ulong {
  INT = MYSQL_TYPE_LONG,
  TINYINT = MYSQL_TYPE_TINY,
  SMALLINT = MYSQL_TYPE_SHORT,
  MEDIUMINT = MYSQL_TYPE_INT24,
  BIGINT = MYSQL_TYPE_LONGLONG,
};

enum class Numeric_type : ulong {
  DECIMAL = MYSQL_TYPE_NEWDECIMAL,
  FLOAT = MYSQL_TYPE_FLOAT,
  DOUBLE = MYSQL_TYPE_DOUBLE,
};

enum class Show_cmd_type {
  STANDARD,
  FULL_SHOW,
  EXTENDED_SHOW,
  EXTENDED_FULL_SHOW
};

/**
  std::optional-like wrapper for simple bitmaps (usually enums of binary flags)

  This template wraps trivial bitmap implementations to add two features:

  * std::optional-like behavior -- the "unset" flag, so we don't have
    to inject a special "invalid" value into existent enum types, this
    wrapper class does that for us.

  * the merge() function to merge two bitmap values in a type-safe way.

  @tparam Enum           Usually a enum type which simulates a bit set.
  @tparam Default_value  A default Enum value for "unset" variables.

*/
template <typename Enum, Enum Default_value>
class Enum_parser {
 public:
  /// Constructor-like function
  ///
  /// The Enum_parser<> class is designed for use as a field of restricted
  /// unions, so it can't have C++ constructors.
  void init() { m_is_set = false; }

  /// False if the wrapped Enum value is not assigned.
  bool is_set() const { return m_is_set; }

  /// Return the wrapped Enum value.
  ///
  /// @note The wrapped value must be assigned.
  Enum get() const {
    DBUG_ASSERT(is_set());
    return m_enum;
  }

  /// Return the wrapped Enum value (if any) or the Default_value.
  Enum get_or_default() const { return is_set() ? get() : Default_value; }

  /// Assign the wrapped Enum value.
  void set(Enum value) {
    m_is_set = true;
    m_enum = value;
  }

  /// Merge the x bit set into the wrapped Enum value (if any), or replace it
  void merge(const Enum_parser &x) {
    if (x.is_set()) set(x.get());
  }

 private:
  bool m_is_set;  ///< True if m_enum is assigned with some value
  Enum m_enum;    ///< The wrapped Enum value.
};

template <typename T>
struct Value_or_default {
  bool is_default;
  T value;  ///< undefined if is_default is true
};

enum class Explain_format_type { TRADITIONAL, JSON };

union YYSTYPE {
  /*
    Hint parser section (sql_hints.yy)
  */
  opt_hints_enum hint_type;
  LEX_CSTRING hint_string;
  class PT_hint *hint;
  class PT_hint_list *hint_list;
  Hint_param_index_list hint_param_index_list;
  Hint_param_table hint_param_table;
  Hint_param_table_list hint_param_table_list;

  /*
    Main parser section (sql_yacc.yy)
  */
  int num;
  ulong ulong_num;
  ulonglong ulonglong_number;
  LEX_CSTRING lex_cstr;
  LEX_STRING lex_str;
  LEX_CSTRING lex_cstr;
  LEX_STRING *lex_str_ptr;
  LEX_SYMBOL keyword;
  Table_ident *table;
  char *simple_string;
  Item *item;
  Item_num *item_num;
  List<Item> *item_list;
  List<String> *string_list;
  String *string;
  Key_part_spec *key_part;
  Mem_root_array<Table_ident *> *table_list;
  udf_func *udf;
  LEX_USER *lex_user;
  List<LEX_USER> *user_list;
  struct sys_var_with_base variable;
  enum enum_var_type var_type;
  keytype key_type;
  enum ha_key_alg key_alg;
  enum row_type row_type;
  enum ha_rkey_function ha_rkey_mode;
  enum_ha_read_modes ha_read_mode;
  enum enum_tx_isolation tx_isolation;
  const char *c_str;
  struct {
    const CHARSET_INFO *charset;
    bool force_binary;
  } charset_with_opt_binary;
  struct {
    const char *length;
    const char *dec;
  } precision;
  struct Cast_type cast_type;
  const CHARSET_INFO *charset;
  thr_lock_type lock_type;
  interval_type interval, interval_time_st;
  timestamp_type date_time_type;
  SELECT_LEX *select_lex;
  chooser_compare_func_creator boolfunc2creator;
  class sp_condition_value *spcondvalue;
  struct {
    int vars, conds, hndlrs, curs;
  } spblock;
  sp_name *spname;
  LEX *lex;
  sp_head *sphead;
  enum index_hint_type index_hint;
  enum enum_filetype filetype;
  enum fk_option m_fk_option;
  enum enum_yes_no_unknown m_yes_no_unk;
  enum_condition_item_name da_condition_item_name;
  Diagnostics_information::Which_area diag_area;
  Diagnostics_information *diag_info;
  Statement_information_item *stmt_info_item;
  Statement_information_item::Name stmt_info_item_name;
  List<Statement_information_item> *stmt_info_list;
  Condition_information_item *cond_info_item;
  Condition_information_item::Name cond_info_item_name;
  List<Condition_information_item> *cond_info_list;
  bool is_not_empty;
  Set_signal_information *signal_item_list;
  enum enum_trigger_order_type trigger_action_order_type;
  struct {
    enum enum_trigger_order_type ordering_clause;
    LEX_CSTRING anchor_trigger_name;
  } trg_characteristics;
  class Index_hint *key_usage_element;
  List<Index_hint> *key_usage_list;
  class PT_subselect *subselect;
  class PT_item_list *item_list2;
  class PT_order_expr *order_expr;
  class PT_order_list *order_list;
  struct Limit_options limit_options;
  Query_options select_options;
  class PT_limit_clause *limit_clause;
  Parse_tree_node *node;
  enum olap_type olap_type;
  class PT_group *group;
  class PT_window_list *windows;
  class PT_window *window;
  class PT_frame *window_frame;
  enum_window_frame_unit frame_units;
  class PT_borders *frame_extent;
  class PT_border *bound;
  class PT_exclusion *frame_exclusion;
  enum enum_null_treatment null_treatment;
  enum enum_from_first_last from_first_last;
  Item_string *item_string;
  class PT_order *order;
  class PT_table_reference *table_reference;
  class PT_joined_table *join_table;
  enum PT_joined_table_type join_type;
  class PT_internal_variable_name *internal_variable_name;
  class PT_option_value_following_option_type
      *option_value_following_option_type;
  class PT_option_value_no_option_type *option_value_no_option_type;
  class PT_option_value_list_head *option_value_list;
  class PT_start_option_value_list *start_option_value_list;
  class PT_transaction_access_mode *transaction_access_mode;
  class PT_isolation_level *isolation_level;
  class PT_transaction_characteristics *transaction_characteristics;
  class PT_start_option_value_list_following_option_type
      *start_option_value_list_following_option_type;
  class PT_set *set;
  Line_separators line_separators;
  Field_separators field_separators;
  class PT_into_destination *into_destination;
  class PT_select_var *select_var_ident;
  class PT_select_var_list *select_var_list;
  Mem_root_array_YY<PT_table_reference *> table_reference_list;
  class Item_param *param_marker;
  class PTI_text_literal *text_literal;
  class PT_query_expression *query_expression;
  class PT_derived_table *derived_table;
  class PT_query_expression_body *query_expression_body;
  class PT_query_primary *query_primary;
  class PT_subquery *subquery;

  XID *xid;
  enum xa_option_words xa_option_type;
  struct {
    Item *column;
    Item *value;
  } column_value_pair;
  struct {
    class PT_item_list *column_list;
    class PT_item_list *value_list;
  } column_value_list_pair;
  struct {
    class PT_item_list *column_list;
    class PT_insert_values_list *row_value_list;
  } column_row_value_list_pair;
  struct {
    class PT_item_list *column_list;
    class PT_query_expression *insert_query_expression;
  } insert_query_expression;
  struct {
    class Item *offset;
    class Item *default_value;
  } lead_lag_info;
  class PT_insert_values_list *values_list;
  Parse_tree_root *top_level_node;
  class Table_ident *table_ident;
  Mem_root_array_YY<Table_ident *> table_ident_list;
  delete_option_enum opt_delete_option;
  class PT_hint_list *optimizer_hints;
  enum alter_instance_action_enum alter_instance_action;
  class PT_create_index_stmt *create_index_stmt;
  class PT_table_constraint_def *table_constraint_def;
  List<Key_part_spec> *index_column_list;
  struct {
    LEX_STRING name;
    class PT_base_index_option *type;
  } index_name_and_type;
  class PT_base_index_option *index_option;
  Mem_root_array_YY<PT_base_index_option *> index_options;
  PT_base_index_option *index_type;
  Mem_root_array_YY<LEX_STRING> lex_str_list;
  bool visibility;
  class PT_with_clause *with_clause;
  class PT_with_list *with_list;
  class PT_common_table_expr *common_table_expr;
  Create_col_name_list simple_ident_list;
  class PT_partition_option *partition_option;
  Mem_root_array<PT_partition_option *> *partition_option_list;
  class PT_subpartition *sub_part_definition;
  Mem_root_array<PT_subpartition *> *sub_part_list;
  class PT_part_value_item *part_value_item;
  Mem_root_array<PT_part_value_item *> *part_value_item_list;
  class PT_part_value_item_list_paren *part_value_item_list_paren;
  Mem_root_array<PT_part_value_item_list_paren *> *part_value_list;
  class PT_part_values *part_values;
  struct {
    partition_type type;
    PT_part_values *values;
  } opt_part_values;
  class PT_part_definition *part_definition;
  Mem_root_array<PT_part_definition *> *part_def_list;
  List<char> *name_list;  // TODO: merge with string_list
  enum_key_algorithm opt_key_algo;
  class PT_sub_partition *opt_sub_part;
  class PT_part_type_def *part_type_def;
  class PT_partition *partition_clause;
  class PT_add_partition *add_partition_rule;
  struct {
    decltype(HA_CHECK_OPT::flags) flags;
    decltype(HA_CHECK_OPT::sql_flags) sql_flags;
  } mi_type;
  enum_drop_mode opt_restrict;
  Ternary_option ternary_option;
  class PT_create_table_option *create_table_option;
  Mem_root_array<PT_create_table_option *> *create_table_options;
  Mem_root_array<PT_ddl_table_option *> *space_separated_alter_table_opts;
  On_duplicate on_duplicate;
  class PT_column_attr_base *col_attr;
  column_format_type column_format;
  ha_storage_media storage_media;
  Mem_root_array<PT_column_attr_base *> *col_attr_list;
  Virtual_or_stored virtual_or_stored;
  Field_option field_option;
  Int_type int_type;
  class PT_type *type;
  Numeric_type numeric_type;
  struct {
    const char *expr_start;
    Item *expr;
  } sp_default;
  class PT_field_def_base *field_def;
  class PT_check_constraint *check_constraint;
  struct {
    fk_option fk_update_opt;
    fk_option fk_delete_opt;
  } fk_options;
  fk_match_opt opt_match_clause;
  List<Key_part_spec> *reference_list;
  struct {
    Table_ident *table_name;
    List<Key_part_spec> *reference_list;
    fk_match_opt fk_match_option;
    fk_option fk_update_opt;
    fk_option fk_delete_opt;
  } fk_references;
  class PT_column_def *column_def;
  class PT_table_element *table_element;
  Mem_root_array<PT_table_element *> *table_element_list;
  struct {
    Mem_root_array<PT_create_table_option *> *opt_create_table_options;
    PT_partition *opt_partitioning;
    On_duplicate on_duplicate;
    PT_query_expression *opt_query_expression;
  } create_table_tail;
  Lock_strength lock_strength;
  Locked_row_action locked_row_action;
  class PT_locking_clause *locking_clause;
  class PT_locking_clause_list *locking_clause_list;
  Mem_root_array<PT_json_table_column *> *jtc_list;
  struct jt_on_response {
    enum_jtc_on type;
    const LEX_STRING *default_str;
  } jt_on_response;
  struct {
    struct jt_on_response error;
    struct jt_on_response empty;
  } jt_on_error_or_empty;
  PT_json_table_column *jt_column;
  enum_jt_column jt_column_type;
  struct {
    LEX_STRING wild;
    Item *where;
  } wild_or_where;
  Show_cmd_type show_cmd_type;
  struct {
    Sql_cmd_analyze_table::Histogram_command command;
    List<String> *columns;
    int num_buckets;
  } histogram;
  Acl_type acl_type;
  Mem_root_array<LEX_CSTRING> *lex_cstring_list;
  class PT_role_or_privilege *role_or_privilege;
  Mem_root_array<PT_role_or_privilege *> *role_or_privilege_list;
  enum_order order_direction;
  Alter_info::enum_with_validation with_validation;
  class PT_alter_table_action *alter_table_action;
  class PT_alter_table_standalone_action *alter_table_standalone_action;
  Alter_info::enum_alter_table_algorithm alter_table_algorithm;
  Alter_info::enum_alter_table_lock alter_table_lock;
  struct Algo_and_lock {
    Enum_parser<Alter_info::enum_alter_table_algorithm,
                Alter_info::ALTER_TABLE_ALGORITHM_DEFAULT>
        algo;
    Enum_parser<Alter_info::enum_alter_table_lock,
                Alter_info::ALTER_TABLE_LOCK_DEFAULT>
        lock;
    void init() {
      algo.init();
      lock.init();
    }
  } opt_index_lock_and_algorithm;
  struct Algo_and_lock_and_validation {
    Enum_parser<Alter_info::enum_alter_table_algorithm,
                Alter_info::ALTER_TABLE_ALGORITHM_DEFAULT>
        algo;
    Enum_parser<Alter_info::enum_alter_table_lock,
                Alter_info::ALTER_TABLE_LOCK_DEFAULT>
        lock;
    Enum_parser<Alter_info::enum_with_validation,
                Alter_info::ALTER_VALIDATION_DEFAULT>
        validation;
    void init() {
      algo.init();
      lock.init();
      validation.init();
    }
    void merge(const Algo_and_lock_and_validation &x) {
      algo.merge(x.algo);
      lock.merge(x.lock);
      validation.merge(x.validation);
    }
  } algo_and_lock_and_validation;
  struct {
    Algo_and_lock_and_validation flags;
    Mem_root_array<PT_ddl_table_option *> *actions;
  } alter_list;
  struct {
    Algo_and_lock_and_validation flags;
    PT_alter_table_standalone_action *action;
  } standalone_alter_table_action;
  class PT_assign_to_keycache *assign_to_keycache;
  Mem_root_array<PT_assign_to_keycache *> *keycache_list;
  class PT_adm_partition *adm_partition;
  class PT_preload_keys *preload_keys;
  Mem_root_array<PT_preload_keys *> *preload_list;
  PT_alter_tablespace_option_base *ts_option;
  Mem_root_array<PT_alter_tablespace_option_base *> *ts_options;
  struct {
    resourcegroups::platform::cpu_id_t start;
    resourcegroups::platform::cpu_id_t end;
  } vcpu_range_type;
  Mem_root_array<resourcegroups::Range> *resource_group_vcpu_list_type;
  Value_or_default<int> resource_group_priority_type;
  Value_or_default<bool> resource_group_state_type;
  bool resource_group_flag_type;
  resourcegroups::Type resource_group_type;
  Mem_root_array<ulonglong> *thread_id_list_type;
  Explain_format_type explain_format_type;
  struct {
    Item *set_var;
    Item *set_expr;
    String *set_expr_str;
  } load_set_element;
  struct {
    PT_item_list *set_var_list;
    PT_item_list *set_expr_list;
    List<String> *set_expr_str_list;
  } load_set_list;
  Sql_cmd_srs_attributes *sql_cmd_srs_attributes;
};

static_assert(sizeof(YYSTYPE) <= 32, "YYSTYPE is too big");

/**
  Utility RAII class to save/modify/restore the
  semijoin_disallowed flag.
*/
class Disable_semijoin_flattening {
 public:
  Disable_semijoin_flattening(SELECT_LEX *select_ptr, bool apply)
      : select(NULL), saved_value() {
    if (select_ptr && apply) {
      select = select_ptr;
      saved_value = select->semijoin_disallowed;
      select->semijoin_disallowed = true;
    }
  }
  ~Disable_semijoin_flattening() {
    if (select) select->semijoin_disallowed = saved_value;
  }

 private:
  SELECT_LEX *select;
  bool saved_value;
};

typedef struct struct_slave_connection {
  char *user;
  char *password;
  char *plugin_auth;
  char *plugin_dir;

  void reset();
} LEX_SLAVE_CONNECTION;

struct st_sp_chistics {
  LEX_CSTRING comment;
  enum enum_sp_suid_behaviour suid;
  bool detistic;
  enum enum_sp_data_access daccess;
};

extern const LEX_STRING null_lex_str;
extern const LEX_STRING empty_lex_str;
extern const LEX_CSTRING null_lex_cstr;
extern const LEX_CSTRING empty_lex_cstr;

struct st_trg_chistics {
  enum enum_trigger_action_time_type action_time;
  enum enum_trigger_event_type event;

  /**
    FOLLOWS or PRECEDES as specified in the CREATE TRIGGER statement.
  */
  enum enum_trigger_order_type ordering_clause;

  /**
    Trigger name referenced in the FOLLOWS/PRECEDES clause of the CREATE TRIGGER
    statement.
  */
  LEX_CSTRING anchor_trigger_name;
};

extern sys_var *trg_new_row_fake_var;

class Sroutine_hash_entry;

/*
  Class representing list of all tables used by statement and other
  information which is necessary for opening and locking its tables,
  like SQL command for this statement.

  Also contains information about stored functions used by statement
  since during its execution we may have to add all tables used by its
  stored functions/triggers to this list in order to pre-open and lock
  them.

  Also used by LEX::reset_n_backup/restore_backup_query_tables_list()
  methods to save and restore this information.
*/

class Query_tables_list {
 public:
  Query_tables_list &operator=(Query_tables_list &&) = default;

  /**
    SQL command for this statement. Part of this class since the
    process of opening and locking tables for the statement needs
    this information to determine correct type of lock for some of
    the tables.
  */
  enum_sql_command sql_command;
  /* Global list of all tables used by this statement */
  TABLE_LIST *query_tables;
  /* Pointer to next_global member of last element in the previous list. */
  TABLE_LIST **query_tables_last;
  /*
    If non-0 then indicates that query requires prelocking and points to
    next_global member of last own element in query table list (i.e. last
    table which was not added to it as part of preparation to prelocking).
    0 - indicates that this query does not need prelocking.
  */
  TABLE_LIST **query_tables_own_last;
  /*
    Set of stored routines called by statement.
    (Note that we use lazy-initialization for this hash).

    See Sroutine_hash_entry for explanation why this hash uses binary
    key comparison.
  */
  enum { START_SROUTINES_HASH_SIZE = 16 };
  std::unique_ptr<malloc_unordered_map<std::string, Sroutine_hash_entry *>>
      sroutines;
  /*
    List linking elements of 'sroutines' set. Allows you to add new elements
    to this set as you iterate through the list of existing elements.
    'sroutines_list_own_last' is pointer to ::next member of last element of
    this list which represents routine which is explicitly used by query.
    'sroutines_list_own_elements' number of explicitly used routines.
    We use these two members for restoring of 'sroutines_list' to the state
    in which it was right after query parsing.
  */
  SQL_I_List<Sroutine_hash_entry> sroutines_list;
  Sroutine_hash_entry **sroutines_list_own_last;
  uint sroutines_list_own_elements;

  /**
    Locking state of tables in this particular statement.

    If we under LOCK TABLES or in prelocked mode we consider tables
    for the statement to be "locked" if there was a call to lock_tables()
    (which called handler::start_stmt()) for tables of this statement
    and there was no matching close_thread_tables() call.

    As result this state may differ significantly from one represented
    by Open_tables_state::lock/locked_tables_mode more, which are always
    "on" under LOCK TABLES or in prelocked mode.
  */
  enum enum_lock_tables_state { LTS_NOT_LOCKED = 0, LTS_LOCKED };
  enum_lock_tables_state lock_tables_state;
  bool is_query_tables_locked() { return (lock_tables_state == LTS_LOCKED); }

  /**
    Number of tables which were open by open_tables() and to be locked
    by lock_tables().
    Note that we set this member only in some cases, when this value
    needs to be passed from open_tables() to lock_tables() which are
    separated by some amount of code.
  */
  uint table_count;

  /*
    These constructor and destructor serve for creation/destruction
    of Query_tables_list instances which are used as backup storage.
  */
  Query_tables_list() {}
  ~Query_tables_list() {}

  /* Initializes (or resets) Query_tables_list object for "real" use. */
  void reset_query_tables_list(bool init);
  void destroy_query_tables_list();
  void set_query_tables_list(Query_tables_list *state) {
    *this = std::move(*state);
  }

  /*
    Direct addition to the list of query tables.
    If you are using this function, you must ensure that the table
    object, in particular table->db member, is initialized.
  */
  void add_to_query_tables(TABLE_LIST *table) {
    *(table->prev_global = query_tables_last) = table;
    query_tables_last = &table->next_global;
  }
  bool requires_prelocking() { return query_tables_own_last; }
  void mark_as_requiring_prelocking(TABLE_LIST **tables_own_last) {
    query_tables_own_last = tables_own_last;
  }
  /* Return pointer to first not-own table in query-tables or 0 */
  TABLE_LIST *first_not_own_table() {
    return (query_tables_own_last ? *query_tables_own_last : 0);
  }
  void chop_off_not_own_tables() {
    if (query_tables_own_last) {
      *query_tables_own_last = 0;
      query_tables_last = query_tables_own_last;
      query_tables_own_last = 0;
    }
  }

  /**
    All types of unsafe statements.

    @note The int values of the enum elements are used to point to
    bits in two bitmaps in two different places:

    - Query_tables_list::binlog_stmt_flags
    - THD::binlog_unsafe_warning_flags

    Hence in practice this is not an enum at all, but a map from
    symbols to bit indexes.

    The ordering of elements in this enum must correspond to the order of
    elements in the array binlog_stmt_unsafe_errcode.
  */
  enum enum_binlog_stmt_unsafe {
    /**
      SELECT..LIMIT is unsafe because the set of rows returned cannot
      be predicted.
    */
    BINLOG_STMT_UNSAFE_LIMIT = 0,
    /**
      Access to log tables is unsafe because slave and master probably
      log different things.
    */
    BINLOG_STMT_UNSAFE_SYSTEM_TABLE,
    /**
      Inserting into an autoincrement column in a stored routine is unsafe.
      Even with just one autoincrement column, if the routine is invoked more
      than once slave is not guaranteed to execute the statement graph same way
      as the master. And since it's impossible to estimate how many times a
      routine can be invoked at the query pre-execution phase (see lock_tables),
      the statement is marked pessimistically unsafe.
    */
    BINLOG_STMT_UNSAFE_AUTOINC_COLUMNS,
    /**
      Using a UDF (user-defined function) is unsafe.
    */
    BINLOG_STMT_UNSAFE_UDF,
    /**
      Using most system variables is unsafe, because slave may run
      with different options than master.
    */
    BINLOG_STMT_UNSAFE_SYSTEM_VARIABLE,
    /**
      Using some functions is unsafe (e.g., UUID).
    */
    BINLOG_STMT_UNSAFE_SYSTEM_FUNCTION,

    /**
      Mixing transactional and non-transactional statements are unsafe if
      non-transactional reads or writes are occur after transactional
      reads or writes inside a transaction.
    */
    BINLOG_STMT_UNSAFE_NONTRANS_AFTER_TRANS,

    /**
      Mixing self-logging and non-self-logging engines in a statement
      is unsafe.
    */
    BINLOG_STMT_UNSAFE_MULTIPLE_ENGINES_AND_SELF_LOGGING_ENGINE,

    /**
      Statements that read from both transactional and non-transactional
      tables and write to any of them are unsafe.
    */
    BINLOG_STMT_UNSAFE_MIXED_STATEMENT,

    /**
      INSERT...IGNORE SELECT is unsafe because which rows are ignored depends
      on the order that rows are retrieved by SELECT. This order cannot be
      predicted and may differ on master and the slave.
    */
    BINLOG_STMT_UNSAFE_INSERT_IGNORE_SELECT,

    /**
      INSERT...SELECT...UPDATE is unsafe because which rows are updated depends
      on the order that rows are retrieved by SELECT. This order cannot be
      predicted and may differ on master and the slave.
    */
    BINLOG_STMT_UNSAFE_INSERT_SELECT_UPDATE,

    /**
     Query that writes to a table with auto_inc column after selecting from
     other tables are unsafe as the order in which the rows are retrieved by
     select may differ on master and slave.
    */
    BINLOG_STMT_UNSAFE_WRITE_AUTOINC_SELECT,

    /**
      INSERT...REPLACE SELECT is unsafe because which rows are replaced depends
      on the order that rows are retrieved by SELECT. This order cannot be
      predicted and may differ on master and the slave.
    */
    BINLOG_STMT_UNSAFE_REPLACE_SELECT,

    /**
      CREATE TABLE... IGNORE... SELECT is unsafe because which rows are ignored
      depends on the order that rows are retrieved by SELECT. This order cannot
      be predicted and may differ on master and the slave.
    */
    BINLOG_STMT_UNSAFE_CREATE_IGNORE_SELECT,

    /**
      CREATE TABLE...REPLACE... SELECT is unsafe because which rows are replaced
      depends on the order that rows are retrieved from SELECT. This order
      cannot be predicted and may differ on master and the slave
    */
    BINLOG_STMT_UNSAFE_CREATE_REPLACE_SELECT,

    /**
      CREATE TABLE...SELECT on a table with auto-increment column is unsafe
      because which rows are replaced depends on the order that rows are
      retrieved from SELECT. This order cannot be predicted and may differ on
      master and the slave
    */
    BINLOG_STMT_UNSAFE_CREATE_SELECT_AUTOINC,

    /**
      UPDATE...IGNORE is unsafe because which rows are ignored depends on the
      order that rows are updated. This order cannot be predicted and may differ
      on master and the slave.
    */
    BINLOG_STMT_UNSAFE_UPDATE_IGNORE,

    /**
      INSERT... ON DUPLICATE KEY UPDATE on a table with more than one
      UNIQUE KEYS  is unsafe.
    */
    BINLOG_STMT_UNSAFE_INSERT_TWO_KEYS,

    /**
       INSERT into auto-inc field which is not the first part in composed
       primary key.
    */
    BINLOG_STMT_UNSAFE_AUTOINC_NOT_FIRST,

    /**
       Using a plugin is unsafe.
    */
    BINLOG_STMT_UNSAFE_FULLTEXT_PLUGIN,
    BINLOG_STMT_UNSAFE_SKIP_LOCKED,
    BINLOG_STMT_UNSAFE_NOWAIT,

    /**
      XA transactions and statements.
    */
    BINLOG_STMT_UNSAFE_XA,

    /* the last element of this enumeration type. */
    BINLOG_STMT_UNSAFE_COUNT
  };
  /**
    This has all flags from 0 (inclusive) to BINLOG_STMT_FLAG_COUNT
    (exclusive) set.
  */
  static const int BINLOG_STMT_UNSAFE_ALL_FLAGS =
      ((1 << BINLOG_STMT_UNSAFE_COUNT) - 1);

  /**
    Maps elements of enum_binlog_stmt_unsafe to error codes.
  */
  static const int binlog_stmt_unsafe_errcode[BINLOG_STMT_UNSAFE_COUNT];

  /**
    Determine if this statement is marked as unsafe with
    specific type

    @retval false if the statement is not marked as unsafe.
    @retval true if it is.
  */
  inline bool is_stmt_unsafe(enum_binlog_stmt_unsafe unsafe_type) const {
    return ((binlog_stmt_flags & (1U << unsafe_type)) != 0);
  }

  /**
    Determine if this statement is marked as unsafe.

    @retval 0 if the statement is not marked as unsafe.
    @retval nonzero if the statement is marked as unsafe.
  */
  inline bool is_stmt_unsafe() const { return get_stmt_unsafe_flags() != 0; }

  inline bool is_stmt_unsafe(enum_binlog_stmt_unsafe unsafe) {
    return binlog_stmt_flags & (1 << unsafe);
  }

  /**
    Flag the current (top-level) statement as unsafe.
    The flag will be reset after the statement has finished.

    @param unsafe_type The type of unsafety: one of the @c
    BINLOG_STMT_FLAG_UNSAFE_* flags in @c enum_binlog_stmt_flag.
  */
  inline void set_stmt_unsafe(enum_binlog_stmt_unsafe unsafe_type) {
    DBUG_ENTER("set_stmt_unsafe");
    DBUG_ASSERT(unsafe_type >= 0 && unsafe_type < BINLOG_STMT_UNSAFE_COUNT);
    binlog_stmt_flags |= (1U << unsafe_type);
    DBUG_VOID_RETURN;
  }

  /**
    Set the bits of binlog_stmt_flags determining the type of
    unsafeness of the current statement.  No existing bits will be
    cleared, but new bits may be set.

    @param flags A binary combination of zero or more bits, (1<<flag)
    where flag is a member of enum_binlog_stmt_unsafe.
  */
  inline void set_stmt_unsafe_flags(uint32 flags) {
    DBUG_ENTER("set_stmt_unsafe_flags");
    DBUG_ASSERT((flags & ~BINLOG_STMT_UNSAFE_ALL_FLAGS) == 0);
    binlog_stmt_flags |= flags;
    DBUG_VOID_RETURN;
  }

  /**
    Return a binary combination of all unsafe warnings for the
    statement.  If the statement has been marked as unsafe by the
    'flag' member of enum_binlog_stmt_unsafe, then the return value
    from this function has bit (1<<flag) set to 1.
  */
  inline uint32 get_stmt_unsafe_flags() const {
    DBUG_ENTER("get_stmt_unsafe_flags");
    DBUG_RETURN(binlog_stmt_flags & BINLOG_STMT_UNSAFE_ALL_FLAGS);
  }

  /**
    Determine if this statement is a row injection.

    @retval 0 if the statement is not a row injection
    @retval nonzero if the statement is a row injection
  */
  inline bool is_stmt_row_injection() const {
    return binlog_stmt_flags &
           (1U << (BINLOG_STMT_UNSAFE_COUNT + BINLOG_STMT_TYPE_ROW_INJECTION));
  }

  /**
    Flag the statement as a row injection.  A row injection is either
    a BINLOG statement, or a row event in the relay log executed by
    the slave SQL thread.
  */
  inline void set_stmt_row_injection() {
    DBUG_ENTER("set_stmt_row_injection");
    binlog_stmt_flags |=
        (1U << (BINLOG_STMT_UNSAFE_COUNT + BINLOG_STMT_TYPE_ROW_INJECTION));
    DBUG_VOID_RETURN;
  }

  enum enum_stmt_accessed_table {
    /*
       If a transactional table is about to be read. Note that
       a write implies a read.
    */
    STMT_READS_TRANS_TABLE = 0,
    /*
       If a non-transactional table is about to be read. Note that
       a write implies a read.
    */
    STMT_READS_NON_TRANS_TABLE,
    /*
       If a temporary transactional table is about to be read. Note
       that a write implies a read.
    */
    STMT_READS_TEMP_TRANS_TABLE,
    /*
       If a temporary non-transactional table is about to be read. Note
      that a write implies a read.
    */
    STMT_READS_TEMP_NON_TRANS_TABLE,
    /*
       If a transactional table is about to be updated.
    */
    STMT_WRITES_TRANS_TABLE,
    /*
       If a non-transactional table is about to be updated.
    */
    STMT_WRITES_NON_TRANS_TABLE,
    /*
       If a temporary transactional table is about to be updated.
    */
    STMT_WRITES_TEMP_TRANS_TABLE,
    /*
       If a temporary non-transactional table is about to be updated.
    */
    STMT_WRITES_TEMP_NON_TRANS_TABLE,
    /*
      The last element of the enumeration. Please, if necessary add
      anything before this.
    */
    STMT_ACCESS_TABLE_COUNT
  };

#ifndef DBUG_OFF
  static inline const char *stmt_accessed_table_string(
      enum_stmt_accessed_table accessed_table) {
    switch (accessed_table) {
      case STMT_READS_TRANS_TABLE:
        return "STMT_READS_TRANS_TABLE";
        break;
      case STMT_READS_NON_TRANS_TABLE:
        return "STMT_READS_NON_TRANS_TABLE";
        break;
      case STMT_READS_TEMP_TRANS_TABLE:
        return "STMT_READS_TEMP_TRANS_TABLE";
        break;
      case STMT_READS_TEMP_NON_TRANS_TABLE:
        return "STMT_READS_TEMP_NON_TRANS_TABLE";
        break;
      case STMT_WRITES_TRANS_TABLE:
        return "STMT_WRITES_TRANS_TABLE";
        break;
      case STMT_WRITES_NON_TRANS_TABLE:
        return "STMT_WRITES_NON_TRANS_TABLE";
        break;
      case STMT_WRITES_TEMP_TRANS_TABLE:
        return "STMT_WRITES_TEMP_TRANS_TABLE";
        break;
      case STMT_WRITES_TEMP_NON_TRANS_TABLE:
        return "STMT_WRITES_TEMP_NON_TRANS_TABLE";
        break;
      case STMT_ACCESS_TABLE_COUNT:
      default:
        DBUG_ASSERT(0);
        break;
    }
    MY_ASSERT_UNREACHABLE();
    return "";
  }
#endif /* DBUG */

#define BINLOG_DIRECT_ON                    \
  0xF0 /* unsafe when                       \
          --binlog-direct-non-trans-updates \
          is ON */

#define BINLOG_DIRECT_OFF                  \
  0xF /* unsafe when                       \
         --binlog-direct-non-trans-updates \
         is OFF */

#define TRX_CACHE_EMPTY 0x33 /* unsafe when trx-cache is empty */

#define TRX_CACHE_NOT_EMPTY 0xCC /* unsafe when trx-cache is not empty */

#define IL_LT_REPEATABLE 0xAA /* unsafe when < ISO_REPEATABLE_READ */

#define IL_GTE_REPEATABLE 0x55 /* unsafe when >= ISO_REPEATABLE_READ */

  /**
    Sets the type of table that is about to be accessed while executing a
    statement.

    @param accessed_table Enumeration type that defines the type of table,
                           e.g. temporary, transactional, non-transactional.
  */
  inline void set_stmt_accessed_table(enum_stmt_accessed_table accessed_table) {
    DBUG_ENTER("LEX::set_stmt_accessed_table");

    DBUG_ASSERT(accessed_table >= 0 &&
                accessed_table < STMT_ACCESS_TABLE_COUNT);
    stmt_accessed_table_flag |= (1U << accessed_table);

    DBUG_VOID_RETURN;
  }

  /**
    Checks if a type of table is about to be accessed while executing a
    statement.

    @param accessed_table Enumeration type that defines the type of table,
           e.g. temporary, transactional, non-transactional.

    @return
      @retval true  if the type of the table is about to be accessed
      @retval false otherwise
  */
  inline bool stmt_accessed_table(enum_stmt_accessed_table accessed_table) {
    DBUG_ENTER("LEX::stmt_accessed_table");

    DBUG_ASSERT(accessed_table >= 0 &&
                accessed_table < STMT_ACCESS_TABLE_COUNT);

    DBUG_RETURN((stmt_accessed_table_flag & (1U << accessed_table)) != 0);
  }

  /*
    Checks if a mixed statement is unsafe.


    @param in_multi_stmt_transaction_mode defines if there is an on-going
           multi-transactional statement.
    @param binlog_direct defines if --binlog-direct-non-trans-updates is
           active.
    @param trx_cache_is_not_empty defines if the trx-cache is empty or not.
    @param trx_isolation defines the isolation level.

    @return
      @retval true if the mixed statement is unsafe
      @retval false otherwise
  */
  inline bool is_mixed_stmt_unsafe(bool in_multi_stmt_transaction_mode,
                                   bool binlog_direct,
                                   bool trx_cache_is_not_empty,
                                   uint tx_isolation) {
    bool unsafe = false;

    if (in_multi_stmt_transaction_mode) {
      uint condition =
          (binlog_direct ? BINLOG_DIRECT_ON : BINLOG_DIRECT_OFF) &
          (trx_cache_is_not_empty ? TRX_CACHE_NOT_EMPTY : TRX_CACHE_EMPTY) &
          (tx_isolation >= ISO_REPEATABLE_READ ? IL_GTE_REPEATABLE
                                               : IL_LT_REPEATABLE);

      unsafe = (binlog_unsafe_map[stmt_accessed_table_flag] & condition);

#if !defined(DBUG_OFF)
      DBUG_PRINT("LEX::is_mixed_stmt_unsafe",
                 ("RESULT %02X %02X %02X\n", condition,
                  binlog_unsafe_map[stmt_accessed_table_flag],
                  (binlog_unsafe_map[stmt_accessed_table_flag] & condition)));

      int type_in = 0;
      for (; type_in < STMT_ACCESS_TABLE_COUNT; type_in++) {
        if (stmt_accessed_table((enum_stmt_accessed_table)type_in))
          DBUG_PRINT("LEX::is_mixed_stmt_unsafe",
                     ("ACCESSED %s ", stmt_accessed_table_string(
                                          (enum_stmt_accessed_table)type_in)));
      }
#endif
    }

    if (stmt_accessed_table(STMT_WRITES_NON_TRANS_TABLE) &&
        stmt_accessed_table(STMT_READS_TRANS_TABLE) &&
        tx_isolation < ISO_REPEATABLE_READ)
      unsafe = true;
    else if (stmt_accessed_table(STMT_WRITES_TEMP_NON_TRANS_TABLE) &&
             stmt_accessed_table(STMT_READS_TRANS_TABLE) &&
             tx_isolation < ISO_REPEATABLE_READ)
      unsafe = true;

    return (unsafe);
  }

  /**
    true if the parsed tree contains references to stored procedures
    or functions, false otherwise
  */
  bool uses_stored_routines() const { return sroutines_list.elements != 0; }

  void set_using_match() { using_match = true; }
  bool get_using_match() { return using_match; }

 private:
  /**
    Enumeration listing special types of statements.

    Currently, the only possible type is ROW_INJECTION.
  */
  enum enum_binlog_stmt_type {
    /**
      The statement is a row injection (i.e., either a BINLOG
      statement or a row event executed by the slave SQL thread).
    */
    BINLOG_STMT_TYPE_ROW_INJECTION = 0,

    /** The last element of this enumeration type. */
    BINLOG_STMT_TYPE_COUNT
  };

  /**
    Bit field indicating the type of statement.

    There are two groups of bits:

    - The low BINLOG_STMT_UNSAFE_COUNT bits indicate the types of
      unsafeness that the current statement has.

    - The next BINLOG_STMT_TYPE_COUNT bits indicate if the statement
      is of some special type.

    This must be a member of LEX, not of THD: each stored procedure
    needs to remember its unsafeness state between calls and each
    stored procedure has its own LEX object (but no own THD object).
  */
  uint32 binlog_stmt_flags;

  /**
    Bit field that determines the type of tables that are about to be
    be accessed while executing a statement.
  */
  uint32 stmt_accessed_table_flag;

  /**
     It will be set true if 'MATCH () AGAINST' is used in the statement.
  */
  bool using_match;
};

/*
  st_parsing_options contains the flags for constructions that are
  allowed in the current statement.
*/

struct st_parsing_options {
  bool allows_variable;
  bool allows_select_into;

  st_parsing_options() { reset(); }
  void reset();
};

/**
  The state of the lexical parser, when parsing comments.
*/
enum enum_comment_state {
  /**
    Not parsing comments.
  */
  NO_COMMENT,

  /**
    Parsing comments that need to be preserved.
    (Copy '/' '*' and '*' '/' sequences to the preprocessed buffer.)
    Typically, these are user comments '/' '*' ... '*' '/'.
  */
  PRESERVE_COMMENT,

  /**
    Parsing comments that need to be discarded.
    (Don't copy '/' '*' '!' and '*' '/' sequences to the preprocessed buffer.)
    Typically, these are special comments '/' '*' '!' ... '*' '/',
    or '/' '*' '!' 'M' 'M' 'm' 'm' 'm' ... '*' '/', where the comment
    markers should not be expanded.
  */
  DISCARD_COMMENT
};

/**
  This class represents the character input stream consumed during lexical
  analysis.

  In addition to consuming the input stream, this class performs some comment
  pre processing, by filtering out out-of-bound special text from the query
  input stream.

  Two buffers, with pointers inside each, are maintained in parallel. The
  'raw' buffer is the original query text, which may contain out-of-bound
  comments. The 'cpp' (for comments pre processor) is the pre-processed buffer
  that contains only the query text that should be seen once out-of-bound data
  is removed.
*/

class Lex_input_stream {
 public:
  /**
    Constructor

    @param grammar_selector_token_arg   See grammar_selector_token.
  */

  explicit Lex_input_stream(uint grammar_selector_token_arg)
      : grammar_selector_token(grammar_selector_token_arg) {}

  /**
     Object initializer. Must be called before usage.

     @retval false OK
     @retval true  Error
  */
  bool init(THD *thd, const char *buff, size_t length);

  void reset(const char *buff, size_t length);

  /**
    Set the echo mode.

    When echo is true, characters parsed from the raw input stream are
    preserved. When false, characters parsed are silently ignored.
    @param echo the echo mode.
  */
  void set_echo(bool echo) { m_echo = echo; }

  void save_in_comment_state() {
    m_echo_saved = m_echo;
    in_comment_saved = in_comment;
  }

  void restore_in_comment_state() {
    m_echo = m_echo_saved;
    in_comment = in_comment_saved;
  }

  /**
    Skip binary from the input stream.
    @param n number of bytes to accept.
  */
  void skip_binary(int n) {
    DBUG_ASSERT(m_ptr + n <= m_end_of_query);
    if (m_echo) {
      memcpy(m_cpp_ptr, m_ptr, n);
      m_cpp_ptr += n;
    }
    m_ptr += n;
  }

  /**
    Get a character, and advance in the stream.
    @return the next character to parse.
  */
  unsigned char yyGet() {
    DBUG_ASSERT(m_ptr <= m_end_of_query);
    char c = *m_ptr++;
    if (m_echo) *m_cpp_ptr++ = c;
    return c;
  }

  /**
    Get the last character accepted.
    @return the last character accepted.
  */
  unsigned char yyGetLast() const { return m_ptr[-1]; }

  /**
    Look at the next character to parse, but do not accept it.
  */
  unsigned char yyPeek() const {
    DBUG_ASSERT(m_ptr <= m_end_of_query);
    return m_ptr[0];
  }

  /**
    Look ahead at some character to parse.
    @param n offset of the character to look up
  */
  unsigned char yyPeekn(int n) const {
    DBUG_ASSERT(m_ptr + n <= m_end_of_query);
    return m_ptr[n];
  }

  /**
    Cancel the effect of the last yyGet() or yySkip().
    Note that the echo mode should not change between calls to yyGet / yySkip
    and yyUnget. The caller is responsible for ensuring that.
  */
  void yyUnget() {
    m_ptr--;
    if (m_echo) m_cpp_ptr--;
  }

  /**
    Accept a character, by advancing the input stream.
  */
  void yySkip() {
    DBUG_ASSERT(m_ptr <= m_end_of_query);
    if (m_echo)
      *m_cpp_ptr++ = *m_ptr++;
    else
      m_ptr++;
  }

  /**
    Accept multiple characters at once.
    @param n the number of characters to accept.
  */
  void yySkipn(int n) {
    DBUG_ASSERT(m_ptr + n <= m_end_of_query);
    if (m_echo) {
      memcpy(m_cpp_ptr, m_ptr, n);
      m_cpp_ptr += n;
    }
    m_ptr += n;
  }

  /**
    Puts a character back into the stream, canceling
    the effect of the last yyGet() or yySkip().
    Note that the echo mode should not change between calls
    to unput, get, or skip from the stream.
  */
  char *yyUnput(char ch) {
    *--m_ptr = ch;
    if (m_echo) m_cpp_ptr--;
    return m_ptr;
  }

  /**
    Inject a character into the pre-processed stream.

    Note, this function is used to inject a space instead of multi-character
    C-comment. Thus there is no boundary checks here (basically, we replace
    N-chars by 1-char here).
  */
  char *cpp_inject(char ch) {
    *m_cpp_ptr = ch;
    return ++m_cpp_ptr;
  }

  /**
    End of file indicator for the query text to parse.
    @return true if there are no more characters to parse
  */
  bool eof() const { return (m_ptr >= m_end_of_query); }

  /**
    End of file indicator for the query text to parse.
    @param n number of characters expected
    @return true if there are less than n characters to parse
  */
  bool eof(int n) const { return ((m_ptr + n) >= m_end_of_query); }

  /** Get the raw query buffer. */
  const char *get_buf() const { return m_buf; }

  /** Get the pre-processed query buffer. */
  const char *get_cpp_buf() const { return m_cpp_buf; }

  /** Get the end of the raw query buffer. */
  const char *get_end_of_query() const { return m_end_of_query; }

  /** Mark the stream position as the start of a new token. */
  void start_token() {
    m_tok_start = m_ptr;
    m_tok_end = m_ptr;

    m_cpp_tok_start = m_cpp_ptr;
    m_cpp_tok_end = m_cpp_ptr;
  }

  /**
    Adjust the starting position of the current token.
    This is used to compensate for starting whitespace.
  */
  void restart_token() {
    m_tok_start = m_ptr;
    m_cpp_tok_start = m_cpp_ptr;
  }

  /** Get the token start position, in the raw buffer. */
  const char *get_tok_start() const { return m_tok_start; }

  /** Get the token start position, in the pre-processed buffer. */
  const char *get_cpp_tok_start() const { return m_cpp_tok_start; }

  /** Get the token end position, in the raw buffer. */
  const char *get_tok_end() const { return m_tok_end; }

  /** Get the token end position, in the pre-processed buffer. */
  const char *get_cpp_tok_end() const { return m_cpp_tok_end; }

  /** Get the current stream pointer, in the raw buffer. */
  const char *get_ptr() const { return m_ptr; }

  /** Get the current stream pointer, in the pre-processed buffer. */
  const char *get_cpp_ptr() const { return m_cpp_ptr; }

  /** Get the length of the current token, in the raw buffer. */
  uint yyLength() const {
    /*
      The assumption is that the lexical analyser is always 1 character ahead,
      which the -1 account for.
    */
    DBUG_ASSERT(m_ptr > m_tok_start);
    return (uint)((m_ptr - m_tok_start) - 1);
  }

  /** Get the utf8-body string. */
  const char *get_body_utf8_str() const { return m_body_utf8; }

  /** Get the utf8-body length. */
  uint get_body_utf8_length() const {
    return (uint)(m_body_utf8_ptr - m_body_utf8);
  }

  void body_utf8_start(THD *thd, const char *begin_ptr);
  void body_utf8_append(const char *ptr);
  void body_utf8_append(const char *ptr, const char *end_ptr);
  void body_utf8_append_literal(THD *thd, const LEX_STRING *txt,
                                const CHARSET_INFO *txt_cs,
                                const char *end_ptr);

  uint get_lineno(const char *raw_ptr) const;

  /** Current thread. */
  THD *m_thd;

  /** Current line number. */
  uint yylineno;

  /** Length of the last token parsed. */
  uint yytoklen;

  /** Interface with bison, value of the last token parsed. */
  LEX_YYSTYPE yylval;

  /**
    LALR(2) resolution, look ahead token.
    Value of the next token to return, if any,
    or -1, if no token was parsed in advance.
    Note: 0 is a legal token, and represents YYEOF.
  */
  int lookahead_token;

  /** LALR(2) resolution, value of the look ahead token.*/
  LEX_YYSTYPE lookahead_yylval;

  /// Skip adding of the current token's digest since it is already added
  ///
  /// Usually we calculate a digest token by token at the top-level function
  /// of the lexer: MYSQLlex(). However, some complex ("hintable") tokens break
  /// that data flow: for example, the `SELECT /*+ HINT(t) */` is the single
  /// token from the main parser's point of view, and we add the "SELECT"
  /// keyword to the digest buffer right after the lex_one_token() call,
  /// but the "/*+ HINT(t) */" is a sequence of separate tokens from the hint
  /// parser's point of view, and we add those tokens to the digest buffer
  /// *inside* the lex_one_token() call. Thus, the usual data flow adds
  /// tokens from the "/*+ HINT(t) */" string first, and only than it appends
  /// the "SELECT" keyword token to that stream: "/*+ HINT(t) */ SELECT".
  /// This is not acceptable, since we use the digest buffer to restore
  /// query strings in their normalized forms, so the order of added tokens is
  /// important. Thus, we add tokens of "hintable" keywords to a digest buffer
  /// right in the hint parser and skip adding of them at the caller with the
  /// help of skip_digest flag.
  bool skip_digest;

  void add_digest_token(uint token, LEX_YYSTYPE yylval);

  void reduce_digest_token(uint token_left, uint token_right);

  const CHARSET_INFO *query_charset;

 private:
  /** Pointer to the current position in the raw input stream. */
  char *m_ptr;

  /** Starting position of the last token parsed, in the raw buffer. */
  const char *m_tok_start;

  /** Ending position of the previous token parsed, in the raw buffer. */
  const char *m_tok_end;

  /** End of the query text in the input stream, in the raw buffer. */
  const char *m_end_of_query;

  /** Begining of the query text in the input stream, in the raw buffer. */
  const char *m_buf;

  /** Length of the raw buffer. */
  size_t m_buf_length;

  /** Echo the parsed stream to the pre-processed buffer. */
  bool m_echo;
  bool m_echo_saved;

  /** Pre-processed buffer. */
  char *m_cpp_buf;

  /** Pointer to the current position in the pre-processed input stream. */
  char *m_cpp_ptr;

  /**
    Starting position of the last token parsed,
    in the pre-processed buffer.
  */
  const char *m_cpp_tok_start;

  /**
    Ending position of the previous token parsed,
    in the pre-processed buffer.
  */
  const char *m_cpp_tok_end;

  /** UTF8-body buffer created during parsing. */
  char *m_body_utf8;

  /** Pointer to the current position in the UTF8-body buffer. */
  char *m_body_utf8_ptr;

  /**
    Position in the pre-processed buffer. The query from m_cpp_buf to
    m_cpp_utf_processed_ptr is converted to UTF8-body.
  */
  const char *m_cpp_utf8_processed_ptr;

 public:
  /** Current state of the lexical analyser. */
  enum my_lex_states next_state;

  /**
    Position of ';' in the stream, to delimit multiple queries.
    This delimiter is in the raw buffer.
  */
  const char *found_semicolon;

  /** Token character bitmaps, to detect 7bit strings. */
  uchar tok_bitmap;

  /** SQL_MODE = IGNORE_SPACE. */
  bool ignore_space;

  /**
    true if we're parsing a prepared statement: in this mode
    we should allow placeholders.
  */
  bool stmt_prepare_mode;
  /**
    true if we should allow multi-statements.
  */
  bool multi_statements;

  /** State of the lexical analyser for comments. */
  enum_comment_state in_comment;
  enum_comment_state in_comment_saved;

  /**
    Starting position of the TEXT_STRING or IDENT in the pre-processed
    buffer.

    NOTE: this member must be used within MYSQLlex() function only.
  */
  const char *m_cpp_text_start;

  /**
    Ending position of the TEXT_STRING or IDENT in the pre-processed
    buffer.

    NOTE: this member must be used within MYSQLlex() function only.
    */
  const char *m_cpp_text_end;

  /**
    Character set specified by the character-set-introducer.

    NOTE: this member must be used within MYSQLlex() function only.
  */
  const CHARSET_INFO *m_underscore_cs;

  /**
    Current statement digest instrumentation.
  */
  sql_digest_state *m_digest;

  /**
    The synthetic 1st token to prepend token stream with.

    This token value tricks parser to simulate multiple %start-ing points.
    Currently the grammar is aware of 4 such synthetic tokens:
    1. GRAMMAR_SELECTOR_PART for partitioning stuff from DD,
    2. GRAMMAR_SELECTOR_GCOL for generated column stuff from DD,
    3. GRAMMAR_SELECTOR_EXPR for generic single expressions from DD/.frm.
    4. GRAMMAR_SELECTOR_CTE for generic subquery expressions from CTEs.
  */
  const uint grammar_selector_token;

  bool text_string_is_7bit() const { return !(tok_bitmap & 0x80); }
};

class LEX_COLUMN {
 public:
  String column;
  uint rights;
  LEX_COLUMN(const String &x, const uint &y) : column(x), rights(y) {}
};

/* The state of the lex parsing. This is saved in the THD struct */

struct LEX : public Query_tables_list {
  friend bool lex_start(THD *thd);

  SELECT_LEX_UNIT *unit;  ///< Outer-most query expression
  /// @todo: select_lex can be replaced with unit->first-select()
  SELECT_LEX *select_lex;        ///< First query block
  SELECT_LEX *all_selects_list;  ///< List of all query blocks
 private:
  /* current SELECT_LEX in parsing */
  SELECT_LEX *m_current_select;

 public:
  inline SELECT_LEX *current_select() const { return m_current_select; }

  /*
    We want to keep current_thd out of header files, so the debug assert
    is moved to the .cc file.
  */
  void assert_ok_set_current_select();
  inline void set_current_select(SELECT_LEX *select) {
#ifndef DBUG_OFF
    assert_ok_set_current_select();
#endif
    m_current_select = select;
  }
  /// @return true if this is an EXPLAIN statement
  bool is_explain() const { return explain_format != nullptr; }
  LEX_STRING name;
  char *help_arg;
  char *to_log; /* For PURGE MASTER LOGS TO */
  char *x509_subject, *x509_issuer, *ssl_cipher;
  // Widcard from SHOW ... LIKE <wildcard> statements.
  String *wild;
  Query_result *result;
  LEX_STRING binlog_stmt_arg;  ///< Argument of the BINLOG event statement.
  LEX_STRING ident;
  LEX_USER *grant_user;
  LEX_ALTER alter_password;
  THD *thd;
  Generated_column *gcol_info;

  /* Optimizer hints */
  Opt_hints_global *opt_hints_global;

  /* maintain a list of used plugins for this LEX */
  typedef Prealloced_array<plugin_ref, INITIAL_LEX_PLUGIN_LIST_SIZE>
      Plugins_array;
  Plugins_array plugins;

  /// Table being inserted into (may be a view)
  TABLE_LIST *insert_table;
  /// Leaf table being inserted into (always a base table)
  TABLE_LIST *insert_table_leaf;

  /** SELECT of CREATE VIEW statement */
  LEX_STRING create_view_select;

  /* Partition info structure filled in by PARTITION BY parse part */
  partition_info *part_info;

  /*
    The definer of the object being created (view, trigger, stored routine).
    I.e. the value of DEFINER clause.
  */
  LEX_USER *definer;

  List<LEX_USER> users_list;
  List<LEX_COLUMN> columns;
  List<LEX_CSTRING> dynamic_privileges;
  List<LEX_USER> *default_roles;

  ulonglong bulk_insert_row_cnt;

  // PURGE statement-specific fields:
  List<Item> purge_value_list;

  // KILL statement-specific fields:
  List<Item> kill_value_list;

  // other stuff:
  List<set_var_base> var_list;
  List<Item_func_set_user_var> set_var_list;  // in-query assignment list
  /**
    List of placeholders ('?') for parameters of a prepared statement. Because
    we append to this list during parsing, it is naturally sorted by
    position of the '?' in the query string. The code which fills placeholders
    with user-supplied values, and the code which writes a query for
    statement-based logging, rely on this order.
    This list contains only real placeholders, not the clones which originate
    in a re-parsed CTE definition.
  */
  List<Item_param> param_list;

  bool locate_var_assignment(const Name_string &name);

  void insert_values_map(Field *f1, Field *f2) {
    if (!insert_update_values_map)
      insert_update_values_map = new std::map<Field *, Field *>;
    insert_update_values_map->insert(std::make_pair(f1, f2));
  }
  void clear_values_map() {
    if (insert_update_values_map) {
      insert_update_values_map->clear();
      delete insert_update_values_map;
      insert_update_values_map = NULL;
    }
  }
  bool has_values_map() const { return insert_update_values_map != NULL; }
  std::map<Field *, Field *>::iterator begin_values_map() {
    return insert_update_values_map->begin();
  }
  std::map<Field *, Field *>::iterator end_values_map() {
    return insert_update_values_map->end();
  }

 private:
  /*
    With Visual Studio, an std::map will always allocate two small objects
    on the heap. Sometimes we put LEX objects in a MEM_ROOT, and never run
    the LEX DTOR. To avoid memory leaks, put this std::map on the heap,
    and call clear_values_map() at the end of each statement.
   */
  std::map<Field *, Field *> *insert_update_values_map;

 public:
  /*
    A stack of name resolution contexts for the query. This stack is used
    at parse time to set local name resolution contexts for various parts
    of a query. For example, in a JOIN ... ON (some_condition) clause the
    Items in 'some_condition' must be resolved only against the operands
    of the the join, and not against the whole clause. Similarly, Items in
    subqueries should be resolved against the subqueries (and outer queries).
    The stack is used in the following way: when the parser detects that
    all Items in some clause need a local context, it creates a new context
    and pushes it on the stack. All newly created Items always store the
    top-most context in the stack. Once the parser leaves the clause that
    required a local context, the parser pops the top-most context.
  */
  List<Name_resolution_context> context_stack;
<<<<<<< HEAD

=======
  /* true if SET STATEMENT ... FOR ... statement is use, false otherwise */
  bool set_statement;
  /**
    Argument values for PROCEDURE ANALYSE(); is NULL for other queries
  */
  Proc_analyse_params *proc_analyse;
  SQL_I_List<TABLE_LIST> auxiliary_table_list, save_list;
  Create_field	      *last_field;
>>>>>>> 333b4508
  Item_sum *in_sum_func;
  udf_func udf;
  HA_CHECK_OPT check_opt;  // check/repair options
  HA_CREATE_INFO *create_info;
  KEY_CREATE_INFO key_create_info;
  LEX_MASTER_INFO mi;  // used by CHANGE MASTER
  LEX_SLAVE_CONNECTION slave_connection;
  Server_options server_options;
  USER_RESOURCES mqh;
  LEX_RESET_SLAVE reset_slave_info;
  ulong type;
  /**
    This field is used as a work field during resolving to validate
    the use of aggregate functions. For example in a query
    SELECT ... FROM ...WHERE MIN(i) == 1 GROUP BY ... HAVING MIN(i) > 2
    MIN(i) in the WHERE clause is not allowed since only non-aggregated data
    is present, whereas MIN(i) in the HAVING clause is allowed because HAVING
    operates on the output of a grouping operation.
    Each query block is assigned a nesting level. This field is a bit field
    that contains the value one in the position of that nesting level if
    aggregate functions are allowed for that query block.
  */
  nesting_map allow_sum_func;
  /**
    Windowing functions are not allowed in HAVING - in contrast to group
    aggregates - then we need to be stricter than allow_sum_func.
    One bit per query block, as allow_sum_func.
  */
  nesting_map m_deny_window_func;

  Sql_cmd *m_sql_cmd;

  /*
    Usually `expr` rule of yacc is quite reused but some commands better
    not support subqueries which comes standard with this rule, like
    KILL, HA_READ, CREATE/ALTER EVENT etc. Set this to `false` to get
    syntax error back.
  */
  bool expr_allows_subselect;
  /**
    If currently re-parsing a CTE's definition, this is the offset in bytes
    of that definition in the original statement which had the WITH
    clause. Otherwise this is 0.
  */
  uint reparse_common_table_expr_at;

  enum SSL_type ssl_type; /* defined in violite.h */
  enum enum_duplicates duplicates;
  enum enum_tx_isolation tx_isolation;
  enum enum_var_type option_type;
  enum_view_create_mode create_view_mode;

  /// QUERY ID for SHOW PROFILE
  my_thread_id show_profile_query_id;
  uint profile_options;
  uint grant, grant_tot_col;
  bool grant_privilege;
  uint slave_thd_opt, start_transaction_opt;
  int select_number;  ///< Number of query block (by EXPLAIN)
  uint8 create_view_algorithm;
  uint8 create_view_check;
  /**
    @todo ensure that correct CONTEXT_ANALYSIS_ONLY is set for all preparation
          code, so we can fully rely on this field.
  */
  uint8 context_analysis_only;
  bool drop_if_exists;
  bool drop_temporary;
  bool autocommit;
  bool verbose, no_write_to_binlog;
  // For show commands to show hidden columns and indexes.
  bool m_extended_show;

  enum enum_yes_no_unknown tx_chain, tx_release;

  /**
    Whether this query will return the same answer every time, given unchanged
    data. Used to be for the query cache, but is now used to find out if an
    expression is usable for partitioning.
  */
  bool safe_to_cache_query;
  bool subqueries;

 private:
  bool ignore;

 public:
  bool is_ignore() const { return ignore; }
  void set_ignore(bool ignore_param) { ignore = ignore_param; }
  st_parsing_options parsing_options;
  Alter_info *alter_info;
  /* Prepared statements SQL syntax:*/
  LEX_CSTRING prepared_stmt_name; /* Statement name (in all queries) */
  /*
    Prepared statement query text or name of variable that holds the
    prepared statement (in PREPARE ... queries)
  */
  LEX_STRING prepared_stmt_code;
  /* If true, prepared_stmt_code is a name of variable that holds the query */
  bool prepared_stmt_code_is_varref;
  /* Names of user variables holding parameters (in EXECUTE) */
  List<LEX_STRING> prepared_stmt_params;
  sp_head *sphead;
  sp_name *spname;
  bool sp_lex_in_use; /* Keep track on lex usage in SPs for error handling */
  bool all_privileges;
  bool contains_plaintext_password;
  enum_keep_diagnostics keep_diagnostics;
  uint32 next_binlog_file_nr;

<<<<<<< HEAD
 private:
  bool m_broken;  ///< see mark_broken()
  /**
    Set to true when execution has started (after parsing, tables opened and
    query preparation is complete. Used to track arena state for SPs).
  */
  bool m_exec_started;
=======
  /*
    Compression dictionary name (in column definition)
    CREATE TABLE t1(
      ...
      <column_name> BLOB COLUMN_FORMAT COMPRESSED
        WITH COMPRESSION_DICTIONARY <dict>
      ...
    );
  */
  LEX_CSTRING zip_dict_name;

private:
  bool m_broken; ///< see mark_broken()
>>>>>>> 333b4508
  /// Current SP parsing context.
  /// @see also sp_head::m_root_parsing_ctx.
  sp_pcontext *sp_current_parsing_ctx;

 public:
  bool is_broken() const { return m_broken; }
  /**
     Certain permanent transformations (like in2exists), if they fail, may
     leave the LEX in an inconsistent state. They should call the
     following function, so that this LEX is not reused by another execution.

     @todo If lex_start () were a member function of LEX, the "broken"
     argument could always be "true" and thus could be removed.
  */
  void mark_broken(bool broken = true) {
    if (broken) {
      /*
        "OPEN <cursor>" cannot be re-prepared if the cursor uses no tables
        ("SELECT FROM DUAL"). Indeed in that case cursor_query is left empty
        in constructions of sp_instr_cpush, and thus
        sp_lex_instr::parse_expr() cannot re-prepare. So we mark the statement
        as broken only if tables are used.
      */
      if (is_metadata_used()) m_broken = true;
    } else
      m_broken = false;
  }

  bool is_exec_started() const { return m_exec_started; }

  void set_exec_started() { m_exec_started = true; }
  void reset_exec_started() { m_exec_started = false; }
  sp_pcontext *get_sp_current_parsing_ctx() { return sp_current_parsing_ctx; }

  void set_sp_current_parsing_ctx(sp_pcontext *ctx) {
    sp_current_parsing_ctx = ctx;
  }

  /// Check if the current statement uses meta-data (uses a table or a stored
  /// routine).
  bool is_metadata_used() const {
    return query_tables != NULL ||
           (sroutines != nullptr && !sroutines->empty());
  }

 public:
  st_sp_chistics sp_chistics;

  Event_parse_data *event_parse_data;

  bool only_view; /* used for SHOW CREATE TABLE/VIEW */
  /*
    view created to be run from definer (standard behaviour)
  */
  uint8 create_view_suid;

  /**
    Intended to point to the next word after DEFINER-clause in the
    following statements:

      - CREATE TRIGGER (points to "TRIGGER");
      - CREATE PROCEDURE (points to "PROCEDURE");
      - CREATE FUNCTION (points to "FUNCTION" or "AGGREGATE");
      - CREATE EVENT (points to "EVENT")

    This pointer is required to add possibly omitted DEFINER-clause to the
    DDL-statement before dumping it to the binlog.
  */
  const char *stmt_definition_begin;
  const char *stmt_definition_end;

  /**
    During name resolution search only in the table list given by
    Name_resolution_context::first_name_resolution_table and
    Name_resolution_context::last_name_resolution_table
    (see Item_field::fix_fields()).
  */
  bool use_only_table_context;

  bool is_lex_started; /* If lex_start() did run. For debugging. */
  /// Set to true while resolving values in ON DUPLICATE KEY UPDATE clause
  bool in_update_value_clause;

  /*
    The set of those tables whose fields are referenced in all subqueries
    of the query.
    TODO: possibly this it is incorrect to have used tables in LEX because
    with subquery, it is not clear what does the field mean. To fix this
    we should aggregate used tables information for selected expressions
    into the select_lex. This map should contain "real" tables only.
  */
  table_map used_tables;

  class Explain_format *explain_format;

  // Maximum execution time for a statement.
  ulong max_execution_time;

  /*
    To flag the current statement as dependent for binary logging
    on explicit_defaults_for_timestamp
  */
  bool binlog_need_explicit_defaults_ts;

  /**
    Used to inform the parser whether it should contextualize the parse
    tree. When we get a pure parser this will not be needed.
  */
  bool will_contextualize;

  LEX();

  virtual ~LEX();

  /// Reset query context to initial state
  void reset();

  /// Create an empty query block within this LEX object.
  SELECT_LEX *new_empty_query_block();

  /// Create query expression object that contains one query block.
  SELECT_LEX *new_query(SELECT_LEX *curr_select);

  /// Create query block and attach it to the current query expression.
  SELECT_LEX *new_union_query(SELECT_LEX *curr_select, bool distinct,
                              bool check_syntax = true);

  /// Create top-level query expression and query block.
  bool new_top_level_query();

  /// Create query expression and query block in existing memory objects.
  void new_static_query(SELECT_LEX_UNIT *sel_unit, SELECT_LEX *select);

  inline bool is_ps_or_view_context_analysis() {
    return (context_analysis_only &
            (CONTEXT_ANALYSIS_ONLY_PREPARE | CONTEXT_ANALYSIS_ONLY_VIEW));
  }

  /**
    Set the current query as uncacheable.

    @param curr_select Current select query block
    @param cause       Why this query is uncacheable.

    @details
    All query blocks representing subqueries, from the current one up to
    the outer-most one, but excluding the main query block, are also set
    as uncacheable.
  */
  void set_uncacheable(SELECT_LEX *curr_select, uint8 cause) {
    safe_to_cache_query = false;

    if (m_current_select == NULL) return;
    SELECT_LEX *sl;
    SELECT_LEX_UNIT *un;
    for (sl = curr_select, un = sl->master_unit(); un != unit;
         sl = sl->outer_select(), un = sl->master_unit()) {
      sl->uncacheable |= cause;
      un->uncacheable |= cause;
    }
  }
  void set_trg_event_type_for_tables();

  TABLE_LIST *unlink_first_table(bool *link_to_local);
  void link_first_table_back(TABLE_LIST *first, bool link_to_local);
  void first_lists_tables_same();

  bool can_use_merged();
  bool can_not_use_merged();
  bool need_correct_ident();
  /*
    Is this update command where 'WHITH CHECK OPTION' clause is important

    SYNOPSIS
      LEX::which_check_option_applicable()

    RETURN
      true   have to take 'WHITH CHECK OPTION' clause into account
      false  'WHITH CHECK OPTION' clause do not need
  */
  inline bool which_check_option_applicable() {
    switch (sql_command) {
      case SQLCOM_UPDATE:
      case SQLCOM_UPDATE_MULTI:
      case SQLCOM_INSERT:
      case SQLCOM_INSERT_SELECT:
      case SQLCOM_REPLACE:
      case SQLCOM_REPLACE_SELECT:
      case SQLCOM_LOAD:
        return true;
      default:
        return false;
    }
  }

  void cleanup_after_one_table_open();

  bool push_context(Name_resolution_context *context) {
    return context_stack.push_front(context);
  }

  void pop_context() { context_stack.pop(); }

  bool copy_db_to(char const **p_db, size_t *p_db_length) const;

  bool copy_db_to(char **p_db, size_t *p_db_length) const {
    return copy_db_to(const_cast<const char **>(p_db), p_db_length);
  }

  Name_resolution_context *current_context() { return context_stack.head(); }
  /*
    Restore the LEX and THD in case of a parse error.
  */
  static void cleanup_lex_after_parse_error(THD *thd);

  void reset_n_backup_query_tables_list(Query_tables_list *backup);
  void restore_backup_query_tables_list(Query_tables_list *backup);

  bool table_or_sp_used();

  /**
    @brief check if the statement is a single-level join
    @return result of the check
      @retval true  The statement doesn't contain subqueries, unions and
                    stored procedure calls.
      @retval false There are subqueries, UNIONs or stored procedure calls.
  */
  bool is_single_level_stmt() {
    /*
      This check exploits the fact that the last added to all_select_list is
      on its top. So select_lex (as the first added) will be at the tail
      of the list.
    */
    if (select_lex == all_selects_list &&
        (sroutines == nullptr || sroutines->empty())) {
      DBUG_ASSERT(!all_selects_list->next_select_in_list());
      return true;
    }
    return false;
  }

  /**
    IS schema queries read some dynamic table statistics from SE.
    These statistics are cached, to avoid opening of table more
    than once while preparing a single output record buffer.
  */
  dd::info_schema::Table_statistics m_IS_table_stats;
  dd::info_schema::Tablespace_statistics m_IS_tablespace_stats;

  bool accept(Select_lex_visitor *visitor);

<<<<<<< HEAD
  bool set_wild(LEX_STRING);
  void clear_privileges();
=======
  Item* donor_transaction_id;
};
>>>>>>> 333b4508

  bool make_sql_cmd(Parse_tree_root *parse_tree);
};

/**
  The internal state of the syntax parser.
  This object is only available during parsing,
  and is private to the syntax parser implementation (sql_yacc.yy).
*/
class Yacc_state {
 public:
  Yacc_state() { reset(); }

  void reset() {
    yacc_yyss = NULL;
    yacc_yyvs = NULL;
    yacc_yyls = NULL;
    m_lock_type = TL_READ_DEFAULT;
    m_mdl_type = MDL_SHARED_READ;
  }

  ~Yacc_state();

  /**
    Reset part of the state which needs resetting before parsing
    substatement.
  */
  void reset_before_substatement() {
    m_lock_type = TL_READ_DEFAULT;
    m_mdl_type = MDL_SHARED_READ;
  }

  /**
    Bison internal state stack, yyss, when dynamically allocated using
    my_yyoverflow().
  */
  uchar *yacc_yyss;

  /**
    Bison internal semantic value stack, yyvs, when dynamically allocated using
    my_yyoverflow().
  */
  uchar *yacc_yyvs;

  /**
    Bison internal location value stack, yyls, when dynamically allocated using
    my_yyoverflow().
  */
  uchar *yacc_yyls;

  /**
    Type of lock to be used for tables being added to the statement's
    table list in table_factor, table_alias_ref, single_multi and
    table_wild_one rules.
    Statements which use these rules but require lock type different
    from one specified by this member have to override it by using
    SELECT_LEX::set_lock_for_tables() method.

    The default value of this member is TL_READ_DEFAULT. The only two
    cases in which we change it are:
    - When parsing SELECT HIGH_PRIORITY.
    - Rule for DELETE. In which we use this member to pass information
      about type of lock from delete to single_multi part of rule.

    We should try to avoid introducing new use cases as we would like
    to get rid of this member eventually.
  */
  thr_lock_type m_lock_type;

  /**
    The type of requested metadata lock for tables added to
    the statement table list.
  */
  enum_mdl_type m_mdl_type;

  /*
    TODO: move more attributes from the LEX structure here.
  */
};

/**
  Input parameters to the parser.
*/
struct Parser_input {
  bool m_compute_digest;

  Parser_input() : m_compute_digest(false) {}
};

/**
  Internal state of the parser.
  The complete state consist of:
  - input parameters that control the parser behavior
  - state data used during lexical parsing,
  - state data used during syntactic parsing.
*/
class Parser_state {
 protected:
  /**
    Constructor for special parsers of partial SQL clauses (DD)

    @param grammar_selector_token   See Lex_input_stream::grammar_selector_token
  */
  explicit Parser_state(uint grammar_selector_token)
      : m_input(), m_lip(grammar_selector_token), m_yacc(), m_comment(false) {}

 public:
  Parser_state() : m_input(), m_lip(-1), m_yacc(), m_comment(false) {}

  /**
     Object initializer. Must be called before usage.

     @retval false OK
     @retval true  Error
  */
  bool init(THD *thd, const char *buff, size_t length) {
    return m_lip.init(thd, buff, length);
  }

  void reset(const char *found_semicolon, size_t length) {
    m_lip.reset(found_semicolon, length);
    m_yacc.reset();
  }

  /// Signal that the current query has a comment
  void add_comment() { m_comment = true; }
  /// Check whether the current query has a comment
  bool has_comment() const { return m_comment; }

 public:
  Parser_input m_input;
  Lex_input_stream m_lip;
  Yacc_state m_yacc;
  /**
    Current performance digest instrumentation.
  */
  PSI_digest_locker *m_digest_psi;

 private:
  bool m_comment;  ///< True if current query contains comments
};

/**
  Parser state for partition expression parser (.frm/DD stuff)
*/
class Partition_expr_parser_state : public Parser_state {
 public:
  Partition_expr_parser_state();

  partition_info *result;
};

/**
  Parser state for generated column expression parser (.frm/DD stuff)
*/
class Gcol_expr_parser_state : public Parser_state {
 public:
  Gcol_expr_parser_state();

  Generated_column *result;
};

/**
  Parser state for single expression parser (.frm/DD stuff)
*/
class Expression_parser_state : public Parser_state {
 public:
  Expression_parser_state();

  Item *result;
};

/**
  Parser state for CTE subquery parser
*/
class Common_table_expr_parser_state : public Parser_state {
 public:
  Common_table_expr_parser_state();

  PT_subquery *result;
};

extern sql_digest_state *digest_add_token(sql_digest_state *state, uint token,
                                          LEX_YYSTYPE yylval);

extern sql_digest_state *digest_reduce_token(sql_digest_state *state,
                                             uint token_left, uint token_right);

struct st_lex_local : public LEX {
  static void *operator new(size_t size) throw() { return sql_alloc(size); }
  static void *operator new(
      size_t size, MEM_ROOT *mem_root,
      const std::nothrow_t &arg MY_ATTRIBUTE((unused)) = std::nothrow) throw() {
    return alloc_root(mem_root, size);
  }
  static void operator delete(void *ptr MY_ATTRIBUTE((unused)),
                              size_t size MY_ATTRIBUTE((unused))) {
    TRASH(ptr, size);
  }
  static void operator delete(
      void *, MEM_ROOT *, const std::nothrow_t &)throw() { /* Never called */
  }
};

extern bool lex_init(void);
extern void lex_free(void);
extern bool lex_start(THD *thd);
extern void lex_end(LEX *lex);
extern int MYSQLlex(union YYSTYPE *yylval, struct YYLTYPE *yylloc,
                    class THD *thd);

extern void trim_whitespace(const CHARSET_INFO *cs, LEX_STRING *str);

extern bool is_lex_native_function(const LEX_STRING *name);

bool is_keyword(const char *name, size_t len);
bool db_is_default_db(const char *db, size_t db_len, const THD *thd);

bool check_select_for_locking_clause(THD *);

void print_derived_column_names(THD *thd, String *str,
                                const Create_col_name_list *column_names);

/**
  @} (End of group GROUP_PARSER)
*/

/**
   Check if the given string is invalid using the system charset.

   @param string_val       Reference to the string.
   @param charset_info     Pointer to charset info.

   @return true if the string has an invalid encoding using
                the system charset else false.
*/

inline bool is_invalid_string(const LEX_CSTRING &string_val,
                              const CHARSET_INFO *charset_info) {
  size_t valid_len;
  bool len_error;

  if (validate_string(charset_info, string_val.str,
                      static_cast<uint32>(string_val.length), &valid_len,
                      &len_error)) {
    char hexbuf[7];
    octet2hex(
        hexbuf, string_val.str + valid_len,
        static_cast<uint>(std::min<size_t>(string_val.length - valid_len, 3)));
    my_error(ER_INVALID_CHARACTER_STRING, MYF(0), charset_info->csname, hexbuf);
    return true;
  }
  return false;
}

#endif /* SQL_LEX_INCLUDED */<|MERGE_RESOLUTION|>--- conflicted
+++ resolved
@@ -200,32 +200,6 @@
   conditions.
 */
 void binlog_unsafe_map_init();
-<<<<<<< HEAD
-=======
-#endif
-
-enum enum_yes_no_unknown
-{
-  TVL_YES, TVL_NO, TVL_UNKNOWN
-};
-
-enum keytype {
-  KEYTYPE_PRIMARY= 0,
-  KEYTYPE_UNIQUE= 1,
-  KEYTYPE_MULTIPLE= 2,
-  KEYTYPE_FULLTEXT= 4,
-  KEYTYPE_SPATIAL= 8,
-  KEYTYPE_FOREIGN= 16,
-  KEYTYPE_CLUSTERING= 32,
-};
-
-enum enum_ha_read_modes { RFIRST, RNEXT, RPREV, RLAST, RKEY, RNEXT_SAME };
-
-enum enum_filetype { FILETYPE_CSV, FILETYPE_XML };
-
-enum fk_match_opt { FK_MATCH_UNDEF, FK_MATCH_FULL,
-                    FK_MATCH_PARTIAL, FK_MATCH_SIMPLE};
->>>>>>> 333b4508
 
 enum enum_yes_no_unknown { TVL_YES, TVL_NO, TVL_UNKNOWN };
 
@@ -1865,7 +1839,6 @@
   ulonglong ulonglong_number;
   LEX_CSTRING lex_cstr;
   LEX_STRING lex_str;
-  LEX_CSTRING lex_cstr;
   LEX_STRING *lex_str_ptr;
   LEX_SYMBOL keyword;
   Table_ident *table;
@@ -2563,7 +2536,8 @@
     @retval false if the statement is not marked as unsafe.
     @retval true if it is.
   */
-  inline bool is_stmt_unsafe(enum_binlog_stmt_unsafe unsafe_type) const {
+  inline bool is_stmt_unsafe(enum_binlog_stmt_unsafe unsafe_type) const
+      noexcept {
     return ((binlog_stmt_flags & (1U << unsafe_type)) != 0);
   }
 
@@ -3498,18 +3472,7 @@
     required a local context, the parser pops the top-most context.
   */
   List<Name_resolution_context> context_stack;
-<<<<<<< HEAD
-
-=======
-  /* true if SET STATEMENT ... FOR ... statement is use, false otherwise */
-  bool set_statement;
-  /**
-    Argument values for PROCEDURE ANALYSE(); is NULL for other queries
-  */
-  Proc_analyse_params *proc_analyse;
-  SQL_I_List<TABLE_LIST> auxiliary_table_list, save_list;
-  Create_field	      *last_field;
->>>>>>> 333b4508
+
   Item_sum *in_sum_func;
   udf_func udf;
   HA_CHECK_OPT check_opt;  // check/repair options
@@ -3620,7 +3583,6 @@
   enum_keep_diagnostics keep_diagnostics;
   uint32 next_binlog_file_nr;
 
-<<<<<<< HEAD
  private:
   bool m_broken;  ///< see mark_broken()
   /**
@@ -3628,21 +3590,6 @@
     query preparation is complete. Used to track arena state for SPs).
   */
   bool m_exec_started;
-=======
-  /*
-    Compression dictionary name (in column definition)
-    CREATE TABLE t1(
-      ...
-      <column_name> BLOB COLUMN_FORMAT COMPRESSED
-        WITH COMPRESSION_DICTIONARY <dict>
-      ...
-    );
-  */
-  LEX_CSTRING zip_dict_name;
-
-private:
-  bool m_broken; ///< see mark_broken()
->>>>>>> 333b4508
   /// Current SP parsing context.
   /// @see also sp_head::m_root_parsing_ctx.
   sp_pcontext *sp_current_parsing_ctx;
@@ -3894,13 +3841,9 @@
 
   bool accept(Select_lex_visitor *visitor);
 
-<<<<<<< HEAD
   bool set_wild(LEX_STRING);
   void clear_privileges();
-=======
-  Item* donor_transaction_id;
-};
->>>>>>> 333b4508
+  Item *donor_transaction_id;
 
   bool make_sql_cmd(Parse_tree_root *parse_tree);
 };
