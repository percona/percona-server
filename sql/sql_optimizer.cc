/* Copyright (c) 2000, 2018, Oracle and/or its affiliates. All rights reserved.

   This program is free software; you can redistribute it and/or modify
   it under the terms of the GNU General Public License, version 2.0,
   as published by the Free Software Foundation.

   This program is also distributed with certain software (including
   but not limited to OpenSSL) that is licensed under separate terms,
   as designated in a particular file or component or in included license
   documentation.  The authors of MySQL hereby grant you an additional
   permission to link the program and your derivative works with the
   separately licensed software that they have included with MySQL.

   This program is distributed in the hope that it will be useful,
   but WITHOUT ANY WARRANTY; without even the implied warranty of
   MERCHANTABILITY or FITNESS FOR A PARTICULAR PURPOSE.  See the
   GNU General Public License, version 2.0, for more details.

   You should have received a copy of the GNU General Public License
   along with this program; if not, write to the Free Software
   Foundation, Inc., 51 Franklin St, Fifth Floor, Boston, MA 02110-1301  USA */

/**
  @file

  @brief Optimize query expressions: Make optimal table join order, select
         optimal access methods per table, apply grouping, sorting and
         limit processing.

  @defgroup Query_Optimizer  Query Optimizer
  @{
*/

#include "sql/sql_optimizer.h"

#include "my_config.h"

#include <limits.h>
#include <algorithm>
#include <atomic>
#include <new>
#include <utility>

#include "binary_log_types.h"
#include "ft_global.h"
#include "m_ctype.h"
#include "memory_debugging.h"
#include "my_bit.h"  // my_count_bits
#include "my_bitmap.h"
#include "my_dbug.h"
#include "my_macros.h"
#include "my_sqlcommand.h"
#include "my_sys.h"
#include "mysql/udf_registration_types.h"
#include "mysql_com.h"
#include "mysqld_error.h"
#include "sql/abstract_query_plan.h"  // Join_plan
#include "sql/check_stack.h"
#include "sql/debug_sync.h"  // DEBUG_SYNC
#include "sql/derror.h"      // ER_THD
#include "sql/enum_query_type.h"
#include "sql/handler.h"
#include "sql/item_cmpfunc.h"
#include "sql/item_func.h"
#include "sql/item_row.h"
#include "sql/item_sum.h"  // Item_sum
#include "sql/key.h"
#include "sql/key_spec.h"
#include "sql/lock.h"    // mysql_unlock_some_tables
#include "sql/mysqld.h"  // stage_optimizing
#include "sql/nested_join.h"
#include "sql/opt_costmodel.h"
#include "sql/opt_explain.h"  // join_type_str
#include "sql/opt_hints.h"    // hint_table_state
#include "sql/opt_range.h"    // QUICK_SELECT_I
#include "sql/opt_trace.h"    // Opt_trace_object
#include "sql/opt_trace_context.h"
#include "sql/query_options.h"
#include "sql/query_result.h"
#include "sql/sql_base.h"  // init_ftfuncs
#include "sql/sql_bitmap.h"
#include "sql/sql_const.h"
#include "sql/sql_error.h"
#include "sql/sql_join_buffer.h"  // JOIN_CACHE
#include "sql/sql_planner.h"      // calculate_condition_filter
#include "sql/sql_resolver.h"     // subquery_allows_materialization
#include "sql/sql_test.h"         // print_where
#include "sql/sql_tmp_table.h"    // get_max_key_and_part_length
#include "sql/system_variables.h"
#include "sql/table.h"
#include "sql/thr_malloc.h"
#include "sql/window.h"
#include "sql_string.h"

using std::max;
using std::min;

static bool optimize_semijoin_nests_for_materialization(JOIN *join);
static void calculate_materialization_costs(JOIN *join, TABLE_LIST *sj_nest,
                                            uint n_tables,
                                            Semijoin_mat_optimize *sjm);
static bool make_join_select(JOIN *join, Item *item);
static bool list_contains_unique_index(JOIN_TAB *tab,
                                       bool (*find_func)(Field *, void *),
                                       void *data);
static bool find_field_in_item_list(Field *field, void *data);
static bool find_field_in_order_list(Field *field, void *data);
static ORDER *create_distinct_group(THD *thd, Ref_item_array ref_item_array,
                                    ORDER *order, List<Item> &fields,
                                    bool *all_order_by_fields_used);
static TABLE *get_sort_by_table(ORDER *a, ORDER *b, TABLE_LIST *tables);
static bool add_ref_to_table_cond(THD *thd, JOIN_TAB *join_tab);
static void trace_table_dependencies(Opt_trace_context *trace,
                                     JOIN_TAB *join_tabs, uint table_count);
static bool update_ref_and_keys(THD *thd, Key_use_array *keyuse,
                                JOIN_TAB *join_tab, uint tables, Item *cond,
                                table_map normal_tables, SELECT_LEX *select_lex,
                                SARGABLE_PARAM **sargables);
static bool pull_out_semijoin_tables(JOIN *join);
static void add_group_and_distinct_keys(JOIN *join, JOIN_TAB *join_tab);
static ha_rows get_quick_record_count(THD *thd, JOIN_TAB *tab, ha_rows limit);
static Item *make_cond_for_table_from_pred(THD *thd, Item *root_cond,
                                           Item *cond, table_map tables,
                                           table_map used_table,
                                           bool exclude_expensive_cond);
static bool only_eq_ref_tables(JOIN *join, ORDER *order, table_map tables,
                               table_map *cached_eq_ref_tables,
                               table_map *eq_ref_tables);
static bool setup_join_buffering(JOIN_TAB *tab, JOIN *join, uint no_jbuf_after);

static bool test_if_skip_sort_order(JOIN_TAB *tab, ORDER_with_src &order,
                                    ha_rows select_limit, const bool no_changes,
                                    const Key_map *map, int *best_idx);

static Item_func_match *test_if_ft_index_order(ORDER *order);

static uint32 get_key_length_tmp_table(Item *item);

bool JOIN::alloc_indirection_slices() {
  const uint card = REF_SLICE_WIN_1 + m_windows.elements * 2;

  DBUG_ASSERT(ref_items == nullptr);
  ref_items = (Ref_item_array *)sql_alloc(sizeof(Ref_item_array) * card);
  if (ref_items == nullptr) return true;

  tmp_all_fields = (List<Item> *)sql_alloc(sizeof(List<Item>) * card);
  if (tmp_all_fields == nullptr) return true;

  tmp_fields_list = (List<Item> *)sql_alloc(sizeof(List<Item>) * card);
  if (tmp_fields_list == nullptr) return true;

  for (uint i = 0; i < card; i++) {
    ref_items[i].reset();
    tmp_all_fields[i].empty();
    tmp_fields_list[i].empty();
  }

  return false;
}

/**
  Optimizes one query block into a query execution plan (QEP.)

  This is the entry point to the query optimization phase. This phase
  applies both logical (equivalent) query rewrites, cost-based join
  optimization, and rule-based access path selection. Once an optimal
  plan is found, the member function creates/initializes all
  structures needed for query execution. The main optimization phases
  are outlined below:

    -# Logical transformations:
      - Outer to inner joins transformation.
      - Equality/constant propagation.
      - Partition pruning.
      - COUNT(*), MIN(), MAX() constant substitution in case of
        implicit grouping.
      - ORDER BY optimization.
    -# Perform cost-based optimization of table order and access path
       selection. See JOIN::make_join_plan()
    -# Post-join order optimization:
       - Create optimal table conditions from the where clause and the
         join conditions.
       - Inject outer-join guarding conditions.
       - Adjust data access methods after determining table condition
         (several times.)
       - Optimize ORDER BY/DISTINCT.
    -# Code generation
       - Set data access functions.
       - Try to optimize away sorting/distinct.
       - Setup temporary table usage for grouping and/or sorting.

  @retval 0 Success.
  @retval 1 Error, error code saved in member JOIN::error.
*/
int JOIN::optimize() {
  uint no_jbuf_after = UINT_MAX;
  const bool has_windows = m_windows.elements != 0;

  DBUG_ENTER("JOIN::optimize");
  DBUG_ASSERT(select_lex->leaf_table_count == 0 ||
              thd->lex->is_query_tables_locked() ||
              select_lex == unit->fake_select_lex);
  DBUG_ASSERT(tables == 0 && primary_tables == 0 &&
              tables_list == (TABLE_LIST *)1);

  // to prevent double initialization on EXPLAIN
  if (optimized) DBUG_RETURN(0);

  Prepare_error_tracker tracker(thd);

  DEBUG_SYNC(thd, "before_join_optimize");

  THD_STAGE_INFO(thd, stage_optimizing);

  if (select_lex->first_execution) {
    /**
      @todo
      This query block didn't transform itself in SELECT_LEX::prepare(), so
      belongs to a parent query block. That parent, or its parents, had to
      transform us - it has not; maybe it is itself in prepare() and
      evaluating the present query block as an Item_subselect. Such evaluation
      in prepare() is expected to be a rare case to be eliminated in the
      future ("SET x=(subq)" is one such case; because it locks tables before
      prepare()).
    */
    if (select_lex->apply_local_transforms(thd, false)) DBUG_RETURN(error = 1);
  }

  Opt_trace_context *const trace = &thd->opt_trace;
  Opt_trace_object trace_wrapper(trace);
  Opt_trace_object trace_optimize(trace, "join_optimization");
  trace_optimize.add_select_number(select_lex->select_number);
  Opt_trace_array trace_steps(trace, "steps");

  count_field_types(select_lex, &tmp_table_param, all_fields, false, false);

  DBUG_ASSERT(tmp_table_param.sum_func_count == 0 || group_list ||
              implicit_grouping);

  if (select_lex->olap == ROLLUP_TYPE && optimize_rollup())
    DBUG_RETURN(true); /* purecov: inspected */

  if (alloc_func_list()) DBUG_RETURN(1); /* purecov: inspected */

  if (select_lex->get_optimizable_conditions(thd, &where_cond, &having_cond))
    DBUG_RETURN(1);

  set_optimized();

  tables_list = select_lex->leaf_tables;

  if (alloc_indirection_slices()) DBUG_RETURN(1);

  // The base ref items from query block are assigned as JOIN's ref items
  ref_items[REF_SLICE_BASE] = select_lex->base_ref_items;

  /* dump_TABLE_LIST_graph(select_lex, select_lex->leaf_tables); */
  /*
    Run optimize phase for all derived tables/views used in this SELECT,
    including those in semi-joins.
  */
  if (select_lex->materialized_derived_table_count) {
    for (TABLE_LIST *tl = select_lex->leaf_tables; tl; tl = tl->next_leaf) {
      if (tl->is_view_or_derived() && tl->optimize_derived(thd)) DBUG_RETURN(1);
    }
  }

  /* dump_TABLE_LIST_graph(select_lex, select_lex->leaf_tables); */

  row_limit =
      ((select_distinct || order || group_list) ? HA_POS_ERROR
                                                : unit->select_limit_cnt);
  // m_select_limit is used to decide if we are likely to scan the whole table.
  m_select_limit = unit->select_limit_cnt;

  if (unit->first_select()->active_options() & OPTION_FOUND_ROWS) {
    /*
      Calculate found rows if
      - LIMIT is set, and
      - Query block is not equipped with "braces". In this case, each
        query block must be calculated fully and the limit is applied on
        the final UNION evaluation.
    */
    calc_found_rows = m_select_limit != HA_POS_ERROR && !select_lex->braces;
  }
  if (having_cond || calc_found_rows) m_select_limit = HA_POS_ERROR;

  if (unit->select_limit_cnt == 0 && !calc_found_rows) {
    zero_result_cause = "Zero limit";
    best_rowcount = 0;
    goto setup_subq_exit;
  }

  if (where_cond || select_lex->outer_join) {
    if (optimize_cond(thd, &where_cond, &cond_equal, &select_lex->top_join_list,
                      &select_lex->cond_value)) {
      error = 1;
      DBUG_PRINT("error", ("Error from optimize_cond"));
      DBUG_RETURN(1);
    }
    if (select_lex->cond_value == Item::COND_FALSE) {
      zero_result_cause = "Impossible WHERE";
      best_rowcount = 0;
      goto setup_subq_exit;
    }
  }
  if (having_cond) {
    if (optimize_cond(thd, &having_cond, &cond_equal, NULL,
                      &select_lex->having_value)) {
      error = 1;
      DBUG_PRINT("error", ("Error from optimize_cond"));
      DBUG_RETURN(1);
    }
    if (select_lex->having_value == Item::COND_FALSE) {
      zero_result_cause = "Impossible HAVING";
      best_rowcount = 0;
      goto setup_subq_exit;
    }
  }

<<<<<<< HEAD
  if (select_lex->partitioned_table_count && prune_table_partitions()) {
    error = 1;
=======
  if (thd->lex->sql_command == SQLCOM_INSERT_SELECT ||
      thd->lex->sql_command == SQLCOM_REPLACE_SELECT)
  {
    /*
      Statement-based replication of INSERT ... SELECT ... LIMIT and
      REPLACE ... SELECT is safe as order of row is defined with either
      ORDER BY or other condition. However it is too late for it have
      an impact to our decision to switch to row- based. We can only
      suppress warning here.
    */
    if (select_lex->select_limit &&
        select_lex->select_limit->fixed &&
        select_lex->select_limit->val_int() &&
        !is_order_deterministic(&select_lex->top_join_list, where_cond, order))
    {
      thd->order_deterministic= false;
    }
  }

  if (select_lex->partitioned_table_count && prune_table_partitions())
  {
    error= 1;
>>>>>>> 333b4508
    DBUG_PRINT("error", ("Error from prune_partitions"));
    DBUG_RETURN(1);
  }

  /*
     Try to optimize count(*), min() and max() to const fields if
     there is implicit grouping (aggregate functions but no
     group_list). In this case, the result set shall only contain one
     row.
  */
  if (tables_list && implicit_grouping) {
    int res;
    /*
      opt_sum_query() returns HA_ERR_KEY_NOT_FOUND if no rows match
      the WHERE condition,
      or 1 if all items were resolved (optimized away),
      or 0, or an error number HA_ERR_...

      If all items were resolved by opt_sum_query, there is no need to
      open any tables.
    */
    if ((res = opt_sum_query(thd, select_lex->leaf_tables, all_fields,
                             where_cond))) {
      best_rowcount = 0;
      if (res == HA_ERR_KEY_NOT_FOUND) {
        DBUG_PRINT("info", ("No matching min/max row"));
        zero_result_cause = "No matching min/max row";
        goto setup_subq_exit;
      }
      if (res > 1) {
        error = res;
        DBUG_PRINT("error", ("Error from opt_sum_query"));
        DBUG_RETURN(1);
      }
      if (res < 0) {
        DBUG_PRINT("info", ("No matching min/max row"));
        zero_result_cause = "No matching min/max row";
        goto setup_subq_exit;
      }
      DBUG_PRINT("info", ("Select tables optimized away"));
      zero_result_cause = "Select tables optimized away";
      tables_list = 0;  // All tables resolved
      best_rowcount = 1;
      const_tables = tables = primary_tables = select_lex->leaf_table_count;
      /*
        Extract all table-independent conditions and replace the WHERE
        clause with them. All other conditions were computed by opt_sum_query
        and the MIN/MAX/COUNT function(s) have been replaced by constants,
        so there is no need to compute the whole WHERE clause again.
        Notice that make_cond_for_table() will always succeed to remove all
        computed conditions, because opt_sum_query() is applicable only to
        conjunctions.
        Preserve conditions for EXPLAIN.
      */
      if (where_cond && !thd->lex->is_explain()) {
        Item *table_independent_conds =
            make_cond_for_table(thd, where_cond, PSEUDO_TABLE_BITS, 0, 0);
        DBUG_EXECUTE("where",
                     print_where(table_independent_conds,
                                 "where after opt_sum_query()", QT_ORDINARY););
        where_cond = table_independent_conds;
      }
      goto setup_subq_exit;
    }
  }
  if (!tables_list) {
    DBUG_PRINT("info", ("No tables"));
    best_rowcount = 1;
    error = 0;
    if (make_tmp_tables_info()) DBUG_RETURN(1);
    count_field_types(select_lex, &tmp_table_param, all_fields, false, false);
    // Make plan visible for EXPLAIN
    set_plan_state(NO_TABLES);
    DBUG_RETURN(0);
  }
  error = -1;  // Error is sent to client

  {
    m_windowing_steps = false;  // initialization
    m_windows_sort = false;
    List_iterator<Window> li(m_windows);
    Window *w;
    while ((w = li++))
      if (w->needs_sorting()) {
        m_windows_sort = true;
        break;
      }
  }

  sort_by_table = get_sort_by_table(order, group_list, select_lex->leaf_tables);

  if ((where_cond || group_list || order) &&
      substitute_gc(thd, select_lex, where_cond, group_list, order)) {
    // We added hidden fields to the all_fields list, count them.
    count_field_types(select_lex, &tmp_table_param, select_lex->all_fields,
                      false, false);
  }

  // Set up join order and initial access paths
  THD_STAGE_INFO(thd, stage_statistics);
  if (make_join_plan()) {
    if (thd->killed) thd->send_kill_message();
    DBUG_PRINT("error", ("Error: JOIN::make_join_plan() failed"));
    DBUG_RETURN(1);
  }

  // At this stage, join_tab==NULL, JOIN_TABs are listed in order by best_ref.
  ASSERT_BEST_REF_IN_JOIN_ORDER(this);

  if (zero_result_cause) goto setup_subq_exit;

  if (rollup.state != ROLLUP::STATE_NONE) {
    if (rollup_process_const_fields()) {
      DBUG_PRINT("error", ("Error: rollup_process_fields() failed"));
      DBUG_RETURN(1);
    }
    /*
      Fields may have been replaced by Item_func_rollup_const, so
      recalculate the number of fields and functions for this query block.
    */

    // JOIN::optimize_rollup() may set quick_group=0, and we must not undo that.
    const uint save_quick_group = tmp_table_param.quick_group;

    count_field_types(select_lex, &tmp_table_param, all_fields, false, false);
    tmp_table_param.quick_group = save_quick_group;
  } else {
    /* Remove distinct if only const tables */
    select_distinct &= !plan_is_const();
  }

  if (const_tables && !thd->locked_tables_mode &&
      !(select_lex->active_options() & SELECT_NO_UNLOCK)) {
    TABLE *ct[MAX_TABLES];
    for (uint i = 0; i < const_tables; i++) ct[i] = best_ref[i]->table();
    mysql_unlock_some_tables(thd, ct, const_tables);
  }
  if (!where_cond && select_lex->outer_join) {
    /* Handle the case where we have an OUTER JOIN without a WHERE */
    where_cond = new Item_int((longlong)1, 1);  // Always true
  }

  error = 0;
  /*
    Among the equal fields belonging to the same multiple equality
    choose the one that is to be retrieved first and substitute
    all references to these in where condition for a reference for
    the selected field.
  */
  if (where_cond) {
    where_cond =
        substitute_for_best_equal_field(where_cond, cond_equal, map2table);
    if (thd->is_error()) {
      error = 1;
      DBUG_PRINT("error", ("Error from substitute_for_best_equal"));
      DBUG_RETURN(1);
    }
    where_cond->update_used_tables();
    DBUG_EXECUTE("where", print_where(where_cond, "after substitute_best_equal",
                                      QT_ORDINARY););
  }

  /*
    Perform the same optimization on field evaluation for all join conditions.
  */
  for (uint i = const_tables; i < tables; ++i) {
    JOIN_TAB *const tab = best_ref[i];
    if (tab->position() && tab->join_cond()) {
      tab->set_join_cond(substitute_for_best_equal_field(
          tab->join_cond(), tab->cond_equal, map2table));
      if (thd->is_error()) {
        error = 1;
        DBUG_PRINT("error", ("Error from substitute_for_best_equal"));
        DBUG_RETURN(1);
      }
      tab->join_cond()->update_used_tables();
    }
  }

  if (init_ref_access()) {
    error = 1;
    DBUG_PRINT("error", ("Error from init_ref_access"));
    DBUG_RETURN(1);
  }

  // Update table dependencies after assigning ref access fields
  update_depend_map();

  THD_STAGE_INFO(thd, stage_preparing);

  if (make_join_select(this, where_cond)) {
    if (thd->is_error()) DBUG_RETURN(1);

    zero_result_cause = "Impossible WHERE noticed after reading const tables";
    goto setup_subq_exit;
  }

  if (select_lex->query_result()->optimize()) {
    DBUG_PRINT("error", ("Error: Query_result::optimize() failed"));
    DBUG_RETURN(1);  // error == -1
  }

  error = -1; /* if goto err */

  if (optimize_distinct_group_order()) DBUG_RETURN(true);

  if ((select_lex->active_options() & SELECT_NO_JOIN_CACHE) ||
      select_lex->ftfunc_list->elements)
    no_jbuf_after = 0;

  /* Perform FULLTEXT search before all regular searches */
  if (select_lex->has_ft_funcs() && optimize_fts_query()) DBUG_RETURN(1);

  /*
    By setting child_subquery_can_materialize so late we gain the following:
    JOIN::compare_costs_of_subquery_strategies() can test this variable to
    know if we are have finished evaluating constant conditions, which itself
    helps determining fanouts.
  */
  child_subquery_can_materialize = true;

  /*
    It's necessary to check const part of HAVING cond as
    there is a chance that some cond parts may become
    const items after make_join_plan() (for example
    when Item is a reference to const table field from
    outer join).
    This check is performed only for those conditions
    which do not use aggregate functions. In such case
    temporary table may not be used and const condition
    elements may be lost during further having
    condition transformation in JOIN::exec.
  */
  if (having_cond && !having_cond->has_aggregation() && (const_tables > 0)) {
    having_cond->update_used_tables();
    if (remove_eq_conds(thd, having_cond, &having_cond,
                        &select_lex->having_value)) {
      error = 1;
      DBUG_PRINT("error", ("Error from remove_eq_conds"));
      DBUG_RETURN(1);
    }
    if (select_lex->having_value == Item::COND_FALSE) {
      having_cond = new Item_int((longlong)0, 1);
      zero_result_cause =
          "Impossible HAVING noticed after reading const tables";
      goto setup_subq_exit;
    }
  }

  /* Cache constant expressions in WHERE, HAVING, ON clauses. */
  if (!plan_is_const() && cache_const_exprs()) DBUG_RETURN(1);

  // See if this subquery can be evaluated with subselect_indexsubquery_engine
  if (const int ret = replace_index_subquery()) {
    set_plan_state(PLAN_READY);
    /*
      We leave optimize() because the rest of it is only about order/group
      which those subqueries don't have and about setting up plan which
      we're not going to use due to different execution method.
    */
    DBUG_RETURN(ret < 0);
  }

  {
    /*
      If the hint FORCE INDEX FOR ORDER BY/GROUP BY is used for the first
      table (it does not make sense for other tables) then we cannot do join
      buffering.
    */
    if (!plan_is_const()) {
      const TABLE *const first = best_ref[const_tables]->table();
      if ((first->force_index_order && order) ||
          (first->force_index_group && group_list))
        no_jbuf_after = 0;
    }

    bool simple_sort = true;
    // Check whether join cache could be used
    for (uint i = const_tables; i < tables; i++) {
      JOIN_TAB *const tab = best_ref[i];
      if (!tab->position()) continue;
      if (setup_join_buffering(tab, this, no_jbuf_after)) DBUG_RETURN(true);
      if (tab->use_join_cache() != JOIN_CACHE::ALG_NONE) simple_sort = false;
      DBUG_ASSERT(tab->type() != JT_FT ||
                  tab->use_join_cache() == JOIN_CACHE::ALG_NONE);
    }
    if (!simple_sort) {
      /*
        A join buffer is used for this table. We here inform the optimizer
        that it should not rely on rows of the first non-const table being in
        order thanks to an index scan; indeed join buffering of the present
        table subsequently changes the order of rows.
      */
      simple_order = simple_group = false;
    }
  }

  if (!plan_is_const() && order) {
    /*
      Force using of tmp table if sorting by a SP or UDF function due to
      their expensive and probably non-deterministic nature.
    */
    for (ORDER *tmp_order = order; tmp_order; tmp_order = tmp_order->next) {
      Item *item = *tmp_order->item;
      if (item->is_expensive()) {
        /* Force tmp table without sort */
        simple_order = simple_group = false;
        break;
      }
    }
  }

  /*
    Check if we need to create a temporary table prior to any windowing.

    (1) If there is ROLLUP, which happens before DISTINCT, windowing and ORDER
    BY, any of those clauses needs the result of ROLLUP in a tmp table. We
    needn't test ORDER BY in the condition as it's forbidden with ROLLUP.

    Rows which ROLLUP adds to the result are visible only to DISTINCT,
    windowing and ORDER BY which we handled above. So for the rest of
    conditions ((2), etc), we can do as if there were no ROLLUP.

    (2) If all tables are constant, the query's result is guaranteed to have 0
    or 1 row only, so all SQL clauses discussed below (DISTINCT, ORDER BY,
    GROUP BY, windowing, SQL_BUFFER_RESULT) are useless and need no tmp
    table.

    (3) If there is GROUP BY which isn't resolved by using an index or sorting
    the first table, we need a tmp table to compute the grouped rows.
    GROUP BY happens before windowing; so it is a pre-windowing tmp
    table.

    (4) (5) If there is DISTINCT, or ORDER BY which isn't resolved by using an
    index or sorting the first table, those clauses need an input tmp table.
    If we have windowing, as those clauses are used after windowing, they can
    use the last window's tmp table.

    (6) If there are different ORDER BY and GROUP BY orders, ORDER BY needs an
    input tmp table, so it's like (5).

    (7) If the user wants us to buffer the result, we need a tmp table. But
    windowing creates one anyway, and so does the materialization of a derived
    table.

    See also the computation of Temp_table_param::m_window_short_circuit,
    where we make sure to create a tmp table if the clauses above want one.

    (8) If the first windowing step needs sorting, filesort() will be used; it
    can sort one table but not a join of tables, so we need a tmp table
    then. If GROUP BY was optimized away, the pre-windowing result is 0 or 1
    row so doesn't need sorting.
  */

  if (rollup.state != ROLLUP::STATE_NONE &&  // (1)
      (select_distinct || has_windows))
    need_tmp_before_win = true;

  if (!plan_is_const())  // (2)
  {
    if ((group_list && !simple_group) ||               // (3)
        (!has_windows && (select_distinct ||           // (4)
                          (order && !simple_order) ||  // (5)
                          (group_list && order))) ||   // (6)
        ((select_lex->active_options() & OPTION_BUFFER_RESULT) &&
         !has_windows &&
         !(unit->derived_table &&
           unit->derived_table->uses_materialization())) ||     // (7)
        (has_windows && (primary_tables - const_tables) > 1 &&  // (8)
         m_windows[0]->needs_sorting() && !group_optimized_away))
      need_tmp_before_win = true;
  }

  DBUG_EXECUTE("info", TEST_join(this););

  if (!plan_is_const()) {
    JOIN_TAB *tab = best_ref[const_tables];
    /*
      Because filesort always does a full table scan or a quick range scan
      we must add the removed reference to the select for the table.
      We only need to do this when we have a simple_order or simple_group
      as in other cases the join is done before the sort.
    */
    if ((order || group_list) && tab->type() != JT_ALL &&
        tab->type() != JT_FT && tab->type() != JT_REF_OR_NULL &&
        ((order && simple_order) || (group_list && simple_group))) {
      if (add_ref_to_table_cond(thd, tab)) {
        DBUG_RETURN(1);
      }
    }
    // Test if we can use an index instead of sorting
    test_skip_sort();
  }

  if (alloc_qep(tables)) DBUG_RETURN(error = 1); /* purecov: inspected */

  if (make_join_readinfo(this, no_jbuf_after))
    DBUG_RETURN(1); /* purecov: inspected */

  if (make_tmp_tables_info()) DBUG_RETURN(1);

  // At this stage, we have fully set QEP_TABs; JOIN_TABs are unaccessible,
  // pushed joins(see below) are still allowed to change the QEP_TABs

  /*
    Push joins to handlerton(s)

    The handlerton(s) will inspect the QEP through the
    AQP (Abstract Query Plan) and extract from it whatever
    it might implement of pushed execution.

    It is the responsibility of the handler:
     - to store any information it need for later
       execution of pushed queries.
     - to call appropriate AQP functions which modifies the
       QEP to use the special 'linked' read functions
       for those parts of the join which have been pushed.

    Currently pushed joins are only implemented by NDB.

    It only make sense to try pushing if > 1 non-const tables.
  */
  if (!plan_is_single_table() && !plan_is_const()) {
    const AQP::Join_plan plan(this);
    if (ha_make_pushed_joins(thd, &plan)) DBUG_RETURN(1);
  }

  /*
    If we decided to not sort after all, update m_current_query_cost.
    Windowing sorts are handled elsewhere
  */
  if (sort_cost > 0.0 &&
      !explain_flags.any(ESP_USING_FILESORT, ESC_WINDOWING)) {
    best_read -= sort_cost;
    sort_cost = 0.0;
    if (thd->lex->is_single_level_stmt()) thd->m_current_query_cost = best_read;
  }

  count_field_types(select_lex, &tmp_table_param, all_fields, false, false);
  // Make plan visible for EXPLAIN
  set_plan_state(PLAN_READY);

  DEBUG_SYNC(thd, "after_join_optimize");

  error = 0;
  DBUG_RETURN(0);

setup_subq_exit:

  DBUG_ASSERT(zero_result_cause != NULL);
  /*
    Even with zero matching rows, subqueries in the HAVING clause may
    need to be evaluated if there are aggregate functions in the
    query. If this JOIN is part of an outer query, subqueries in HAVING may
    be evaluated several times in total; so subquery materialization makes
    sense.
  */
  child_subquery_can_materialize = true;
  trace_steps.end();  // because all steps are done
  Opt_trace_object(trace, "empty_result").add_alnum("cause", zero_result_cause);

  having_for_explain = having_cond;
  error = 0;

  if (!qep_tab && best_ref) {
    /*
      After creation of JOIN_TABs in make_join_plan(), we have shortcut due to
      some zero_result_cause. For simplification, if we have JOIN_TABs we
      want QEP_TABs too.
    */
    if (alloc_qep(tables)) DBUG_RETURN(1); /* purecov: inspected */
    unplug_join_tabs();
  }

  set_plan_state(ZERO_RESULT);
  DBUG_RETURN(0);
}

/**
  Substitute all expressions in the WHERE condition and ORDER/GROUP lists
  that match generated columns (GC) expressions with GC fields, if any.

  @details This function does 3 things:
  1) Creates list of all GC fields that are a part of a key and the GC
    expression is a function. All query tables are scanned. If there's no
    such fields, function exits.
  2) By means of Item::compile() WHERE clause is transformed.
    @see Item_func::gc_subst_transformer() for details.
  3) If there's ORDER/GROUP BY clauses, this function tries to substitute
    expressions in these lists with GC too. It removes from the list of
    indexed GC all elements which index blocked by hints. This is done to
    reduce amount of further work. Next it goes through ORDER/GROUP BY list
    and matches the expression in it against GC expressions in indexed GC
    list. When a match is found, the expression is replaced with a new
    Item_field for the matched GC field. Also, this new field is added to
    the hidden part of all_fields list.

  @param thd         thread handle
  @param select_lex  the current select
  @param where_cond  the WHERE condition, possibly NULL
  @param group_list  the GROUP BY clause, possibly NULL
  @param order       the ORDER BY clause, possibly NULL

  @return true if the GROUP BY clause or the ORDER BY clause was
          changed, false otherwise
*/

bool substitute_gc(THD *thd, SELECT_LEX *select_lex, Item *where_cond,
                   ORDER *group_list, ORDER *order) {
  List<Field> indexed_gc;
  Opt_trace_context *const trace = &thd->opt_trace;
  Opt_trace_object trace_wrapper(trace);
  Opt_trace_object subst_gc(trace, "substitute_generated_columns");

  // Collect all GCs that are a part of a key
  for (TABLE_LIST *tl = select_lex->leaf_tables; tl; tl = tl->next_leaf) {
    if (tl->table->s->keys == 0) continue;
    for (uint i = 0; i < tl->table->s->fields; i++) {
      Field *fld = tl->table->field[i];
      if (fld->is_gcol() &&
          !(fld->part_of_key.is_clear_all() &&
            fld->part_of_prefixkey.is_clear_all()) &&
          fld->gcol_info->expr_item->can_be_substituted_for_gc()) {
        // Don't check allowed keys here as conditions/group/order use
        // different keymaps for that.
        indexed_gc.push_back(fld);
      }
    }
  }
  // No GC in the tables used in the query
  if (indexed_gc.elements == 0) return false;

  if (where_cond) {
    // Item_func::compile will dereference this pointer, provide valid value.
    uchar i, *dummy = &i;
    where_cond->compile(&Item::gc_subst_analyzer, &dummy,
                        &Item::gc_subst_transformer, (uchar *)&indexed_gc);
    subst_gc.add("resulting_condition", where_cond);
  }

  if (!(group_list || order)) return false;
  // Filter out GCs that do not have index usable for GROUP/ORDER
  Field *gc;
  List_iterator<Field> li(indexed_gc);

  while ((gc = li++)) {
    Key_map tkm = gc->part_of_key;
    tkm.intersect(group_list ? gc->table->keys_in_use_for_group_by
                             : gc->table->keys_in_use_for_order_by);
    if (tkm.is_clear_all()) li.remove();
  }
  if (!indexed_gc.elements) return false;

  // Index could be used for ORDER only if there is no GROUP
  ORDER *list = group_list ? group_list : order;
  bool changed = false;
  for (ORDER *ord = list; ord; ord = ord->next) {
    li.rewind();
    if (!(*ord->item)->can_be_substituted_for_gc()) continue;
    while ((gc = li++)) {
      Item_func *tmp = pointer_cast<Item_func *>(*ord->item);
      Item_field *field;
      if ((field = get_gc_for_expr(&tmp, gc, gc->result_type()))) {
        changed = true;
        /* Add new field to field list. */
        ord->item = select_lex->add_hidden_item(field);
        break;
      }
    }
  }
  if (changed && trace->is_started()) {
    String str;
    SELECT_LEX::print_order(
        &str, list,
        enum_query_type(QT_TO_SYSTEM_CHARSET | QT_SHOW_SELECT_NUMBER |
                        QT_NO_DEFAULT_DB));
    subst_gc.add_utf8(group_list ? "resulting_GROUP_BY" : "resulting_ORDER_BY",
                      str.ptr(), str.length());
  }
  return changed;
}

/**
   Sets the plan's state of the JOIN. This is always the final step of
   optimization; starting from this call, we expose the plan to other
   connections (via EXPLAIN CONNECTION) so the plan has to be final.
   QEP_TAB's quick_optim, condition_optim and keyread_optim are set here.
*/
void JOIN::set_plan_state(enum_plan_state plan_state_arg) {
  // A plan should not change to another plan:
  DBUG_ASSERT(plan_state_arg == NO_PLAN || plan_state == NO_PLAN);
  if (plan_state == NO_PLAN && plan_state_arg != NO_PLAN) {
    if (qep_tab != NULL) {
      /*
        We want to cover primary tables, tmp tables (they may have a sort, so
        their "quick" and "condition" may change when execution runs the
        sort), and sj-mat inner tables. Note that make_tmp_tables_info() may
        have added a sort to the first non-const primary table, so it's
        important to do those assignments after make_tmp_tables_info().
      */
      for (uint i = const_tables; i < tables; ++i) {
        qep_tab[i].set_quick_optim();
        qep_tab[i].set_condition_optim();
        qep_tab[i].set_keyread_optim();
      }
    }
  }

  DEBUG_SYNC(thd, "before_set_plan");

  // If SQLCOM_END, no thread is explaining our statement anymore.
  const bool need_lock = thd->query_plan.get_command() != SQLCOM_END;

  if (need_lock) thd->lock_query_plan();
  plan_state = plan_state_arg;
  if (need_lock) thd->unlock_query_plan();
}

bool JOIN::alloc_qep(uint n) {
  static_assert(MAX_TABLES <= INT_MAX8, "plan_idx needs to be wide enough.");

  ASSERT_BEST_REF_IN_JOIN_ORDER(this);

  qep_tab = new (thd->mem_root) QEP_TAB[n];
  if (!qep_tab) return true; /* purecov: inspected */
  for (uint i = 0; i < n; ++i) qep_tab[i].init(best_ref[i]);
  return false;
}

void QEP_TAB::init(JOIN_TAB *jt) {
  jt->share_qs(this);
  set_table(table());  // to update table()->reginfo.qep_tab
  table_ref = jt->table_ref;
}

/// @returns semijoin strategy for this table.
uint QEP_TAB::get_sj_strategy() const {
  if (first_sj_inner() == NO_PLAN_IDX) return SJ_OPT_NONE;
  const uint s = join()->qep_tab[first_sj_inner()].position()->sj_strategy;
  DBUG_ASSERT(s != SJ_OPT_NONE);
  return s;
}

/**
  Return the index used for a table in a QEP

  The various access methods have different places where the index/key
  number is stored, so this function is needed to return the correct value.

  @returns index number, or MAX_KEY if not applicable.

  JT_SYSTEM and JT_ALL does not use an index, and will always return MAX_KEY.

  JT_INDEX_MERGE supports more than one index. Hence MAX_KEY is returned and
  a further inspection is needed.
*/
uint QEP_TAB::effective_index() const {
  switch (type()) {
    case JT_SYSTEM:
      DBUG_ASSERT(ref().key == -1);
      return MAX_KEY;

    case JT_CONST:
    case JT_EQ_REF:
    case JT_REF_OR_NULL:
    case JT_REF:
      DBUG_ASSERT(ref().key != -1);
      return uint(ref().key);

    case JT_INDEX_SCAN:
    case JT_FT:
      return index();

    case JT_INDEX_MERGE:
      DBUG_ASSERT(quick()->index == MAX_KEY);
      return MAX_KEY;

    case JT_RANGE:
      return quick()->index;

    case JT_ALL:
    default:
      // @todo Check why JT_UNKNOWN is a valid value here.
      DBUG_ASSERT(type() == JT_ALL || type() == JT_UNKNOWN);
      return MAX_KEY;
  }
}

uint JOIN_TAB::get_sj_strategy() const {
  if (first_sj_inner() == NO_PLAN_IDX) return SJ_OPT_NONE;
  ASSERT_BEST_REF_IN_JOIN_ORDER(join());
  JOIN_TAB *tab = join()->best_ref[first_sj_inner()];
  uint s = tab->position()->sj_strategy;
  DBUG_ASSERT(s != SJ_OPT_NONE);
  return s;
}

int JOIN::replace_index_subquery() {
  DBUG_ENTER("replace_index_subquery");
  ASSERT_BEST_REF_IN_JOIN_ORDER(this);

  if (group_list ||
      !(unit->item && unit->item->substype() == Item_subselect::IN_SUBS) ||
      primary_tables != 1 || !where_cond || unit->is_union())
    DBUG_RETURN(0);

  // Guaranteed by remove_redundant_subquery_clauses():
  DBUG_ASSERT(order == NULL && !select_distinct);

  subselect_engine *engine = NULL;
  Item_in_subselect *const in_subs =
      static_cast<Item_in_subselect *>(unit->item);
  bool found_engine = false;

  JOIN_TAB *const first_join_tab = best_ref[0];

  if (in_subs->exec_method == Item_exists_subselect::EXEC_MATERIALIZATION) {
    // We cannot have two engines at the same time
  } else if (having_cond == NULL) {
    if (first_join_tab->type() == JT_EQ_REF &&
        first_join_tab->ref().items[0]->item_name.ptr() == in_left_expr_name) {
      found_engine = true;
      remove_subq_pushed_predicates();
    } else if (first_join_tab->type() == JT_REF &&
               first_join_tab->ref().items[0]->item_name.ptr() ==
                   in_left_expr_name) {
      found_engine = true;
      remove_subq_pushed_predicates();
    }
  } else if (first_join_tab->type() == JT_REF_OR_NULL &&
             first_join_tab->ref().items[0]->item_name.ptr() ==
                 in_left_expr_name &&
             having_cond->created_by_in2exists()) {
    found_engine = true;
    /*
      Injected conditions are more complex than in cases above so we don't try
      to simplify them.
    */
  }

  if (!found_engine) DBUG_RETURN(0);

  if (alloc_qep(tables)) DBUG_RETURN(-1); /* purecov: inspected */
  unplug_join_tabs();

  error = 0;
  QEP_TAB *const first_qep_tab = &qep_tab[0];

  if (first_qep_tab->table()->covering_keys.is_set(first_qep_tab->ref().key)) {
    DBUG_ASSERT(!first_qep_tab->table()->no_keyread);
    first_qep_tab->table()->set_keyread(true);
  }
  // execution uses where_cond:
  first_qep_tab->set_condition(where_cond);

  engine = new (*THR_MALLOC) subselect_indexsubquery_engine(
      first_qep_tab, unit->item, where_cond, having_cond);

  if (!unit->item->change_engine(engine))
    DBUG_RETURN(1);
  else               // error:
    DBUG_RETURN(-1); /* purecov: inspected */
}

bool JOIN::optimize_distinct_group_order() {
  DBUG_ENTER("optimize_distinct_group_order");
  ASSERT_BEST_REF_IN_JOIN_ORDER(this);
  const bool windowing = m_windows.elements > 0;
  const bool may_trace = select_distinct || group_list || order || windowing ||
                         tmp_table_param.sum_func_count;
  Opt_trace_context *const trace = &thd->opt_trace;
  Opt_trace_disable_I_S trace_disabled(trace, !may_trace);
  Opt_trace_object wrapper(trace);
  Opt_trace_object trace_opt(trace, "optimizing_distinct_group_by_order_by");
  /* Optimize distinct away if possible */
  {
    ORDER *org_order = order;
    order = ORDER_with_src(
        remove_const(order, where_cond, 1, &simple_order, false), order.src);
    if (thd->is_error()) {
      error = 1;
      DBUG_PRINT("error", ("Error from remove_const"));
      DBUG_RETURN(true);
    }

    /*
      If we are using ORDER BY NULL or ORDER BY const_expression,
      return result in any order (even if we are using a GROUP BY)
    */
    if (!order && org_order) skip_sort_order = 1;
  }
  /*
     Check if we can optimize away GROUP BY/DISTINCT.
     We can do that if there are no aggregate functions, the
     fields in DISTINCT clause (if present) and/or columns in GROUP BY
     (if present) contain direct references to all key parts of
     an unique index (in whatever order) and if the key parts of the
     unique index cannot contain NULLs.
     Note that the unique keys for DISTINCT and GROUP BY should not
     be the same (as long as they are unique).

     The FROM clause must contain a single non-constant table.

     @todo Apart from the LIS test, every condition depends only on facts
     which can be known in SELECT_LEX::prepare(), possibly this block should
     move there.
  */

  JOIN_TAB *const tab = best_ref[const_tables];

  if (plan_is_single_table() && (group_list || select_distinct) &&
      !tmp_table_param.sum_func_count &&
      (!tab->quick() ||
       tab->quick()->get_type() != QUICK_SELECT_I::QS_TYPE_GROUP_MIN_MAX)) {
    if (group_list && rollup.state == ROLLUP::STATE_NONE &&
        list_contains_unique_index(tab, find_field_in_order_list,
                                   (void *)group_list)) {
      /*
        We have found that grouping can be removed since groups correspond to
        only one row anyway, but we still have to guarantee correct result
        order. The line below effectively rewrites the query from GROUP BY
        <fields> to ORDER BY <fields>. There are three exceptions:
        - if skip_sort_order is set (see above), then we can simply skip
          GROUP BY;
        - if IN(subquery), likewise (see remove_redundant_subquery_clauses())
        - we can only rewrite ORDER BY if the ORDER BY fields are 'compatible'
          with the GROUP BY ones, i.e. either one is a prefix of another.
          We only check if the ORDER BY is a prefix of GROUP BY. In this case
          test_if_subpart() copies the ASC/DESC attributes from the original
          ORDER BY fields.
          If GROUP BY is a prefix of ORDER BY, then it is safe to leave
          'order' as is.
       */
      if (order && test_if_subpart(group_list, order)) {
        order = group_list;
        // Inform EXPLAIN that we sort for ORDER and care about ASC/DESC
        order.src = ESC_ORDER_BY;
        order.force_order();
        trace_opt.add("group_by_is_on_unique", true)
            .add("changed_group_by_to_order_by", true);
      }

      /*
        If we have an IGNORE INDEX FOR GROUP BY(fields) clause, this must be
        rewritten to IGNORE INDEX FOR ORDER BY(fields).
      */
      best_ref[0]->table()->keys_in_use_for_order_by =
          best_ref[0]->table()->keys_in_use_for_group_by;
      group_list = 0;
      grouped = false;
    }
    if (select_distinct &&
        list_contains_unique_index(tab, find_field_in_item_list,
                                   (void *)&fields_list)) {
      select_distinct = 0;
      trace_opt.add("distinct_is_on_unique", true)
          .add("removed_distinct", true);
    }
  }
  if (!(group_list || tmp_table_param.sum_func_count || windowing) &&
      select_distinct && plan_is_single_table() &&
      rollup.state == ROLLUP::STATE_NONE) {
    int order_idx = -1, group_idx = -1;
    /*
      We are only using one table. In this case we change DISTINCT to a
      GROUP BY query if:
      - The GROUP BY can be done through indexes (no sort) and the ORDER
        BY only uses selected fields.
        (In this case we can later optimize away GROUP BY and ORDER BY)
      - We are scanning the whole table without LIMIT
        This can happen if:
        - We are using CALC_FOUND_ROWS
        - We are using an ORDER BY that can't be optimized away.
      - Selected expressions are not set functions (those cannot be put
      into GROUP BY).

      We don't want to use this optimization when we are using LIMIT
      because in this case we can just create a temporary table that
      holds LIMIT rows and stop when this table is full.
    */
    if (order) {
      skip_sort_order = test_if_skip_sort_order(
          tab, order, m_select_limit,
          true,  // no_changes
          &tab->table()->keys_in_use_for_order_by, &order_idx);
      count_field_types(select_lex, &tmp_table_param, all_fields, false, false);
    }
    ORDER *o;
    bool all_order_fields_used;
    if ((o = create_distinct_group(thd, ref_items[REF_SLICE_BASE], order,
                                   fields_list, &all_order_fields_used))) {
      group_list = ORDER_with_src(o, ESC_DISTINCT);
      const bool skip_group =
          skip_sort_order &&
          test_if_skip_sort_order(tab, group_list, m_select_limit,
                                  true,  // no_changes
                                  &tab->table()->keys_in_use_for_group_by,
                                  &group_idx);
      count_field_types(select_lex, &tmp_table_param, all_fields, false, false);
      // ORDER BY and GROUP BY are using different indexes, can't skip sorting
      if (group_idx >= 0 && order_idx >= 0 && group_idx != order_idx)
        skip_sort_order = false;
      if ((skip_group && all_order_fields_used) ||
          m_select_limit == HA_POS_ERROR || (order && !skip_sort_order)) {
        /*  Change DISTINCT to GROUP BY */
        select_distinct = 0;
        no_order = !order;
        if (all_order_fields_used && skip_sort_order && order) {
          /*
            Force MySQL to read the table in sorted order to get result in
            ORDER BY order.
          */
          tmp_table_param.quick_group = 0;
        }
        grouped = true;  // For end_write_group
        trace_opt.add("changed_distinct_to_group_by", true);
      } else
        group_list = 0;
    } else if (thd->is_fatal_error)  // End of memory
      DBUG_RETURN(true);
  }
  simple_group = 0;

  ORDER *old_group_list = group_list;
  group_list = ORDER_with_src(
      remove_const(group_list, where_cond, rollup.state == ROLLUP::STATE_NONE,
                   &simple_group, true),
      group_list.src);

  if (thd->is_error()) {
    error = 1;
    DBUG_PRINT("error", ("Error from remove_const"));
    DBUG_RETURN(true);
  }
  if (old_group_list && !group_list) select_distinct = 0;

  if (!group_list && grouped) {
    order = 0;  // The output has only one row
    simple_order = 1;
    select_distinct = 0;  // No need in distinct for 1 row
    group_optimized_away = 1;
  }

  calc_group_buffer(this, group_list);
  send_group_parts = tmp_table_param.group_parts; /* Save org parts */

  /*
    Grouping orders row; so if windowing doesn't change this order, and
    ORDER BY is a prefix of GROUP BY, ORDER BY is useless.
    Also true if the result is one row.
    */
  if ((test_if_subpart(group_list, order) && !m_windows_sort) ||
      (!group_list && tmp_table_param.sum_func_count)) {
    if (order) {
      order = 0;
      // now GROUP BY also should provide proper order
      group_list.force_order();
      trace_opt.add("removed_order_by", true);
    }
    if (is_indexed_agg_distinct(this, NULL)) sort_and_group = 0;
  }

  DBUG_RETURN(false);
}

void JOIN::test_skip_sort() {
  DBUG_ENTER("test_skip_sort");
  ASSERT_BEST_REF_IN_JOIN_ORDER(this);
  JOIN_TAB *const tab = best_ref[const_tables];

  DBUG_ASSERT(m_ordered_index_usage == ORDERED_INDEX_VOID);

  if (group_list)  // GROUP BY honoured first
                   // (DISTINCT was rewritten to GROUP BY if skippable)
  {
    /*
      When there is SQL_BIG_RESULT or a JSON aggregation function,
      do not sort using index for GROUP BY, and thus force sorting on disk
      unless a group min-max optimization is going to be used as it is applied
      now only for one table queries with covering indexes.
    */
    if (!(select_lex->active_options() & SELECT_BIG_RESULT || with_json_agg) ||
        (tab->quick() &&
         tab->quick()->get_type() == QUICK_SELECT_I::QS_TYPE_GROUP_MIN_MAX)) {
      if (simple_group &&    // GROUP BY is possibly skippable
          !select_distinct)  // .. if not preceded by a DISTINCT
      {
        /*
          Calculate a possible 'limit' of table rows for 'GROUP BY':
          A specified 'LIMIT' is relative to the final resultset.
          'need_tmp' implies that there will be more postprocessing
          so the specified 'limit' should not be enforced yet.
         */
        const ha_rows limit =
            (need_tmp_before_win ? HA_POS_ERROR : m_select_limit);
        int dummy;

        if (test_if_skip_sort_order(tab, group_list, limit, false,
                                    &tab->table()->keys_in_use_for_group_by,
                                    &dummy)) {
          m_ordered_index_usage = ORDERED_INDEX_GROUP_BY;
        }
      }

      /*
        If we are going to use semi-join LooseScan, it will depend
        on the selected index scan to be used.  If index is not used
        for the GROUP BY, we risk that sorting is put on the LooseScan
        table.  In order to avoid this, force use of temporary table.
        TODO: Explain the quick_group part of the test below.
       */
      if ((m_ordered_index_usage != ORDERED_INDEX_GROUP_BY) &&
          (tmp_table_param.quick_group ||
           (tab->emb_sj_nest &&
            tab->position()->sj_strategy == SJ_OPT_LOOSE_SCAN))) {
        need_tmp_before_win = true;
        simple_order = simple_group = false;  // Force tmp table without sort
      }
    }
  } else if (order &&  // ORDER BY wo/ preceding GROUP BY
             (simple_order ||
              skip_sort_order) &&  // which is possibly skippable,
             !m_windows_sort)      // and WFs will not shuffle rows
  {
    int dummy;
    if ((skip_sort_order = test_if_skip_sort_order(
             tab, order, m_select_limit, false,
             &tab->table()->keys_in_use_for_order_by, &dummy))) {
      m_ordered_index_usage = ORDERED_INDEX_ORDER_BY;
    }
  }
  DBUG_VOID_RETURN;
}

/**
  Test if ORDER BY is a single MATCH function(ORDER BY MATCH)
  and sort order is descending.

  @param order                 pointer to ORDER struct.

  @retval
    Pointer to MATCH function if order is 'ORDER BY MATCH() DESC'
  @retval
    NULL otherwise
*/

static Item_func_match *test_if_ft_index_order(ORDER *order) {
  if (order && order->next == NULL && order->direction == ORDER_DESC &&
      (*order->item)->type() == Item::FUNC_ITEM &&
      ((Item_func *)(*order->item))->functype() == Item_func::FT_FUNC)
    return static_cast<Item_func_match *>(*order->item)->get_master();

  return NULL;
}

/**
  Test if one can use the key to resolve ordering.

  @param order_src           Sort order
  @param table               Table to sort
  @param idx                 Index to check
  @param[out] used_key_parts NULL by default, otherwise return value for
                             used key parts.
  @param[out] skip_quick     Whether found index can be used for backward range
                             scans

  @note
    used_key_parts is set to correct key parts used if return value != 0
    (On other cases, used_key_part may be changed)
    Note that the value may actually be greater than the number of index
    key parts. This can happen for storage engines that have the primary
    key parts as a suffix for every secondary key.

  @retval
    1   key is ok.
  @retval
    0   Key can't be used
  @retval
    -1   Reverse key can be used
*/

int test_if_order_by_key(ORDER_with_src *order_src, TABLE *table, uint idx,
                         uint *used_key_parts, bool *skip_quick) {
  KEY_PART_INFO *key_part, *key_part_end;
  key_part = table->key_info[idx].key_part;
  key_part_end = key_part + table->key_info[idx].user_defined_key_parts;
  key_part_map const_key_parts = table->const_key_parts[idx];
  int reverse = 0;
  uint key_parts;
  bool on_pk_suffix = false;
  // Whether [extented] key has key parts with mixed ASC/DESC order
  bool mixed_order = false;
  // Order direction of the first key part
  bool reverse_sorted = (bool)(key_part->key_part_flag & HA_REVERSE_SORT);
  ORDER *order = *order_src;
  *skip_quick = false;
  DBUG_ENTER("test_if_order_by_key");

  for (; order; order = order->next, const_key_parts >>= 1) {
    /*
      Since only fields can be indexed, ORDER BY <something> that is
      not a field cannot be resolved by using an index.
    */
    Item *real_itm = (*order->item)->real_item();
    if (real_itm->type() != Item::FIELD_ITEM) DBUG_RETURN(0);

    Field *field = static_cast<Item_field *>(real_itm)->field;

    /*
      Skip key parts that are constants in the WHERE clause.
      These are already skipped in the ORDER BY by const_expression_in_where()
    */
    for (; const_key_parts & 1 && key_part < key_part_end;
         const_key_parts >>= 1)
      key_part++;

    if (key_part == key_part_end) {
      /*
        We are at the end of the key. Check if the engine has the primary
        key as a suffix to the secondary keys. If it has continue to check
        the primary key as a suffix.
      */
      if (!on_pk_suffix &&
          (table->file->ha_table_flags() & HA_PRIMARY_KEY_IN_READ_INDEX) &&
          table->s->primary_key != MAX_KEY && table->s->primary_key != idx) {
        on_pk_suffix = true;
        key_part = table->key_info[table->s->primary_key].key_part;
        key_part_end =
            key_part +
            table->key_info[table->s->primary_key].user_defined_key_parts;
        const_key_parts = table->const_key_parts[table->s->primary_key];

        for (; const_key_parts & 1 && key_part < key_part_end;
             const_key_parts >>= 1)
          key_part++;
        /*
         The primary and secondary key parts were all const (i.e. there's
         one row).  The sorting doesn't matter.
        */
        if (key_part == key_part_end && reverse == 0) {
          key_parts = 0;
          reverse = 1;
          goto ok;
        }
      } else
        DBUG_RETURN(0);
    }

    if (key_part->field != field || !field->part_of_sortkey.is_set(idx))
      DBUG_RETURN(0);
    // We need proper ordering when order is explicitly specified for GROUP
    // BY and always for ORDER BY
    if (order->is_explicit || !order_src->can_ignore_order()) {
      const enum_order keypart_order =
          (key_part->key_part_flag & HA_REVERSE_SORT) ? ORDER_DESC : ORDER_ASC;
      /* set flag to 1 if we can use read-next on key, else to -1 */
      int cur_scan_dir = (order->direction == keypart_order) ? 1 : -1;
      if (reverse && cur_scan_dir != reverse) DBUG_RETURN(0);
      reverse = cur_scan_dir;  // Remember if reverse
    }
    mixed_order |=
        (reverse_sorted != (bool)((key_part)->key_part_flag & HA_REVERSE_SORT));

    key_part++;
  }
  /*
   The index picked here might be used for range scans with multiple ranges.
   This will require tricky reordering in case of ranges would have to be
   scanned backward and index consists of mixed ASC/DESC key parts. Due to that
   backward scans on such indexes are disabled.
  */
  if (mixed_order && reverse < 0) *skip_quick = true;

  if (!reverse) {
    /*
      We get here when the key is suitable and we don't care about it's
      order, i.e. GROUP BY/DISTINCT. Use forward scan.
    */
    reverse = 1;
  }
  if (on_pk_suffix) {
    uint used_key_parts_secondary = table->key_info[idx].user_defined_key_parts;
    uint used_key_parts_pk =
        (uint)(key_part - table->key_info[table->s->primary_key].key_part);
    key_parts = used_key_parts_pk + used_key_parts_secondary;

    if (reverse == -1 &&
        (!(table->file->index_flags(idx, used_key_parts_secondary - 1, 1) &
           HA_READ_PREV) ||
         !(table->file->index_flags(table->s->primary_key,
                                    used_key_parts_pk - 1, 1) &
           HA_READ_PREV)))
      reverse = 0;  // Index can't be used
  } else {
    key_parts = (uint)(key_part - table->key_info[idx].key_part);
    if (reverse == -1 &&
        !(table->file->index_flags(idx, key_parts - 1, 1) & HA_READ_PREV))
      reverse = 0;  // Index can't be used
  }
ok:
  if (used_key_parts != NULL) *used_key_parts = key_parts;
  DBUG_RETURN(reverse);
}

/**
  Find shortest key suitable for full table scan.

  @param table                 Table to scan
  @param usable_keys           Allowed keys

  @note
     As far as
     1) clustered primary key entry data set is a set of all record
        fields (key fields and not key fields) and
     2) secondary index entry data is a union of its key fields and
        primary key fields (at least InnoDB and its derivatives don't
        duplicate primary key fields there, even if the primary and
        the secondary keys have a common subset of key fields),
     then secondary index entry data is always a subset of primary key entry.
     Unfortunately, key_info[nr].key_length doesn't show the length
     of key/pointer pair but a sum of key field lengths only, thus
     we can't estimate index IO volume comparing only this key_length
     value of secondary keys and clustered PK.
     So, try secondary keys first, and choose PK only if there are no
     usable secondary covering keys or found best secondary key include
     all table fields (i.e. same as PK):

  @return
    MAX_KEY     no suitable key found
    key index   otherwise
*/

uint find_shortest_key(TABLE *table, const Key_map *usable_keys) {
  uint best = MAX_KEY;
  uint usable_clustered_pk = (table->file->primary_key_is_clustered() &&
                              table->s->primary_key != MAX_KEY &&
                              usable_keys->is_set(table->s->primary_key))
                                 ? table->s->primary_key
                                 : MAX_KEY;
  if (!usable_keys->is_clear_all()) {
    uint min_length = (uint)~0;
    for (uint nr = 0; nr < table->s->keys; nr++) {
      if (nr == usable_clustered_pk) continue;
      if (usable_keys->is_set(nr)) {
        /*
          Can not do full index scan on rtree index because it is not
          supported by Innodb, probably not supported by others either.
         */
        const KEY &key_ref = table->key_info[nr];
        if (key_ref.key_length < min_length && !(key_ref.flags & HA_SPATIAL)) {
          min_length = key_ref.key_length;
          best = nr;
        }
      }
    }
  }
  if (usable_clustered_pk != MAX_KEY) {
    /*
     If the primary key is clustered and found shorter key covers all table
     fields and is not clustering then primary key scan normally would be
     faster because amount of data to scan is the same but PK is clustered.
     It's safe to compare key parts with table fields since duplicate key
     parts aren't allowed.
     */
    if (best == MAX_KEY ||
<<<<<<< HEAD
        table->key_info[best].user_defined_key_parts >= table->s->fields)
      best = usable_clustered_pk;
=======
        ((table->key_info[best].user_defined_key_parts >= table->s->fields)
         && !(table->file->index_flags(best, 0, 0) & HA_CLUSTERED_INDEX)))
      best= usable_clustered_pk;
>>>>>>> 333b4508
  }
  return best;
}

/**
  Test if a second key is the subkey of the first one.

  @param key_part              First key parts
  @param ref_key_part          Second key parts
  @param ref_key_part_end      Last+1 part of the second key

  @note
    Second key MUST be shorter than the first one.

  @retval
    1	is a subkey
  @retval
    0	no sub key
*/

inline bool is_subkey(KEY_PART_INFO *key_part, KEY_PART_INFO *ref_key_part,
                      KEY_PART_INFO *ref_key_part_end) {
  for (; ref_key_part < ref_key_part_end; key_part++, ref_key_part++)
    if (!key_part->field->eq(ref_key_part->field)) return 0;
  return 1;
}

/**
  Test if REF_OR_NULL optimization will be used if the specified
  ref_key is used for REF-access to 'tab'

  @retval
    true	JT_REF_OR_NULL will be used
  @retval
    false	no JT_REF_OR_NULL access
*/

static bool is_ref_or_null_optimized(const JOIN_TAB *tab, uint ref_key) {
  if (tab->keyuse()) {
    const Key_use *keyuse = tab->keyuse();
    while (keyuse->key != ref_key && keyuse->table_ref == tab->table_ref)
      keyuse++;

    const table_map const_tables = tab->join()->const_table_map;
    while (keyuse->key == ref_key && keyuse->table_ref == tab->table_ref) {
      if (!(keyuse->used_tables & ~const_tables)) {
        if (keyuse->optimize & KEY_OPTIMIZE_REF_OR_NULL) return true;
      }
      keyuse++;
    }
  }
  return false;
}

/**
  Test if we can use one of the 'usable_keys' instead of 'ref' key
  for sorting.

  @param order The query block's order clause.
  @param tab   Current JOIN_TAB.
  @param ref			Number of key, used for WHERE clause
  @param ref_key_parts Index columns used for ref lookup.
  @param usable_keys		Keys for testing

  @return
    - MAX_KEY			If we can't use other key
    - the number of found key	Otherwise
*/

static uint test_if_subkey(ORDER_with_src *order, JOIN_TAB *tab, uint ref,
                           uint ref_key_parts, const Key_map *usable_keys) {
  uint nr;
  uint min_length = (uint)~0;
  uint best = MAX_KEY;
  TABLE *table = tab->table();
  KEY_PART_INFO *ref_key_part = table->key_info[ref].key_part;
  KEY_PART_INFO *ref_key_part_end = ref_key_part + ref_key_parts;

  for (nr = 0; nr < table->s->keys; nr++) {
    bool skip_quick;
    if (usable_keys->is_set(nr) &&
        table->key_info[nr].key_length < min_length &&
        table->key_info[nr].user_defined_key_parts >= ref_key_parts &&
        is_subkey(table->key_info[nr].key_part, ref_key_part,
                  ref_key_part_end) &&
        !is_ref_or_null_optimized(tab, nr) &&
        test_if_order_by_key(order, table, nr, NULL, &skip_quick) &&
        !skip_quick) {
      min_length = table->key_info[nr].key_length;
      best = nr;
    }
  }
  return best;
}

/**
  It is not obvious to see that test_if_skip_sort_order() never changes the
  plan if no_changes is true. So we double-check: creating an instance of this
  class saves some important access-path-related information of the current
  table; when the instance is destroyed, the latest access-path information is
  compared with saved data.
*/

class Plan_change_watchdog {
#ifndef DBUG_OFF
 public:
  /**
    @param tab_arg     table whose access path is being determined
    @param no_changes_arg whether a change to the access path is allowed
  */
  Plan_change_watchdog(const JOIN_TAB *tab_arg, const bool no_changes_arg) {
    // Only to keep gcc 4.1.2-44 silent about uninitialized variables
    quick = NULL;
    quick_index = 0;
    if (no_changes_arg) {
      tab = tab_arg;
      type = tab->type();
      if ((quick = tab->quick())) quick_index = quick->index;
      use_quick = tab->use_quick;
      ref_key = tab->ref().key;
      ref_key_parts = tab->ref().key_parts;
      index = tab->index();
    } else {
      tab = NULL;
      // Only to keep gcc 4.1.2-44 silent about uninitialized variables
      type = JT_UNKNOWN;
      quick = NULL;
      ref_key = ref_key_parts = index = 0;
      use_quick = QS_NONE;
    }
  }
  ~Plan_change_watchdog() {
    if (tab == NULL) return;
    // changes are not allowed, we verify:
    DBUG_ASSERT(tab->type() == type);
    DBUG_ASSERT(tab->quick() == quick);
    DBUG_ASSERT((quick == NULL) || tab->quick()->index == quick_index);
    DBUG_ASSERT(tab->use_quick == use_quick);
    DBUG_ASSERT(tab->ref().key == ref_key);
    DBUG_ASSERT(tab->ref().key_parts == ref_key_parts);
    DBUG_ASSERT(tab->index() == index);
  }

 private:
  const JOIN_TAB *tab;  ///< table, or NULL if changes are allowed
  enum join_type type;  ///< copy of tab->type()
  // "Range / index merge" info
  const QUICK_SELECT_I *quick;  ///< copy of tab->select->quick
  uint quick_index;             ///< copy of tab->select->quick->index
  enum quick_type use_quick;    ///< copy of tab->use_quick
  // "ref access" info
  int ref_key;         ///< copy of tab->ref().key
  uint ref_key_parts;  /// copy of tab->ref().key_parts
  // Other index-related info
  uint index;  ///< copy of tab->index
#else          // in non-debug build, empty class
 public:
  Plan_change_watchdog(const JOIN_TAB *, const bool) {}
#endif
};

/**
  Test if we can skip ordering by using an index.

  If the current plan is to use an index that provides ordering, the
  plan will not be changed. Otherwise, if an index can be used, the
  JOIN_TAB / tab->select struct is changed to use the index.

  The index must cover all fields in @<order@>, or it will not be considered.

  @param tab           NULL or JOIN_TAB of the accessed table
  @param order         Linked list of ORDER BY arguments
  @param select_limit  LIMIT value, or HA_POS_ERROR if no limit
  @param no_changes    No changes will be made to the query plan.
  @param map           Key_map of applicable indexes.
  @param [out] order_idx Number of index selected, -1 if no applicable index
                       found

  @todo
    - sergeyp: Results of all index merge selects actually are ordered
    by clustered PK values.

  @note
  This function may change tmp_table_param.precomputed_group_by. This
  affects how create_tmp_table() treats aggregation functions, so
  count_field_types() must be called again to make sure this is taken
  into consideration.

  @retval
    0    We have to use filesort to do the sorting
  @retval
    1    We can use an index.
*/

static bool test_if_skip_sort_order(JOIN_TAB *tab, ORDER_with_src &order,
                                    ha_rows select_limit, const bool no_changes,
                                    const Key_map *map, int *order_idx) {
  int ref_key;
  uint ref_key_parts = 0;
  int order_direction = 0;
  uint used_key_parts = 0;
  TABLE *const table = tab->table();
  JOIN *const join = tab->join();
  THD *const thd = join->thd;
  QUICK_SELECT_I *const save_quick = tab->quick();
  int best_key = -1;
  bool set_up_ref_access_to_key = false;
  bool can_skip_sorting = false;  // used as return value
  int changed_key = -1;
  DBUG_ENTER("test_if_skip_sort_order");

  /* Check that we are always called with first non-const table */
  DBUG_ASSERT((uint)tab->idx() == join->const_tables);

  Plan_change_watchdog watchdog(tab, no_changes);
  *order_idx = -1;
  /* Sorting a single row can always be skipped */
  if (tab->type() == JT_EQ_REF || tab->type() == JT_CONST ||
      tab->type() == JT_SYSTEM) {
    DBUG_RETURN(1);
  }

  /*
    Check if FT index can be used to retrieve result in the required order.
    It is possible if ordering is on the first non-constant table.
  */
  if (join->order && join->simple_order) {
    /*
      Check if ORDER is DESC, ORDER BY is a single MATCH function.
    */
    Item_func_match *ft_func = test_if_ft_index_order(order);
    /*
      Two possible cases when we can skip sort order:
      1. FT_SORTED must be set(Natural mode, no ORDER BY).
      2. If FT_SORTED flag is not set then
      the engine should support deferred sorting. Deferred sorting means
      that sorting is postponed utill the start of index reading(InnoDB).
      In this case we set FT_SORTED flag here to let the engine know that
      internal sorting is needed.
    */
    if (ft_func && ft_func->ft_handler && ft_func->ordered_result()) {
      /*
        FT index scan is used, so the only additional requirement is
        that ORDER BY MATCH function is the same as the function that
        is used for FT index.
      */
      if (tab->type() == JT_FT &&
          ft_func->eq(tab->position()->key->val, true)) {
        ft_func->set_hints(join, FT_SORTED, select_limit, false);
        DBUG_RETURN(true);
      }
      /*
        No index is used, it's possible to use FT index for ORDER BY if
        LIMIT is present and does not exceed count of the records in FT index
        and there is no WHERE condition since a condition may potentially
        require more rows to be fetch from FT index.
      */
      else if (!tab->condition() && select_limit != HA_POS_ERROR &&
               select_limit <= ft_func->get_count()) {
        /* test_if_ft_index_order() always returns master MATCH function. */
        DBUG_ASSERT(!ft_func->master);
        /* ref is not set since there is no WHERE condition */
        DBUG_ASSERT(tab->ref().key == -1);

        /*Make EXPLAIN happy */
        tab->set_type(JT_FT);
        tab->ref().key = ft_func->key;
        tab->ref().key_parts = 0;
        tab->set_index(ft_func->key);
        tab->set_ft_func(ft_func);

        /* Setup FT handler */
        ft_func->set_hints(join, FT_SORTED, select_limit, true);
        ft_func->join_key = true;
        table->file->ft_handler = ft_func->ft_handler;
        DBUG_RETURN(true);
      }
    }
  }

  /*
    Keys disabled by ALTER TABLE ... DISABLE KEYS should have already
    been taken into account.
  */
  Key_map usable_keys = *map;

  for (ORDER *tmp_order = order; tmp_order; tmp_order = tmp_order->next) {
    Item *item = (*tmp_order->item)->real_item();
    if (item->type() != Item::FIELD_ITEM) {
      usable_keys.clear_all();
      DBUG_RETURN(0);
    }
    usable_keys.intersect(((Item_field *)item)->field->part_of_sortkey);
    if (usable_keys.is_clear_all()) DBUG_RETURN(0);  // No usable keys
  }
  if (tab->type() == JT_REF_OR_NULL || tab->type() == JT_FT) DBUG_RETURN(0);

  ref_key = -1;
  /* Test if constant range in WHERE */
  if (tab->type() == JT_REF) {
    DBUG_ASSERT(tab->ref().key >= 0 && tab->ref().key_parts);
    ref_key = tab->ref().key;
    ref_key_parts = tab->ref().key_parts;
  } else if (tab->type() == JT_RANGE || tab->type() == JT_INDEX_MERGE) {
    // Range found by opt_range
    int quick_type = tab->quick()->get_type();
    /*
      assume results are not ordered when index merge is used
      TODO: sergeyp: Results of all index merge selects actually are ordered
      by clustered PK values.
    */

    if (quick_type == QUICK_SELECT_I::QS_TYPE_INDEX_MERGE ||
        quick_type == QUICK_SELECT_I::QS_TYPE_ROR_UNION ||
        quick_type == QUICK_SELECT_I::QS_TYPE_ROR_INTERSECT)
      DBUG_RETURN(0);
    ref_key = tab->quick()->index;
    ref_key_parts = tab->quick()->used_key_parts;
  } else if (tab->type() == JT_INDEX_SCAN) {
    // The optimizer has decided to use an index scan.
    ref_key = tab->index();
    ref_key_parts = actual_key_parts(&table->key_info[tab->index()]);
  }

  Opt_trace_context *const trace = &thd->opt_trace;
  Opt_trace_object trace_wrapper(trace);
  Opt_trace_object trace_skip_sort_order(
      trace, "reconsidering_access_paths_for_index_ordering");
  trace_skip_sort_order.add_alnum(
      "clause", (order.src == ESC_ORDER_BY ? "ORDER BY" : "GROUP BY"));

  if (ref_key >= 0) {
    /*
      We come here when ref/index scan/range scan access has been set
      up for this table. Do not change access method if ordering is
      provided already.
    */
    if (!usable_keys.is_set(ref_key)) {
      /*
        We come here when ref_key is not among usable_keys, try to find a
        usable prefix key of that key.
      */
      uint new_ref_key;
      /*
        If using index only read, only consider other possible index only
        keys
      */
      if (table->covering_keys.is_set(ref_key))
        usable_keys.intersect(table->covering_keys);

      if ((new_ref_key = test_if_subkey(&order, tab, ref_key, ref_key_parts,
                                        &usable_keys)) < MAX_KEY) {
        /* Found key that can be used to retrieve data in sorted order */
        if (tab->ref().key >= 0) {
          /*
            We'll use ref access method on key new_ref_key. The actual change
            is done further down in this function where we update the plan.
          */
          set_up_ref_access_to_key = true;
        } else if (!no_changes) {
          /*
            The range optimizer constructed QUICK_RANGE for ref_key, and
            we want to use instead new_ref_key as the index. We can't
            just change the index of the quick select, because this may
            result in an incosistent QUICK_SELECT object. Below we
            create a new QUICK_SELECT from scratch so that all its
            parameres are set correctly by the range optimizer.

            Note that the range optimizer is NOT called if
            no_changes==true. This reason is that the range optimizer
            cannot find a QUICK that can return ordered result unless
            index access (ref or index scan) is also able to do so
            (which test_if_order_by_key () will tell).
            Admittedly, range access may be much more efficient than
            e.g. index scan, but the only thing that matters when
            no_change==true is the answer to the question: "Is it
            possible to avoid sorting if an index is used to access
            this table?". The answer does not depend on the outcome of
            the range optimizer.
          */
          Key_map new_ref_key_map;  // Force the creation of quick select
          new_ref_key_map.set_bit(new_ref_key);  // only for new_ref_key.

          Opt_trace_object trace_recest(trace, "rows_estimation");
          trace_recest.add_utf8_table(tab->table_ref)
              .add_utf8("index", table->key_info[new_ref_key].name);
          QUICK_SELECT_I *qck;
          const bool no_quick =
              test_quick_select(thd, new_ref_key_map,
                                0,  // empty table_map
                                join->calc_found_rows
                                    ? HA_POS_ERROR
                                    : join->unit->select_limit_cnt,
                                false,  // don't force quick range
                                order->direction, tab,
                                // we are after make_join_select():
                                tab->condition(), &tab->needed_reg, &qck) <= 0;
          DBUG_ASSERT(tab->quick() == save_quick);
          tab->set_quick(qck);
          if (no_quick) {
            can_skip_sorting = false;
            goto fix_ICP;
          }
        }
        ref_key = new_ref_key;
        changed_key = new_ref_key;
      }
    }
    bool dummy;
    /* Check if we get the rows in requested sorted order by using the key */
    if (usable_keys.is_set(ref_key))
      // Last parameter can be ignored as it'll be checked later, if needed
      order_direction =
          test_if_order_by_key(&order, table, ref_key, &used_key_parts, &dummy);
  }
  if (ref_key < 0 || order_direction <= 0) {
    /*
      There is no ref/index scan/range scan access set up for this
      table, or it does not provide the requested ordering, or it uses
      backward scan. Do a cost-based search on all keys.
    */
    uint best_key_parts = 0;
    uint saved_best_key_parts = 0;
    int best_key_direction = 0;
    ha_rows table_records = table->file->stats.records;

    /*
      If an index scan that cannot provide ordering has been selected
      then do not use the index scan key as starting hint to
      test_if_cheaper_ordering()
    */
    const int ref_key_hint =
        (order_direction == 0 && tab->type() == JT_INDEX_SCAN) ? -1 : ref_key;

    test_if_cheaper_ordering(tab, &order, table, usable_keys, ref_key_hint,
                             select_limit, &best_key, &best_key_direction,
                             &select_limit, &best_key_parts,
                             &saved_best_key_parts);

    // Try backward scan for previously found key
    if (best_key < 0 && order_direction < 0) goto check_reverse_order;

    if (best_key < 0) {
      // No usable key has been found
      can_skip_sorting = false;
      goto fix_ICP;
    }
    /*
      If found index will use backward index scan, ref_key uses backward
      range/ref, pick the latter as it has better selectivity.
    */
    if (order_direction < 0 && order_direction == best_key_direction) {
      best_key = -1;  // reset found best key
      goto check_reverse_order;
    }

    /*
      Does the query have a "FORCE INDEX [FOR GROUP BY] (idx)" (if
      clause is group by) or a "FORCE INDEX [FOR ORDER BY] (idx)" (if
      clause is order by)?
    */
    const bool is_group_by = join && join->grouped && order == join->group_list;
    const bool is_force_index =
        table->force_index ||
        (is_group_by ? table->force_index_group : table->force_index_order);

    /*
      filesort() and join cache are usually faster than reading in
      index order and not using join cache. Don't use index scan
      unless:
       - the user specified FORCE INDEX [FOR {GROUP|ORDER} BY] (have to assume
         the user knows what's best)
       - the chosen index is clustered primary key (table scan is not cheaper)
    */
    if (!is_force_index && (select_limit >= table_records) &&
        (tab->type() == JT_ALL &&
         join->primary_tables > join->const_tables + 1) &&
        ((unsigned)best_key != table->s->primary_key ||
         !table->file->primary_key_is_clustered())) {
      can_skip_sorting = false;
      goto fix_ICP;
    }

    if (table->quick_keys.is_set(best_key) &&
        !tab->quick_order_tested.is_set(best_key) && best_key != ref_key) {
      tab->quick_order_tested.set_bit(best_key);
      Opt_trace_object trace_recest(trace, "rows_estimation");
      trace_recest.add_utf8_table(tab->table_ref)
          .add_utf8("index", table->key_info[best_key].name);

      Key_map keys_to_use;            // Force the creation of quick select
      keys_to_use.set_bit(best_key);  // only best_key.
      QUICK_SELECT_I *qck;
      test_quick_select(
          thd, keys_to_use,
          0,  // empty table_map
          join->calc_found_rows ? HA_POS_ERROR : join->unit->select_limit_cnt,
          true,  // force quick range
          order->direction, tab, tab->condition(), &tab->needed_reg, &qck);
      if (order_direction < 0 && tab->quick() != NULL &&
          tab->quick() != save_quick) {
        /*
          We came here in case when 3 indexes are available for quick
          select:
            1 - found by join order optimizer (greedy search) and saved in
                save_quick
            2 - constructed far above, as better suited for order by, but it was
                found that it requires backward scan.
            3 - constructed right above
          In this case we drop quick #2 as #3 is expected to be better.
        */
        delete tab->quick();
        tab->set_quick(NULL);
      }
      /*
        If tab->quick() pointed to another quick than save_quick, we would
        lose access to it and leak memory.
      */
      DBUG_ASSERT(tab->quick() == save_quick || tab->quick() == NULL);
      tab->set_quick(qck);
      if (qck && !no_changes)
        tab->set_type(calc_join_type(qck->get_type()));
    }
    order_direction = best_key_direction;
    /*
      saved_best_key_parts is actual number of used keyparts found by the
      test_if_order_by_key function. It could differ from keyinfo->key_parts,
      thus we have to restore it in case of desc order as it affects
      QUICK_SELECT_DESC behaviour.
    */
    used_key_parts =
        (order_direction == -1) ? saved_best_key_parts : best_key_parts;
    changed_key = best_key;
    // We will use index scan or range scan:
    set_up_ref_access_to_key = false;
  }

check_reverse_order:
  DBUG_ASSERT(order_direction != 0);

  if (order_direction == -1)  // If ORDER BY ... DESC
  {
    if (tab->quick()) {
      /*
        Don't reverse the sort order, if it's already done.
        (In some cases test_if_order_by_key() can be called multiple times
      */
      if (tab->quick()->reverse_sorted()) {
        can_skip_sorting = true;
        goto fix_ICP;
      }
      // test_if_cheaper_ordering() might disable range scan on current index
      if (tab->table()->quick_keys.is_set(tab->quick()->index) &&
          tab->quick()->reverse_sort_possible())
        can_skip_sorting = true;
      else {
        can_skip_sorting = false;
        goto fix_ICP;
      }
    } else {
      // Other index access (ref or scan) poses no problem
      can_skip_sorting = true;
    }
  } else {
    // ORDER BY ASC poses no problem
    can_skip_sorting = true;
  }

  DBUG_ASSERT(can_skip_sorting);

  /*
    Update query plan with access pattern for doing
    ordered access according to what we have decided
    above.
  */
  if (!no_changes)  // We are allowed to update QEP
  {
    if (set_up_ref_access_to_key) {
      /*
        We'll use ref access method on key changed_key. In general case
        the index search tuple for changed_ref_key will be different (e.g.
        when one index is defined as (part1, part2, ...) and another as
        (part1, part2(N), ...) and the WHERE clause contains
        "part1 = const1 AND part2=const2".
        So we build tab->ref() from scratch here.
      */
      Key_use *keyuse = tab->keyuse();
      while (keyuse->key != (uint)changed_key &&
             keyuse->table_ref == tab->table_ref)
        keyuse++;

      if (create_ref_for_key(join, tab, keyuse, tab->prefix_tables())) {
        can_skip_sorting = false;
        goto fix_ICP;
      }

      DBUG_ASSERT(tab->type() != JT_REF_OR_NULL && tab->type() != JT_FT);

      // Changing the key makes filter_effect obsolete
      tab->position()->filter_effect = COND_FILTER_STALE;
    } else if (best_key >= 0) {
      /*
        If ref_key used index tree reading only ('Using index' in EXPLAIN),
        and best_key doesn't, then revert the decision.
      */
      if (!table->covering_keys.is_set(best_key)) table->set_keyread(false);
      if (!tab->quick() || tab->quick() == save_quick)  // created no QUICK
      {
        // Avoid memory leak:
        DBUG_ASSERT(tab->quick() == save_quick || tab->quick() == NULL);
        tab->set_quick(NULL);
        tab->set_index(best_key);
        tab->set_type(JT_INDEX_SCAN);  // Read with index_first(), index_next()
        /*
          There is a bug. When we change here, e.g. from group_min_max to
          index scan: loose index scan expected to read a small number of rows
          (jumping through the index), this small number was in
          position()->rows_fetched; index scan will read much more, so
          rows_fetched should be updated. So should the filtering effect.
          It is visible in main.distinct in trunk:
          explain SELECT distinct a from t3 order by a desc limit 2;
          id	select_type	table	partitions	type
          possible_keys	key	key_len	ref	rows	filtered	Extra 1
          SIMPLE	t3	NULL	index	a	a	5	NULL
          40	25.00	Using index "rows=40" should be ~200 i.e. # of records
          in table. Filter should be 100.00 (no WHERE).
        */
        table->file->ha_index_or_rnd_end();
        if (thd->lex->is_explain()) {
          /*
            @todo this neutralizes add_ref_to_table_cond(); as a result
            EXPLAIN shows no "using where" though real SELECT has one.
          */
          tab->ref().key = -1;
          tab->ref().key_parts = 0;
        }
        tab->position()->filter_effect = COND_FILTER_STALE;
      } else if (tab->type() != JT_ALL) {
        /*
          We're about to use a quick access to the table.
          We need to change the access method so as the quick access
          method is actually used.
        */
        DBUG_ASSERT(tab->quick());
        DBUG_ASSERT(tab->quick()->index == (uint)best_key);
        tab->set_type(calc_join_type(tab->quick()->get_type()));
        tab->use_quick = QS_RANGE;
        tab->ref().key = -1;
        tab->ref().key_parts = 0;  // Don't use ref key.
        if (tab->quick()->is_loose_index_scan())
          join->tmp_table_param.precomputed_group_by = true;
        tab->position()->filter_effect = COND_FILTER_STALE;
      }
    }  // best_key >= 0

    if (order_direction == -1)  // If ORDER BY ... DESC
    {
      if (tab->quick()) {
        /* ORDER BY range_key DESC */
        QUICK_SELECT_I *tmp = tab->quick()->make_reverse(used_key_parts);
        if (!tmp) {
          /* purecov: begin inspected */
          can_skip_sorting = false;  // Reverse sort failed -> filesort
          goto fix_ICP;
          /* purecov: end */
        }
        if (tab->quick() != tmp && tab->quick() != save_quick)
          delete tab->quick();
        tab->set_quick(tmp);
        tab->set_type(calc_join_type(tmp->get_type()));
        tab->position()->filter_effect = COND_FILTER_STALE;
      } else if (tab->type() == JT_REF &&
                 tab->ref().key_parts <= used_key_parts) {
        /*
          SELECT * FROM t1 WHERE a=1 ORDER BY a DESC,b DESC

          Use a traversal function that starts by reading the last row
          with key part (A) and then traverse the index backwards.
        */
        tab->reversed_access = true;

        /*
          The current implementation of join_read_prev_same() does not
          work well in combination with ICP and can lead to increased
          execution time. Setting changed_key to the current key
          (based on that we change the access order for the key) will
          ensure that a pushed index condition will be cancelled.
        */
        changed_key = tab->ref().key;
      } else if (tab->type() == JT_INDEX_SCAN)
        tab->reversed_access = true;
    } else if (tab->quick())
      tab->quick()->need_sorted_output();

  }  // QEP has been modified

fix_ICP:
  /*
    Cleanup:
    We may have both a 'tab->quick()' and 'save_quick' (original)
    at this point. Delete the one that we won't use.
  */
  if (can_skip_sorting && !no_changes) {
    if (tab->type() == JT_INDEX_SCAN &&
        select_limit < table->file->stats.records) {
      tab->position()->rows_fetched = select_limit;
      tab->position()->filter_effect = COND_FILTER_STALE_NO_CONST;
    }

    // Keep current (ordered) tab->quick()
    if (save_quick != tab->quick()) delete save_quick;
  } else {
    // Restore original save_quick
    if (tab->quick() != save_quick) {
      delete tab->quick();
      tab->set_quick(save_quick);
    }
  }

  Opt_trace_object trace_change_index(trace, "index_order_summary");
  trace_change_index.add_utf8_table(tab->table_ref)
      .add("index_provides_order", can_skip_sorting)
      .add_alnum("order_direction",
                 order_direction == 1
                     ? "asc"
                     : ((order_direction == -1) ? "desc" : "undefined"));

  if (changed_key >= 0) {
    // switching to another index
    // Should be no pushed conditions at this point
    DBUG_ASSERT(!table->file->pushed_idx_cond);
    if (unlikely(trace->is_started())) {
      trace_change_index.add_utf8("index", table->key_info[changed_key].name);
      trace_change_index.add("plan_changed", !no_changes);
      if (!no_changes)
        trace_change_index.add_alnum("access_type", join_type_str[tab->type()]);
    }
  } else if (unlikely(trace->is_started())) {
    trace_change_index.add_utf8(
        "index", ref_key >= 0 ? table->key_info[ref_key].name : "unknown");
    trace_change_index.add("plan_changed", false);
  }
  *order_idx = best_key < 0 ? ref_key : best_key;
  DBUG_RETURN(can_skip_sorting);
}

/**
  Prune partitions for all tables of a join (query block).

  Requires that tables have been locked.

  @returns false if success, true if error
*/

bool JOIN::prune_table_partitions() {
  DBUG_ASSERT(select_lex->partitioned_table_count);

  for (TABLE_LIST *tbl = select_lex->leaf_tables; tbl; tbl = tbl->next_leaf) {
    /*
      If tbl->embedding!=NULL that means that this table is in the inner
      part of the nested outer join, and we can't do partition pruning
      (TODO: check if this limitation can be lifted.
             This also excludes semi-joins.  Is that intentional?)
      This will try to prune non-static conditions, which can
      be used after the tables are locked.
    */
    if (!tbl->embedding) {
      Item *prune_cond =
          tbl->join_cond_optim() ? tbl->join_cond_optim() : where_cond;
      if (prune_partitions(thd, tbl->table, prune_cond)) return true;
    }
  }

  return false;
}

/**
  A helper function to check whether it's better to use range than ref.

  @details
  Heuristic: Switch from 'ref' to 'range' access if 'range'
  access can utilize more keyparts than 'ref' access. Conditions
  for doing switching:

  1) Range access is possible
  2) 'ref' access and 'range' access uses the same index
  3) Used parts of key shouldn't have nullable parts, i.e we're
     going to use 'ref' access, not ref_or_null.
  4) 'ref' access depends on a constant, not a value read from a
     table earlier in the join sequence.

     Rationale: if 'ref' depends on a value from another table,
     the join condition is not used to limit the rows read by
     'range' access (that would require dynamic range - 'Range
     checked for each record'). In other words, if 'ref' depends
     on a value from another table, we have a query with
     conditions of the form

      this_table.idx_col1 = other_table.col AND   <<- used by 'ref'
      this_table.idx_col1 OP @<const@> AND        <<- used by 'range'
      this_table.idx_col2 OP @<const@> AND ...    <<- used by 'range'

     and an index on (idx_col1,idx_col2,...). But the fact that
     'range' access uses more keyparts does not mean that it is
     more selective than 'ref' access because these access types
     utilize different parts of the query condition. We
     therefore trust the cost based choice made by
     best_access_path() instead of forcing a heuristic choice
     here.
  5) 'range' access uses more keyparts than 'ref' access

  @param tab JOIN_TAB to check

  @return true   Range is better than ref
  @return false  Ref is better or switch isn't possible

  @todo: This decision should rather be made in best_access_path()
*/

static bool can_switch_from_ref_to_range(JOIN_TAB *tab) {
  if (tab->quick() &&                                    // 1)
      tab->position()->key->key == tab->quick()->index)  // 2)
  {
    uint keyparts = 0, length = 0;
    table_map dep_map = 0;
    bool maybe_null = false;

    calc_length_and_keyparts(tab->position()->key, tab,
                             tab->position()->key->key, tab->prefix_tables(),
                             NULL, &length, &keyparts, &dep_map, &maybe_null);
    if (!maybe_null &&                               // 3)
        !dep_map &&                                  // 4)
        length < tab->quick()->max_used_key_length)  // 5)
      return true;
  }
  return false;
}

/**
 An utility function - apply heuristics and optimize access methods to tables.
 Currently this function can change REF to RANGE and ALL to INDEX scan if
 latter is considered to be better (not cost-based) than the former.
 @note Side effect - this function could set 'Impossible WHERE' zero
 result.
*/

void JOIN::adjust_access_methods() {
  ASSERT_BEST_REF_IN_JOIN_ORDER(this);
  for (uint i = const_tables; i < tables; i++) {
    JOIN_TAB *const tab = best_ref[i];
    TABLE_LIST *const tl = tab->table_ref;

    if (tab->type() == JT_ALL) {
      /*
       It's possible to speedup query by switching from full table scan to
       the scan of covering index, due to less data being read.
       Prerequisites for this are:
       1) Keyread (i.e index only scan) is allowed (table isn't updated/deleted
         from)
       2) Covering indexes are available
       3) This isn't a derived table/materialized view
      */
      if (!tab->table()->no_keyread &&                    //  1
          !tab->table()->covering_keys.is_clear_all() &&  //  2
          !tl->uses_materialization())                    //  3
      {
        /*
        It has turned out that the change commented out below, while speeding
        things up for disk-bound loads, slows them down for cases when the data
        is in disk cache (see BUG#35850):
        //  See bug #26447: "Using the clustered index for a table scan
        //  is always faster than using a secondary index".
        if (table->s->primary_key != MAX_KEY &&
            table->file->primary_key_is_clustered())
          tab->index= table->s->primary_key;
        else
          tab->index=find_shortest_key(table, & table->covering_keys);
        */
        if (tab->position()->sj_strategy != SJ_OPT_LOOSE_SCAN)
          tab->set_index(
              find_shortest_key(tab->table(), &tab->table()->covering_keys));
        tab->set_type(JT_INDEX_SCAN);  // Read with index_first / index_next
        // From table scan to index scan, thus filter effect needs no recalc.
      }
<<<<<<< HEAD
    } else if (tab->type() == JT_REF) {
      if (can_switch_from_ref_to_range(tab)) {
=======
      else if (!tab->table()->no_keyread && !tl->uses_materialization())
      {
        DBUG_ASSERT(tab->table()->covering_keys.is_clear_all());
        if (tab->position()->sj_strategy != SJ_OPT_LOOSE_SCAN)
        {
          key_map clustering_keys;
          for (uint i= 0; i < tab->table()->s->keys; i++)
          {
            if (tab->keys().is_set(i)
                && tab->table()->file->index_flags(i, 0, 0)
                & HA_CLUSTERED_INDEX)
              clustering_keys.set_bit(i);
          }
          uint index= find_shortest_key(tab->table(), &clustering_keys);
          if (index != MAX_KEY)
          {
            tab->set_type(JT_INDEX_SCAN);
            tab->set_index(index);
          }
        }
      }
    }
    else if (tab->type() == JT_REF)
    {
      if (can_switch_from_ref_to_range(thd, tab))
      {
>>>>>>> 333b4508
        tab->set_type(JT_RANGE);

        Opt_trace_context *const trace = &thd->opt_trace;
        Opt_trace_object wrapper(trace);
        Opt_trace_object(trace, "access_type_changed")
            .add_utf8_table(tl)
            .add_utf8("index",
                      tab->table()->key_info[tab->position()->key->key].name)
            .add_alnum("old_type", "ref")
            .add_alnum("new_type", join_type_str[tab->type()])
            .add_alnum("cause", "uses_more_keyparts");

        tab->use_quick = QS_RANGE;
        tab->position()->filter_effect = COND_FILTER_STALE;
      } else {
        // Cleanup quick, REF/REF_OR_NULL/EQ_REF, will be clarified later
        delete tab->quick();
        tab->set_quick(NULL);
      }
    }
    // Ensure AM consistency
    DBUG_ASSERT(
        !(tab->quick() && (tab->type() == JT_REF || tab->type() == JT_ALL)));
    DBUG_ASSERT((tab->type() != JT_RANGE && tab->type() != JT_INDEX_MERGE) ||
                tab->quick());
    if (!tab->const_keys.is_clear_all() &&
        tab->table()->reginfo.impossible_range &&
        ((i == const_tables && tab->type() == JT_REF) ||
         ((tab->type() == JT_ALL || tab->type() == JT_RANGE ||
           tab->type() == JT_INDEX_MERGE || tab->type() == JT_INDEX_SCAN) &&
          tab->use_quick != QS_RANGE)) &&
        !tab->table_ref->is_inner_table_of_outer_join())
      zero_result_cause = "Impossible WHERE noticed after reading const tables";
  }
}

static JOIN_TAB *alloc_jtab_array(THD *thd, uint table_count) {
  JOIN_TAB *t = new (thd->mem_root) JOIN_TAB[table_count];
  if (!t) return NULL; /* purecov: inspected */

  QEP_shared *qs = new (thd->mem_root) QEP_shared[table_count];
  if (!qs) return NULL; /* purecov: inspected */

  for (uint i = 0; i < table_count; ++i) t[i].set_qs(qs++);

  return t;
}

/**
  Set up JOIN_TAB structs according to the picked join order in best_positions.
  This allocates execution structures so may be called only after we have the
  very final plan. It must be called after
  Optimize_table_order::fix_semijoin_strategies().

  @return False if success, True if error

  @details
    - create join->join_tab array and copy from existing JOIN_TABs in join order
    - create helper structs for materialized semi-join handling
    - finalize semi-join strategy choices
    - Number of intermediate tables "tmp_tables" is calculated.
    - "tables" and "primary_tables" are recalculated.
    - for full and index scans info of estimated # of records is updated.
    - in a helper function:
      - all heuristics are applied and the final access method type is picked
        for each join_tab (only test_if_skip_sortorder() could override it)
      - AM consistency is ensured (e.g only range and index merge are allowed
        to have quick select set).
      - if "Impossible WHERE" is detected - appropriate zero_result_cause is
        set.

   Notice that intermediate tables will not have a POSITION reference; and they
   will not have a TABLE reference before the final stages of code generation.

   @todo the block which sets tab->type should move to adjust_access_methods
   for unification.
*/

bool JOIN::get_best_combination() {
  DBUG_ENTER("JOIN::get_best_combination");

  // At this point "tables" and "primary"tables" represent the same:
  DBUG_ASSERT(tables == primary_tables);

  /*
    Allocate additional space for tmp tables.
    Number of plan nodes:
      # of regular input tables (including semi-joined ones) +
      # of semi-join nests for materialization +
      1? + // For GROUP BY (or implicit grouping when we have windowing)
      1? + // For DISTINCT
      1? + // For aggregation functions aggregated in outer query
           // when used with distinct
      1? + // For ORDER BY
      1?   // buffer result

    Up to 2 tmp tables + N window output tmp are allocated (NOTE: windows also
    have frame buffer tmp tables, but those are not relevant here).
  */
  uint num_tmp_tables =
      (group_list || (implicit_grouping && m_windows.elements) > 0 ? 1 : 0) +
      (select_distinct ? (tmp_table_param.outer_sum_func_count ? 2 : 1) : 0) +
      (order ? 1 : 0) +
      (select_lex->active_options() & (SELECT_BIG_RESULT | OPTION_BUFFER_RESULT)
           ? 1
           : 0) +
      m_windows.elements + 1; /* the presence of windows may increase need for
                                 grouping tmp tables, cf. de-optimization
                                 in make_tmp_tables_info
                               */
  if (num_tmp_tables > (2 + m_windows.elements))
    num_tmp_tables = 2 + m_windows.elements;

  /*
    Rearrange queries with materialized semi-join nests so that the semi-join
    nest is replaced with a reference to a materialized temporary table and all
    materialized subquery tables are placed after the intermediate tables.
    After the following loop, "inner_target" is the position of the first
    subquery table (if any). "outer_target" is the position of first outer
    table, and will later be used to track the position of any materialized
    temporary tables.
  */
  const bool has_semijoin = !select_lex->sj_nests.is_empty();
  uint outer_target = 0;
  uint inner_target = primary_tables + num_tmp_tables;
  uint sjm_nests = 0;

  if (has_semijoin) {
    for (uint tableno = 0; tableno < primary_tables;) {
      if (sj_is_materialize_strategy(best_positions[tableno].sj_strategy)) {
        sjm_nests++;
        inner_target -= (best_positions[tableno].n_sj_tables - 1);
        tableno += best_positions[tableno].n_sj_tables;
      } else
        tableno++;
    }
  }

  JOIN_TAB *tmp_join_tabs = NULL;
  if (sjm_nests + num_tmp_tables) {
    // join_tab array only has "primary_tables" tables. We need those more:
    if (!(tmp_join_tabs = alloc_jtab_array(thd, sjm_nests + num_tmp_tables)))
      DBUG_RETURN(true); /* purecov: inspected */
  }

  // To check that we fill the array correctly: fill it with zeros first
  memset(best_ref, 0,
         sizeof(JOIN_TAB *) * (primary_tables + sjm_nests + num_tmp_tables));

  int sjm_index = tables;  // Number assigned to materialized temporary table
  int remaining_sjm_inner = 0;
  bool err = false;
  for (uint tableno = 0; tableno < tables; tableno++) {
    POSITION *const pos = best_positions + tableno;
    if (has_semijoin && sj_is_materialize_strategy(pos->sj_strategy)) {
      DBUG_ASSERT(outer_target < inner_target);

      TABLE_LIST *const sj_nest = pos->table->emb_sj_nest;

      // Handle this many inner tables of materialized semi-join
      remaining_sjm_inner = pos->n_sj_tables;

      /*
        If we fail in some allocation below, we cannot bail out immediately;
        that would put us in a difficult situation to clean up; imagine we
        have planned this layout:
          outer1 - sj_mat_tmp1 - outer2 - sj_mat_tmp2 - outer3
        We have successfully filled a JOIN_TAB for sj_mat_tmp1, and are
        failing to fill a JOIN_TAB for sj_mat_tmp2 (OOM). So we want to quit
        this function, which will lead to cleanup functions.
        But sj_mat_tmp1 is in this->best_ref only, outer3 is in this->join_tab
        only: what is the array to traverse for cleaning up? What is the
        number of tables to loop over?
        So: if we fail in the present loop, we record the error but continue
        filling best_ref; when it's fully filled, bail out, because then
        best_ref can be used as reliable array for cleaning up.
      */
      JOIN_TAB *const tab = tmp_join_tabs++;
      best_ref[outer_target] = tab;
      tab->set_join(this);
      tab->set_idx(outer_target);

      /*
        Up to this point there cannot be a failure. JOIN_TAB has been filled
        enough to be clean-able.
      */

      Semijoin_mat_exec *const sjm_exec = new (thd->mem_root) Semijoin_mat_exec(
          sj_nest, (pos->sj_strategy == SJ_OPT_MATERIALIZE_SCAN),
          remaining_sjm_inner, outer_target, inner_target);

      tab->set_sj_mat_exec(sjm_exec);

      if (!sjm_exec || setup_semijoin_materialized_table(
                           tab, sjm_index, pos, best_positions + sjm_index))
        err = true; /* purecov: inspected */

      outer_target++;
      sjm_index++;
    }
    /*
      Locate join_tab target for the table we are considering.
      (remaining_sjm_inner becomes negative for non-SJM tables, this can be
       safely ignored).
    */
    const uint target =
        (remaining_sjm_inner--) > 0 ? inner_target++ : outer_target++;
    JOIN_TAB *const tab = pos->table;

    best_ref[target] = tab;
    tab->set_idx(target);
    tab->set_position(pos);
    TABLE *const table = tab->table();
    if (tab->type() != JT_CONST && tab->type() != JT_SYSTEM) {
      if (pos->sj_strategy == SJ_OPT_LOOSE_SCAN && tab->quick() &&
          tab->quick()->index != pos->loosescan_key) {
        /*
          We must use the duplicate-eliminating index, so this QUICK is not
          an option.
        */
        delete tab->quick();
        tab->set_quick(NULL);
      }
      if (!pos->key) {
        if (tab->quick())
          tab->set_type(calc_join_type(tab->quick()->get_type()));
        else
          tab->set_type(JT_ALL);
      } else
        // REF or RANGE, clarify later when prefix tables are set for JOIN_TABs
        tab->set_type(JT_REF);
    }
    DBUG_ASSERT(tab->type() != JT_UNKNOWN);

    DBUG_ASSERT(table->reginfo.join_tab == tab);
    if (!tab->join_cond())
      table->reginfo.not_exists_optimize = false;  // Only with LEFT JOIN
    map2table[tab->table_ref->tableno()] = tab;
  }

  // Count the materialized semi-join tables as regular input tables
  tables += sjm_nests + num_tmp_tables;
  // Set the number of non-materialized tables:
  primary_tables = outer_target;

  /*
    Between the last outer table or sj-mat tmp table, and the first sj-mat
    inner table, there may be 2 slots for sort/group/etc tmp tables:
  */
  for (uint i = 0; i < num_tmp_tables; ++i) {
    const uint idx = outer_target + i;
    tmp_join_tabs->set_join(this);
    tmp_join_tabs->set_idx(idx);
    DBUG_ASSERT(best_ref[idx] == NULL);  // verify that not overwriting
    best_ref[idx] = tmp_join_tabs++;
    /*
      note that set_table() cannot be called yet. We may not even use this
      JOIN_TAB in the end, it's dummy at the moment. Which can be tested with
      "position()!=NULL".
    */
  }

  // make array unreachable: should walk JOIN_TABs by best_ref now
  join_tab = NULL;

  if (err) DBUG_RETURN(true); /* purecov: inspected */

  if (has_semijoin) {
    set_semijoin_info();

    // Update equalities and keyuses after having added SJ materialization
    if (update_equalities_for_sjm()) DBUG_RETURN(true);
  }
  if (!plan_is_const()) {
    // Assign map of "available" tables to all tables belonging to query block
    set_prefix_tables();
    adjust_access_methods();
  }
  // Calculate outer join info
  if (select_lex->outer_join) make_outerjoin_info();

  // sjm is no longer needed, trash it. To reuse it, reset its members!
  List_iterator<TABLE_LIST> sj_list_it(select_lex->sj_nests);
  TABLE_LIST *sj_nest;
<<<<<<< HEAD
  while ((sj_nest = sj_list_it++))
    TRASH(&sj_nest->nested_join->sjm, sizeof(sj_nest->nested_join->sjm));
=======
  while ((sj_nest= sj_list_it++))
    TRASH(static_cast<void*>(&sj_nest->nested_join->sjm),
          sizeof(sj_nest->nested_join->sjm));
>>>>>>> 333b4508

  DBUG_RETURN(false);
}

/*
  Revise usage of join buffer for the specified table and the whole nest

  SYNOPSIS
    revise_cache_usage()
      tab    join table for which join buffer usage is to be revised

  DESCRIPTION
    The function revise the decision to use a join buffer for the table 'tab'.
    If this table happened to be among the inner tables of a nested outer join/
    semi-join the functions denies usage of join buffers for all of them

  RETURN
    none
*/

static void revise_cache_usage(JOIN_TAB *join_tab) {
  plan_idx first_inner = join_tab->first_inner();
  JOIN *const join = join_tab->join();
  if (first_inner != NO_PLAN_IDX) {
    plan_idx end_tab = join_tab->idx();
    for (first_inner = join_tab->first_inner(); first_inner != NO_PLAN_IDX;
         first_inner = join->best_ref[first_inner]->first_upper()) {
      for (plan_idx i = end_tab - 1; i >= first_inner; --i)
        join->best_ref[i]->set_use_join_cache(JOIN_CACHE::ALG_NONE);
      end_tab = first_inner;
    }
  } else if (join_tab->get_sj_strategy() == SJ_OPT_FIRST_MATCH) {
    plan_idx first_sj_inner = join_tab->first_sj_inner();
    for (plan_idx i = join_tab->idx() - 1; i >= first_sj_inner; --i) {
      JOIN_TAB *tab = join->best_ref[i];
      if (tab->first_sj_inner() == first_sj_inner)
        tab->set_use_join_cache(JOIN_CACHE::ALG_NONE);
    }
  } else
    join_tab->set_use_join_cache(JOIN_CACHE::ALG_NONE);
  DBUG_ASSERT(join->qep_tab == NULL);
}

/**
  Set up join buffering for a specified table, if possible.

  @param tab             joined table to check join buffer usage for
  @param join            join for which the check is performed
  @param no_jbuf_after   don't use join buffering after table with this number

  @return false if successful, true if error.
          Currently, allocation errors for join cache objects are ignored,
          and regular execution is chosen silently.

  @details
    The function finds out whether the table 'tab' can be joined using a join
    buffer. This check is performed after the best execution plan for 'join'
    has been chosen. If the function decides that a join buffer can be employed
    then it selects the most appropriate join cache type, which later will
    be instantiated by init_join_cache().
    If it has already been decided to not use join buffering for this table,
    no action is taken.

    Often it is already decided that join buffering will be used earlier in
    the optimization process, and this will also ensure that the most correct
    cost for the operation is calculated, and hence the probability of
    choosing an optimal join plan is higher. However, some join buffering
    decisions cannot currently be taken before this stage, hence we need this
    function to decide the most accurate join buffering strategy.

    @todo Long-term it is the goal that join buffering strategy is decided
    when the plan is selected.

    The result of the check and the type of the join buffer to be used
    depend on:
      - the access method to access rows of the joined table
      - whether the join table is an inner table of an outer join or semi-join
      - the optimizer_switch settings for join buffering
      - the join 'options'.
    In any case join buffer is not used if the number of the joined table is
    greater than 'no_jbuf_after'.

    If block_nested_loop is turned on, and if all other criteria for using
    join buffering is fulfilled (see below), then join buffer is used
    for any join operation (inner join, outer join, semi-join) with 'JT_ALL'
    access method.  In that case, a JOIN_CACHE_BNL type is always employed.

    If an index is used to access rows of the joined table and
  batched_key_access is on, then a JOIN_CACHE_BKA type is employed. (Unless
  debug flag, test_bka unique, is set, then a JOIN_CACHE_BKA_UNIQUE type is
  employed instead.)

    If the function decides that a join buffer can be used to join the table
    'tab' then it sets @c tab->use_join_cache to reflect the chosen algorithm.

  @note
    For a nested outer join/semi-join, currently, we either use join buffers for
    all inner tables or for none of them.

  @todo
    Support BKA inside SJ-Materialization nests. When doing this, we'll need
    to only store sj-inner tables in the join buffer.
    @verbatim
        JOIN_TAB *first_tab= join->join_tab+join->const_tables;
        uint n_tables= i-join->const_tables;
        / *
          We normally put all preceding tables into the join buffer, except
          for the constant tables.
          If we're inside a semi-join materialization nest, e.g.

             outer_tbl1  outer_tbl2  ( inner_tbl1, inner_tbl2 ) ...
                                                       ^-- we're here

          then we need to put into the join buffer only the tables from
          within the nest.
        * /
        if (i >= first_sjm_table && i < last_sjm_table)
        {
          n_tables= i - first_sjm_table; // will be >0 if we got here
          first_tab= join->join_tab + first_sjm_table;
        }
    @endverbatim
*/

static bool setup_join_buffering(JOIN_TAB *tab, JOIN *join,
                                 uint no_jbuf_after) {
  ASSERT_BEST_REF_IN_JOIN_ORDER(join);
  Cost_estimate cost;
  ha_rows rows;
  uint bufsz = 4096;
  uint join_cache_flags = HA_MRR_NO_NULL_ENDPOINTS;
  const bool bnl_on = hint_table_state(join->thd, tab->table_ref, BNL_HINT_ENUM,
                                       OPTIMIZER_SWITCH_BNL);
  const bool bka_on = hint_table_state(join->thd, tab->table_ref, BKA_HINT_ENUM,
                                       OPTIMIZER_SWITCH_BKA);

  const uint tableno = tab->idx();
  const uint tab_sj_strategy = tab->get_sj_strategy();
  bool use_bka_unique = false;
  DBUG_EXECUTE_IF("test_bka_unique", use_bka_unique = true;);

  // Set preliminary join cache setting based on decision from greedy search
  tab->set_use_join_cache(tab->position()->use_join_buffer
                              ? JOIN_CACHE::ALG_BNL
                              : JOIN_CACHE::ALG_NONE);

  if (tableno == join->const_tables) {
    DBUG_ASSERT(tab->use_join_cache() == JOIN_CACHE::ALG_NONE);
    return false;
  }

  if (!(bnl_on || bka_on)) goto no_join_cache;

  /*
    psergey-todo: why the below when execution code seems to handle the
    "range checked for each record" case?
  */
  if (tab->use_quick == QS_DYNAMIC_RANGE) goto no_join_cache;

  /* No join buffering if prevented by no_jbuf_after */
  if (tableno > no_jbuf_after) goto no_join_cache;

  /*
    An inner table of an outer join nest must not use join buffering if
    the first inner table of that outer join nest does not use join buffering.
    This condition is not handled by earlier optimizer stages.
  */
  if (tab->first_inner() != NO_PLAN_IDX && tab->first_inner() != tab->idx() &&
      !join->best_ref[tab->first_inner()]->use_join_cache())
    goto no_join_cache;
  /*
    The first inner table of an outer join nest must not use join buffering
    if the tables in the embedding outer join nest do not use join buffering.
    This condition is not handled by earlier optimizer stages.
  */
  if (tab->first_upper() != NO_PLAN_IDX &&
      !join->best_ref[tab->first_upper()]->use_join_cache())
    goto no_join_cache;

  if (tab->table()->pos_in_table_list->is_table_function() && tab->dependent)
    goto no_join_cache;

  switch (tab_sj_strategy) {
    case SJ_OPT_FIRST_MATCH:
      /*
        Use join cache with FirstMatch semi-join strategy only when semi-join
        contains only one table.
      */
      if (!tab->is_single_inner_of_semi_join()) {
        DBUG_ASSERT(tab->use_join_cache() == JOIN_CACHE::ALG_NONE);
        goto no_join_cache;
      }
      break;

    case SJ_OPT_LOOSE_SCAN:
      /* No join buffering if this semijoin nest is handled by loosescan */
      DBUG_ASSERT(tab->use_join_cache() == JOIN_CACHE::ALG_NONE);
      goto no_join_cache;

    case SJ_OPT_MATERIALIZE_LOOKUP:
    case SJ_OPT_MATERIALIZE_SCAN:
      /*
        The Materialize strategies reuse the join_tab belonging to the
        first table that was materialized. Neither table can use join buffering:
        - The first table in a join never uses join buffering.
        - The join_tab used for looking up a row in the materialized table, or
          scanning the rows of a materialized table, cannot use join buffering.
        We allow join buffering for the remaining tables of the materialized
        semi-join nest.
      */
      if (tab->first_sj_inner() == tab->idx()) {
        DBUG_ASSERT(tab->use_join_cache() == JOIN_CACHE::ALG_NONE);
        goto no_join_cache;
      }
      break;

    case SJ_OPT_DUPS_WEEDOUT:
    // This strategy allows the same join buffering as a regular join would.
    case SJ_OPT_NONE:
      break;
  }

  /*
    The following code prevents use of join buffering when there is an
    outer join operation and first match semi-join strategy is used, because:

    Outer join needs a "match flag" to track that a row should be
    NULL-complemented, such flag being attached to first inner table's cache
    (tracks whether the cached row from outer table got a match, in which case
    no NULL-complemented row is needed).

    FirstMatch also needs a "match flag", such flag is attached to sj inner
    table's cache (tracks whether the cached row from outer table already got
    a first match in the sj-inner table, in which case we don't need to join
    this cached row again)
     - but a row in a cache has only one "match flag"
     - so if "sj inner table"=="first inner", there is a problem.
  */
  if (tab_sj_strategy == SJ_OPT_FIRST_MATCH &&
      tab->is_inner_table_of_outer_join())
    goto no_join_cache;

  switch (tab->type()) {
    case JT_ALL:
    case JT_INDEX_SCAN:
    case JT_RANGE:
    case JT_INDEX_MERGE:
      if (!bnl_on) {
        DBUG_ASSERT(tab->use_join_cache() == JOIN_CACHE::ALG_NONE);
        goto no_join_cache;
      }

      tab->set_use_join_cache(JOIN_CACHE::ALG_BNL);
      return false;
    case JT_SYSTEM:
    case JT_CONST:
    case JT_REF:
    case JT_EQ_REF:
      if (!bka_on) {
        DBUG_ASSERT(tab->use_join_cache() == JOIN_CACHE::ALG_NONE);
        goto no_join_cache;
      }

      /*
        Disable BKA for materializable derived tables/views as they aren't
        instantiated yet.
      */
      if (tab->table_ref->uses_materialization()) goto no_join_cache;

      /*
        Can't use BKA for subquery if dealing with a subquery that can
        turn a ref access into a "full scan on NULL key" table scan.

        @see Item_in_optimizer::val_int()
        @see subselect_single_select_engine::exec()
        @see TABLE_REF::cond_guards
        @see push_index_cond()

        @todo: This choice to not use BKA should be done before making
        cost estimates, e.g. in set_join_buffer_properties(). That
        happens before cond guards are set up, so instead of doing the
        check below, BKA should be disabled if
         - We are in an IN subquery, and
         - The IN predicate is not a top_level_item, and
         - The left_expr of the IN predicate may contain NULL values
           (left_expr->maybe_null)
      */
      if (tab->has_guarded_conds()) goto no_join_cache;

      if (tab->table()->covering_keys.is_set(tab->ref().key))
        join_cache_flags |= HA_MRR_INDEX_ONLY;
      rows = tab->table()->file->multi_range_read_info(
          tab->ref().key, 10, 20, &bufsz, &join_cache_flags, &cost);
      /*
        Cannot use BKA/BKA_UNIQUE if
        1. MRR scan cannot be performed, or
        2. MRR default implementation is used
        Cannot use BKA if
        3. HA_MRR_NO_ASSOCIATION flag is set
      */
      if ((rows == HA_POS_ERROR) ||                        // 1
          (join_cache_flags & HA_MRR_USE_DEFAULT_IMPL) ||  // 2
          ((join_cache_flags & HA_MRR_NO_ASSOCIATION) &&   // 3
           !use_bka_unique))
        goto no_join_cache;

      if (use_bka_unique)
        tab->set_use_join_cache(JOIN_CACHE::ALG_BKA_UNIQUE);
      else
        tab->set_use_join_cache(JOIN_CACHE::ALG_BKA);

      tab->join_cache_flags = join_cache_flags;
      return false;
    default:;
  }

no_join_cache:
  revise_cache_usage(tab);
  tab->set_use_join_cache(JOIN_CACHE::ALG_NONE);
  return false;
}

/*****************************************************************************
  Make some simple condition optimization:
  If there is a test 'field = const' change all refs to 'field' to 'const'
  Remove all dummy tests 'item = item', 'const op const'.
  Remove all 'item is NULL', when item can never be null!
  Return in cond_value false if condition is impossible (1 = 2)
*****************************************************************************/

class COND_CMP : public ilink<COND_CMP> {
 public:
  static void *operator new(size_t size) { return sql_alloc(size); }
  static void operator delete(void *ptr MY_ATTRIBUTE((unused)),
                              size_t size MY_ATTRIBUTE((unused))) {
    TRASH(ptr, size);
  }

  Item *and_level;
  Item_func *cmp_func;
  COND_CMP(Item *a, Item_func *b) : and_level(a), cmp_func(b) {}
};

/**
  Find the multiple equality predicate containing a field.

  The function retrieves the multiple equalities accessed through
  the cond_equal structure from current level and up looking for
  an equality containing a field. It stops retrieval as soon as the equality
  is found and set up inherited_fl to true if it's found on upper levels.

  @param cond_equal          multiple equalities to search in
  @param item_field          field to look for
  @param[out] inherited_fl   set up to true if multiple equality is found
                             on upper levels (not on current level of
                             cond_equal)

  @return
    - Item_equal for the found multiple equality predicate if a success;
    - NULL otherwise.
*/

static Item_equal *find_item_equal(COND_EQUAL *cond_equal,
                                   Item_field *item_field, bool *inherited_fl) {
  Item_equal *item = 0;
  bool in_upper_level = false;
  while (cond_equal) {
    List_iterator_fast<Item_equal> li(cond_equal->current_level);
    while ((item = li++)) {
      if (item->contains(item_field->field)) goto finish;
    }
    in_upper_level = true;
    cond_equal = cond_equal->upper_levels;
  }
  in_upper_level = false;
finish:
  *inherited_fl = in_upper_level;
  return item;
}

/**
  Get the best field substitution for a given field.

  If the field is member of a multiple equality, look up that equality
  and return the most appropriate field. Usually this is the equivalenced
  field belonging to the outer-most table in the join order, but
  @see Item_field::get_subst_item() for details.
  Otherwise, return the same field.

  @param item_field The field that we are seeking a substitution for.
  @param cond_equal multiple equalities to search in

  @return The substituted field.
*/

Item_field *get_best_field(Item_field *item_field, COND_EQUAL *cond_equal) {
  bool dummy;
  Item_equal *item_eq = find_item_equal(cond_equal, item_field, &dummy);
  if (!item_eq) return item_field;

  return item_eq->get_subst_item(item_field);
}

/**
  Check whether an equality can be used to build multiple equalities.

    This function first checks whether the equality (left_item=right_item)
    is a simple equality i.e. one that equates a field with another field
    or a constant (field=field_item or field=const_item).
    If this is the case the function looks for a multiple equality
    in the lists referenced directly or indirectly by cond_equal inferring
    the given simple equality. If it doesn't find any, it builds a multiple
    equality that covers the predicate, i.e. the predicate can be inferred
    from this multiple equality.
    The built multiple equality could be obtained in such a way:
    create a binary  multiple equality equivalent to the predicate, then
    merge it, if possible, with one of old multiple equalities.
    This guarantees that the set of multiple equalities covering equality
    predicates will be minimal.

  EXAMPLE:
    For the where condition
    @code
      WHERE a=b AND b=c AND
            (b=2 OR f=e)
    @endcode
    the check_equality will be called for the following equality
    predicates a=b, b=c, b=2 and f=e.
    - For a=b it will be called with *cond_equal=(0,[]) and will transform
      *cond_equal into (0,[Item_equal(a,b)]).
    - For b=c it will be called with *cond_equal=(0,[Item_equal(a,b)])
      and will transform *cond_equal into CE=(0,[Item_equal(a,b,c)]).
    - For b=2 it will be called with *cond_equal=(ptr(CE),[])
      and will transform *cond_equal into (ptr(CE),[Item_equal(2,a,b,c)]).
    - For f=e it will be called with *cond_equal=(ptr(CE), [])
      and will transform *cond_equal into (ptr(CE),[Item_equal(f,e)]).

  @note
    Now only fields that have the same type definitions (verified by
    the Field::eq_def method) are placed to the same multiple equalities.
    Because of this some equality predicates are not eliminated and
    can be used in the constant propagation procedure.
    We could weaken the equality test as soon as at least one of the
    equal fields is to be equal to a constant. It would require a
    more complicated implementation: we would have to store, in
    general case, its own constant for each fields from the multiple
    equality. But at the same time it would allow us to get rid
    of constant propagation completely: it would be done by the call
    to build_equal_items_for_cond.

    The implementation does not follow exactly the above rules to
    build a new multiple equality for the equality predicate.
    If it processes the equality of the form field1=field2, it
    looks for multiple equalities me1 containing field1 and me2 containing
    field2. If only one of them is found the function expands it with
    the lacking field. If multiple equalities for both fields are
    found they are merged. If both searches fail a new multiple equality
    containing just field1 and field2 is added to the existing
    multiple equalities.
    If the function processes the predicate of the form field1=const,
    it looks for a multiple equality containing field1. If found, the
    function checks the constant of the multiple equality. If the value
    is unknown, it is setup to const. Otherwise the value is compared with
    const and the evaluation of the equality predicate is performed.
    When expanding/merging equality predicates from the upper levels
    the function first copies them for the current level. It looks
    acceptable, as this happens rarely. The implementation without
    copying would be much more complicated.

  @param thd         Thread handler
  @param left_item   left term of the equality to be checked
  @param right_item  right term of the equality to be checked
  @param item        equality item if the equality originates from a condition
                     predicate, 0 if the equality is the result of row
                     elimination
  @param cond_equal  multiple equalities that must hold together with the
                     equality
  @param[out] simple_equality
                     true  if the predicate is a simple equality predicate
                           to be used for building multiple equalities
                     false otherwise

  @returns false if success, true if error
*/

static bool check_simple_equality(THD *thd, Item *left_item, Item *right_item,
                                  Item *item, COND_EQUAL *cond_equal,
                                  bool *simple_equality) {
  *simple_equality = false;

  if (left_item->type() == Item::REF_ITEM &&
      down_cast<Item_ref *>(left_item)->ref_type() == Item_ref::VIEW_REF) {
    if (down_cast<Item_ref *>(left_item)->depended_from) return false;
    left_item = left_item->real_item();
  }
  if (right_item->type() == Item::REF_ITEM &&
      down_cast<Item_ref *>(right_item)->ref_type() == Item_ref::VIEW_REF) {
    if (down_cast<Item_ref *>(right_item)->depended_from) return false;
    right_item = right_item->real_item();
  }
  Item_field *left_item_field, *right_item_field;

  if (left_item->type() == Item::FIELD_ITEM &&
      right_item->type() == Item::FIELD_ITEM &&
      (left_item_field = down_cast<Item_field *>(left_item)) &&
      (right_item_field = down_cast<Item_field *>(right_item)) &&
      !left_item_field->depended_from && !right_item_field->depended_from) {
    /* The predicate the form field1=field2 is processed */

    Field *const left_field = left_item_field->field;
    Field *const right_field = right_item_field->field;

    if (!left_field->eq_def(right_field)) return false;

    /* Search for multiple equalities containing field1 and/or field2 */
    bool left_copyfl, right_copyfl;
    Item_equal *left_item_equal =
        find_item_equal(cond_equal, left_item_field, &left_copyfl);
    Item_equal *right_item_equal =
        find_item_equal(cond_equal, right_item_field, &right_copyfl);

    /* As (NULL=NULL) != TRUE we can't just remove the predicate f=f */
    if (left_field->eq(right_field)) /* f = f */
    {
      *simple_equality = !(left_field->maybe_null() && !left_item_equal);
      return false;
    }

    if (left_item_equal && left_item_equal == right_item_equal) {
      /*
        The equality predicate is inference of one of the existing
        multiple equalities, i.e the condition is already covered
        by upper level equalities
      */
      *simple_equality = true;
      return false;
    }

    /* Copy the found multiple equalities at the current level if needed */
    if (left_copyfl) {
      /* left_item_equal of an upper level contains left_item */
      left_item_equal = new Item_equal(left_item_equal);
      if (left_item_equal == NULL) return true;
      cond_equal->current_level.push_back(left_item_equal);
    }
    if (right_copyfl) {
      /* right_item_equal of an upper level contains right_item */
      right_item_equal = new Item_equal(right_item_equal);
      if (right_item_equal == NULL) return true;
      cond_equal->current_level.push_back(right_item_equal);
    }

    if (left_item_equal) {
      /* left item was found in the current or one of the upper levels */
      if (!right_item_equal)
        left_item_equal->add(down_cast<Item_field *>(right_item));
      else {
        /* Merge two multiple equalities forming a new one */
        if (left_item_equal->merge(thd, right_item_equal)) return true;
        /* Remove the merged multiple equality from the list */
        List_iterator<Item_equal> li(cond_equal->current_level);
        while ((li++) != right_item_equal)
          ;
        li.remove();
      }
    } else {
      /* left item was not found neither the current nor in upper levels  */
      if (right_item_equal) {
        right_item_equal->add(down_cast<Item_field *>(left_item));
      } else {
        /* None of the fields was found in multiple equalities */
        Item_equal *item_equal =
            new Item_equal(down_cast<Item_field *>(left_item),
                           down_cast<Item_field *>(right_item));
        if (item_equal == NULL) return true;
        cond_equal->current_level.push_back(item_equal);
      }
    }
    *simple_equality = true;
    return false;
  }

  {
    /* The predicate of the form field=const/const=field is processed */
    Item *const_item = 0;
    Item_field *field_item = 0;
    if (left_item->type() == Item::FIELD_ITEM &&
        (field_item = down_cast<Item_field *>(left_item)) &&
        field_item->depended_from == NULL &&
        right_item->const_for_execution()) {
      const_item = right_item;
    } else if (right_item->type() == Item::FIELD_ITEM &&
               (field_item = down_cast<Item_field *>(right_item)) &&
               field_item->depended_from == NULL &&
               left_item->const_for_execution()) {
      const_item = left_item;
    }

    /*
      If the constant expression contains a reference to the field
      (for example, a = (a IS NULL)), we don't want to replace the
      field with the constant expression as it makes the predicates
      more complex and may introduce cycles in the Item tree.
    */
    if (const_item != nullptr &&
        const_item->walk(&Item::find_field_processor, Item::WALK_POSTFIX,
                         pointer_cast<uchar *>(field_item->field)))
      return false;

    if (const_item && field_item->result_type() == const_item->result_type()) {
      if (field_item->result_type() == STRING_RESULT) {
        const CHARSET_INFO *cs = field_item->field->charset();
        if (!item) {
          Item_func_eq *const eq_item = new Item_func_eq(left_item, right_item);
          if (eq_item == NULL || eq_item->set_cmp_func()) return true;
          eq_item->quick_fix_field();
          item = eq_item;
        }
        if ((cs != down_cast<Item_func *>(item)->compare_collation()) ||
            !cs->coll->propagate(cs, 0, 0))
          return false;
      }

      bool copyfl;
      Item_equal *item_equal = find_item_equal(cond_equal, field_item, &copyfl);
      if (copyfl) {
        item_equal = new Item_equal(item_equal);
        if (item_equal == NULL) return true;
        cond_equal->current_level.push_back(item_equal);
      }
      if (item_equal) {
        /*
          The flag cond_false will be set to 1 after this, if item_equal
          already contains a constant and its value is  not equal to
          the value of const_item.
        */
        if (item_equal->add(thd, const_item, field_item)) return true;
      } else {
        item_equal = new Item_equal(const_item, field_item);
        if (item_equal == NULL) return true;
        cond_equal->current_level.push_back(item_equal);
      }
      *simple_equality = true;
      return false;
    }
  }
  return false;
}

/**
  Convert row equalities into a conjunction of regular equalities.

    The function converts a row equality of the form (E1,...,En)=(E'1,...,E'n)
    into a list of equalities E1=E'1,...,En=E'n. For each of these equalities
    Ei=E'i the function checks whether it is a simple equality or a row
    equality. If it is a simple equality it is used to expand multiple
    equalities of cond_equal. If it is a row equality it converted to a
    sequence of equalities between row elements. If Ei=E'i is neither a
    simple equality nor a row equality the item for this predicate is added
    to eq_list.

  @param thd        thread handle
  @param left_row   left term of the row equality to be processed
  @param right_row  right term of the row equality to be processed
  @param cond_equal multiple equalities that must hold together with the
                    predicate
  @param eq_list    results of conversions of row equalities that are not
                    simple enough to form multiple equalities
  @param[out] simple_equality
                    true if the row equality is composed of only
                    simple equalities.

  @returns false if conversion succeeded, true if any error.
*/

static bool check_row_equality(THD *thd, Item *left_row, Item_row *right_row,
                               COND_EQUAL *cond_equal, List<Item> *eq_list,
                               bool *simple_equality) {
  *simple_equality = false;
  uint n = left_row->cols();
  for (uint i = 0; i < n; i++) {
    bool is_converted;
    Item *left_item = left_row->element_index(i);
    Item *right_item = right_row->element_index(i);
    if (left_item->type() == Item::ROW_ITEM &&
        right_item->type() == Item::ROW_ITEM) {
      if (check_row_equality(thd, down_cast<Item_row *>(left_item),
                             down_cast<Item_row *>(right_item), cond_equal,
                             eq_list, &is_converted))
        return true;
      if (!is_converted) thd->lex->current_select()->cond_count++;
    } else {
      if (check_simple_equality(thd, left_item, right_item, 0, cond_equal,
                                &is_converted))
        return true;
      thd->lex->current_select()->cond_count++;
    }

    if (!is_converted) {
      Item_func_eq *const eq_item = new Item_func_eq(left_item, right_item);
      if (eq_item == NULL) return true;
      if (eq_item->set_cmp_func()) {
        // Failed to create cmp func -> not only simple equalitities
        return true;
      }
      eq_item->quick_fix_field();
      eq_list->push_back(eq_item);
    }
  }
  *simple_equality = true;
  return false;
}

/**
  Eliminate row equalities and form multiple equalities predicates.

    This function checks whether the item is a simple equality
    i.e. the one that equates a field with another field or a constant
    (field=field_item or field=constant_item), or, a row equality.
    For a simple equality the function looks for a multiple equality
    in the lists referenced directly or indirectly by cond_equal inferring
    the given simple equality. If it doesn't find any, it builds/expands
    multiple equality that covers the predicate.
    Row equalities are eliminated substituted for conjunctive regular
    equalities which are treated in the same way as original equality
    predicates.

  @param thd        thread handle
  @param item       predicate to process
  @param cond_equal multiple equalities that must hold together with the
                    predicate
  @param eq_list    results of conversions of row equalities that are not
                    simple enough to form multiple equalities
  @param[out] equality
                    true if re-writing rules have been applied
                    false otherwise, i.e.
                      if the predicate is not an equality, or
                      if the equality is neither a simple nor a row equality

  @returns false if success, true if error

  @note If the equality was created by IN->EXISTS, it may be removed later by
  subquery materialization. So we don't mix this possibly temporary equality
  with others; if we let it go into a multiple-equality (Item_equal), then we
  could not remove it later. There is however an exception: if the outer
  expression is a constant, it is safe to leave the equality even in
  materialization; all it can do is preventing NULL/FALSE distinction but if
  such distinction mattered the equality would be in a triggered condition so
  we would not come to this function. And injecting constants is good because
  it makes the materialized table smaller.
*/

static bool check_equality(THD *thd, Item *item, COND_EQUAL *cond_equal,
                           List<Item> *eq_list, bool *equality) {
  *equality = false;
  Item_func *item_func;
  if (item->type() == Item::FUNC_ITEM &&
      (item_func = down_cast<Item_func *>(item))->functype() ==
          Item_func::EQ_FUNC) {
    Item *left_item = item_func->arguments()[0];
    Item *right_item = item_func->arguments()[1];

    if (item->created_by_in2exists() && !left_item->const_item())
      return false;  // See note above

    if (left_item->type() == Item::ROW_ITEM &&
        right_item->type() == Item::ROW_ITEM) {
      thd->lex->current_select()->cond_count--;
      return check_row_equality(thd, down_cast<Item_row *>(left_item),
                                down_cast<Item_row *>(right_item), cond_equal,
                                eq_list, equality);
    } else
      return check_simple_equality(thd, left_item, right_item, item, cond_equal,
                                   equality);
  }

  return false;
}

/**
  Replace all equality predicates in a condition by multiple equality items.

    At each 'and' level the function detects items for equality predicates
    and replaces them by a set of multiple equality items of class Item_equal,
    taking into account inherited equalities from upper levels.
    If an equality predicate is used not in a conjunction it's just
    replaced by a multiple equality predicate.
    For each 'and' level the function set a pointer to the inherited
    multiple equalities in the cond_equal field of the associated
    object of the type Item_cond_and.
    The function also traverses the cond tree and for each field reference
    sets a pointer to the multiple equality item containing the field, if there
    is any. If this multiple equality equates fields to a constant the
    function replaces the field reference by the constant in the cases
    when the field is not of a string type or when the field reference is
    just an argument of a comparison predicate.
    The function also determines the maximum number of members in
    equality lists of each Item_cond_and object assigning it to
    thd->lex->current_select()->max_equal_elems.

  @note
    Multiple equality predicate =(f1,..fn) is equivalent to the conjuction of
    f1=f2, .., fn-1=fn. It substitutes any inference from these
    equality predicates that is equivalent to the conjunction.
    Thus, =(a1,a2,a3) can substitute for ((a1=a3) AND (a2=a3) AND (a2=a1)) as
    it is equivalent to ((a1=a2) AND (a2=a3)).
    The function always makes a substitution of all equality predicates occured
    in a conjunction for a minimal set of multiple equality predicates.
    This set can be considered as a canonical representation of the
    sub-conjunction of the equality predicates.
    E.g. (t1.a=t2.b AND t2.b>5 AND t1.a=t3.c) is replaced by
    (=(t1.a,t2.b,t3.c) AND t2.b>5), not by
    (=(t1.a,t2.b) AND =(t1.a,t3.c) AND t2.b>5);
    while (t1.a=t2.b AND t2.b>5 AND t3.c=t4.d) is replaced by
    (=(t1.a,t2.b) AND =(t3.c=t4.d) AND t2.b>5),
    but if additionally =(t4.d,t2.b) is inherited, it
    will be replaced by (=(t1.a,t2.b,t3.c,t4.d) AND t2.b>5)

    The function performs the substitution in a recursive descent of
    the condition tree, passing to the next AND level a chain of multiple
    equality predicates which have been built at the upper levels.
    The Item_equal items built at the level are attached to other
    non-equality conjuncts as a sublist. The pointer to the inherited
    multiple equalities is saved in the and condition object (Item_cond_and).
    This chain allows us for any field reference occurence to easily find a
    multiple equality that must be held for this occurence.
    For each AND level we do the following:
    - scan it for all equality predicate (=) items
    - join them into disjoint Item_equal() groups
    - process the included OR conditions recursively to do the same for
      lower AND levels.

    We need to do things in this order as lower AND levels need to know about
    all possible Item_equal objects in upper levels.

  @param thd          thread handle
  @param cond         condition(expression) where to make replacement
  @param[out] retcond returned condition
  @param inherited    path to all inherited multiple equality items
  @param do_inherit   whether or not to inherit equalities from other parts
                      of the condition

  @returns false if success, true if error
*/

static bool build_equal_items_for_cond(THD *thd, Item *cond, Item **retcond,
                                       COND_EQUAL *inherited, bool do_inherit) {
  Item_equal *item_equal;
  COND_EQUAL cond_equal;
  cond_equal.upper_levels = inherited;

  if (check_stack_overrun(thd, STACK_MIN_SIZE, NULL))
    return true;  // Fatal error flag is set!

  const enum Item::Type cond_type = cond->type();
  if (cond_type == Item::COND_ITEM) {
    List<Item> eq_list;
    Item_cond *const item_cond = down_cast<Item_cond *>(cond);
    const bool and_level = item_cond->functype() == Item_func::COND_AND_FUNC;
    List<Item> *args = item_cond->argument_list();

    List_iterator<Item> li(*args);
    Item *item;

    if (and_level) {
      /*
         Retrieve all conjuncts of this level detecting the equality
         that are subject to substitution by multiple equality items and
         removing each such predicate from the conjunction after having
         found/created a multiple equality whose inference the predicate is.
     */
      while ((item = li++)) {
        /*
          PS/SP note: we can safely remove a node from AND-OR
          structure here because it's restored before each
          re-execution of any prepared statement/stored procedure.
        */
        bool equality;
        if (check_equality(thd, item, &cond_equal, &eq_list, &equality))
          return true;
        if (equality) li.remove();
      }

      /*
        Check if we eliminated all the predicates of the level, e.g.
        (a=a AND b=b AND a=a).
      */
      if (!args->elements && !cond_equal.current_level.elements &&
          !eq_list.elements) {
        *retcond = new Item_int((longlong)1, 1);
        return *retcond == NULL;
      }

      List_iterator_fast<Item_equal> it(cond_equal.current_level);
      while ((item_equal = it++)) {
        if (item_equal->resolve_type(thd)) return true;
        item_equal->update_used_tables();
        set_if_bigger(thd->lex->current_select()->max_equal_elems,
                      item_equal->members());
      }

      Item_cond_and *const item_cond_and = down_cast<Item_cond_and *>(cond);
      item_cond_and->cond_equal = cond_equal;
      inherited = &item_cond_and->cond_equal;
    }
    /*
       Make replacement of equality predicates for lower levels
       of the condition expression.
    */
    li.rewind();
    while ((item = li++)) {
      Item *new_item;
      if (build_equal_items_for_cond(thd, item, &new_item, inherited,
                                     do_inherit))
        return true;
      if (new_item != item) {
        /* This replacement happens only for standalone equalities */
        /*
          This is ok with PS/SP as the replacement is done for
          arguments of an AND/OR item, which are restored for each
          execution of PS/SP.
        */
        li.replace(new_item);
      }
    }
    if (and_level) {
      args->concat(&eq_list);
      args->concat((List<Item> *)&cond_equal.current_level);
    }
  } else if (cond->type() == Item::FUNC_ITEM) {
    List<Item> eq_list;
    /*
      If an equality predicate forms the whole and level,
      we call it standalone equality and it's processed here.
      E.g. in the following where condition
      WHERE a=5 AND (b=5 or a=c)
      (b=5) and (a=c) are standalone equalities.
      In general we can't leave alone standalone eqalities:
      for WHERE a=b AND c=d AND (b=c OR d=5)
      b=c is replaced by =(a,b,c,d).
     */
    bool equality;
    if (check_equality(thd, cond, &cond_equal, &eq_list, &equality))
      return true;
    if (equality) {
      int n = cond_equal.current_level.elements + eq_list.elements;
      if (n == 0) {
        *retcond = new Item_int((longlong)1, 1);
        return *retcond == NULL;
      } else if (n == 1) {
        if ((item_equal = cond_equal.current_level.pop())) {
          if (item_equal->resolve_type(thd)) return true;
          item_equal->update_used_tables();
          set_if_bigger(thd->lex->current_select()->max_equal_elems,
                        item_equal->members());
          *retcond = item_equal;
          return false;
        }

        *retcond = eq_list.pop();
        return false;
      } else {
        /*
          Here a new AND level must be created. It can happen only
          when a row equality is processed as a standalone predicate.
        */
        Item_cond_and *and_cond = new Item_cond_and(eq_list);
        if (and_cond == NULL) return true;

        and_cond->quick_fix_field();
        List<Item> *args = and_cond->argument_list();
        List_iterator_fast<Item_equal> it(cond_equal.current_level);
        while ((item_equal = it++)) {
          if (item_equal->resolve_type(thd)) return true;
          item_equal->update_used_tables();
          set_if_bigger(thd->lex->current_select()->max_equal_elems,
                        item_equal->members());
        }
        and_cond->cond_equal = cond_equal;
        args->concat((List<Item> *)&cond_equal.current_level);

        *retcond = and_cond;
        return false;
      }
    }

    if (do_inherit) {
      /*
        For each field reference in cond, not from equal item predicates,
        set a pointer to the multiple equality it belongs to (if there is any)
        as soon the field is not of a string type or the field reference is
        an argument of a comparison predicate.
      */
      uchar *is_subst_valid = (uchar *)1;
      cond = cond->compile(&Item::subst_argument_checker, &is_subst_valid,
                           &Item::equal_fields_propagator, (uchar *)inherited);
      if (cond == NULL) return true;
    }
    cond->update_used_tables();
  }
  *retcond = cond;
  return false;
}

/**
  Build multiple equalities for a WHERE condition and all join conditions that
  inherit these multiple equalities.

    The function first applies the build_equal_items_for_cond function
    to build all multiple equalities for condition cond utilizing equalities
    referred through the parameter inherited. The extended set of
    equalities is returned in the structure referred by the cond_equal_ref
    parameter. After this the function calls itself recursively for
    all join conditions whose direct references can be found in join_list
    and who inherit directly the multiple equalities just having built.

  @note
    The join condition used in an outer join operation inherits all equalities
    from the join condition of the embedding join, if there is any, or
    otherwise - from the where condition.
    This fact is not obvious, but presumably can be proved.
    Consider the following query:
    @code
      SELECT * FROM (t1,t2) LEFT JOIN (t3,t4) ON t1.a=t3.a AND t2.a=t4.a
        WHERE t1.a=t2.a;
    @endcode
    If the join condition in the query inherits =(t1.a,t2.a), then we
    can build the multiple equality =(t1.a,t2.a,t3.a,t4.a) that infers
    the equality t3.a=t4.a. Although the join condition
    t1.a=t3.a AND t2.a=t4.a AND t3.a=t4.a is not equivalent to the one
    in the query the latter can be replaced by the former: the new query
    will return the same result set as the original one.

    Interesting that multiple equality =(t1.a,t2.a,t3.a,t4.a) allows us
    to use t1.a=t3.a AND t3.a=t4.a under the join condition:
    @code
      SELECT * FROM (t1,t2) LEFT JOIN (t3,t4) ON t1.a=t3.a AND t3.a=t4.a
        WHERE t1.a=t2.a
    @endcode
    This query equivalent to:
    @code
      SELECT * FROM (t1 LEFT JOIN (t3,t4) ON t1.a=t3.a AND t3.a=t4.a),t2
        WHERE t1.a=t2.a
    @endcode
    Similarly the original query can be rewritten to the query:
    @code
      SELECT * FROM (t1,t2) LEFT JOIN (t3,t4) ON t2.a=t4.a AND t3.a=t4.a
        WHERE t1.a=t2.a
    @endcode
    that is equivalent to:
    @code
      SELECT * FROM (t2 LEFT JOIN (t3,t4)ON t2.a=t4.a AND t3.a=t4.a), t1
        WHERE t1.a=t2.a
    @endcode
    Thus, applying equalities from the where condition we basically
    can get more freedom in performing join operations.
    Although we don't use this property now, it probably makes sense to use
    it in the future.

  @param thd		     Thread handler
  @param cond                condition to build the multiple equalities for
  @param[out] retcond        Returned condition
  @param inherited           path to all inherited multiple equality items
  @param do_inherit          whether or not to inherit equalities from other
                             parts of the condition
  @param join_list           list of join tables that the condition refers to
  @param[out] cond_equal_ref pointer to the structure to place built
                             equalities in

  @returns false if success, true if error
*/

bool build_equal_items(THD *thd, Item *cond, Item **retcond,
                       COND_EQUAL *inherited, bool do_inherit,
                       List<TABLE_LIST> *join_list,
                       COND_EQUAL **cond_equal_ref) {
  COND_EQUAL *cond_equal = 0;

  if (cond) {
    if (build_equal_items_for_cond(thd, cond, &cond, inherited, do_inherit))
      return true;
    cond->update_used_tables();
    // update_used_tables() returns void but can stil fail.
    if (thd->is_error()) return true;

    const enum Item::Type cond_type = cond->type();
    if (cond_type == Item::COND_ITEM &&
        down_cast<Item_cond *>(cond)->functype() == Item_func::COND_AND_FUNC)
      cond_equal = &down_cast<Item_cond_and *>(cond)->cond_equal;
    else if (cond_type == Item::FUNC_ITEM &&
             down_cast<Item_func *>(cond)->functype() ==
                 Item_func::MULT_EQUAL_FUNC) {
      cond_equal = new (*THR_MALLOC) COND_EQUAL;
      if (cond_equal == NULL) return true;
      cond_equal->current_level.push_back(down_cast<Item_equal *>(cond));
    }
  }
  if (cond_equal) {
    cond_equal->upper_levels = inherited;
    inherited = cond_equal;
  }
  *cond_equal_ref = cond_equal;

  if (join_list) {
    TABLE_LIST *table;
    List_iterator<TABLE_LIST> li(*join_list);

    while ((table = li++)) {
      if (table->join_cond_optim()) {
        List<TABLE_LIST> *nested_join_list =
            table->nested_join ? &table->nested_join->join_list : NULL;
        Item *join_cond;
        if (build_equal_items(thd, table->join_cond_optim(), &join_cond,
                              inherited, do_inherit, nested_join_list,
                              &table->cond_equal))
          return true;
        table->set_join_cond_optim(join_cond);
      }
    }
  }

  *retcond = cond;
  return false;
}

/**
  Compare field items by table order in the execution plan.

    field1 considered as better than field2 if the table containing
    field1 is accessed earlier than the table containing field2.
    The function finds out what of two fields is better according
    this criteria.

  @param field1          first field item to compare
  @param field2          second field item to compare
  @param table_join_idx  index to tables determining table order

  @retval
   -1  if field1 is better than field2
  @retval
    1  if field2 is better than field1
  @retval
    0  otherwise
*/

static int compare_fields_by_table_order(Item_field *field1, Item_field *field2,
                                         void *table_join_idx) {
  int cmp = 0;
  bool outer_ref = 0;
  if (field1->used_tables() & OUTER_REF_TABLE_BIT) {
    outer_ref = 1;
    cmp = -1;
  }
  if (field2->used_tables() & OUTER_REF_TABLE_BIT) {
    outer_ref = 1;
    cmp++;
  }
  if (outer_ref) return cmp;
  JOIN_TAB **idx = (JOIN_TAB **)table_join_idx;

  /*
    idx is NULL if this function was not called from JOIN::optimize()
    but from e.g. mysql_delete() or mysql_update(). In these cases
    there is only one table and both fields belong to it. Example
    condition where this is the case: t1.fld1=t1.fld2
  */
  if (!idx) return 0;

  // Locate JOIN_TABs thanks to table_join_idx, then compare their index.
  cmp = idx[field1->table_ref->tableno()]->idx() -
        idx[field2->table_ref->tableno()]->idx();
  return cmp < 0 ? -1 : (cmp ? 1 : 0);
}

/**
  Generate minimal set of simple equalities equivalent to a multiple equality.

    The function retrieves the fields of the multiple equality item
    item_equal and  for each field f:
    - if item_equal contains const it generates the equality f=const_item;
    - otherwise, if f is not the first field, generates the equality
      f=item_equal->get_first().
    All generated equality are added to the cond conjunction.

  @param cond            condition to add the generated equality to
  @param upper_levels    structure to access multiple equality of upper levels
  @param item_equal      multiple equality to generate simple equality from

  @note
    Before generating an equality function checks that it has not
    been generated for multiple equalities of the upper levels.
    E.g. for the following where condition
    WHERE a=5 AND ((a=b AND b=c) OR  c>4)
    the upper level AND condition will contain =(5,a),
    while the lower level AND condition will contain =(5,a,b,c).
    When splitting =(5,a,b,c) into a separate equality predicates
    we should omit 5=a, as we have it already in the upper level.
    The following where condition gives us a more complicated case:
    WHERE t1.a=t2.b AND t3.c=t4.d AND (t2.b=t3.c OR t4.e>5 ...) AND ...
    Given the tables are accessed in the order t1->t2->t3->t4 for
    the selected query execution plan the lower level multiple
    equality =(t1.a,t2.b,t3.c,t4.d) formally  should be converted to
    t1.a=t2.b AND t1.a=t3.c AND t1.a=t4.d. But t1.a=t2.a will be
    generated for the upper level. Also t3.c=t4.d will be generated there.
    So only t1.a=t3.c should be left in the lower level.
    If cond is equal to 0, then not more then one equality is generated
    and a pointer to it is returned as the result of the function.

  @return
    - The condition with generated simple equalities or
    a pointer to the simple generated equality, if success.
    - 0, otherwise.
*/

static Item *eliminate_item_equal(Item *cond, COND_EQUAL *upper_levels,
                                  Item_equal *item_equal) {
  List<Item> eq_list;
  Item_func_eq *eq_item = NULL;
  if (((Item *)item_equal)->const_item() && !item_equal->val_int())
    return new Item_int((longlong)0, 1);
  Item *const item_const = item_equal->get_const();
  Item_equal_iterator it(*item_equal);
  if (!item_const) {
    /*
      If there is a const item, match all field items with the const item,
      otherwise match the second and subsequent field items with the first one:
    */
    it++;
  }
  Item_field *item_field;  // Field to generate equality for.
  while ((item_field = it++)) {
    /*
      Generate an equality of the form:
      item_field = some previous field in item_equal's list.

      First see if we really need to generate it:
    */
    Item_equal *const upper = item_field->find_item_equal(upper_levels);
    if (upper)  // item_field is in this upper equality
    {
      if (item_const && upper->get_const())
        continue;  // Const at both levels, no need to generate at current level
      /*
        If the upper-level multiple equality contains this item, there is no
        need to generate the equality, unless item_field belongs to a
        semi-join nest that is used for Materialization, and refers to tables
        that are outside of the materialized semi-join nest,
        As noted in Item_equal::get_subst_item(), subquery materialization
        does not have this problem.
      */
      JOIN_TAB *const tab = item_field->field->table->reginfo.join_tab;

      if (!(tab && sj_is_materialize_strategy(tab->get_sj_strategy()))) {
        Item_field *item_match;
        Item_equal_iterator li(*item_equal);
        while ((item_match = li++) != item_field) {
          if (item_match->find_item_equal(upper_levels) == upper)
            break;  // (item_match, item_field) is also in upper level equality
        }
        if (item_match != item_field) continue;
      }
    }  // ... if (upper).

    /*
      item_field should be compared with the head of the multiple equality
      list.
      item_field may refer to a table that is within a semijoin materialization
      nest. In that case, the order of the join_tab entries may look like:

        ot1 ot2 <subquery> ot5 SJM(it3 it4)

      If we have a multiple equality

        (ot1.c1, ot2.c2, <subquery>.c it3.c3, it4.c4, ot5.c5),

      we should generate the following equalities:
        1. ot1.c1 = ot2.c2
        2. ot1.c1 = <subquery>.c
        3. it3.c3 = it4.c4
        4. ot1.c1 = ot5.c5

      Equalities 1) and 4) are regular equalities between two outer tables.
      Equality 2) is an equality that matches the outer query with a
      materialized temporary table. It is either performed as a lookup
      into the materialized table (SJM-lookup), or as a condition on the
      outer table (SJM-scan).
      Equality 3) is evaluated during semijoin materialization.

      If there is a const item, match against this one.
      Otherwise, match against the first field item in the multiple equality,
      unless the item is within a materialized semijoin nest, in case it will
      be matched against the first item within the SJM nest.
      @see JOIN::set_prefix_tables()
      @see Item_equal::get_subst_item()
    */

    Item *const head =
        item_const ? item_const : item_equal->get_subst_item(item_field);
    if (head == item_field) continue;

    // we have a pair, can generate 'item_field=head'
    if (eq_item) eq_list.push_back(eq_item);

    eq_item = new Item_func_eq(item_field, head);
    if (!eq_item || eq_item->set_cmp_func()) return NULL;
    eq_item->quick_fix_field();
  }  // ... while ((item_field= it++))

  if (!cond && !eq_list.head()) {
    if (!eq_item) return new Item_int((longlong)1, 1);
    return eq_item;
  }

  if (eq_item) eq_list.push_back(eq_item);
  if (!cond)
    cond = new Item_cond_and(eq_list);
  else {
    DBUG_ASSERT(cond->type() == Item::COND_ITEM);
    if (eq_list.elements) ((Item_cond *)cond)->add_at_head(&eq_list);
  }

  cond->quick_fix_field();
  cond->update_used_tables();

  return cond;
}

/**
  Substitute every field reference in a condition by the best equal field
  and eliminate all multiple equality predicates.

    The function retrieves the cond condition and for each encountered
    multiple equality predicate it sorts the field references in it
    according to the order of tables specified by the table_join_idx
    parameter. Then it eliminates the multiple equality predicate it
    replacing it by the conjunction of simple equality predicates
    equating every field from the multiple equality to the first
    field in it, or to the constant, if there is any.
    After this the function retrieves all other conjuncted
    predicates substitute every field reference by the field reference
    to the first equal field or equal constant if there are any.

  @param cond            condition to process
  @param cond_equal      multiple equalities to take into consideration
  @param table_join_idx  index to tables determining field preference

  @note
    At the first glance full sort of fields in multiple equality
    seems to be an overkill. Yet it's not the case due to possible
    new fields in multiple equality item of lower levels. We want
    the order in them to comply with the order of upper levels.

  @return
    The transformed condition, or NULL in case of error
*/

Item *substitute_for_best_equal_field(Item *cond, COND_EQUAL *cond_equal,
                                      void *table_join_idx) {
  Item_equal *item_equal;

  if (cond->type() == Item::COND_ITEM) {
    List<Item> *cond_list = ((Item_cond *)cond)->argument_list();

    bool and_level =
        ((Item_cond *)cond)->functype() == Item_func::COND_AND_FUNC;
    if (and_level) {
      cond_equal = &((Item_cond_and *)cond)->cond_equal;
      cond_list->disjoin((List<Item> *)&cond_equal->current_level);

      List_iterator_fast<Item_equal> it(cond_equal->current_level);
      while ((item_equal = it++)) {
        item_equal->sort(&compare_fields_by_table_order, table_join_idx);
      }
    }

    List_iterator<Item> li(*cond_list);
    Item *item;
    while ((item = li++)) {
      Item *new_item =
          substitute_for_best_equal_field(item, cond_equal, table_join_idx);
      if (new_item == NULL) return NULL;
      /*
        This works OK with PS/SP re-execution as changes are made to
        the arguments of AND/OR items only
      */
      if (new_item != item) li.replace(new_item);
    }

    if (and_level) {
      List_iterator_fast<Item_equal> it(cond_equal->current_level);
      while ((item_equal = it++)) {
        cond = eliminate_item_equal(cond, cond_equal->upper_levels, item_equal);
        if (cond == NULL) return NULL;
        // This occurs when eliminate_item_equal() founds that cond is
        // always false and substitutes it with Item_int 0.
        // Due to this, value of item_equal will be 0, so just return it.
        if (cond->type() != Item::COND_ITEM) break;
      }
    }
    if (cond->type() == Item::COND_ITEM &&
        !((Item_cond *)cond)->argument_list()->elements)
      cond = new Item_int((int32)cond->val_bool());

  } else if (cond->type() == Item::FUNC_ITEM &&
             (down_cast<Item_func *>(cond))->functype() ==
                 Item_func::MULT_EQUAL_FUNC) {
    item_equal = (Item_equal *)cond;
    item_equal->sort(&compare_fields_by_table_order, table_join_idx);
    if (cond_equal && cond_equal->current_level.head() == item_equal)
      cond_equal = cond_equal->upper_levels;
    return eliminate_item_equal(0, cond_equal, item_equal);
  } else
    cond->transform(&Item::replace_equal_field, 0);
  return cond;
}

/**
  change field = field to field = const for each found field = const in the
  and_level

  @param thd      Thread handler
  @param save_list
  @param and_father
  @param cond       Condition where fields are replaced with constant values
  @param field      The field that will be substituted
  @param value      The substitution value

  @returns false if success, true if error
*/

static bool change_cond_ref_to_const(THD *thd, I_List<COND_CMP> *save_list,
                                     Item *and_father, Item *cond, Item *field,
                                     Item *value) {
  if (cond->type() == Item::COND_ITEM) {
    Item_cond *const item_cond = down_cast<Item_cond *>(cond);
    bool and_level = item_cond->functype() == Item_func::COND_AND_FUNC;
    List_iterator<Item> li(*item_cond->argument_list());
    Item *item;
    while ((item = li++)) {
      if (change_cond_ref_to_const(thd, save_list, and_level ? cond : item,
                                   item, field, value))
        return true;
    }
    return false;
  }
  if (cond->eq_cmp_result() == Item::COND_OK)
    return false;  // Not a boolean function

  Item_bool_func2 *func = down_cast<Item_bool_func2 *>(cond);
  Item **args = func->arguments();
  Item *left_item = args[0];
  Item *right_item = args[1];
  Item_func::Functype functype = func->functype();

  if (right_item->eq(field, 0) && left_item != value &&
      right_item->cmp_context == field->cmp_context &&
      (left_item->result_type() != STRING_RESULT ||
       value->result_type() != STRING_RESULT ||
       left_item->collation.collation == value->collation.collation)) {
    Item *const clone = value->clone_item();
    if (thd->is_error()) return true;

    if (clone == NULL) return false;

    clone->collation.set(right_item->collation);
    thd->change_item_tree(args + 1, clone);
    func->update_used_tables();
    if ((functype == Item_func::EQ_FUNC || functype == Item_func::EQUAL_FUNC) &&
        and_father != cond && !left_item->const_item()) {
      cond->marker = Item::MARKER_CONST_PROPAG;
      COND_CMP *const cond_cmp = new COND_CMP(and_father, func);
      if (cond_cmp == NULL) return true;

      save_list->push_back(cond_cmp);
    }
    if (func->set_cmp_func()) return true;
  } else if (left_item->eq(field, 0) && right_item != value &&
             left_item->cmp_context == field->cmp_context &&
             (right_item->result_type() != STRING_RESULT ||
              value->result_type() != STRING_RESULT ||
              right_item->collation.collation == value->collation.collation)) {
    Item *const clone = value->clone_item();
    if (thd->is_error()) return true;

    if (clone == NULL) return false;

    clone->collation.set(left_item->collation);
    thd->change_item_tree(args, clone);
    value = clone;
    func->update_used_tables();
    if ((functype == Item_func::EQ_FUNC || functype == Item_func::EQUAL_FUNC) &&
        and_father != cond && !right_item->const_item()) {
      args[0] = args[1];  // For easy check
      thd->change_item_tree(args + 1, value);
      cond->marker = Item::MARKER_CONST_PROPAG;
      COND_CMP *const cond_cmp = new COND_CMP(and_father, func);
      if (cond_cmp == NULL) return true;

      save_list->push_back(cond_cmp);
    }
    if (func->set_cmp_func()) return true;
  }
  return false;
}

/**
  Propagate constant values in a condition

  @param thd        Thread handler
  @param save_list
  @param and_father
  @param cond       Condition for which constant values are propagated

  @returns false if success, true if error
*/
static bool propagate_cond_constants(THD *thd, I_List<COND_CMP> *save_list,
                                     Item *and_father, Item *cond) {
  if (cond->type() == Item::COND_ITEM) {
    Item_cond *const item_cond = down_cast<Item_cond *>(cond);
    bool and_level = item_cond->functype() == Item_func::COND_AND_FUNC;
    List_iterator_fast<Item> li(*item_cond->argument_list());
    Item *item;
    I_List<COND_CMP> save;
    while ((item = li++)) {
      if (propagate_cond_constants(thd, &save, and_level ? cond : item, item))
        return true;
    }
    if (and_level) {  // Handle other found items
      I_List_iterator<COND_CMP> cond_itr(save);
      COND_CMP *cond_cmp;
      while ((cond_cmp = cond_itr++)) {
        Item **args = cond_cmp->cmp_func->arguments();
        if (!args[0]->const_item() &&
            change_cond_ref_to_const(thd, &save, cond_cmp->and_level,
                                     cond_cmp->and_level, args[0], args[1]))
          return true;
      }
    }
  } else if (and_father != cond &&
             cond->marker != Item::MARKER_CONST_PROPAG)  // In a AND group
  {
    Item_func *func;
    if (cond->type() == Item::FUNC_ITEM &&
        (func = down_cast<Item_func *>(cond)) &&
        (func->functype() == Item_func::EQ_FUNC ||
         func->functype() == Item_func::EQUAL_FUNC)) {
      Item **args = func->arguments();
      bool left_const = args[0]->const_item();
      bool right_const = args[1]->const_item();
      if (!(left_const && right_const) &&
          args[0]->result_type() == args[1]->result_type()) {
        if (right_const) {
          if (resolve_const_item(thd, &args[1], args[0])) return true;
          func->update_used_tables();
          if (change_cond_ref_to_const(thd, save_list, and_father, and_father,
                                       args[0], args[1]))
            return true;
        } else if (left_const) {
          if (resolve_const_item(thd, &args[0], args[1])) return true;
          func->update_used_tables();
          if (change_cond_ref_to_const(thd, save_list, and_father, and_father,
                                       args[1], args[0]))
            return true;
        }
      }
    }
  }

  return false;
}

/**
  Assign each nested join structure a bit in nested_join_map.

  @param join_list     List of tables
  @param first_unused  Number of first unused bit in nested_join_map before the
                       call

  @note
    This function is called after simplify_joins(), when there are no
    redundant nested joins.
    We cannot have more nested joins in a query block than there are tables,
    so as long as the number of bits in nested_join_map is not less than the
    maximum number of tables in a query block, nested_join_map can never
    overflow.

  @return
    First unused bit in nested_join_map after the call.
*/

uint build_bitmap_for_nested_joins(List<TABLE_LIST> *join_list,
                                   uint first_unused) {
  List_iterator<TABLE_LIST> li(*join_list);
  TABLE_LIST *table;
  DBUG_ENTER("build_bitmap_for_nested_joins");
  while ((table = li++)) {
    NESTED_JOIN *nested_join;
    if ((nested_join = table->nested_join)) {
      // We should have either a join condition or a semi-join condition
      DBUG_ASSERT((table->join_cond() == NULL) == (table->sj_cond() != NULL));

      nested_join->nj_map = 0;
      nested_join->nj_total = 0;
      /*
        We only record nested join information for outer join nests.
        Tables belonging in semi-join nests are recorded in the
        embedding outer join nest, if one exists.
      */
      if (table->join_cond()) {
        DBUG_ASSERT(first_unused < sizeof(nested_join_map) * 8);
        nested_join->nj_map = (nested_join_map)1 << first_unused++;
        nested_join->nj_total = nested_join->join_list.elements;
      } else if (table->sj_cond()) {
        NESTED_JOIN *const outer_nest =
            table->embedding ? table->embedding->nested_join : NULL;
        /*
          The semi-join nest has already been counted into the table count
          for the outer join nest as one table, so subtract 1 from the
          table count.
        */
        if (outer_nest)
          outer_nest->nj_total += (nested_join->join_list.elements - 1);
      } else
        DBUG_ASSERT(false);

      first_unused =
          build_bitmap_for_nested_joins(&nested_join->join_list, first_unused);
    }
  }
  DBUG_RETURN(first_unused);
}

/** Update the dependency map for the tables. */

void JOIN::update_depend_map() {
  ASSERT_BEST_REF_IN_JOIN_ORDER(this);
  for (uint tableno = 0; tableno < tables; tableno++) {
    JOIN_TAB *const tab = best_ref[tableno];
    TABLE_REF *const ref = &tab->ref();
    table_map depend_map = 0;
    Item **item = ref->items;
    for (uint i = 0; i < ref->key_parts; i++, item++)
      depend_map |= (*item)->used_tables();
    depend_map &= ~PSEUDO_TABLE_BITS;
    ref->depend_map = depend_map;
    for (JOIN_TAB **tab2 = map2table; depend_map; tab2++, depend_map >>= 1) {
      if (depend_map & 1) ref->depend_map |= (*tab2)->ref().depend_map;
    }
  }
}

/** Update the dependency map for the sort order. */

void JOIN::update_depend_map(ORDER *order) {
  DBUG_ENTER("JOIN::update_depend_map");
  for (; order; order = order->next) {
    table_map depend_map;
    order->item[0]->update_used_tables();
    order->depend_map = depend_map =
        order->item[0]->used_tables() & ~INNER_TABLE_BIT;
    order->used = 0;
    // Not item_sum(), RAND() and no reference to table outside of sub select
    if (!(order->depend_map & (OUTER_REF_TABLE_BIT | RAND_TABLE_BIT)) &&
        !order->item[0]->has_aggregation()) {
      for (JOIN_TAB **tab = map2table; depend_map; tab++, depend_map >>= 1) {
        if (depend_map & 1) order->depend_map |= (*tab)->ref().depend_map;
      }
    }
  }
  DBUG_VOID_RETURN;
}

/**
  Update equalities and keyuse references after semi-join materialization
  strategy is chosen.

  @details
    For each multiple equality that contains a field that is selected
    from a subquery, and that subquery is executed using a semi-join
    materialization strategy, add the corresponding column in the materialized
    temporary table to the equality.
    For each injected semi-join equality that is not converted to
    multiple equality, replace the reference to the expression selected
    from the subquery with the corresponding column in the temporary table.

    This is needed to properly reflect the equalities that involve injected
    semi-join equalities when materialization strategy is chosen.
    @see eliminate_item_equal() for how these equalities are used to generate
    correct equality predicates.

    The MaterializeScan semi-join strategy requires some additional processing:
    All primary tables after the materialized temporary table must be inspected
    for keyuse objects that point to expressions from the subquery tables.
    These references must be replaced with references to corresponding columns
    in the materialized temporary table instead. Those primary tables using
    ref access will thus be made to depend on the materialized temporary table
    instead of the subquery tables.

    Only the injected semi-join equalities need this treatment, other predicates
    will be handled correctly by the regular item substitution process.

  @return False if success, true if error
*/

bool JOIN::update_equalities_for_sjm() {
  ASSERT_BEST_REF_IN_JOIN_ORDER(this);
  List_iterator<Semijoin_mat_exec> it(sjm_exec_list);
  Semijoin_mat_exec *sjm_exec;
  while ((sjm_exec = it++)) {
    TABLE_LIST *const sj_nest = sjm_exec->sj_nest;

    DBUG_ASSERT(!sj_nest->outer_join_nest());
    /*
      A materialized semi-join nest cannot actually be an inner part of an
      outer join yet, this is just a preparatory step,
      ie sj_nest->outer_join_nest() is always NULL here.
      @todo: Enable outer joining here later.
    */
    Item *cond = sj_nest->outer_join_nest()
                     ? sj_nest->outer_join_nest()->join_cond_optim()
                     : where_cond;
    if (!cond) continue;

    uchar *dummy = NULL;
    cond = cond->compile(&Item::equality_substitution_analyzer, &dummy,
                         &Item::equality_substitution_transformer,
                         (uchar *)sj_nest);
    if (cond == NULL) return true;

    cond->update_used_tables();

    // Loop over all primary tables that follow the materialized table
    for (uint j = sjm_exec->mat_table_index + 1; j < primary_tables; j++) {
      JOIN_TAB *const tab = best_ref[j];
      for (Key_use *keyuse = tab->position()->key;
           keyuse && keyuse->table_ref == tab->table_ref &&
           keyuse->key == tab->position()->key->key;
           keyuse++) {
        List_iterator<Item> it(sj_nest->nested_join->sj_inner_exprs);
        Item *old;
        uint fieldno = 0;
        while ((old = it++)) {
          if (old->real_item()->eq(keyuse->val->real_item(), false)) {
            /*
              Replace the expression selected from the subquery with the
              corresponding column of the materialized temporary table.
            */
            keyuse->val = sj_nest->nested_join->sjm.mat_fields[fieldno];
            keyuse->used_tables = keyuse->val->used_tables();
            break;
          }
          fieldno++;
        }
      }
    }
  }

  return false;
}

/**
  Assign set of available (prefix) tables to all tables in query block.
  Also set added tables, ie the tables added in each JOIN_TAB compared to the
  previous JOIN_TAB.
  This function must be called for every query block after the table order
  has been determined.
*/

void JOIN::set_prefix_tables() {
  ASSERT_BEST_REF_IN_JOIN_ORDER(this);
  DBUG_ASSERT(!plan_is_const());
  /*
    The const tables are available together with the first non-const table in
    the join order.
  */
  table_map const initial_tables_map =
      const_table_map | (allow_outer_refs ? OUTER_REF_TABLE_BIT : 0);

  table_map current_tables_map = initial_tables_map;
  table_map prev_tables_map = (table_map)0;
  table_map saved_tables_map = (table_map)0;

  JOIN_TAB *last_non_sjm_tab = NULL;  // Track the last non-sjm table

  for (uint i = const_tables; i < tables; i++) {
    JOIN_TAB *const tab = best_ref[i];
    if (!tab->table()) continue;
    /*
      Tables that are within SJ-Materialization nests cannot have their
      conditions referring to preceding non-const tables.
       - If we're looking at the first SJM table, reset current_tables_map
         to refer to only allowed tables
      @see Item_equal::get_subst_item()
      @see eliminate_item_equal()
    */
    if (sj_is_materialize_strategy(tab->get_sj_strategy())) {
      const table_map sjm_inner_tables = tab->emb_sj_nest->sj_inner_tables;
      if (!(sjm_inner_tables & current_tables_map)) {
        saved_tables_map = current_tables_map;
        current_tables_map = initial_tables_map;
        prev_tables_map = (table_map)0;
      }

      current_tables_map |= tab->table_ref->map();
      tab->set_prefix_tables(current_tables_map, prev_tables_map);
      prev_tables_map = current_tables_map;

      if (!(sjm_inner_tables & ~current_tables_map)) {
        // At the end of a semi-join materialization nest, restore previous map
        current_tables_map = saved_tables_map;
        prev_tables_map =
            last_non_sjm_tab ? last_non_sjm_tab->prefix_tables() : (table_map)0;
      }
    } else {
      last_non_sjm_tab = tab;
      current_tables_map |= tab->table_ref->map();
      tab->set_prefix_tables(current_tables_map, prev_tables_map);
      prev_tables_map = current_tables_map;
    }
  }
  /*
    Random expressions must be added to the last table's condition.
    It solves problem with queries like SELECT * FROM t1 WHERE rand() > 0.5
  */
  if (last_non_sjm_tab != NULL)
    last_non_sjm_tab->add_prefix_tables(RAND_TABLE_BIT);
}

/**
  Calculate best possible join order and initialize the join structure.

  @return true if success, false if error.

  The JOIN object is populated with statistics about the query,
  and a plan with table order and access method selection is made.

  The list of tables to be optimized is taken from select_lex->leaf_tables.
  JOIN::where_cond is also used in the optimization.
  As a side-effect, JOIN::keyuse_array is populated with key_use information.

  Here is an overview of the logic of this function:

  - Initialize JOIN data structures and setup basic dependencies between tables.

  - Update dependencies based on join information.

  - Make key descriptions (update_ref_and_keys()).

  - Pull out semi-join tables based on table dependencies.

  - Extract tables with zero or one rows as const tables.

  - Read contents of const tables, substitute columns from these tables with
    actual data. Also keep track of empty tables vs. one-row tables.

  - After const table extraction based on row count, more tables may
    have become functionally dependent. Extract these as const tables.

  - Add new sargable predicates based on retrieved const values.

  - Calculate number of rows to be retrieved from each table.

  - Calculate cost of potential semi-join materializations.

  - Calculate best possible join order based on available statistics.

  - Fill in remaining information for the generated join order.
*/

bool JOIN::make_join_plan() {
  DBUG_ENTER("JOIN::make_join_plan");

  SARGABLE_PARAM *sargables = NULL;

  Opt_trace_context *const trace = &thd->opt_trace;

  if (init_planner_arrays())  // Create and initialize the arrays
    DBUG_RETURN(true);

  // Outer join dependencies were initialized above, now complete the analysis.
  if (select_lex->outer_join || select_lex->is_recursive()) {
    if (propagate_dependencies()) {
      /*
        Catch illegal join order.
        SQL2011 forbids:
        WITH RECURSIVE rec AS (
        ... UNION ALL SELECT ... FROM tbl LEFT JOIN rec ON...)c...
        MySQL also forbids the same query with STRAIGHT_JOIN instead of LEFT
        JOIN, because the algorithm of with-recursive imposes that "rec" be
        first in plan, i.e. "tbl" depends on "rec", but STRAIGHT_JOIN imposes
        the opposite dependency.
      */
      DBUG_ASSERT(select_lex->is_recursive());
      my_error(ER_CTE_RECURSIVE_FORBIDDEN_JOIN_ORDER, MYF(0),
               select_lex->recursive_reference->alias);
      DBUG_RETURN(true);
    }
    init_key_dependencies();
  }

  if (unlikely(trace->is_started()))
    trace_table_dependencies(trace, join_tab, primary_tables);

  // Build the key access information, which is the basis for ref access.
  if (where_cond || select_lex->outer_join) {
    if (update_ref_and_keys(thd, &keyuse_array, join_tab, tables, where_cond,
                            ~select_lex->outer_join, select_lex, &sargables))
      DBUG_RETURN(true);
  }

  /*
    Pull out semi-join tables based on dependencies. Dependencies are valid
    throughout the lifetime of a query, so this operation can be performed
    on the first optimization only.
  */
  if (!select_lex->sj_pullout_done && select_lex->sj_nests.elements &&
      pull_out_semijoin_tables(this))
    DBUG_RETURN(true);

  select_lex->sj_pullout_done = true;
  const uint sj_nests = select_lex->sj_nests.elements;  // Changed by pull-out

  if (!(select_lex->active_options() & OPTION_NO_CONST_TABLES)) {
    // Detect tables that are const (0 or 1 row) and read their contents.
    if (extract_const_tables()) DBUG_RETURN(true);

    // Detect tables that are functionally dependent on const values.
    if (extract_func_dependent_tables()) DBUG_RETURN(true);
  }
  // Possibly able to create more sargable predicates from const rows.
  if (const_tables && sargables) update_sargable_from_const(sargables);

  // Make a first estimate of the fanout for each table in the query block.
  if (estimate_rowcount()) DBUG_RETURN(true);

  /*
    Apply join order hints, with the exception of
    JOIN_FIXED_ORDER and STRAIGHT_JOIN.
  */
  if (select_lex->opt_hints_qb &&
      !(select_lex->active_options() & SELECT_STRAIGHT_JOIN))
    select_lex->opt_hints_qb->apply_join_order_hints(this);

  if (sj_nests) {
    set_semijoin_embedding();
    select_lex->update_semijoin_strategies(thd);
  }

  if (!plan_is_const()) optimize_keyuse();

  allow_outer_refs = true;

  if (sj_nests && optimize_semijoin_nests_for_materialization(this))
    DBUG_RETURN(true);

  // Choose the table order based on analysis done so far.
  if (Optimize_table_order(thd, this, NULL).choose_table_order())
    DBUG_RETURN(true);

  DBUG_EXECUTE_IF("bug13820776_1", thd->killed = THD::KILL_QUERY;);
  if (thd->killed || thd->is_error()) DBUG_RETURN(true);

  // If this is a subquery, decide between In-to-exists and materialization
  if (unit->item && decide_subquery_strategy()) DBUG_RETURN(true);

  refine_best_rowcount();

  if (!(thd->variables.option_bits & OPTION_BIG_SELECTS) &&
      best_read > (double)thd->variables.max_join_size &&
      !thd->lex->is_explain()) { /* purecov: inspected */
    my_error(ER_TOO_BIG_SELECT, MYF(0));
    error = -1;
    DBUG_RETURN(1);
  }

  positions = NULL;  // But keep best_positions for get_best_combination

  /*
    Store the cost of this query into a user variable
    Don't update m_current_query_cost for statements that are not "flat joins" :
    i.e. they have subqueries, unions or call stored procedures.
    TODO: calculate a correct cost for a query with subqueries and UNIONs.
  */
  if (thd->lex->is_single_level_stmt()) thd->m_current_query_cost = best_read;

  // Generate an execution plan from the found optimal join order.
  if (get_best_combination()) DBUG_RETURN(true);

  // Cleanup after update_ref_and_keys has added keys for derived tables.
  if (select_lex->materialized_derived_table_count ||
      select_lex->table_func_count)
    finalize_derived_keys();

  // No need for this struct after new JOIN_TAB array is set up.
  best_positions = NULL;

  // Some called function may still set error status unnoticed
  if (thd->is_error()) DBUG_RETURN(true);

  // There is at least one empty const table
  if (const_table_map != found_const_table_map)
    zero_result_cause = "no matching row in const table";

  DBUG_RETURN(false);
}

/**
  Initialize scratch arrays for the join order optimization

  @returns false if success, true if error

  @note If something fails during initialization, JOIN::cleanup()
        will free anything that has been partially allocated and set up.
        Arrays are created in the execution mem_root, so they will be
        deleted automatically when the mem_root is re-initialized.
*/

bool JOIN::init_planner_arrays() {
  // Up to one extra slot per semi-join nest is needed (if materialized)
  const uint sj_nests = select_lex->sj_nests.elements;
  const uint table_count = select_lex->leaf_table_count;

  DBUG_ASSERT(primary_tables == 0 && tables == 0);

  if (!(join_tab = alloc_jtab_array(thd, table_count))) return true;

  /*
    We add 2 cells:
    - because planning stage uses 0-termination so needs +1
    - because after get_best_combination, we don't use 0-termination but
    need +2, to host at most 2 tmp sort/group/distinct tables.
  */
  if (!(best_ref = (JOIN_TAB **)thd->alloc(
            sizeof(JOIN_TAB *) *
            (table_count + sj_nests + 2 + m_windows.elements))))
    return true;

  // sort/group tmp tables have no map
  if (!(map2table = (JOIN_TAB **)thd->alloc(sizeof(JOIN_TAB *) *
                                            (table_count + sj_nests))))
    return true;

  if (!(positions = new (thd->mem_root) POSITION[table_count])) return true;

  if (!(best_positions = new (thd->mem_root) POSITION[table_count + sj_nests]))
    return true;

  /*
    Initialize data structures for tables to be joined.
    Initialize dependencies between tables.
  */
  JOIN_TAB **best_ref_p = best_ref;
  TABLE_LIST *tl = select_lex->leaf_tables;

  for (JOIN_TAB *tab = join_tab; tl; tab++, tl = tl->next_leaf, best_ref_p++) {
    *best_ref_p = tab;
    TABLE *const table = tl->table;
    tab->table_ref = tl;
    tab->set_table(table);
    const int err = tl->fetch_number_of_rows();

    // Initialize the cost model for the table
    table->init_cost_model(cost_model());

    DBUG_EXECUTE_IF("bug11747970_raise_error", {
      if (!err) {
        my_error(ER_UNKNOWN_ERROR, MYF(0));
        return true;
      }
    });

    if (err) {
      table->file->print_error(err, MYF(0));
      return true;
    }
    all_table_map |= tl->map();
    tab->set_join(this);

    tab->dependent = tl->dep_tables;  // Initialize table dependencies
    if (select_lex->is_recursive()) {
      if (select_lex->recursive_reference != tl)
        // Recursive reference must go first
        tab->dependent |= select_lex->recursive_reference->map();
      else {
        // Recursive reference mustn't use any index
        table->covering_keys.clear_all();
        table->keys_in_use_for_group_by.clear_all();
        table->keys_in_use_for_order_by.clear_all();
      }
    }
    if (tl->schema_table) table->file->stats.records = 2;
    table->quick_condition_rows = table->file->stats.records;

    tab->init_join_cond_ref(tl);

    if (tl->outer_join_nest()) {
      // tab belongs to a nested join, maybe to several embedding joins
      tab->embedding_map = 0;
      for (TABLE_LIST *embedding = tl->embedding; embedding;
           embedding = embedding->embedding) {
        NESTED_JOIN *const nested_join = embedding->nested_join;
        tab->embedding_map |= nested_join->nj_map;
        tab->dependent |= embedding->dep_tables;
      }
    } else if (tab->join_cond()) {
      // tab is the only inner table of an outer join
      tab->embedding_map = 0;
      for (TABLE_LIST *embedding = tl->embedding; embedding;
           embedding = embedding->embedding)
        tab->embedding_map |= embedding->nested_join->nj_map;
    }
    tables++;  // Count number of initialized tables
  }

  primary_tables = tables;
  *best_ref_p = NULL;  // Last element of array must be NULL

  return false;
}

/**
  Propagate dependencies between tables due to outer join relations.

  @returns false if success, true if error

  Build transitive closure for relation 'to be dependent on'.
  This will speed up the plan search for many cases with outer joins,
  as well as allow us to catch illegal cross references.
  Warshall's algorithm is used to build the transitive closure.
  As we may restart the outer loop upto 'table_count' times, the
  complexity of the algorithm is O((number of tables)^3).
  However, most of the iterations will be shortcircuited when
  there are no dependencies to propagate.
*/

bool JOIN::propagate_dependencies() {
  for (uint i = 0; i < tables; i++) {
    if (!join_tab[i].dependent) continue;

    // Add my dependencies to other tables depending on me
    uint j;
    JOIN_TAB *tab;
    for (j = 0, tab = join_tab; j < tables; j++, tab++) {
      if (tab->dependent & join_tab[i].table_ref->map()) {
        const table_map was_dependent = tab->dependent;
        tab->dependent |= join_tab[i].dependent;
        /*
          If we change dependencies for a table we already have
          processed: Redo dependency propagation from this table.
        */
        if (i > j && tab->dependent != was_dependent) {
          i = j - 1;
          break;
        }
      }
    }
  }

  JOIN_TAB *const tab_end = join_tab + tables;
  for (JOIN_TAB *tab = join_tab; tab < tab_end; tab++) {
    if ((tab->dependent & tab->table_ref->map())) return true;
  }

  return false;
}

/**
  Extract const tables based on row counts.

  @returns false if success, true if error

  This extraction must be done for each execution.
  Tables containing exactly zero or one rows are marked as const, but
  notice the additional constraints checked below.
  Tables that are extracted have their rows read before actual execution
  starts and are placed in the beginning of the join_tab array.
  Thus, they do not take part in join order optimization process,
  which can significantly reduce the optimization time.
  The data read from these tables can also be regarded as "constant"
  throughout query execution, hence the column values can be used for
  additional constant propagation and extraction of const tables based
  on eq-ref properties.

  The tables are given the type JT_SYSTEM.
*/

bool JOIN::extract_const_tables() {
  enum enum_const_table_extraction {
    extract_no_table = 0,
    extract_empty_table = 1,
    extract_const_table = 2
  };

  JOIN_TAB *const tab_end = join_tab + tables;
  for (JOIN_TAB *tab = join_tab; tab < tab_end; tab++) {
    TABLE *const table = tab->table();
    TABLE_LIST *const tl = tab->table_ref;
    enum enum_const_table_extraction extract_method = extract_const_table;

    const bool all_partitions_pruned_away = table->all_partitions_pruned_away;

    if (tl->outer_join_nest()) {
      /*
        Table belongs to a nested join, no candidate for const table extraction.
      */
      extract_method = extract_no_table;
    } else if (tl->embedding && tl->embedding->sj_cond()) {
      /*
        Table belongs to a semi-join.
        We do not currently pull out const tables from semi-join nests.
      */
      extract_method = extract_no_table;
    } else if (tab->join_cond()) {
      // tab is the only inner table of an outer join, extract empty tables
      extract_method = extract_empty_table;
    }
    switch (extract_method) {
      case extract_no_table:
        break;

      case extract_empty_table:
        // Extract tables with zero rows, but only if statistics are exact
        if ((table->file->stats.records == 0 || all_partitions_pruned_away) &&
            (table->file->ha_table_flags() & HA_STATS_RECORDS_IS_EXACT))
          mark_const_table(tab, NULL);
        break;

      case extract_const_table:
        /*
          Extract tables with zero or one rows, but do not extract tables that
           1. are dependent upon other tables, or
           2. have no exact statistics, or
           3. are full-text searched
        */
        if ((table->s->system || table->file->stats.records <= 1 ||
             all_partitions_pruned_away) &&
            !tab->dependent &&                                              // 1
            (table->file->ha_table_flags() & HA_STATS_RECORDS_IS_EXACT) &&  // 2
            !table->fulltext_searched)                                      // 3
          mark_const_table(tab, NULL);
        break;
    }
  }

  // Read const tables (tables matching no more than 1 rows)
  if (!const_tables) return false;

  for (POSITION *p_pos = positions, *p_end = p_pos + const_tables;
       p_pos < p_end; p_pos++) {
    JOIN_TAB *const tab = p_pos->table;
    const int status = join_read_const_table(tab, p_pos);
    if (status > 0)
      return true;
    else if (status == 0) {
      found_const_table_map |= tab->table_ref->map();
      tab->table_ref->optimized_away = true;
    }
  }

  return false;
}

/**
  Extract const tables based on functional dependencies.

  @returns false if success, true if error

  This extraction must be done for each execution.

  Mark as const the tables that
   - are functionally dependent on constant values, or
   - are inner tables of an outer join and contain exactly zero or one rows

  Tables that are extracted have their rows read before actual execution
  starts and are placed in the beginning of the join_tab array, just as
  described for JOIN::extract_const_tables().

  The tables are given the type JT_CONST.
*/

bool JOIN::extract_func_dependent_tables() {
  // loop until no more const tables are found
  bool ref_changed;
  // Tables referenced by others; if they're const the others may be too.
  table_map found_ref;
  do {
  more_const_tables_found:
    ref_changed = false;
    found_ref = 0;

    // Loop over all tables that are not already determined to be const
    for (JOIN_TAB **pos = best_ref + const_tables; *pos; pos++) {
      JOIN_TAB *const tab = *pos;
      TABLE *const table = tab->table();
      TABLE_LIST *const tl = tab->table_ref;
      /*
        If equi-join condition by a key is null rejecting and after a
        substitution of a const table the key value happens to be null
        then we can state that there are no matches for this equi-join.
      */
      Key_use *keyuse = tab->keyuse();
      if (keyuse && tab->join_cond() && !tab->embedding_map) {
        /*
          When performing an outer join operation if there are no matching rows
          for the single row of the outer table all the inner tables are to be
          null complemented and thus considered as constant tables.
          Here we apply this consideration to the case of outer join operations
          with a single inner table only because the case with nested tables
          would require a more thorough analysis.
          TODO. Apply single row substitution to null complemented inner tables
          for nested outer join operations.
        */
        while (keyuse->table_ref == tl) {
          if (!(keyuse->val->used_tables() & ~const_table_map) &&
              keyuse->val->is_null() && keyuse->null_rejecting) {
            table->set_null_row();
            found_const_table_map |= tl->map();
            mark_const_table(tab, keyuse);
            goto more_const_tables_found;
          }
          keyuse++;
        }
      }

      if (tab->dependent)  // If dependent on some table
      {
        // All dependent tables must be const
        if (tab->dependent & ~const_table_map) {
          found_ref |= tab->dependent;
          continue;
        }
        /*
          Mark a dependent table as constant if
           1. it has exactly zero or one rows (it is a system table), and
           2. it is not within a nested outer join, and
           3. it does not have an expensive outer join condition.
              This is because we have to determine whether an outer-joined table
              has a real row or a null-extended row in the optimizer phase.
              We have no possibility to evaluate its join condition at
              execution time, when it is marked as a system table.
        */
        if (table->file->stats.records <= 1L &&                             // 1
            (table->file->ha_table_flags() & HA_STATS_RECORDS_IS_EXACT) &&  // 1
            !tl->outer_join_nest() &&                                       // 2
            !(tab->join_cond() && tab->join_cond()->is_expensive()))        // 3
        {  // system table
          mark_const_table(tab, NULL);
          const int status =
              join_read_const_table(tab, positions + const_tables - 1);
          if (status > 0)
            return true;
          else if (status == 0)
            found_const_table_map |= tl->map();
          continue;
        }
      }

      // Check if table can be read by key or table only uses const refs

      if ((keyuse = tab->keyuse())) {
        while (keyuse->table_ref == tl) {
          Key_use *const start_keyuse = keyuse;
          const uint key = keyuse->key;
          tab->keys().set_bit(key);  // QQ: remove this ?

          table_map refs = 0;
          Key_map const_ref, eq_part;
          do {
            if (keyuse->val->type() != Item::NULL_ITEM && !keyuse->optimize) {
              if (!((~found_const_table_map) & keyuse->used_tables))
                const_ref.set_bit(keyuse->keypart);
              else
                refs |= keyuse->used_tables;
              eq_part.set_bit(keyuse->keypart);
            }
            keyuse++;
          } while (keyuse->table_ref == tl && keyuse->key == key);

          /*
            Extract const tables with proper key dependencies.
            Exclude tables that
             1. are full-text searched, or
             2. are part of nested outer join, or
             3. are part of semi-join, or
             4. have an expensive outer join condition.
             5. are blocked by handler for const table optimize.
          */
          if (eq_part.is_prefix(table->key_info[key].user_defined_key_parts) &&
              !table->fulltext_searched &&                                // 1
              !tl->outer_join_nest() &&                                   // 2
              !(tl->embedding && tl->embedding->sj_cond()) &&             // 3
              !(tab->join_cond() && tab->join_cond()->is_expensive()) &&  // 4
              !(table->file->ha_table_flags() & HA_BLOCK_CONST_TABLE))    // 5
          {
            if (table->key_info[key].flags & HA_NOSAME) {
              if (const_ref == eq_part) {  // Found everything for ref.
                ref_changed = true;
                mark_const_table(tab, start_keyuse);
                if (create_ref_for_key(this, tab, start_keyuse,
                                       found_const_table_map))
                  return true;
                const int status =
                    join_read_const_table(tab, positions + const_tables - 1);
                if (status > 0)
                  return true;
                else if (status == 0)
                  found_const_table_map |= tl->map();
                break;
              } else
                found_ref |= refs;  // Table is const if all refs are const
            } else if (const_ref == eq_part)
              tab->const_keys.set_bit(key);
          }
        }
      }
    }
  } while
      /*
        A new const table appeared, that is referenced by others, so re-check
        others:
      */
      ((const_table_map & found_ref) && ref_changed);

  return false;
}

/**
  Update info on indexes that can be used for search lookups as
  reading const tables may has added new sargable predicates.
*/

void JOIN::update_sargable_from_const(SARGABLE_PARAM *sargables) {
  for (; sargables->field; sargables++) {
    Field *const field = sargables->field;
    JOIN_TAB *const tab = field->table->reginfo.join_tab;
    Key_map possible_keys = field->key_start;
    possible_keys.intersect(field->table->keys_in_use_for_query);
    bool is_const = true;
    for (uint j = 0; j < sargables->num_values; j++)
      is_const &= sargables->arg_value[j]->const_item();
    if (is_const) {
      tab->const_keys.merge(possible_keys);
      tab->keys().merge(possible_keys);
    }
  }
}

/**
  Estimate the number of matched rows for each joined table.
  Set up range scan for tables that have proper predicates.

  @returns false if success, true if error
*/

bool JOIN::estimate_rowcount() {
  Opt_trace_context *const trace = &thd->opt_trace;
  Opt_trace_object trace_wrapper(trace);
  Opt_trace_array trace_records(trace, "rows_estimation");

  JOIN_TAB *const tab_end = join_tab + tables;
  for (JOIN_TAB *tab = join_tab; tab < tab_end; tab++) {
    const Cost_model_table *const cost_model = tab->table()->cost_model();
    Opt_trace_object trace_table(trace);
    trace_table.add_utf8_table(tab->table_ref);
    if (tab->type() == JT_SYSTEM || tab->type() == JT_CONST) {
      trace_table.add("rows", 1)
          .add("cost", 1)
          .add_alnum("table_type",
                     (tab->type() == JT_SYSTEM) ? "system" : "const")
          .add("empty", tab->table()->has_null_row());

      // Only one matching row and one block to read
      tab->set_records(tab->found_records = 1);
      tab->worst_seeks = cost_model->page_read_cost(1.0);
      tab->read_time = tab->worst_seeks;
      continue;
    }
    // Approximate number of found rows and cost to read them
    tab->set_records(tab->found_records = tab->table()->file->stats.records);
    const Cost_estimate table_scan_time = tab->table()->file->table_scan_cost();
    tab->read_time = table_scan_time.total_cost();

    /*
      Set a max value for the cost of seek operations we can expect
      when using key lookup. This can't be too high as otherwise we
      are likely to use table scan.
    */
    tab->worst_seeks =
        min(cost_model->page_read_cost((double)tab->found_records / 10),
            tab->read_time * 3);
    const double min_worst_seek = cost_model->page_read_cost(2.0);
    if (tab->worst_seeks < min_worst_seek)  // Fix for small tables
      tab->worst_seeks = min_worst_seek;

    /*
      Add to tab->const_keys those indexes for which all group fields or
      all select distinct fields participate in one index.
    */
    add_group_and_distinct_keys(this, tab);

    /*
      Perform range analysis if there are keys it could use (1).
      Don't do range analysis if on the inner side of an outer join (2).
      Do range analysis if on the inner side of a semi-join (3).
    */
    TABLE_LIST *const tl = tab->table_ref;
    if (!tab->const_keys.is_clear_all() &&              // (1)
        (!tl->embedding ||                              // (2)
         (tl->embedding && tl->embedding->sj_cond())))  // (3)
    {
      /*
        This call fills tab->quick() with the best QUICK access method
        possible for this table, and only if it's better than table scan.
        It also fills tab->needed_reg.
      */
      ha_rows records = get_quick_record_count(thd, tab, row_limit);

      if (records == 0 && thd->is_error()) return true;

      /*
        Check for "impossible range", but make sure that we do not attempt
        to mark semi-joined tables as "const" (only semi-joined tables that
        are functionally dependent can be marked "const", and subsequently
        pulled out of their semi-join nests).
      */
      if (records == 0 && tab->table()->reginfo.impossible_range &&
          (!(tl->embedding && tl->embedding->sj_cond()))) {
        /*
          Impossible WHERE condition or join condition
          In case of join cond, mark that one empty NULL row is matched.
          In case of WHERE, don't set found_const_table_map to get the
          caller to abort with a zero row result.
        */
        mark_const_table(tab, NULL);
        tab->set_type(JT_CONST);  // Override setting made in mark_const_table()
        if (tab->join_cond()) {
          // Generate an empty row
          trace_table.add("returning_empty_null_row", true)
              .add_alnum("cause", "impossible_on_condition");
          found_const_table_map |= tl->map();
          tab->table()->set_null_row();  // All fields are NULL
        } else {
          trace_table.add("rows", 0).add_alnum("cause",
                                               "impossible_where_condition");
        }
      }
      if (records != HA_POS_ERROR) {
        tab->found_records = records;
        tab->read_time =
            tab->quick() ? tab->quick()->cost_est.total_cost() : 0.0;
      }
    } else {
      Opt_trace_object(trace, "table_scan")
          .add("rows", tab->found_records)
          .add("cost", tab->read_time);
    }
  }

  return false;
}

/**
  Set semi-join embedding join nest pointers.

  Set pointer to embedding semi-join nest for all semi-joined tables.
  Note that this must be done for every table inside all semi-join nests,
  even for tables within outer join nests embedded in semi-join nests.
  A table can never be part of multiple semi-join nests, hence no
  ambiguities can ever occur.
  Note also that the pointer is not set for TABLE_LIST objects that
  are outer join nests within semi-join nests.
*/

void JOIN::set_semijoin_embedding() {
  DBUG_ASSERT(!select_lex->sj_nests.is_empty());

  JOIN_TAB *const tab_end = join_tab + primary_tables;

  for (JOIN_TAB *tab = join_tab; tab < tab_end; tab++) {
    for (TABLE_LIST *tl = tab->table_ref; tl->embedding; tl = tl->embedding) {
      if (tl->embedding->sj_cond()) {
        tab->emb_sj_nest = tl->embedding;
        break;
      }
    }
  }
}

/**
  @brief Check if semijoin's compared types allow materialization.

  @param[inout] sj_nest Semi-join nest containing information about correlated
         expressions. Set nested_join->sjm.scan_allowed to true if
         MaterializeScan strategy allowed. Set nested_join->sjm.lookup_allowed
         to true if MaterializeLookup strategy allowed

  @details
    This is a temporary fix for BUG#36752.

    There are two subquery materialization strategies for semijoin:

    1. Materialize and do index lookups in the materialized table. See
       BUG#36752 for description of restrictions we need to put on the
       compared expressions.

       In addition, since indexes are not supported for BLOB columns,
       this strategy can not be used if any of the columns in the
       materialized table will be BLOB/GEOMETRY columns.  (Note that
       also columns for non-BLOB values that may be greater in size
       than CONVERT_IF_BIGGER_TO_BLOB, will be represented as BLOB
       columns.)

    2. Materialize and then do a full scan of the materialized table.
       The same criteria as for MaterializeLookup are applied, except that
       BLOB/GEOMETRY columns are allowed.
*/

static void semijoin_types_allow_materialization(TABLE_LIST *sj_nest) {
  DBUG_ENTER("semijoin_types_allow_materialization");

  DBUG_ASSERT(sj_nest->nested_join->sj_outer_exprs.elements ==
              sj_nest->nested_join->sj_inner_exprs.elements);

  if (sj_nest->nested_join->sj_outer_exprs.elements > MAX_REF_PARTS) {
    sj_nest->nested_join->sjm.scan_allowed = false;
    sj_nest->nested_join->sjm.lookup_allowed = false;
    DBUG_VOID_RETURN;
  }

  List_iterator<Item> it1(sj_nest->nested_join->sj_outer_exprs);
  List_iterator<Item> it2(sj_nest->nested_join->sj_inner_exprs);

  sj_nest->nested_join->sjm.scan_allowed = true;
  sj_nest->nested_join->sjm.lookup_allowed = true;

  bool blobs_involved = false;
  Item *outer, *inner;
  uint total_lookup_index_length = 0;
  uint max_key_length, max_key_part_length, max_key_parts;
  /*
    Maximum lengths for keys and key parts that are supported by
    the temporary table storage engine(s).
  */
  get_max_key_and_part_length(&max_key_length, &max_key_part_length,
                              &max_key_parts);
  while (outer = it1++, inner = it2++) {
    DBUG_ASSERT(outer->real_item() && inner->real_item());
    if (!types_allow_materialization(outer, inner)) {
      sj_nest->nested_join->sjm.scan_allowed = false;
      sj_nest->nested_join->sjm.lookup_allowed = false;
      DBUG_VOID_RETURN;
    }
    blobs_involved |= inner->is_blob_field();

    // Calculate the index length of materialized table
    const uint lookup_index_length = get_key_length_tmp_table(inner);
    if (lookup_index_length > max_key_part_length)
      sj_nest->nested_join->sjm.lookup_allowed = false;
    total_lookup_index_length += lookup_index_length;
  }
  if (total_lookup_index_length > max_key_length)
    sj_nest->nested_join->sjm.lookup_allowed = false;

  if (blobs_involved) sj_nest->nested_join->sjm.lookup_allowed = false;

  if (sj_nest->embedding) {
    DBUG_ASSERT(sj_nest->embedding->join_cond_optim());
    /*
      There are two issues that prevent materialization strategy from being
      used when a semi-join nest is on the inner side of an outer join:
      1. If the semi-join contains dependencies to outer tables,
         materialize-scan strategy cannot be used.
      2. Make sure that executor is able to evaluate triggered conditions
         for semi-join materialized tables. It should be correct, but needs
         verification.
         TODO: Remove this limitation!
      Handle this by disabling materialization strategies:
    */
    sj_nest->nested_join->sjm.scan_allowed = false;
    sj_nest->nested_join->sjm.lookup_allowed = false;
    DBUG_VOID_RETURN;
  }

  DBUG_PRINT("info", ("semijoin_types_allow_materialization: ok, allowed"));

  DBUG_VOID_RETURN;
}

/**
  Index dive can be skipped if the following conditions are satisfied:
  F1) For a single table query:
     a) FORCE INDEX applies to a single index.
     b) No subquery is present.
     c) Fulltext Index is not involved.
     d) No GROUP-BY or DISTINCT clause.
     e) No ORDER-BY clause.

  F2) Not applicable to multi-table query.

  F3) This optimization is not applicable to EXPLAIN queries.

  @param tab   JOIN_TAB object.
  @param thd   THD object.
*/
static bool check_skip_records_in_range_qualification(JOIN_TAB *tab, THD *thd) {
  SELECT_LEX *select = thd->lex->current_select();
  TABLE *table = tab->table();
  return ((table->force_index &&
           table->pos_in_table_list->index_hints->elements == 1) &&  // F1.a
          select->parent_lex->is_single_level_stmt() &&              // F1.b
          !select->has_ft_funcs() &&                                 // F1.c
          (!select->is_grouped() && !select->is_distinct()) &&       // F1.d
          !select->is_ordered() &&                                   // F1.e
          select->join_list->elements == 1 &&                        // F2
          !thd->lex->is_explain());                                  // F3
}

/*****************************************************************************
  Create JOIN_TABS, make a guess about the table types,
  Approximate how many records will be used in each table
*****************************************************************************/

/**
  Returns estimated number of rows that could be fetched by given
  access method.

  The function calls the range optimizer to estimate the cost of the
  cheapest QUICK_* index access method to scan one or several of the
  'keys' using the conditions 'select->cond'. The range optimizer
  compares several different types of 'quick select' methods (range
  scan, index merge, loose index scan) and selects the cheapest one.

  If the best index access method is cheaper than a table- and an index
  scan, then the range optimizer also constructs the corresponding
  QUICK_* object and assigns it to select->quick. In most cases this
  is the QUICK_* object used at later (optimization and execution)
  phases.

  @param thd    Session that runs the query.
  @param tab    JOIN_TAB of source table.
  @param limit  maximum number of rows to select.

  @note
    In case of valid range, a QUICK_SELECT_I object will be constructed and
    saved in select->quick.

  @return Estimated number of result rows selected from 'tab'.

  @retval HA_POS_ERROR For derived tables/views or if an error occur.
  @retval 0            If impossible query (i.e. certainly no rows will be
                       selected.)
*/
static ha_rows get_quick_record_count(THD *thd, JOIN_TAB *tab, ha_rows limit) {
  DBUG_ENTER("get_quick_record_count");
  uchar buff[STACK_BUFF_ALLOC];
  if (check_stack_overrun(thd, STACK_MIN_SIZE, buff))
    DBUG_RETURN(0);  // Fatal error flag is set

  TABLE_LIST *const tl = tab->table_ref;
  tab->set_skip_records_in_range(
      check_skip_records_in_range_qualification(tab, thd));

  // Derived tables aren't filled yet, so no stats are available.
  if (!tl->uses_materialization()) {
    QUICK_SELECT_I *qck;
    int error = test_quick_select(
        thd, tab->const_keys,
        0,  // empty table_map
        limit,
        false,  // don't force quick range
        ORDER_NOT_RELEVANT, tab,
        tab->join_cond() ? tab->join_cond() : tab->join()->where_cond,
        &tab->needed_reg, &qck);
    tab->set_quick(qck);

    if (error == 1) DBUG_RETURN(qck->records);
    if (error == -1) {
      tl->table->reginfo.impossible_range = 1;
      DBUG_RETURN(0);
    }
    DBUG_PRINT("warning", ("Couldn't use record count on const keypart"));
  } else if (tl->is_table_function() || tl->materializable_is_const()) {
    tl->fetch_number_of_rows();
    DBUG_RETURN(tl->table->file->stats.records);
  }
  DBUG_RETURN(HA_POS_ERROR);
}

/*
  Get estimated record length for semi-join materialization temptable

  SYNOPSIS
    get_tmp_table_rec_length()
      items  IN subquery's select list.

  DESCRIPTION
    Calculate estimated record length for semi-join materialization
    temptable. It's an estimate because we don't follow every bit of
    create_tmp_table()'s logic. This isn't necessary as the return value of
    this function is used only for cost calculations.

  RETURN
    Length of the temptable record, in bytes
*/

static uint get_tmp_table_rec_length(List<Item> &items) {
  uint len = 0;
  Item *item;
  List_iterator<Item> it(items);
  while ((item = it++)) {
    switch (item->result_type()) {
      case REAL_RESULT:
        len += sizeof(double);
        break;
      case INT_RESULT:
        if (item->max_length >= (MY_INT32_NUM_DECIMAL_DIGITS - 1))
          len += 8;
        else
          len += 4;
        break;
      case STRING_RESULT:
        /* DATE/TIME and GEOMETRY fields have STRING_RESULT result type.  */
        if (item->is_temporal() || item->data_type() == MYSQL_TYPE_GEOMETRY)
          len += 8;
        else
          len += item->max_length;
        break;
      case DECIMAL_RESULT:
        len += 10;
        break;
      case ROW_RESULT:
      default:
        DBUG_ASSERT(0); /* purecov: deadcode */
        break;
    }
  }
  return len;
}

/**
   Writes to the optimizer trace information about dependencies between
   tables.
   @param trace  optimizer trace
   @param join_tabs  all JOIN_TABs of the join
   @param table_count how many JOIN_TABs in the 'join_tabs' array
*/
static void trace_table_dependencies(Opt_trace_context *trace,
                                     JOIN_TAB *join_tabs, uint table_count) {
  Opt_trace_object trace_wrapper(trace);
  Opt_trace_array trace_dep(trace, "table_dependencies");
  for (uint i = 0; i < table_count; i++) {
    TABLE_LIST *table_ref = join_tabs[i].table_ref;
    Opt_trace_object trace_one_table(trace);
    trace_one_table.add_utf8_table(table_ref).add(
        "row_may_be_null", table_ref->table->is_nullable());
    const table_map map = table_ref->map();
    DBUG_ASSERT(map < (1ULL << table_count));
    for (uint j = 0; j < table_count; j++) {
      if (map & (1ULL << j)) {
        trace_one_table.add("map_bit", j);
        break;
      }
    }
    Opt_trace_array depends_on(trace, "depends_on_map_bits");
    static_assert(sizeof(table_ref->map()) <= 64,
                  "RAND_TABLE_BIT may be in join_tabs[i].dependent, so we test "
                  "all 64 bits.");
    for (uint j = 0; j < 64; j++) {
      if (join_tabs[i].dependent & (1ULL << j)) depends_on.add(j);
    }
  }
}

/**
  Add to join_tab[i]->condition() "table.field IS NOT NULL" conditions
  we've inferred from ref/eq_ref access performed.

    This function is a part of "Early NULL-values filtering for ref access"
    optimization.

    Example of this optimization:
    For query SELECT * FROM t1,t2 WHERE t2.key=t1.field @n
    and plan " any-access(t1), ref(t2.key=t1.field) " @n
    add "t1.field IS NOT NULL" to t1's table condition. @n

    Description of the optimization:

      We look through equalities choosen to perform ref/eq_ref access,
      pick equalities that have form "tbl.part_of_key = othertbl.field"
      (where othertbl is a non-const table and othertbl.field may be NULL)
      and add them to conditions on correspoding tables (othertbl in this
      example).

      Exception from that is the case when referred_tab->join != join.
      I.e. don't add NOT NULL constraints from any embedded subquery.
      Consider this query:
      @code
      SELECT A.f2 FROM t1 LEFT JOIN t2 A ON A.f2 = f1
      WHERE A.f3=(SELECT MIN(f3) FROM  t2 C WHERE A.f4 = C.f4) OR A.f3 IS NULL;
      @endcode
      Here condition A.f3 IS NOT NULL is going to be added to the WHERE
      condition of the embedding query.
      Another example:
      SELECT * FROM t10, t11 WHERE (t10.a < 10 OR t10.a IS NULL)
      AND t11.b <=> t10.b AND (t11.a = (SELECT MAX(a) FROM t12
      WHERE t12.b = t10.a ));
      Here condition t10.a IS NOT NULL is going to be added.
      In both cases addition of NOT NULL condition will erroneously reject
      some rows of the result set.
      referred_tab->join != join constraint would disallow such additions.

      This optimization doesn't affect the choices that ref, range, or join
      optimizer make. This was intentional because this was added after 4.1
      was GA.

    Implementation overview
      1. update_ref_and_keys() accumulates info about null-rejecting
         predicates in in Key_field::null_rejecting
      1.1 add_key_part saves these to Key_use.
      2. create_ref_for_key copies them to TABLE_REF.
      3. add_not_null_conds adds "x IS NOT NULL" to join_tab->m_condition of
         appropiate JOIN_TAB members.
*/

static void add_not_null_conds(JOIN *join) {
  DBUG_ENTER("add_not_null_conds");
  ASSERT_BEST_REF_IN_JOIN_ORDER(join);
  for (uint i = join->const_tables; i < join->tables; i++) {
    JOIN_TAB *const tab = join->best_ref[i];
    if ((tab->type() == JT_REF || tab->type() == JT_EQ_REF ||
         tab->type() == JT_REF_OR_NULL) &&
        !tab->table()->is_nullable()) {
      for (uint keypart = 0; keypart < tab->ref().key_parts; keypart++) {
        if (tab->ref().null_rejecting & ((key_part_map)1 << keypart)) {
          Item *item = tab->ref().items[keypart];
          Item *notnull;
          Item *real = item->real_item();
          DBUG_ASSERT(real->type() == Item::FIELD_ITEM);
          Item_field *not_null_item = (Item_field *)real;
          JOIN_TAB *referred_tab =
              not_null_item->field->table->reginfo.join_tab;
          /*
            For UPDATE queries such as:
            UPDATE t1 SET t1.f2=(SELECT MAX(t2.f4) FROM t2 WHERE t2.f3=t1.f1);
            not_null_item is the t1.f1, but it's referred_tab is 0.
          */
          if (!referred_tab || referred_tab->join() != join) continue;
          if (!(notnull = new Item_func_isnotnull(not_null_item)))
            DBUG_VOID_RETURN;
          /*
            We need to do full fix_fields() call here in order to have correct
            notnull->const_item(). This is needed e.g. by test_quick_select
            when it is called from make_join_select after this function is
            called.
          */
          if (notnull->fix_fields(join->thd, &notnull)) DBUG_VOID_RETURN;
          DBUG_EXECUTE(
              "where",
              print_where(notnull, referred_tab->table()->alias, QT_ORDINARY););
          referred_tab->and_with_condition(notnull);
        }
      }
    }
  }
  DBUG_VOID_RETURN;
}

/**
  Check if given expression only uses fields covered by index @a keyno in the
  table tbl. The expression can use any fields in any other tables.

  The expression is guaranteed not to be AND or OR - those constructs are
  handled outside of this function.

  Restrict some function types from being pushed down to storage engine:
  a) Don't push down the triggered conditions. Nested outer joins execution
     code may need to evaluate a condition several times (both triggered and
     untriggered).
     TODO: Consider cloning the triggered condition and using the copies for:
        1. push the first copy down, to have most restrictive index condition
           possible.
        2. Put the second copy into tab->m_condition.
  b) Stored functions contain a statement that might start new operations (like
     DML statements) from within the storage engine. This does not work against
     all SEs.
  c) Subqueries might contain nested subqueries and involve more tables.
     TODO: ROY: CHECK THIS
  d) Do not push down internal functions of type DD_INTERNAL_FUNC. When ICP is
     enabled, pushing internal functions to storage engine for evaluation will
     open data-dictionary tables. In InnoDB storage engine this will result in
     situation like recursive latching of same page by the same thread. To avoid
     such situation, internal functions of type DD_INTERNAL_FUNC are not pushed
  to storage engine for evaluation.

  @param  item           Expression to check
  @param  tbl            The table having the index
  @param  keyno          The index number
  @param  other_tbls_ok  true <=> Fields of other non-const tables are allowed

  @return false if No, true if Yes
*/

bool uses_index_fields_only(Item *item, TABLE *tbl, uint keyno,
                            bool other_tbls_ok) {
  // Restrictions b and c.
  if (item->has_stored_program() || item->has_subquery()) return false;

  // No table fields in const items
  if (item->const_item()) return true;

  const Item::Type item_type = item->type();

  switch (item_type) {
    case Item::FUNC_ITEM: {
      Item_func *item_func = (Item_func *)item;
      const Item_func::Functype func_type = item_func->functype();

      if (func_type == Item_func::TRIG_COND_FUNC ||  // Restriction a.
          func_type == Item_func::DD_INTERNAL_FUNC)  // Restriction d.
        return false;

      /* This is a function, apply condition recursively to arguments */
      if (item_func->argument_count() > 0) {
        Item **item_end =
            (item_func->arguments()) + item_func->argument_count();
        for (Item **child = item_func->arguments(); child != item_end;
             child++) {
          if (!uses_index_fields_only(*child, tbl, keyno, other_tbls_ok))
            return false;
        }
      }
      return true;
    }
    case Item::COND_ITEM: {
      /*
        This is a AND/OR condition. Regular AND/OR clauses are handled by
        make_cond_for_index() which will chop off the part that can be
        checked with index. This code is for handling non-top-level AND/ORs,
        e.g. func(x AND y).
      */
      List_iterator<Item> li(*((Item_cond *)item)->argument_list());
      Item *item;
      while ((item = li++)) {
        if (!uses_index_fields_only(item, tbl, keyno, other_tbls_ok))
          return false;
      }
      return true;
    }
    case Item::FIELD_ITEM: {
      Item_field *item_field = (Item_field *)item;
      if (item_field->field->table != tbl) return other_tbls_ok;
      /*
        The below is probably a repetition - the first part checks the
        other two, but let's play it safe:
      */
      return item_field->field->part_of_key.is_set(keyno) &&
             item_field->field->type() != MYSQL_TYPE_GEOMETRY &&
             item_field->field->type() != MYSQL_TYPE_BLOB;
    }
    case Item::REF_ITEM:
      return uses_index_fields_only(item->real_item(), tbl, keyno,
                                    other_tbls_ok);
    default:
      return false; /* Play it safe, don't push unknown non-const items */
  }
}

/**
  Optimize semi-join nests that could be run with sj-materialization

  @param join           The join to optimize semi-join nests for

  @details
    Optimize each of the semi-join nests that can be run with
    materialization. For each of the nests, we
     - Generate the best join order for this "sub-join" and remember it;
     - Remember the sub-join execution cost (it's part of materialization
       cost);
     - Calculate other costs that will be incurred if we decide
       to use materialization strategy for this semi-join nest.

    All obtained information is saved and will be used by the main join
    optimization pass.

  @return false if successful, true if error
*/

static bool optimize_semijoin_nests_for_materialization(JOIN *join) {
  DBUG_ENTER("optimize_semijoin_nests_for_materialization");
  List_iterator<TABLE_LIST> sj_list_it(join->select_lex->sj_nests);
  TABLE_LIST *sj_nest;
  Opt_trace_context *const trace = &join->thd->opt_trace;

  while ((sj_nest = sj_list_it++)) {
    /* As a precaution, reset pointers that were used in prior execution */
    sj_nest->nested_join->sjm.positions = NULL;

    /* Calculate the cost of materialization if materialization is allowed. */
    if (sj_nest->nested_join->sj_enabled_strategies &
        OPTIMIZER_SWITCH_MATERIALIZATION) {
      /* A semi-join nest should not contain tables marked as const */
      DBUG_ASSERT(!(sj_nest->sj_inner_tables & join->const_table_map));

      Opt_trace_object trace_wrapper(trace);
      Opt_trace_object trace_sjmat(
          trace, "execution_plan_for_potential_materialization");
      Opt_trace_array trace_sjmat_steps(trace, "steps");
      /*
        Try semijoin materialization if the semijoin is classified as
        non-trivially-correlated.
      */
      if (sj_nest->nested_join->sj_corr_tables) continue;
      /*
        Check whether data types allow execution with materialization.
      */
      semijoin_types_allow_materialization(sj_nest);

      if (!sj_nest->nested_join->sjm.scan_allowed &&
          !sj_nest->nested_join->sjm.lookup_allowed)
        continue;

      if (Optimize_table_order(join->thd, join, sj_nest).choose_table_order())
        DBUG_RETURN(true);
      const uint n_tables = my_count_bits(sj_nest->sj_inner_tables);
      calculate_materialization_costs(join, sj_nest, n_tables,
                                      &sj_nest->nested_join->sjm);
      /*
        Cost data is in sj_nest->nested_join->sjm. We also need to save the
        plan:
      */
      if (!(sj_nest->nested_join->sjm.positions =
                (POSITION *)join->thd->alloc(sizeof(POSITION) * n_tables)))
        DBUG_RETURN(true);
      memcpy(static_cast<void*>(sj_nest->nested_join->sjm.positions),
             join->best_positions + join->const_tables,
             sizeof(POSITION) * n_tables);
    }
  }
  DBUG_RETURN(false);
}

/*
  Check if table's Key_use elements have an eq_ref(outer_tables) candidate

  SYNOPSIS
    find_eq_ref_candidate()
      tl                Table to be checked
      sj_inner_tables   Bitmap of inner tables. eq_ref(inner_table) doesn't
                        count.

  DESCRIPTION
    Check if table's Key_use elements have an eq_ref(outer_tables) candidate

  TODO
    Check again if it is feasible to factor common parts with constant table
    search

  RETURN
    true  - There exists an eq_ref(outer-tables) candidate
    false - Otherwise
*/

static bool find_eq_ref_candidate(TABLE_LIST *tl, table_map sj_inner_tables) {
  Key_use *keyuse = tl->table->reginfo.join_tab->keyuse();

  if (keyuse) {
    while (1) /* For each key */
    {
      const uint key = keyuse->key;
      KEY *const keyinfo = tl->table->key_info + key;
      key_part_map bound_parts = 0;
      if ((keyinfo->flags & (HA_NOSAME)) == HA_NOSAME) {
        do /* For all equalities on all key parts */
        {
          /* Check if this is "t.keypart = expr(outer_tables) */
          if (!(keyuse->used_tables & sj_inner_tables) &&
              !(keyuse->optimize & KEY_OPTIMIZE_REF_OR_NULL)) {
            bound_parts |= (key_part_map)1 << keyuse->keypart;
          }
          keyuse++;
        } while (keyuse->key == key && keyuse->table_ref == tl);

        if (bound_parts == LOWER_BITS(uint, keyinfo->user_defined_key_parts))
          return true;
        if (keyuse->table_ref != tl) return false;
      } else {
        do {
          keyuse++;
          if (keyuse->table_ref != tl) return false;
        } while (keyuse->key == key);
      }
    }
  }
  return false;
}

/**
  Pull tables out of semi-join nests based on functional dependencies

  @param join  The join where to do the semi-join table pullout

  @return False if successful, true if error (Out of memory)

  @details
    Pull tables out of semi-join nests based on functional dependencies,
    ie. if a table is accessed via eq_ref(outer_tables).
    The function may be called several times, the caller is responsible
    for setting up proper key information that this function acts upon.

    PRECONDITIONS
    When this function is called, the join may have several semi-join nests
    but it is guaranteed that one semi-join nest does not contain another.
    For functionally dependent tables to be pulled out, key information must
    have been calculated (see update_ref_and_keys()).

    POSTCONDITIONS
     * Tables that were pulled out are removed from the semi-join nest they
       belonged to and added to the parent join nest.
     * For these tables, the used_tables and not_null_tables fields of
       the semi-join nest they belonged to will be adjusted.
       The semi-join nest is also marked as correlated, and
       sj_corr_tables and sj_depends_on are adjusted if necessary.
     * Semi-join nests' sj_inner_tables is set equal to used_tables

    NOTE
    Table pullout may make uncorrelated subquery correlated. Consider this
    example:

     ... WHERE oe IN (SELECT it1.primary_key WHERE p(it1, it2) ... )

    here table it1 can be pulled out (we have it1.primary_key=oe which gives
    us functional dependency). Once it1 is pulled out, all references to it1
    from p(it1, it2) become references to outside of the subquery and thus
    make the subquery (i.e. its semi-join nest) correlated.
    Making the subquery (i.e. its semi-join nest) correlated prevents us from
    using Materialization or LooseScan to execute it.
*/

static bool pull_out_semijoin_tables(JOIN *join) {
  TABLE_LIST *sj_nest;
  DBUG_ENTER("pull_out_semijoin_tables");

  DBUG_ASSERT(!join->select_lex->sj_nests.is_empty());

  List_iterator<TABLE_LIST> sj_list_it(join->select_lex->sj_nests);
  Opt_trace_context *const trace = &join->thd->opt_trace;
  Opt_trace_object trace_wrapper(trace);
  Opt_trace_array trace_pullout(trace, "pulled_out_semijoin_tables");

  /* Try pulling out tables from each semi-join nest */
  while ((sj_nest = sj_list_it++)) {
    table_map pulled_tables = 0;
    List_iterator<TABLE_LIST> child_li(sj_nest->nested_join->join_list);
    TABLE_LIST *tbl;
    /*
      Calculate set of tables within this semi-join nest that have
      other dependent tables
    */
    table_map dep_tables = 0;
    while ((tbl = child_li++)) {
      TABLE *const table = tbl->table;
      if (table && (table->reginfo.join_tab->dependent &
                    sj_nest->nested_join->used_tables))
        dep_tables |= table->reginfo.join_tab->dependent;
    }
    /*
      Find which tables we can pull out based on key dependency data.
      Note that pulling one table out can allow us to pull out some
      other tables too.
    */
    bool pulled_a_table;
    do {
      pulled_a_table = false;
      child_li.rewind();
      while ((tbl = child_li++)) {
        if (tbl->table && !(pulled_tables & tbl->map()) &&
            !(dep_tables & tbl->map())) {
          if (find_eq_ref_candidate(
                  tbl, sj_nest->nested_join->used_tables & ~pulled_tables)) {
            pulled_a_table = true;
            pulled_tables |= tbl->map();
            Opt_trace_object(trace).add_utf8_table(tbl).add(
                "functionally_dependent", true);
            /*
              Pulling a table out of uncorrelated subquery in general makes
              it correlated. See the NOTE to this function.
            */
            sj_nest->nested_join->sj_corr_tables |= tbl->map();
            sj_nest->nested_join->sj_depends_on |= tbl->map();
          }
        }
      }
    } while (pulled_a_table);

    child_li.rewind();
    /*
      Move the pulled out TABLE_LIST elements to the parents.
    */
    sj_nest->nested_join->used_tables &= ~pulled_tables;
    sj_nest->nested_join->not_null_tables &= ~pulled_tables;

    /* sj_inner_tables is a copy of nested_join->used_tables */
    sj_nest->sj_inner_tables = sj_nest->nested_join->used_tables;

    if (pulled_tables) {
      List<TABLE_LIST> *upper_join_list =
          (sj_nest->embedding != NULL)
              ? &sj_nest->embedding->nested_join->join_list
              : &join->select_lex->top_join_list;

      Prepared_stmt_arena_holder ps_arena_holder(join->thd);

      while ((tbl = child_li++)) {
        if (tbl->table && !(sj_nest->nested_join->used_tables & tbl->map())) {
          /*
            Pull the table up in the same way as simplify_joins() does:
            update join_list and embedding pointers but keep next[_local]
            pointers.
          */
          child_li.remove();

          if (upper_join_list->push_back(tbl)) DBUG_RETURN(true);

          tbl->join_list = upper_join_list;
          tbl->embedding = sj_nest->embedding;
        }
      }

      /* Remove the sj-nest itself if we've removed everything from it */
      if (!sj_nest->nested_join->used_tables) {
        List_iterator<TABLE_LIST> li(*upper_join_list);
        /* Find the sj_nest in the list. */
        while (sj_nest != li++) {
        }
        li.remove();
        /* Also remove it from the list of SJ-nests: */
        sj_list_it.remove();
      }
    }
  }
  DBUG_RETURN(false);
}

/**
  @defgroup RefOptimizerModule Ref Optimizer

  @{

  This module analyzes all equality predicates to determine the best
  independent ref/eq_ref/ref_or_null index access methods.

  The 'ref' optimizer determines the columns (and expressions over them) that
  reference columns in other tables via an equality, and analyzes which keys
  and key parts can be used for index lookup based on these references. The
  main outcomes of the 'ref' optimizer are:

  - A bi-directional graph of all equi-join conditions represented as an
    array of Key_use elements. This array is stored in JOIN::keyuse_array in
    table, key, keypart order. Each JOIN_TAB::keyuse points to the
    first Key_use element with the same table as JOIN_TAB::table.

  - The table dependencies needed by the optimizer to determine what
    tables must be before certain table so that they provide the
    necessary column bindings for the equality predicates.

  - Computed properties of the equality predicates such as null_rejecting
    and the result size of each separate condition.

  Updates in JOIN_TAB:
  - JOIN_TAB::keys       Bitmap of all used keys.
  - JOIN_TAB::const_keys Bitmap of all keys that may be used with quick_select.
  - JOIN_TAB::keyuse     Pointer to possible keys.
*/

/**
  A Key_field is a descriptor of a predicate of the form (column @<op@> val).
  Currently 'op' is one of {'=', '<=>', 'IS [NOT] NULL', 'arg1 IN arg2'},
  and 'val' can be either another column or an expression (including constants).

  Key_field's are used to analyze columns that may potentially serve as
  parts of keys for index lookup. If 'field' is part of an index, then
  add_key_part() creates a corresponding Key_use object and inserts it
  into the JOIN::keyuse_array which is passed by update_ref_and_keys().

  The structure is used only during analysis of the candidate columns for
  index 'ref' access.
*/
struct Key_field {
  Key_field(Item_field *item_field, Item *val, uint level, uint optimize,
            bool eq_func, bool null_rejecting, bool *cond_guard,
            uint sj_pred_no)
      : item_field(item_field),
        val(val),
        level(level),
        optimize(optimize),
        eq_func(eq_func),
        null_rejecting(null_rejecting),
        cond_guard(cond_guard),
        sj_pred_no(sj_pred_no) {}
  Item_field *item_field;  ///< Item representing the column
  Item *val;               ///< May be empty if diff constant
  uint level;
  uint optimize;  ///< KEY_OPTIMIZE_*
  bool eq_func;
  /**
    If true, the condition this struct represents will not be satisfied
    when val IS NULL.
    @sa Key_use::null_rejecting .
  */
  bool null_rejecting;
  bool *cond_guard;  ///< @sa Key_use::cond_guard
  uint sj_pred_no;   ///< @sa Key_use::sj_pred_no
};

/* Values in optimize */
#define KEY_OPTIMIZE_EXISTS 1
#define KEY_OPTIMIZE_REF_OR_NULL 2

/**
  Merge new key definitions to old ones, remove those not used in both.

  This is called for OR between different levels.

  To be able to do 'ref_or_null' we merge a comparison of a column
  and 'column IS NULL' to one test.  This is useful for sub select queries
  that are internally transformed to something like:.

  @code
  SELECT * FROM t1 WHERE t1.key=outer_ref_field or t1.key IS NULL
  @endcode

  Key_field::null_rejecting is processed as follows: @n
  result has null_rejecting=true if it is set for both ORed references.
  for example:
  -   (t2.key = t1.field OR t2.key  =  t1.field) -> null_rejecting=true
  -   (t2.key = t1.field OR t2.key <=> t1.field) -> null_rejecting=false

  @todo
    The result of this is that we're missing some 'ref' accesses.
    OptimizerTeam: Fix this
*/

static Key_field *merge_key_fields(Key_field *start, Key_field *new_fields,
                                   Key_field *end, uint and_level) {
  if (start == new_fields) return start;  // Impossible or
  if (new_fields == end) return start;    // No new fields, skip all

  Key_field *first_free = new_fields;

  /* Mark all found fields in old array */
  for (; new_fields != end; new_fields++) {
    Field *const new_field = new_fields->item_field->field;

    for (Key_field *old = start; old != first_free; old++) {
      Field *const old_field = old->item_field->field;

      /*
        Check that the Field objects are the same, as we may have several
        Item_field objects pointing to the same Field:
      */
      if (old_field == new_field) {
        /*
          NOTE: below const_item() call really works as "!used_tables()", i.e.
          it can return false where it is feasible to make it return true.

          The cause is as follows: Some of the tables are already known to be
          const tables (the detection code is in JOIN::make_join_plan(),
          above the update_ref_and_keys() call), but we didn't propagate
          information about this: TABLE::const_table is not set to true, and
          Item::update_used_tables() hasn't been called for each item.
          The result of this is that we're missing some 'ref' accesses.
          TODO: OptimizerTeam: Fix this
        */
        if (!new_fields->val->const_item()) {
          /*
            If the value matches, we can use the key reference.
            If not, we keep it until we have examined all new values
          */
          if (old->val->eq(new_fields->val, old_field->binary())) {
            old->level = and_level;
            old->optimize =
                ((old->optimize & new_fields->optimize & KEY_OPTIMIZE_EXISTS) |
                 ((old->optimize | new_fields->optimize) &
                  KEY_OPTIMIZE_REF_OR_NULL));
            old->null_rejecting =
                (old->null_rejecting && new_fields->null_rejecting);
          }
        } else if (old->eq_func && new_fields->eq_func &&
                   old->val->eq_by_collation(new_fields->val,
                                             old_field->binary(),
                                             old_field->charset())) {
          old->level = and_level;
          old->optimize =
              ((old->optimize & new_fields->optimize & KEY_OPTIMIZE_EXISTS) |
               ((old->optimize | new_fields->optimize) &
                KEY_OPTIMIZE_REF_OR_NULL));
          old->null_rejecting =
              (old->null_rejecting && new_fields->null_rejecting);
        } else if (old->eq_func && new_fields->eq_func &&
                   ((old->val->const_item() && old->val->is_null()) ||
                    new_fields->val->is_null())) {
          /* field = expression OR field IS NULL */
          old->level = and_level;
          old->optimize = KEY_OPTIMIZE_REF_OR_NULL;
          /*
            Remember the NOT NULL value unless the value does not depend
            on other tables.
          */
          if (!old->val->used_tables() && old->val->is_null())
            old->val = new_fields->val;
          /* The referred expression can be NULL: */
          old->null_rejecting = 0;
        } else {
          /*
            We are comparing two different const.  In this case we can't
            use a key-lookup on this so it's better to remove the value
            and let the range optimizer handle it
          */
          if (old == --first_free)  // If last item
            break;
          *old = *first_free;  // Remove old value
          old--;               // Retry this value
        }
      }
    }
  }
  /* Remove all not used items */
  for (Key_field *old = start; old != first_free;) {
    if (old->level != and_level) {  // Not used in all levels
      if (old == --first_free) break;
      *old = *first_free;  // Remove old value
      continue;
    }
    old++;
  }
  return first_free;
}

/**
  Given a field, return its index in semi-join's select list, or UINT_MAX

  @param item_field Field to be looked up in select list

  @retval =UINT_MAX Field is not from a semijoin-transformed subquery
  @retval <UINT_MAX Index in select list of subquery

  @details
  Given a field, find its table; then see if the table is within a
  semi-join nest and if the field was in select list of the subquery
  (if subquery was part of a quantified comparison predicate), or
  the field was a result of subquery decorrelation.
  If it was, then return the field's index in the select list.
  The value is used by LooseScan strategy.
*/

static uint get_semi_join_select_list_index(Item_field *item_field) {
  TABLE_LIST *emb_sj_nest = item_field->table_ref->embedding;
  if (emb_sj_nest && emb_sj_nest->sj_cond()) {
    List<Item> &items = emb_sj_nest->nested_join->sj_inner_exprs;
    List_iterator<Item> it(items);
    for (uint i = 0; i < items.elements; i++) {
      Item *sel_item = it++;
      if (sel_item->type() == Item::FIELD_ITEM &&
          ((Item_field *)sel_item)->field->eq(item_field->field))
        return i;
    }
  }
  return UINT_MAX;
}

/**
   @brief
   If EXPLAIN EXTENDED, add warning that an index cannot be used for
   ref access

   @details
   If EXPLAIN EXTENDED, add a warning for each index that cannot be
   used for ref access due to either type conversion or different
   collations on the field used for comparison

   Example type conversion (char compared to int):

   CREATE TABLE t1 (url char(1) PRIMARY KEY);
   SELECT * FROM t1 WHERE url=1;

   Example different collations (danish vs german2):

   CREATE TABLE t1 (url char(1) PRIMARY KEY) collate latin1_danish_ci;
   SELECT * FROM t1 WHERE url='1' collate latin1_german2_ci;

   @param thd                Thread for the connection that submitted the query
   @param field              Field used in comparison
   @param cant_use_index     Indexes that cannot be used for lookup
 */
static void warn_index_not_applicable(THD *thd, const Field *field,
                                      const Key_map cant_use_index) {
  if (thd->lex->is_explain())
    for (uint j = 0; j < field->table->s->keys; j++)
      if (cant_use_index.is_set(j))
        push_warning_printf(thd, Sql_condition::SL_WARNING,
                            ER_WARN_INDEX_NOT_APPLICABLE,
                            ER_THD(thd, ER_WARN_INDEX_NOT_APPLICABLE), "ref",
                            field->table->key_info[j].name, field->field_name);
}

/**
  Add a possible key to array of possible keys if it's usable as a key

  @param [in,out] key_fields Used as an input parameter in the sense that it is
  a pointer to a pointer to a memory area where an array of Key_field objects
  will stored. It is used as an out parameter in the sense that the pointer will
  be updated to point beyond the last Key_field written.

  @param and_level       And level, to be stored in Key_field
  @param cond            Condition predicate
  @param item_field      Field used in comparison
  @param eq_func         True if we used =, <=> or IS NULL
  @param value           Array of values used for comparison with field
  @param num_values      Number of elements in the array of values
  @param usable_tables   Tables which can be used for key optimization
  @param sargables       IN/OUT Array of found sargable candidates. Will be
                         ignored in case eq_func is true.

  @note
    If we are doing a NOT NULL comparison on a NOT NULL field in a outer join
    table, we store this to be able to do not exists optimization later.

  @return
    *key_fields is incremented if we stored a key in the array
*/

static void add_key_field(Key_field **key_fields, uint and_level,
                          Item_func *cond, Item_field *item_field, bool eq_func,
                          Item **value, uint num_values,
                          table_map usable_tables, SARGABLE_PARAM **sargables) {
  DBUG_ASSERT(eq_func || sargables);

  Field *const field = item_field->field;
  TABLE_LIST *const tl = item_field->table_ref;

  if (tl->table->reginfo.join_tab == NULL) {
    /*
       Due to a bug in IN-to-EXISTS (grep for real_item() in item_subselect.cc
       for more info), an index over a field from an outer query might be
       considered here, which is incorrect. Their query has been fully
       optimized already so their reginfo.join_tab is NULL and we reject them.
    */
    return;
  }

  DBUG_PRINT("info", ("add_key_field for field %s", field->field_name));
  uint exists_optimize = 0;
  if (!tl->derived_keys_ready && tl->uses_materialization() &&
      !tl->table->is_created() &&
      tl->update_derived_keys(field, value, num_values))
    return;
  if (!(field->flags & PART_KEY_FLAG)) {
    // Don't remove column IS NULL on a LEFT JOIN table
    if (!eq_func || (*value)->type() != Item::NULL_ITEM ||
        !tl->table->is_nullable() || field->real_maybe_null())
      return;  // Not a key. Skip it
    exists_optimize = KEY_OPTIMIZE_EXISTS;
    DBUG_ASSERT(num_values == 1);
  } else {
    table_map used_tables = 0;
    bool optimizable = false;
    for (uint i = 0; i < num_values; i++) {
      used_tables |= (value[i])->used_tables();
      if (!((value[i])->used_tables() & (tl->map() | RAND_TABLE_BIT)))
        optimizable = true;
    }
    if (!optimizable) return;
    if (!(usable_tables & tl->map())) {
      if (!eq_func || (*value)->type() != Item::NULL_ITEM ||
          !tl->table->is_nullable() || field->real_maybe_null())
        return;  // Can't use left join optimize
      exists_optimize = KEY_OPTIMIZE_EXISTS;
    } else {
      JOIN_TAB *stat = tl->table->reginfo.join_tab;
      Key_map possible_keys = field->key_start;
      possible_keys.intersect(tl->table->keys_in_use_for_query);
      stat[0].keys().merge(possible_keys);  // Add possible keys

      /*
        Save the following cases:
        Field op constant
        Field LIKE constant where constant doesn't start with a wildcard
        Field = field2 where field2 is in a different table
        Field op formula
        Field IS NULL
        Field IS NOT NULL
        Field BETWEEN ...
        Field IN ...
      */
      stat[0].key_dependent |= used_tables;

      bool is_const = true;
      for (uint i = 0; i < num_values; i++) {
        if (!(is_const &= value[i]->const_for_execution())) break;
      }
      if (is_const)
        stat[0].const_keys.merge(possible_keys);
      else if (!eq_func) {
        /*
          Save info to be able check whether this predicate can be
          considered as sargable for range analysis after reading const tables.
          We do not save info about equalities as update_const_equal_items
          will take care of updating info on keys from sargable equalities.
        */
        DBUG_ASSERT(sargables);
        (*sargables)--;
        /*
          The sargables and key_fields arrays share the same memory
          buffer, and grow from opposite directions, so make sure they
          don't cross.
        */
        DBUG_ASSERT(*sargables >
                    reinterpret_cast<SARGABLE_PARAM *>(*key_fields));
        (*sargables)->field = field;
        (*sargables)->arg_value = value;
        (*sargables)->num_values = num_values;
      }
      /*
        We can't always use indexes when comparing a string index to a
        number. cmp_type() is checked to allow compare of dates to numbers.
        eq_func is NEVER true when num_values > 1
       */
      if (!eq_func) return;

      /*
        Check if the field and value are comparable in the index.
        @todo: This code is almost identical to comparable_in_index()
        in opt_range.cc. Consider replacing the checks below with a
        function call to comparable_in_index()
      */
      if (field->result_type() == STRING_RESULT) {
        if ((*value)->result_type() != STRING_RESULT) {
          if (field->cmp_type() != (*value)->result_type()) {
            warn_index_not_applicable(stat->join()->thd, field, possible_keys);
            return;
          }
        } else {
          /*
            Can't optimize datetime_column=indexed_varchar_column,
            also can't use indexes if the effective collation
            of the operation differ from the field collation.
            IndexedTimeComparedToDate: can't optimize
            'indexed_time = temporal_expr_with_date_part' because:
            - without index, a TIME column with value '48:00:00' is equal to a
            DATETIME column with value 'CURDATE() + 2 days'
            - with ref access into the TIME column, CURDATE() + 2 days becomes
            "00:00:00" (Field_timef::store_internal() simply extracts the time
            part from the datetime) which is a lookup key which does not match
            "48:00:00"; so ref access is not be able to give the same result
            as without index, so is disabled.
            On the other hand, we can optimize indexed_datetime = time
            because Field_temporal_with_date::store_time() will convert
            48:00:00 to CURDATE() + 2 days which is the correct lookup key.
          */
          if ((!field->is_temporal() && value[0]->is_temporal()) ||
              (field->cmp_type() == STRING_RESULT &&
               field->charset() != cond->compare_collation()) ||
              field_time_cmp_date(field, value[0])) {
            warn_index_not_applicable(stat->join()->thd, field, possible_keys);
            return;
          }
        }
      }

      /*
        We can't use indexes when comparing to a JSON value. For example,
        the string '{}' should compare equal to the JSON string "{}". If
        we use a string index to compare the two strings, we will be
        comparing '{}' and '"{}"', which don't compare equal.
      */
      if (value[0]->result_type() == STRING_RESULT &&
          value[0]->data_type() == MYSQL_TYPE_JSON) {
        warn_index_not_applicable(stat->join()->thd, field, possible_keys);
        return;
      }
    }
  }
  /*
    For the moment eq_func is always true. This slot is reserved for future
    extensions where we want to remembers other things than just eq comparisons
  */
  DBUG_ASSERT(eq_func);
  /*
    If the condition has form "tbl.keypart = othertbl.field" and
    othertbl.field can be NULL, there will be no matches if othertbl.field
    has NULL value.
    We use null_rejecting in add_not_null_conds() to add
    'othertbl.field IS NOT NULL' to tab->m_condition, if this is not an outer
    join. We also use it to shortcut reading "tbl" when othertbl.field is
    found to be a NULL value (in join_read_always_key() and BKA).
  */
  Item *const real = (*value)->real_item();
  const bool null_rejecting =
      ((cond->functype() == Item_func::EQ_FUNC) ||
       (cond->functype() == Item_func::MULT_EQUAL_FUNC)) &&
      (real->type() == Item::FIELD_ITEM) &&
      ((Item_field *)real)->field->maybe_null();

  /* Store possible eq field */
  new (*key_fields) Key_field(item_field, *value, and_level, exists_optimize,
                              eq_func, null_rejecting, NULL,
                              get_semi_join_select_list_index(item_field));
  (*key_fields)++;
  /*
    The sargables and key_fields arrays share the same memory buffer,
    and grow from opposite directions, so make sure they don't
    cross. But if sargables was NULL, eq_func had to be true and we
    don't write any sargables.
  */
  DBUG_ASSERT(sargables == NULL ||
              *key_fields < reinterpret_cast<Key_field *>(*sargables));
}

/**
  Add possible keys to array of possible keys originated from a simple
  predicate.

    @param  key_fields     Pointer to add key, if usable
    @param  and_level      And level, to be stored in Key_field
    @param  cond           Condition predicate
    @param  field_item     Field used in comparision
    @param  eq_func        True if we used =, <=> or IS NULL
    @param  val            Value used for comparison with field
                           Is NULL for BETWEEN and IN
    @param  num_values
    @param  usable_tables  Tables which can be used for key optimization
    @param  sargables      IN/OUT Array of found sargable candidates

  @note
    If field items f1 and f2 belong to the same multiple equality and
    a key is added for f1, the the same key is added for f2.

  @returns
    *key_fields is incremented if we stored a key in the array
*/

static void add_key_equal_fields(Key_field **key_fields, uint and_level,
                                 Item_func *cond, Item_field *field_item,
                                 bool eq_func, Item **val, uint num_values,
                                 table_map usable_tables,
                                 SARGABLE_PARAM **sargables) {
  DBUG_ENTER("add_key_equal_fields");

  add_key_field(key_fields, and_level, cond, field_item, eq_func, val,
                num_values, usable_tables, sargables);
  Item_equal *item_equal = field_item->item_equal;
  if (item_equal) {
    /*
      Add to the set of possible key values every substitution of
      the field for an equal field included into item_equal
    */
    Item_equal_iterator it(*item_equal);
    Item_field *item;
    while ((item = it++)) {
      if (!field_item->field->eq(item->field))
        add_key_field(key_fields, and_level, cond, item, eq_func, val,
                      num_values, usable_tables, sargables);
    }
  }
  DBUG_VOID_RETURN;
}

/**
  Check if an expression is a non-outer field.

  Checks if an expression is a field and belongs to the current select.

  @param   field  Item expression to check

  @return boolean
     @retval true   the expression is a local field
     @retval false  it's something else
*/

static bool is_local_field(Item *field) {
  return field->real_item()->type() == Item::FIELD_ITEM &&
         !(field->used_tables() & OUTER_REF_TABLE_BIT) &&
         !down_cast<Item_ident *>(field)->depended_from &&
         !down_cast<Item_ident *>(field->real_item())->depended_from;
}

/**
  Check if a row constructor expression is over columns in the same query block.

  @param item_row Row expression to check.

  @return boolean
  @retval true  The expression is a local column reference.
  @retval false It's something else.
*/
static bool is_row_of_local_columns(Item_row *item_row) {
  for (uint i = 0; i < item_row->cols(); ++i)
    if (!is_local_field(item_row->element_index(i))) return false;
  return true;
}

/**
   The guts of the ref optimizer. This function, along with the other
   add_key_* functions, make up a recursive procedure that analyzes a
   condition expression (a tree of AND and OR predicates) and does
   many things.

   @param join The query block involving the condition.

   @param [in,out] key_fields Start of memory buffer, see below.
   @param [in,out] and_level Current 'and level', see below.
   @param cond The conditional expression to analyze.
   @param usable_tables Tables not in this bitmap will not be examined.
   @param [in,out] sargables End of memory buffer, see below.

   This documentation is the result of reverse engineering and may
   therefore not capture the full gist of the procedure, but it is
   known to do the following:

   - Populate a raw memory buffer from two directions at the same time. An
     'array' of Key_field objects fill the buffer from low to high addresses
     whilst an 'array' of SARGABLE_PARAM's fills the buffer from high to low
     addresses. At the first call to this function, it is assumed that
     key_fields points to the beginning of the buffer and sargables point to the
     end (except for a poor-mans 'null element' at the very end).

   - Update a number of properties in the JOIN_TAB's that can be used
     to find search keys (sargables).

     - JOIN_TAB::keys
     - JOIN_TAB::key_dependent
     - JOIN_TAB::const_keys (dictates if the range optimizer will be run
       later.)

   The Key_field objects are marked with something called an 'and_level', which
   does @b not correspond to their nesting depth within the expression tree. It
   is rather a tag to group conjunctions together. For instance, in the
   conditional expression

   @code
     a = 0 AND b = 0
   @endcode

   two Key_field's are produced, both having an and_level of 0.

   In an expression such as

   @code
     a = 0 AND b = 0 OR a = 1
   @endcode

   three Key_field's are produced, the first two corresponding to 'a = 0' and
   'b = 0', respectively, both with and_level 0. The third one corresponds to
   'a = 1' and has an and_level of 1.

   A separate function, merge_key_fields() performs ref access validation on
   the Key_field array on the recursice ascent. If some Key_field's cannot be
   used for ref access, the key_fields pointer is rolled back. All other
   modifications to the query plan remain.
*/
static void add_key_fields(JOIN *join, Key_field **key_fields, uint *and_level,
                           Item *cond, table_map usable_tables,
                           SARGABLE_PARAM **sargables) {
  DBUG_ENTER("add_key_fields");
  if (cond->type() == Item_func::COND_ITEM) {
    List_iterator_fast<Item> li(*((Item_cond *)cond)->argument_list());
    Key_field *org_key_fields = *key_fields;

    if (((Item_cond *)cond)->functype() == Item_func::COND_AND_FUNC) {
      Item *item;
      while ((item = li++))
        add_key_fields(join, key_fields, and_level, item, usable_tables,
                       sargables);
      for (; org_key_fields != *key_fields; org_key_fields++)
        org_key_fields->level = *and_level;
    } else {
      (*and_level)++;
      add_key_fields(join, key_fields, and_level, li++, usable_tables,
                     sargables);
      Item *item;
      while ((item = li++)) {
        Key_field *start_key_fields = *key_fields;
        (*and_level)++;
        add_key_fields(join, key_fields, and_level, item, usable_tables,
                       sargables);
        *key_fields = merge_key_fields(org_key_fields, start_key_fields,
                                       *key_fields, ++(*and_level));
      }
    }
    DBUG_VOID_RETURN;
  }

  /*
    Subquery optimization: Conditions that are pushed down into subqueries
    are wrapped into Item_func_trig_cond. We process the wrapped condition
    but need to set cond_guard for Key_use elements generated from it.
  */
  {
    if (cond->type() == Item::FUNC_ITEM &&
        ((Item_func *)cond)->functype() == Item_func::TRIG_COND_FUNC) {
      Item *cond_arg = ((Item_func *)cond)->arguments()[0];
      if (!join->group_list && !join->order && join->unit->item &&
          join->unit->item->substype() == Item_subselect::IN_SUBS &&
          !join->unit->is_union()) {
        Key_field *save = *key_fields;
        add_key_fields(join, key_fields, and_level, cond_arg, usable_tables,
                       sargables);
        // Indicate that this ref access candidate is for subquery lookup:
        for (; save != *key_fields; save++)
          save->cond_guard = ((Item_func_trig_cond *)cond)->get_trig_var();
      }
      DBUG_VOID_RETURN;
    }
  }

  /* If item is of type 'field op field/constant' add it to key_fields */
  if (cond->type() != Item::FUNC_ITEM) DBUG_VOID_RETURN;
  Item_func *cond_func = (Item_func *)cond;
  switch (cond_func->select_optimize()) {
    case Item_func::OPTIMIZE_NONE:
      break;
    case Item_func::OPTIMIZE_KEY: {
      Item **values;
      /*
        Build list of possible keys for 'a BETWEEN low AND high'.
        It is handled similar to the equivalent condition
        'a >= low AND a <= high':
      */
      if (cond_func->functype() == Item_func::BETWEEN) {
        Item_field *field_item;
        bool equal_func = false;
        uint num_values = 2;
        values = cond_func->arguments();

        bool binary_cmp =
            (values[0]->real_item()->type() == Item::FIELD_ITEM)
                ? ((Item_field *)values[0]->real_item())->field->binary()
                : true;

        /*
          Additional optimization: If 'low = high':
          Handle as if the condition was "t.key = low".
        */
        if (!((Item_func_between *)cond_func)->negated &&
            values[1]->eq(values[2], binary_cmp)) {
          equal_func = true;
          num_values = 1;
        }

        /*
          Append keys for 'field <cmp> value[]' if the
          condition is of the form::
          '<field> BETWEEN value[1] AND value[2]'
        */
        if (is_local_field(values[0])) {
          field_item = (Item_field *)(values[0]->real_item());
          add_key_equal_fields(key_fields, *and_level, cond_func, field_item,
                               equal_func, &values[1], num_values,
                               usable_tables, sargables);
        }
        /*
          Append keys for 'value[0] <cmp> field' if the
          condition is of the form:
          'value[0] BETWEEN field1 AND field2'
        */
        for (uint i = 1; i <= num_values; i++) {
          if (is_local_field(values[i])) {
            field_item = (Item_field *)(values[i]->real_item());
            add_key_equal_fields(key_fields, *and_level, cond_func, field_item,
                                 equal_func, values, 1, usable_tables,
                                 sargables);
          }
        }
      }  // if ( ... Item_func::BETWEEN)

      // The predicate is IN or !=
      else if (is_local_field(cond_func->key_item()) &&
               !(cond_func->used_tables() & OUTER_REF_TABLE_BIT)) {
        values = cond_func->arguments() + 1;
        if (cond_func->functype() == Item_func::NE_FUNC &&
            is_local_field(cond_func->arguments()[1]))
          values--;
        DBUG_ASSERT(cond_func->functype() != Item_func::IN_FUNC ||
                    cond_func->argument_count() != 2);
        add_key_equal_fields(key_fields, *and_level, cond_func,
                             (Item_field *)(cond_func->key_item()->real_item()),
                             0, values, cond_func->argument_count() - 1,
                             usable_tables, sargables);
      } else if (cond_func->functype() == Item_func::IN_FUNC &&
                 cond_func->key_item()->type() == Item::ROW_ITEM) {
        /*
          The condition is (column1, column2, ... ) IN ((const1_1, const1_2),
          ...) and there is an index on (column1, column2, ...)

          The code below makes sure that the row constructor on the lhs indeed
          contains only column references before calling add_key_field on them.

          We can't do a ref access on IN, yet here we are. Why? We need
          to run add_key_field() only because it verifies that there are
          only constant expressions in the rows on the IN's rhs, see
          comment above the call to add_key_field() below.

          Actually, We could in theory do a ref access if the IN rhs
          contained just a single row, but there is a hack in the parser
          causing such IN predicates be parsed as row equalities.
        */
        Item_row *lhs_row = static_cast<Item_row *>(cond_func->key_item());
        if (is_row_of_local_columns(lhs_row)) {
          for (uint i = 0; i < lhs_row->cols(); ++i) {
            Item *const lhs_item = lhs_row->element_index(i)->real_item();
            DBUG_ASSERT(lhs_item->type() == Item::FIELD_ITEM);
            Item_field *const lhs_column = static_cast<Item_field *>(lhs_item);
            // j goes from 1 since arguments()[0] is the lhs of IN.
            for (uint j = 1; j < cond_func->argument_count(); ++j) {
              // Here we pick out the i:th column in the j:th row.
              Item *rhs_item = cond_func->arguments()[j];
              DBUG_ASSERT(rhs_item->type() == Item::ROW_ITEM);
              Item_row *rhs_row = static_cast<Item_row *>(rhs_item);
              DBUG_ASSERT(rhs_row->cols() == lhs_row->cols());
              Item **rhs_expr_ptr = rhs_row->addr(i);
              /*
                add_key_field() will write a Key_field on each call
                here, but we don't care, it will never be used. We only
                call it for the side effect: update JOIN_TAB::const_keys
                so the range optimizer can be invoked. We pass a
                scrap buffer and pointer here.
              */
              Key_field scrap_key_field = **key_fields;
              Key_field *scrap_key_field_ptr = &scrap_key_field;
              add_key_field(&scrap_key_field_ptr, *and_level, cond_func,
                            lhs_column,
                            true,  // eq_func
                            rhs_expr_ptr,
                            1,  // Number of expressions: one
                            usable_tables,
                            NULL);  // sargables
              // The pointer is not supposed to increase by more than one.
              DBUG_ASSERT(scrap_key_field_ptr <= &scrap_key_field + 1);
            }
          }
        }
      }
      break;
    }
    case Item_func::OPTIMIZE_OP: {
      bool equal_func = (cond_func->functype() == Item_func::EQ_FUNC ||
                         cond_func->functype() == Item_func::EQUAL_FUNC);

      if (is_local_field(cond_func->arguments()[0])) {
        add_key_equal_fields(
            key_fields, *and_level, cond_func,
            (Item_field *)(cond_func->arguments()[0])->real_item(), equal_func,
            cond_func->arguments() + 1, 1, usable_tables, sargables);
      } else {
        Item *real_item = cond_func->arguments()[0]->real_item();
        if (real_item->type() == Item::FUNC_ITEM) {
          Item_func *func_item = down_cast<Item_func *>(real_item);
          if (func_item->functype() == Item_func::COLLATE_FUNC) {
            Item *key_item = func_item->key_item();
            if (key_item->type() == Item::FIELD_ITEM) {
              add_key_equal_fields(key_fields, *and_level, cond_func,
                                   down_cast<Item_field *>(key_item),
                                   equal_func, cond_func->arguments() + 1, 1,
                                   usable_tables, sargables);
            }
          }
        }
      }
      if (is_local_field(cond_func->arguments()[1]) &&
          cond_func->functype() != Item_func::LIKE_FUNC) {
        add_key_equal_fields(
            key_fields, *and_level, cond_func,
            (Item_field *)(cond_func->arguments()[1])->real_item(), equal_func,
            cond_func->arguments(), 1, usable_tables, sargables);
      } else {
        Item *real_item = cond_func->arguments()[1]->real_item();
        if (real_item->type() == Item::FUNC_ITEM) {
          Item_func *func_item = down_cast<Item_func *>(real_item);
          if (func_item->functype() == Item_func::COLLATE_FUNC) {
            Item *key_item = func_item->key_item();
            if (key_item->type() == Item::FIELD_ITEM) {
              add_key_equal_fields(key_fields, *and_level, cond_func,
                                   down_cast<Item_field *>(key_item),
                                   equal_func, cond_func->arguments(), 1,
                                   usable_tables, sargables);
            }
          }
        }
      }

      break;
    }
    case Item_func::OPTIMIZE_NULL:
      /* column_name IS [NOT] NULL */
      if (is_local_field(cond_func->arguments()[0]) &&
          !(cond_func->used_tables() & OUTER_REF_TABLE_BIT)) {
        Item *tmp = new Item_null;
        if (unlikely(!tmp))  // Should never be true
          DBUG_VOID_RETURN;
        add_key_equal_fields(
            key_fields, *and_level, cond_func,
            (Item_field *)(cond_func->arguments()[0])->real_item(),
            cond_func->functype() == Item_func::ISNULL_FUNC, &tmp, 1,
            usable_tables, sargables);
      }
      break;
    case Item_func::OPTIMIZE_EQUAL:
      Item_equal *item_equal = (Item_equal *)cond;
      Item *const_item = item_equal->get_const();
      if (const_item) {
        /*
          For each field field1 from item_equal consider the equality
          field1=const_item as a condition allowing an index access of the table
          with field1 by the keys value of field1.
        */
        Item_equal_iterator it(*item_equal);
        Item_field *item;
        while ((item = it++)) {
          add_key_field(key_fields, *and_level, cond_func, item, true,
                        &const_item, 1, usable_tables, sargables);
        }
      } else {
        /*
          Consider all pairs of different fields included into item_equal.
          For each of them (field1, field1) consider the equality
          field1=field2 as a condition allowing an index access of the table
          with field1 by the keys value of field2.
        */
        Item_equal_iterator outer_it(*item_equal);
        Item_equal_iterator inner_it(*item_equal);
        Item_field *outer;
        while ((outer = outer_it++)) {
          Item_field *inner;
          while ((inner = inner_it++)) {
            if (!outer->field->eq(inner->field))
              add_key_field(key_fields, *and_level, cond_func, outer, true,
                            (Item **)&inner, 1, usable_tables, sargables);
          }
          inner_it.rewind();
        }
      }
      break;
  }
  DBUG_VOID_RETURN;
}

/*
  Add all keys with uses 'field' for some keypart
  If field->and_level != and_level then only mark key_part as const_part

  RETURN
   0 - OK
   1 - Out of memory.
*/

static bool add_key_part(Key_use_array *keyuse_array, Key_field *key_field) {
  if (key_field->eq_func && !(key_field->optimize & KEY_OPTIMIZE_EXISTS)) {
    Field *const field = key_field->item_field->field;
    TABLE_LIST *const tl = key_field->item_field->table_ref;
    TABLE *const table = tl->table;

    for (uint key = 0; key < table->s->keys; key++) {
      if (!(table->keys_in_use_for_query.is_set(key))) continue;
      if (table->key_info[key].flags & (HA_FULLTEXT | HA_SPATIAL))
        continue;  // ToDo: ft-keys in non-ft queries.   SerG

      uint key_parts = actual_key_parts(&table->key_info[key]);
      for (uint part = 0; part < key_parts; part++) {
        if (field->eq(table->key_info[key].key_part[part].field)) {
          const Key_use keyuse(tl, key_field->val,
                               key_field->val->used_tables(), key, part,
                               key_field->optimize & KEY_OPTIMIZE_REF_OR_NULL,
                               (key_part_map)1 << part,
                               ~(ha_rows)0,  // will be set in optimize_keyuse
                               key_field->null_rejecting, key_field->cond_guard,
                               key_field->sj_pred_no);
          if (keyuse_array->push_back(keyuse))
            return true; /* purecov: inspected */
        }
      }
    }
  }
  return false;
}

/**
   Function parses WHERE condition and add key_use for FT index
   into key_use array if suitable MATCH function is found.
   Condition should be a set of AND expression, OR is not supported.
   MATCH function should be a part of simple expression.
   Simple expression is MATCH only function or MATCH is a part of
   comparison expression ('>=' or '>' operations are supported).
   It also sets FT_HINTS values(op_type, op_value).

   @param keyuse_array      Key_use array
   @param stat              JOIN_TAB structure
   @param cond              WHERE condition
   @param usable_tables     usable tables
   @param simple_match_expr true if this is the first call false otherwise.
                            if MATCH function is found at first call it means
                            that MATCH is simple expression, otherwise, in case
                            of AND/OR condition this parameter will be false.

   @retval
   true if FT key was added to Key_use array
   @retval
   false if no key was added to Key_use array

*/

static bool add_ft_keys(Key_use_array *keyuse_array, JOIN_TAB *stat, Item *cond,
                        table_map usable_tables, bool simple_match_expr) {
  Item_func_match *cond_func = NULL;

  if (!cond) return false;

  if (cond->type() == Item::FUNC_ITEM) {
    Item_func *func = (Item_func *)cond;
    Item_func::Functype functype = func->functype();
    enum ft_operation op_type = FT_OP_NO;
    double op_value = 0.0;
    if (functype == Item_func::FT_FUNC) {
      cond_func = ((Item_func_match *)cond)->get_master();
      cond_func->set_hints_op(op_type, op_value);
    } else if (func->arg_count == 2) {
      Item *arg0 = (func->arguments()[0]), *arg1 = (func->arguments()[1]);
      if (arg1->const_item() && arg0->type() == Item::FUNC_ITEM &&
          ((Item_func *)arg0)->functype() == Item_func::FT_FUNC &&
          ((functype == Item_func::GE_FUNC &&
            (op_value = arg1->val_real()) > 0) ||
           (functype == Item_func::GT_FUNC &&
            (op_value = arg1->val_real()) >= 0))) {
        cond_func = ((Item_func_match *)arg0)->get_master();
        if (functype == Item_func::GE_FUNC)
          op_type = FT_OP_GE;
        else if (functype == Item_func::GT_FUNC)
          op_type = FT_OP_GT;
        cond_func->set_hints_op(op_type, op_value);
      } else if (arg0->const_item() && arg1->type() == Item::FUNC_ITEM &&
                 ((Item_func *)arg1)->functype() == Item_func::FT_FUNC &&
                 ((functype == Item_func::LE_FUNC &&
                   (op_value = arg0->val_real()) > 0) ||
                  (functype == Item_func::LT_FUNC &&
                   (op_value = arg0->val_real()) >= 0))) {
        cond_func = ((Item_func_match *)arg1)->get_master();
        if (functype == Item_func::LE_FUNC)
          op_type = FT_OP_GE;
        else if (functype == Item_func::LT_FUNC)
          op_type = FT_OP_GT;
        cond_func->set_hints_op(op_type, op_value);
      }
    }
  } else if (cond->type() == Item::COND_ITEM) {
    List_iterator_fast<Item> li(*((Item_cond *)cond)->argument_list());

    if (((Item_cond *)cond)->functype() == Item_func::COND_AND_FUNC) {
      Item *item;
      while ((item = li++)) {
        if (add_ft_keys(keyuse_array, stat, item, usable_tables, false))
          return true;
      }
    }
  }

  if (!cond_func || cond_func->key == NO_SUCH_KEY ||
      !(usable_tables & cond_func->table_ref->map()))
    return false;

  cond_func->set_simple_expression(simple_match_expr);

  const Key_use keyuse(cond_func->table_ref, cond_func,
                       cond_func->key_item()->used_tables(), cond_func->key,
                       FT_KEYPART,
                       0,            // optimize
                       0,            // keypart_map
                       ~(ha_rows)0,  // ref_table_rows
                       false,        // null_rejecting
                       NULL,         // cond_guard
                       UINT_MAX);    // sj_pred_no
  return keyuse_array->push_back(keyuse);
}

/**
  Compares two keyuse elements.

  @param a first Key_use element
  @param b second Key_use element

  Compare Key_use elements so that they are sorted as follows:
    -# By table.
    -# By key for each table.
    -# By keypart for each key.
    -# Const values.
    -# Ref_or_null.

  @retval true If a < b.
  @retval false If a >= b.
*/
static bool sort_keyuse(const Key_use &a, const Key_use &b) {
  if (a.table_ref->tableno() != b.table_ref->tableno())
    return a.table_ref->tableno() < b.table_ref->tableno();
  if (a.key != b.key) return a.key < b.key;
  if (a.keypart != b.keypart) return a.keypart < b.keypart;
  // Place const values before other ones
  int res;
  if ((res = MY_TEST((a.used_tables & ~OUTER_REF_TABLE_BIT)) -
             MY_TEST((b.used_tables & ~OUTER_REF_TABLE_BIT))))
    return res < 0;
  /* Place rows that are not 'OPTIMIZE_REF_OR_NULL' first */
  return (a.optimize & KEY_OPTIMIZE_REF_OR_NULL) <
         (b.optimize & KEY_OPTIMIZE_REF_OR_NULL);
}

/*
  Add to Key_field array all 'ref' access candidates within nested join.

    This function populates Key_field array with entries generated from the
    ON condition of the given nested join, and does the same for nested joins
    contained within this nested join.

  @param[in]      nested_join_table   Nested join pseudo-table to process
  @param[in,out]  end                 End of the key field array
  @param[in,out]  and_level           And-level
  @param[in,out]  sargables           Array of found sargable candidates


  @note
    We can add accesses to the tables that are direct children of this nested
    join (1), and are not inner tables w.r.t their neighbours (2).

    Example for #1 (outer brackets pair denotes nested join this function is
    invoked for):
    @code
     ... LEFT JOIN (t1 LEFT JOIN (t2 ... ) ) ON cond
    @endcode
    Example for #2:
    @code
     ... LEFT JOIN (t1 LEFT JOIN t2 ) ON cond
    @endcode
    In examples 1-2 for condition cond, we can add 'ref' access candidates to
    t1 only.
    Example #3:
    @code
     ... LEFT JOIN (t1, t2 LEFT JOIN t3 ON inner_cond) ON cond
    @endcode
    Here we can add 'ref' access candidates for t1 and t2, but not for t3.
*/

static void add_key_fields_for_nj(JOIN *join, TABLE_LIST *nested_join_table,
                                  Key_field **end, uint *and_level,
                                  SARGABLE_PARAM **sargables) {
  List_iterator<TABLE_LIST> li(nested_join_table->nested_join->join_list);
  List_iterator<TABLE_LIST> li2(nested_join_table->nested_join->join_list);
  bool have_another = false;
  table_map tables = 0;
  TABLE_LIST *table;
  DBUG_ASSERT(nested_join_table->nested_join);

  while ((table = li++) ||
         (have_another && (li = li2, have_another = false, (table = li++)))) {
    if (table->nested_join) {
      if (!table->join_cond_optim()) {
        /* It's a semi-join nest. Walk into it as if it wasn't a nest */
        have_another = true;
        li2 = li;
        li = List_iterator<TABLE_LIST>(table->nested_join->join_list);
      } else
        add_key_fields_for_nj(join, table, end, and_level, sargables);
    } else if (!table->join_cond_optim())
      tables |= table->map();
  }
  if (nested_join_table->join_cond_optim())
    add_key_fields(join, end, and_level, nested_join_table->join_cond_optim(),
                   tables, sargables);
}

///  @} (end of group RefOptimizerModule)

/**
  Check for the presence of AGGFN(DISTINCT a) queries that may be subject
  to loose index scan.


  Check if the query is a subject to AGGFN(DISTINCT) using loose index scan
  (QUICK_GROUP_MIN_MAX_SELECT).
  Optionally (if out_args is supplied) will push the arguments of
  AGGFN(DISTINCT) to the list

  Check for every COUNT(DISTINCT), AVG(DISTINCT) or
  SUM(DISTINCT). These can be resolved by Loose Index Scan as long
  as all the aggregate distinct functions refer to the same
  fields. Thus:

  SELECT AGGFN(DISTINCT a, b), AGGFN(DISTINCT b, a)... => can use LIS
  SELECT AGGFN(DISTINCT a),    AGGFN(DISTINCT a)   ... => can use LIS
  SELECT AGGFN(DISTINCT a, b), AGGFN(DISTINCT a)   ... => cannot use LIS
  SELECT AGGFN(DISTINCT a),    AGGFN(DISTINCT b)   ... => cannot use LIS
  etc.

  @param      join       the join to check
  @param[out] out_args   Collect the arguments of the aggregate functions
                         to a list. We don't worry about duplicates as
                         these will be sorted out later in
                         get_best_group_min_max.

  @return                does the query qualify for indexed AGGFN(DISTINCT)
    @retval   true       it does
    @retval   false      AGGFN(DISTINCT) must apply distinct in it.
*/

bool is_indexed_agg_distinct(JOIN *join, List<Item_field> *out_args) {
  Item_sum **sum_item_ptr;
  bool result = false;
  Field_map first_aggdistinct_fields;

  if (join->primary_tables > 1 ||            /* reference more than 1 table */
      join->select_distinct ||               /* or a DISTINCT */
      join->select_lex->olap == ROLLUP_TYPE) /* Check (B3) for ROLLUP */
    return false;

  if (join->make_sum_func_list(join->all_fields, join->fields_list, true))
    return false;

  for (sum_item_ptr = join->sum_funcs; *sum_item_ptr; sum_item_ptr++) {
    Item_sum *sum_item = *sum_item_ptr;
    Field_map cur_aggdistinct_fields;
    Item *expr;
    /* aggregate is not AGGFN(DISTINCT) or more than 1 argument to it */
    switch (sum_item->sum_func()) {
      case Item_sum::MIN_FUNC:
      case Item_sum::MAX_FUNC:
        continue;
      case Item_sum::COUNT_DISTINCT_FUNC:
        break;
      case Item_sum::AVG_DISTINCT_FUNC:
      case Item_sum::SUM_DISTINCT_FUNC:
        if (sum_item->get_arg_count() == 1) break;
      /* fall through */
      default:
        return false;
    }

    for (uint i = 0; i < sum_item->get_arg_count(); i++) {
      expr = sum_item->get_arg(i);
      /* The AGGFN(DISTINCT) arg is not an attribute? */
      if (expr->real_item()->type() != Item::FIELD_ITEM) return false;

      Item_field *item = static_cast<Item_field *>(expr->real_item());
      if (out_args) out_args->push_back(item);

      cur_aggdistinct_fields.set_bit(item->field->field_index);
      result = true;
    }
    /*
      If there are multiple aggregate functions, make sure that they all
      refer to exactly the same set of columns.
    */
    if (first_aggdistinct_fields.is_clear_all())
      first_aggdistinct_fields.merge(cur_aggdistinct_fields);
    else if (first_aggdistinct_fields != cur_aggdistinct_fields)
      return false;
  }

  return result;
}

/**
  Print keys that were appended to join_tab->const_keys because they
  can be used for GROUP BY or DISTINCT to the optimizer trace.

  @param trace     The optimizer trace context we're adding info to
  @param join_tab  The table the indexes cover
  @param new_keys  The keys that are considered useful because they can
                   be used for GROUP BY or DISTINCT
  @param cause     Zero-terminated string with reason for adding indexes
                   to const_keys

  @see add_group_and_distinct_keys()
 */
static void trace_indexes_added_group_distinct(Opt_trace_context *trace,
                                               const JOIN_TAB *join_tab,
                                               const Key_map new_keys,
                                               const char *cause) {
  if (likely(!trace->is_started())) return;

  KEY *key_info = join_tab->table()->key_info;
  Key_map existing_keys = join_tab->const_keys;
  uint nbrkeys = join_tab->table()->s->keys;

  Opt_trace_object trace_summary(trace, "const_keys_added");
  {
    Opt_trace_array trace_key(trace, "keys");
    for (uint j = 0; j < nbrkeys; j++)
      if (new_keys.is_set(j) && !existing_keys.is_set(j))
        trace_key.add_utf8(key_info[j].name);
  }
  trace_summary.add_alnum("cause", cause);
}

/**
  Discover the indexes that might be used for GROUP BY or DISTINCT queries.

  If the query has a GROUP BY clause, find all indexes that contain
  all GROUP BY fields, and add those indexes to join_tab->const_keys
  and join_tab->keys.

  If the query has a DISTINCT clause, find all indexes that contain
  all SELECT fields, and add those indexes to join_tab->const_keys and
  join_tab->keys. This allows later on such queries to be processed by
  a QUICK_GROUP_MIN_MAX_SELECT.

  Note that indexes that are not usable for resolving GROUP
  BY/DISTINCT may also be added in some corner cases. For example, an
  index covering 'a' and 'b' is not usable for the following query but
  is still added: "SELECT DISTINCT a+b FROM t1". This is not a big
  issue because a) although the optimizer will consider using the
  index, it will not chose it (so minor calculation cost added but not
  wrong result) and b) it applies only to corner cases.

  @param join
  @param join_tab

  @return
    None
*/

static void add_group_and_distinct_keys(JOIN *join, JOIN_TAB *join_tab) {
  DBUG_ASSERT(join_tab->const_keys.is_subset(join_tab->keys()));

  List<Item_field> indexed_fields;
  List_iterator<Item_field> indexed_fields_it(indexed_fields);
  ORDER *cur_group;
  Item_field *cur_item;
  const char *cause;

  if (join->group_list) { /* Collect all query fields referenced in the GROUP
                             clause. */
    for (cur_group = join->group_list; cur_group; cur_group = cur_group->next)
      (*cur_group->item)
          ->walk(&Item::collect_item_field_processor, Item::WALK_POSTFIX,
                 (uchar *)&indexed_fields);
    cause = "group_by";
  } else if (join->select_distinct) { /* Collect all query fields referenced in
                                         the SELECT clause. */
    List<Item> &select_items = join->fields_list;
    List_iterator<Item> select_items_it(select_items);
    Item *item;
    while ((item = select_items_it++))
      item->walk(&Item::collect_item_field_processor, Item::WALK_POSTFIX,
                 (uchar *)&indexed_fields);
    cause = "distinct";
  } else if (join->tmp_table_param.sum_func_count &&
             is_indexed_agg_distinct(join, &indexed_fields)) {
    /*
      SELECT list with AGGFN(distinct col). The query qualifies for
      loose index scan, and is_indexed_agg_distinct() has already
      collected all referenced fields into indexed_fields.
    */
    join->sort_and_group = 1;
    cause = "indexed_distinct_aggregate";
  } else
    return;

  if (indexed_fields.elements == 0) return;

  Key_map possible_keys;
  possible_keys.set_all();

  /* Intersect the keys of all group fields. */
  while ((cur_item = indexed_fields_it++)) {
    if (cur_item->used_tables() != join_tab->table_ref->map()) {
      /*
        Doing GROUP BY or DISTINCT on a field in another table so no
        index in this table is usable
      */
      return;
    } else
      possible_keys.intersect(cur_item->field->part_of_key);
  }

  /*
    At this point, possible_keys has key bits set only for usable
    indexes because indexed_fields is non-empty and if any of the
    fields belong to a different table the function would exit in the
    loop above.
  */

  if (!possible_keys.is_clear_all() &&
      !possible_keys.is_subset(join_tab->const_keys)) {
    trace_indexes_added_group_distinct(&join->thd->opt_trace, join_tab,
                                       possible_keys, cause);
    join_tab->const_keys.merge(possible_keys);
    join_tab->keys().merge(possible_keys);
  }

  DBUG_ASSERT(join_tab->const_keys.is_subset(join_tab->keys()));
}

/**
  Update keyuse array with all possible keys we can use to fetch rows.

  @param       thd
  @param[out]  keyuse         Put here ordered array of Key_use structures
  @param       join_tab       Array in table number order
  @param       tables         Number of tables in join
  @param       cond           WHERE condition (note that the function analyzes
                              join_tab[i]->join_cond() too)
  @param       normal_tables  Tables not inner w.r.t some outer join (ones
                              for which we can make ref access based the WHERE
                              clause)
  @param       select_lex     current SELECT
  @param[out]  sargables      Array of found sargable candidates

   @retval
     0  OK
   @retval
     1  Out of memory.
*/

static bool update_ref_and_keys(THD *thd, Key_use_array *keyuse,
                                JOIN_TAB *join_tab, uint tables, Item *cond,
                                table_map normal_tables, SELECT_LEX *select_lex,
                                SARGABLE_PARAM **sargables) {
  uint and_level, i, found_eq_constant;
  Key_field *key_fields, *end, *field;
  size_t sz;
  uint m = max(select_lex->max_equal_elems, 1U);
  JOIN *const join = select_lex->join;
  /*
    We use the same piece of memory to store both  Key_field
    and SARGABLE_PARAM structure.
    Key_field values are placed at the beginning this memory
    while  SARGABLE_PARAM values are put at the end.
    All predicates that are used to fill arrays of Key_field
    and SARGABLE_PARAM structures have at most 2 arguments
    except BETWEEN predicates that have 3 arguments and
    IN predicates.
    This any predicate if it's not BETWEEN/IN can be used
    directly to fill at most 2 array elements, either of Key_field
    or SARGABLE_PARAM type. For a BETWEEN predicate 3 elements
    can be filled as this predicate is considered as
    saragable with respect to each of its argument.
    An IN predicate can require at most 1 element as currently
    it is considered as sargable only for its first argument.
    Multiple equality can add  elements that are filled after
    substitution of field arguments by equal fields. There
    can be not more than select_lex->max_equal_elems such
    substitutions.
  */
  sz = max(sizeof(Key_field), sizeof(SARGABLE_PARAM)) *
       (((select_lex->cond_count + 1) * 2 + select_lex->between_count) * m + 1);
  if (!(key_fields = (Key_field *)thd->alloc(sz)))
    return true; /* purecov: inspected */
  and_level = 0;
  field = end = key_fields;
  *sargables = (SARGABLE_PARAM *)key_fields +
               (sz - sizeof((*sargables)[0].field)) / sizeof(SARGABLE_PARAM);
  /* set a barrier for the array of SARGABLE_PARAM */
  (*sargables)[0].field = 0;

  if (cond) {
    add_key_fields(join, &end, &and_level, cond, normal_tables, sargables);
    for (Key_field *fld = field; fld != end; fld++) {
      /* Mark that we can optimize LEFT JOIN */
      if (fld->val->type() == Item::NULL_ITEM &&
          !fld->item_field->field->real_maybe_null()) {
        /*
          Example:
          SELECT * FROM t1 LEFT JOIN t2 ON t1.a=t2.a WHERE t2.a IS NULL;
          this just wants rows of t1 where t1.a does not exist in t2.
        */
        fld->item_field->field->table->reginfo.not_exists_optimize = true;
      }
    }
  }

  for (i = 0; i < tables; i++) {
    /*
      Block the creation of keys for inner tables of outer joins.
      Here only the outer joins that can not be converted to
      inner joins are left and all nests that can be eliminated
      are flattened.
      In the future when we introduce conditional accesses
      for inner tables in outer joins these keys will be taken
      into account as well.
    */
    if (join_tab[i].join_cond())
      add_key_fields(join, &end, &and_level, join_tab[i].join_cond(),
                     join_tab[i].table_ref->map(), sargables);
  }

  /* Process ON conditions for the nested joins */
  {
    List_iterator<TABLE_LIST> li(select_lex->top_join_list);
    TABLE_LIST *tl;
    while ((tl = li++)) {
      if (tl->nested_join)
        add_key_fields_for_nj(join, tl, &end, &and_level, sargables);
    }
  }

  /* Generate keys descriptions for derived tables */
  if (select_lex->materialized_derived_table_count ||
      select_lex->table_func_count) {
    if (join->generate_derived_keys()) return true;
  }
  /* fill keyuse with found key parts */
  for (; field != end; field++) {
    if (add_key_part(keyuse, field)) return true;
  }

  if (select_lex->ftfunc_list->elements) {
    if (add_ft_keys(keyuse, join_tab, cond, normal_tables, true)) return true;
  }

  /*
    Sort the array of possible keys and remove the following key parts:
    - ref if there is a keypart which is a ref and a const.
      (e.g. if there is a key(a,b) and the clause is a=3 and b=7 and b=t2.d,
      then we skip the key part corresponding to b=t2.d)
    - keyparts without previous keyparts
      (e.g. if there is a key(a,b,c) but only b < 5 (or a=2 and c < 3) is
      used in the query, we drop the partial key parts from consideration).
    Special treatment for ft-keys.
  */
  if (!keyuse->empty()) {
    Key_use *save_pos, *use;

    std::sort(keyuse->begin(), keyuse->begin() + keyuse->size(), sort_keyuse);

    const Key_use key_end(NULL, NULL, 0, 0, 0, 0, 0, 0, false, NULL, 0);
    if (keyuse->push_back(key_end))  // added for easy testing
      return true;

    use = save_pos = keyuse->begin();
    const Key_use *prev = &key_end;
    found_eq_constant = 0;
    for (i = 0; i < keyuse->size() - 1; i++, use++) {
      TABLE *const table = use->table_ref->table;
      if (!use->used_tables && use->optimize != KEY_OPTIMIZE_REF_OR_NULL)
        table->const_key_parts[use->key] |= use->keypart_map;
      if (use->keypart != FT_KEYPART) {
        if (use->key == prev->key && use->table_ref == prev->table_ref) {
          if (prev->keypart + 1 < use->keypart ||
              (prev->keypart == use->keypart && found_eq_constant))
            continue;                  /* remove */
        } else if (use->keypart != 0)  // First found must be 0
          continue;
      }

      /*
        Protect against self assignment.
        The compiler *may* generate a call to memcpy() to do the assignment,
        and that is undefined behaviour (memory overlap).
       */
      if (save_pos != use) *save_pos = *use;
      prev = use;
      found_eq_constant = !use->used_tables;
      /* Save ptr to first use */
      if (!table->reginfo.join_tab->keyuse())
        table->reginfo.join_tab->set_keyuse(save_pos);
      table->reginfo.join_tab->checked_keys.set_bit(use->key);
      save_pos++;
    }
    i = (uint)(save_pos - keyuse->begin());
    keyuse->at(i) = key_end;
    keyuse->chop(i);
  }
  print_keyuse_array(&thd->opt_trace, keyuse);

  return false;
}

/**
  Create a keyuse array for a table with a primary key.
  To be used when creating a materialized temporary table.

  @param thd         THD pointer, for memory allocation
  @param keyparts    Number of key parts in the primary key
  @param fields
  @param outer_exprs List of items used for key lookup

  @return Pointer to created keyuse array, or NULL if error
*/
Key_use_array *create_keyuse_for_table(THD *thd, uint keyparts,
                                       Item_field **fields,
                                       List<Item> outer_exprs) {
  void *mem = thd->alloc(sizeof(Key_use_array));
  if (!mem) return NULL;
  Key_use_array *keyuses = new (mem) Key_use_array(thd->mem_root);

  List_iterator<Item> outer_expr(outer_exprs);

  for (uint keypartno = 0; keypartno < keyparts; keypartno++) {
    Item *const item = outer_expr++;
    Key_field key_field(fields[keypartno], item, 0, 0, true,
                        // null_rejecting must be true for field items only,
                        // add_not_null_conds() is incapable of handling
                        // other item types.
                        (item->type() == Item::FIELD_ITEM), NULL, UINT_MAX);
    if (add_key_part(keyuses, &key_field)) return NULL;
  }
  const Key_use key_end(NULL, NULL, 0, 0, 0, 0, 0, 0, false, NULL, 0);
  if (keyuses->push_back(key_end))  // added for easy testing
    return NULL;

  return keyuses;
}

/**
  Move const tables first in the position array.

  Increment the number of const tables and set same basic properties for the
  const table.
  A const table looked up by a key has type JT_CONST.
  A const table with a single row has type JT_SYSTEM.

  @param tab    Table that is designated as a const table
  @param key    The key definition to use for this table (NULL if table scan)
*/

void JOIN::mark_const_table(JOIN_TAB *tab, Key_use *key) {
  POSITION *const position = positions + const_tables;
  position->table = tab;
  position->key = key;
  position->rows_fetched = 1.0;  // This is a const table
  position->filter_effect = 1.0;
  position->prefix_rowcount = 1.0;
  position->read_cost = 0.0;
  position->ref_depend_map = 0;
  position->loosescan_key = MAX_KEY;  // Not a LooseScan
  position->sj_strategy = SJ_OPT_NONE;
  positions->use_join_buffer = false;

  // Move the const table as far down as possible in best_ref
  JOIN_TAB **pos = best_ref + const_tables + 1;
  for (JOIN_TAB *next = best_ref[const_tables]; next != tab; pos++) {
    JOIN_TAB *const tmp = pos[0];
    pos[0] = next;
    next = tmp;
  }
  best_ref[const_tables] = tab;

  tab->set_type(key ? JT_CONST : JT_SYSTEM);

  const_table_map |= tab->table_ref->map();

  const_tables++;
}

void JOIN::make_outerjoin_info() {
  DBUG_ENTER("JOIN::make_outerjoin_info");

  DBUG_ASSERT(select_lex->outer_join);
  ASSERT_BEST_REF_IN_JOIN_ORDER(this);

  select_lex->reset_nj_counters();

  for (uint i = const_tables; i < tables; ++i) {
    JOIN_TAB *const tab = best_ref[i];
    TABLE *const table = tab->table();
    if (!table) continue;

    TABLE_LIST *const tbl = tab->table_ref;

    if (tbl->outer_join) {
      /*
        Table tab is the only one inner table for outer join.
        (Like table t4 for the table reference t3 LEFT JOIN t4 ON t3.a=t4.a
        is in the query above.)
      */
      tab->set_last_inner(i);
      tab->set_first_inner(i);
      tab->init_join_cond_ref(tbl);
      tab->cond_equal = tbl->cond_equal;
      /*
        If this outer join nest is embedded in another join nest,
        link the join-tabs:
      */
      TABLE_LIST *const outer_join_nest = tbl->outer_join_nest();
      if (outer_join_nest) {
        DBUG_ASSERT(outer_join_nest->nested_join->first_nested != NO_PLAN_IDX);
        tab->set_first_upper(outer_join_nest->nested_join->first_nested);
      }
    }
    for (TABLE_LIST *embedding = tbl->embedding; embedding;
         embedding = embedding->embedding) {
      // Ignore join nests that are not outer join nests:
      if (!embedding->join_cond_optim()) continue;
      NESTED_JOIN *const nested_join = embedding->nested_join;
      if (!nested_join->nj_counter) {
        /*
          Table tab is the first inner table for nested_join.
          Save reference to it in the nested join structure.
        */
        nested_join->first_nested = i;
        tab->init_join_cond_ref(embedding);
        tab->cond_equal = tbl->cond_equal;

        TABLE_LIST *const outer_join_nest = embedding->outer_join_nest();
        if (outer_join_nest)
          tab->set_first_upper(outer_join_nest->nested_join->first_nested);
      }
      if (tab->first_inner() == NO_PLAN_IDX)
        tab->set_first_inner(nested_join->first_nested);
      if (++nested_join->nj_counter < nested_join->nj_total) break;
      // Table tab is the last inner table for nested join.
      best_ref[nested_join->first_nested]->set_last_inner(i);
    }
  }
  DBUG_VOID_RETURN;
}

/**
  Build a condition guarded by match variables for embedded outer joins.
  When generating a condition for a table as part of an outer join condition
  or the WHERE condition, the table in question may also be part of an
  embedded outer join. In such cases, the condition must be guarded by
  the match variable for this embedded outer join. Such embedded outer joins
  may also be recursively embedded in other joins.

  The function recursively adds guards for a condition ascending from tab
  to root_tab, which is the first inner table of an outer join,
  or NULL if the condition being handled is the WHERE clause.

  @param join
  @param idx       index of the first inner table for the inner-most outer join
  @param cond      the predicate to be guarded (must be set)
  @param root_idx  index of the inner table to stop at
                   (is NO_PLAN_IDX if this is the WHERE clause)

  @return
    -  pointer to the guarded predicate, if success
    -  NULL if error
*/

static Item *add_found_match_trig_cond(JOIN *join, plan_idx idx, Item *cond,
                                       plan_idx root_idx) {
  ASSERT_BEST_REF_IN_JOIN_ORDER(join);
  DBUG_ASSERT(cond);

  for (; idx != root_idx; idx = join->best_ref[idx]->first_upper()) {
    if (!(cond = new Item_func_trig_cond(cond, NULL, join, idx,
                                         Item_func_trig_cond::FOUND_MATCH)))
      return NULL;

    cond->quick_fix_field();
    cond->update_used_tables();
  }

  return cond;
}

/**
  Attach outer join conditions to generated table conditions in an optimal way.

  @param last_tab - Last table that has been added to the current plan.
                    Pre-condition: If this is the last inner table of an outer
                    join operation, a join condition is attached to the first
                    inner table of that outer join operation.

  @return false if success, true if error.

  Outer join conditions are attached to individual tables, but we can analyze
  those conditions only when reaching the last inner table of an outer join
  operation. Notice also that a table can be last within several outer join
  nests, hence the outer for() loop of this function.

  Example:
    SELECT * FROM t1 LEFT JOIN (t2 LEFT JOIN t3 ON t2.a=t3.a) ON t1.a=t2.a

    Table t3 is last both in the join nest (t2 - t3) and in (t1 - (t2 - t3))
    Thus, join conditions for both join nests will be evaluated when reaching
    this table.

  For each outer join operation processed, the join condition is split
  optimally over the inner tables of the outer join. The split-out conditions
  are later referred to as table conditions (but note that several table
  conditions stemming from different join operations may be combined into
  a composite table condition).

  Example:
    Consider the above query once more.
    The predicate t1.a=t2.a can be evaluated when rows from t1 and t2 are ready,
    ie at table t2. The predicate t2.a=t3.a can be evaluated at table t3.

  Each non-constant split-out table condition is guarded by a match variable
  that enables it only when a matching row is found for all the embedded
  outer join operations.

  Each split-out table condition is guarded by a variable that turns the
  condition off just before a null-complemented row for the outer join
  operation is formed. Thus, the join condition will not be checked for
  the null-complemented row.
*/

bool JOIN::attach_join_conditions(plan_idx last_tab) {
  DBUG_ENTER("JOIN::attach_join_conditions");
  ASSERT_BEST_REF_IN_JOIN_ORDER(this);

  for (plan_idx first_inner = best_ref[last_tab]->first_inner();
       first_inner != NO_PLAN_IDX &&
       best_ref[first_inner]->last_inner() == last_tab;
       first_inner = best_ref[first_inner]->first_upper()) {
    /*
      Table last_tab is the last inner table of an outer join, locate
      the corresponding join condition from the first inner table of the
      same outer join:
    */
    Item *const join_cond = best_ref[first_inner]->join_cond();
    DBUG_ASSERT(join_cond);
    /*
      Add the constant part of the join condition to the first inner table
      of the outer join.
    */
    Item *cond = make_cond_for_table(thd, join_cond, const_table_map,
                                     (table_map)0, false);
    if (cond) {
      cond = new Item_func_trig_cond(cond, NULL, this, first_inner,
                                     Item_func_trig_cond::IS_NOT_NULL_COMPL);
      if (!cond) DBUG_RETURN(true);
      if (cond->fix_fields(thd, NULL)) DBUG_RETURN(true);

      if (best_ref[first_inner]->and_with_condition(cond)) DBUG_RETURN(true);
    }
    /*
      Split the non-constant part of the join condition into parts that
      can be attached to the inner tables of the outer join.
    */
    for (plan_idx i = first_inner; i <= last_tab; ++i) {
      table_map prefix_tables = best_ref[i]->prefix_tables();
      table_map added_tables = best_ref[i]->added_tables();

      /*
        When handling the first inner table of an outer join, we may also
        reference all tables ahead of this table:
      */
      if (i == first_inner) added_tables = prefix_tables;
      /*
        We need RAND_TABLE_BIT on the last inner table, in case there is a
        non-deterministic function in the join condition.
        (RAND_TABLE_BIT is set for the last table of the join plan,
         but this is not sufficient for join conditions, which may have a
         last inner table that is ahead of the last table of the join plan).
      */
      if (i == last_tab) {
        prefix_tables |= RAND_TABLE_BIT;
        added_tables |= RAND_TABLE_BIT;
      }
      cond = make_cond_for_table(thd, join_cond, prefix_tables, added_tables,
                                 false);
      if (cond == NULL) continue;
      /*
        If the table is part of an outer join that is embedded in the
        outer join currently being processed, wrap the condition in
        triggered conditions for match variables of such embedded outer joins.
      */
      if (!(cond = add_found_match_trig_cond(this, best_ref[i]->first_inner(),
                                             cond, first_inner)))
        DBUG_RETURN(true);

      // Add the guard turning the predicate off for the null-complemented row.
      cond = new Item_func_trig_cond(cond, NULL, this, first_inner,
                                     Item_func_trig_cond::IS_NOT_NULL_COMPL);
      if (!cond) DBUG_RETURN(true);
      if (cond->fix_fields(thd, NULL)) DBUG_RETURN(true);

      // Add the generated condition to the existing table condition
      if (best_ref[i]->and_with_condition(cond)) DBUG_RETURN(true);
    }
  }

  DBUG_RETURN(false);
}

/*****************************************************************************
  Remove calculation with tables that aren't yet read. Remove also tests
  against fields that are read through key where the table is not a
  outer join table.
  We can't remove tests that are made against columns which are stored
  in sorted order.
*****************************************************************************/

static Item *part_of_refkey(TABLE *table, TABLE_REF *ref, Field *field) {
  uint ref_parts = ref->key_parts;
  if (ref_parts) {
    if (ref->has_guarded_conds()) return NULL;

    const KEY_PART_INFO *key_part = table->key_info[ref->key].key_part;

    for (uint part = 0; part < ref_parts; part++, key_part++)
      if (field->eq(key_part->field) &&
          !(key_part->key_part_flag & HA_PART_KEY_SEG))
        return ref->items[part];
  }
  return NULL;
}

/**
  @return
    1 if right_item is used removable reference key on left_item

  @note see comments in make_cond_for_table_from_pred() about careful
  usage/modifications of test_if_ref().
*/

static bool test_if_ref(const Item *root_cond, Item_field *left_item,
                        Item *right_item) {
  if (left_item->depended_from)
    return false;  // don't even read join_tab of inner subquery!
  Field *field = left_item->field;
  JOIN_TAB *join_tab = field->table->reginfo.join_tab;
  if (join_tab) ASSERT_BEST_REF_IN_JOIN_ORDER(join_tab->join());
  // No need to change const test
  if (!field->table->const_table && join_tab &&
      (join_tab->first_inner() == NO_PLAN_IDX ||
       join_tab->join()->best_ref[join_tab->first_inner()]->join_cond() ==
           root_cond) &&
      /* "ref_or_null" implements "x=y or x is null", not "x=y" */
      (join_tab->type() != JT_REF_OR_NULL)) {
    Item *ref_item = part_of_refkey(field->table, &join_tab->ref(), field);
    if (ref_item && ref_item->eq(right_item, 1)) {
      right_item = right_item->real_item();
      if (right_item->type() == Item::FIELD_ITEM)
        return (field->eq_def(((Item_field *)right_item)->field));
      /* remove equalities injected by IN->EXISTS transformation */
      else if (right_item->type() == Item::CACHE_ITEM)
        return ((Item_cache *)right_item)->eq_def(field);
      if (right_item->const_for_execution() && !(right_item->is_null())) {
        /*
          We can remove all fields except:
          1. String data types:
           - For BINARY/VARBINARY fields with equality against a
             string: Ref access can return more rows than match the
             string. The reason seems to be that the string constant
             is not "padded" to the full length of the field when
             setting up ref access. @todo Change how ref access for
             BINARY/VARBINARY fields are done so that only qualifying
             rows are returned from the storage engine.
          2. Float data type: Comparison of float can differ
           - When we search "WHERE field=value" using an index,
             the "value" side is converted from double to float by
             Field_float::store(), then two floats are compared.
           - When we search "WHERE field=value" without indexes,
             the "field" side is converted from float to double by
             Field_float::val_real(), then two doubles are compared.
          Note about string data types: All currently existing
          collations have "PAD SPACE" style. If we introduce "NO PAD"
          collations this function must return false for such
          collations, because trailing space compression for indexes
          makes the table value and the index value not equal to each
          other in "NO PAD" collations. As index lookup strips
          trailing spaces, it can return false candidates. Further
          comparison of the actual table values is required.
        */
        if (!((field->type() == MYSQL_TYPE_STRING ||  // 1
               field->type() == MYSQL_TYPE_VARCHAR) &&
              field->binary()) &&
            !(field->type() == MYSQL_TYPE_FLOAT && field->decimals() > 0))  // 2
        {
          return !right_item->save_in_field_no_warnings(field, true);
        }
      }
    }
  }
  return 0;  // keep test
}

/*
  Remove the predicates pushed down into the subquery

  DESCRIPTION
    Given that this join will be executed using (unique|index)_subquery,
    without "checking NULL", remove the predicates that were pushed down
    into the subquery.

    If the subquery compares scalar values, we can remove the condition that
    was wrapped into trig_cond (it will be checked when needed by the subquery
    engine)

    If the subquery compares row values, we need to keep the wrapped
    equalities in the WHERE clause: when the left (outer) tuple has both NULL
    and non-NULL values, we'll do a full table scan and will rely on the
    equalities corresponding to non-NULL parts of left tuple to filter out
    non-matching records.

    If '*where' is a triggered condition, or contains 'OR x IS NULL', or
    contains a condition coming from the original subquery's WHERE clause, or
    if there are more than one outer expressions, then WHERE is not of the
    simple form:
      outer_expr = inner_expr
    and thus this function does nothing.

    If the index is on prefix (=> test_if_ref() is false), then the equality
    is needed as post-filter, so this function does nothing.

    TODO: We can remove the equalities that will be guaranteed to be true by the
    fact that subquery engine will be using index lookup. This must be done only
    for cases where there are no conversion errors of significance, e.g. 257
    that is searched in a byte. But this requires homogenization of the return
    codes of all Field*::store() methods.
*/
void JOIN::remove_subq_pushed_predicates() {
  if (where_cond->type() != Item::FUNC_ITEM) return;
  Item_func *const func = static_cast<Item_func *>(where_cond);
  if (func->functype() == Item_func::EQ_FUNC &&
      func->arguments()[0]->type() == Item::REF_ITEM &&
      func->arguments()[1]->type() == Item::FIELD_ITEM &&
      test_if_ref(func, static_cast<Item_field *>(func->arguments()[1]),
                  func->arguments()[0])) {
    where_cond = NULL;
    return;
  }
}

/**
  @brief
  Add keys to derived tables'/views' result tables in a list

  @details
  This function generates keys for all derived tables/views of the select_lex
  to which this join corresponds to with help of the TABLE_LIST:generate_keys
  function.

  @return false all keys were successfully added.
  @return true OOM error
*/

bool JOIN::generate_derived_keys() {
  DBUG_ASSERT(select_lex->materialized_derived_table_count ||
              select_lex->table_func_count);

  for (TABLE_LIST *table = select_lex->leaf_tables; table;
       table = table->next_leaf) {
    table->derived_keys_ready = true;
    /* Process tables that aren't materialized yet. */
    if (table->uses_materialization() && !table->table->is_created() &&
        table->generate_keys())
      return true;
  }
  return false;
}

/**
  For each materialized derived table/view, informs every TABLE of the key it
  will (not) use, segregates used keys from unused keys in TABLE::key_info,
  and eliminates unused keys.
*/

void JOIN::finalize_derived_keys() {
  DBUG_ASSERT(select_lex->materialized_derived_table_count ||
              select_lex->table_func_count);
  ASSERT_BEST_REF_IN_JOIN_ORDER(this);

  bool adjust_key_count = false;
  table_map processed_tables = 0;

  for (uint i = 0; i < tables; i++) {
    JOIN_TAB *tab = best_ref[i];
    TABLE *table = tab->table();
    TABLE_LIST *table_ref = tab->table_ref;
    /*
     Save chosen key description if:
     1) it's a materialized derived table
     2) it's not yet instantiated
     3) some keys are defined for it
    */
    if (table && table_ref->uses_materialization() &&  // (1)
        !table->is_created() &&                        // (2)
        table->s->keys > 0)                            // (3)
    {
      /*
        If there are two local references to the same CTE, and they use
        the same key, the iteration for the second reference is unnecessary.
      */
      if (processed_tables & table_ref->map()) continue;

      adjust_key_count = true;

      Key_use *const keyuse = tab->position()->key;

      if (!keyuse) {
        tab->keys().clear_all();
        tab->const_keys.clear_all();
        continue;
      }

      Key_map used_keys;
      Derived_refs_iterator it(table_ref);
      while (TABLE *t = it.get_next()) {
        /*
          Eliminate possible keys created by this JOIN and which it
          doesn't use.
          Collect all keys of this table which are used by any reference in
          this query block. Any other query block doesn't matter as:
          - either it was optimized before, so it's not using a key we may
          want to drop.
          - or it was optimized in this same window, so:
            * either we own the window, then any key we may want to
            drop is not visible to it.
            * or it owns the window, then we are using only existing
            keys.
          - or it will be optimized after, so it's not using any key yet.

          used_keys is a mix of possible used keys and existing used keys.
        */
        if (t->pos_in_table_list->select_lex == select_lex) {
          JOIN_TAB *tab = t->reginfo.join_tab;
          Key_use *keyuse = tab->position()->key;
          if (keyuse) used_keys.set_bit(keyuse->key);
        }
      }

      uint new_idx = table->s->find_first_unused_tmp_key(used_keys);
      const uint old_idx = keyuse->key;
      DBUG_ASSERT(old_idx != new_idx);

      if (old_idx > new_idx) {
        DBUG_ASSERT(table->s->owner_of_possible_tmp_keys == select_lex);
        it.rewind();
        while (TABLE *t = it.get_next()) {
          /*
            Unlike the collection of used_keys, references from other query
            blocks must be considered here, as they need a key_info array
            consistent with the to-be-changed table->s->keys.
          */
          t->copy_tmp_key(old_idx, it.is_first());
        }
      } else
        new_idx = old_idx;  // Index stays at same slot

      /*
        If the key was created by earlier-optimized query blocks, and is
        already used by nonlocal references, those don't need any further
        update: they are already setup to use it and we're not moving the
        key.
        If the key was created by this query block, nonlocal references cannot
        possibly be referencing it.
        In both cases, only local references need to update their Key_use.
      */
      it.rewind();
      while (TABLE *t = it.get_next()) {
        if (t->pos_in_table_list->select_lex != select_lex) continue;
        JOIN_TAB *tab = t->reginfo.join_tab;
        Key_use *keyuse = tab->position()->key;
        if (keyuse && keyuse->key == old_idx) {
          processed_tables |= t->pos_in_table_list->map();
          const bool key_is_const = tab->const_keys.is_set(old_idx);
          // tab->keys() was never set, so must be set
          tab->keys().clear_all();
          tab->keys().set_bit(new_idx);
          tab->const_keys.clear_all();
          if (key_is_const) tab->const_keys.set_bit(new_idx);
          for (Key_use *it = keyuse;
               it->table_ref == tab->table_ref && it->key == old_idx; it++)
            it->key = new_idx;
        }
      }
    }
  }

  if (!adjust_key_count) return;

  // Finally we know how many keys remain in the table.
  for (uint i = 0; i < tables; i++) {
    JOIN_TAB *tab = best_ref[i];
    TABLE *table = tab->table();
    TABLE_LIST *table_ref = tab->table_ref;
    if (table && table_ref->uses_materialization() && !table->is_created() &&
        table->s->keys > 0) {
      if (table->s->owner_of_possible_tmp_keys != select_lex) continue;
      /*
        Release lock. As a bonus, avoid double work when this loop
        later processes another local reference to the same table (similar to
        the processed_tables map in the first loop).
      */
      table->s->owner_of_possible_tmp_keys = nullptr;
      Derived_refs_iterator it(table_ref);
      while (TABLE *t = it.get_next()) t->drop_unused_tmp_keys(it.is_first());
    }
  }
}

/**
  Cache constant expressions in WHERE, HAVING, ON conditions.

  @return False if success, True if error

  @note This function is run after conditions have been pushed down to
        individual tables, so transformation is applied to JOIN_TAB::condition
        and not to the WHERE condition.
*/

bool JOIN::cache_const_exprs() {
  /* No need in cache if all tables are constant. */
  DBUG_ASSERT(!plan_is_const());
  ASSERT_BEST_REF_IN_JOIN_ORDER(this);

  for (uint i = const_tables; i < tables; i++) {
    Item *condition = best_ref[i]->condition();
    if (condition == NULL) continue;
    Item *cache_item = NULL;
    Item **analyzer_arg = &cache_item;
    condition = condition->compile(
        &Item::cache_const_expr_analyzer, (uchar **)&analyzer_arg,
        &Item::cache_const_expr_transformer, (uchar *)&cache_item);
    if (condition == NULL) return true;
    best_ref[i]->set_condition(condition);
  }
  if (having_cond) {
    Item *cache_item = NULL;
    Item **analyzer_arg = &cache_item;
    having_cond = having_cond->compile(
        &Item::cache_const_expr_analyzer, (uchar **)&analyzer_arg,
        &Item::cache_const_expr_transformer, (uchar *)&cache_item);
    if (having_cond == NULL) return true;
  }
  return false;
}

/**
  Extract a condition that can be checked after reading given table

  @param thd        Current session.
  @param cond       Condition to analyze
  @param tables     Tables for which "current field values" are available
  @param used_table Table(s) that we are extracting the condition for (may
                    also include PSEUDO_TABLE_BITS, and may be zero)
  @param exclude_expensive_cond  Do not push expensive conditions

  @retval <>NULL Generated condition
  @retval = NULL Already checked, OR error

  @details
    Extract the condition that can be checked after reading the table(s)
    specified in @c used_table, given that current-field values for tables
    specified in @c tables bitmap are available.
    If @c used_table is 0, extract conditions for all tables in @c tables.

    This function can be used to extract conditions relevant for a table
    in a join order. Together with its caller, it will ensure that all
    conditions are attached to the first table in the join order where all
    necessary fields are available, and it will also ensure that a given
    condition is attached to only one table.
    To accomplish this, first initialize @c tables to the empty
    set. Then, loop over all tables in the join order, set @c used_table to
    the bit representing the current table, accumulate @c used_table into the
    @c tables set, and call this function. To ensure correct handling of
    const expressions and outer references, add the const table map and
    OUTER_REF_TABLE_BIT to @c used_table for the first table. To ensure
    that random expressions are evaluated for the final table, add
    RAND_TABLE_BIT to @c used_table for the final table.

    The function assumes that constant, inexpensive parts of the condition
    have already been checked. Constant, expensive parts will be attached
    to the first table in the join order, provided that the above call
    sequence is followed.

    The call order will ensure that conditions covering tables in @c tables
    minus those in @c used_table, have already been checked.

    The function takes into account that some parts of the condition are
    guaranteed to be true by employed 'ref' access methods (the code that
    does this is located at the end, search down for "EQ_FUNC").

  @note
    make_cond_for_info_schema() uses an algorithm similar to
    make_cond_for_table().
*/

Item *make_cond_for_table(THD *thd, Item *cond, table_map tables,
                          table_map used_table, bool exclude_expensive_cond) {
  return make_cond_for_table_from_pred(thd, cond, cond, tables, used_table,
                                       exclude_expensive_cond);
}

static Item *make_cond_for_table_from_pred(THD *thd, Item *root_cond,
                                           Item *cond, table_map tables,
                                           table_map used_table,
                                           bool exclude_expensive_cond) {
  /*
    Ignore this condition if
     1. We are extracting conditions for a specific table, and
     2. that table is not referenced by the condition, but not if
     3. this is a constant condition not checked at optimization time and
        this is the first table we are extracting conditions for.
       (Assuming that used_table == tables for the first table.)
  */
  if (used_table &&                                     // 1
      !(cond->used_tables() & used_table) &&            // 2
      !(cond->is_expensive() && used_table == tables))  // 3
    return NULL;

  if (cond->type() == Item::COND_ITEM) {
    if (((Item_cond *)cond)->functype() == Item_func::COND_AND_FUNC) {
      /* Create new top level AND item */
      Item_cond_and *new_cond = new Item_cond_and;
      if (!new_cond) return NULL;
      List_iterator<Item> li(*((Item_cond *)cond)->argument_list());
      Item *item;
      while ((item = li++)) {
        Item *fix = make_cond_for_table_from_pred(
            thd, root_cond, item, tables, used_table, exclude_expensive_cond);
        if (fix) new_cond->argument_list()->push_back(fix);
      }
      switch (new_cond->argument_list()->elements) {
        case 0:
          return NULL;  // Always true
        case 1:
          return new_cond->argument_list()->head();
        default:
          if (new_cond->fix_fields(thd, NULL)) return NULL;
          return new_cond;
      }
    } else {  // Or list
      Item_cond_or *new_cond = new Item_cond_or;
      if (!new_cond) return NULL;
      List_iterator<Item> li(*((Item_cond *)cond)->argument_list());
      Item *item;
      while ((item = li++)) {
        Item *fix = make_cond_for_table_from_pred(thd, root_cond, item, tables,
                                                  0L, exclude_expensive_cond);
        if (!fix) return NULL;  // Always true
        new_cond->argument_list()->push_back(fix);
      }
      if (new_cond->fix_fields(thd, NULL)) return NULL;
      return new_cond;
    }
  }

  /*
    Omit this condition if
     1. It has been marked as omittable before, or
     2. Some tables referred by the condition are not available, or
     3. We are extracting conditions for all tables, the condition is
        considered 'expensive', and we want to delay evaluation of such
        conditions to the execution phase.
  */
  if (cond->marker == Item::MARKER_COND_ATTACH_OMIT ||                  // 1
      (cond->used_tables() & ~tables) ||                                // 2
      (!used_table && exclude_expensive_cond && cond->is_expensive()))  // 3
    return NULL;

  /*
    Extract this condition if
     1. It has already been marked as applicable, or
     2. It is not a <comparison predicate> (=, <, >, <=, >=, <=>)
  */
  if (cond->marker == Item::MARKER_COND_ATTACH_APPLY ||  // 1
      cond->eq_cmp_result() == Item::COND_OK)            // 2
    return cond;

  /*
    Remove equalities that are guaranteed to be true by use of 'ref' access
    method.
    Note that ref access implements "table1.field1 <=> table2.indexed_field2",
    i.e. if it passed a NULL field1, it will return NULL indexed_field2 if
    there are.
    Thus the equality "table1.field1 = table2.indexed_field2",
    is equivalent to "ref access AND table1.field1 IS NOT NULL"
    i.e. "ref access and proper setting/testing of ref->null_rejecting".
    Thus, we must be careful, that when we remove equalities below we also
    set ref->null_rejecting, and test it at execution; otherwise wrong NULL
    matches appear.
    So:
    - for the optimization phase, the code which is below, and the code in
    test_if_ref(), and in add_key_field(), must be kept in sync: if the
    applicability conditions in one place are relaxed, they should also be
    relaxed elsewhere.
    - for the execution phase, all possible execution methods must test
    ref->null_rejecting.
  */
  if (cond->type() == Item::FUNC_ITEM &&
      ((Item_func *)cond)->functype() == Item_func::EQ_FUNC) {
    Item *left_item = ((Item_func *)cond)->arguments()[0]->real_item();
    Item *right_item = ((Item_func *)cond)->arguments()[1]->real_item();
    if ((left_item->type() == Item::FIELD_ITEM &&
         test_if_ref(root_cond, (Item_field *)left_item, right_item)) ||
        (right_item->type() == Item::FIELD_ITEM &&
         test_if_ref(root_cond, (Item_field *)right_item, left_item))) {
      cond->marker = Item::MARKER_COND_ATTACH_OMIT;  // Condition can be omitted
      return NULL;
    }
  }
  cond->marker =
      Item::MARKER_COND_ATTACH_APPLY;  // Mark condition as applicable
  return cond;
}

/**
  Separates the predicates in a join condition and pushes them to the
  join step where all involved tables are available in the join prefix.
  ON clauses from JOIN expressions are also pushed to the most appropriate step.

  @param join Join object where predicates are pushed.

  @param cond Pointer to condition which may contain an arbitrary number of
              predicates, combined using AND, OR and XOR items.
              If NULL, equivalent to a predicate that returns true for all
              row combinations.


  @retval true  Found impossible WHERE clause, or out-of-memory
  @retval false Other
*/

static bool make_join_select(JOIN *join, Item *cond) {
  THD *thd = join->thd;
  Opt_trace_context *const trace = &thd->opt_trace;
  DBUG_ENTER("make_join_select");
  ASSERT_BEST_REF_IN_JOIN_ORDER(join);

  // Add IS NOT NULL conditions to table conditions:
  add_not_null_conds(join);

  /*
    Extract constant conditions that are part of the WHERE clause.
    Constant parts of join conditions from outer joins are attached to
    the appropriate table condition in JOIN::attach_join_conditions().
  */
  if (cond) /* Because of QUICK_GROUP_MIN_MAX_SELECT */
  {         /* there may be a select without a cond. */
    if (join->primary_tables > 1)
      cond->update_used_tables();  // Table number may have changed
    if (join->plan_is_const() &&
        join->select_lex->master_unit() ==
            thd->lex->unit)  // The outer-most query block
      join->const_table_map |= RAND_TABLE_BIT;
  }
  /*
    Extract conditions that depend on constant tables.
    The const part of the query's WHERE clause can be checked immediately
    and if it is not satisfied then the join has empty result
  */
  Item *const_cond = NULL;
  if (cond)
    const_cond = make_cond_for_table(thd, cond, join->const_table_map,
                                     (table_map)0, true);

  // Add conditions added by add_not_null_conds()
  for (uint i = 0; i < join->const_tables; i++) {
    if (and_conditions(&const_cond, join->best_ref[i]->condition()))
      DBUG_RETURN(true);
  }
  DBUG_EXECUTE("where", print_where(const_cond, "constants", QT_ORDINARY););
  if (const_cond != NULL) {
    const bool const_cond_result = const_cond->val_int() != 0;
    if (thd->is_error()) DBUG_RETURN(true);

    Opt_trace_object trace_const_cond(trace);
    trace_const_cond.add("condition_on_constant_tables", const_cond)
        .add("condition_value", const_cond_result);
    if (!const_cond_result) {
      DBUG_PRINT("info", ("Found impossible WHERE condition"));
      DBUG_RETURN(true);
    }
  }

  /*
    Extract remaining conditions from WHERE clause and join conditions,
    and attach them to the most appropriate table condition. This means that
    a condition will be evaluated as soon as all fields it depends on are
    available. For outer join conditions, the additional criterion is that
    we must have determined whether outer-joined rows are available, or
    have been NULL-extended, see JOIN::attach_join_conditions() for details.
  */
  {
    Opt_trace_object trace_wrapper(trace);
    Opt_trace_object trace_conditions(trace, "attaching_conditions_to_tables");
    trace_conditions.add("original_condition", cond);
    Opt_trace_array trace_attached_comp(trace,
                                        "attached_conditions_computation");

    for (uint i = join->const_tables; i < join->tables; i++) {
      JOIN_TAB *const tab = join->best_ref[i];

      if (!tab->position()) continue;
      /*
        first_inner is the X in queries like:
        SELECT * FROM t1 LEFT OUTER JOIN (t2 JOIN t3) ON X
      */
      const plan_idx first_inner = tab->first_inner();
      const table_map used_tables = tab->prefix_tables();
      const table_map current_map = tab->added_tables();
      Item *tmp = NULL;

      if (cond)
        tmp = make_cond_for_table(thd, cond, used_tables, current_map, 0);
      /* Add conditions added by add_not_null_conds(). */
      if (tab->condition() && and_conditions(&tmp, tab->condition()))
        DBUG_RETURN(true);

      if (cond && !tmp && tab->quick()) {  // Outer join
        DBUG_ASSERT(tab->type() == JT_RANGE || tab->type() == JT_INDEX_MERGE);
        /*
          Hack to handle the case where we only refer to a table
          in the ON part of an OUTER JOIN. In this case we want the code
          below to check if we should use 'quick' instead.
        */
        DBUG_PRINT("info", ("Item_int"));
        tmp = new Item_int((longlong)1, 1);  // Always true
      }
      if (tmp || !cond || tab->type() == JT_REF ||
          tab->type() == JT_REF_OR_NULL || tab->type() == JT_EQ_REF ||
          first_inner != NO_PLAN_IDX) {
        DBUG_EXECUTE("where",
                     print_where(tmp, tab->table()->alias, QT_ORDINARY););
        /*
          If tab is an inner table of an outer join operation,
          add a match guard to the pushed down predicate.
          The guard will turn the predicate on only after
          the first match for outer tables is encountered.
        */
        if (cond && tmp) {
          /*
            Because of QUICK_GROUP_MIN_MAX_SELECT there may be a select without
            a cond, so neutralize the hack above.
          */
          if (!(tmp = add_found_match_trig_cond(join, first_inner, tmp,
                                                NO_PLAN_IDX)))
            DBUG_RETURN(true);
          tab->set_condition(tmp);
          /* Push condition to storage engine if this is enabled
             and the condition is not guarded */
          if (thd->optimizer_switch_flag(
                  OPTIMIZER_SWITCH_ENGINE_CONDITION_PUSHDOWN) &&
              first_inner == NO_PLAN_IDX) {
            Item *push_cond = make_cond_for_table(
                thd, tmp, tab->table_ref->map(), tab->table_ref->map(), 0);
            if (push_cond) {
              /* Push condition to handler */
              if (!tab->table()->file->cond_push(push_cond))
                tab->table()->file->pushed_cond = push_cond;
            }
          }
        } else {
          tab->set_condition(NULL);
        }

        DBUG_EXECUTE("where",
                     print_where(tmp, tab->table()->alias, QT_ORDINARY););

        if (tab->quick()) {
          if (tab->needed_reg.is_clear_all() && tab->type() != JT_CONST) {
            /*
              We keep (for now) the QUICK AM calculated in
              get_quick_record_count().
            */
            DBUG_ASSERT(tab->quick()->is_valid());
          } else {
            delete tab->quick();
            tab->set_quick(NULL);
          }
        }

        if ((tab->type() == JT_ALL || tab->type() == JT_RANGE ||
             tab->type() == JT_INDEX_MERGE || tab->type() == JT_INDEX_SCAN) &&
            tab->use_quick != QS_RANGE) {
          /*
            We plan to scan (table/index/range scan).
            Check again if we should use an index. We can use an index if:

            1a) There is a condition that range optimizer can work on, and
            1b) There are non-constant conditions on one or more keys, and
            1c) Some of the non-constant fields may have been read
                already. This may be the case if this is not the first
                table in the join OR this is a subselect with
                non-constant conditions referring to an outer table
                (dependent subquery)
                or,
            2a) There are conditions only relying on constants
            2b) This is the first non-constant table
            2c) There is a limit of rows to read that is lower than
                the fanout for this table, predicate filters included
                (i.e., the estimated number of rows that will be
                produced for this table per row combination of
                previous tables)
            2d) The query is NOT run with FOUND_ROWS() (because in that
                case we have to scan through all rows to count them anyway)
          */
          enum {
            DONT_RECHECK,
            NOT_FIRST_TABLE,
            LOW_LIMIT
          } recheck_reason = DONT_RECHECK;

          DBUG_ASSERT(tab->const_keys.is_subset(tab->keys()));

          const join_type orig_join_type = tab->type();
          const QUICK_SELECT_I *const orig_quick = tab->quick();

          if (cond &&                              // 1a
              (tab->keys() != tab->const_keys) &&  // 1b
              (i > 0 ||                            // 1c
               (join->select_lex->master_unit()->item &&
                cond->used_tables() & OUTER_REF_TABLE_BIT)))
            recheck_reason = NOT_FIRST_TABLE;
          else if (!tab->const_keys.is_clear_all() &&  // 2a
                   i == join->const_tables &&          // 2b
                   (join->unit->select_limit_cnt <
                    (tab->position()->rows_fetched *
                     tab->position()->filter_effect)) &&  // 2c
                   !join->calc_found_rows)                // 2d
            recheck_reason = LOW_LIMIT;

          if (tab->position()->sj_strategy == SJ_OPT_LOOSE_SCAN) {
            /*
              Semijoin loose scan has settled for a certain index-based access
              method with suitable characteristics, don't substitute it.
            */
            recheck_reason = DONT_RECHECK;
          }

          if (recheck_reason != DONT_RECHECK) {
            Opt_trace_object trace_one_table(trace);
            trace_one_table.add_utf8_table(tab->table_ref);
            Opt_trace_object trace_table(trace, "rechecking_index_usage");
            if (recheck_reason == NOT_FIRST_TABLE)
              trace_table.add_alnum("recheck_reason", "not_first_table");
            else
              trace_table.add_alnum("recheck_reason", "low_limit")
                  .add("limit", join->unit->select_limit_cnt)
                  .add("row_estimate", tab->position()->rows_fetched *
                                           tab->position()->filter_effect);

            /* Join with outer join condition */
            Item *orig_cond = tab->condition();
            tab->and_with_condition(tab->join_cond());

            /*
              We can't call sel->cond->fix_fields,
              as it will break tab->join_cond() if it's AND condition
              (fix_fields currently removes extra AND/OR levels).
              Yet attributes of the just built condition are not needed.
              Thus we call sel->cond->quick_fix_field for safety.
            */
            if (tab->condition() && !tab->condition()->fixed)
              tab->condition()->quick_fix_field();

            Key_map usable_keys = tab->keys();
            enum_order interesting_order = ORDER_NOT_RELEVANT;

            if (recheck_reason == LOW_LIMIT) {
              int read_direction = 0;

              /*
                If the current plan is to use range, then check if the
                already selected index provides the order dictated by the
                ORDER BY clause.
              */
              if (tab->quick() && tab->quick()->index != MAX_KEY) {
                const uint ref_key = tab->quick()->index;
                join->order.force_order();
                bool skip_quick;
                read_direction = test_if_order_by_key(
                    &join->order, tab->table(), ref_key, NULL, &skip_quick);
                if (skip_quick) read_direction = 0;
                /*
                  If the index provides order there is no need to recheck
                  index usage; we already know from the former call to
                  test_quick_select() that a range scan on the chosen
                  index is cheapest. Note that previous calls to
                  test_quick_select() did not take order direction
                  (ASC/DESC) into account, so in case of DESC ordering
                  we still need to recheck.
                */
                if ((read_direction == 1) ||
                    (read_direction == -1 && tab->quick()->reverse_sorted())) {
                  recheck_reason = DONT_RECHECK;
                }
              }
              if (recheck_reason != DONT_RECHECK) {
                int best_key = -1;
                ha_rows select_limit = join->unit->select_limit_cnt;

                /* Use index specified in FORCE INDEX FOR ORDER BY, if any. */
                if (tab->table()->force_index)
                  usable_keys.intersect(tab->table()->keys_in_use_for_order_by);

                /* Do a cost based search on the indexes that give sort order */
                test_if_cheaper_ordering(
                    tab, &join->order, tab->table(), usable_keys, -1,
                    select_limit, &best_key, &read_direction, &select_limit);
                if (best_key < 0)
                  recheck_reason = DONT_RECHECK;  // No usable keys
                else {
                  // Only usable_key is the best_key chosen
                  usable_keys.clear_all();
                  usable_keys.set_bit(best_key);
                  interesting_order =
                      (read_direction == -1 ? ORDER_DESC : ORDER_ASC);
                }
              }
            }

            bool search_if_impossible = recheck_reason != DONT_RECHECK;
            if (search_if_impossible) {
              if (tab->quick()) {
                delete tab->quick();
                tab->set_type(JT_ALL);
              }
              QUICK_SELECT_I *qck;
              search_if_impossible =
                  test_quick_select(
                      thd, usable_keys, used_tables & ~tab->table_ref->map(),
                      join->calc_found_rows ? HA_POS_ERROR
                                            : join->unit->select_limit_cnt,
                      false,  // don't force quick range
                      interesting_order, tab, tab->condition(),
                      &tab->needed_reg, &qck) < 0;
              tab->set_quick(qck);
            }
            tab->set_condition(orig_cond);
            if (search_if_impossible) {
              /*
                Before reporting "Impossible WHERE" for the whole query
                we have to check isn't it only "impossible ON" instead
              */
              if (!tab->join_cond())
                DBUG_RETURN(1);  // No ON, so it's really "impossible WHERE"
              Opt_trace_object trace_without_on(trace, "without_ON_clause");
              if (tab->quick()) {
                delete tab->quick();
                tab->set_type(JT_ALL);
              }
              QUICK_SELECT_I *qck;
              const bool impossible_where =
                  test_quick_select(
                      thd, tab->keys(), used_tables & ~tab->table_ref->map(),
                      join->calc_found_rows ? HA_POS_ERROR
                                            : join->unit->select_limit_cnt,
                      false,  // don't force quick range
                      ORDER_NOT_RELEVANT, tab, tab->condition(),
                      &tab->needed_reg, &qck) < 0;
              tab->set_quick(qck);
              if (impossible_where) DBUG_RETURN(1);  // Impossible WHERE
            }

            /*
              Access method changed. This is after deciding join order
              and access method for all other tables so the info
              updated below will not have any effect on the execution
              plan.
            */
            if (tab->quick())
              tab->set_type(calc_join_type(tab->quick()->get_type()));

          }  // end of "if (recheck_reason != DONT_RECHECK)"

          if (!tab->table()->quick_keys.is_subset(tab->checked_keys) ||
              !tab->needed_reg.is_subset(tab->checked_keys)) {
            tab->keys().merge(tab->table()->quick_keys);
            tab->keys().merge(tab->needed_reg);

            /*
              The logic below for assigning tab->use_quick is strange.
              It bases the decision of which access method to use
              (dynamic range, range, scan) based on seemingly
              unrelated information like the presense of another index
              with too bad selectivity to be used.

              Consider the following scenario:

              The join optimizer has decided to use join order
              (t1,t2), and 'tab' is currently t2. Further, assume that
              there is a join condition between t1 and t2 using some
              range operator (e.g. "t1.x < t2.y").

              It has been decided that a table scan is best for t2.
              make_join_select() then reran the range optimizer a few
              lines up because there is an index 't2.good_idx'
              covering the t2.y column. If 'good_idx' is the only
              index in t2, the decision below will be to use dynamic
              range. However, if t2 also has another index 't2.other'
              which the range access method can be used on but
              selectivity is bad (#rows estimate is high), then table
              scan is chosen instead.

              Thus, the choice of DYNAMIC RANGE vs SCAN depends on the
              presense of an index that has so bad selectivity that it
              will not be used anyway.
            */
            if (!tab->needed_reg.is_clear_all() &&
                (tab->table()->quick_keys.is_clear_all() ||
                 (tab->quick() && (tab->quick()->records >= 100L)))) {
              tab->use_quick = QS_DYNAMIC_RANGE;
              tab->set_type(JT_ALL);
            } else
              tab->use_quick = QS_RANGE;
          }

          if (tab->type() != orig_join_type ||
              tab->quick() != orig_quick)  // Access method changed
            tab->position()->filter_effect = COND_FILTER_STALE;
        }
      }

      if (join->attach_join_conditions(i)) DBUG_RETURN(true);
    }
    trace_attached_comp.end();

    /*
      In outer joins the loop above, in iteration for table #i, may push
      conditions to a table before #i. Thus, the processing below has to be in
      a separate loop:
    */
    Opt_trace_array trace_attached_summary(trace,
                                           "attached_conditions_summary");
    for (uint i = join->const_tables; i < join->tables; i++) {
      JOIN_TAB *const tab = join->best_ref[i];
      if (!tab->table()) continue;
      Item *const cond = tab->condition();
      Opt_trace_object trace_one_table(trace);
      trace_one_table.add_utf8_table(tab->table_ref).add("attached", cond);
      if (cond && cond->has_subquery())  // traverse only if needed
      {
        /*
          Why we pass walk_subquery=false: imagine
          WHERE t1.col IN (SELECT * FROM t2
                             WHERE t2.col IN (SELECT * FROM t3)
          and tab==t1. The grandchild subquery (SELECT * FROM t3) should not
          be marked as "in condition of t1" but as "in condition of t2", for
          correct calculation of the number of its executions.
        */
        std::pair<SELECT_LEX *, int> pair_object(join->select_lex, i);
        cond->walk(&Item::inform_item_in_cond_of_tab, Item::WALK_POSTFIX,
                   pointer_cast<uchar *>(&pair_object));
      }
    }
  }
  DBUG_RETURN(0);
}

/**
  Remove the following expressions from ORDER BY and GROUP BY:
  Constant expressions @n
  Expression that only uses tables that are of type EQ_REF and the reference
  is in the ORDER list or if all refereed tables are of the above type.

  In the following, the X field can be removed:
  @code
  SELECT * FROM t1,t2 WHERE t1.a=t2.a ORDER BY t1.a,t2.X
  SELECT * FROM t1,t2,t3 WHERE t1.a=t2.a AND t2.b=t3.b ORDER BY t1.a,t3.X
  @endcode

  These can't be optimized:
  @code
  SELECT * FROM t1,t2 WHERE t1.a=t2.a ORDER BY t2.X,t1.a
  SELECT * FROM t1,t2 WHERE t1.a=t2.a AND t1.b=t2.b ORDER BY t1.a,t2.c
  SELECT * FROM t1,t2 WHERE t1.a=t2.a ORDER BY t2.b,t1.a
  @endcode

  @param  join         join object
  @param  start_order  clause being analyzed (ORDER BY, GROUP BY...)
  @param  tab          table
  @param  cached_eq_ref_tables  bitmap: bit Z is set if the table of map Z
  was already the subject of an eq_ref_table() call for the same clause; then
  the return value of this previous call can be found at bit Z of
  'eq_ref_tables'
  @param  eq_ref_tables see above.
*/

static bool eq_ref_table(JOIN *join, ORDER *start_order, JOIN_TAB *tab,
                         table_map *cached_eq_ref_tables,
                         table_map *eq_ref_tables) {
  /* We can skip const tables only if not an outer table */
  if (tab->type() == JT_CONST && tab->first_inner() == NO_PLAN_IDX) return true;
  if (tab->type() != JT_EQ_REF || tab->table()->is_nullable()) return false;

  const table_map map = tab->table_ref->map();
  uint found = 0;

  for (Item **ref_item = tab->ref().items,
            **end = ref_item + tab->ref().key_parts;
       ref_item != end; ref_item++) {
    if (!(*ref_item)->const_item()) {  // Not a const ref
      ORDER *order;
      for (order = start_order; order; order = order->next) {
        if ((*ref_item)->eq(order->item[0], 0)) break;
      }
      if (order) {
        if (!(order->used & map)) {
          found++;
          order->used |= map;
        }
        continue;  // Used in ORDER BY
      }
      if (!only_eq_ref_tables(join, start_order, (*ref_item)->used_tables(),
                              cached_eq_ref_tables, eq_ref_tables))
        return false;
    }
  }
  /* Check that there was no reference to table before sort order */
  for (; found && start_order; start_order = start_order->next) {
    if (start_order->used & map) {
      found--;
      continue;
    }
    if (start_order->depend_map & map) return false;
  }
  return true;
}

/// @see eq_ref_table()
static bool only_eq_ref_tables(JOIN *join, ORDER *order, table_map tables,
                               table_map *cached_eq_ref_tables,
                               table_map *eq_ref_tables) {
  tables &= ~PSEUDO_TABLE_BITS;
  for (JOIN_TAB **tab = join->map2table; tables; tab++, tables >>= 1) {
    if (tables & 1) {
      const table_map map = (*tab)->table_ref->map();
      bool is_eq_ref;
      if (*cached_eq_ref_tables & map)  // then there exists a cached bit
        is_eq_ref = *eq_ref_tables & map;
      else {
        is_eq_ref = eq_ref_table(join, order, *tab, cached_eq_ref_tables,
                                 eq_ref_tables);
        if (is_eq_ref)
          *eq_ref_tables |= map;
        else
          *eq_ref_tables &= ~map;
        *cached_eq_ref_tables |= map;  // now there exists a cached bit
      }
      if (!is_eq_ref) return false;
    }
  }
  return true;
}

/**
  Check if an expression in ORDER BY or GROUP BY is a duplicate of a
  preceding expression.

  @param  first_order   the first expression in the ORDER BY or
                        GROUP BY clause
  @param  possible_dup  the expression that might be a duplicate of
                        another expression preceding it the ORDER BY
                        or GROUP BY clause

  @returns true if possible_dup is a duplicate, false otherwise
*/
static bool duplicate_order(const ORDER *first_order,
                            const ORDER *possible_dup) {
  const ORDER *order;
  for (order = first_order; order; order = order->next) {
    if (order == possible_dup) {
      // all expressions preceding possible_dup have been checked.
      return false;
    } else {
      const Item *it1 = order->item[0]->real_item();
      const Item *it2 = possible_dup->item[0]->real_item();

      if (it1->eq(it2, 0)) return true;
    }
  }
  return false;
}

/**
  Remove all constants and check if ORDER only contains simple
  expressions.

  simple_order is set to 1 if sort_order only uses fields from head table
  and the head table is not a LEFT JOIN table.

  @param first_order            List of SORT or GROUP order
  @param cond                   WHERE statement
  @param change_list            Set to 1 if we should remove things from list.
                                If this is not set, then only simple_order is
                                calculated.
  @param simple_order           Set to 1 if we are only using simple expressions
  @param group_by               True if order represents a grouping operation

  @return
    Returns new sort order
*/

ORDER *JOIN::remove_const(ORDER *first_order, Item *cond, bool change_list,
                          bool *simple_order, bool group_by) {
  DBUG_ENTER("JOIN::remove_const");

  ASSERT_BEST_REF_IN_JOIN_ORDER(this);

  if (plan_is_const())
    DBUG_RETURN(change_list ? 0 : first_order);  // No need to sort

  Opt_trace_context *const trace = &thd->opt_trace;
  Opt_trace_disable_I_S trace_disabled(trace, first_order == NULL);
  Opt_trace_object trace_simpl(
      trace, group_by ? "simplifying_group_by" : "simplifying_order_by");
  if (trace->is_started()) {
    String str;
    SELECT_LEX::print_order(
        &str, first_order,
        enum_query_type(QT_TO_SYSTEM_CHARSET | QT_SHOW_SELECT_NUMBER |
                        QT_NO_DEFAULT_DB));
    trace_simpl.add_utf8("original_clause", str.ptr(), str.length());
  }
  Opt_trace_array trace_each_item(trace, "items");

  ORDER *order, **prev_ptr;
  JOIN_TAB *const first_tab = best_ref[const_tables];
  table_map first_table = first_tab->table_ref->map();
  table_map not_const_tables = ~const_table_map;
  table_map ref;
  // Caches to avoid repeating eq_ref_table() calls, @see eq_ref_table()
  table_map eq_ref_tables = 0, cached_eq_ref_tables = 0;

  prev_ptr = &first_order;
  *simple_order = !first_tab->join_cond();

  // De-optimization in conjunction with window functions
  if (group_by && m_windows.elements > 0) *simple_order = false;

  /* NOTE: A variable of not_const_tables ^ first_table; breaks gcc 2.7 */

  update_depend_map(first_order);

  for (order = first_order; order; order = order->next) {
    Opt_trace_object trace_one_item(trace);
    trace_one_item.add("item", order->item[0]);
    table_map order_tables = order->item[0]->used_tables();

    if (order->item[0]->has_aggregation() || order->item[0]->has_wf() ||
        /*
          If the outer table of an outer join is const (either by itself or
          after applying WHERE condition), grouping on a field from such a
          table will be optimized away and filesort without temporary table
          will be used unless we prevent that now. Filesort is not fit to
          handle joins and the join condition is not applied. We can't detect
          the case without an expensive test, however, so we force temporary
          table for all queries containing more than one table, ROLLUP, and an
          outer join.
         */
        (primary_tables > 1 && rollup.state == ROLLUP::STATE_INITED &&
         select_lex->outer_join))
      *simple_order = 0;  // Must do a temp table to sort
    else if (!(order_tables & not_const_tables)) {
      if (order->item[0]->has_subquery()) {
        if (!thd->lex->is_explain()) {
          Opt_trace_array trace_subselect(trace, "subselect_evaluation");
          order->item[0]->val_str(&order->item[0]->str_value);
        }
        order->item[0]->mark_subqueries_optimized_away();
      }
      trace_one_item.add("uses_only_constant_tables", true);
      continue;  // skip const item
    } else if (duplicate_order(first_order, order)) {
      /*
        If 'order' is a duplicate of an expression earlier in the
        ORDER/GROUP BY sequence, it can be removed from the ORDER BY
        or GROUP BY clause.
      */
      trace_one_item.add("duplicate_item", true);
      continue;
    } else if (order->in_field_list && order->item[0]->has_subquery())
      /*
        If the order item is a subquery that is also in the field
        list, a temp table should be used to avoid evaluating the
        subquery for each row both when a) creating a sort index and
        b) getting the value.
          Example: "SELECT (SELECT ... ) as a ... GROUP BY a;"
       */
      *simple_order = false;
    else {
      if (order_tables & (RAND_TABLE_BIT | OUTER_REF_TABLE_BIT))
        *simple_order = 0;
      else {
        if (cond && const_expression_in_where(cond, order->item[0])) {
          trace_one_item.add("equals_constant_in_where", true);
          continue;
        }
        if ((ref = order_tables & (not_const_tables ^ first_table))) {
          if (!(order_tables & first_table) &&
              only_eq_ref_tables(this, first_order, ref, &cached_eq_ref_tables,
                                 &eq_ref_tables)) {
            trace_one_item.add("eq_ref_to_preceding_items", true);
            continue;
          }
          *simple_order = 0;  // Must do a temp table to sort
        }
      }
    }
    if (change_list) *prev_ptr = order;  // use this entry
    prev_ptr = &order->next;
  }
  if (change_list) *prev_ptr = 0;
  if (prev_ptr == &first_order)  // Nothing to sort/group
    *simple_order = 1;
  DBUG_PRINT("exit", ("simple_order: %d", (int)*simple_order));

  trace_each_item.end();
  trace_simpl.add("resulting_clause_is_simple", *simple_order);
  if (trace->is_started() && change_list) {
    String str;
    SELECT_LEX::print_order(
        &str, first_order,
        enum_query_type(QT_TO_SYSTEM_CHARSET | QT_SHOW_SELECT_NUMBER |
                        QT_NO_DEFAULT_DB));
    trace_simpl.add_utf8("resulting_clause", str.ptr(), str.length());
  }

  DBUG_RETURN(first_order);
}

/**
  Optimize conditions by

     a) applying transitivity to build multiple equality predicates
        (MEP): if x=y and y=z the MEP x=y=z is built.
     b) apply constants where possible. If the value of x is known to be
        42, x is replaced with a constant of value 42. By transitivity, this
        also applies to MEPs, so the MEP in a) will become 42=x=y=z.
     c) remove conditions that are always false or always true

  @param thd              Thread handler
  @param[in,out] cond     WHERE or HAVING condition to optimize
  @param[out] cond_equal  The built multiple equalities
  @param join_list        list of join operations with join conditions
                          = NULL: Called for HAVING condition
  @param[out] cond_value  Not changed if cond was empty
                            COND_TRUE if cond is always true
                            COND_FALSE if cond is impossible
                            COND_OK otherwise

  @returns false if success, true if error
*/

bool optimize_cond(THD *thd, Item **cond, COND_EQUAL **cond_equal,
                   List<TABLE_LIST> *join_list, Item::cond_result *cond_value) {
  Opt_trace_context *const trace = &thd->opt_trace;
  DBUG_ENTER("optimize_cond");

  Opt_trace_object trace_wrapper(trace);
  Opt_trace_object trace_cond(trace, "condition_processing");
  trace_cond.add_alnum("condition", join_list ? "WHERE" : "HAVING");
  trace_cond.add("original_condition", *cond);
  Opt_trace_array trace_steps(trace, "steps");

  /*
    Enter this function
    a) For a WHERE condition or a query having outer join.
    b) For a HAVING condition.
  */
  DBUG_ASSERT(*cond || join_list);

  /*
    Build all multiple equality predicates and eliminate equality
    predicates that can be inferred from these multiple equalities.
    For each reference of a field included into a multiple equality
    that occurs in a function set a pointer to the multiple equality
    predicate. Substitute a constant instead of this field if the
    multiple equality contains a constant.
    This is performed for the WHERE condition and any join conditions, but
    not for the HAVING condition.
  */
  if (join_list) {
    Opt_trace_object step_wrapper(trace);
    step_wrapper.add_alnum("transformation", "equality_propagation");
    {
      Opt_trace_disable_I_S disable_trace_wrapper(
          trace, !(*cond && (*cond)->has_subquery()));
      Opt_trace_array trace_subselect(trace, "subselect_evaluation");
      if (build_equal_items(thd, *cond, cond, NULL, true, join_list,
                            cond_equal))
        DBUG_RETURN(true);
    }
    step_wrapper.add("resulting_condition", *cond);
  }
  /* change field = field to field = const for each found field = const */
  if (*cond) {
    Opt_trace_object step_wrapper(trace);
    step_wrapper.add_alnum("transformation", "constant_propagation");
    {
      Opt_trace_disable_I_S disable_trace_wrapper(trace,
                                                  !(*cond)->has_subquery());
      Opt_trace_array trace_subselect(trace, "subselect_evaluation");
      if (propagate_cond_constants(thd, NULL, *cond, *cond)) DBUG_RETURN(true);
    }
    step_wrapper.add("resulting_condition", *cond);
  }

  /*
    Remove all instances of item == item
    Remove all and-levels where CONST item != CONST item
  */
  DBUG_EXECUTE("where", print_where(*cond, "after const change", QT_ORDINARY););
  if (*cond) {
    Opt_trace_object step_wrapper(trace);
    step_wrapper.add_alnum("transformation", "trivial_condition_removal");
    {
      Opt_trace_disable_I_S disable_trace_wrapper(trace,
                                                  !(*cond)->has_subquery());
      Opt_trace_array trace_subselect(trace, "subselect_evaluation");
      if (remove_eq_conds(thd, *cond, cond, cond_value)) DBUG_RETURN(true);
    }
    step_wrapper.add("resulting_condition", *cond);
  }
  DBUG_ASSERT(!thd->is_error());
  if (thd->is_error()) DBUG_RETURN(true);
  DBUG_RETURN(false);
}

/**
  Handle the recursive job for remove_eq_conds()

  @param thd             Thread handler
  @param cond            the condition to handle.
  @param[out] retcond    Modified condition after removal
  @param[out] cond_value the resulting value of the condition

  @see remove_eq_conds() for more details on argument

  @returns false if success, true if error
*/

static bool internal_remove_eq_conds(THD *thd, Item *cond, Item **retcond,
                                     Item::cond_result *cond_value) {
  if (cond->type() == Item::COND_ITEM) {
    Item_cond *const item_cond = down_cast<Item_cond *>(cond);
    const bool and_level = item_cond->functype() == Item_func::COND_AND_FUNC;
    List_iterator<Item> li(*item_cond->argument_list());
    bool should_fix_fields = false;

    *cond_value = Item::COND_UNDEF;
    Item *item;
    while ((item = li++)) {
      Item *new_item;
      Item::cond_result tmp_cond_value;
      if (internal_remove_eq_conds(thd, item, &new_item, &tmp_cond_value))
        return true;

      if (new_item == NULL)
        li.remove();
      else if (item != new_item) {
        (void)li.replace(new_item);
        should_fix_fields = true;
      }
      if (*cond_value == Item::COND_UNDEF) *cond_value = tmp_cond_value;
      switch (tmp_cond_value) {
        case Item::COND_OK:  // Not true or false
          if (and_level || *cond_value == Item::COND_FALSE)
            *cond_value = tmp_cond_value;
          break;
        case Item::COND_FALSE:
          if (and_level)  // Always false
          {
            *cond_value = tmp_cond_value;
            *retcond = NULL;
            return false;
          }
          break;
        case Item::COND_TRUE:
          if (!and_level)  // Always true
          {
            *cond_value = tmp_cond_value;
            *retcond = NULL;
            return false;
          }
          break;
        case Item::COND_UNDEF:  // Impossible
          DBUG_ASSERT(false);   /* purecov: deadcode */
      }
    }
    if (should_fix_fields) item_cond->update_used_tables();

    if (item_cond->argument_list()->elements == 0 ||
        *cond_value != Item::COND_OK) {
      *retcond = NULL;
      return false;
    }
    if (item_cond->argument_list()->elements == 1) {
      /*
        BUG#11765699:
        We're dealing with an AND or OR item that has only one
        argument. However, it is not an option to empty the list
        because:

         - this function is called for either JOIN::conds or
           JOIN::having, but these point to the same condition as
           SELECT_LEX::where and SELECT_LEX::having do.

         - The return value of remove_eq_conds() is assigned to
           JOIN::conds and JOIN::having, so emptying the list and
           returning the only remaining item "replaces" the AND or OR
           with item for the variables in JOIN. However, the return
           value is not assigned to the SELECT_LEX counterparts. Thus,
           if argument_list is emptied, SELECT_LEX forgets the item in
           argument_list()->head().

        item is therefore returned, but argument_list is not emptied.
      */
      item = item_cond->argument_list()->head();
      /*
        Consider reenabling the line below when the optimizer has been
        split into properly separated phases.

        item_cond->argument_list()->empty();
      */
      *retcond = item;
      return false;
    }
  } else if (cond->type() == Item::FUNC_ITEM &&
             down_cast<Item_func *>(cond)->functype() ==
                 Item_func::ISNULL_FUNC) {
    Item_func_isnull *const func = down_cast<Item_func_isnull *>(cond);
    Item **args = func->arguments();
    if (args[0]->type() == Item::FIELD_ITEM) {
      Field *const field = down_cast<Item_field *>(args[0])->field;
      /* fix to replace 'NULL' dates with '0' (shreeve@uci.edu) */
      /*
        See BUG#12594011
        Documentation says that
        SELECT datetime_notnull d FROM t1 WHERE d IS NULL
        shall return rows where d=='0000-00-00'

        Thus, for DATE and DATETIME columns defined as NOT NULL,
        "date_notnull IS NULL" has to be modified to
        "date_notnull IS NULL OR date_notnull == 0" (if outer join)
        "date_notnull == 0"                         (otherwise)

      */
      if (((field->type() == MYSQL_TYPE_DATE) ||
           (field->type() == MYSQL_TYPE_DATETIME)) &&
          (field->flags & NOT_NULL_FLAG)) {
        Item *item0 = new (thd->mem_root) Item_int((longlong)0, 1);
        if (item0 == NULL) return true;
        Item *eq_cond = new (thd->mem_root) Item_func_eq(args[0], item0);
        if (eq_cond == NULL) return true;

        if (args[0]->is_outer_field()) {
          // outer join: transform "col IS NULL" to "col IS NULL or col=0"
          Item *or_cond = new (thd->mem_root) Item_cond_or(eq_cond, cond);
          if (or_cond == NULL) return true;
          cond = or_cond;
        } else {
          // not outer join: transform "col IS NULL" to "col=0"
          cond = eq_cond;
        }

        if (cond->fix_fields(thd, &cond)) return true;
      }
    }
    if (cond->const_for_execution()) {
      bool value;
      if (eval_const_cond(thd, cond, &value)) return true;
      *cond_value = value ? Item::COND_TRUE : Item::COND_FALSE;
      *retcond = NULL;
      return false;
    }
  } else if (cond->const_for_execution() && !cond->is_expensive()) {
    bool value;
    if (eval_const_cond(thd, cond, &value)) return true;
    *cond_value = value ? Item::COND_TRUE : Item::COND_FALSE;
    *retcond = NULL;
    return false;
  } else {  // boolan compare function
    *cond_value = cond->eq_cmp_result();
    if (*cond_value == Item::COND_OK) {
      *retcond = cond;
      return false;
    }
    Item *left_item = down_cast<Item_func *>(cond)->arguments()[0];
    Item *right_item = down_cast<Item_func *>(cond)->arguments()[1];
    if (left_item->eq(right_item, 1)) {
      if (!left_item->maybe_null ||
          down_cast<Item_func *>(cond)->functype() == Item_func::EQUAL_FUNC) {
        *retcond = NULL;
        return false;  // Compare of identical items
      }
    }
  }
  *cond_value = Item::COND_OK;
  *retcond = cond;  // Point at next and level
  return false;
}

/**
  Remove const and eq items. Return new item, or NULL if no condition

  @param      thd        thread handler
  @param      cond       the condition to handle
  @param[out] retcond    condition after const removal
  @param[out] cond_value resulting value of the condition
              =COND_OK    condition must be evaluated (e.g field = constant)
              =COND_TRUE  always true                 (e.g 1 = 1)
              =COND_FALSE always false                (e.g 1 = 2)

  @note calls internal_remove_eq_conds() to check the complete tree.

  @returns false if success, true if error
*/

bool remove_eq_conds(THD *thd, Item *cond, Item **retcond,
                     Item::cond_result *cond_value) {
  if (cond->type() == Item::FUNC_ITEM &&
      down_cast<Item_func *>(cond)->functype() == Item_func::ISNULL_FUNC) {
    /*
      Handles this special case for some ODBC applications:
      The are requesting the row that was just updated with a auto_increment
      value with this construct:

      SELECT * from table_name where auto_increment_column IS NULL
      This will be changed to:
      SELECT * from table_name where auto_increment_column = LAST_INSERT_ID
    */

    Item_func_isnull *const func = down_cast<Item_func_isnull *>(cond);
    Item **args = func->arguments();
    if (args[0]->type() == Item::FIELD_ITEM) {
      Field *const field = down_cast<Item_field *>(args[0])->field;
      if ((field->flags & AUTO_INCREMENT_FLAG) &&
          !field->table->is_nullable() &&
          (thd->variables.option_bits & OPTION_AUTO_IS_NULL) &&
          (thd->first_successful_insert_id_in_prev_stmt > 0 &&
           thd->substitute_null_with_insert_id)) {
        cond = new Item_func_eq(
            args[0],
            new Item_int(NAME_STRING("last_insert_id()"),
                         thd->read_first_successful_insert_id_in_prev_stmt(),
                         MY_INT64_NUM_DECIMAL_DIGITS));
        if (cond == NULL) return true;

        if (cond->fix_fields(thd, &cond)) return true;

        /*
          IS NULL should be mapped to LAST_INSERT_ID only for first row, so
          clear for next row
        */
        thd->substitute_null_with_insert_id = false;

        *cond_value = Item::COND_OK;
        *retcond = cond;
        return false;
      }
    }
  }
  return internal_remove_eq_conds(thd, cond, retcond, cond_value);
}

/**
  Check if GROUP BY/DISTINCT can be optimized away because the set is
  already known to be distinct.

  Used in removing the GROUP BY/DISTINCT of the following types of
  statements:
  @code
    SELECT [DISTINCT] <unique_key_cols>... FROM <single_table_ref>
      [GROUP BY <unique_key_cols>,...]
  @endcode

    If (a,b,c is distinct)
    then <any combination of a,b,c>,{whatever} is also distinct

    This function checks if all the key parts of any of the unique keys
    of the table are referenced by a list : either the select list
    through find_field_in_item_list or GROUP BY list through
    find_field_in_order_list.
    If the above holds and the key parts cannot contain NULLs then we
    can safely remove the GROUP BY/DISTINCT,
    as no result set can be more distinct than an unique key.

  @param tab                  The join table to operate on.
  @param find_func            function to iterate over the list and search
                              for a field
  @param data

  @retval
    1                    found
  @retval
    0                    not found.

  @note
    The function assumes that make_outerjoin_info() has been called in
    order for the check for outer tables to work.
*/

static bool list_contains_unique_index(JOIN_TAB *tab,
                                       bool (*find_func)(Field *, void *),
                                       void *data) {
  TABLE *table = tab->table();

  if (tab->is_inner_table_of_outer_join()) return 0;
  for (uint keynr = 0; keynr < table->s->keys; keynr++) {
    if (keynr == table->s->primary_key ||
        (table->key_info[keynr].flags & HA_NOSAME)) {
      KEY *keyinfo = table->key_info + keynr;
      KEY_PART_INFO *key_part, *key_part_end;

      for (key_part = keyinfo->key_part,
          key_part_end = key_part + keyinfo->user_defined_key_parts;
           key_part < key_part_end; key_part++) {
        if (key_part->field->real_maybe_null() ||
            !find_func(key_part->field, data))
          break;
      }
      if (key_part == key_part_end) return 1;
    }
  }
  return 0;
}

/**
  Helper function for list_contains_unique_index.
  Find a field reference in a list of ORDER structures.
  Finds a direct reference of the Field in the list.

  @param field                The field to search for.
  @param data                 ORDER *.The list to search in

  @retval
    1                    found
  @retval
    0                    not found.
*/

static bool find_field_in_order_list(Field *field, void *data) {
  ORDER *group = (ORDER *)data;
  bool part_found = 0;
  for (ORDER *tmp_group = group; tmp_group; tmp_group = tmp_group->next) {
    Item *item = (*tmp_group->item)->real_item();
    if (item->type() == Item::FIELD_ITEM &&
        ((Item_field *)item)->field->eq(field)) {
      part_found = 1;
      break;
    }
  }
  return part_found;
}

/**
  Helper function for list_contains_unique_index.
  Find a field reference in a dynamic list of Items.
  Finds a direct reference of the Field in the list.

  @param[in] field             The field to search for.
  @param[in] data              List<Item> *.The list to search in

  @retval
    1                    found
  @retval
    0                    not found.
*/

static bool find_field_in_item_list(Field *field, void *data) {
  List<Item> *fields = (List<Item> *)data;
  bool part_found = 0;
  List_iterator<Item> li(*fields);
  Item *item;

  while ((item = li++)) {
    if (item->type() == Item::FIELD_ITEM &&
        ((Item_field *)item)->field->eq(field)) {
      part_found = 1;
      break;
    }
  }
  return part_found;
}

/**
  Create a group by that consist of all non const fields.

  Try to use the fields in the order given by 'order' to allow one to
  optimize away 'order by'.
*/

static ORDER *create_distinct_group(THD *thd, Ref_item_array ref_item_array,
                                    ORDER *order_list, List<Item> &fields,
                                    bool *all_order_by_fields_used) {
  List_iterator<Item> li(fields);
  Item *item;
  ORDER *order, *group, **prev;

  *all_order_by_fields_used = 1;

  prev = &group;
  group = 0;
  for (order = order_list; order; order = order->next) {
    if (order->in_field_list) {
      ORDER *ord = (ORDER *)thd->memdup((char *)order, sizeof(ORDER));
      if (!ord) return 0;
      *prev = ord;
      prev = &ord->next;
      (*ord->item)->marker = Item::MARKER_DISTINCT_GROUP;
    } else
      *all_order_by_fields_used = 0;
  }

  li.rewind();
  while ((item = li++)) {
    if (!item->const_item() && !item->has_aggregation() &&
        item->marker != Item::MARKER_DISTINCT_GROUP) {
      /*
        Don't put duplicate columns from the SELECT list into the
        GROUP BY list.
      */
      ORDER *ord_iter;
      for (ord_iter = group; ord_iter; ord_iter = ord_iter->next)
        if ((*ord_iter->item)->eq(item, 1)) goto next_item;

      ORDER *ord = (ORDER *)thd->mem_calloc(sizeof(ORDER));
      if (!ord) return 0;

      if (item->type() == Item::FIELD_ITEM &&
          item->data_type() == MYSQL_TYPE_BIT) {
        /*
          Because HEAP tables can't index BIT fields we need to use an
          additional hidden field for grouping because later it will be
          converted to a LONG field. Original field will remain of the
          BIT type and will be returned to a client.
          @note setup_ref_array() needs to account for the extra space.
        */
        Item_field *new_item = new Item_field(thd, (Item_field *)item);
        ord->item = thd->lex->current_select()->add_hidden_item(new_item);
      } else {
        /*
          We have here only field_list (not all_field_list), so we can use
          simple indexing of ref_item_array (order in the array and in the
          list are same)
        */
        ord->item = &ref_item_array[0];
      }
      ord->direction = ORDER_ASC;
      *prev = ord;
      prev = &ord->next;
    }
  next_item:
    ref_item_array.pop_front();
  }
  *prev = 0;
  return group;
}

/**
  Return table number if there is only one table in sort order
  and group and order is compatible, else return 0.
*/

static TABLE *get_sort_by_table(ORDER *a, ORDER *b, TABLE_LIST *tables) {
  table_map map = (table_map)0;
  DBUG_ENTER("get_sort_by_table");

  if (!a)
    a = b;  // Only one need to be given
  else if (!b)
    b = a;

  for (; a && b; a = a->next, b = b->next) {
    if (!(*a->item)->eq(*b->item, 1)) DBUG_RETURN(0);
    map |= a->item[0]->used_tables();
  }
  map &= ~INNER_TABLE_BIT;
  if (!map || (map & (RAND_TABLE_BIT | OUTER_REF_TABLE_BIT))) DBUG_RETURN(0);

  for (; !(map & tables->map()); tables = tables->next_leaf)
    ;
  if (map != tables->map()) DBUG_RETURN(0);  // More than one table
  DBUG_PRINT("exit", ("sort by table: %d", tables->tableno()));
  DBUG_RETURN(tables->table);
}

/**
  Create a condition for a const reference for a table.

  @param thd      THD pointer
  @param join_tab pointer to the table

  @return A pointer to the created condition for the const reference.
  @retval !NULL if the condition was created successfully
  @retval NULL if an error has occured
*/

static Item_cond_and *create_cond_for_const_ref(THD *thd, JOIN_TAB *join_tab) {
  DBUG_ENTER("create_cond_for_const_ref");
  DBUG_ASSERT(join_tab->ref().key_parts);

  TABLE *table = join_tab->table();
  Item_cond_and *cond = new Item_cond_and();
  if (!cond) DBUG_RETURN(NULL);

  for (uint i = 0; i < join_tab->ref().key_parts; i++) {
    Field *field =
        table->field[table->key_info[join_tab->ref().key].key_part[i].fieldnr -
                     1];
    Item *value = join_tab->ref().items[i];
    Item *item = new Item_field(field);
    if (!item) DBUG_RETURN(NULL);
    item = join_tab->ref().null_rejecting & ((key_part_map)1 << i)
               ? (Item *)new Item_func_eq(item, value)
               : (Item *)new Item_func_equal(item, value);
    if (!item) DBUG_RETURN(NULL);
    if (cond->add(item)) DBUG_RETURN(NULL);
  }
  cond->fix_fields(thd, (Item **)&cond);

  DBUG_RETURN(cond);
}

/**
  Create a condition for a const reference and add this to the
  currenct select for the table.
*/

static bool add_ref_to_table_cond(THD *thd, JOIN_TAB *join_tab) {
  DBUG_ENTER("add_ref_to_table_cond");
  if (!join_tab->ref().key_parts) DBUG_RETURN(false);

  int error = 0;

  /* Create a condition representing the const reference. */
  Item_cond_and *cond = create_cond_for_const_ref(thd, join_tab);
  if (!cond) DBUG_RETURN(true);

  /* Add this condition to the existing select condtion */
  if (join_tab->condition()) {
    error = (int)cond->add(join_tab->condition());
    cond->update_used_tables();
  }
  join_tab->set_condition(cond);
  Opt_trace_object(&thd->opt_trace).add("added_back_ref_condition", cond);

  DBUG_RETURN(error ? true : false);
}

/**
  Update some values in keyuse for faster choose_table_order() loop.

  @todo Check if this is the real meaning of ref_table_rows.
*/

void JOIN::optimize_keyuse() {
  for (size_t ix = 0; ix < keyuse_array.size(); ++ix) {
    Key_use *keyuse = &keyuse_array.at(ix);
    table_map map;
    /*
      If we find a ref, assume this table matches a proportional
      part of this table.
      For example 100 records matching a table with 5000 records
      gives 5000/100 = 50 records per key
      Constant tables are ignored.
      To avoid bad matches, we don't make ref_table_rows less than 100.
    */
    keyuse->ref_table_rows = ~(ha_rows)0;  // If no ref
    if (keyuse->used_tables &
        (map = (keyuse->used_tables &
                ~(const_table_map | OUTER_REF_TABLE_BIT)))) {
      uint tableno;
      for (tableno = 0; !(map & 1); map >>= 1, tableno++) {
      }
      if (map == 1)  // Only one table
      {
        TABLE *tmp_table = join_tab[tableno].table();

        keyuse->ref_table_rows =
            max<ha_rows>(tmp_table->file->stats.records, 100);
      }
    }
    /*
      Outer reference (external field) is constant for single executing
      of subquery
    */
    if (keyuse->used_tables == OUTER_REF_TABLE_BIT) keyuse->ref_table_rows = 1;
  }
}

/**
  Function sets FT hints, initializes FT handlers
  and checks if FT index can be used as covered.
*/

bool JOIN::optimize_fts_query() {
  ASSERT_BEST_REF_IN_JOIN_ORDER(this);

  DBUG_ASSERT(select_lex->has_ft_funcs());

  for (uint i = const_tables; i < tables; i++) {
    JOIN_TAB *tab = best_ref[i];
    if (tab->type() != JT_FT) continue;

    Item_func_match *ifm;
    Item_func_match *ft_func =
        static_cast<Item_func_match *>(tab->position()->key->val);
    List_iterator<Item_func_match> li(*(select_lex->ftfunc_list));

    while ((ifm = li++)) {
      if (!(ifm->used_tables() & tab->table_ref->map()) || ifm->master)
        continue;

      if (ifm != ft_func) {
        if (ifm->can_skip_ranking())
          ifm->set_hints(this, FT_NO_RANKING, HA_POS_ERROR, false);
      }
    }

    /*
      Check if internal sorting is needed. FT_SORTED flag is set
      if no ORDER BY clause or ORDER BY MATCH function is the same
      as the function that is used for FT index and FT table is
      the first non-constant table in the JOIN.
    */
    if (i == const_tables && !(ft_func->get_hints()->get_flags() & FT_BOOL) &&
        (!order || ft_func == test_if_ft_index_order(order)))
      ft_func->set_hints(this, FT_SORTED, m_select_limit, false);

    /*
      Check if ranking is not needed. FT_NO_RANKING flag is set if
      MATCH function is used only in WHERE condition and  MATCH
      function is not part of an expression.
    */
    if (ft_func->can_skip_ranking())
      ft_func->set_hints(this, FT_NO_RANKING,
                         !order ? m_select_limit : HA_POS_ERROR, false);
  }

  return init_ftfuncs(thd, select_lex);
}

/**
  Check if FTS index only access is possible.

  @param tab  pointer to JOIN_TAB structure.

  @return  true if index only access is possible,
           false otherwise.
*/

bool JOIN::fts_index_access(JOIN_TAB *tab) {
  DBUG_ASSERT(tab->type() == JT_FT);
  TABLE *table = tab->table();

  if ((table->file->ha_table_flags() & HA_CAN_FULLTEXT_EXT) == 0)
    return false;  // Optimizations requires extended FTS support by table
                   // engine

  /*
    This optimization does not work with filesort nor GROUP BY
  */
  if (grouped || (order && m_ordered_index_usage != ORDERED_INDEX_ORDER_BY))
    return false;

  /*
    Check whether the FTS result is covering.  If only document id
    and rank is needed, there is no need to access table rows.
  */
  for (uint i = bitmap_get_first_set(table->read_set); i < table->s->fields;
       i = bitmap_get_next_set(table->read_set, i)) {
    if (table->field[i] != table->fts_doc_id_field ||
        !tab->ft_func()->docid_in_result())
      return false;
  }

  return true;
}

/**
   For {semijoin,subquery} materialization: calculates various cost
   information, based on a plan in join->best_positions covering the
   to-be-materialized query block and only this.

   @param join     JOIN where plan can be found
   @param sj_nest  sj materialization nest (NULL if subquery materialization)
   @param n_tables number of to-be-materialized tables
   @param[out] sjm where computed costs will be stored

   @note that this function modifies join->map2table, which has to be filled
   correctly later.
*/
static void calculate_materialization_costs(JOIN *join, TABLE_LIST *sj_nest,
                                            uint n_tables,
                                            Semijoin_mat_optimize *sjm) {
  double mat_cost;           // Estimated cost of materialization
  double mat_rowcount;       // Estimated row count before duplicate removal
  double distinct_rowcount;  // Estimated rowcount after duplicate removal
  List<Item> *inner_expr_list;

  if (sj_nest) {
    /*
      get_partial_join_cost() assumes a regular join, which is correct when
      we optimize a sj-materialization nest (always executed as regular
      join).
    */
    get_partial_join_cost(join, n_tables, &mat_cost, &mat_rowcount);
    n_tables += join->const_tables;
    inner_expr_list = &sj_nest->nested_join->sj_inner_exprs;
  } else {
    mat_cost = join->best_read;
    mat_rowcount = static_cast<double>(join->best_rowcount);
    inner_expr_list = &join->select_lex->item_list;
  }

  /*
    Adjust output cardinality estimates. If the subquery has form

    ... oe IN (SELECT t1.colX, t2.colY, func(X,Y,Z) )

    then the number of distinct output record combinations has an
    upper bound of product of number of records matching the tables
    that are used by the SELECT clause.
    TODO:
    We can get a more precise estimate if we
     - use rec_per_key cardinality estimates. For simple cases like
     "oe IN (SELECT t.key ...)" it is trivial.
     - Functional dependencies between the tables in the semi-join
     nest (the payoff is probably less here?)
  */
  {
    for (uint i = 0; i < n_tables; i++) {
      JOIN_TAB *const tab = join->best_positions[i].table;
      join->map2table[tab->table_ref->tableno()] = tab;
    }
    List_iterator<Item> it(*inner_expr_list);
    Item *item;
    table_map map = 0;
    while ((item = it++)) map |= item->used_tables();
    map &= ~PSEUDO_TABLE_BITS;
    Table_map_iterator tm_it(map);
    int tableno;
    double rows = 1.0;
    while ((tableno = tm_it.next_bit()) != Table_map_iterator::BITMAP_END)
      rows *= join->map2table[tableno]->table()->quick_condition_rows;
    distinct_rowcount = min(mat_rowcount, rows);
  }
  /*
    Calculate temporary table parameters and usage costs
  */
  const uint rowlen = get_tmp_table_rec_length(*inner_expr_list);

  const Cost_model_server *cost_model = join->cost_model();

  Cost_model_server::enum_tmptable_type tmp_table_type;
  if (rowlen * distinct_rowcount < join->thd->variables.max_heap_table_size)
    tmp_table_type = Cost_model_server::MEMORY_TMPTABLE;
  else
    tmp_table_type = Cost_model_server::DISK_TMPTABLE;

  /*
    Let materialization cost include the cost to create the temporary
    table and write the rows into it:
  */
  mat_cost += cost_model->tmptable_create_cost(tmp_table_type);
  mat_cost +=
      cost_model->tmptable_readwrite_cost(tmp_table_type, mat_rowcount, 0.0);

  sjm->materialization_cost.reset();
  sjm->materialization_cost.add_io(mat_cost);

  sjm->expected_rowcount = distinct_rowcount;

  /*
    Set the cost to do a full scan of the temptable (will need this to
    consider doing sjm-scan):
  */
  sjm->scan_cost.reset();
  if (distinct_rowcount > 0.0) {
    const double scan_cost = cost_model->tmptable_readwrite_cost(
        tmp_table_type, 0.0, distinct_rowcount);
    sjm->scan_cost.add_io(scan_cost);
  }

  // The cost to lookup a row in temp. table
  const double row_cost =
      cost_model->tmptable_readwrite_cost(tmp_table_type, 0.0, 1.0);
  sjm->lookup_cost.reset();
  sjm->lookup_cost.add_io(row_cost);
}

/**
   Decides between EXISTS and materialization; performs last steps to set up
   the chosen strategy.
   @returns 'false' if no error

   @note If UNION this is called on each contained JOIN.

 */
bool JOIN::decide_subquery_strategy() {
  DBUG_ASSERT(unit->item);

  switch (unit->item->substype()) {
    case Item_subselect::IN_SUBS:
    case Item_subselect::ALL_SUBS:
    case Item_subselect::ANY_SUBS:
      // All of those are children of Item_in_subselect and may use EXISTS
      break;
    default:
      return false;
  }

  Item_in_subselect *const in_pred =
      static_cast<Item_in_subselect *>(unit->item);

  Item_exists_subselect::enum_exec_method chosen_method = in_pred->exec_method;
  // Materialization does not allow UNION so this can't happen:
  DBUG_ASSERT(chosen_method != Item_exists_subselect::EXEC_MATERIALIZATION);

  if ((chosen_method == Item_exists_subselect::EXEC_EXISTS_OR_MAT) &&
      compare_costs_of_subquery_strategies(&chosen_method))
    return true;

  switch (chosen_method) {
    case Item_exists_subselect::EXEC_EXISTS:
      if (select_lex->m_windows.elements > 0)  // grep for WL#10431
      {
        my_error(ER_NOT_SUPPORTED_YET, MYF(0),
                 "the combination of this ALL/ANY/SOME/IN subquery with this"
                 " comparison operator and with contained window functions");
        return true;
      }
      return in_pred->finalize_exists_transform(select_lex);
    case Item_exists_subselect::EXEC_MATERIALIZATION:
      return in_pred->finalize_materialization_transform(this);
    default:
      DBUG_ASSERT(false);
      return true;
  }
}

/**
   Tells what is the cheapest between IN->EXISTS and subquery materialization,
   in terms of cost, for the subquery's JOIN.
   Input:
   - join->{best_positions,best_read,best_rowcount} must contain the
   execution plan of EXISTS (where 'join' is the subquery's JOIN)
   - join2->{best_positions,best_read,best_rowcount} must be correctly set
   (where 'join2' is the parent join, the grandparent join, etc).
   Output:
   join->{best_positions,best_read,best_rowcount} contain the cheapest
   execution plan (where 'join' is the subquery's JOIN).

   This plan choice has to happen before calling functions which set up
   execution structures, like JOIN::get_best_combination().

   @param[out] method  chosen method (EXISTS or materialization) will be put
                       here.
   @returns false if success
*/
bool JOIN::compare_costs_of_subquery_strategies(
    Item_exists_subselect::enum_exec_method *method) {
  *method = Item_exists_subselect::EXEC_EXISTS;

  Item_exists_subselect::enum_exec_method allowed_strategies =
      select_lex->subquery_strategy(thd);

  if (allowed_strategies == Item_exists_subselect::EXEC_EXISTS) return false;

  DBUG_ASSERT(allowed_strategies == Item_exists_subselect::EXEC_EXISTS_OR_MAT ||
              allowed_strategies ==
                  Item_exists_subselect::EXEC_MATERIALIZATION);

  const JOIN *parent_join = unit->outer_select()->join;
  if (!parent_join || !parent_join->child_subquery_can_materialize)
    return false;

  Item_in_subselect *const in_pred =
      static_cast<Item_in_subselect *>(unit->item);

  /*
    Testing subquery_allows_etc() at each optimization is necessary as each
    execution of a prepared statement may use a different type of parameter.
  */
  if (!subquery_allows_materialization(in_pred, thd, select_lex,
                                       select_lex->outer_select()))
    return false;

  Opt_trace_context *const trace = &thd->opt_trace;
  Opt_trace_object trace_wrapper(trace);
  Opt_trace_object trace_subqmat(
      trace, "execution_plan_for_potential_materialization");
  const double saved_best_read = best_read;
  const ha_rows saved_best_rowcount = best_rowcount;
  POSITION *const saved_best_pos = best_positions;

  if (in_pred->in2exists_added_to_where()) {
    Opt_trace_array trace_subqmat_steps(trace, "steps");

    // Up to one extra slot per semi-join nest is needed (if materialized)
    const uint sj_nests = select_lex->sj_nests.elements;

    if (!(best_positions = new (thd->mem_root) POSITION[tables + sj_nests]))
      return true;

    // Compute plans which do not use outer references

    DBUG_ASSERT(allow_outer_refs);
    allow_outer_refs = false;

    if (optimize_semijoin_nests_for_materialization(this)) return true;

    if (Optimize_table_order(thd, this, NULL).choose_table_order()) return true;
  } else {
    /*
      If IN->EXISTS didn't add any condition to WHERE (only to HAVING, which
      can happen if subquery has aggregates) then the plan for materialization
      will be the same as for EXISTS - don't compute it again.
    */
    trace_subqmat.add("surely_same_plan_as_EXISTS", true)
        .add_alnum("cause", "EXISTS_did_not_change_WHERE");
  }

  Semijoin_mat_optimize sjm;
  calculate_materialization_costs(this, NULL, primary_tables, &sjm);

  /*
    The number of evaluations of the subquery influences costs, we need to
    compute it.
  */
  Opt_trace_object trace_subq_mat_decision(trace, "subq_mat_decision");
  Opt_trace_array trace_parents(trace, "parent_fanouts");
  const Item_subselect *subs = in_pred;
  double subq_executions = 1.0;
  for (;;) {
    Opt_trace_object trace_parent(trace);
    trace_parent.add_select_number(parent_join->select_lex->select_number);
    double parent_fanout;
    if (  // safety, not sure needed
        parent_join->plan_is_const() ||
        // if subq is in condition on constant table:
        !parent_join->child_subquery_can_materialize) {
      parent_fanout = 1.0;
      trace_parent.add("subq_attached_to_const_table", true);
    } else {
      if (subs->in_cond_of_tab != NO_PLAN_IDX) {
        /*
          Subquery is attached to a certain 'pos', pos[-1].prefix_rowcount
          is the number of times we'll start a loop accessing 'pos'; each such
          loop will read pos->rows_fetched rows of 'pos', so subquery will
          be evaluated pos[-1].prefix_rowcount * pos->rows_fetched times.
          Exceptions:
          - if 'pos' is first, use 1.0 instead of pos[-1].prefix_rowcount
          - if 'pos' is first of a sj-materialization nest, same.

          If in a sj-materialization nest, pos->rows_fetched and
          pos[-1].prefix_rowcount are of the "nest materialization" plan
          (copied back in fix_semijoin_strategies()), which is
          appropriate as it corresponds to evaluations of our subquery.

          pos->prefix_rowcount is not suitable because if we have:
          select ... from ot1 where ot1.col in
            (select it1.col1 from it1 where it1.col2 not in (subq));
          and subq does subq-mat, and plan is ot1 - it1+firstmatch(ot1),
          then:
          - t1.prefix_rowcount==1 (due to firstmatch)
          - subq is attached to it1, and is evaluated for each row read from
            t1, potentially way more than 1.
       */
        const uint idx = subs->in_cond_of_tab;
        DBUG_ASSERT((int)idx >= 0 && idx < parent_join->tables);
        trace_parent.add("subq_attached_to_table", true);
        QEP_TAB *const parent_tab = &parent_join->qep_tab[idx];
        trace_parent.add_utf8_table(parent_tab->table_ref);
        parent_fanout = parent_tab->position()->rows_fetched;
        if ((idx > parent_join->const_tables) &&
            !sj_is_materialize_strategy(parent_tab->position()->sj_strategy))
          parent_fanout *= parent_tab[-1].position()->prefix_rowcount;
      } else {
        /*
          Subquery is SELECT list, GROUP BY, ORDER BY, HAVING: it is evaluated
          at the end of the parent join's execution.
          It can be evaluated once per row-before-grouping:
          SELECT SUM(t1.col IN (subq)) FROM t1 GROUP BY expr;
          or once per row-after-grouping:
          SELECT SUM(t1.col) AS s FROM t1 GROUP BY expr HAVING s IN (subq),
          SELECT SUM(t1.col) IN (subq) FROM t1 GROUP BY expr
          It's hard to tell. We simply assume 'once per
          row-before-grouping'.

          Another approximation:
          SELECT ... HAVING x IN (subq) LIMIT 1
          best_rowcount=1 due to LIMIT, though HAVING (and thus the subquery)
          may be evaluated many times before HAVING becomes true and the limit
          is reached.
        */
        trace_parent.add("subq_attached_to_join_result", true);
        parent_fanout = static_cast<double>(parent_join->best_rowcount);
      }
    }
    subq_executions *= parent_fanout;
    trace_parent.add("fanout", parent_fanout);
    const bool cacheable = parent_join->select_lex->is_cacheable();
    trace_parent.add("cacheable", cacheable);
    if (cacheable) {
      // Parent executed only once
      break;
    }
    /*
      Parent query is executed once per outer row => go up to find number of
      outer rows. Example:
      SELECT ... IN(subq-with-in2exists WHERE ... IN (subq-with-mat))
    */
    if (!(subs = parent_join->unit->item)) {
      // derived table, materialized only once
      break;
    }
    parent_join = parent_join->unit->outer_select()->join;
    if (!parent_join) {
      /*
        May be single-table UPDATE/DELETE, has no join.
        @todo  we should find how many rows it plans to UPDATE/DELETE, taking
        inspiration in Explain_table::explain_rows_and_filtered().
        This is not a priority as it applies only to
        UPDATE - child(non-mat-subq) - grandchild(may-be-mat-subq).
        And it will autosolve the day UPDATE gets a JOIN.
      */
      break;
    }
  }  // for(;;)
  trace_parents.end();

  const double cost_exists = subq_executions * saved_best_read;
  const double cost_mat_table = sjm.materialization_cost.total_cost();
  const double cost_mat =
      cost_mat_table + subq_executions * sjm.lookup_cost.total_cost();
  const bool mat_chosen =
      (allowed_strategies == Item_exists_subselect::EXEC_EXISTS_OR_MAT)
          ? (cost_mat < cost_exists)
          : true;
  trace_subq_mat_decision
      .add("cost_to_create_and_fill_materialized_table", cost_mat_table)
      .add("cost_of_one_EXISTS", saved_best_read)
      .add("number_of_subquery_evaluations", subq_executions)
      .add("cost_of_materialization", cost_mat)
      .add("cost_of_EXISTS", cost_exists)
      .add("chosen", mat_chosen);
  if (mat_chosen)
    *method = Item_exists_subselect::EXEC_MATERIALIZATION;
  else {
    best_read = saved_best_read;
    best_rowcount = saved_best_rowcount;
    best_positions = saved_best_pos;
    /*
      Don't restore JOIN::positions or best_ref, they're not used
      afterwards. best_positions is (like: by get_sj_strategy()).
    */
  }
  return false;
}

/**
  Optimize rollup specification.

  Allocate objects needed for rollup processing.

  @returns false if success, true if error.
*/

bool JOIN::optimize_rollup() {
  tmp_table_param.quick_group = 0;  // Can't create groups in tmp table
  rollup.state = ROLLUP::STATE_INITED;

  /*
    Create pointers to the different sum function groups
    These are updated by rollup_make_fields()
  */
  tmp_table_param.group_parts = send_group_parts;
  /*
    substitute_gc() might substitute an expression in the GROUP BY list with
    a generated column. In such case the GC is added to the all_fields as a
    hidden field. In total, all_fields list could be grown by up to
    send_group_parts columns. Reserve space for them here.
  */
  const uint ref_array_size = all_fields.elements + send_group_parts;

  Item_null_result **null_items = static_cast<Item_null_result **>(
      thd->alloc(sizeof(Item *) * send_group_parts));

  rollup.null_items = Item_null_array(null_items, send_group_parts);
  rollup.ref_item_arrays = static_cast<Ref_item_array *>(
      thd->alloc((sizeof(Ref_item_array) + ref_array_size * sizeof(Item *)) *
                 send_group_parts));
  rollup.all_fields = static_cast<List<Item> *>(
      thd->alloc(sizeof(List<Item>) * send_group_parts));
  rollup.fields_list = static_cast<List<Item> *>(
      thd->alloc(sizeof(List<Item>) * send_group_parts));

  if (!null_items || !rollup.ref_item_arrays || !rollup.all_fields ||
      !rollup.fields_list)
    return true;

  Item **ref_array = (Item **)(rollup.ref_item_arrays + send_group_parts);

  /*
    Prepare space for field list for the different levels
    These will be filled up in rollup_make_fields()
  */
  ORDER *group = group_list;
  for (uint i = 0; i < send_group_parts; i++, group = group->next) {
    rollup.null_items[i] = new (thd->mem_root) Item_null_result(
        (*group->item)->data_type(), (*group->item)->result_type());
    if (rollup.null_items[i] == NULL) return true; /* purecov: inspected */
    rollup.fields_list[i].empty();
    rollup.all_fields[i].empty();
    rollup.ref_item_arrays[i] = Ref_item_array(ref_array, ref_array_size);
    ref_array += ref_array_size;
  }
  for (uint i = 0; i < send_group_parts; i++) {
    for (uint j = 0; j < fields_list.elements; j++)
      rollup.fields_list[i].push_back(rollup.null_items[i]);
    for (uint j = 0; j < all_fields.elements; j++)
      rollup.all_fields[i].push_back(rollup.null_items[i]);
  }
  return false;
}

/**
  Refine the best_rowcount estimation based on what happens after tables
  have been joined: LIMIT and type of result sink.
 */
void JOIN::refine_best_rowcount() {
  // If plan is const, 0 or 1 rows should be returned
  DBUG_ASSERT(!plan_is_const() || best_rowcount <= 1);

  if (plan_is_const()) return;

  /*
    If a derived table, or a member of a UNION which itself forms a derived
    table:
    setting estimate to 0 or 1 row would mark the derived table as const.
    The row count is bumped to the nearest higher value, so that the
    query block will not be evaluated during optimization.
  */
  if (best_rowcount <= 1 &&
      select_lex->master_unit()->first_select()->linkage == DERIVED_TABLE_TYPE)
    best_rowcount = 2;

  /*
    There will be no more rows than defined in the LIMIT clause. Use it
    as an estimate. If LIMIT 1 is specified, the query block will be
    considered "const", with actual row count 0 or 1.
  */
  set_if_smaller(best_rowcount, unit->select_limit_cnt);
}

List<Item> *JOIN::get_current_fields() {
  DBUG_ASSERT((int)current_ref_item_slice >= 0);
  if (current_ref_item_slice == REF_SLICE_SAVE) return fields;
  return &tmp_fields_list[current_ref_item_slice];
}

/**
  @} (end of group Query_Optimizer)
*/

/**
  This function is used to get the key length of Item object on
  which one tmp field will be created during create_tmp_table.
  This function references KEY_PART_INFO::init_from_field().

  @param item  A inner item of outer join

  @return  The length of a item to be as a key of a temp table
*/

static uint32 get_key_length_tmp_table(Item *item) {
  uint32 len = 0;

  item = item->real_item();
  if (item->type() == Item::FIELD_ITEM)
    len = ((Item_field *)item)->field->key_length();
  else
    len = item->max_length;

  if (item->maybe_null) len += HA_KEY_NULL_LENGTH;

  // references KEY_PART_INFO::init_from_field()
  enum_field_types type = item->data_type();
  if (type == MYSQL_TYPE_BLOB || type == MYSQL_TYPE_VARCHAR ||
      type == MYSQL_TYPE_GEOMETRY)
    len += HA_KEY_BLOB_LENGTH;

  return len;
}<|MERGE_RESOLUTION|>--- conflicted
+++ resolved
@@ -318,13 +318,8 @@
     }
   }
 
-<<<<<<< HEAD
-  if (select_lex->partitioned_table_count && prune_table_partitions()) {
-    error = 1;
-=======
   if (thd->lex->sql_command == SQLCOM_INSERT_SELECT ||
-      thd->lex->sql_command == SQLCOM_REPLACE_SELECT)
-  {
+      thd->lex->sql_command == SQLCOM_REPLACE_SELECT) {
     /*
       Statement-based replication of INSERT ... SELECT ... LIMIT and
       REPLACE ... SELECT is safe as order of row is defined with either
@@ -332,19 +327,16 @@
       an impact to our decision to switch to row- based. We can only
       suppress warning here.
     */
-    if (select_lex->select_limit &&
-        select_lex->select_limit->fixed &&
+    if (select_lex->select_limit && select_lex->select_limit->fixed &&
         select_lex->select_limit->val_int() &&
-        !is_order_deterministic(&select_lex->top_join_list, where_cond, order))
-    {
-      thd->order_deterministic= false;
-    }
-  }
-
-  if (select_lex->partitioned_table_count && prune_table_partitions())
-  {
-    error= 1;
->>>>>>> 333b4508
+        !is_order_deterministic(&select_lex->top_join_list, where_cond,
+                                order)) {
+      thd->order_deterministic = false;
+    }
+  }
+
+  if (select_lex->partitioned_table_count && prune_table_partitions()) {
+    error = 1;
     DBUG_PRINT("error", ("Error from prune_partitions"));
     DBUG_RETURN(1);
   }
@@ -1610,14 +1602,9 @@
      parts aren't allowed.
      */
     if (best == MAX_KEY ||
-<<<<<<< HEAD
-        table->key_info[best].user_defined_key_parts >= table->s->fields)
+        ((table->key_info[best].user_defined_key_parts >= table->s->fields) &&
+         !(table->file->index_flags(best, 0, 0) & HA_CLUSTERED_INDEX)))
       best = usable_clustered_pk;
-=======
-        ((table->key_info[best].user_defined_key_parts >= table->s->fields)
-         && !(table->file->index_flags(best, 0, 0) & HA_CLUSTERED_INDEX)))
-      best= usable_clustered_pk;
->>>>>>> 333b4508
   }
   return best;
 }
@@ -2138,8 +2125,7 @@
       */
       DBUG_ASSERT(tab->quick() == save_quick || tab->quick() == NULL);
       tab->set_quick(qck);
-      if (qck && !no_changes)
-        tab->set_type(calc_join_type(qck->get_type()));
+      if (qck && !no_changes) tab->set_type(calc_join_type(qck->get_type()));
     }
     order_direction = best_key_direction;
     /*
@@ -2501,38 +2487,24 @@
               find_shortest_key(tab->table(), &tab->table()->covering_keys));
         tab->set_type(JT_INDEX_SCAN);  // Read with index_first / index_next
         // From table scan to index scan, thus filter effect needs no recalc.
-      }
-<<<<<<< HEAD
-    } else if (tab->type() == JT_REF) {
-      if (can_switch_from_ref_to_range(tab)) {
-=======
-      else if (!tab->table()->no_keyread && !tl->uses_materialization())
-      {
+      } else if (!tab->table()->no_keyread && !tl->uses_materialization()) {
         DBUG_ASSERT(tab->table()->covering_keys.is_clear_all());
-        if (tab->position()->sj_strategy != SJ_OPT_LOOSE_SCAN)
-        {
-          key_map clustering_keys;
-          for (uint i= 0; i < tab->table()->s->keys; i++)
-          {
-            if (tab->keys().is_set(i)
-                && tab->table()->file->index_flags(i, 0, 0)
-                & HA_CLUSTERED_INDEX)
+        if (tab->position()->sj_strategy != SJ_OPT_LOOSE_SCAN) {
+          Key_map clustering_keys;
+          for (uint i = 0; i < tab->table()->s->keys; i++) {
+            if (tab->keys().is_set(i) &&
+                tab->table()->file->index_flags(i, 0, 0) & HA_CLUSTERED_INDEX)
               clustering_keys.set_bit(i);
           }
-          uint index= find_shortest_key(tab->table(), &clustering_keys);
-          if (index != MAX_KEY)
-          {
+          uint index = find_shortest_key(tab->table(), &clustering_keys);
+          if (index != MAX_KEY) {
             tab->set_type(JT_INDEX_SCAN);
             tab->set_index(index);
           }
         }
       }
-    }
-    else if (tab->type() == JT_REF)
-    {
-      if (can_switch_from_ref_to_range(thd, tab))
-      {
->>>>>>> 333b4508
+    } else if (tab->type() == JT_REF) {
+      if (can_switch_from_ref_to_range(tab)) {
         tab->set_type(JT_RANGE);
 
         Opt_trace_context *const trace = &thd->opt_trace;
@@ -2817,14 +2789,9 @@
   // sjm is no longer needed, trash it. To reuse it, reset its members!
   List_iterator<TABLE_LIST> sj_list_it(select_lex->sj_nests);
   TABLE_LIST *sj_nest;
-<<<<<<< HEAD
   while ((sj_nest = sj_list_it++))
-    TRASH(&sj_nest->nested_join->sjm, sizeof(sj_nest->nested_join->sjm));
-=======
-  while ((sj_nest= sj_list_it++))
-    TRASH(static_cast<void*>(&sj_nest->nested_join->sjm),
+    TRASH(static_cast<void *>(&sj_nest->nested_join->sjm),
           sizeof(sj_nest->nested_join->sjm));
->>>>>>> 333b4508
 
   DBUG_RETURN(false);
 }
@@ -5958,7 +5925,7 @@
       if (!(sj_nest->nested_join->sjm.positions =
                 (POSITION *)join->thd->alloc(sizeof(POSITION) * n_tables)))
         DBUG_RETURN(true);
-      memcpy(static_cast<void*>(sj_nest->nested_join->sjm.positions),
+      memcpy(static_cast<void *>(sj_nest->nested_join->sjm.positions),
              join->best_positions + join->const_tables,
              sizeof(POSITION) * n_tables);
     }
