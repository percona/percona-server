--- conflicted
+++ resolved
@@ -214,44 +214,6 @@
 
 static void sql_kill(THD *thd, my_thread_id id, bool only_kill_query);
 
-<<<<<<< HEAD
-const LEX_CSTRING command_name[] = {
-    {STRING_WITH_LEN("Sleep")},
-    {STRING_WITH_LEN("Quit")},
-    {STRING_WITH_LEN("Init DB")},
-    {STRING_WITH_LEN("Query")},
-    {STRING_WITH_LEN("Field List")},
-    {STRING_WITH_LEN("Create DB")},
-    {STRING_WITH_LEN("Drop DB")},
-    {STRING_WITH_LEN("Refresh")},
-    {STRING_WITH_LEN("Shutdown")},
-    {STRING_WITH_LEN("Statistics")},
-    {STRING_WITH_LEN("Processlist")},
-    {STRING_WITH_LEN("Connect")},
-    {STRING_WITH_LEN("Kill")},
-    {STRING_WITH_LEN("Debug")},
-    {STRING_WITH_LEN("Ping")},
-    {STRING_WITH_LEN("Time")},
-    {STRING_WITH_LEN("Delayed insert")},
-    {STRING_WITH_LEN("Change user")},
-    {STRING_WITH_LEN("Binlog Dump")},
-    {STRING_WITH_LEN("Table Dump")},
-    {STRING_WITH_LEN("Connect Out")},
-    {STRING_WITH_LEN("Register Replica")},
-    {STRING_WITH_LEN("Prepare")},
-    {STRING_WITH_LEN("Execute")},
-    {STRING_WITH_LEN("Long Data")},
-    {STRING_WITH_LEN("Close stmt")},
-    {STRING_WITH_LEN("Reset stmt")},
-    {STRING_WITH_LEN("Set option")},
-    {STRING_WITH_LEN("Fetch")},
-    {STRING_WITH_LEN("Daemon")},
-    {STRING_WITH_LEN("Binlog Dump GTID")},
-    {STRING_WITH_LEN("Reset Connection")},
-    {STRING_WITH_LEN("clone")},
-    {STRING_WITH_LEN("Group Replication Data Stream subscription")},
-    {STRING_WITH_LEN("Error")}  // Last command number
-=======
 const std::string Command_names::m_names[] = {
     "Sleep",
     "Quit",
@@ -286,8 +248,8 @@
     "Binlog Dump GTID",
     "Reset Connection",
     "clone",
+    "Group Replication Data Stream subscription",
     "Error"  // Last command number
->>>>>>> 36659e41
 };
 
 const std::string &Command_names::translate(const System_variables &sysvars) {
