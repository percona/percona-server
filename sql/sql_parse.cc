--- conflicted
+++ resolved
@@ -3859,35 +3859,7 @@
         my_ok(thd);
       break;
     }
-<<<<<<< HEAD
     case SQLCOM_CREATE_FUNCTION:  // UDF function
-=======
-    break;
-  }
-#endif /*!NO_EMBEDDED_ACCESS_CHECKS*/
-  case SQLCOM_RESET:
-    /*
-      RESET commands are never written to the binary log, so we have to
-      initialize this variable because RESET shares the same code as FLUSH
-    */
-    lex->no_write_to_binlog= 1;
-    // Fall through.
-  case SQLCOM_FLUSH:
-  {
-    int write_to_binlog;
-
-    if (lex->type & REFRESH_FLUSH_PAGE_BITMAPS
-        || lex->type & REFRESH_RESET_PAGE_BITMAPS
-        || lex->type & DUMP_MEMORY_PROFILE)
-    {
-      if (check_global_access(thd, SUPER_ACL))
-          goto error;
-    }
-    else if (check_global_access(thd, RELOAD_ACL))
-      goto error;
-
-    if (first_table && lex->type & REFRESH_READ_LOCK)
->>>>>>> 1123b7af
     {
       if (check_access(thd, INSERT_ACL, "mysql", nullptr, nullptr, true, false))
         break;
@@ -4088,7 +4060,8 @@
       int write_to_binlog;
 
       if (lex->type & REFRESH_FLUSH_PAGE_BITMAPS ||
-          lex->type & REFRESH_RESET_PAGE_BITMAPS) {
+          lex->type & REFRESH_RESET_PAGE_BITMAPS ||
+          lex->type & DUMP_MEMORY_PROFILE) {
         if (check_global_access(thd, SUPER_ACL)) goto error;
       } else if (check_global_access(thd, RELOAD_ACL))
         goto error;
