--- conflicted
+++ resolved
@@ -74,15 +74,8 @@
 bool is_update_query(enum enum_sql_command command);
 bool is_explainable_query(enum enum_sql_command command);
 bool is_log_table_write_query(enum enum_sql_command command);
-<<<<<<< HEAD
 bool alloc_query(THD *thd, const char *packet, size_t packet_length);
-void mysql_parse(THD *thd, Parser_state *parser_state);
-=======
-bool alloc_query(THD *thd, const char *packet, uint packet_length);
-void mysql_init_select(LEX *lex);
-void mysql_parse(THD *thd, char *rawbuf, uint length,
-                 Parser_state *parser_state, bool update_userstat);
->>>>>>> 0f1a7bec
+void mysql_parse(THD *thd, Parser_state *parser_state, bool update_userstat);
 void mysql_reset_thd_for_next_command(THD *thd);
 void create_select_for_variable(Parse_context *pc, const char *var_name);
 void create_table_set_open_action_and_adjust_tables(LEX *lex);
