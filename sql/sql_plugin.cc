--- conflicted
+++ resolved
@@ -1,9 +1,5 @@
-<<<<<<< HEAD
-/* Copyright (c) 2005, 2011, Oracle and/or its affiliates. All rights reserved.
-=======
 /*
    Copyright (c) 2005, 2011, Oracle and/or its affiliates. All rights reserved.
->>>>>>> d64648d8
 
    This program is free software; you can redistribute it and/or modify
    it under the terms of the GNU General Public License as published by
@@ -1759,7 +1755,6 @@
     When audit event is triggered during [UN]INSTALL PLUGIN, plugin
     list iterator acquires the same lock (within the same thread)
     second time.
-<<<<<<< HEAD
 
     This hack should be removed when LOCK_plugin is fixed so it
     protects only what it supposed to protect.
@@ -1769,17 +1764,6 @@
   mysql_mutex_lock(&LOCK_plugin);
   mysql_rwlock_wrlock(&LOCK_system_variables_hash);
 
-=======
-
-    This hack should be removed when LOCK_plugin is fixed so it
-    protects only what it supposed to protect.
-  */
-  mysql_audit_acquire_plugins(thd, MYSQL_AUDIT_GENERAL_CLASS);
-
-  mysql_mutex_lock(&LOCK_plugin);
-  mysql_rwlock_wrlock(&LOCK_system_variables_hash);
-
->>>>>>> d64648d8
   if (my_load_defaults(MYSQL_CONFIG_NAME, load_default_groups, &argc, &argv, NULL))
   {
     report_error(REPORT_TO_USER, ER_PLUGIN_IS_NOT_LOADED, name->str);
