--- conflicted
+++ resolved
@@ -38,11 +38,8 @@
 
 #include "my_config.h"
 
-<<<<<<< HEAD
+#include <dlfcn.h>
 #include <string.h>
-=======
-#include <dlfcn.h>
->>>>>>> 1123b7af
 #include <algorithm>
 
 #include "decimal.h"
@@ -166,56 +163,50 @@
   }
   return 0;
 }
-
-<<<<<<< HEAD
-=======
-typedef int (*je_mallctl_func)(const char *name, void *oldp, size_t *oldlenp, void *newp, size_t newlen);
-
-my_bool opt_jemalloc_profiling_enabled = false;
-my_bool opt_jemalloc_detected = false;
+typedef int (*je_mallctl_func)(const char *name, void *oldp, size_t *oldlenp,
+                               void *newp, size_t newlen);
+
+bool opt_jemalloc_profiling_enabled = false;
+bool opt_jemalloc_detected = false;
 static je_mallctl_func mallctl_p = NULL;
 static unsigned jemalloc_initialized = 0;
 static unsigned jemalloc_profile_counter = 0;
 
 int jemalloc_mallctl(const char *name, void *oldp, size_t *oldlenp, void *newp,
-            size_t newlen)
-{
-  if (!mallctl_p && !jemalloc_initialized)
-  {
+                     size_t newlen) {
+  if (!mallctl_p && !jemalloc_initialized) {
     mallctl_p = (je_mallctl_func)dlsym(RTLD_DEFAULT, "mallctl");
     jemalloc_initialized = 1;
   }
 
-  if (mallctl_p)
-    return mallctl_p(name, oldp, oldlenp, newp, newlen);
+  if (mallctl_p) return mallctl_p(name, oldp, oldlenp, newp, newlen);
 
   return 1;
 }
 
-int jemalloc_profiling_dump()
-{
-    char *pfn;
-    size_t sz = sizeof(pfn);
-    char fn[64] = "/tmp/jeprof_mysqld.";
-    int n = jemalloc_mallctl("prof_prefix", &pfn, &sz, NULL, 0);
-    /* Only write to custom file if user doesn't overwrite prof_prefix in MALLOC_CONF */
-    if(n || !strcmp(pfn, "jeprof"))
-    {
-      time_t t = time(NULL);
-      struct tm ltm;
-      localtime_r(&t, &ltm);
-      int i = sprintf(fn, "/tmp/jeprof_mysqld.%u.%u.", getpid(), jemalloc_profile_counter++);
-      strftime(fn + i, 13, "%y%m%d%H%M%S", &ltm);
-      pfn = fn;
-      return jemalloc_mallctl("prof.dump", NULL, 0, &pfn, sizeof(pfn));
-    }
-    return jemalloc_mallctl("prof.dump", NULL, 0, NULL, 0);
+int jemalloc_profiling_dump() {
+  char *pfn;
+  size_t sz = sizeof(pfn);
+  char fn[64] = "/tmp/jeprof_mysqld.";
+  int n = jemalloc_mallctl("prof_prefix", &pfn, &sz, NULL, 0);
+  /* Only write to custom file if user doesn't overwrite prof_prefix in
+   * MALLOC_CONF */
+  if (n || !strcmp(pfn, "jeprof")) {
+    time_t t = time(NULL);
+    struct tm ltm;
+    localtime_r(&t, &ltm);
+    int i = sprintf(fn, "/tmp/jeprof_mysqld.%u.%u.", getpid(),
+                    jemalloc_profile_counter++);
+    strftime(fn + i, 13, "%y%m%d%H%M%S", &ltm);
+    pfn = fn;
+    return jemalloc_mallctl("prof.dump", NULL, 0, &pfn, sizeof(pfn));
+  }
+  return jemalloc_mallctl("prof.dump", NULL, 0, NULL, 0);
 }
 
 /* Detected means Jemalloc loaded and profiling initialized using prof:true in
  * MALLOC_CONF environment variable */
-bool jemalloc_detected()
-{
+bool jemalloc_detected() {
   char active;
   size_t sz = sizeof(active);
   int n = jemalloc_mallctl("opt.prof", &active, &sz, NULL, 0);
@@ -224,14 +215,12 @@
 
 /* Actually enable or disable profiling during runtime, for existing and
  * newly created threads */
-int jemalloc_profiling_enable(my_bool enable)
-{
+int jemalloc_profiling_enable(bool enable) {
   int n = jemalloc_mallctl("prof.active", NULL, 0, &enable, 1);
   n |= jemalloc_mallctl("prof.thread_active_init", NULL, 0, &enable, 1);
   return n;
 }
 
->>>>>>> 1123b7af
 #if defined(ENABLED_PROFILING)
 
 #define RUSAGE_USEC(tv) ((tv).tv_sec * 1000 * 1000 + (tv).tv_usec)
