/* Copyright (c) 2000, 2024, Oracle and/or its affiliates.

   This program is free software; you can redistribute it and/or modify
   it under the terms of the GNU General Public License, version 2.0,
   as published by the Free Software Foundation.

   This program is designed to work with certain software (including
   but not limited to OpenSSL) that is licensed under separate terms,
   as designated in a particular file or component or in included license
   documentation.  The authors of MySQL hereby grant you an additional
   permission to link the program and your derivative works with the
   separately licensed software that they have either included with
   the program or referenced in the documentation.

   This program is distributed in the hope that it will be useful,
   but WITHOUT ANY WARRANTY; without even the implied warranty of
   MERCHANTABILITY or FITNESS FOR A PARTICULAR PURPOSE.  See the
   GNU General Public License, version 2.0, for more details.

   You should have received a copy of the GNU General Public License
   along with this program; if not, write to the Free Software
   Foundation, Inc., 51 Franklin St, Fifth Floor, Boston, MA 02110-1301  USA */

/**
  @file sql/sql_select.cc

  @brief Evaluate query expressions, throughout resolving, optimization and
         execution.

  @defgroup Query_Optimizer  Query Optimizer
  @{
*/

#include "sql/sql_select.h"

#include <stdio.h>
#include <string.h>

#include <algorithm>
#include <atomic>
#include <cstdio>
#include <cstring>
#include <initializer_list>
#include <memory>
#include <string>
#include <string_view>
#include "field_types.h"
#include "lex_string.h"
#include "m_string.h"        // native_strncasecmp(), native_strcasecmp()
#include "mem_root_deque.h"  // mem_root_deque
#include "my_alloc.h"
#include "my_bitmap.h"
#include "my_byteorder.h"  // int8store, uint8korr
#include "my_compiler.h"
#include "my_dbug.h"
#include "my_pointer_arithmetic.h"
#include "my_sqlcommand.h"
#include "my_sys.h"
#include "mysql/plugin.h"
#include "mysql/strings/m_ctype.h"
#include "mysql/udf_registration_types.h"
#include "mysql_com.h"
#include "mysqld_error.h"
#include "scope_guard.h"
#include "sql-common/json_dom.h"
#include "sql-common/my_decimal.h"
#include "sql/auth/auth_acls.h"
#include "sql/auth/auth_common.h"  // *_ACL
#include "sql/auth/sql_security_ctx.h"
#include "sql/current_thd.h"
#include "sql/debug_sync.h"  // DEBUG_SYNC
#include "sql/enum_query_type.h"
#include "sql/error_handler.h"  // Ignore_error_handler
#include "sql/field.h"
#include "sql/filesort.h"  // filesort_free_buffers
#include "sql/handler.h"
#include "sql/intrusive_list_iterator.h"
#include "sql/item.h"
#include "sql/item_func.h"
#include "sql/item_json_func.h"
#include "sql/item_subselect.h"
#include "sql/item_sum.h"  // Item_sum
#include "sql/iterators/row_iterator.h"
#include "sql/iterators/sorting_iterator.h"
#include "sql/join_optimizer/access_path.h"
#include "sql/join_optimizer/bit_utils.h"
#include "sql/join_optimizer/join_optimizer.h"
#include "sql/join_optimizer/replace_item.h"
#include "sql/key.h"  // key_copy, key_cmp, key_cmp_if_same
#include "sql/key_spec.h"
#include "sql/lock.h"    // mysql_unlock_some_tables,
#include "sql/mysqld.h"  // stage_init
#include "sql/nested_join.h"
#include "sql/opt_explain.h"
#include "sql/opt_explain_format.h"
#include "sql/opt_hints.h"  // hint_key_state()
#include "sql/opt_trace.h"
#include "sql/opt_trace_context.h"
#include "sql/parse_tree_node_base.h"
#include "sql/query_options.h"
#include "sql/query_result.h"
#include "sql/range_optimizer/path_helpers.h"
#include "sql/range_optimizer/range_optimizer.h"
#include "sql/set_var.h"
#include "sql/sql_base.h"
#include "sql/sql_class.h"
#include "sql/sql_cmd.h"
#include "sql/sql_do.h"
#include "sql/sql_error.h"
#include "sql/sql_executor.h"
#include "sql/sql_insert.h"       // Sql_cmd_insert_base
#include "sql/sql_join_buffer.h"  // JOIN_CACHE
#include "sql/sql_lex.h"
#include "sql/sql_list.h"
#include "sql/sql_optimizer.h"  // JOIN
#include "sql/sql_parse.h"      // bind_fields
#include "sql/sql_planner.h"    // calculate_condition_filter
#include "sql/sql_plugin.h"
#include "sql/sql_resolver.h"
#include "sql/sql_test.h"       // misc. debug printing utilities
#include "sql/sql_timer.h"      // thd_timer_set
#include "sql/sql_tmp_table.h"  // tmp tables
#include "sql/system_variables.h"
#include "sql/table.h"
#include "sql/temp_table_param.h"
#include "sql/thd_raii.h"
#include "sql/window.h"  // ignore_gaf_const_opt
#include "sql_string.h"
#include "template_utils.h"
#include "thr_lock.h"

using std::max;
using std::min;
using namespace std::literals;

static store_key *get_store_key(THD *thd, Item *val, table_map used_tables,
                                table_map const_tables,
                                const KEY_PART_INFO *key_part, uchar *key_buff,
                                uint maybe_null);
static bool retry_with_secondary_engine(THD *thd);

using Global_tables_iterator =
    IntrusiveListIterator<Table_ref, &Table_ref::next_global>;

/// A list interface over the Table_ref::next_global pointer.
using Global_tables_list = IteratorContainer<Global_tables_iterator>;

/**
   Check whether the statement is a SHOW command using INFORMATION_SCHEMA system
   views.

   @param  thd   Thread (session) context.

   @returns true if command uses INFORMATION_SCHEMA system view, false otherwise
*/
inline bool is_show_cmd_using_system_view(THD *thd) {
  return sql_command_flags[thd->lex->sql_command] & CF_SHOW_USES_SYSTEM_VIEW;
}

/**
  Get the maximum execution time for a statement.

  @return Length of time in milliseconds.

  @remark A zero timeout means that no timeout should be
          applied to this particular statement.

*/
static inline ulong get_max_execution_time(THD *thd) {
  return (thd->lex->max_execution_time ? thd->lex->max_execution_time
                                       : thd->variables.max_execution_time);
}

/**
  Check whether max statement time is applicable to statement or not.


  @param  thd   Thread (session) context.

  @return true  if max statement time is applicable to statement
  @return false otherwise.
*/
static inline bool is_timer_applicable_to_statement(THD *thd) {
  /*
    The following conditions must be met:
      - is SELECT statement.
      - timer support is implemented and it is initialized.
      - statement is not made by the slave threads.
      - timer is not set for statement
      - timer out value of is set
      - SELECT statement is not from any stored programs.
  */
  return (thd->lex->sql_command == SQLCOM_SELECT &&
          (have_statement_timeout == SHOW_OPTION_YES) && !thd->slave_thread &&
          !thd->timer &&
          (thd->lex->max_execution_time || thd->variables.max_execution_time) &&
          !thd->sp_runtime_ctx);
}

/**
  Set the time until the currently running statement is aborted.

  @param  thd   Thread (session) context.

  @return true if the timer was armed.
*/

bool set_statement_timer(THD *thd) {
  const ulong max_execution_time = get_max_execution_time(thd);

  /**
    whether timer can be set for the statement or not should be checked before
    calling set_statement_timer function.
  */
  assert(is_timer_applicable_to_statement(thd) == true);
  assert(thd->timer == nullptr);

  thd->timer = thd_timer_set(thd, thd->timer_cache, max_execution_time);
  thd->timer_cache = nullptr;

  if (thd->timer) {
    thd->status_var.max_execution_time_set++;
    global_aggregated_stats.get_shard(thd->thread_id())
        .max_execution_time_set++;
  } else {
    thd->status_var.max_execution_time_set_failed++;
    global_aggregated_stats.get_shard(thd->thread_id())
        .max_execution_time_set_failed++;
  }
  return thd->timer;
}

/**
  Deactivate the timer associated with the statement that was executed.

  @param  thd   Thread (session) context.
*/

void reset_statement_timer(THD *thd) {
  assert(thd->timer);
  /* Cache the timer object if it can be reused. */
  thd->timer_cache = thd_timer_reset(thd->timer);
  thd->timer = nullptr;
}

/**
 * Checks if a query reads a column that is _not_ available in the secondary
 * engine (i.e. a column defined with NOT SECONDARY).
 *
 * @param lex Parse tree descriptor.
 *
 * @return True if at least one of the read columns is not in the secondary
 * engine, false otherwise.
 */
bool reads_not_secondary_columns(const LEX *lex) {
  // Check all read base tables.
  const Table_ref *tl = lex->query_tables;
  // For INSERT INTO SELECT statements, the table to insert into does not have
  // to have a secondary engine. This table is always first in the list.
  if (lex->sql_command == SQLCOM_INSERT_SELECT && tl != nullptr)
    tl = tl->next_global;
  for (; tl != nullptr; tl = tl->next_global) {
    if (tl->is_placeholder()) continue;

    // Check all read columns of table.
    for (unsigned int i = bitmap_get_first_set(tl->table->read_set);
         i != MY_BIT_NONE; i = bitmap_get_next_set(tl->table->read_set, i)) {
      if (tl->table->field[i]->is_flag_set(NOT_SECONDARY_FLAG)) {
        Opt_trace_context *trace = &lex->thd->opt_trace;
        if (trace->is_started()) {
          std::string message("");
          message.append("Column ");
          message.append(tl->table->field[i]->field_name);
          message.append(" is marked as NOT SECONDARY.");
          const Opt_trace_object trace_wrapper(trace);
          Opt_trace_object oto(trace, "secondary_engine_not_used");
          oto.add_alnum("reason", message.c_str());
        }
        return true;
      }
    }
  }

  return false;
}

static bool has_secondary_engine_defined(const LEX *lex) {
  for (const Table_ref *tl = lex->query_tables; tl != nullptr;
       tl = tl->next_global) {
    if (tl == nullptr || tl->table == nullptr || tl->table->s == nullptr ||
        !tl->table->s->has_secondary_engine()) {
      return false;
    }
  }
  return (lex->table_count > 0);
}

// Compare two engine names using the system collation.
static bool equal_engines(const LEX_CSTRING &engine1,
                          const LEX_CSTRING &engine2) {
  return system_charset_info->coll->strnncollsp(
             system_charset_info,
             pointer_cast<const unsigned char *>(engine1.str), engine1.length,
             pointer_cast<const unsigned char *>(engine2.str),
             engine2.length) == 0;
}

// Helper function that checks if the command is eligible for secondary engine
// and if that's true returns the name of that eligible secondary storage
// engine.
const MYSQL_LEX_CSTRING *get_eligible_secondary_engine_from(const LEX *lex) {
  // Don't use secondary storage engines for statements that call stored
  // routines.
  if (lex->uses_stored_routines()) return nullptr;
  // Now check if the opened tables are available in a secondary
  // storage engine. Only use the secondary tables if all the tables
  // have a secondary tables, and they are all in the same secondary
  // storage engine.
  const LEX_CSTRING *secondary_engine = nullptr;
  const Table_ref *tl = lex->query_tables;

  if (lex->sql_command == SQLCOM_INSERT_SELECT && tl != nullptr) {
    // If table from Table_ref is either view or derived table then
    // do not perform INSERT AS SELECT.
    if (tl->is_view_or_derived()) return nullptr;
    // For INSERT INTO SELECT statements, the table to insert into does not have
    // to have a secondary engine. This table is always first in the list.
    tl = tl->next_global;
  }
  for (; tl != nullptr; tl = tl->next_global) {
    // Schema tables are not available in secondary engines.
    if (tl->schema_table != nullptr) return nullptr;

    // We're only interested in base tables.
    if (tl->is_placeholder()) continue;

    // check if required pointers are valid before proceeding further
    if (tl->table == nullptr || tl->table->s == nullptr) continue;

    assert(!tl->table->s->is_secondary_engine());
    // Give up, if the table is not in a secondary engine,
    if (!tl->table->s->has_secondary_engine()) return nullptr;

    if (secondary_engine == nullptr) {
      // First base table. Save its secondary engine name for later.
      secondary_engine = &tl->table->s->secondary_engine;
    } else if (!equal_engines(*secondary_engine,
                              tl->table->s->secondary_engine)) {
      // In a different secondary engine than the previous base tables.
      return nullptr;
    }
  }
  return secondary_engine;
}

const handlerton *get_secondary_engine_handlerton(const LEX *lex) {
  if (const handlerton *hton = lex->m_sql_cmd->secondary_engine();
      hton != nullptr) {
    return hton;
  }
  const LEX_CSTRING *storage_engine = get_eligible_secondary_engine_from(lex);
  if (storage_engine != nullptr) {
    plugin_ref ref = ha_resolve_by_name(lex->thd, storage_engine, false);
    if (ref != nullptr) {
      return plugin_data<handlerton *>(ref);
    }
  }
  return nullptr;
}

std::string_view get_secondary_engine_fail_reason(const LEX *lex) {
  const auto *hton = get_secondary_engine_handlerton(lex);
  if (hton != nullptr &&
      hton->get_secondary_engine_offload_or_exec_fail_reason != nullptr &&
      lex->thd->is_secondary_engine_forced()) {
    return hton->get_secondary_engine_offload_or_exec_fail_reason(lex->thd);
  }
  return {};
}

std::string_view find_secondary_engine_fail_reason(const LEX *lex) {
  const auto *hton = get_secondary_engine_handlerton(lex);
  if (hton != nullptr &&
      hton->find_secondary_engine_offload_fail_reason != nullptr &&
      lex->thd->variables.use_secondary_engine == SECONDARY_ENGINE_FORCED) {
    return hton->find_secondary_engine_offload_fail_reason(lex->thd);
  }
  if (hton == nullptr && get_eligible_secondary_engine_from(lex) != nullptr &&
      get_eligible_secondary_engine_from(lex)->length > 0 &&
      (native_strncasecmp(get_eligible_secondary_engine_from(lex)->str, "MOCK",
                          4) == 0)) {
    // We don't support secondary storage engine execution,
    // if it is a MOCK secondary engine.
    return "Queries cannot be offloaded to a MOCK secondary engine";
  }
  // return a generic offload error if no specific reason is known
  return "All plans were rejected by the secondary storage engine";
}

static bool set_secondary_engine_fail_reason(const LEX *lex,
                                             std::string_view reason) {
  const auto *hton = get_secondary_engine_handlerton(lex);
  if (hton != nullptr &&
      hton->set_secondary_engine_offload_fail_reason != nullptr &&
      lex->thd->is_secondary_engine_forced()) {
    hton->set_secondary_engine_offload_fail_reason(lex->thd, reason);
    return true;
  }
  return false;
}

void set_fail_reason_and_raise_error(const LEX *lex, std::string_view reason) {
  assert(!reason.empty());
  if (set_secondary_engine_fail_reason(lex, reason)) {
    my_error(ER_SECONDARY_ENGINE, MYF(0),
             (std::data(get_secondary_engine_fail_reason(lex))));
  } else {
    std::string err_msg{"Reason: "};
    err_msg.append("\"");
    err_msg.append(std::data(reason));
    err_msg.append("\"");
    my_error(ER_SECONDARY_ENGINE, MYF(0), err_msg.c_str());
  }
}

void find_and_set_offload_fail_reason(const LEX *lex) {
  // If we are unable to gather secondary-engine-specific error message,
  // check known unsupported features and raise a specific offload error.
  std::string_view err_msg{};
  if (lex->uses_stored_routines() ||
      (lex->m_sql_cmd != nullptr && lex->m_sql_cmd->is_part_of_sp()) ||
      lex->thd->sp_runtime_ctx != nullptr) {
    // We don't support secondary storage engine execution,
    // if the query has statements that call stored routines.
    err_msg =
        "Queries part of stored functions or calling stored functions are not "
        "supported in secondary engines";
  } else if (!has_secondary_engine_defined(lex)) {
    // We don't support secondary storage engine execution,
    // if at least one of the query tables have no secondary engine defined.
    err_msg =
        "No secondary engine defined for at least one of the query tables";
  } else {
    err_msg = find_secondary_engine_fail_reason(lex);
  }
  assert(!err_msg.empty());
  set_fail_reason_and_raise_error(lex, err_msg);
}

bool validate_use_secondary_engine(const LEX *lex) {
  if (lex->m_sql_cmd == nullptr) {
    return false;
  }
  THD *thd = lex->thd;
  const Sql_cmd *sql_cmd = lex->m_sql_cmd;
  // Ensure that all read columns are in the secondary engine.
  if (sql_cmd->using_secondary_storage_engine()) {
    if (reads_not_secondary_columns(lex)) {
      std::string_view err_msg = find_secondary_engine_fail_reason(lex);
      assert(!err_msg.empty());
      set_fail_reason_and_raise_error(lex, err_msg);
      return true;
    }
    return false;
  }

  if (thd->secondary_engine_optimization() ==
          Secondary_engine_optimization::SECONDARY &&
      thd->is_secondary_engine_forced()) {
    // Gather secondary-engine-specific error message.
    std::string_view offloadfail_reason = get_secondary_engine_fail_reason(lex);
    if (!offloadfail_reason.empty()) {
      if (thd->is_error()) {
        thd->clear_error();
      }
      my_error(ER_SECONDARY_ENGINE, MYF(0), std::data(offloadfail_reason));
      return true;
    }
    // If we haven't generated a specific error so far,
    // we try to generate one here.
    if (!thd->is_error()) {
      find_and_set_offload_fail_reason(lex);
      return true;
    }
  }

  return false;
}

bool Sql_cmd_dml::prepare(THD *thd) {
  DBUG_TRACE;

  bool error_handler_active = false;

  Ignore_error_handler ignore_handler;
  Strict_error_handler strict_handler;

  // @todo: Move this to constructor?
  lex = thd->lex;

  // Parser may have assigned a specific query result handler
  result = lex->result;

  assert(!is_prepared());

  assert(!lex->unit->is_prepared() && !lex->unit->is_optimized() &&
         !lex->unit->is_executed());
  /*
    Constant folding could cause warnings during preparation. Make
    sure they are promoted to errors when strict mode is enabled.
  */
  if (is_data_change_stmt() && needs_explicit_preparation()) {
    // Push ignore / strict error handler
    if (lex->is_ignore()) {
      thd->push_internal_handler(&ignore_handler);
      error_handler_active = true;
    } else if (thd->is_strict_mode()) {
      thd->push_internal_handler(&strict_handler);
      error_handler_active = true;
    }
  }

  // Perform a coarse statement-specific privilege check.
  if (precheck(thd)) goto err;

  // Trigger out_of_memory condition inside open_tables_for_query()
  DBUG_EXECUTE_IF("sql_cmd_dml_prepare__out_of_memory",
                  DBUG_SET("+d,simulate_out_of_memory"););
  /*
    Open tables and expand views.
    During prepare of query (not as part of an execute), acquire only
    S metadata locks instead of SW locks to be compatible with concurrent
    LOCK TABLES WRITE and global read lock.
  */
  if (open_tables_for_query(
          thd, lex->query_tables,
          needs_explicit_preparation() ? MYSQL_OPEN_FORCE_SHARED_MDL : 0)) {
    if (thd->is_error())  // @todo - dictionary code should be fixed
      goto err;
    if (error_handler_active) thd->pop_internal_handler();
    lex->cleanup(false);
    return true;
  }
  DEBUG_SYNC(thd, "after_open_tables");
#ifndef NDEBUG
  if (sql_command_code() == SQLCOM_SELECT) DEBUG_SYNC(thd, "after_table_open");
#endif

  lex->set_using_hypergraph_optimizer(
      thd->optimizer_switch_flag(OPTIMIZER_SWITCH_HYPERGRAPH_OPTIMIZER));

  if (thd->lex->validate_use_in_old_optimizer()) {
    return true;
  }

  if (lex->set_var_list.elements && resolve_var_assignments(thd, lex))
    goto err; /* purecov: inspected */

  {
    const Prepare_error_tracker tracker(thd);
    const Prepared_stmt_arena_holder ps_arena_holder(thd);
    const Enable_derived_merge_guard derived_merge_guard(
        thd, is_show_cmd_using_system_view(thd));

    if (prepare_inner(thd)) goto err;
    if (needs_explicit_preparation() && result != nullptr) {
      result->cleanup();
    }
    if (!is_regular()) {
      if (save_cmd_properties(thd)) goto err;
    }
    if (needs_explicit_preparation()) {
      lex->set_secondary_engine_execution_context(nullptr);
    }
    set_prepared();
  }

  // Pop ignore / strict error handler
  if (error_handler_active) thd->pop_internal_handler();

  // Revertable changes are not supported during preparation
  assert(thd->change_list.is_empty());

  return false;

err:
  assert(thd->is_error());
  DBUG_PRINT("info", ("report_error: %d", thd->is_error()));

  lex->set_secondary_engine_execution_context(nullptr);

  if (error_handler_active) thd->pop_internal_handler();

  if (result != nullptr) result->cleanup();

  lex->cleanup(false);

  return true;
}

bool Sql_cmd_select::accept(THD *thd, Select_lex_visitor *visitor) {
  return thd->lex->unit->accept(visitor);
}

const MYSQL_LEX_CSTRING *Sql_cmd_select::eligible_secondary_storage_engine(
    THD *thd) const {
  return get_eligible_secondary_engine(thd);
}

/**
  Prepare a SELECT statement.
*/

bool Sql_cmd_select::prepare_inner(THD *thd) {
  if (lex->is_explain()) {
    /*
      Always use Query_result_send for EXPLAIN, even if it's an EXPLAIN for
      SELECT ... INTO OUTFILE: a user application should be able to prepend
      EXPLAIN to any query and receive output for it, even if the query itself
      redirects the output.
    */
    result = new (thd->mem_root) Query_result_send();
    if (result == nullptr) return true; /* purecov: inspected */
  } else {
    if (result == nullptr) {
      if (sql_command_code() == SQLCOM_SELECT)
        result = new (thd->mem_root) Query_result_send();
      else if (sql_command_code() == SQLCOM_DO)
        result = new (thd->mem_root) Query_result_do();
      else  // Currently assumed to be a SHOW command
        result = new (thd->mem_root) Query_result_send();

      if (result == nullptr) return true; /* purecov: inspected */
    }
  }

  Query_expression *const unit = lex->unit;
  Query_block *parameters = unit->global_parameters();
  if (!parameters->has_limit()) {
    parameters->m_use_select_limit = true;
  }

  if (unit->is_simple()) {
    Query_block *const select = unit->first_query_block();
    select->context.resolve_in_select_list = true;
    select->set_query_result(result);
    unit->set_query_result(result);
    // Unlock the table as soon as possible, so don't set SELECT_NO_UNLOCK.
    select->make_active_options(0, 0);

    if (select->prepare(thd, nullptr)) return true;

    unit->set_prepared();
  } else {
    // If we have multiple query blocks, don't unlock and re-lock
    // tables between each each of them.
    if (unit->prepare(thd, result, nullptr, SELECT_NO_UNLOCK, 0)) return true;
  }

  return false;
}

bool has_external_table(const LEX *lex) {
  if (lex->m_sql_cmd == nullptr) {
    return false;
  }
  for (Table_ref *ref = lex->query_tables; ref != nullptr;
       ref = ref->next_global) {
    if (ref->is_external()) {
      return true;
    }
  }
  return false;
}

bool Sql_cmd_dml::execute(THD *thd) {
  DBUG_TRACE;

  lex = thd->lex;

  Query_expression *const unit = lex->unit;

  bool statement_timer_armed = false;
  bool error_handler_active = false;

  Ignore_error_handler ignore_handler;
  Strict_error_handler strict_handler;

  // If statement is preparable, it must be prepared
  assert(owner() == nullptr || is_prepared());
  // If statement is regular, it must be unprepared
  assert(!is_regular() || !is_prepared());
  // If statement is part of SP, it can be both prepared and unprepared.

  // If a timer is applicable to statement, then set it.
  if (is_timer_applicable_to_statement(thd))
    statement_timer_armed = set_statement_timer(thd);

  if (is_data_change_stmt()) {
    // Push ignore / strict error handler
    if (lex->is_ignore()) {
      thd->push_internal_handler(&ignore_handler);
      error_handler_active = true;
      /*
        UPDATE IGNORE can be unsafe. We therefore use row based
        logging if mixed or row based logging is available.
        TODO: Check if the order of the output of the select statement is
        deterministic. Waiting for BUG#42415
      */
      if (lex->sql_command == SQLCOM_UPDATE)
        lex->set_stmt_unsafe(LEX::BINLOG_STMT_UNSAFE_UPDATE_IGNORE);
    } else if (thd->is_strict_mode()) {
      thd->push_internal_handler(&strict_handler);
      error_handler_active = true;
    }
  }

  if (!is_prepared()) {
    if (prepare(thd)) goto err;
  } else {
    /*
      Prepared statement, open tables referenced in statement and check
      privileges for it.
    */
    cleanup(thd);
    if (open_tables_for_query(thd, lex->query_tables, 0)) goto err;
#ifndef NDEBUG
    if (sql_command_code() == SQLCOM_SELECT)
      DEBUG_SYNC(thd, "after_table_open");
#endif
    // Use the hypergraph optimizer for the SELECT statement, if enabled.
    const bool need_hypergraph_optimizer =
        thd->optimizer_switch_flag(OPTIMIZER_SWITCH_HYPERGRAPH_OPTIMIZER);

    if (need_hypergraph_optimizer != lex->using_hypergraph_optimizer() &&
        ask_to_reprepare(thd)) {
      goto err;
    }
    assert(need_hypergraph_optimizer == lex->using_hypergraph_optimizer());

    // Bind table and field information
    if (restore_cmd_properties(thd)) goto err;
    if (check_privileges(thd)) goto err;

    if (m_lazy_result) {
      const Prepared_stmt_arena_holder ps_arena_holder(thd);

      if (result->prepare(thd, *unit->get_unit_column_types(), unit)) goto err;
      m_lazy_result = false;
    }
  }

  if (validate_use_secondary_engine(lex)) goto err;

  lex->set_exec_started();

  DBUG_EXECUTE_IF("use_attachable_trx",
                  thd->begin_attachable_ro_transaction(););

  THD_STAGE_INFO(thd, stage_init);

  thd->clear_current_query_costs();

  // Replication may require extra check of data change statements
  if (is_data_change_stmt() && run_before_dml_hook(thd)) goto err;

  // Revertable changes are not supported during preparation
  assert(thd->change_list.is_empty());

  assert(!lex->is_query_tables_locked());
  /*
    Locking of tables is done after preparation but before optimization.
    This allows to do better partition pruning and avoid locking unused
    partitions. As a consequence, in such a case, prepare stage can rely only
    on metadata about tables used and not data from them.
  */
  if (!is_empty_query()) {
    if (lock_tables(thd, lex->query_tables, lex->table_count, 0)) goto err;
  }

  // Perform statement-specific execution
  if (execute_inner(thd)) goto err;

  // Count the number of statements offloaded to a secondary storage engine.
  if (using_secondary_storage_engine() && lex->unit->is_executed()) {
    ++thd->status_var.secondary_engine_execution_count;
    global_aggregated_stats.get_shard(thd->thread_id())
        .secondary_engine_execution_count++;
  }

  assert(!thd->is_error());

  // Pop ignore / strict error handler
  if (error_handler_active) thd->pop_internal_handler();

  THD_STAGE_INFO(thd, stage_end);

  // Do partial cleanup (preserve plans for EXPLAIN).
  lex->cleanup(false);
  lex->clear_values_map();
  lex->set_secondary_engine_execution_context(nullptr);

  // Perform statement-specific cleanup for Query_result
  if (result != nullptr) result->cleanup();

  thd->save_current_query_costs();

  thd->update_previous_found_rows();

  DBUG_EXECUTE_IF("use_attachable_trx", thd->end_attachable_transaction(););

  if (statement_timer_armed && thd->timer) reset_statement_timer(thd);

  /*
    This sync point is normally right before thd->query_plan is reset, so
    EXPLAIN FOR CONNECTION can catch the plan. It is copied here as
    after unprepare() EXPLAIN considers the query as "not ready".
    @todo remove in WL#6570 when unprepare() is gone.
  */
  DEBUG_SYNC(thd, "before_reset_query_plan");

  return false;

err:
  assert(thd->is_error() || thd->killed);
  DBUG_PRINT("info", ("report_error: %d", thd->is_error()));
  THD_STAGE_INFO(thd, stage_end);

  lex->cleanup(false);
  lex->clear_values_map();
  lex->set_secondary_engine_execution_context(nullptr);

  // Abort and cleanup the result set (if it has been prepared).
  if (result != nullptr) {
    result->abort_result_set(thd);
    result->cleanup();
  }
  if (error_handler_active) thd->pop_internal_handler();

  if (statement_timer_armed && thd->timer) reset_statement_timer(thd);

  /*
    There are situations where we want to know the cost of a query that
    has failed during execution, e.g because of a timeout.
  */
  thd->save_current_query_costs();

  DBUG_EXECUTE_IF("use_attachable_trx", thd->end_attachable_transaction(););

  return thd->is_error();
}

void accumulate_statement_cost(const LEX *lex) {
  Opt_trace_context *trace = &lex->thd->opt_trace;
  const Opt_trace_disable_I_S disable_trace(trace, true);

  double total_cost = 0.0;
  for (const Query_block *query_block = lex->all_query_blocks_list;
       query_block != nullptr;
       query_block = query_block->next_select_in_list()) {
    if (query_block->join == nullptr) continue;

    // Get the cost of this query block.
    double query_block_cost = query_block->join->best_read;

    // If it is a non-cacheable subquery, estimate how many times it
    // needs to be executed, and adjust the cost accordingly.
    const Item_subselect *item = query_block->master_query_expression()->item;
    if (item != nullptr && !query_block->is_cacheable())
      query_block_cost *= calculate_subquery_executions(item, trace);

    total_cost += query_block_cost;
  }
  lex->thd->m_current_query_cost = total_cost;
}

namespace {
/**
   Gets the secondary storage engine pre prepare hook function, if any. If no
   hook is found, this function returns false. If hook function is found, it
   returns the return value of the hook. Please refer to
   secondary_engine_pre_prepare_hook_t definition for description of its return
   value.
 */
bool SecondaryEngineCallPrePrepareHook(THD *thd,
                                       const LEX_CSTRING &secondary_engine) {
  handlerton *hton = nullptr;
  plugin_ref ref = ha_resolve_by_name(thd, &secondary_engine, false);
  if (ref != nullptr) {
    hton = plugin_data<handlerton *>(ref);
  }

  if (hton != nullptr) {
    secondary_engine_pre_prepare_hook_t secondary_engine_pre_prepare_hook =
        hton->secondary_engine_pre_prepare_hook;
    if (secondary_engine_pre_prepare_hook != nullptr) {
      return secondary_engine_pre_prepare_hook(thd);
    }
  }
  return false;
}
}  // namespace

/**
  Checks if a query should be retried using a secondary storage engine.

  @param thd      the current session

  @retval true   if the statement should be retried in a secondary engine
  @retval false  if the statement should not be retried
*/
static bool retry_with_secondary_engine(THD *thd) {
  // Only retry if the current statement is being tentatively
  // optimized for the primary engine.
  if (thd->secondary_engine_optimization() !=
      Secondary_engine_optimization::PRIMARY_TENTATIVELY)
    return false;

  Sql_cmd *const sql_cmd = thd->lex->m_sql_cmd;
  assert(!sql_cmd->using_secondary_storage_engine());

  // Don't retry if there is a property of the statement that prevents use of
  // secondary engines.
  const LEX_CSTRING *secondary_engine =
      thd->lex->m_sql_cmd->eligible_secondary_storage_engine(thd);

  if (secondary_engine == nullptr) {
    sql_cmd->disable_secondary_storage_engine();
    return false;
  }

  // Don't retry if it's already determined that the statement should not be
  // executed by a secondary engine.
  if (sql_cmd->secondary_storage_engine_disabled()) {
    return false;
  }

  // Don't retry if there is a property of the environment that prevents use of
  // secondary engines.
  if (!thd->is_secondary_storage_engine_eligible()) {
    return false;
  }

  // If the query cannot be executed in the PRIMARY engine, always attempt to
  // execute it in the secondary engine whenever possible.
  if (thd->lex->can_execute_only_in_secondary_engine()) {
    return true;
  }

  return SecondaryEngineCallPrePrepareHook(thd, *secondary_engine);
}

bool optimize_secondary_engine(THD *thd) {
  if (retry_with_secondary_engine(thd)) {
    // NOLINTNEXTLINE(cppcoreguidelines-avoid-do-while)
    DBUG_EXECUTE_IF("emulate_user_query_kill", {
      thd->get_stmt_da()->set_error_status(thd, ER_QUERY_INTERRUPTED);
      return true;
    });
    thd->get_stmt_da()->reset_diagnostics_area();
    thd->get_stmt_da()->set_error_status(thd, ER_PREPARE_FOR_SECONDARY_ENGINE);

    return true;
  }

  if (thd->secondary_engine_optimization() ==
          Secondary_engine_optimization::PRIMARY_TENTATIVELY &&
      thd->lex->m_sql_cmd != nullptr &&
      thd->lex->m_sql_cmd->is_optional_transform_prepared()) {
    // A previous preparation did a secondary engine specific transform,
    // and this transform wasn't requested for the primary engine (in
    // 'optimizer_switch'), so in this new execution we need to reprepare for
    // the primary engine without the optional transform, for likely better
    // performance.
    thd->lex->m_sql_cmd->set_optional_transform_prepared(false);
    thd->get_stmt_da()->reset_diagnostics_area();
    thd->get_stmt_da()->set_error_status(thd, ER_PREPARE_FOR_PRIMARY_ENGINE);
    return true;
  }

  const handlerton *secondary_engine = thd->lex->m_sql_cmd->secondary_engine();

  /* When there is a secondary engine hook, return its return value,
   * otherwise return false (success). */
  return secondary_engine != nullptr &&
         secondary_engine->optimize_secondary_engine != nullptr &&
         secondary_engine->optimize_secondary_engine(thd, thd->lex);
}

void notify_plugins_after_select(THD *thd, const Sql_cmd *cmd) {
  /* Return if one of the 2 conditions is true:
   * 1. when secondary engine statement context is not present, query cost is
   * lower than the secondary than the engine threshold.
   * 2. When secondary engine statement context is present, primary engine
   * is the better execution engine for this query.
   * This prevents calling plugin_foreach for short queries, reducing the
   * overhead. */
  if (((thd->secondary_engine_statement_context() == nullptr) &&
       thd->m_current_query_cost <=
           thd->variables.secondary_engine_cost_threshold) ||
      ((thd->secondary_engine_statement_context() != nullptr) &&
       thd->secondary_engine_statement_context()
           ->is_primary_engine_optimal())) {
    return;
  }
  auto executed_in = (cmd != nullptr && cmd->using_secondary_storage_engine())
                         ? SelectExecutedIn::kSecondaryEngine
                         : SelectExecutedIn::kPrimaryEngine;

  plugin_foreach(
      thd,
      [](THD *t, plugin_ref plugin, void *arg) -> bool {
        handlerton *hton = plugin_data<handlerton *>(plugin);
        if (hton->notify_after_select != nullptr) {
          hton->notify_after_select(t, *(static_cast<SelectExecutedIn *>(arg)));
        }
        return false;
      },
      MYSQL_STORAGE_ENGINE_PLUGIN, &executed_in);
}

/**
  Execute a DML statement.
  This is the default implementation for a DML statement and uses a
  nested-loop join processor per outer-most query block.
  The implementation is split in two: One for query expressions containing
  a single query block and one for query expressions containing multiple
  query blocks combined with UNION.
*/

bool Sql_cmd_dml::execute_inner(THD *thd) {
  Query_expression *unit = lex->unit;

  if (unit->optimize(thd, /*materialize_destination=*/nullptr,
                     /*create_iterators=*/true, /*finalize_access_paths=*/true))
    return true;

  // Calculate the current statement cost.
  accumulate_statement_cost(lex);

  // Perform secondary engine optimizations, if needed.
  if (optimize_secondary_engine(thd)) return true;

  // We know by now that execution will complete (successful or with error)
  lex->set_exec_completed();
  if (lex->is_explain()) {
    for (Table_ref *ref = lex->query_tables; ref != nullptr;
         ref = ref->next_global) {
      if (ref->table != nullptr && ref->table->file != nullptr) {
        handlerton *hton = ref->table->file->ht;
        if (hton->external_engine_explain_check != nullptr) {
          if (hton->external_engine_explain_check(thd)) return true;
        }
      }
    }

    if (explain_query(thd, thd, unit)) return true; /* purecov: inspected */
  } else {
    if (unit->execute(thd)) return true;

    notify_plugins_after_select(thd, lex->m_sql_cmd);
  }

  return false;
}

bool Sql_cmd_dml::restore_cmd_properties(THD *thd) {
  lex->restore_cmd_properties();
  bind_fields(thd->stmt_arena->item_list());

  return false;
}

bool Sql_cmd_dml::save_cmd_properties(THD *thd) {
  return lex->save_cmd_properties(thd);
}

Query_result *Sql_cmd_dml::query_result() const {
  assert(is_prepared());
  return lex->unit->query_result() != nullptr
             ? lex->unit->query_result()
             : lex->unit->first_query_block()->query_result();
}

void Sql_cmd_dml::set_query_result(Query_result *result_arg) {
  result = result_arg;
  Query_expression *unit = lex->unit;
  unit->query_term()->query_block()->set_query_result(result);
  unit->set_query_result(result);
}

/**
  Performs access check for the locking clause, if present.

  @param thd Current session, used for checking access and raising error.

  @param tables Tables in the query's from clause.

  @retval true There was a locking clause and access was denied. An error has
  been raised.

  @retval false There was no locking clause or access was allowed to it. This
  is always returned in an embedded build.
*/
static bool check_locking_clause_access(THD *thd, Global_tables_list tables) {
  for (Table_ref *table_ref : tables)
    if (table_ref->lock_descriptor().type == TL_WRITE) {  // i.e. FOR UPDATE
      bool access_is_granted = false;
      /*
        If either of these privileges is present along with SELECT, access is
        granted.
      */
      for (Access_bitmask allowed_priv :
           {UPDATE_ACL, DELETE_ACL, LOCK_TABLES_ACL}) {
        Access_bitmask priv = SELECT_ACL | allowed_priv;
        if (!check_table_access(thd, priv, table_ref, false, 1, true)) {
          access_is_granted = true;
          // No need to check for other privileges for this table.
          // However, we still need to check privileges for other tables.
          break;
        }
      }

      if (!access_is_granted) {
        const Security_context *sctx = thd->security_context();

        my_error(ER_TABLEACCESS_DENIED_ERROR, MYF(0),
                 "SELECT with locking clause", sctx->priv_user().str,
                 sctx->host_or_ip().str, table_ref->get_table_name());

        return true;
      }
    }

  return false;
}

/**
  Perform an authorization precheck for an unprepared SELECT statement.

  This function will check that we have some privileges to all involved tables
  of the query (and possibly to other entities).
*/

bool Sql_cmd_select::precheck(THD *thd) {
  /*
    lex->exchange != NULL implies SELECT .. INTO OUTFILE and this
    requires FILE_ACL access.
  */
  const bool check_file_acl =
      (lex->result != nullptr && lex->result->needs_file_privilege());

  /*
    Check following,

    1) Check FILE privileges for current user who runs a query if needed.

    2) Check privileges for every user specified as a definer for a view or
       check privilege to access any DB in case a table wasn't specified.
       Although calling of check_access() when no tables are specified results
       in returning false value immediately, this call has important side
       effect: the counter 'stage/sql/checking permissions' in performance
       schema is incremented. Therefore, this function is called in order to
       save backward compatibility.

    3) Performs access check for the locking clause, if present.

  */
  Table_ref *tables = lex->query_tables;

  if (check_file_acl && check_global_access(thd, FILE_ACL)) return true;

  bool res;
  if (tables)
    res = check_table_access(thd, SELECT_ACL, tables, false, UINT_MAX, false);
  else
    res = check_access(thd, SELECT_ACL, any_db, nullptr, nullptr, false, false);

  return res || check_locking_clause_access(thd, Global_tables_list(tables));
}

/**
  Perform an authorization check for a prepared SELECT statement.
*/

bool Sql_cmd_select::check_privileges(THD *thd) {
  /*
    lex->exchange != nullptr implies SELECT .. INTO OUTFILE and this
    requires FILE_ACL access.
  */
  if (result->needs_file_privilege() &&
      check_access(thd, FILE_ACL, any_db, nullptr, nullptr, false, false))
    return true;

  if (check_all_table_privileges(thd)) return true;

  if (check_locking_clause_access(thd, Global_tables_list(lex->query_tables)))
    return true;

  Query_expression *const unit = lex->unit;

  for (auto qt : unit->query_terms<>())
    if (qt->query_block()->check_column_privileges(thd)) return true;

  return false;
}

bool Sql_cmd_dml::check_all_table_privileges(THD *thd) {
  // Check for all possible DML privileges
  const Table_ref *const first_not_own_table = thd->lex->first_not_own_table();

  for (Table_ref *tr = lex->query_tables;
       tr != nullptr && tr != first_not_own_table; tr = tr->next_global) {
    if (tr->is_internal())  // No privilege check required for internal tables
      continue;
    // Calculated wanted privilege based on how table/view is used:
    Access_bitmask want_privilege = 0;
    if (tr->is_inserted()) {
      want_privilege |= INSERT_ACL;
    }
    if (tr->is_updated()) {
      want_privilege |= UPDATE_ACL;
    }
    if (tr->is_deleted()) {
      want_privilege |= DELETE_ACL;
    }
    if (want_privilege == 0) {
      want_privilege = SELECT_ACL;
    }
    if (tr->referencing_view == nullptr) {
      // This is a base table
      if (check_single_table_access(thd, want_privilege, tr, false))
        return true;
    } else {
      // This is a view, set handler for transformation of errors
      Internal_error_handler_holder<View_error_handler, Table_ref> view_handler(
          thd, true, tr);
      for (Table_ref *t = tr; t->referencing_view; t = t->referencing_view) {
        if (check_single_table_access(thd, want_privilege, t, false))
          return true;
      }
    }
  }
  return false;
}

const MYSQL_LEX_CSTRING *Sql_cmd_dml::get_eligible_secondary_engine(
    THD *thd) const {
  return get_eligible_secondary_engine_from(thd->lex);
}

/*****************************************************************************
  Check fields, find best join, do the select and output fields.
  All tables must be opened.
*****************************************************************************/

/**
  @brief Check if two items are compatible wrt. materialization.

  @param outer Expression from outer query
  @param inner Expression from inner query

  @retval true   If subquery types allow materialization.
  @retval false  Otherwise.

  @note the purpose is similar to that of comparable_in_index().
*/

bool types_allow_materialization(Item *outer, Item *inner) {
  auto res_outer = outer->result_type();
  auto res_inner = inner->result_type();
  // Materialization of rows nested inside rows is not currently supported.
  if (res_outer == ROW_RESULT || res_inner == ROW_RESULT) return false;
  const bool num_outer = res_outer == INT_RESULT || res_outer == REAL_RESULT ||
                         res_outer == DECIMAL_RESULT;
  const bool num_inner = res_inner == INT_RESULT || res_inner == REAL_RESULT ||
                         res_inner == DECIMAL_RESULT;
  /*
    Materialization uses index lookup which implicitly converts the type of
    res_outer into that of res_inner.
    However, this can be done only if it respects rules in:
    https://dev.mysql.com/doc/refman/8.0/en/type-conversion.html
    https://dev.mysql.com/doc/refman/8.0/en/date-and-time-type-conversion.html
    Those rules say that, generally, if types differ, we convert them to
    REAL.
    So, looking up into a number is ok: outer will be converted to
    number. Collations don't matter.
    This covers e.g. looking up INT into DECIMAL, CHAR into INT, DECIMAL into
    BIT.
  */
  if (num_inner) return true;
  // Conversely, looking up one number into a non-number is not possible.
  if (num_outer) return false;
  /*
    Arguments are strings or temporal.
    Require same collation for correct comparison.
  */
  assert(res_outer == STRING_RESULT && res_inner == STRING_RESULT);
  if (outer->collation.collation != inner->collation.collation) return false;
  const bool temp_outer = outer->is_temporal();
  const bool temp_inner = inner->is_temporal();
  /*
    Same logic as for numbers.
    As explained in add_key_field(), IndexedTimeComparedToDate is not working;
    see also field_time_cmp_date().
    @todo unify all pieces of code which deal with this same problem.
  */
  if (temp_inner) {
    if (!inner->is_temporal_with_date())
      return temp_outer && !outer->is_temporal_with_date();
    return true;
  }
  if (temp_outer) return false;
  return true;
}

/*
  Check if the table's rowid is included in the temptable

  SYNOPSIS
    sj_table_is_included()
      join      The join
      join_tab  The table to be checked

  DESCRIPTION
    SemiJoinDuplicateElimination: check the table's rowid should be included
    in the temptable. This is so if

    1. The table is not embedded within some semi-join nest
    2. The has been pulled out of a semi-join nest, or

    3. The table is functionally dependent on some previous table

    [4. This is also true for constant tables that can't be
        NULL-complemented but this function is not called for such tables]

  RETURN
    true  - Include table's rowid
    false - Don't
*/

static bool sj_table_is_included(JOIN *join, JOIN_TAB *join_tab) {
  if (join_tab->emb_sj_nest) return false;

  /* Check if this table is functionally dependent on the tables that
     are within the same outer join nest
  */
  Table_ref *embedding = join_tab->table_ref->embedding;
  if (join_tab->type() == JT_EQ_REF) {
    table_map depends_on = 0;

    for (uint kp = 0; kp < join_tab->ref().key_parts; kp++)
      depends_on |= join_tab->ref().items[kp]->used_tables();

    for (size_t idx : BitsSetIn(depends_on & ~PSEUDO_TABLE_BITS)) {
      JOIN_TAB *ref_tab = join->map2table[idx];
      if (embedding != ref_tab->table_ref->embedding) return true;
    }
    /* Ok, functionally dependent */
    return false;
  }
  /* Not functionally dependent => need to include*/
  return true;
}

SJ_TMP_TABLE *create_sj_tmp_table(THD *thd, JOIN *join,
                                  SJ_TMP_TABLE_TAB *first_tab,
                                  SJ_TMP_TABLE_TAB *last_tab) {
  uint jt_rowid_offset =
      0;                  // # tuple bytes are already occupied (w/o NULL bytes)
  uint jt_null_bits = 0;  // # null bits in tuple bytes
  for (SJ_TMP_TABLE_TAB *tab = first_tab; tab != last_tab; ++tab) {
    QEP_TAB *qep_tab = tab->qep_tab;
    tab->rowid_offset = jt_rowid_offset;
    jt_rowid_offset += qep_tab->table()->file->ref_length;
    if (qep_tab->table()->is_nullable()) {
      tab->null_byte = jt_null_bits / 8;
      tab->null_bit = jt_null_bits++;
    }
    qep_tab->table()->prepare_for_position();
  }

  SJ_TMP_TABLE *sjtbl;
  if (jt_rowid_offset) /* Temptable has at least one rowid */
  {
    sjtbl = new (thd->mem_root) SJ_TMP_TABLE;
    if (sjtbl == nullptr) return nullptr;
    sjtbl->tabs =
        thd->mem_root->ArrayAlloc<SJ_TMP_TABLE_TAB>(last_tab - first_tab);
    if (sjtbl->tabs == nullptr) return nullptr;
    sjtbl->tabs_end = std::uninitialized_copy(first_tab, last_tab, sjtbl->tabs);
    sjtbl->is_confluent = false;
    sjtbl->rowid_len = jt_rowid_offset;
    sjtbl->null_bits = jt_null_bits;
    sjtbl->null_bytes = (jt_null_bits + 7) / 8;
    sjtbl->tmp_table = create_duplicate_weedout_tmp_table(
        thd, sjtbl->rowid_len + sjtbl->null_bytes, sjtbl);
    if (sjtbl->tmp_table == nullptr) return nullptr;
    if (sjtbl->tmp_table->hash_field)
      sjtbl->tmp_table->file->ha_index_init(0, false);
    join->sj_tmp_tables.push_back(sjtbl->tmp_table);
  } else {
    /*
      This is confluent case where the entire subquery predicate does
      not depend on anything at all, ie this is
        WHERE const IN (uncorrelated select)
    */
    if (!(sjtbl = new (thd->mem_root) SJ_TMP_TABLE))
      return nullptr; /* purecov: inspected */
    sjtbl->tmp_table = nullptr;
    sjtbl->is_confluent = true;
    sjtbl->have_confluent_row = false;
  }
  return sjtbl;
}

/**
  Setup the strategies to eliminate semi-join duplicates.

  @param join           Join to process
  @param no_jbuf_after  Do not use join buffering after the table with this
                        number

  @retval false  OK
  @retval true   Out of memory error

    Setup the strategies to eliminate semi-join duplicates.
    At the moment there are 5 strategies:

    -# DuplicateWeedout (use of temptable to remove duplicates based on rowids
                         of row combinations)
    -# FirstMatch (pick only the 1st matching row combination of inner tables)
    -# LooseScan (scanning the sj-inner table in a way that groups duplicates
                  together and picking the 1st one)
    -# MaterializeLookup (Materialize inner tables, then setup a scan over
                          outer correlated tables, lookup in materialized table)
    -# MaterializeScan (Materialize inner tables, then setup a scan over
                        materialized tables, perform lookup in outer tables)

    The join order has "duplicate-generating ranges", and every range is
    served by one strategy or a combination of FirstMatch with with some
    other strategy.

    "Duplicate-generating range" is defined as a range within the join order
    that contains all of the inner tables of a semi-join. All ranges must be
    disjoint, if tables of several semi-joins are interleaved, then the ranges
    are joined together, which is equivalent to converting

     `SELECT ... WHERE oe1 IN (SELECT ie1 ...) AND oe2 IN (SELECT ie2 )`

    to

      `SELECT ... WHERE (oe1, oe2) IN (SELECT ie1, ie2 ... ...)`.

    Applicability conditions are as follows:

    @par DuplicateWeedout strategy

    @code
      (ot|nt)*  [ it ((it|ot|nt)* (it|ot))]  (nt)*
      +------+  +=========================+  +---+
        (1)                 (2)               (3)
    @endcode

    -# Prefix of OuterTables (those that participate in IN-equality and/or are
       correlated with subquery) and outer Non-correlated tables.

    -# The handled range. The range starts with the first sj-inner table, and
       covers all sj-inner and outer tables Within the range, Inner, Outer,
       outer non-correlated tables may follow in any order.

    -# The suffix of outer non-correlated tables.

    @par FirstMatch strategy

    @code
      (ot|nt)*  [ it (it)* ]  (nt)*
      +------+  +==========+  +---+
        (1)          (2)        (3)

    @endcode
    -# Prefix of outer correlated and non-correlated tables

    -# The handled range, which may contain only inner tables.

    -# The suffix of outer non-correlated tables.

    @par LooseScan strategy

    @code
     (ot|ct|nt) [ loosescan_tbl (ot|nt|it)* it ]  (ot|nt)*
     +--------+   +===========+ +=============+   +------+
        (1)           (2)          (3)              (4)
    @endcode

    -# Prefix that may contain any outer tables. The prefix must contain all
       the non-trivially correlated outer tables. (non-trivially means that
       the correlation is not just through the IN-equality).

    -# Inner table for which the LooseScan scan is performed.  Notice that
       special requirements for existence of certain indexes apply to this
       table, @see class Loose_scan_opt.

    -# The remainder of the duplicate-generating range. It is served by
       application of FirstMatch strategy. Outer IN-correlated tables must be
       correlated to the LooseScan table but not to the inner tables in this
       range. (Currently, there can be no outer tables in this range because
       of implementation restrictions, @see
       Optimize_table_order::advance_sj_state()).

    -# The suffix of outer correlated and non-correlated tables.

    @par MaterializeLookup strategy

    @code
     (ot|nt)*  [ it (it)* ]  (nt)*
     +------+  +==========+  +---+
        (1)         (2)        (3)
    @endcode

    -# Prefix of outer correlated and non-correlated tables.

    -# The handled range, which may contain only inner tables.
            The inner tables are materialized in a temporary table that is
            later used as a lookup structure for the outer correlated tables.

    -# The suffix of outer non-correlated tables.

    @par MaterializeScan strategy

    @code
     (ot|nt)*  [ it (it)* ]  (ot|nt)*
     +------+  +==========+  +-----+
        (1)         (2)         (3)
    @endcode

    -# Prefix of outer correlated and non-correlated tables.

    -# The handled range, which may contain only inner tables.
            The inner tables are materialized in a temporary table which is
            later used to setup a scan.

    -# The suffix of outer correlated and non-correlated tables.

  Note that MaterializeLookup and MaterializeScan has overlap in their
  patterns. It may be possible to consolidate the materialization strategies
  into one.

  The choice between the strategies is made by the join optimizer (see
  advance_sj_state() and fix_semijoin_strategies()).  This function sets up
  all fields/structures/etc needed for execution except for
  setup/initialization of semi-join materialization which is done in
  setup_materialized_table().
*/

static bool setup_semijoin_dups_elimination(JOIN *join, uint no_jbuf_after) {
  uint tableno;
  THD *thd = join->thd;
  DBUG_TRACE;
  ASSERT_BEST_REF_IN_JOIN_ORDER(join);

  if (join->query_block->sj_nests.empty()) return false;

  QEP_TAB *const qep_array = join->qep_tab;
  for (tableno = join->const_tables; tableno < join->primary_tables;) {
#ifndef NDEBUG
    const bool tab_in_sj_nest = join->best_ref[tableno]->emb_sj_nest != nullptr;
#endif
    QEP_TAB *const tab = &qep_array[tableno];
    POSITION *const pos = tab->position();

    if (pos->sj_strategy == SJ_OPT_NONE) {
      tableno++;  // nothing to do
      continue;
    }
    QEP_TAB *last_sj_tab = tab + pos->n_sj_tables - 1;
    switch (pos->sj_strategy) {
      case SJ_OPT_MATERIALIZE_LOOKUP:
      case SJ_OPT_MATERIALIZE_SCAN:
        assert(false);  // Should not occur among "primary" tables
        // Do nothing
        tableno += pos->n_sj_tables;
        break;
      case SJ_OPT_LOOSE_SCAN: {
        assert(tab_in_sj_nest);  // First table must be inner
        /* We jump from the last table to the first one */
        tab->match_tab = last_sj_tab->idx();

        /* For LooseScan, duplicate elimination is based on rows being sorted
           on key. We need to make sure that range select keeps the sorted index
           order. (When using MRR it may not.)

           Note: need_sorted_output() implementations for range select classes
           that do not support sorted output, will trigger an assert. This
           should not happen since LooseScan strategy is only picked if sorted
           output is supported.
        */
        if (tab->range_scan()) {
          assert(used_index(tab->range_scan()) == pos->loosescan_key);
          set_need_sorted_output(tab->range_scan());
        }

        const uint keyno = pos->loosescan_key;
        assert(tab->keys().is_set(keyno));
        tab->set_index(keyno);

        /* Calculate key length */
        uint keylen = 0;
        for (uint kp = 0; kp < pos->loosescan_parts; kp++)
          keylen += tab->table()->key_info[keyno].key_part[kp].store_length;
        tab->loosescan_key_len = keylen;

        if (pos->n_sj_tables > 1) {
          last_sj_tab->firstmatch_return = tab->idx();
          last_sj_tab->match_tab = last_sj_tab->idx();
        }
        tableno += pos->n_sj_tables;
        break;
      }
      case SJ_OPT_DUPS_WEEDOUT: {
        assert(tab_in_sj_nest);  // First table must be inner
        /*
          Consider a semijoin of one outer and one inner table, both
          with two rows. The inner table is assumed to be confluent
          (See sj_opt_materialize_lookup)

          If normal nested loop execution is used, we do not need to
          include semi-join outer table rowids in the duplicate
          weedout temp table since NL guarantees that outer table rows
          are encountered only consecutively and because all rows in
          the temp table are deleted for every new outer table
          combination (example is with a confluent inner table):

            ot1.row1|it1.row1
                 '-> temp table's have_confluent_row == false
                   |-> output ot1.row1
                   '-> set have_confluent_row= true
            ot1.row1|it1.row2
                 |-> temp table's have_confluent_row == true
                 | '-> do not output ot1.row1
                 '-> no more join matches - set have_confluent_row= false
            ot1.row2|it1.row1
                 '-> temp table's have_confluent_row == false
                   |-> output ot1.row2
                   '-> set have_confluent_row= true
              ...

          Note: not having outer table rowids in the temp table and
          then emptying the temp table when a new outer table row
          combinition is encountered is an optimization. Including
          outer table rowids in the temp table is not harmful but
          wastes memory.

          Now consider the join buffering algorithms (BNL/BKA). These
          algorithms join each inner row with outer rows in "reverse"
          order compared to NL. Effectively, this means that outer
          table rows may be encountered multiple times in a
          non-consecutive manner:

            NL:                 BNL/BKA:
            ot1.row1|it1.row1   ot1.row1|it1.row1
            ot1.row1|it1.row2   ot1.row2|it1.row1
            ot1.row2|it1.row1   ot1.row1|it1.row2
            ot1.row2|it1.row2   ot1.row2|it1.row2

          It is clear from the above that there is no place we can
          empty the temp table like we do in NL to avoid storing outer
          table rowids.

          Below we check if join buffering might be used. If so, set
          first_table to the first non-constant table so that outer
          table rowids are included in the temp table. Do not destroy
          other duplicate elimination methods.
        */
        uint first_table = tableno;
        for (uint sj_tableno = tableno; sj_tableno < tableno + pos->n_sj_tables;
             sj_tableno++) {
          if (join->best_ref[sj_tableno]->use_join_cache() &&
              sj_tableno <= no_jbuf_after) {
            /* Join buffering will probably be used */
            first_table = join->const_tables;
            break;
          }
        }

        QEP_TAB *const first_sj_tab = qep_array + first_table;
        if (last_sj_tab->first_inner() != NO_PLAN_IDX &&
            first_sj_tab->first_inner() != last_sj_tab->first_inner()) {
          /*
            The first duplicate weedout table is an outer table of an outer join
            and the last duplicate weedout table is one of the inner tables of
            the outer join.
            In this case, we must assure that all the inner tables of the
            outer join are part of the duplicate weedout operation.
            This is to assure that NULL-extension for inner tables of an
            outer join is performed before duplicate elimination is performed,
            otherwise we will have extra NULL-extended rows being output, which
            should have been eliminated as duplicates.
          */
          QEP_TAB *tab2 = &qep_array[last_sj_tab->first_inner()];
          /*
            First, locate the table that is the first inner table of the
            outer join operation that first_sj_tab is outer for.
          */
          while (tab2->first_upper() != NO_PLAN_IDX &&
                 tab2->first_upper() != first_sj_tab->first_inner())
            tab2 = qep_array + tab2->first_upper();
          // Then, extend the range with all inner tables of the join nest:
          if (qep_array[tab2->first_inner()].last_inner() > last_sj_tab->idx())
            last_sj_tab =
                &qep_array[qep_array[tab2->first_inner()].last_inner()];
        }

        SJ_TMP_TABLE_TAB sjtabs[MAX_TABLES];
        SJ_TMP_TABLE_TAB *last_tab = sjtabs;
        /*
          Walk through the range and remember
           - tables that need their rowids to be put into temptable
           - the last outer table
        */
        for (QEP_TAB *tab_in_range = qep_array + first_table;
             tab_in_range <= last_sj_tab; tab_in_range++) {
          if (sj_table_is_included(join, join->best_ref[tab_in_range->idx()])) {
            last_tab->qep_tab = tab_in_range;
            ++last_tab;
          }
        }

        SJ_TMP_TABLE *sjtbl = create_sj_tmp_table(thd, join, sjtabs, last_tab);
        if (sjtbl == nullptr) {
          return true;
        }

        qep_array[first_table].flush_weedout_table = sjtbl;
        last_sj_tab->check_weed_out_table = sjtbl;

        tableno += pos->n_sj_tables;
        break;
      }
      case SJ_OPT_FIRST_MATCH: {
        /*
          Setup a "jump" from the last table in the range of inner tables
          to the last outer table before the inner tables.
        */
        plan_idx jump_to = tab->idx() - 1;
        assert(tab_in_sj_nest);  // First table must be inner
        for (QEP_TAB *tab_in_range = tab; tab_in_range <= last_sj_tab;
             tab_in_range++) {
          if (!join->best_ref[tab_in_range->idx()]->emb_sj_nest) {
            /*
              Let last non-correlated table be jump target for
              subsequent inner tables.
            */
            assert(false);  // no "split jump" should exist.
            jump_to = tab_in_range->idx();
          } else {
            /*
              Assign jump target for last table in a consecutive range of
              inner tables.
            */
            if (tab_in_range == last_sj_tab ||
                !join->best_ref[tab_in_range->idx() + 1]->emb_sj_nest) {
              tab_in_range->firstmatch_return = jump_to;
              tab_in_range->match_tab = last_sj_tab->idx();
            }
          }
        }
        tableno += pos->n_sj_tables;
        break;
      }
    }
  }
  return false;
}

/*
  Destroy all temporary tables created by NL-semijoin runtime
*/

static void destroy_sj_tmp_tables(JOIN *join) {
  List_iterator<TABLE> it(join->sj_tmp_tables);
  TABLE *table;
  while ((table = it++)) {
    /*
      SJ-Materialization tables are initialized for either sequential reading
      or index lookup, DuplicateWeedout tables are not initialized for read
      (we only write to them), so need to call ha_index_or_rnd_end.
    */
    if (table->file != nullptr) {
      table->file->ha_index_or_rnd_end();
    }
    close_tmp_table(table);
    free_tmp_table(table);
  }
  join->sj_tmp_tables.clear();
}

/**
  Remove all rows from all temp tables used by NL-semijoin runtime

  All rows must be removed from all temporary tables before every join
  re-execution.
*/

bool JOIN::clear_sj_tmp_tables() {
  List_iterator<TABLE> it(sj_tmp_tables);
  TABLE *table;
  while ((table = it++)) {
    if (table->empty_result_table()) return true; /* purecov: inspected */
  }
  return false;
}

/// Empties all correlated materialized derived tables
bool JOIN::clear_corr_derived_tmp_tables() {
  for (uint i = const_tables; i < tables; i++) {
    auto tl = qep_tab[i].table_ref;
    if (tl && tl->is_derived() && !tl->common_table_expr() &&
        (tl->derived_query_expression()->uncacheable & UNCACHEABLE_DEPENDENT) &&
        tl->table) {
      /*
        Applied only to non-CTE derived tables, as CTEs are reset in
        Query_expression::clear_correlated_query_blocks()
      */
      if (tl->derived_query_expression()->query_result()->reset()) return true;
    }
  }
  return false;
}

/**
  Reset the state of this join object so that it is ready for a
  new execution.
*/

void JOIN::reset() {
  DBUG_TRACE;

  if (!executed) return;

  // clang-format off
  query_expression()->offset_limit_cnt = (ha_rows)(
      query_block->offset_limit ? query_block->offset_limit->val_uint() : 0ULL);
  // clang-format on

  group_sent = false;
  recursive_iteration_count = 0;
  executed = false;

  List_iterator<Window> li(query_block->m_windows);
  Window *w;
  while ((w = li++)) {
    w->reset_round();
  }

  if (tmp_tables) {
    for (uint tmp = primary_tables; tmp < primary_tables + tmp_tables; tmp++) {
      (void)qep_tab[tmp].table()->empty_result_table();
    }
  }
  clear_sj_tmp_tables();
  set_ref_item_slice(REF_SLICE_SAVED_BASE);

  if (qep_tab) {
    if (query_block->derived_table_count) clear_corr_derived_tmp_tables();
    /* need to reset ref access state (see EQRefIterator) */
    for (uint i = 0; i < tables; i++) {
      QEP_TAB *const tab = &qep_tab[i];
      /*
        If qep_tab==NULL, we may still have done ref access (to read a const
        table); const tables will not be re-read in the next execution of this
        subquery, so resetting key_err is not needed.
      */
      tab->ref().key_err = true;
    }
  }

  /* Reset of sum functions */
  if (sum_funcs) {
    Item_sum *func, **func_ptr = sum_funcs;
    while ((func = *(func_ptr++))) func->clear();
  }

  if (query_block->has_ft_funcs()) {
    /* TODO: move the code to JOIN::exec */
    (void)init_ftfuncs(thd, query_block);
  }
}

/**
  Prepare join result.

  @details Prepare join result prior to join execution or describing.
  Instantiate derived tables and get schema tables result if necessary.

  @return
    true  An error during derived or schema tables instantiation.
    false Ok
*/

bool JOIN::prepare_result() {
  DBUG_TRACE;

  error = 0;

  if (query_block->query_result()->start_execution(thd)) goto err;

  return false;

err:
  error = 1;
  return true;
}

/**
  Clean up and destroy join object.
*/

void JOIN::destroy() {
  cond_equal = nullptr;

  set_plan_state(NO_PLAN);

  if (qep_tab) {
    assert(!join_tab);
    for (uint i = 0; i < tables; i++) {
      TABLE *table = qep_tab[i].table();
      if (table != nullptr) {
        // These were owned by the root iterator, which we just destroyed.
        // Keep filesort_free_buffers() from trying to call CleanupAfterQuery()
        // on them.
        table->sorting_iterator = nullptr;
        table->duplicate_removal_iterator = nullptr;
      }
      qep_tab[i].cleanup();
    }
  } else if (thd->lex->using_hypergraph_optimizer()) {
    // Same, for hypergraph queries.
    for (Table_ref *tl = query_block->leaf_tables; tl; tl = tl->next_leaf) {
      TABLE *table = tl->table;
      if (table != nullptr) {
        // For prepared statements, a derived table's temp table handler
        // gets cleaned up at the end of prepare and it is setup again
        // during optimization. However, if optimization for a derived
        // table query block fails for some reason (E.g. Secondary engine
        // rejects all the plans), handler is not setup for the rest of
        // the derived tables. So we need to call set_keyread() only
        // when handler is initialized.
        // TODO(Chaithra): This should be moved to a more suitable place,
        // perhaps TableRowIterator's destructor ?
        if (table->file != nullptr) {
          table->set_keyread(false);
        }
        table->sorting_iterator = nullptr;
        table->duplicate_removal_iterator = nullptr;
      }
    }
    for (JOIN::TemporaryTableToCleanup cleanup : temp_tables) {
      if (cleanup.table != nullptr) {
        cleanup.table->sorting_iterator = nullptr;
        cleanup.table->duplicate_removal_iterator = nullptr;
      }
      close_tmp_table(cleanup.table);
      free_tmp_table(cleanup.table);
      ::destroy_at(cleanup.temp_table_param);
    }
    for (Filesort *filesort : filesorts_to_cleanup) {
      if (filesort != nullptr) ::destroy_at(filesort);
    }
    temp_tables.clear();
    filesorts_to_cleanup.clear();
  }
  if (join_tab || best_ref) {
    for (uint i = 0; i < tables; i++) {
      JOIN_TAB *const tab = join_tab ? &join_tab[i] : best_ref[i];
      tab->cleanup();
    }
  }

  /*
    We are not using tables anymore
    Unlock all tables. We may be in an INSERT .... SELECT statement.
  */

  // Run Cached_item DTORs!
  group_fields.destroy_elements();
  semijoin_deduplication_fields.destroy_elements();

  tmp_table_param.cleanup();

  /* Cleanup items referencing temporary table columns */
  if (tmp_fields != nullptr) {
    cleanup_item_list(tmp_fields[REF_SLICE_TMP1]);
    cleanup_item_list(tmp_fields[REF_SLICE_TMP2]);
    for (uint widx = 0; widx < m_windows.elements; widx++) {
      cleanup_item_list(tmp_fields[REF_SLICE_WIN_1 + widx]);
    }
  }

  destroy_sj_tmp_tables(this);

  List_iterator<Semijoin_mat_exec> sjm_list_it(sjm_exec_list);
  Semijoin_mat_exec *sjm;
  while ((sjm = sjm_list_it++) != nullptr) ::destroy_at(sjm);
  sjm_exec_list.clear();

  keyuse_array.clear();
  // Free memory for rollup arrays
  if (query_block->olap == ROLLUP_TYPE) {
    rollup_group_items.clear();
    rollup_group_items.shrink_to_fit();
    rollup_sums.clear();
    rollup_sums.shrink_to_fit();
  }
}

void JOIN::cleanup_item_list(const mem_root_deque<Item *> &items) const {
  for (Item *item : items) {
    item->cleanup();
  }
}

/**
  Optimize a query block and all inner query expressions

  @param thd    thread handler
  @param finalize_access_paths
                if true, finalize access paths, cf. FinalizePlanForQueryBlock
  @returns false if success, true if error
*/

bool Query_block::optimize(THD *thd, bool finalize_access_paths) {
  DBUG_TRACE;

  assert(master_query_expression()->cleaned == Query_expression::UC_DIRTY);
  assert(join == nullptr);
  JOIN *const join_local = new (thd->mem_root) JOIN(thd, this);
  if (!join_local) return true; /* purecov: inspected */

  /*
    Updating Query_block::join requires acquiring THD::LOCK_query_plan
    to avoid races when EXPLAIN FOR CONNECTION is used.
  */
  thd->lock_query_plan();
  join = join_local;
  thd->unlock_query_plan();

  if (join->optimize(finalize_access_paths)) return true;

  if (join->zero_result_cause && !is_implicitly_grouped()) return false;

  for (Query_expression *query_expression = first_inner_query_expression();
       query_expression;
       query_expression = query_expression->next_query_expression()) {
    // Derived tables and const subqueries are already optimized
    if (!query_expression->is_optimized() &&
        query_expression->optimize(thd, /*materialize_destination=*/nullptr,
                                   /*create_iterators=*/false,
                                   /*finalize_access_paths=*/true))
      return true;
  }

  return false;
}

/**
  Check privileges for all columns referenced from this query block.
  Also check privileges for referenced subqueries.

  @param thd      thread handler

  @returns false if success, true if error (insufficient privileges)

  @todo - skip this if we have table SELECT privileges for all tables
*/
bool Query_block::check_column_privileges(THD *thd) {
  const Column_privilege_tracker tracker(thd, SELECT_ACL);

  for (Item *item : visible_fields()) {
    if (item->walk(&Item::check_column_privileges, enum_walk::PREFIX,
                   pointer_cast<uchar *>(thd)))
      return true;
  }
  if (m_current_table_nest &&
      check_privileges_for_join(thd, m_current_table_nest))
    return true;
  if (where_cond() != nullptr &&
      where_cond()->walk(&Item::check_column_privileges, enum_walk::PREFIX,
                         pointer_cast<uchar *>(thd)))
    return true;
  for (ORDER *group = group_list.first; group; group = group->next) {
    if ((*group->item)
            ->walk(&Item::check_column_privileges, enum_walk::PREFIX,
                   pointer_cast<uchar *>(thd)))
      return true;
  }
  if (having_cond() != nullptr &&
      having_cond()->walk(&Item::check_column_privileges, enum_walk::PREFIX,
                          pointer_cast<uchar *>(thd)))
    return true;
  List_iterator<Window> wi(m_windows);
  Window *w;
  while ((w = wi++)) {
    for (ORDER *wp = w->first_partition_by(); wp != nullptr; wp = wp->next)
      if ((*wp->item)->walk(&Item::check_column_privileges, enum_walk::PREFIX,
                            pointer_cast<uchar *>(thd)))
        return true;

    for (ORDER *wo = w->first_order_by(); wo != nullptr; wo = wo->next)
      if ((*wo->item)->walk(&Item::check_column_privileges, enum_walk::PREFIX,
                            pointer_cast<uchar *>(thd)))
        return true;
  }
  for (ORDER *order = order_list.first; order; order = order->next) {
    if ((*order->item)
            ->walk(&Item::check_column_privileges, enum_walk::PREFIX,
                   pointer_cast<uchar *>(thd)))
      return true;
  }

  if (check_privileges_for_subqueries(thd)) return true;

  return false;
}

/**
  Check privileges for column references in a JOIN expression

  @param thd      thread handler
  @param tables   list of joined tables

  @returns false if success, true if error (insufficient privileges)
*/

bool check_privileges_for_join(THD *thd, mem_root_deque<Table_ref *> *tables) {
  thd->want_privilege = SELECT_ACL;

  for (Table_ref *table_ref : *tables) {
    if (table_ref->join_cond() != nullptr &&
        table_ref->join_cond()->walk(&Item::check_column_privileges,
                                     enum_walk::PREFIX,
                                     pointer_cast<uchar *>(thd)))
      return true;

    if (table_ref->nested_join != nullptr &&
        check_privileges_for_join(thd, &table_ref->nested_join->m_tables))
      return true;
  }

  return false;
}

/**
  Check privileges for column references in an item list

  @param thd      thread handler
  @param items    list of items
  @param privileges the required privileges

  @returns false if success, true if error (insufficient privileges)
*/
bool check_privileges_for_list(THD *thd, const mem_root_deque<Item *> &items,
                               Access_bitmask privileges) {
  thd->want_privilege = privileges;
  for (Item *item : items) {
    if (item->walk(&Item::check_column_privileges, enum_walk::PREFIX,
                   pointer_cast<uchar *>(thd)))
      return true;
  }
  return false;
}

/**
  Check privileges for column references in subqueries of a query block

  @param thd      thread handler

  @returns false if success, true if error (insufficient privileges)
*/

bool Query_block::check_privileges_for_subqueries(THD *thd) {
  for (Query_expression *query_expression = first_inner_query_expression();
       query_expression;
       query_expression = query_expression->next_query_expression()) {
    for (Query_block *sl = query_expression->first_query_block(); sl;
         sl = sl->next_query_block()) {
      if (sl->check_column_privileges(thd)) return true;
    }
  }
  return false;
}

/*****************************************************************************
  Go through all combinations of not marked tables and find the one
  which uses least records
*****************************************************************************/

/**
  Find how much space the previous read not const tables takes in cache.
*/

void calc_used_field_length(TABLE *table, bool needs_rowid,
                            uint *p_used_fieldlength) {
  uint null_fields, blobs, fields, rec_length;
  Field **f_ptr, *field;
  uint uneven_bit_fields;
  MY_BITMAP *read_set = table->read_set;

  uneven_bit_fields = null_fields = blobs = fields = rec_length = 0;
  for (f_ptr = table->field; (field = *f_ptr); f_ptr++) {
    if (bitmap_is_set(read_set, field->field_index())) {
      fields++;
      rec_length += field->pack_length();
      if (field->is_flag_set(BLOB_FLAG) || field->is_array()) blobs++;
      if (!field->is_flag_set(NOT_NULL_FLAG)) null_fields++;
      if (field->type() == MYSQL_TYPE_BIT && ((Field_bit *)field)->bit_len)
        uneven_bit_fields++;
    }
  }
  if (null_fields || uneven_bit_fields)
    rec_length += (table->s->null_fields + 7) / 8;
  if (table->is_nullable()) rec_length += sizeof(bool);
  if (blobs) {
    const uint blob_length = (uint)(table->file->stats.mean_rec_length -
                                    (table->s->reclength - rec_length));
    rec_length += max<uint>(4U, blob_length);
  }

  if (needs_rowid) {
    rec_length += table->file->ref_length;
    fields++;
  }

  *p_used_fieldlength = rec_length;
}

bool JOIN::init_ref_access() {
  DBUG_TRACE;
  ASSERT_BEST_REF_IN_JOIN_ORDER(this);

  for (uint tableno = const_tables; tableno < tables; tableno++) {
    JOIN_TAB *const tab = best_ref[tableno];

    if (tab->type() == JT_REF)  // Here JT_REF means all kinds of ref access
    {
      assert(tab->position() && tab->position()->key);
      if (create_ref_for_key(this, tab, tab->position()->key,
                             tab->prefix_tables()))
        return true;
    }
  }

  return false;
}

/**
  Set the first_sj_inner_tab and last_sj_inner_tab fields for all tables
  inside the semijoin nests of the query.
*/
void JOIN::set_semijoin_info() {
  ASSERT_BEST_REF_IN_JOIN_ORDER(this);
  if (query_block->sj_nests.empty()) return;

  for (uint tableno = const_tables; tableno < tables;) {
    JOIN_TAB *const tab = best_ref[tableno];
    const POSITION *const pos = tab->position();

    if (!pos) {
      tableno++;
      continue;
    }
    switch (pos->sj_strategy) {
      case SJ_OPT_NONE:
        tableno++;
        break;
      case SJ_OPT_MATERIALIZE_LOOKUP:
      case SJ_OPT_MATERIALIZE_SCAN:
      case SJ_OPT_LOOSE_SCAN:
      case SJ_OPT_DUPS_WEEDOUT:
      case SJ_OPT_FIRST_MATCH:
        /*
          Remember the first and last semijoin inner tables; this serves to tell
          a JOIN_TAB's semijoin strategy (like in setup_join_buffering()).
        */
        const plan_idx last_sj_tab = tableno + pos->n_sj_tables - 1;
        const plan_idx last_sj_inner = (pos->sj_strategy == SJ_OPT_DUPS_WEEDOUT)
                                           ?
                                           /* Range may end with non-inner table
                                              so cannot set last_sj_inner_tab */
                                           NO_PLAN_IDX
                                           : last_sj_tab;
        for (plan_idx tab_in_range = tableno; tab_in_range <= last_sj_tab;
             tab_in_range++) {
          best_ref[tab_in_range]->set_first_sj_inner(tableno);
          best_ref[tab_in_range]->set_last_sj_inner(last_sj_inner);
        }
        tableno += pos->n_sj_tables;
        break;
    }
  }
}

void calc_length_and_keyparts(Key_use *keyuse, JOIN_TAB *tab, const uint key,
                              table_map used_tables, Key_use **chosen_keyuses,
                              uint *length_out, uint *keyparts_out,
                              table_map *dep_map, bool *maybe_null) {
  assert(!dep_map || maybe_null);
  uint keyparts = 0, length = 0;
  uint found_part_ref_or_null = 0;
  KEY *const keyinfo = tab->table()->key_info + key;

  do {
    /*
      This Key_use is chosen if:
      - it involves a key part at the right place (if index is (a,b) we
      can have a search criterion on 'b' only if we also have a criterion
      on 'a'),
      - it references only tables earlier in the plan.
      Moreover, the execution layer is limited to maximum one ref_or_null
      keypart, as Index_lookup::null_ref_key is only one byte.
    */
    if (!(~used_tables & keyuse->used_tables) && keyparts == keyuse->keypart &&
        !(found_part_ref_or_null & keyuse->optimize)) {
      assert(keyparts <= MAX_REF_PARTS);
      if (chosen_keyuses) chosen_keyuses[keyparts] = keyuse;
      keyparts++;
      length += keyinfo->key_part[keyuse->keypart].store_length;
      found_part_ref_or_null |= keyuse->optimize;
      if (dep_map) {
        *dep_map |= keyuse->val->used_tables();
        *maybe_null |= keyinfo->key_part[keyuse->keypart].null_bit &&
                       (keyuse->optimize & KEY_OPTIMIZE_REF_OR_NULL);
      }
    }
    keyuse++;
  } while (keyuse->table_ref == tab->table_ref && keyuse->key == key);
  if (keyparts <= 0) {
    assert(false);
    my_error(ER_INTERNAL_ERROR, MYF(0),
             "Key not found");  // In debug build we assert, but in release we
                                // guard against a potential server exit with an
                                // error
    return;
  }
  *length_out = length;
  *keyparts_out = keyparts;
}

bool init_ref(THD *thd, unsigned keyparts, unsigned length, unsigned keyno,
              Index_lookup *ref) {
  ref->key_parts = keyparts;
  ref->key_length = length;
  ref->key = keyno;
  if (!(ref->key_buff = thd->mem_root->ArrayAlloc<uchar>(ALIGN_SIZE(length))) ||
      !(ref->key_buff2 =
            thd->mem_root->ArrayAlloc<uchar>(ALIGN_SIZE(length))) ||
      !(ref->key_copy = thd->mem_root->ArrayAlloc<store_key *>(keyparts)) ||
      !(ref->items = thd->mem_root->ArrayAlloc<Item *>(keyparts)) ||
      !(ref->cond_guards = thd->mem_root->ArrayAlloc<bool *>(keyparts))) {
    return true;
  }
  ref->key_err = true;
  ref->null_rejecting = 0;
  ref->use_count = 0;
  ref->disable_cache = false;
  return false;
}

bool init_ref_part(THD *thd, unsigned part_no, Item *val, bool *cond_guard,
                   bool null_rejecting, table_map const_tables,
                   table_map used_tables, bool nullable,
                   const KEY_PART_INFO *key_part_info, uchar *key_buff,
                   Index_lookup *ref) {
  ref->items[part_no] = val;  // Save for cond removal
  ref->cond_guards[part_no] = cond_guard;
  // Set ref as "null rejecting" only if either side is really nullable:
  if (null_rejecting && (nullable || val->is_nullable()))
    ref->null_rejecting |= (key_part_map)1 << part_no;

  store_key *s_key = get_store_key(thd, val, used_tables, const_tables,
                                   key_part_info, key_buff, nullable);
  if (unlikely(!s_key || thd->is_error())) return true;

  if (used_tables & ~INNER_TABLE_BIT) {
    /* Comparing against a non-constant. */
    ref->key_copy[part_no] = s_key;
  } else {
    /*
      The outer reference is to a const table, so we copy the value
      straight from that table now (during optimization), instead of from
      the temporary table created during execution.

      TODO: Synchronize with the temporary table creation code, so that
      there is no need to create a column for this value.
    */
    bool dummy_value = false;
    val->walk(&Item::repoint_const_outer_ref, enum_walk::PREFIX,
              pointer_cast<uchar *>(&dummy_value));
    /*
      key is const, copy value now and possibly skip it while ::exec().

      Note:
        Result check of store_key::copy() is unnecessary,
        it could be an error returned by store_key::copy() method
        but stored value is not null and default value could be used
        in this case. Methods which used for storing the value
        should be responsible for proper null value setting
        in case of an error. Thus it's enough to check s_key->null_key
        value only.
    */
    (void)s_key->copy();
    /*
      It should be reevaluated in ::exec() if
      constant evaluated to NULL value which we might need to
      handle as a special case during JOIN::exec()
      (As in : 'Full scan on NULL key')
    */
    if (s_key->null_key)
      ref->key_copy[part_no] = s_key;  // Reevaluate in JOIN::exec()
    else
      ref->key_copy[part_no] = nullptr;
  }
  return false;
}

/**
  Setup a ref access for looking up rows via an index (a key).

  @param join          The join object being handled
  @param j             The join_tab which will have the ref access populated
  @param org_keyuse    First key part of (possibly multi-part) key
  @param used_tables   Bitmap of available tables

  @return False if success, True if error

  Given a Key_use structure that specifies the fields that can be used
  for index access, this function creates and set up the structure
  used for index look up via one of the access methods {JT_FT,
  JT_CONST, JT_REF_OR_NULL, JT_REF, JT_EQ_REF} for the plan operator
  'j'. Generally the function sets up the structure j->ref (of type
  Index_lookup), and the access method j->type.

  @note We cannot setup fields used for ref access before we have sorted
        the items within multiple equalities according to the final order of
        the tables involved in the join operation. Currently, this occurs in
        @see substitute_for_best_equal_field().
        The exception is ref access for const tables, which are fixed
        before the greedy search planner is invoked.
*/

bool create_ref_for_key(JOIN *join, JOIN_TAB *j, Key_use *org_keyuse,
                        table_map used_tables) {
  DBUG_TRACE;

  const uint key = org_keyuse->key;
  const bool ftkey = (org_keyuse->keypart == FT_KEYPART);
  THD *const thd = join->thd;
  uint keyparts, length;
  TABLE *const table = j->table();
  KEY *const keyinfo = table->key_info + key;
  Key_use *chosen_keyuses[MAX_REF_PARTS];

  assert(j->keys().is_set(org_keyuse->key));

  /* Calculate the length of the used key. */
  if (ftkey) {
    Item_func_match *ifm = down_cast<Item_func_match *>(org_keyuse->val);

    length = 0;
    keyparts = 1;
    ifm->get_master()->score_from_index_scan = true;
  } else /* not ftkey */
    calc_length_and_keyparts(org_keyuse, j, key, used_tables, chosen_keyuses,
                             &length, &keyparts, nullptr, nullptr);
  if (thd->is_error()) {
    return true;
  }
  /* set up fieldref */
  if (init_ref(thd, keyparts, length, (int)key, &j->ref())) {
    return true;
  }

  uchar *key_buff = j->ref().key_buff;
  uchar *null_ref_key = nullptr;
  bool keyuse_uses_no_tables = true;
  bool null_rejecting_key = true;
  if (ftkey) {
    Key_use *keyuse = org_keyuse;
    j->ref().items[0] = ((Item_func *)(keyuse->val))->key_item();
    /* Predicates pushed down into subquery can't be used FT access */
    j->ref().cond_guards[0] = nullptr;
    // not supported yet. SerG
    assert(!(keyuse->used_tables & ~PSEUDO_TABLE_BITS));

    j->set_type(JT_FT);
    j->set_ft_func(down_cast<Item_func_match *>(keyuse->val));
    memset(j->ref().key_copy, 0, sizeof(j->ref().key_copy[0]) * keyparts);

    return false;
  }
  // Set up Index_lookup based on chosen Key_use-s.
  for (uint part_no = 0; part_no < keyparts; part_no++) {
    Key_use *keyuse = chosen_keyuses[part_no];
    const bool nullable = keyinfo->key_part[part_no].null_bit;

    if (keyuse->val->type() == Item::FIELD_ITEM) {
      // Look up the most appropriate field to base the ref access on.
      keyuse->val = get_best_field(down_cast<Item_field *>(keyuse->val),
                                   join->cond_equal);
      keyuse->used_tables = keyuse->val->used_tables();
    }

    if (init_ref_part(thd, part_no, keyuse->val, keyuse->cond_guard,
                      keyuse->null_rejecting, join->const_table_map,
                      keyuse->used_tables, nullable,
                      &keyinfo->key_part[part_no], key_buff, &j->ref())) {
      return true;
    }

    keyuse_uses_no_tables = keyuse_uses_no_tables && !keyuse->used_tables;

    /*
      Remember if we are going to use REF_OR_NULL
      But only if field _really_ can be null i.e. we force JT_REF
      instead of JT_REF_OR_NULL in case if field can't be null
    */
    if ((keyuse->optimize & KEY_OPTIMIZE_REF_OR_NULL) && nullable) {
      assert(null_ref_key == nullptr);  // or we would overwrite it below
      null_ref_key = key_buff;
    }
    /*
      The selected key will reject matches on NULL values if:
       - the key field is nullable, and
       - predicate rejects NULL values (keyuse->null_rejecting is true), or
       - JT_REF_OR_NULL is not effective.
    */
    if ((keyinfo->key_part[part_no].field->is_nullable() ||
         table->is_nullable()) &&
        (!keyuse->null_rejecting || null_ref_key != nullptr)) {
      null_rejecting_key = false;
    }
    key_buff += keyinfo->key_part[part_no].store_length;
  }
  assert(j->type() != JT_FT);
  if (j->type() == JT_CONST)
    j->table()->const_table = true;
  else if (((actual_key_flags(keyinfo) & HA_NOSAME) == 0) ||
           ((actual_key_flags(keyinfo) & HA_NULL_PART_KEY) &&
            !null_rejecting_key) ||
           keyparts != actual_key_parts(keyinfo)) {
    /* Must read with repeat */
    j->set_type(null_ref_key ? JT_REF_OR_NULL : JT_REF);
    j->ref().null_ref_key = null_ref_key;
  } else if (keyuse_uses_no_tables &&
             !(table->file->ha_table_flags() & HA_BLOCK_CONST_TABLE)) {
    /*
      This happen if we are using a constant expression in the ON part
      of an LEFT JOIN.
      SELECT * FROM a LEFT JOIN b ON b.key=30
      Here we should not mark the table as a 'const' as a field may
      have a 'normal' value or a NULL value.
    */
    j->set_type(JT_CONST);
    j->position()->rows_fetched = 1.0;
  } else {
    j->set_type(JT_EQ_REF);
    j->position()->rows_fetched = 1.0;
  }

  return thd->is_error();
}

namespace {

class store_key_const_item final : public store_key {
  int cached_result = -1;

 public:
  store_key_const_item(THD *thd, Field *to_field_arg, uchar *ptr,
                       uchar *null_ptr_arg, uint length, Item *item_arg)
      : store_key(thd, to_field_arg, ptr, null_ptr_arg, length, item_arg) {}
  const char *name() const override { return STORE_KEY_CONST_NAME; }

 protected:
  enum store_key_result copy_inner() override {
    if (cached_result == -1) {
      cached_result = store_key::copy_inner();
    }
    return static_cast<store_key_result>(cached_result);
  }
};

/*
  Class used for indexes over JSON expressions. The value to lookup is
  obtained from val_json() method and then converted according to field's
  result type and saved. This allows proper handling of temporal values.
*/
class store_key_json_item final : public store_key {
  /// Whether the key is constant.
  const bool m_const_key{false};
  /// Whether the key was already copied.
  bool m_inited{false};

 public:
  store_key_json_item(THD *thd, Field *to_field_arg, uchar *ptr,
                      uchar *null_ptr_arg, uint length, Item *item_arg,
                      bool const_key_arg)
      : store_key(thd, to_field_arg, ptr, null_ptr_arg, length, item_arg),
        m_const_key(const_key_arg) {}

  const char *name() const override {
    return m_const_key ? STORE_KEY_CONST_NAME : "func";
  }

 protected:
  enum store_key_result copy_inner() override;
};

}  // namespace

static store_key *get_store_key(THD *thd, Item *val, table_map used_tables,
                                table_map const_tables,
                                const KEY_PART_INFO *key_part, uchar *key_buff,
                                uint maybe_null) {
  if (key_part->field->is_array()) {
    return new (thd->mem_root)
        store_key_json_item(thd, key_part->field, key_buff + maybe_null,
                            maybe_null ? key_buff : nullptr, key_part->length,
                            val, (!((~const_tables) & used_tables)));
  }
  if (!((~const_tables) & used_tables))  // if const item
  {
    return new (thd->mem_root) store_key_const_item(
        thd, key_part->field, key_buff + maybe_null,
        maybe_null ? key_buff : nullptr, key_part->length, val);
  }
  return new (thd->mem_root)
      store_key(thd, key_part->field, key_buff + maybe_null,
                maybe_null ? key_buff : nullptr, key_part->length, val);
}

store_key::store_key(THD *thd, Field *field_arg, uchar *ptr, uchar *null,
                     uint length, Item *item_arg)
    : item(item_arg) {
  if (field_arg->type() == MYSQL_TYPE_BLOB ||
      field_arg->type() == MYSQL_TYPE_GEOMETRY) {
    /*
      Key segments are always packed with a 2 byte length prefix.
      See mi_rkey for details.
    */
    to_field = new (thd->mem_root) Field_varstring(
        ptr, length, 2, null, 1, Field::NONE, field_arg->field_name,
        field_arg->table->s, field_arg->charset());
    to_field->init(field_arg->table);
  } else
    to_field =
        field_arg->new_key_field(thd->mem_root, field_arg->table, ptr, null, 1);

  // If the item is nullable, but we cannot store null, make
  // to_field temporary nullable so that we can check in copy_inner()
  // if we end up with an illegal null value.
  if (!to_field->is_nullable() && item->is_nullable())
    to_field->set_tmp_nullable();
}

store_key::store_key_result store_key::copy() {
  enum store_key_result result;
  THD *thd = current_thd;
  const enum_check_fields saved_check_for_truncated_fields =
      thd->check_for_truncated_fields;
  const sql_mode_t sql_mode = thd->variables.sql_mode;
  thd->variables.sql_mode &= ~(MODE_NO_ZERO_IN_DATE | MODE_NO_ZERO_DATE);

  thd->check_for_truncated_fields = CHECK_FIELD_IGNORE;

  result = copy_inner();

  thd->check_for_truncated_fields = saved_check_for_truncated_fields;
  thd->variables.sql_mode = sql_mode;

  return result;
}

enum store_key::store_key_result store_key_hash_item::copy_inner() {
  const enum store_key_result res = store_key::copy_inner();
  if (res != STORE_KEY_FATAL) {
    // Convert to and from little endian, since that is what gets
    // stored in the hash field we are lookup up against.
    ulonglong h = uint8korr(pointer_cast<char *>(hash));
    h = calc_field_hash(to_field, &h);
    int8store(pointer_cast<char *>(hash), h);
  }
  return res;
}

namespace {

enum store_key::store_key_result store_key_json_item::copy_inner() {
  THD *thd = current_thd;
  TABLE *table = to_field->table;
  // Temporarily mark all table's fields writable to avoid assert.
  my_bitmap_map *old_map = dbug_tmp_use_all_columns(table, table->write_set);
  if (!m_inited) {
    Json_wrapper wr;
    String str_val, buf;

    const Functional_index_error_handler functional_index_error_handler(
        to_field, thd);
    // Get JSON value and store its value as the key. MEMBER OF is the only
    // function that can use this function
    if (get_json_atom_wrapper(&item, 0, "MEMBER OF", &str_val, &buf, &wr,
                              nullptr, true) ||
        save_json_to_field(thd, to_field, &wr, false))
      return STORE_KEY_FATAL;
    // Copy constant key only once
    if (m_const_key) m_inited = true;
  }

  dbug_tmp_restore_column_map(table->write_set, old_map);
  null_key = to_field->is_null() || item->null_value;
  assert(!thd->is_error());
  return STORE_KEY_OK;
}

}  // namespace

static store_key::store_key_result type_conversion_status_to_store_key(
    THD *thd, type_conversion_status ts) {
  switch (ts) {
    case TYPE_OK:
      return store_key::STORE_KEY_OK;
    case TYPE_NOTE_TRUNCATED:
    case TYPE_WARN_TRUNCATED:
    case TYPE_NOTE_TIME_TRUNCATED:
      if (thd->check_for_truncated_fields)
        return store_key::STORE_KEY_CONV;
      else
        return store_key::STORE_KEY_OK;
    case TYPE_WARN_OUT_OF_RANGE:
    case TYPE_WARN_INVALID_STRING:
    case TYPE_ERR_NULL_CONSTRAINT_VIOLATION:
    case TYPE_ERR_BAD_VALUE:
    case TYPE_ERR_OOM:
      return store_key::STORE_KEY_FATAL;
  }

  assert(false);  // not possible
  return store_key::STORE_KEY_FATAL;
}

enum store_key::store_key_result store_key::copy_inner() {
  THD *thd = current_thd;
  TABLE *table = to_field->table;
  my_bitmap_map *old_map = dbug_tmp_use_all_columns(table, table->write_set);
  const type_conversion_status save_res = item->save_in_field(to_field, true);
  store_key_result res;
  /*
    Item::save_in_field() may call Item::val_xxx(). And if this is a subquery
    we need to check for errors executing it and react accordingly.
  */
  if (save_res != TYPE_OK && thd->is_error())
    res = STORE_KEY_FATAL;
  else
    res = type_conversion_status_to_store_key(thd, save_res);
  dbug_tmp_restore_column_map(table->write_set, old_map);
  null_key = to_field->is_null() || item->null_value;
  return to_field->is_tmp_null() ? STORE_KEY_FATAL : res;
}

/**
  Extend e1 by AND'ing e2 to the condition e1 points to. The resulting
  condition is fixed. Requirement: the input Items must already have
  been fixed. This is a variant of and_items(); it is intended for use in
  the optimizer phase.

  @param[in,out]   e1 Pointer to condition that will be extended with e2
  @param           e2 Condition that will extend e1

  @retval true   if there was a memory allocation error, in which case
                 e1 remains unchanged
  @retval false  otherwise
*/

bool and_conditions(Item **e1, Item *e2) {
  assert(!(*e1) || (*e1)->fixed);
  assert(!e2 || e2->fixed);
  if (*e1) {
    if (!e2) return false;
    Item *res = new Item_cond_and(*e1, e2);
    if (unlikely(!res)) return true;

    *e1 = res;
    res->quick_fix_field();
    res->update_used_tables();

  } else
    *e1 = e2;
  return false;
}

/*
  Get a part of the condition that can be checked using only index fields

  SYNOPSIS
    make_cond_for_index()
      cond           The source condition
      table          The table that is partially available
      keyno          The index in the above table. Only fields covered by the
  index are available other_tbls_ok  true <=> Fields of other non-const tables
  are allowed

  DESCRIPTION
    Get a part of the condition that can be checked when for the given table
    we have values only of fields covered by some index. The condition may
    refer to other tables, it is assumed that we have values of all of their
    fields.

    Example:
      make_cond_for_index(
         "cond(t1.field) AND cond(t2.key1) AND cond(t2.non_key) AND
  cond(t2.key2)", t2, keyno(t2.key1)) will return "cond(t1.field) AND
  cond(t2.key2)"

  RETURN
    Index condition, or NULL if no condition could be inferred.
*/

static Item *make_cond_for_index(Item *cond, TABLE *table, uint keyno,
                                 bool other_tbls_ok) {
  assert(cond != nullptr);

  if (cond->type() == Item::COND_ITEM) {
    uint n_marked = 0;
    if (((Item_cond *)cond)->functype() == Item_func::COND_AND_FUNC) {
      table_map used_tables = 0;
      Item_cond_and *new_cond = new Item_cond_and;
      if (!new_cond) return nullptr;
      List_iterator<Item> li(*((Item_cond *)cond)->argument_list());
      Item *item;
      while ((item = li++)) {
        Item *fix = make_cond_for_index(item, table, keyno, other_tbls_ok);
        if (fix) {
          new_cond->argument_list()->push_back(fix);
          used_tables |= fix->used_tables();
        }
        n_marked += (item->marker == Item::MARKER_ICP_COND_USES_INDEX_ONLY);
      }
      if (n_marked == ((Item_cond *)cond)->argument_list()->elements)
        cond->marker = Item::MARKER_ICP_COND_USES_INDEX_ONLY;
      switch (new_cond->argument_list()->elements) {
        case 0:
          return nullptr;
        case 1:
          new_cond->set_used_tables(used_tables);
          return new_cond->argument_list()->head();
        default:
          new_cond->quick_fix_field();
          new_cond->set_used_tables(used_tables);
          return new_cond;
      }
    } else /* It's OR */
    {
      Item_cond_or *new_cond = new Item_cond_or;
      if (!new_cond) return nullptr;
      List_iterator<Item> li(*((Item_cond *)cond)->argument_list());
      Item *item;
      while ((item = li++)) {
        Item *fix = make_cond_for_index(item, table, keyno, other_tbls_ok);
        if (!fix) return nullptr;
        new_cond->argument_list()->push_back(fix);
        n_marked += (item->marker == Item::MARKER_ICP_COND_USES_INDEX_ONLY);
      }
      if (n_marked == ((Item_cond *)cond)->argument_list()->elements)
        cond->marker = Item::MARKER_ICP_COND_USES_INDEX_ONLY;
      new_cond->quick_fix_field();
      new_cond->set_used_tables(cond->used_tables());
      new_cond->apply_is_true();
      return new_cond;
    }
  }

  if (!uses_index_fields_only(cond, table, keyno, other_tbls_ok)) {
    /*
      Reset marker since it might have the value
      MARKER_ICP_COND_USES_INDEX_ONLY if this condition is part of the select
      condition for multiple tables.
    */
    cond->marker = Item::MARKER_NONE;
    return nullptr;
  }
  cond->marker = Item::MARKER_ICP_COND_USES_INDEX_ONLY;
  return cond;
}

static Item *make_cond_remainder(Item *cond, bool exclude_index) {
  if (exclude_index && cond->marker == Item::MARKER_ICP_COND_USES_INDEX_ONLY)
    return nullptr; /* Already checked */

  if (cond->type() == Item::COND_ITEM) {
    table_map tbl_map = 0;
    if (((Item_cond *)cond)->functype() == Item_func::COND_AND_FUNC) {
      /* Create new top level AND item */
      Item_cond_and *new_cond = new Item_cond_and;
      if (!new_cond) return (Item *)nullptr;
      List_iterator<Item> li(*((Item_cond *)cond)->argument_list());
      Item *item;
      while ((item = li++)) {
        Item *fix = make_cond_remainder(item, exclude_index);
        if (fix) {
          new_cond->argument_list()->push_back(fix);
          tbl_map |= fix->used_tables();
        }
      }
      switch (new_cond->argument_list()->elements) {
        case 0:
          return (Item *)nullptr;
        case 1:
          return new_cond->argument_list()->head();
        default:
          new_cond->quick_fix_field();
          new_cond->set_used_tables(tbl_map);
          return new_cond;
      }
    } else /* It's OR */
    {
      Item_cond_or *new_cond = new Item_cond_or;
      if (!new_cond) return (Item *)nullptr;
      List_iterator<Item> li(*((Item_cond *)cond)->argument_list());
      Item *item;
      while ((item = li++)) {
        Item *fix = make_cond_remainder(item, false);
        if (!fix) return (Item *)nullptr;
        new_cond->argument_list()->push_back(fix);
        tbl_map |= fix->used_tables();
      }
      new_cond->quick_fix_field();
      new_cond->set_used_tables(tbl_map);
      new_cond->apply_is_true();
      return new_cond;
    }
  }
  return cond;
}

/**
  Try to extract and push the index condition down to table handler

  @param  join_tab       join_tab for table
  @param  keyno          Index for which extract and push the condition
  @param  trace_obj      trace object where information is to be added
*/
void QEP_TAB::push_index_cond(const JOIN_TAB *join_tab, uint keyno,
                              Opt_trace_object *trace_obj) {
  JOIN *const join_ = join();
  DBUG_TRACE;

  ASSERT_BEST_REF_IN_JOIN_ORDER(join_);
  assert(join_tab == join_->best_ref[idx()]);

  if (join_tab->reversed_access)  // @todo: historical limitation, lift it!
    return;

  TABLE *const tbl = table();

  // Disable ICP for Innodb intrinsic temp table because of performance
  if (tbl->s->db_type() == innodb_hton && tbl->s->tmp_table != NO_TMP_TABLE &&
      tbl->s->tmp_table != TRANSACTIONAL_TMP_TABLE)
    return;

  // TODO: Currently, index on virtual generated column doesn't support ICP
  if (tbl->vfield && tbl->index_contains_some_virtual_gcol(keyno)) return;

  /*
    Fields of other non-const tables aren't allowed in following cases:
       type is:
        (JT_ALL | JT_INDEX_SCAN | JT_RANGE | JT_INDEX_MERGE)
       and BNL is used.
    and allowed otherwise.
  */
  const bool other_tbls_ok =
      !((type() == JT_ALL || type() == JT_INDEX_SCAN || type() == JT_RANGE ||
         type() == JT_INDEX_MERGE) &&
        join_tab->use_join_cache() == JOIN_CACHE::ALG_BNL);

  /*
    We will only attempt to push down an index condition when the
    following criteria are true:
    0. The table has a select condition
    1. The storage engine supports ICP.
    2. The index_condition_pushdown switch is on and
       the use of ICP is not disabled by the NO_ICP hint.
    3. The query is not a multi-table update or delete statement. The reason
       for this requirement is that the same handler will be used
       both for doing the select/join and the update. The pushed index
       condition might then also be applied by the storage engine
       when doing the update part and result in either not finding
       the record to update or updating the wrong record.
    4. The JOIN_TAB is not part of a subquery that has guarded conditions
       that can be turned on or off during execution of a 'Full scan on NULL
       key'.
       @see Item_in_optimizer::val_int()
       @see subselect_iterator_engine::exec()
       @see Index_lookup::cond_guards
       @see setup_join_buffering
    5. The join type is not CONST or SYSTEM. The reason for excluding
       these join types, is that these are optimized to only read the
       record once from the storage engine and later re-use it. In a
       join where a pushed index condition evaluates fields from
       tables earlier in the join sequence, the pushed condition would
       only be evaluated the first time the record value was needed.
    6. The index is not a clustered index. The performance improvement
       of pushing an index condition on a clustered key is much lower
       than on a non-clustered key. This restriction should be
       re-evaluated when WL#6061 is implemented.
    7. The index on virtual generated columns is not supported for ICP.
  */
  if (condition() &&
      tbl->file->index_flags(keyno, 0, true) & HA_DO_INDEX_COND_PUSHDOWN &&
      hint_key_state(join_->thd, table_ref, keyno, ICP_HINT_ENUM,
                     OPTIMIZER_SWITCH_INDEX_CONDITION_PUSHDOWN) &&
      join_->thd->lex->sql_command != SQLCOM_UPDATE_MULTI &&
      join_->thd->lex->sql_command != SQLCOM_DELETE_MULTI &&
      !has_guarded_conds() && type() != JT_CONST && type() != JT_SYSTEM &&
      !(keyno == tbl->s->primary_key &&
        tbl->file->primary_key_is_clustered())) {
    DBUG_EXECUTE("where", print_where(join_->thd, condition(), "full cond",
                                      QT_ORDINARY););
    Item *idx_cond =
        make_cond_for_index(condition(), tbl, keyno, other_tbls_ok);
    DBUG_EXECUTE("where",
                 print_where(join_->thd, idx_cond, "idx cond", QT_ORDINARY););
    if (idx_cond) {
      /*
        Check that the condition to push actually contains fields from
        the index. Without any fields from the index it is unlikely
        that it will filter out any records since the conditions on
        fields from other tables in most cases have already been
        evaluated.
      */
      idx_cond->update_used_tables();
      if ((idx_cond->used_tables() & table_ref->map()) == 0) {
        /*
          The following assert is to check that we only skip pushing the
          index condition for the following situations:
          1. We actually are allowed to generate an index condition on another
             table.
          2. The index condition is a constant item.
          3. The index condition contains an updatable user variable
             (test this by checking that the RAND_TABLE_BIT is set).
        */
        assert(other_tbls_ok ||                    // 1
               idx_cond->const_item() ||           // 2
               idx_cond->is_non_deterministic());  // 3
        return;
      }

      Item *idx_remainder_cond = nullptr;

      /*
        For BKA cache, we don't store the condition, because evaluation of the
        condition would require additional operations before the evaluation.
      */
      if (join_tab->use_join_cache() &&
          /*
            if cache is used then the value is true only
            for BKA cache (see setup_join_buffering() func).
            In this case other_tbls_ok is an equivalent of
            cache->is_key_access().
          */
          other_tbls_ok &&
          (idx_cond->used_tables() &
           ~(table_ref->map() | join_->const_table_map))) {
        idx_remainder_cond = idx_cond;
        trace_obj->add("not_pushed_due_to_BKA", true);
      } else {
        idx_remainder_cond = tbl->file->idx_cond_push(keyno, idx_cond);
        DBUG_EXECUTE("where",
                     print_where(join_->thd, tbl->file->pushed_idx_cond,
                                 "icp cond", QT_ORDINARY););
      }
      /*
        Disable eq_ref's "lookup cache" if we've pushed down an index
        condition.
        TODO: This check happens to work on current ICP implementations, but
        there may exist a compliant implementation that will not work
        correctly with it. Sort this out when we stabilize the condition
        pushdown APIs.
      */
      if (idx_remainder_cond != idx_cond) {
        ref().disable_cache = true;
        trace_obj->add("pushed_index_condition", idx_cond);
      }

      Item *row_cond = make_cond_remainder(condition(), true);
      DBUG_EXECUTE("where", print_where(join_->thd, row_cond, "remainder cond",
                                        QT_ORDINARY););

      if (row_cond) {
        and_conditions(&row_cond, idx_remainder_cond);
        idx_remainder_cond = row_cond;
      }
      set_condition(idx_remainder_cond);
      trace_obj->add("table_condition_attached", idx_remainder_cond);
    }
  }
}

/**
  Setup the materialized table for a semi-join nest

  @param tab       join_tab for the materialized semi-join table
  @param tableno   table number of materialized table
  @param inner_pos information about the first inner table of the subquery
  @param sjm_pos   information about the materialized semi-join table,
                   to be filled with data.

  @details
    Setup execution structures for one semi-join materialization nest:
    - Create the materialization temporary table, including Table_ref
  object.
    - Create a list of Item_field objects per column in the temporary table.
    - Create a keyuse array describing index lookups into the table
      (for MaterializeLookup)

  @return False if OK, True if error
*/

bool JOIN::setup_semijoin_materialized_table(JOIN_TAB *tab, uint tableno,
                                             POSITION *inner_pos,
                                             POSITION *sjm_pos) {
  DBUG_TRACE;
  Table_ref *const emb_sj_nest = inner_pos->table->emb_sj_nest;
  Semijoin_mat_optimize *const sjm_opt = &emb_sj_nest->nested_join->sjm;
  Semijoin_mat_exec *const sjm_exec = tab->sj_mat_exec();
  const uint field_count = emb_sj_nest->nested_join->sj_inner_exprs.size();

  assert(field_count > 0);
  assert(inner_pos->sj_strategy == SJ_OPT_MATERIALIZE_LOOKUP ||
         inner_pos->sj_strategy == SJ_OPT_MATERIALIZE_SCAN);

  /*
    Set up the table to write to, do as
    Query_result_union::create_result_table does
  */
  sjm_exec->table_param = Temp_table_param();
  count_field_types(query_block, &sjm_exec->table_param,
                    emb_sj_nest->nested_join->sj_inner_exprs, false, true);
  sjm_exec->table_param.bit_fields_as_long = true;

  char buffer[NAME_LEN];
  const size_t len = snprintf(buffer, sizeof(buffer) - 1, "<subquery%u>",
                              emb_sj_nest->nested_join->query_block_id);
  char *name = (char *)thd->mem_root->Alloc(len + 1);
  if (name == nullptr) return true; /* purecov: inspected */

  memcpy(name, buffer, len);
  name[len] = '\0';
  TABLE *table;
  if (!(table =
            create_tmp_table(thd, &sjm_exec->table_param,
                             emb_sj_nest->nested_join->sj_inner_exprs, nullptr,
                             true /* distinct */, true /* save_sum_fields */,
                             thd->variables.option_bits | TMP_TABLE_ALL_COLUMNS,
                             HA_POS_ERROR /* rows_limit */, name)))
    return true; /* purecov: inspected */
  sjm_exec->table = table;
  map2table[tableno] = tab;
  table->file->ha_extra(HA_EXTRA_IGNORE_DUP_KEY);
  sj_tmp_tables.push_back(table);
  sjm_exec_list.push_back(sjm_exec);

  /*
    Hash_field is not applicable for MATERIALIZE_LOOKUP. If hash_field is
    created for temporary table, semijoin_types_allow_materialization must
    assure that MATERIALIZE_LOOKUP can't be chosen.
  */
  assert((inner_pos->sj_strategy == SJ_OPT_MATERIALIZE_LOOKUP &&
          !table->hash_field) ||
         inner_pos->sj_strategy == SJ_OPT_MATERIALIZE_SCAN);

  auto tl = new (thd->mem_root) Table_ref("", name, TL_IGNORE);
  if (tl == nullptr) return true; /* purecov: inspected */
  tl->table = table;

  /*
    If the SJ nest is inside an outer join nest, this tmp table belongs to
    it. It's important for attachment of the semi-join ON condition with the
    proper guards, to this table. If it's an AJ nest it's an outer join
    nest too.
  */
  if (emb_sj_nest->is_aj_nest())
    tl->embedding = emb_sj_nest;
  else
    tl->embedding = emb_sj_nest->outer_join_nest();
  /*
    Above, we do not set tl->emb_sj_nest, neither first_sj_inner nor
    last_sj_inner; it's because there's no use to say that this table is part
    of the SJ nest; but it's necessary to say that it's part of any outer join
    nest. The antijoin nest is an outer join nest, but from the POV of the
    sj-tmp table it's only an outer join nest, so there is no need to set
    emb_sj_nest even in this case.
  */

  // Table is "nullable" if inner table of an outer_join
  if (tl->is_inner_table_of_outer_join()) table->set_nullable();

  tl->set_tableno(tableno);

  table->pos_in_table_list = tl;
  table->pos_in_table_list->query_block = query_block;

  if (!(sjm_opt->mat_fields = (Item_field **)thd->mem_root->Alloc(
            field_count * sizeof(Item_field **))))
    return true;

  for (uint fieldno = 0; fieldno < field_count; fieldno++) {
    if (!(sjm_opt->mat_fields[fieldno] =
              new Item_field(table->visible_field_ptr()[fieldno])))
      return true;
  }

  tab->table_ref = tl;
  tab->set_table(table);
  tab->set_position(sjm_pos);

  tab->worst_seeks = 1.0;
  tab->set_records((ha_rows)emb_sj_nest->nested_join->sjm.expected_rowcount);

  tab->found_records = tab->records();
  tab->read_time = emb_sj_nest->nested_join->sjm.scan_cost.total_cost();

  tab->init_join_cond_ref(tl);

  table->keys_in_use_for_query.set_all();
  sjm_pos->table = tab;
  sjm_pos->sj_strategy = SJ_OPT_NONE;

  sjm_pos->use_join_buffer = false;
  /*
    No need to recalculate filter_effect since there are no post-read
    conditions for materialized tables.
  */
  sjm_pos->filter_effect = 1.0;

  /*
    Key_use objects are required so that create_ref_for_key() can set up
    a proper ref access for this table.
  */
  Key_use_array *keyuse =
      create_keyuse_for_table(thd, field_count, sjm_opt->mat_fields,
                              emb_sj_nest->nested_join->sj_outer_exprs);
  if (!keyuse) return true;

  const double fanout =
      ((uint)tab->idx() == const_tables)
          ? 1.0
          : best_ref[tab->idx() - 1]->position()->prefix_rowcount;
  if (!sjm_exec->is_scan) {
    sjm_pos->key = keyuse->begin();  // MaterializeLookup will use the index
    sjm_pos->read_cost =
        emb_sj_nest->nested_join->sjm.lookup_cost.total_cost() * fanout;
    tab->set_keyuse(keyuse->begin());
    tab->keys().set_bit(0);  // There is one index - use it always
    tab->set_index(0);
    sjm_pos->rows_fetched = 1.0;
    tab->set_type(JT_REF);
  } else {
    sjm_pos->key = nullptr;  // No index use for MaterializeScan
    sjm_pos->read_cost = tab->read_time * fanout;
    sjm_pos->rows_fetched = static_cast<double>(tab->records());
    tab->set_type(JT_ALL);
  }
  sjm_pos->set_prefix_join_cost((tab - join_tab), cost_model());

  return false;
}

/**
  A helper function that sets the right op type for join cache (BNL/BKA).
*/

void QEP_TAB::init_join_cache(JOIN_TAB *join_tab) {
  assert(idx() > 0);
  ASSERT_BEST_REF_IN_JOIN_ORDER(join());
  assert(join_tab == join()->best_ref[idx()]);

  switch (join_tab->use_join_cache()) {
    case JOIN_CACHE::ALG_BNL:
      op_type = QEP_TAB::OT_BNL;
      break;
    case JOIN_CACHE::ALG_BKA:
      op_type = QEP_TAB::OT_BKA;
      break;
    default:
      assert(0);
  }
}

/**
  Plan refinement stage: do various setup things for the executor

  @param join          Join being processed
  @param no_jbuf_after Don't use join buffering after table with this number.

  @return false if successful, true if error (Out of memory)

  @details
    Plan refinement stage: do various set ups for the executioner
      - setup join buffering use
      - push index conditions
      - increment relevant counters
      - etc
*/

bool make_join_readinfo(JOIN *join, uint no_jbuf_after) {
  const bool statistics = !join->thd->lex->is_explain();
  const bool prep_for_pos = join->need_tmp_before_win ||
                            join->select_distinct ||
                            !join->group_list.empty() || !join->order.empty() ||
                            join->m_windows.elements > 0;

  DBUG_TRACE;
  ASSERT_BEST_REF_IN_JOIN_ORDER(join);

  Opt_trace_context *const trace = &join->thd->opt_trace;
  const Opt_trace_object wrapper(trace);
  const Opt_trace_array trace_refine_plan(trace, "refine_plan");

  if (setup_semijoin_dups_elimination(join, no_jbuf_after))
    return true; /* purecov: inspected */

  for (uint i = join->const_tables; i < join->tables; i++) {
    QEP_TAB *const qep_tab = &join->qep_tab[i];
    if (!qep_tab->position()) continue;

    JOIN_TAB *const tab = join->best_ref[i];
    TABLE *const table = qep_tab->table();
    Table_ref *const table_ref = qep_tab->table_ref;
    /*
     Need to tell handlers that to play it safe, it should fetch all
     columns of the primary key of the tables: this is because MySQL may
     build row pointers for the rows, and for all columns of the primary key
     the read set has not necessarily been set by the server code.
    */
    if (prep_for_pos) table->prepare_for_position();

    Opt_trace_object trace_refine_table(trace);
    trace_refine_table.add_utf8_table(table_ref);

    if (tab->use_join_cache() != JOIN_CACHE::ALG_NONE)
      qep_tab->init_join_cache(tab);

    switch (qep_tab->type()) {
      case JT_EQ_REF:
      case JT_REF_OR_NULL:
      case JT_REF:
      case JT_SYSTEM:
      case JT_CONST:
        if (table->covering_keys.is_set(qep_tab->ref().key) &&
            !table->no_keyread)
          table->set_keyread(true);
        else
          qep_tab->push_index_cond(tab, qep_tab->ref().key,
                                   &trace_refine_table);
        break;
      case JT_ALL:
        join->thd->set_status_no_index_used();
        qep_tab->using_dynamic_range = (tab->use_quick == QS_DYNAMIC_RANGE);
        [[fallthrough]];
      case JT_INDEX_SCAN:
        if (tab->position()->filter_effect != COND_FILTER_STALE_NO_CONST &&
            !tab->sj_mat_exec()) {
          /*
            rows_w_const_cond is # of rows which will be read by the access
            method, minus those which will not pass the constant condition;
            that's how calculate_scan_cost() works. Such number is useful inside
            the planner, but obscure to the reader of EXPLAIN; so we put the
            real count of read rows into rows_fetched, and move the constant
            condition's filter to filter_effect.
          */
          const double rows_w_const_cond = qep_tab->position()->rows_fetched;
          table_ref->fetch_number_of_rows();
          tab->position()->rows_fetched =
              static_cast<double>(table->file->stats.records);
          if (tab->position()->filter_effect != COND_FILTER_STALE) {
            // Constant condition moves to filter_effect:
            if (tab->position()->rows_fetched == 0)  // avoid division by zero
              tab->position()->filter_effect = 0.0f;
            else
              tab->position()->filter_effect *= static_cast<float>(
                  rows_w_const_cond / tab->position()->rows_fetched);
          }
        }
        if (qep_tab->using_dynamic_range) {
          join->thd->set_status_no_good_index_used();
          if (statistics) join->thd->inc_status_select_range_check();
        } else {
          if (statistics) {
            if (i == join->const_tables)
              join->thd->inc_status_select_scan();
            else
              join->thd->inc_status_select_full_join();
          }
        }
        break;
      case JT_RANGE:
      case JT_INDEX_MERGE:
        qep_tab->using_dynamic_range = (tab->use_quick == QS_DYNAMIC_RANGE);
        if (statistics) {
          if (i == join->const_tables)
            join->thd->inc_status_select_range();
          else
            join->thd->inc_status_select_full_range_join();
        }
        if (!table->no_keyread && qep_tab->type() == JT_RANGE) {
          if (table->covering_keys.is_set(used_index(qep_tab->range_scan()))) {
            assert(used_index(qep_tab->range_scan()) != MAX_KEY);
            table->set_keyread(true);
          }
          if (!table->key_read)
            qep_tab->push_index_cond(tab, used_index(qep_tab->range_scan()),
                                     &trace_refine_table);
        }
        if (tab->position()->filter_effect != COND_FILTER_STALE_NO_CONST) {
          const double rows_w_const_cond = qep_tab->position()->rows_fetched;
          qep_tab->position()->rows_fetched =
              tab->range_scan()->num_output_rows();
          if (tab->position()->filter_effect != COND_FILTER_STALE) {
            // Constant condition moves to filter_effect:
            if (tab->position()->rows_fetched == 0)  // avoid division by zero
              tab->position()->filter_effect = 0.0f;
            else
              tab->position()->filter_effect *= static_cast<float>(
                  rows_w_const_cond / tab->position()->rows_fetched);
          }
        }
        break;
      case JT_FT:
        if (tab->join()->fts_index_access(tab)) {
          table->set_keyread(true);
          table->covering_keys.set_bit(tab->ft_func()->key);
        }
        break;
      default:
        DBUG_PRINT("error", ("Table type %d found",
                             qep_tab->type())); /* purecov: deadcode */
        assert(0);
        break; /* purecov: deadcode */
    }

    if (tab->position()->filter_effect <= COND_FILTER_STALE) {
      /*
        Cost and rows produced needs to be updated to match the logic
        in test_if_skip_sort_order().
      */
      bool need_cost_update =
          join->primary_tables == 1 &&
          tab->position()->filter_effect == COND_FILTER_STALE_NO_CONST &&
          table->s->has_secondary_engine();
      /*
        Give a proper value for EXPLAIN.
        For performance reasons, we do not recalculate the filter for
        non-EXPLAIN queries; thus, EXPLAIN CONNECTION may show 100%
        for a query.

        Also calculate the proper value if max_join_size is in effect and there
        is a limit, since it's needed in order to calculate how many rows to
        read from the base table if rows are filtered before the limit is
        applied.
      */
      tab->position()->filter_effect =
          (join->thd->lex->is_explain() || need_cost_update ||
           (join->m_select_limit != HA_POS_ERROR &&
            !Overlaps(join->thd->variables.option_bits, OPTION_BIG_SELECTS)))
              ? calculate_condition_filter(
                    tab,
                    (tab->ref().key != -1) ? tab->position()->key : nullptr,
                    tab->prefix_tables() & ~table_ref->map(),
                    tab->position()->rows_fetched, false, false,
                    trace_refine_table)
              : COND_FILTER_ALLPASS;
      /*
        Update the cost/rows data accordingly for single table queries. Updating
        Multi-table queries here can lead to inconsistencies.
      */
      if (need_cost_update)
        tab->position()->set_prefix_join_cost(tab->idx(), join->cost_model());
    }

    assert(!table_ref->is_recursive_reference() || qep_tab->type() == JT_ALL);

    qep_tab->set_reversed_access(tab->reversed_access);

    // Materialize derived tables prior to accessing them.
    if (table_ref->is_table_function()) {
      qep_tab->materialize_table = QEP_TAB::MATERIALIZE_TABLE_FUNCTION;
      if (tab->dependent) qep_tab->rematerialize = true;
    } else if (table_ref->uses_materialization()) {
      qep_tab->materialize_table = QEP_TAB::MATERIALIZE_DERIVED;
    }

    if (qep_tab->sj_mat_exec())
      qep_tab->materialize_table = QEP_TAB::MATERIALIZE_SEMIJOIN;

    if (table_ref->is_derived() &&
        table_ref->derived_query_expression()->m_lateral_deps) {
      auto deps = table_ref->derived_query_expression()->m_lateral_deps;
      plan_idx last = NO_PLAN_IDX;
      for (JOIN_TAB **tab2 = join->map2table; deps; tab2++, deps >>= 1) {
        if (deps & 1) last = std::max(last, (*tab2)->idx());
      }
      /*
        We identified the last dependency of table_ref in the plan, and it's
        the table whose reading must trigger rematerialization of table_ref.
      */
      if (last != NO_PLAN_IDX) {
        QEP_TAB &t = join->qep_tab[last];
        t.lateral_derived_tables_depend_on_me |= TableBitmap(i);
        trace_refine_table.add_utf8("rematerialized_for_each_row_of",
                                    t.table()->alias);
      }
    }
  }

  return false;
}

void JOIN_TAB::set_table(TABLE *t) {
  if (t != nullptr) t->reginfo.join_tab = this;
  m_qs->set_table(t);
}

void JOIN_TAB::init_join_cond_ref(Table_ref *tl) {
  m_join_cond_ref = tl->join_cond_optim_ref();
}

/**
  Cleanup table of join operation.
*/

void JOIN_TAB::cleanup() {
  // Delete parts specific of JOIN_TAB:

  if (table()) table()->reginfo.join_tab = nullptr;

  // Delete shared parts:
  if (join()->qep_tab) {
    // deletion will be done by QEP_TAB
  } else
    qs_cleanup();
}

void QEP_TAB::cleanup() {
  // Delete parts specific of QEP_TAB:
  if (filesort != nullptr) ::destroy_at(filesort);
  filesort = nullptr;

  TABLE *const t = table();

  if (t != nullptr) {
    t->reginfo.qep_tab = nullptr;
    t->const_table = false;  // Note: Also done in TABLE::init()
  }

  // Delete shared parts:
  qs_cleanup();

  // Order of qs_cleanup() and this, matters:
  if (op_type == QEP_TAB::OT_MATERIALIZE ||
      op_type == QEP_TAB::OT_AGGREGATE_THEN_MATERIALIZE ||
      op_type == QEP_TAB::OT_AGGREGATE_INTO_TMP_TABLE ||
      op_type == QEP_TAB::OT_WINDOWING_FUNCTION) {
    if (t != nullptr)  // Check tmp table is not yet freed.
    {
      close_tmp_table(t);
      free_tmp_table(t);
    }
    ::destroy_at(tmp_table_param);
    tmp_table_param = nullptr;
  }
  if (table_ref != nullptr && table_ref->uses_materialization()) {
    assert(t == table_ref->table);
    t->merge_keys.clear_all();
    t->quick_keys.clear_all();
    t->covering_keys.clear_all();
    t->possible_quick_keys.clear_all();

    close_tmp_table(t);
  }
}

void QEP_shared_owner::qs_cleanup() {
  /* Skip non-existing derived tables/views result tables */
  if (table() &&
      (table()->s->tmp_table != INTERNAL_TMP_TABLE || table()->is_created())) {
    table()->set_keyread(false);
    table()->file->ha_index_or_rnd_end();
    free_io_cache(table());
    filesort_free_buffers(table(), true);
    Table_ref *const table_ref = table()->pos_in_table_list;
    if (table_ref) {
      table_ref->derived_keys_ready = false;
      table_ref->derived_key_list.clear();
    }
  }
  if (range_scan() != nullptr) ::destroy_at(range_scan());
}

uint QEP_TAB::sjm_query_block_id() const {
  assert(sj_is_materialize_strategy(get_sj_strategy()));
  for (uint i = 0; i < join()->primary_tables; ++i) {
    // Find the sj-mat tmp table whose sj nest contains us:
    Semijoin_mat_exec *const sjm = join()->qep_tab[i].sj_mat_exec();
    if (sjm && (uint)idx() >= sjm->inner_table_index &&
        (uint)idx() < sjm->inner_table_index + sjm->table_count)
      return sjm->sj_nest->nested_join->query_block_id;
  }
  assert(false);
  return 0;
}

/**
  Extend join_tab->cond by AND'ing add_cond to it

  @param add_cond    The condition to AND with the existing cond
                     for this JOIN_TAB

  @retval true   if there was a memory allocation error
  @retval false  otherwise
*/
bool QEP_shared_owner::and_with_condition(Item *add_cond) {
  Item *tmp = condition();
  if (and_conditions(&tmp, add_cond)) return true;
  set_condition(tmp);
  return false;
}

/**
  Partially cleanup JOIN after it has executed: close index or rnd read
  (table cursors), free quick selects.

    This function is called in the end of execution of a JOIN, before the used
    tables are unlocked and closed.

    For a join that is resolved using a temporary table, the first sweep is
    performed against actual tables and an intermediate result is inserted
    into the temporary table.
    The last sweep is performed against the temporary table. Therefore,
    the base tables and associated buffers used to fill the temporary table
    are no longer needed, and this function is called to free them.

    For a join that is performed without a temporary table, this function
    is called after all rows are sent, but before EOF packet is sent.

    For a simple SELECT with no subqueries this function performs a full
    cleanup of the JOIN and calls mysql_unlock_read_tables to free used base
    tables.

    If a JOIN is executed for a subquery or if it has a subquery, we can't
    do the full cleanup and need to do a partial cleanup only.
    - If a JOIN is not the top level join, we must not unlock the tables
    because the outer select may not have been evaluated yet, and we
    can't unlock only selected tables of a query.
    - Additionally, if this JOIN corresponds to a correlated subquery, we
    should not free quick selects and join buffers because they will be
    needed for the next execution of the correlated subquery.
    - However, if this is a JOIN for a [sub]select, which is not
    a correlated subquery itself, but has subqueries, we can free it
    fully and also free JOINs of all its subqueries. The exception
    is a subquery in SELECT list, e.g:
    @code
    SELECT a, (select max(b) from t1) group by c
    @endcode
    This subquery will not be evaluated at first sweep and its value will
    not be inserted into the temporary table. Instead, it's evaluated
    when selecting from the temporary table. Therefore, it can't be freed
    here even though it's not correlated.

  @todo
    Unlock tables even if the join isn't top level select in the tree
*/

void JOIN::join_free() {
  Query_expression *tmp_query_expression;
  Query_block *sl;
  /*
    Optimization: if not EXPLAIN and we are done with the JOIN,
    free all tables.
  */
  const bool full = (!query_block->uncacheable && !thd->lex->is_explain());
  bool can_unlock = full;
  DBUG_TRACE;

  cleanup();

  for (tmp_query_expression = query_block->first_inner_query_expression();
       tmp_query_expression;
       tmp_query_expression = tmp_query_expression->next_query_expression())
    for (sl = tmp_query_expression->first_query_block(); sl;
         sl = sl->next_query_block()) {
      Item_subselect *subselect = sl->master_query_expression()->item;
      const bool full_local = full && (!subselect || subselect->is_evaluated());
      /*
        If this join is evaluated, we can partially clean it up and clean up
        all its underlying joins even if they are correlated, only query plan
        is left in case a user will run EXPLAIN FOR CONNECTION.
        If this join is not yet evaluated, we still must clean it up to
        close its table cursors -- it may never get evaluated, as in case of
        ... HAVING FALSE OR a IN (SELECT ...))
        but all table cursors must be closed before the unlock.
      */
      sl->cleanup_all_joins();
      /* Can't unlock if at least one JOIN is still needed */
      can_unlock = can_unlock && full_local;
    }

  /*
    We are not using tables anymore
    Unlock all tables. We may be in an INSERT .... SELECT statement.
  */
  if (can_unlock && lock && thd->lock && !thd->locked_tables_mode &&
      !(query_block->active_options() & SELECT_NO_UNLOCK) &&
      !query_block->subquery_in_having &&
      (query_block == thd->lex->unit->query_term()->query_block())) {
    /*
      TODO: unlock tables even if the join isn't top level select in the
      tree.
    */
    mysql_unlock_read_tables(thd, lock);  // Don't free join->lock
    DEBUG_SYNC(thd, "after_join_free_unlock");
    lock = nullptr;
  }
}

static void cleanup_table(TABLE *table) {
  if (table->is_created()) {
    table->file->ha_index_or_rnd_end();
  }
  free_io_cache(table);
  filesort_free_buffers(table, false);
}

/**
  Free resources of given join.

  @note
    With subquery this function definitely will be called several times,
    but even for simple query it can be called several times.
*/

void JOIN::cleanup() {
  DBUG_TRACE;

  assert(const_tables <= primary_tables && primary_tables <= tables);

  if (qep_tab || join_tab || best_ref) {
    for (uint i = 0; i < tables; i++) {
      QEP_TAB *qtab;
      TABLE *table;
      if (qep_tab) {
        assert(!join_tab);
        qtab = &qep_tab[i];
        table = qtab->table();
      } else {
        qtab = nullptr;
        table = (join_tab ? &join_tab[i] : best_ref[i])->table();
      }
      if (!table) continue;
      cleanup_table(table);
    }
  } else if (thd->lex->using_hypergraph_optimizer()) {
    for (Table_ref *tl = query_block->leaf_tables; tl; tl = tl->next_leaf) {
      cleanup_table(tl->table);
    }
    for (JOIN::TemporaryTableToCleanup cleanup : temp_tables) {
      cleanup_table(cleanup.table);
    }
  }
}

/**
  Filter out ORDER BY items that are equal to constants in WHERE condition

  This function is a limited version of remove_const() for use
  with non-JOIN statements (i.e. single-table UPDATE and DELETE).

  @param order            Linked list of ORDER BY arguments.
  @param where            Where condition.

  @return pointer to new filtered ORDER list or NULL if whole list eliminated

  @note
    This function overwrites input order list.
*/

ORDER *simple_remove_const(ORDER *order, Item *where) {
  if (order == nullptr || where == nullptr) return order;

  ORDER *first = nullptr, *prev = nullptr;
  for (; order; order = order->next) {
    assert(!order->item[0]->has_aggregation());  // should never happen
    if (!check_field_is_const(where, order->item[0])) {
      if (first == nullptr) first = order;
      if (prev != nullptr) prev->next = order;
      prev = order;
    }
  }
  if (prev != nullptr) prev->next = nullptr;
  return first;
}

bool equality_determines_uniqueness(const Item_func_comparison *func,
                                    const Item *v, const Item *c) {
  /*
    - The "c" argument must be a constant.
    - The result type of both arguments must be the same.
      However, since a temporal type is also classified as a string type,
      we do not allow a temporal constant to be considered equal to a
      variable character string.
    - If both arguments are strings, the comparison operator must have the same
      collation as the ordering operation applied to the variable expression.
  */
  return c->const_for_execution() && v->result_type() == c->result_type() &&
         (v->result_type() != STRING_RESULT ||
          (!(is_string_type(v->data_type()) &&
             is_temporal_type(c->data_type())) &&
           func->compare_collation() == v->collation.collation));
}

bool equality_has_no_implicit_casts(const Item_func_comparison *func,
                                    const Item *item1, const Item *item2) {
  // See equality_determines_uniqueness() for the logic around strings
  // and dates.
  if (item1->result_type() != item2->result_type()) {
    return false;
  }
  if (item1->result_type() == STRING_RESULT) {
    if (is_temporal_type(item1->data_type()) !=
        is_temporal_type(item2->data_type())) {
      return false;
    }
    if (is_string_type(item1->data_type()) !=
        is_string_type(item2->data_type())) {
      return false;
    }
    if (is_string_type(item1->data_type())) {
      if (func->compare_collation() != item1->collation.collation ||
          func->compare_collation() != item2->collation.collation) {
        return false;
      }
    }
  }
  return true;
}

/*
  Return true if i1 and i2 (if any) are equal items,
  or if i1 is a wrapper item around the f2 field.
*/

static bool equal(const Item *i1, const Item *i2, const Field *f2) {
  assert((i2 == nullptr) ^ (f2 == nullptr));

  if (i2 != nullptr)
    return i1->eq(i2, true);
  else if (i1->type() == Item::FIELD_ITEM)
    return f2->eq(down_cast<const Item_field *>(i1)->field);
  else
    return false;
}

/**
  Check if a field is equal to a constant value in a condition

  @param      cond        condition to search within
  @param      order_item  Item to find in condition (if order_field is NULL)
  @param      order_field Field to find in condition (if order_item is NULL)
  @param[out] const_item  Used in calculation with conjunctive predicates,
                          must be NULL in outer-most call.

  @returns true if the field is a constant value in condition, false otherwise
*/
bool check_field_is_const(Item *cond, const Item *order_item,
                          const Field *order_field, Item **const_item) {
  assert((order_item == nullptr) ^ (order_field == nullptr));

  Item *intermediate = nullptr;
  if (const_item == nullptr) const_item = &intermediate;

  if (cond->type() == Item::COND_ITEM) {
    Item_cond *const c = down_cast<Item_cond *>(cond);
    bool and_level = c->functype() == Item_func::COND_AND_FUNC;
    List_iterator_fast<Item> li(*c->argument_list());
    Item *item;
    while ((item = li++)) {
      if (check_field_is_const(item, order_item, order_field, const_item)) {
        if (and_level) return true;
      } else if (!and_level)
        return false;
    }
    return !and_level;
  }
  if (cond->type() != Item::FUNC_ITEM) return false;
  Item_func *const func = down_cast<Item_func *>(cond);
  if (func->functype() != Item_func::EQUAL_FUNC &&
      func->functype() != Item_func::EQ_FUNC)
    return false;
  Item_func_comparison *comp = down_cast<Item_func_comparison *>(func);
  Item *left = comp->arguments()[0];
  Item *right = comp->arguments()[1];
  if (equal(left, order_item, order_field)) {
    if (equality_determines_uniqueness(comp, left, right)) {
      if (*const_item != nullptr) return right->eq(*const_item, true);
      *const_item = right;
      return true;
    }
  } else if (equal(right, order_item, order_field)) {
    if (equality_determines_uniqueness(comp, right, left)) {
      if (*const_item != nullptr) return left->eq(*const_item, true);
      *const_item = left;
      return true;
    }
  }
  return false;
}

/**
  Update TMP_TABLE_PARAM with count of the different type of fields.

  This function counts the number of fields, functions and sum
  functions (items with type SUM_FUNC_ITEM) for use by
  create_tmp_table() and stores it in the Temp_table_param object. It
  also updates the allow_group_via_temp_table property if needed.

  @param query_block           Query_block of query
  @param param                Description of temp table
  @param fields               List of fields to count
  @param reset_with_sum_func  Whether to reset with_sum_func of func items
  @param save_sum_fields      Count in the way create_tmp_table() expects when
                              given the same parameter.
*/

void count_field_types(const Query_block *query_block, Temp_table_param *param,
                       const mem_root_deque<Item *> &fields,
                       bool reset_with_sum_func, bool save_sum_fields) {
  DBUG_TRACE;

  param->sum_func_count = 0;
  param->func_count = fields.size();
  param->hidden_field_count = 0;
  param->outer_sum_func_count = 0;
  /*
    Loose index scan guarantees that all grouping is done and MIN/MAX
    functions are computed, so create_tmp_table() treats this as if
    save_sum_fields is set.
  */
  save_sum_fields |= param->precomputed_group_by;

  for (Item *field : fields) {
    Item *real = field->real_item();
    Item::Type real_type = real->type();

    if (real_type == Item::SUM_FUNC_ITEM && !real->m_is_window_function) {
      if (!field->const_item()) {
        Item_sum *sum_item = down_cast<Item_sum *>(field->real_item());
        if (sum_item->aggr_query_block == query_block) {
          if (!sum_item->allow_group_via_temp_table)
            param->allow_group_via_temp_table = false;  // UDF SUM function
          param->sum_func_count++;

          // Add one column per argument.
          param->func_count += sum_item->argument_count();
        }
      } else if (save_sum_fields) {
        /*
          Count the way create_tmp_table() does if asked to preserve
          Item_sum_* functions in fields list.

          Item field is an Item_sum_* or a reference to such an
          item. We need to distinguish between these two cases since
          they are treated differently by create_tmp_table().
        */
        if (field->type() != Item::SUM_FUNC_ITEM) {
          // A reference to an Item_sum_*
          param->func_count++;  // TODO: Is this really needed?
          param->sum_func_count++;
        }
      }
    } else if (real_type == Item::SUM_FUNC_ITEM) {
      assert(real->m_is_window_function);

      Item_sum *window_item = down_cast<Item_sum *>(real);
      param->func_count += window_item->argument_count();
    } else {
      if (reset_with_sum_func) field->reset_aggregation();
      if (field->has_aggregation()) param->outer_sum_func_count++;
    }
  }
}

/**
  Return 1 if second is a subpart of first argument.

  If first parts has different direction, change it to second part
  (group is sorted like order)
*/

bool test_if_subpart(ORDER *a, ORDER *b) {
  ORDER *first = a;
  ORDER *second = b;
  for (; first && second; first = first->next, second = second->next) {
    if ((*first->item)->eq(*second->item, true))
      continue;
    else
      return false;
  }
  // If the second argument is not subpart of the first return false
  if (second) return false;
  // Else assign the direction of the second argument to the first
  for (; a && b; a = a->next, b = b->next) a->direction = b->direction;
  return true;
}

/**
  calc how big buffer we need for comparing group entries.
*/

void calc_group_buffer(JOIN *join, ORDER *group) {
  DBUG_TRACE;
  uint key_length = 0, parts = 0, null_parts = 0;

  if (group) join->grouped = true;
  for (; group; group = group->next) {
    Item *group_item = *group->item;
    Field *field = group_item->get_tmp_table_field();
    if (field) {
      enum_field_types type;
      if ((type = field->type()) == MYSQL_TYPE_BLOB)
        key_length += MAX_BLOB_WIDTH;  // Can't be used as a key
      else if (type == MYSQL_TYPE_VARCHAR || type == MYSQL_TYPE_VAR_STRING)
        key_length += field->field_length + HA_KEY_BLOB_LENGTH;
      else if (type == MYSQL_TYPE_BIT) {
        /* Bit is usually stored as a longlong key for group fields */
        key_length += 8;  // Big enough
      } else
        key_length += field->pack_length();
    } else {
      switch (group_item->result_type()) {
        case REAL_RESULT:
          key_length += sizeof(double);
          break;
        case INT_RESULT:
          key_length += sizeof(longlong);
          break;
        case DECIMAL_RESULT:
          key_length += my_decimal_get_binary_size(
              group_item->max_length - (group_item->decimals ? 1 : 0),
              group_item->decimals);
          break;
        case STRING_RESULT: {
          /*
            As items represented as DATE/TIME fields in the group buffer
            have STRING_RESULT result type, we increase the length
            by 8 as maximum pack length of such fields.
          */
          if (group_item->is_temporal()) {
            key_length += 8;
          } else if (group_item->data_type() == MYSQL_TYPE_BLOB)
            key_length += MAX_BLOB_WIDTH;  // Can't be used as a key
          else {
            /*
              Group strings are taken as varstrings and require an length field.
              A field is not yet created by create_tmp_field()
              and the sizes should match up.
            */
            key_length += group_item->max_length + HA_KEY_BLOB_LENGTH;
          }
          break;
        }
        default:
          /* This case should never be chosen */
          assert(0);
          my_error(ER_OUT_OF_RESOURCES, MYF(ME_FATALERROR));
      }
    }
    parts++;
    if (group_item->is_nullable()) null_parts++;
  }
  join->tmp_table_param.group_length = key_length + null_parts;
  join->tmp_table_param.group_parts = parts;
  join->tmp_table_param.group_null_parts = null_parts;
}

/**
  Make an array of pointers to sum_functions to speed up
  sum_func calculation.

  @retval
    0	ok
  @retval
    1	Error
*/

bool JOIN::alloc_func_list() {
  uint func_count, group_parts;
  DBUG_TRACE;

  func_count = tmp_table_param.sum_func_count;
  /*
    If we are using rollup, we need a copy of the summary functions for
    each level
  */
  if (rollup_state != RollupState::NONE) func_count *= (send_group_parts + 1);

  group_parts = send_group_parts;
  /*
    If distinct, reserve memory for possible
    disctinct->group_by optimization
  */
  if (select_distinct) {
    group_parts += CountVisibleFields(*fields);
    /*
      If the ORDER clause is specified then it's possible that
      it also will be optimized, so reserve space for it too
    */
    if (!order.empty()) {
      ORDER *ord;
      for (ord = order.order; ord; ord = ord->next) group_parts++;
    }
  }

  /* This must use calloc() as rollup_make_fields depends on this */
  sum_funcs =
      (Item_sum **)thd->mem_calloc(sizeof(Item_sum **) * (func_count + 1) +
                                   sizeof(Item_sum ***) * (group_parts + 1));
  return sum_funcs == nullptr;
}

/**
  Initialize 'sum_funcs' array with all Item_sum objects.

  @param fields            All items
  @param before_group_by   Set to 1 if this is called before GROUP BY handling
  @param recompute         Set to true if sum_funcs must be recomputed

  @retval
    0  ok
  @retval
    1  error
*/

bool JOIN::make_sum_func_list(const mem_root_deque<Item *> &fields,
                              bool before_group_by, bool recompute) {
  DBUG_TRACE;

  if (*sum_funcs && !recompute)
    return false; /* We have already initialized sum_funcs. */

  Item_sum **func = sum_funcs;
  for (Item *item : fields) {
    if (item->type() == Item::SUM_FUNC_ITEM && !item->const_item() &&
        down_cast<Item_sum *>(item)->aggr_query_block == query_block) {
      assert(!item->m_is_window_function);
      *func++ = down_cast<Item_sum *>(item);
    }
  }
  if (before_group_by && rollup_state == RollupState::INITED) {
    rollup_state = RollupState::READY;
  } else if (rollup_state == RollupState::READY)
    return false;   // Don't put end marker
  *func = nullptr;  // End marker
  return false;
}

/**
  Free joins of subselect of this select.

  @param select   pointer to Query_block which subselects joins we will free

  @todo when the final use of this function (from SET statements) is removed,
  this function can be deleted.
*/

void free_underlaid_joins(Query_block *select) {
  for (Query_expression *query_expression =
           select->first_inner_query_expression();
       query_expression;
       query_expression = query_expression->next_query_expression())
    query_expression->cleanup(false);
}

/**
  Change the Query_result object of the query block.

  If old_result is not used, forward the call to the current
  Query_result in case it is a wrapper around old_result.

  Call prepare() on the new Query_result if we decide to use it.

  @param thd        Thread handle
  @param new_result New Query_result object
  @param old_result Old Query_result object (NULL to force change)

  @retval false Success
  @retval true  Error
*/

bool Query_block::change_query_result(THD *thd,
                                      Query_result_interceptor *new_result,
                                      Query_result_interceptor *old_result) {
  DBUG_TRACE;
  if (old_result == nullptr || query_result() == old_result) {
    set_query_result(new_result);
    if (query_result()->prepare(thd, fields, master_query_expression()))
      return true; /* purecov: inspected */
    return false;
  } else {
    const bool ret = query_result()->change_query_result(thd, new_result);
    return ret;
  }
}

/**
  Add having condition as a filter condition, which is applied when reading
  from the temp table.

  @param    curr_tmp_table  Table number to which having conds are added.
  @returns  false if success, true if error.
*/

bool JOIN::add_having_as_tmp_table_cond(uint curr_tmp_table) {
  having_cond->update_used_tables();
  QEP_TAB *const curr_table = &qep_tab[curr_tmp_table];
  table_map used_tables;
  Opt_trace_context *const trace = &thd->opt_trace;

  DBUG_TRACE;

  if (curr_table->table_ref)
    used_tables = curr_table->table_ref->map();
  else {
    /*
      Pushing parts of HAVING to an internal temporary table.
      Fields in HAVING condition may have been replaced with fields in an
      internal temporary table. This table has map=1.
    */
    assert(having_cond->has_subquery() ||
           !(having_cond->used_tables() & ~(1 | PSEUDO_TABLE_BITS)));
    used_tables = 1;
  }
  // Condition may contain outer references, const and non-deterministic exprs:
  used_tables |= PSEUDO_TABLE_BITS;

  /*
    All conditions which can be applied after reading from used_tables are
    added as filter conditions of curr_tmp_table. If condition's used_tables is
    not read yet for example subquery in having, then it will be kept as it is
    in original having_cond of join.
    If ROLLUP, having condition needs to be tested after writing rollup data.
    So do not move the having condition.
  */
  Item *sort_table_cond =
      (rollup_state == RollupState::NONE)
          ? make_cond_for_table(thd, having_cond, used_tables, table_map{0},
                                false)
          : nullptr;
  if (sort_table_cond) {
    if (!curr_table->condition())
      curr_table->set_condition(sort_table_cond);
    else {
      curr_table->set_condition(
          new Item_cond_and(curr_table->condition(), sort_table_cond));
      if (curr_table->condition()->fix_fields(thd, nullptr)) return true;
    }
    curr_table->condition()->apply_is_true();
    DBUG_EXECUTE("where", print_where(thd, curr_table->condition(),
                                      "select and having", QT_ORDINARY););

    having_cond = make_cond_for_table(thd, having_cond, ~table_map{0},
                                      ~used_tables, false);
    DBUG_EXECUTE("where", print_where(thd, having_cond, "having after sort",
                                      QT_ORDINARY););

    const Opt_trace_object trace_wrapper(trace);
    Opt_trace_object(trace, "sort_using_internal_table")
        .add("condition_for_sort", sort_table_cond)
        .add("having_after_sort", having_cond);
  }

  return false;
}

bool CreateFramebufferTable(
    THD *thd, const Temp_table_param &tmp_table_param,
    const Query_block &query_block, const mem_root_deque<Item *> &source_fields,
    const mem_root_deque<Item *> &window_output_fields,
    Func_ptr_array *mapping_from_source_to_window_output, Window *window) {
  /*
    Create the window frame buffer tmp table.  We create a
    temporary table with same contents as the output tmp table
    in the windowing pipeline (columns defined by
    curr_all_fields), but used for intermediate storage, saving
    the window's frame buffer now that we know the window needs
    buffering.
  */
  Temp_table_param *par =
      new (thd->mem_root) Temp_table_param(thd->mem_root, tmp_table_param);
  par->m_window_frame_buffer = true;

  // Don't include temporary fields that originally came from
  // a window function (or an expression containing a window function).
  // Window functions are not relevant to store in the framebuffer,
  // and in fact, trying to restore them would often overwrite
  // good data we shouldn't.
  //
  // Not that the regular filtering in create_tmp_table() cannot do this
  // for us, as it only sees the Item_field, not where it came from.
  mem_root_deque<Item *> fb_fields(window_output_fields);
  for (size_t i = 0; i < fb_fields.size(); ++i) {
    Item *orig_item = source_fields[i];
    if (orig_item->has_wf()) {
      fb_fields[i] = nullptr;
    }
  }
  fb_fields.erase(std::remove(fb_fields.begin(), fb_fields.end(), nullptr),
                  fb_fields.end());
  count_field_types(&query_block, par, fb_fields, false, false);

  TABLE *table =
      create_tmp_table(thd, par, fb_fields, nullptr, false, false,
                       query_block.active_options(), HA_POS_ERROR, "");
  if (table == nullptr) return true;

  window->set_frame_buffer_param(par);
  window->set_frame_buffer(table);

  // For window function expressions we are to evaluate after
  // framebuffering, we need to replace their arguments to point to the
  // output table instead of the input table (we could probably also have
  // used the framebuffer if we wanted). E.g., if our input is t1 and our
  // output is <temporary>, we need to rewrite 1 + SUM(t1.x) OVER w into
  // 1 + SUM(<temporary>.x) OVER w.
  for (Func_ptr &ptr : *mapping_from_source_to_window_output) {
    if (ptr.func()->has_wf()) {
      ReplaceMaterializedItems(thd, ptr.func(),
                               *mapping_from_source_to_window_output,
                               /*need_exact_match=*/false);
    }
  }
  return false;
}

/**
  Init tmp tables usage info.

  @details
  This function finalizes execution plan by taking following actions:
    .) tmp tables are created, but not instantiated (this is done during
       execution). QEP_TABs dedicated to tmp tables are filled appropriately.
       see JOIN::create_intermediate_table.
    .) prepare fields lists (fields, all_fields, ref_item_array slices) for
       each required stage of execution. These fields lists are set for
       tmp tables' tabs and for the tab of last table in the join.
    .) fill info for sorting/grouping/dups removal is prepared and saved to
       appropriate tabs. Here is an example:
        SELECT * from t1,t2 WHERE ... GROUP BY t1.f1 ORDER BY t2.f2, t1.f2
        and lets assume that the table order in the plan is t1,t2.
       In this case optimizer will sort for group only the first table as the
       second one isn't mentioned in GROUP BY. The result will be materialized
       in tmp table.  As filesort can't sort join optimizer will sort tmp table
       also. The first sorting (for group) is called simple as is doesn't
       require tmp table.  The Filesort object for it is created here - in
       JOIN::create_intermediate_table.  Filesort for the second case is
       created here, in JOIN::make_tmp_tables_info.

  @note
  This function may change tmp_table_param.precomputed_group_by. This
  affects how create_tmp_table() treats aggregation functions, so
  count_field_types() must be called again to make sure this is taken
  into consideration.

  @returns
  false - Ok
  true  - Error
*/

bool JOIN::make_tmp_tables_info() {
  assert(!join_tab);
  mem_root_deque<Item *> *curr_fields = fields;
  bool materialize_join = false;
  uint curr_tmp_table = const_tables;
  TABLE *exec_tmp_table = nullptr;

  auto cleanup_tmp_tables_on_error =
      create_scope_guard([this, &curr_tmp_table] {
        if (qep_tab == nullptr) {
          return;
        }
        for (unsigned table_idx = primary_tables; table_idx <= curr_tmp_table;
             ++table_idx) {
          TABLE *table = qep_tab[table_idx].table();
          if (table != nullptr) {
            close_tmp_table(table);
            free_tmp_table(table);
            qep_tab[table_idx].set_table(nullptr);
          }
        }
      });

  /*
    If the plan is constant, we will not do window tmp table processing
    cf. special code path for handling const plans.
  */
  m_windowing_steps = m_windows.elements > 0 && !plan_is_const() &&
                      !implicit_grouping && !group_optimized_away;
  const bool may_trace =  // just to avoid an empty trace block
      need_tmp_before_win || implicit_grouping || m_windowing_steps ||
      !group_list.empty() || !order.empty();

  Opt_trace_context *const trace = &thd->opt_trace;
  const Opt_trace_disable_I_S trace_disabled(trace, !may_trace);
  const Opt_trace_object wrapper(trace);
  const Opt_trace_array trace_tmp(trace, "considering_tmp_tables");

  DBUG_TRACE;

  /*
    In this function, we may change having_cond into a condition on a
    temporary sort/group table, so we have to assign having_for_explain now:
  */
  having_for_explain = having_cond;

  const bool has_group_by = this->grouped;

  /*
    The loose index scan access method guarantees that all grouping or
    duplicate row elimination (for distinct) is already performed
    during data retrieval, and that all MIN/MAX functions are already
    computed for each group. Thus all MIN/MAX functions should be
    treated as regular functions, and there is no need to perform
    grouping in the main execution loop.
    Notice that currently loose index scan is applicable only for
    single table queries, thus it is sufficient to test only the first
    join_tab element of the plan for its access method.
  */
  if (qep_tab && qep_tab[0].range_scan() &&
      is_loose_index_scan(qep_tab[0].range_scan()))
    tmp_table_param.precomputed_group_by =
        !is_agg_loose_index_scan(qep_tab[0].range_scan());

  /*
    Create the first temporary table if distinct elimination is requested or
    if the sort is too complicated to be evaluated as a filesort.
  */
  if (need_tmp_before_win) {
    curr_tmp_table = primary_tables;
    Opt_trace_object trace_this_outer(trace);
    trace_this_outer.add("adding_tmp_table_in_plan_at_position",
                         curr_tmp_table);
    tmp_tables++;

    /*
      Make a copy of the base slice in the save slice.
      This is needed because later steps will overwrite the base slice with
      another slice (1-3).
      After this slice has been used, overwrite the base slice again with
      the copy in the save slice.
    */
    if (alloc_ref_item_slice(thd, REF_SLICE_SAVED_BASE)) return true;

    copy_ref_item_slice(REF_SLICE_SAVED_BASE, REF_SLICE_ACTIVE);
    current_ref_item_slice = REF_SLICE_SAVED_BASE;

    /*
      Create temporary table for use in a single execution.
      (Will be reused if this is a subquery that is executed several times
       for one execution of the statement)
      Don't use tmp table grouping for json aggregate funcs as it's
      very ineffective.
    */
    ORDER_with_src tmp_group;
    if (!simple_group && !(test_flags & TEST_NO_KEY_GROUP) && !with_json_agg)
      tmp_group = group_list;

    tmp_table_param.hidden_field_count = CountHiddenFields(*fields);

    if (create_intermediate_table(&qep_tab[curr_tmp_table], *fields, tmp_group,
                                  !group_list.empty() && simple_group))
      return true;
    exec_tmp_table = qep_tab[curr_tmp_table].table();

    if (exec_tmp_table->s->is_distinct) optimize_distinct();

    /*
      If there is no sorting or grouping, 'use_order'
      index result should not have been requested.
      Exception: LooseScan strategy for semijoin requires
      sorted access even if final result is not to be sorted.
    */
    assert(
        !(m_ordered_index_usage == ORDERED_INDEX_VOID && !plan_is_const() &&
          qep_tab[const_tables].position()->sj_strategy != SJ_OPT_LOOSE_SCAN &&
          qep_tab[const_tables].use_order()));

    /*
      Allocate a slice of ref items that describe the items to be copied
      from the first temporary table.
    */
    if (alloc_ref_item_slice(thd, REF_SLICE_TMP1)) return true;

    // Change sum_fields reference to calculated fields in tmp_table
    if (streaming_aggregation || qep_tab[curr_tmp_table].table()->group ||
        tmp_table_param.precomputed_group_by) {
      if (change_to_use_tmp_fields(fields, thd, ref_items[REF_SLICE_TMP1],
                                   &tmp_fields[REF_SLICE_TMP1],
                                   query_block->m_added_non_hidden_fields))
        return true;
    } else {
      if (change_to_use_tmp_fields_except_sums(
              fields, thd, query_block, ref_items[REF_SLICE_TMP1],
              &tmp_fields[REF_SLICE_TMP1],
              query_block->m_added_non_hidden_fields))
        return true;
    }
    curr_fields = &tmp_fields[REF_SLICE_TMP1];
    // Need to set them now for correct group_fields setup, reset at the end.
    set_ref_item_slice(REF_SLICE_TMP1);
    qep_tab[curr_tmp_table].ref_item_slice = REF_SLICE_TMP1;
    setup_tmptable_write_func(&qep_tab[curr_tmp_table], &trace_this_outer);

    /*
      If having is not handled here, it will be checked before the row is sent
      to the client.
    */
    if (having_cond &&
        (streaming_aggregation ||
         (exec_tmp_table->s->is_distinct && group_list.empty()))) {
      /*
        If there is no select distinct or rollup, then move the having to table
        conds of tmp table.
        NOTE : We cannot apply having after distinct. If columns of having are
               not part of select distinct, then distinct may remove rows
               which can satisfy having.

        As this condition will read the tmp table, it is appropriate that
        REF_SLICE_TMP1 is in effect when we create it below.
      */
      if ((!select_distinct && rollup_state == RollupState::NONE) &&
          add_having_as_tmp_table_cond(curr_tmp_table))
        return true;

      /*
        Having condition which we are not able to add as tmp table conds are
        kept as before. And, this will be applied before storing the rows in
        tmp table.
      */
      qep_tab[curr_tmp_table].having = having_cond;
      having_cond = nullptr;  // Already done
    }

    tmp_table_param.func_count = 0;

    if (streaming_aggregation || qep_tab[curr_tmp_table].table()->group) {
      tmp_table_param.func_count += tmp_table_param.sum_func_count;
      tmp_table_param.sum_func_count = 0;
    }

    if (exec_tmp_table->group) {  // Already grouped
                                  /*
                                    Check if group by has to respect ordering. If true, move group by to
                                    order by.
                                  */
      if (order.empty() && !skip_sort_order) {
        for (ORDER *group = group_list.order; group; group = group->next) {
          if (group->direction != ORDER_NOT_RELEVANT) {
            order = group_list; /* order by group */
            break;
          }
        }
      }
      group_list.clean();
    }
    /*
      If we have different sort & group then we must sort the data by group
      and copy it to a second temporary table.
      This code is also used if we are using distinct something
      we haven't been able to store in the temporary table yet
      like SEC_TO_TIME(SUM(...)) or when distinct is used with rollup.
    */

    if ((!group_list.empty() &&
         (!test_if_subpart(group_list.order, order.order) || select_distinct ||
          m_windowing_steps || rollup_state != RollupState::NONE)) ||
        (select_distinct && (tmp_table_param.using_outer_summary_function ||
                             rollup_state != RollupState::NONE))) {
      DBUG_PRINT("info", ("Creating group table"));

      calc_group_buffer(this, group_list.order);
      count_field_types(query_block, &tmp_table_param,
                        tmp_fields[REF_SLICE_TMP1],
                        select_distinct && group_list.empty(), false);
      tmp_table_param.hidden_field_count =
          CountHiddenFields(tmp_fields[REF_SLICE_TMP1]);
      streaming_aggregation = false;
      if (!exec_tmp_table->group && !exec_tmp_table->s->is_distinct) {
        // 1st tmp table were materializing join result
        materialize_join = true;
        explain_flags.set(ESC_BUFFER_RESULT, ESP_USING_TMPTABLE);
      }
      curr_tmp_table++;
      tmp_tables++;
      Opt_trace_object trace_this_tbl(trace);
      trace_this_tbl.add("adding_tmp_table_in_plan_at_position", curr_tmp_table)
          .add_alnum("cause", "sorting_to_make_groups");

      /* group data to new table */
      /*
        If the access method is loose index scan then all MIN/MAX
        functions are precomputed, and should be treated as regular
        functions. See extended comment above.
      */
      if (qep_tab[0].range_scan() &&
          is_loose_index_scan(qep_tab[0].range_scan()))
        tmp_table_param.precomputed_group_by = true;

      ORDER_with_src dummy;  // TODO can use table->group here also

      if (create_intermediate_table(&qep_tab[curr_tmp_table], *curr_fields,
                                    dummy, true))
        return true;

      if (!group_list.empty()) {
        explain_flags.set(group_list.src, ESP_USING_TMPTABLE);
        if (!plan_is_const())  // No need to sort a single row
        {
          if (add_sorting_to_table(curr_tmp_table - 1, &group_list,
                                   /*sort_before_group=*/true))
            return true;
        }

        if (make_group_fields(this, this)) return true;
      }

      // Setup sum funcs only when necessary, otherwise we might break info
      // for the first table
      if (!group_list.empty() || tmp_table_param.sum_func_count) {
        if (make_sum_func_list(*curr_fields, true, true)) return true;
        const bool need_distinct =
            !(qep_tab[0].range_scan() &&
              is_agg_loose_index_scan(qep_tab[0].range_scan()));
        if (prepare_sum_aggregators(sum_funcs, need_distinct)) return true;
        group_list.clean();
        if (setup_sum_funcs(thd, sum_funcs)) return true;
      }

      /*
        Allocate a slice of ref items that describe the items to be copied
        from the second temporary table.
      */
      if (alloc_ref_item_slice(thd, REF_SLICE_TMP2)) return true;

      // No sum funcs anymore
      if (change_to_use_tmp_fields(&tmp_fields[REF_SLICE_TMP1], thd,
                                   ref_items[REF_SLICE_TMP2],
                                   &tmp_fields[REF_SLICE_TMP2],
                                   query_block->m_added_non_hidden_fields))
        return true;

      curr_fields = &tmp_fields[REF_SLICE_TMP2];
      set_ref_item_slice(REF_SLICE_TMP2);
      qep_tab[curr_tmp_table].ref_item_slice = REF_SLICE_TMP2;
      setup_tmptable_write_func(&qep_tab[curr_tmp_table], &trace_this_tbl);
    }
    if (qep_tab[curr_tmp_table].table()->s->is_distinct)
      select_distinct = false; /* Each row is unique */

    if (select_distinct && group_list.empty() && !m_windowing_steps) {
      if (having_cond) {
        qep_tab[curr_tmp_table].having = having_cond;
        having_cond->update_used_tables();
        having_cond = nullptr;
      }
      qep_tab[curr_tmp_table].needs_duplicate_removal = true;
      trace_this_outer.add("reading_from_table_eliminates_duplicates", true);
      explain_flags.set(ESC_DISTINCT, ESP_DUPS_REMOVAL);
      select_distinct = false;
    }
    /* Clean tmp_table_param for the next tmp table. */
    tmp_table_param.sum_func_count = tmp_table_param.func_count = 0;

    tmp_table_param.cleanup();
    streaming_aggregation = false;

    if (!group_optimized_away) {
      grouped = false;
    } else {
      /*
        If grouping has been optimized away, a temporary table is
        normally not needed unless we're explicitly requested to create
        one (e.g. due to a SQL_BUFFER_RESULT hint or INSERT ... SELECT or
        there is a windowing function that needs sorting).

        In this case (grouping was optimized away), temp_table was
        created without a grouping expression and JOIN::exec() will not
        perform the necessary grouping (by the use of end_send_group()
        or end_write_group()) if JOIN::group is set to false.
      */
      /*
         The temporary table was explicitly requested or there is a window
         function which needs sorting (check need_tmp_before_win in
         JOIN::optimize).
      */
      assert(query_block->active_options() & OPTION_BUFFER_RESULT ||
             m_windowing_steps);
      // the temporary table does not have a grouping expression
      assert(!qep_tab[curr_tmp_table].table()->group);
    }
    calc_group_buffer(this, group_list.order);
    count_field_types(query_block, &tmp_table_param, *curr_fields, false,
                      false);
  }

  /*
    Set up structures for a temporary table but do not actually create
    the temporary table if one of these conditions are true:
    - The query is implicitly grouped.
    - The query is explicitly grouped and
        + implemented as a simple grouping, or
        + LIMIT 1 is specified, or
        + ROLLUP is specified, or
        + <some unknown condition>.
  */

  if ((grouped || implicit_grouping) && !m_windowing_steps) {
    if (make_group_fields(this, this)) return true;

    if (make_sum_func_list(*curr_fields, true, true)) return true;
    const bool need_distinct =
        !(qep_tab && qep_tab[0].range_scan() &&
          is_agg_loose_index_scan(qep_tab[0].range_scan()));
    if (prepare_sum_aggregators(sum_funcs, need_distinct)) return true;
    if (setup_sum_funcs(thd, sum_funcs) || thd->is_fatal_error()) return true;
  }

  if (qep_tab && (!group_list.empty() ||
                  (!order.empty() && !m_windowing_steps /* [1] */))) {
    /*
      [1] above: too early to do query ORDER BY if we have windowing; must
      wait till after window processing.
    */
    ASSERT_BEST_REF_IN_JOIN_ORDER(this);
    DBUG_PRINT("info", ("Sorting for send_result_set_metadata"));
    /*
      If we have already done the group, add HAVING to sorted table except
      when rollup is present
    */
    if (having_cond && group_list.empty() && !streaming_aggregation &&
        rollup_state == RollupState::NONE) {
      if (add_having_as_tmp_table_cond(curr_tmp_table)) return true;
    }

    if (grouped)
      m_select_limit = HA_POS_ERROR;
    else if (!need_tmp_before_win) {
      /*
        We can abort sorting after thd->select_limit rows if there are no
        filter conditions for any tables after the sorted one.
        Filter conditions come in several forms:
         1. as a condition item attached to the join_tab, or
         2. as a keyuse attached to the join_tab (ref access).
      */
      for (uint i = const_tables + 1; i < primary_tables; i++) {
        QEP_TAB *const tab = qep_tab + i;
        if (tab->condition() ||  // 1
            (best_ref[tab->idx()]->keyuse() &&
             tab->first_inner() == NO_PLAN_IDX))  // 2
        {
          /* We have to sort all rows */
          m_select_limit = HA_POS_ERROR;
          break;
        }
      }
    }
    /*
      Here we add sorting stage for ORDER BY/GROUP BY clause, if the
      optimiser chose FILESORT to be faster than INDEX SCAN or there is
      no suitable index present.
      OPTION_FOUND_ROWS supersedes LIMIT and is taken into account.
    */
    DBUG_PRINT("info", ("Sorting for order by/group by"));
    ORDER_with_src order_arg = group_list.empty() ? order : group_list;
    if (qep_tab &&
        m_ordered_index_usage != (group_list.empty()
                                      ? ORDERED_INDEX_ORDER_BY
                                      : ORDERED_INDEX_GROUP_BY) &&
        // Windowing will change order, so it's too early to sort here
        !m_windowing_steps) {
      // Sort either first non-const table or the last tmp table
      QEP_TAB *const sort_tab = &qep_tab[curr_tmp_table];
      if (need_tmp_before_win && !materialize_join && !exec_tmp_table->group)
        explain_flags.set(order_arg.src, ESP_USING_TMPTABLE);

      if (add_sorting_to_table(curr_tmp_table, &order_arg,
                               /*sort_before_group=*/false))
        return true;
      /*
        filesort_limit:	 Return only this many rows from filesort().
        We can use select_limit_cnt only if we have no group_by and 1 table.
        This allows us to use Bounded_queue for queries like:
          "select * from t1 order by b desc limit 1;"
        m_select_limit == HA_POS_ERROR (we need a full table scan)
        query_expression->select_limit_cnt == 1 (we only need one row in the
        result set)
      */
      if (sort_tab->filesort)
        sort_tab->filesort->limit =
            (has_group_by || (primary_tables > curr_tmp_table + 1) ||
             calc_found_rows)
                ? m_select_limit
                : query_expression()->select_limit_cnt;
    }
  }

  if (qep_tab && m_windowing_steps) {
    for (uint wno = 0; wno < m_windows.elements; wno++) {
      tmp_table_param.m_window = m_windows[wno];

      if (!tmp_tables) {
        curr_tmp_table = primary_tables;
        tmp_tables++;

        if (ref_items[REF_SLICE_SAVED_BASE].is_null()) {
          /*
           Make a copy of the base slice in the save slice.
           This is needed because later steps will overwrite the base slice with
           another slice (1-3 or window slice).
           After this slice has been used, overwrite the base slice again with
           the copy in the save slice.
           */
          if (alloc_ref_item_slice(thd, REF_SLICE_SAVED_BASE)) return true;

          copy_ref_item_slice(REF_SLICE_SAVED_BASE, REF_SLICE_ACTIVE);
          current_ref_item_slice = REF_SLICE_SAVED_BASE;
        }
      } else {
        curr_tmp_table++;
        tmp_tables++;
      }

      ORDER_with_src dummy;

      tmp_table_param.hidden_field_count = CountHiddenFields(*curr_fields);

      /*
        Allocate a slice of ref items that describe the items to be copied
        from the next temporary table.
      */
      const uint widx = REF_SLICE_WIN_1 + wno;

      QEP_TAB *tab = &qep_tab[curr_tmp_table];
      mem_root_deque<Item *> *orig_fields = curr_fields;
      {
        Opt_trace_object trace_this_tbl(trace);
        trace_this_tbl
            .add("adding_tmp_table_in_plan_at_position", curr_tmp_table)
            .add_alnum("cause", "output_for_window_functions")
            .add("with_buffer", m_windows[wno]->needs_buffering());

        if (create_intermediate_table(tab, *curr_fields, dummy, false))
          return true;

        if (alloc_ref_item_slice(thd, widx)) return true;

        if (change_to_use_tmp_fields(curr_fields, thd, ref_items[widx],
                                     &tmp_fields[widx],
                                     query_block->m_added_non_hidden_fields,
                                     /*windowing*/ true))
          return true;

        curr_fields = &tmp_fields[widx];
        set_ref_item_slice(widx);
        tab->ref_item_slice = widx;
        setup_tmptable_write_func(tab, &trace_this_tbl);
      }

      if (m_windows[wno]->needs_buffering()) {
        if (CreateFramebufferTable(
                thd, tmp_table_param, *query_block, *orig_fields, *curr_fields,
                tab->tmp_table_param->items_to_copy, m_windows[wno])) {
          return true;
        }
      }

      if (m_windows[wno]->make_special_rows_cache(thd, tab->table()))
        return true;

      ORDER_with_src w_partition(m_windows[wno]->sorting_order(),
                                 ESC_WINDOWING);

      if (w_partition.order != nullptr) {
        Opt_trace_object trace_pre_sort(trace, "adding_sort_to_previous_table");
        if (add_sorting_to_table(curr_tmp_table - 1, &w_partition,
                                 /*sort_before_group=*/false))
          return true;
      }

      if (m_windows[wno]->is_last()) {
        if (!order.empty() && m_ordered_index_usage != ORDERED_INDEX_ORDER_BY) {
          if (add_sorting_to_table(curr_tmp_table, &order,
                                   /*sort_before_group=*/false))
            return true;
        }
        if (!tab->filesort && !tab->table()->s->keys &&
            (!(query_block->active_options() & OPTION_BUFFER_RESULT) ||
             need_tmp_before_win || wno >= 1)) {
          /*
            Last tmp table of execution; no sort, no duplicate elimination, no
            buffering imposed by user (or it has already been implemented by
            a previous tmp table): hence any row needn't be written to
            tmp table's storage; send it out to query's result instead:
          */
          m_windows[wno]->set_short_circuit(true);
        }
      }

      if (having_cond != nullptr) {
        tab->having = having_cond;
        having_cond = nullptr;
      }
    }
  }

  // In the case of rollup (only): After the base slice list was made, we may
  // have modified the field list to add rollup group items and sum switchers.
  // Since there may be HAVING filters with refs that refer to the base slice,
  // we need to refresh that slice (and its copy, REF_SLICE_SAVED_BASE) so
  // that it includes the updated items.
  //
  // Note that we do this after we've made the TMP1 and TMP2 slices, since
  // there's a lot of logic that looks through the GROUP BY list, which refers
  // to the base slice and expects _not_ to find rollup items there.
  refresh_base_slice();

  fields = curr_fields;
  // Reset before execution
  set_ref_item_slice(REF_SLICE_SAVED_BASE);
  if (qep_tab) {
    qep_tab[primary_tables + tmp_tables].op_type = get_end_select_func();
  }
  grouped = has_group_by;

  unplug_join_tabs();

  /*
    Tmp tables are a layer between the nested loop and the derived table's
    result, WITH RECURSIVE cannot work with them. This should not happen, as a
    recursive query cannot have clauses which use a tmp table (GROUP BY,
    etc).
  */
  assert(!query_block->is_recursive() || !tmp_tables);
  cleanup_tmp_tables_on_error.commit();
  return false;
}

void JOIN::refresh_base_slice() {
  const unsigned num_hidden_fields = CountHiddenFields(*fields);
  const size_t num_select_elements = fields->size() - num_hidden_fields;
  const size_t orig_num_select_elements =
      num_select_elements - query_block->m_added_non_hidden_fields;

  for (unsigned i = 0; i < fields->size(); ++i) {
    Item *item = (*fields)[i];
    size_t pos;
    // See change_to_use_tmp_fields_except_sums for an explanation of how
    // the visible fields, hidden fields and additional fields added by
    // transformations are organized in fields and ref_item_array.
    if (i < num_hidden_fields) {
      pos = fields->size() - i - 1 - query_block->m_added_non_hidden_fields;
    } else {
      pos = i - num_hidden_fields;
      if (pos >= orig_num_select_elements) pos += num_hidden_fields;
    }
    query_block->base_ref_items[pos] = item;
    if (!ref_items[REF_SLICE_SAVED_BASE].is_null()) {
      ref_items[REF_SLICE_SAVED_BASE][pos] = item;
    }
  }
}

void JOIN::unplug_join_tabs() {
  ASSERT_BEST_REF_IN_JOIN_ORDER(this);

  map2table = nullptr;

  for (uint i = 0; i < tables; ++i) best_ref[i]->cleanup();

  best_ref = nullptr;
}

/**
  @brief Add Filesort object to the given table to sort if with filesort

  @param idx        JOIN_TAB's position in the qep_tab array. The
                    created Filesort object gets attached to this.

  @param sort_order List of expressions to sort the table by
  @param sort_before_group
                    If true, this sort happens before grouping is done
                    (potentially as a step of grouping itself),
                    so any wrapped rollup group items should be
                    unwrapped.

  @note This function moves tab->select, if any, to filesort->select

  @return false on success, true on OOM
*/

bool JOIN::add_sorting_to_table(uint idx, ORDER_with_src *sort_order,
                                bool sort_before_group) {
  DBUG_TRACE;
  ASSERT_BEST_REF_IN_JOIN_ORDER(this);
  assert(!query_block->is_recursive());
  const enum join_type jt = qep_tab[idx].type();
  if (jt == JT_CONST || jt == JT_EQ_REF)
    return false;  // 1 single row: is already sorted

  // Weedout needs an underlying table to store refs from (it deduplicates
  // by row ID), so if this table is part of a weedout operation, we need
  // to force sorting by row IDs -- sorting rows with addon fields returns
  // rows that have no reference to the underlying table object.
  bool force_sort_rowids = false;
  for (plan_idx i = 0; i <= static_cast<plan_idx>(idx); ++i) {
    if (!qep_tab[i].starts_weedout()) {
      continue;
    }

    plan_idx weedout_end = NO_PLAN_IDX;  // Exclusive.
    for (uint j = i; j < primary_tables; ++j) {
      if (qep_tab[j].check_weed_out_table == qep_tab[i].flush_weedout_table) {
        weedout_end = j + 1;
        break;
      }
    }
    if (weedout_end != NO_PLAN_IDX &&
        weedout_end > static_cast<plan_idx>(idx)) {
      force_sort_rowids = true;
      break;
    }
  }

  explain_flags.set(sort_order->src, ESP_USING_FILESORT);
  QEP_TAB *const tab = &qep_tab[idx];
  const bool keep_buffers =
      qep_tab->join() != nullptr &&
      qep_tab->join()->query_block->master_query_expression()->item !=
          nullptr &&
      qep_tab->join()
          ->query_block->master_query_expression()
          ->item->is_uncacheable();

  {
    // Switch to the right slice if applicable, so that we fetch out the correct
    // items from order_arg.
    const Switch_ref_item_slice slice_switch(this, tab->ref_item_slice);
    tab->filesort = new (thd->mem_root)
        Filesort(thd, {tab->table()}, keep_buffers, sort_order->order,
                 HA_POS_ERROR, /*remove_duplicates=*/false, force_sort_rowids,
                 /*unwrap_rollup=*/sort_before_group);
    tab->filesort_pushed_order = sort_order->order;
  }
  if (!tab->filesort) return true;
  Opt_trace_object trace_tmp(&thd->opt_trace, "filesort");
  trace_tmp.add_alnum("adding_sort_to_table",
                      tab->table() ? tab->table()->alias : "");

  return false;
}

/**
  Find a cheaper access key than a given key.

  @param          tab                 NULL or JOIN_TAB of the accessed table
  @param          order               Linked list of ORDER BY arguments
  @param          table               Table if tab == NULL or tab->table()
  @param          usable_keys         Key map to find a cheaper key in
  @param          ref_key
                * 0 <= key < MAX_KEY   - key number (hint) to start the search
                * -1                   - no key number provided
  @param          select_limit        LIMIT value, or HA_POS_ERROR if no limit
  @param [out]    new_key             Key number if success, otherwise undefined
  @param [out]    new_key_direction   Return -1 (reverse) or +1 if success,
                                      otherwise undefined
  @param [out]    new_select_limit    Return adjusted LIMIT
  @param [out]    new_used_key_parts  NULL by default, otherwise return number
                                      of new_key prefix columns if success
                                      or undefined if the function fails
  @param [out]  saved_best_key_parts  NULL by default, otherwise preserve the
                                      value for further use in
                                      ReverseIndexRangeScanIterator
  @param [out]    new_read_time       NULL by default, otherwise return the
                                      cost of access using new_key if success
                                      or undefined if the function fails

  @note
    This function takes into account table->quick_condition_rows statistic
    (that is calculated by JOIN::make_join_plan()).
    However, single table procedures such as mysql_update() and mysql_delete()
    never call JOIN::make_join_plan(), so they have to update it manually
    (@see get_index_for_order()).
    This function resets bits in TABLE::quick_keys for indexes with mixed
    ASC/DESC keyparts as range scan doesn't support range reordering
    required for them.
*/

bool test_if_cheaper_ordering(const JOIN_TAB *tab, ORDER_with_src *order,
                              TABLE *table, Key_map usable_keys, int ref_key,
                              ha_rows select_limit, int *new_key,
                              int *new_key_direction, ha_rows *new_select_limit,
                              uint *new_used_key_parts,
                              uint *saved_best_key_parts,
                              double *new_read_time) {
  DBUG_TRACE;
  /*
    Check whether there is an index compatible with the given order
    usage of which is cheaper than usage of the ref_key index (ref_key>=0)
    or a table scan.
    It may be the case if ORDER/GROUP BY is used with LIMIT.
  */
  ha_rows best_select_limit = HA_POS_ERROR;
  JOIN *join = tab ? tab->join() : nullptr;
  if (join) ASSERT_BEST_REF_IN_JOIN_ORDER(join);
  uint nr;
  uint best_key_parts = 0;
  int best_key_direction = 0;
  ha_rows best_records = 0;
  double best_read_time = 0;
  double read_time;
  int best_key = -1;
  bool is_best_covering = false;
  double fanout = 1;
  const ha_rows table_records = table->file->stats.records;
  const bool group = join && join->grouped && order == &join->group_list;
  double refkey_rows_estimate =
      static_cast<double>(table->quick_condition_rows);
  const bool has_limit = (select_limit != HA_POS_ERROR);
  const join_type cur_access_method = tab ? tab->type() : JT_ALL;

  if (join) {
    read_time = tab->position()->read_cost;
    for (uint jt = tab->idx() + 1; jt < join->primary_tables; jt++) {
      POSITION *pos = join->best_ref[jt]->position();
      fanout *= pos->rows_fetched * pos->filter_effect;
      if (fanout < 0) break;  // fanout became 'unknown'
    }
  } else
    read_time = table->file->table_scan_cost().total_cost();

  /*
    Calculate the selectivity of the ref_key for REF_ACCESS. For
    RANGE_ACCESS we use table->quick_condition_rows.
  */
  if (ref_key >= 0 && cur_access_method == JT_REF) {
    if (table->quick_keys.is_set(ref_key))
      refkey_rows_estimate = static_cast<double>(table->quick_rows[ref_key]);
    else {
      const KEY *ref_keyinfo = table->key_info + ref_key;
      if (ref_keyinfo->has_records_per_key(tab->ref().key_parts - 1))
        refkey_rows_estimate =
            ref_keyinfo->records_per_key(tab->ref().key_parts - 1);
      else
        refkey_rows_estimate = 1.0;  // No index statistics
    }
    assert(refkey_rows_estimate >= 1.0);
  }

  for (nr = 0; nr < table->s->keys; nr++) {
    int direction = 0;
    uint used_key_parts;
    bool skip_quick;

    if (usable_keys.is_set(nr) &&
        (direction = test_if_order_by_key(order, table, nr, &used_key_parts,
                                          &skip_quick))) {
<<<<<<< HEAD
      const bool is_covering =
          table->covering_keys.is_set(nr) ||
          (nr == table->s->primary_key &&
           table->file->primary_key_is_clustered()) ||
          (table->file->index_flags(nr, 0, 0) & HA_CLUSTERED_INDEX);
=======
      const bool is_covering = table->covering_keys.is_set(nr) ||
                               (nr == table->s->primary_key &&
                                table->file->primary_key_is_clustered());
>>>>>>> 05e4357f
      // Don't allow backward scans on indexes with mixed ASC/DESC key parts
      if (skip_quick) table->quick_keys.clear_bit(nr);

      /*
        Don't use an index scan with ORDER BY without limit.
        For GROUP BY without limit always use index scan
        if there is a suitable index.
        Why we hold to this asymmetry hardly can be explained
        rationally. It's easy to demonstrate that using
        temporary table + filesort could be cheaper for grouping
        queries too.
      */
      if (is_covering || select_limit != HA_POS_ERROR ||
          (ref_key < 0 && (group || table->force_index_order))) {
        rec_per_key_t rec_per_key;
        KEY *keyinfo = table->key_info + nr;
        if (select_limit == HA_POS_ERROR) select_limit = table_records;
        if (group) {
          /*
            Used_key_parts can be larger than keyinfo->key_parts
            when using a secondary index clustered with a primary
            key (e.g. as in Innodb).
            See Bug #28591 for details.
          */
          rec_per_key =
              used_key_parts && used_key_parts <= actual_key_parts(keyinfo)
                  ? keyinfo->records_per_key(used_key_parts - 1)
                  : 1.0f;
          rec_per_key = std::max(rec_per_key, 1.0f);
          /*
            With a grouping query each group containing on average
            rec_per_key records produces only one row that will
            be included into the result set.
          */
          if (select_limit > table_records / rec_per_key)
            select_limit = table_records;
          else
            select_limit = (ha_rows)(select_limit * rec_per_key);
        }
        /*
          If tab=tk is not the last joined table tn then to get first
          L records from the result set we can expect to retrieve
          only L/fanout(tk,tn) where fanout(tk,tn) says how many
          rows in the record set on average will match each row tk.
          Usually our estimates for fanouts are too pessimistic.
          So the estimate for L/fanout(tk,tn) will be too optimistic
          and as result we'll choose an index scan when using ref/range
          access + filesort will be cheaper.
        */
        if (fanout == 0) {              // Would have been a division-by-zero
          select_limit = HA_POS_ERROR;  // -> 'infinite'
        } else if (fanout >= 0) {       // 'fanout' not unknown
          const double new_limit = max(select_limit / fanout, 1.0);
          if (new_limit >= static_cast<double>(HA_POS_ERROR)) {
            select_limit = HA_POS_ERROR;
          } else {
            select_limit = new_limit;
          }
        }
        /*
          We assume that each of the tested indexes is not correlated
          with ref_key. Thus, to select first N records we have to scan
          N/selectivity(ref_key) index entries.
          selectivity(ref_key) = #scanned_records/#table_records =
          refkey_rows_estimate/table_records.
          In any case we can't select more than #table_records.
          N/(refkey_rows_estimate/table_records) > table_records
          <=> N > refkey_rows_estimate.
          Neither should it be possible to select more than #table_records
          rows from refkey_rows_estimate.
         */
        if (select_limit > refkey_rows_estimate)
          select_limit = table_records;
        else if (table_records >= refkey_rows_estimate)
          select_limit = (ha_rows)(select_limit * (double)table_records /
                                   refkey_rows_estimate);
        rec_per_key =
            keyinfo->records_per_key(keyinfo->user_defined_key_parts - 1);
        rec_per_key = std::max(rec_per_key, 1.0f);
        /*
          Here we take into account the fact that rows are
          accessed in sequences rec_per_key records in each.
          Rows in such a sequence are supposed to be ordered
          by rowid/primary key. When reading the data
          in a sequence we'll touch not more pages than the
          table file contains.
          TODO. Use the formula for a disk sweep sequential access
          to calculate the cost of accessing data rows for one
          index entry.
        */
        const Cost_estimate table_scan_time = table->file->table_scan_cost();
        const double index_scan_time =
            select_limit / rec_per_key *
            min<double>(table->file->page_read_cost(nr, rec_per_key),
                        table_scan_time.total_cost());

        /*
          Switch to index that gives order if its scan time is smaller than
          read_time of current chosen access method. In addition, if the
          current chosen access method is index scan or table scan, always
          switch to the index that gives order when it is covering or when
          force index order or group by is present.
        */
        if (((cur_access_method == JT_ALL ||
              cur_access_method == JT_INDEX_SCAN) &&
             (is_covering || group || table->force_index_order)) ||
            index_scan_time < read_time) {
          ha_rows quick_records = table_records;
          const ha_rows refkey_select_limit =
              (ref_key >= 0 && table->covering_keys.is_set(ref_key))
                  ? static_cast<ha_rows>(refkey_rows_estimate)
                  : HA_POS_ERROR;

          if ((is_best_covering && !is_covering) ||
              (is_covering && refkey_select_limit < select_limit))
            continue;
          if (table->quick_keys.is_set(nr))
            quick_records = table->quick_rows[nr];
          if (best_key < 0 ||
              (select_limit <= min(quick_records, best_records)
                   ? keyinfo->user_defined_key_parts < best_key_parts
                   : quick_records < best_records ||
                         ((quick_records == best_records) &&
                          !is_best_covering && is_covering)) ||
              // We assume forward scan is faster than backward even if the
              // key is longer. This should be taken into account in cost
              // calculation.
              direction > best_key_direction) {
            best_key = nr;
            best_key_parts = keyinfo->user_defined_key_parts;
            if (saved_best_key_parts) *saved_best_key_parts = used_key_parts;
            best_read_time = index_scan_time;
            best_records = quick_records;
            is_best_covering = is_covering;
            best_key_direction = direction;
            best_select_limit = select_limit;
          }
        }
      }
    }
  }

  if (best_key < 0 || best_key == ref_key) return false;

  *new_key = best_key;
  *new_key_direction = best_key_direction;
  *new_select_limit = has_limit ? best_select_limit : table_records;
  if (new_used_key_parts != nullptr) *new_used_key_parts = best_key_parts;
  if (new_read_time) *new_read_time = best_read_time;

  return true;
}

/**
  Find a key to apply single table UPDATE/DELETE by a given ORDER

  @param       order           Linked list of ORDER BY arguments
  @param       table           Table to find a key
  @param       limit           LIMIT clause parameter
  @param       range_scan      Range scan used for this table, if any
  @param [out] need_sort       true if filesort needed
  @param [out] reverse
    true if the key is reversed again given ORDER (undefined if key == MAX_KEY)

  @return
    - MAX_KEY if no key found                        (need_sort == true)
    - MAX_KEY if quick select result order is OK     (need_sort == false)
    - key number (either index scan or quick select) (need_sort == false)

  @note
    Side effects:
    - may deallocate or deallocate and replace select->quick;
    - may set table->quick_condition_rows and table->quick_rows[...]
      to table->file->stats.records.
*/

uint get_index_for_order(ORDER_with_src *order, TABLE *table, ha_rows limit,
                         AccessPath *range_scan, bool *need_sort,
                         bool *reverse) {
  if (range_scan &&
      unique_key_range(range_scan)) {  // Single row select (always
                                       // "ordered"): Ok to use with
                                       // key field UPDATE
    *need_sort = false;
    /*
      Returning of MAX_KEY here prevents updating of used_key_is_modified
      in mysql_update(). Use AccessPath "as is".
    */
    return MAX_KEY;
  }

  if (order->empty()) {
    *need_sort = false;
    if (range_scan)
      return used_index(range_scan);  // index or MAX_KEY, use AccessPath as is
    else
      return table->file
          ->key_used_on_scan;  // MAX_KEY or index for some engines
  }

  if (!is_simple_order(order->order))  // just to cut further expensive checks
  {
    *need_sort = true;
    return MAX_KEY;
  }

  if (range_scan) {
    if (used_index(range_scan) == MAX_KEY) {
      *need_sort = true;
      return MAX_KEY;
    }

    uint used_key_parts;
    bool skip_path;
    switch (test_if_order_by_key(order, table, used_index(range_scan),
                                 &used_key_parts, &skip_path)) {
      case 1:  // desired order
        *need_sort = false;
        return used_index(range_scan);
      case 0:  // unacceptable order
        *need_sort = true;
        return MAX_KEY;
      case -1:  // desired order, but opposite direction
      {
        if (!skip_path && !make_reverse(used_key_parts, range_scan)) {
          *need_sort = false;
          return used_index(range_scan);
        } else {
          *need_sort = true;
          return MAX_KEY;
        }
      }
    }
    assert(0);
  } else if (limit != HA_POS_ERROR) {  // check if some index scan & LIMIT is
                                       // more efficient than filesort

    /*
      Update quick_condition_rows since single table UPDATE/DELETE procedures
      don't call JOIN::make_join_plan() and leave this variable uninitialized.
    */
    table->quick_condition_rows = table->file->stats.records;

    int key, direction;
    if (test_if_cheaper_ordering(nullptr, order, table,
                                 table->keys_in_use_for_order_by, -1, limit,
                                 &key, &direction, &limit)) {
      *need_sort = false;
      *reverse = (direction < 0);
      return key;
    }
  }
  *need_sort = true;
  return MAX_KEY;
}

/**
  Returns number of key parts depending on
  OPTIMIZER_SWITCH_USE_INDEX_EXTENSIONS flag.

  @param  key_info  pointer to KEY structure

  @return number of key parts.
*/

uint actual_key_parts(const KEY *key_info) {
  return current_thd->optimizer_switch_flag(
             OPTIMIZER_SWITCH_USE_INDEX_EXTENSIONS)
             ? key_info->actual_key_parts
             : key_info->user_defined_key_parts;
}

uint actual_key_flags(const KEY *key_info) {
  return current_thd->optimizer_switch_flag(
             OPTIMIZER_SWITCH_USE_INDEX_EXTENSIONS)
             ? key_info->actual_flags
             : key_info->flags;
}

join_type calc_join_type(AccessPath *path) {
  switch (path->type) {
    case AccessPath::INDEX_RANGE_SCAN:
    case AccessPath::INDEX_SKIP_SCAN:
    case AccessPath::GROUP_INDEX_SKIP_SCAN:
      return JT_RANGE;
    case AccessPath::INDEX_MERGE:
    case AccessPath::ROWID_INTERSECTION:
    case AccessPath::ROWID_UNION:
      return JT_INDEX_MERGE;
    default:
      assert(false);
      return JT_RANGE;
  }
}

/**
  @} (end of group Query_Optimizer)
*/<|MERGE_RESOLUTION|>--- conflicted
+++ resolved
@@ -5181,17 +5181,11 @@
     if (usable_keys.is_set(nr) &&
         (direction = test_if_order_by_key(order, table, nr, &used_key_parts,
                                           &skip_quick))) {
-<<<<<<< HEAD
       const bool is_covering =
           table->covering_keys.is_set(nr) ||
           (nr == table->s->primary_key &&
            table->file->primary_key_is_clustered()) ||
           (table->file->index_flags(nr, 0, 0) & HA_CLUSTERED_INDEX);
-=======
-      const bool is_covering = table->covering_keys.is_set(nr) ||
-                               (nr == table->s->primary_key &&
-                                table->file->primary_key_is_clustered());
->>>>>>> 05e4357f
       // Don't allow backward scans on indexes with mixed ASC/DESC key parts
       if (skip_quick) table->quick_keys.clear_bit(nr);
 
