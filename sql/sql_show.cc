--- conflicted
+++ resolved
@@ -4240,13 +4240,8 @@
 
       DEBUG_SYNC(thd, "fill_global_temporary_tables_before_storing_rec");
 
-<<<<<<< HEAD
       if (store_temporary_table_record(thd_item, tables->table, tmp,
                                        thd->lex->select_lex.db)) {
-        tmp->in_use= t;
-=======
-      if (store_temporary_table_record(thd_item, tables->table, tmp, thd->lex->select_lex.db, table_names_only)) {
->>>>>>> b3c9796a
         mysql_mutex_unlock(&thd_item->LOCK_temporary_tables);
         mysql_mutex_unlock(&LOCK_thread_count); 
         DBUG_RETURN(1);
