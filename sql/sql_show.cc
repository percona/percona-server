--- conflicted
+++ resolved
@@ -1869,14 +1869,10 @@
       Security_context *tmp_sctx= tmp->security_ctx;
       struct st_my_thread_var *mysys_var;
       if ((tmp->vio_ok() || tmp->system_thread) &&
-<<<<<<< HEAD
-          (!user || (tmp_sctx->user && !strcmp(tmp_sctx->user, user)))
+          (!user || (!tmp->system_thread && tmp_sctx->user &&
+                     !strcmp(tmp_sctx->user, user)))
           && !acl_is_utility_user(tmp_sctx->user, tmp_sctx->get_host()->ptr(),
                                   tmp_sctx->get_ip()->ptr()))
-=======
-          (!user || (!tmp->system_thread && tmp_sctx->user &&
-                     !strcmp(tmp_sctx->user, user))))
->>>>>>> 31c803e8
       {
         thread_info *thd_info= new thread_info;
 
@@ -1993,14 +1989,10 @@
       const char *val, *db;
 
       if ((!tmp->vio_ok() && !tmp->system_thread) ||
-<<<<<<< HEAD
-          (user && (!tmp_sctx->user || strcmp(tmp_sctx->user, user)))
+          (user && (tmp->system_thread || !tmp_sctx->user ||
+                    strcmp(tmp_sctx->user, user)))
           || acl_is_utility_user(tmp_sctx->user, tmp_sctx->get_host()->ptr(),
                                  tmp_sctx->get_ip()->ptr()))
-=======
-          (user && (tmp->system_thread || !tmp_sctx->user ||
-                    strcmp(tmp_sctx->user, user))))
->>>>>>> 31c803e8
         continue;
 
       restore_record(table, s->default_values);
