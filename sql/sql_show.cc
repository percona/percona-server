--- conflicted
+++ resolved
@@ -1196,9 +1196,6 @@
 }
 
 
-<<<<<<< HEAD
-#define LIST_PROCESS_HOST_LEN 64
-
 /**
   Print "ON UPDATE" clause of a field into a string.
 
@@ -1208,11 +1205,6 @@
   @return                  false on success, true on error.
 */
 static bool print_on_update_clause(Field *field, String *val, bool lcase)
-=======
-static bool get_field_default_value(THD *thd, Field *timestamp_field,
-                                    Field *field, String *def_value,
-                                    bool quoted)
->>>>>>> e9421386
 {
   DBUG_ASSERT(val->charset()->mbminlen == 1);
   val->length(0);
