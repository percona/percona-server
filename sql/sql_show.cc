--- conflicted
+++ resolved
@@ -2179,7 +2179,10 @@
     if ((!inspect_thd->get_protocol()->connection_alive() &&
          !inspect_thd->system_thread) ||
         (m_user && (inspect_thd->system_thread || !inspect_sctx_user.str ||
-                    strcmp(inspect_sctx_user.str, m_user))))
+                    strcmp(inspect_sctx_user.str, m_user))) ||
+          acl_is_utility_user(inspect_sctx_user.str,
+                              inspect_sctx_host.str,
+                              inspect_sctx->ip().str))
       return;
 
     thread_info *thd_info= new thread_info;
@@ -2232,6 +2235,9 @@
 
     /* STATE */
     thd_info->state_info= thread_state_info(inspect_thd);
+
+    thd_info->rows_sent= inspect_thd->get_sent_row_count();
+    thd_info->rows_examined= inspect_thd->get_examined_row_count();
 
     mysql_mutex_unlock(&inspect_thd->LOCK_thd_data);
 
@@ -2295,109 +2301,22 @@
   field->maybe_null=1;
   field_list.push_back(field=new Item_empty_string("Info",max_query_length));
   field->maybe_null=1;
-<<<<<<< HEAD
-  if (thd->send_result_metadata(&field_list,
-                                Protocol::SEND_NUM_ROWS | Protocol::SEND_EOF))
-=======
   field_list.push_back(field= new Item_return_int("Rows_sent",
                                                   MY_INT64_NUM_DECIMAL_DIGITS,
                                                   MYSQL_TYPE_LONGLONG));
   field_list.push_back(field= new Item_return_int("Rows_examined",
                                                   MY_INT64_NUM_DECIMAL_DIGITS,
                                                   MYSQL_TYPE_LONGLONG));
-  if (protocol->send_result_set_metadata(&field_list,
-                            Protocol::SEND_NUM_ROWS | Protocol::SEND_EOF))
->>>>>>> 2071aeef
+  if (thd->send_result_metadata(&field_list,
+                                Protocol::SEND_NUM_ROWS | Protocol::SEND_EOF))
     DBUG_VOID_RETURN;
 
   if (!thd->killed)
   {
-<<<<<<< HEAD
     thread_infos.reserve(Global_THD_manager::get_instance()->get_thd_count());
     List_process_list list_process_list(user, &thread_infos, thd,
                                         max_query_length);
     Global_THD_manager::get_instance()->do_for_all_thd_copy(&list_process_list);
-=======
-    /* take copy of global_thread_list */
-    std::set<THD*> global_thread_list_copy;
-    DEBUG_SYNC(thd,"before_copying_threads");
-    /*
-      Allow inserts to global_thread_list. Newly added thd
-      will not be accounted for `show processlist` and
-      removal from global_thread_list is blocked as LOCK_thd_remove
-      mutex is not released yet
-     */
-    mysql_mutex_lock(&LOCK_thd_remove);
-    copy_global_thread_list(&global_thread_list_copy);
-
-    DEBUG_SYNC(thd,"after_copying_threads");
-    thread_infos.reserve(get_thread_count());
-    Thread_iterator it= global_thread_list_copy.begin();
-    Thread_iterator end= global_thread_list_copy.end();
-    for (; it != end; ++it)
-    {
-      THD *tmp= *it;
-      Security_context *tmp_sctx= tmp->security_ctx;
-      struct st_my_thread_var *mysys_var;
-      if ((tmp->vio_ok() || tmp->system_thread) &&
-          (!user || (!tmp->system_thread && tmp_sctx->user &&
-                     !strcmp(tmp_sctx->user, user)))
-          && !acl_is_utility_user(tmp_sctx->user, tmp_sctx->get_host()->ptr(),
-                                  tmp_sctx->get_ip()->ptr()))
-      {
-        thread_info *thd_info= new thread_info;
-
-        thd_info->thread_id=tmp->thread_id;
-        thd_info->user= thd->strdup(tmp_sctx->user ? tmp_sctx->user :
-                                    (tmp->system_thread ?
-                                     "system user" : "unauthenticated user"));
-	if (tmp->peer_port && (tmp_sctx->get_host()->length() ||
-            tmp_sctx->get_ip()->length()) && thd->security_ctx->host_or_ip[0])
-	{
-	  if ((thd_info->host= (char*) thd->alloc(LIST_PROCESS_HOST_LEN+1)))
-	    my_snprintf((char *) thd_info->host, LIST_PROCESS_HOST_LEN,
-			"%s:%u", tmp_sctx->host_or_ip, tmp->peer_port);
-	}
-	else
-	  thd_info->host= thd->strdup(tmp_sctx->host_or_ip[0] ? 
-                                      tmp_sctx->host_or_ip : 
-                                      tmp_sctx->get_host()->length() ?
-                                      tmp_sctx->get_host()->ptr() : "");
-        thd_info->command=(int) tmp->get_command();
-        DBUG_EXECUTE_IF("processlist_acquiring_dump_threads_LOCK_thd_data",
-                        {
-                         if (thd_info->command == COM_BINLOG_DUMP ||
-                             thd_info->command == COM_BINLOG_DUMP_GTID)
-                           DEBUG_SYNC(thd, "processlist_after_LOCK_thd_count_before_LOCK_thd_data");
-                        });
-        mysql_mutex_lock(&tmp->LOCK_thd_data);
-        if ((thd_info->db= tmp->db))             // Safe test
-          thd_info->db= thd->strdup(thd_info->db);
-        if ((mysys_var= tmp->mysys_var))
-          mysql_mutex_lock(&mysys_var->mutex);
-        thd_info->proc_info= (char*) (tmp->killed == THD::KILL_CONNECTION? "Killed" : 0);
-        thd_info->state_info= thread_state_info(tmp);
-        if (mysys_var)
-          mysql_mutex_unlock(&mysys_var->mutex);
-
-        /* Lock THD mutex that protects its data when looking at it. */
-        if (tmp->query())
-        {
-          uint length= min<uint>(max_query_length, tmp->query_length());
-          char *q= thd->strmake(tmp->query(),length);
-          /* Safety: in case strmake failed, we set length to 0. */
-          thd_info->query_string=
-            CSET_STRING(q, q ? length : 0, tmp->query_charset());
-        }
-        thd_info->rows_sent= tmp->get_sent_row_count();
-        thd_info->rows_examined= tmp->get_examined_row_count();
-        mysql_mutex_unlock(&tmp->LOCK_thd_data);
-        thd_info->start_time= tmp->start_time.tv_sec;
-        thread_infos.push_back(thd_info);
-      }
-    }
-    mysql_mutex_unlock(&LOCK_thd_remove);
->>>>>>> 2071aeef
   }
 
   // Return list sorted by thread_id.
@@ -2423,13 +2342,9 @@
     protocol->store(thd_info->state_info, system_charset_info);
     protocol->store(thd_info->query_string.str(),
                     thd_info->query_string.charset());
-<<<<<<< HEAD
-    if (protocol->end_row())
-=======
     protocol->store(thd_info->rows_sent);
     protocol->store(thd_info->rows_examined);
-    if (protocol->write())
->>>>>>> 2071aeef
+    if (protocol->end_row())
       break; /* purecov: inspected */
   }
   my_eof(thd);
@@ -2443,7 +2358,6 @@
 */
 class Fill_process_list : public Do_THD_Impl
 {
-<<<<<<< HEAD
 private:
   /* THD of connected client. */
   THD *m_client_thd;
@@ -2465,11 +2379,15 @@
     const char *user=
       m_client_thd->security_context()->check_access(PROCESS_ACL) ?
         NullS : client_priv_user;
+    ulonglong now_utime= my_micro_time();
 
     if ((!inspect_thd->get_protocol()->connection_alive() &&
          !inspect_thd->system_thread) ||
         (user && (inspect_thd->system_thread || !inspect_sctx_user.str ||
-                  strcmp(inspect_sctx_user.str, user))))
+                  strcmp(inspect_sctx_user.str, user))) ||
+        acl_is_utility_user(inspect_sctx_user.str,
+                            inspect_sctx_host.str,
+                            inspect_sctx->ip().str))
       return;
 
     TABLE *table= m_tables->table;
@@ -2477,48 +2395,6 @@
 
     /* ID */
     table->field[0]->store((ulonglong) inspect_thd->thread_id(), true);
-=======
-  TABLE *table= tables->table;
-  CHARSET_INFO *cs= system_charset_info;
-  char *user;
-  time_t now;
-  ulonglong now_utime= my_micro_time_and_time(&now);
-  DBUG_ENTER("fill_process_list");
-
-  DEBUG_SYNC(thd, "before_fill_schema_processlist");
-
-  user= thd->security_ctx->master_access & PROCESS_ACL ?
-        NullS : thd->security_ctx->priv_user;
-
-  if (!thd->killed)
-  {
-    /* take copy of global_thread_list */
-    std::set<THD*> global_thread_list_copy;
-    /*
-      Allow inserts to global_thread_list. Newly added thd
-      will not be accounted for `fill schema processlist` and
-      removal from global_thread_list is blocked as LOCK_thd_remove
-      mutex is not released yet
-     */
-    mysql_mutex_lock(&LOCK_thd_remove);
-    copy_global_thread_list(&global_thread_list_copy);
-
-    Thread_iterator it= global_thread_list_copy.begin();
-    Thread_iterator end= global_thread_list_copy.end();
-    for (; it != end; ++it)
-    {
-      THD* tmp= *it;
-      Security_context *tmp_sctx= tmp->security_ctx;
-      struct st_my_thread_var *mysys_var;
-      const char *val, *db;
-
-      if ((!tmp->vio_ok() && !tmp->system_thread) ||
-          (user && (tmp->system_thread || !tmp_sctx->user ||
-                    strcmp(tmp_sctx->user, user)))
-          || acl_is_utility_user(tmp_sctx->user, tmp_sctx->get_host()->ptr(),
-                                 tmp_sctx->get_ip()->ptr()))
-        continue;
->>>>>>> 2071aeef
 
     /* USER */
     const char *val= NULL;
@@ -2530,7 +2406,6 @@
       val= "unauthenticated user";
     table->field[1]->store(val, strlen(val), system_charset_info);
 
-<<<<<<< HEAD
     /* HOST */
     if (inspect_thd->peer_port &&
         (inspect_sctx_host.length ||
@@ -2581,35 +2456,17 @@
       table->field[6]->set_notnull();
     }
 
+    /* TIME_MS */
+    ulonglong tmp_start_utime= inspect_thd->start_utime;
+    table->field[8]->store(((tmp_start_utime < now_utime ?
+                             now_utime - tmp_start_utime : 0)/ 1000));
+
+    /* ROWS_SENT */
+    table->field[9]->store((ulonglong) inspect_thd->get_sent_row_count());
+    /* ROWS_EXAMINED */
+    table->field[10]->store((ulonglong) inspect_thd->get_examined_row_count());
+
     mysql_mutex_unlock(&inspect_thd->LOCK_thd_data);
-=======
-      if ((mysys_var= tmp->mysys_var))
-        mysql_mutex_lock(&mysys_var->mutex);
-      /* COMMAND */
-      if ((val= (char *) (tmp->killed == THD::KILL_CONNECTION? "Killed" : 0)))
-        table->field[4]->store(val, strlen(val), cs);
-      else
-        table->field[4]->store(command_name[tmp->get_command()].str,
-                               command_name[tmp->get_command()].length, cs);
-      /* MYSQL_TIME */
-      longlong value_in_time_column= 0;
-      if(tmp->start_time.tv_sec)
-      {
-        value_in_time_column = (now - tmp->start_time.tv_sec);
-        if(value_in_time_column > now)
-        {
-          value_in_time_column= 0;
-        }
-      }
-      table->field[5]->store(value_in_time_column, FALSE);
-
-      /* STATE */
-      if ((val= thread_state_info(tmp)))
-      {
-        table->field[6]->store(val, strlen(val), cs);
-        table->field[6]->set_notnull();
-      }
->>>>>>> 2071aeef
 
     /* INFO */
     mysql_mutex_lock(&inspect_thd->LOCK_thd_query);
@@ -2620,32 +2477,7 @@
       String buf;
       if (inspect_thd->is_a_srv_session())
       {
-<<<<<<< HEAD
         buf.append(query_length? "PLUGIN: ":"PLUGIN");
-=======
-        size_t const width=
-          min<size_t>(PROCESS_LIST_INFO_WIDTH, tmp->query_length());
-        table->field[7]->store(tmp->query(), width, cs);
-        table->field[7]->set_notnull();
-      }
-
-      /* TIME_MS */
-      ulonglong tmp_start_utime= tmp->start_utime;
-      table->field[8]->store(((tmp_start_utime < now_utime ?
-                               now_utime - tmp_start_utime : 0)/ 1000));
-
-      /* ROWS_SENT */
-      table->field[9]->store((ulonglong) tmp->get_sent_row_count());
-      /* ROWS_EXAMINED */
-      table->field[10]->store((ulonglong) tmp->get_examined_row_count());
-      /* TID */
-      if(tmp->system_tid != -1)
-      {
-        table->field[11]->store((ulonglong) tmp->system_tid, TRUE);
-        table->field[11]->set_notnull();
-      }
-      mysql_mutex_unlock(&tmp->LOCK_thd_data);
->>>>>>> 2071aeef
 
         if (query_length)
           buf.append(query_str, query_length);
@@ -2678,6 +2510,8 @@
 int fill_schema_processlist(THD* thd, TABLE_LIST* tables, Item* cond)
 {
   DBUG_ENTER("fill_schema_processlist");
+
+  DEBUG_SYNC(thd, "before_fill_schema_processlist");
 
   Fill_process_list fill_process_list(thd, tables);
   if (!thd->killed)
@@ -3412,7 +3246,7 @@
     TABLE_STATS *table_stats =
       (TABLE_STATS *) my_hash_element(&global_table_stats, i);
 
-    table_full_name= thd->strdup(table_stats->table);
+    table_full_name= thd->mem_strdup(table_stats->table);
     table_schema= strsep(&table_full_name, ".");
 
     TABLE_LIST tmp_table;
@@ -3456,7 +3290,7 @@
     INDEX_STATS *index_stats =
       (INDEX_STATS *) my_hash_element(&global_index_stats, i);
 
-    index_full_name= thd->strdup(index_stats->index);
+    index_full_name= thd->mem_strdup(index_stats->index);
     table_schema= strsep(&index_full_name, ".");
     table_name= strsep(&index_full_name, ".");
 
@@ -4511,7 +4345,7 @@
   char tmp[128];
   String buffer(tmp,sizeof(tmp), thd->charset());
   LEX *lex= thd->lex;
-  Name_resolution_context *context= &lex->select_lex.context;
+  Name_resolution_context *context= &lex->select_lex->context;
 
   if (thd->lex->option_type == OPT_GLOBAL) {
     ST_FIELD_INFO *field_info= &schema_table->fields_info[0];
@@ -4524,7 +4358,7 @@
   ST_FIELD_INFO *field_info= &schema_table->fields_info[2];
   buffer.length(0);
   buffer.append(field_info->old_name);
-  buffer.append(lex->select_lex.db);
+  buffer.append(lex->select_lex->db);
 
   if (lex->wild && lex->wild->ptr())
   {
@@ -4565,7 +4399,7 @@
   restore_record(table, s->default_values);
 
   //session_id
-  table->field[0]->store((longlong) thd->thread_id, TRUE);
+  table->field[0]->store((longlong) thd->thread_id(), TRUE);
 
   //database
   table->field[1]->store(tmp_table->s->db.str, tmp_table->s->db.length, cs);
@@ -4648,54 +4482,73 @@
     @retval       1                        error
 */
 
-static int fill_global_temporary_tables(THD *thd, TABLE_LIST *tables, Item *cond)
-{
-  DBUG_ENTER("fill_global_temporary_tables");
-
-  mysql_mutex_lock(&LOCK_thread_count);
-
-  Thread_iterator it= global_thread_list_begin();
-  Thread_iterator end= global_thread_list_end();
-  THD *thd_item;
-  TABLE *tmp;
-
+class Fill_global_temporary_tables : public Do_THD_Impl
+{
+private:
+  THD* m_client_thd;
 #ifndef NO_EMBEDDED_ACCESS_CHECKS
-  Security_context *sctx= thd->security_ctx;
-  uint db_access;
+  Security_context* m_sctx;
 #endif
- 
-  while (it != end && (thd_item=*(it++))) {
-    mysql_mutex_lock(&thd_item->LOCK_temporary_tables);
-    for (tmp=thd_item->temporary_tables; tmp; tmp=tmp->next) {
-
+  bool m_failed;
+  TABLE_LIST *m_tables;
+
+public:
+  Fill_global_temporary_tables(THD* client_thd, TABLE_LIST* tables)
+    : m_client_thd(client_thd),
 #ifndef NO_EMBEDDED_ACCESS_CHECKS
-      if (test_all_bits(sctx->master_access, DB_ACLS))
+      m_sctx(client_thd->security_context()),
+#endif
+      m_failed(false),
+      m_tables(tables)
+  { }
+
+  virtual ~Fill_global_temporary_tables() {}
+
+  virtual void operator()(THD* thd)
+  {
+    mysql_mutex_lock(&thd->LOCK_temporary_tables);
+    for (TABLE* tmp= thd->temporary_tables; tmp; tmp= tmp->next)
+    {
+#ifndef NO_EMBEDDED_ACCESS_CHECKS
+      uint db_access;
+      if (test_all_bits(m_sctx->master_access(), DB_ACLS))
         db_access=DB_ACLS;
       else
-        db_access= (acl_get(sctx->get_host()->ptr(), sctx->get_ip()->ptr(),
-                            sctx->priv_user, tmp->s->db.str, 0)
-                    | sctx->master_access);
-
-      if (!(db_access & DB_ACLS) && check_grant_db(thd,tmp->s->db.str)) {
+        db_access= (acl_get(m_sctx->host().str, m_sctx->ip().str,
+                            m_sctx->priv_user().str, tmp->s->db.str, 0)
+                    | m_sctx->master_access());
+
+      if (!(db_access & DB_ACLS) && check_grant_db(m_client_thd,
+                                                   tmp->s->db.str)) {
         //no access for temp tables within this db for user
         continue;
       }
 #endif
-
-      DEBUG_SYNC(thd, "fill_global_temporary_tables_before_storing_rec");
-
-      if (store_temporary_table_record(thd_item, tables->table, tmp,
-                                       thd->lex->select_lex.db)) {
-        mysql_mutex_unlock(&thd_item->LOCK_temporary_tables);
-        mysql_mutex_unlock(&LOCK_thread_count); 
-        DBUG_RETURN(1);
-      }
-
-    }
-    mysql_mutex_unlock(&thd_item->LOCK_temporary_tables);
-  }
-
-  mysql_mutex_unlock(&LOCK_thread_count); 
+      DEBUG_SYNC(m_client_thd,
+                 "fill_global_temporary_tables_before_storing_rec");
+
+      if (store_temporary_table_record(thd, m_tables->table, tmp,
+                                       m_client_thd->lex->select_lex->db))
+        m_failed= true;
+
+    }
+    mysql_mutex_unlock(&thd->LOCK_temporary_tables);
+  }
+
+  bool failed() const { return m_failed; }
+};
+
+static int fill_global_temporary_tables(THD *thd, TABLE_LIST *tables,
+                                        Item *cond)
+{
+  DBUG_ENTER("fill_global_temporary_tables");
+
+  Fill_global_temporary_tables fill_global_temporary_tables(thd, tables);
+  Global_THD_manager::get_instance()->do_for_all_thd_copy(
+                                                &fill_global_temporary_tables);
+
+  if (fill_global_temporary_tables.failed())
+    DBUG_RETURN(1);
   DBUG_RETURN(0);
 }
 
@@ -4722,7 +4575,7 @@
 
   for (tmp=thd->temporary_tables; tmp; tmp=tmp->next) {
     if (store_temporary_table_record(thd, tables->table, tmp,
-                                     thd->lex->select_lex.db)) {
+                                     thd->lex->select_lex->db)) {
       DBUG_RETURN(1);
     }
   }
@@ -9539,8 +9392,6 @@
    MY_I_S_UNSIGNED, "Rows_sent", SKIP_OPEN_TABLE},
   {"ROWS_EXAMINED", MY_INT64_NUM_DECIMAL_DIGITS, MYSQL_TYPE_LONGLONG, 0,
    MY_I_S_UNSIGNED, "Rows_examined", SKIP_OPEN_TABLE},
-  {"TID", 21, MYSQL_TYPE_LONGLONG, 0, (MY_I_S_MAYBE_NULL | MY_I_S_UNSIGNED),
-   "Tid", SKIP_OPEN_TABLE},
   {0, 0, MYSQL_TYPE_STRING, 0, 0, 0, SKIP_OPEN_TABLE}
 };
 
