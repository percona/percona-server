--- conflicted
+++ resolved
@@ -2088,20 +2088,19 @@
 
   DBUG_ENTER("mysql_rm_table");
 
-<<<<<<< HEAD
+  // DROP table is not allowed in the XA_IDLE or XA_PREPARED transaction states.
+  if (thd->get_transaction()->xid_state()->check_xa_idle_or_prepared(true))
+  {
+    DBUG_RETURN(true);
+  }
+
   /*
     bug 72475 : DROP tables need to have their logging format determined if
     in MIXED mode and dropping a TEMP table.
   */
   if (thd->decide_logging_format(tables))
   {
-    DBUG_RETURN(TRUE);
-=======
-  // DROP table is not allowed in the XA_IDLE or XA_PREPARED transaction states.
-  if (thd->get_transaction()->xid_state()->check_xa_idle_or_prepared(true))
-  {
     DBUG_RETURN(true);
->>>>>>> d04d7a8f
   }
 
   /* Disable drop of enabled log tables, must be done before name locking */
