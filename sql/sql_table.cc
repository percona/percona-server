/*
   Copyright (c) 2000, 2012, Oracle and/or its affiliates. All rights reserved.

   This program is free software; you can redistribute it and/or modify
   it under the terms of the GNU General Public License as published by
   the Free Software Foundation; version 2 of the License.

   This program is distributed in the hope that it will be useful,
   but WITHOUT ANY WARRANTY; without even the implied warranty of
   MERCHANTABILITY or FITNESS FOR A PARTICULAR PURPOSE.  See the
   GNU General Public License for more details.

   You should have received a copy of the GNU General Public License
   along with this program; if not, write to the Free Software
   Foundation, Inc., 51 Franklin St, Fifth Floor, Boston, MA 02110-1301  USA
*/

/* drop and alter of tables */

#include "sql_priv.h"
#include "unireg.h"
#include "debug_sync.h"
#include "sql_table.h"
#include "sql_rename.h" // do_rename
#include "sql_parse.h"                        // test_if_data_home_dir
#include "sql_cache.h"                          // query_cache_*
#include "sql_base.h"   // open_table_uncached, lock_table_names
#include "lock.h"       // mysql_unlock_tables
#include "strfunc.h"    // find_type2, find_set
#include "sql_view.h" // view_checksum 
#include "sql_truncate.h"                       // regenerate_locked_table 
#include "sql_partition.h"                      // mem_alloc_error,
                                                // generate_partition_syntax,
                                                // partition_info
                                                // NOT_A_PARTITION_ID
#include "sql_db.h"                             // load_db_opt_by_name
#include "sql_time.h"                  // make_truncated_value_warning
#include "records.h"             // init_read_record, end_read_record
#include "filesort.h"            // filesort_free_buffers
#include "sql_select.h"                // setup_order,
                                       // make_unireg_sortorder
#include "sql_handler.h"               // mysql_ha_rm_tables
#include "discover.h"                  // readfrm
#include "my_pthread.h"                // pthread_mutex_t
#include "log_event.h"                 // Query_log_event
#include <hash.h>
#include <myisam.h>
#include <my_dir.h>
#include "sp_head.h"
#include "sp.h"
#include "sql_trigger.h"
#include "sql_parse.h"
#include "sql_show.h"
#include "transaction.h"
#include "datadict.h"  // dd_frm_type()
#include "sql_resolver.h"              // setup_order, fix_inner_refs
#include "table_cache.h"
#include <mysql/psi/mysql_table.h>

#ifdef __WIN__
#include <io.h>
#endif

#include <algorithm>
using std::max;
using std::min;

const char *primary_key_name="PRIMARY";

#ifdef USE_SYMDIR
bool symdir_warning_emitted= false;
#endif

static bool check_if_keyname_exists(const char *name,KEY *start, KEY *end);
static char *make_unique_key_name(const char *field_name,KEY *start,KEY *end);
static int copy_data_between_tables(TABLE *from,TABLE *to,
                                    List<Create_field> &create, bool ignore,
				    uint order_num, ORDER *order,
				    ha_rows *copied,ha_rows *deleted,
                                    Alter_info::enum_enable_or_disable keys_onoff,
                                    Alter_table_ctx *alter_ctx);

static bool prepare_blob_field(THD *thd, Create_field *sql_field);
static void sp_prepare_create_field(THD *thd, Create_field *sql_field);
static bool check_engine(THD *thd, const char *db_name,
                         const char *table_name,
                         HA_CREATE_INFO *create_info);

static int
mysql_prepare_create_table(THD *thd, HA_CREATE_INFO *create_info,
                           Alter_info *alter_info,
                           bool tmp_table,
                           uint *db_options,
                           handler *file, KEY **key_info_buffer,
                           uint *key_count, int select_field_count);


/**
  @brief Helper function for explain_filename
  @param thd          Thread handle
  @param to_p         Explained name in system_charset_info
  @param end_p        End of the to_p buffer
  @param name         Name to be converted
  @param name_len     Length of the name, in bytes
*/
static char* add_identifier(THD* thd, char *to_p, const char * end_p,
                            const char* name, uint name_len)
{
  uint res;
  uint errors;
  const char *conv_name;
  char tmp_name[FN_REFLEN];
  char conv_string[FN_REFLEN];
  int quote;

  DBUG_ENTER("add_identifier");
  if (!name[name_len])
    conv_name= name;
  else
  {
    strnmov(tmp_name, name, name_len);
    tmp_name[name_len]= 0;
    conv_name= tmp_name;
  }
  res= strconvert(&my_charset_filename, conv_name, system_charset_info,
                  conv_string, FN_REFLEN, &errors);
  if (!res || errors)
  {
    DBUG_PRINT("error", ("strconvert of '%s' failed with %u (errors: %u)", conv_name, res, errors));
    conv_name= name;
  }
  else
  {
    DBUG_PRINT("info", ("conv '%s' -> '%s'", conv_name, conv_string));
    conv_name= conv_string;
  }

  quote = thd ? get_quote_char_for_identifier(thd, conv_name, res - 1) : '"';

  if (quote != EOF && (end_p - to_p > 2))
  {
    *(to_p++)= (char) quote;
    while (*conv_name && (end_p - to_p - 1) > 0)
    {
      uint length= my_mbcharlen(system_charset_info, *conv_name);
      if (!length)
        length= 1;
      if (length == 1 && *conv_name == (char) quote)
      { 
        if ((end_p - to_p) < 3)
          break;
        *(to_p++)= (char) quote;
        *(to_p++)= *(conv_name++);
      }
      else if (((long) length) < (end_p - to_p))
      {
        to_p= strnmov(to_p, conv_name, length);
        conv_name+= length;
      }
      else
        break;                               /* string already filled */
    }
    if (end_p > to_p) {
      *(to_p++)= (char) quote;
      if (end_p > to_p)
	*to_p= 0; /* terminate by NUL, but do not include it in the count */
    }
  }
  else
    to_p= strnmov(to_p, conv_name, end_p - to_p);
  DBUG_RETURN(to_p);
}


/**
  @brief Explain a path name by split it to database, table etc.
  
  @details Break down the path name to its logic parts
  (database, table, partition, subpartition).
  filename_to_tablename cannot be used on partitions, due to the #P# part.
  There can be up to 6 '#', #P# for partition, #SP# for subpartition
  and #TMP# or #REN# for temporary or renamed partitions.
  This should be used when something should be presented to a user in a
  diagnostic, error etc. when it would be useful to know what a particular
  file [and directory] means. Such as SHOW ENGINE STATUS, error messages etc.

   @param      thd          Thread handle
   @param      from         Path name in my_charset_filename
                            Null terminated in my_charset_filename, normalized
                            to use '/' as directory separation character.
   @param      to           Explained name in system_charset_info
   @param      to_length    Size of to buffer
   @param      explain_mode Requested output format.
                            EXPLAIN_ALL_VERBOSE ->
                            [Database `db`, ]Table `tbl`[,[ Temporary| Renamed]
                            Partition `p` [, Subpartition `sp`]]
                            EXPLAIN_PARTITIONS_VERBOSE -> `db`.`tbl`
                            [[ Temporary| Renamed] Partition `p`
                            [, Subpartition `sp`]]
                            EXPLAIN_PARTITIONS_AS_COMMENT -> `db`.`tbl` |*
                            [,[ Temporary| Renamed] Partition `p`
                            [, Subpartition `sp`]] *|
                            (| is really a /, and it is all in one line)

   @retval     Length of returned string
*/

uint explain_filename(THD* thd,
		      const char *from,
                      char *to,
                      uint to_length,
                      enum_explain_filename_mode explain_mode)
{
  uint res= 0;
  char *to_p= to;
  char *end_p= to_p + to_length;
  const char *db_name= NULL;
  int  db_name_len= 0;
  const char *table_name;
  int  table_name_len= 0;
  const char *part_name= NULL;
  int  part_name_len= 0;
  const char *subpart_name= NULL;
  int  subpart_name_len= 0;
  enum enum_file_name_type {NORMAL, TEMP, RENAMED} name_type= NORMAL;
  const char *tmp_p;
  DBUG_ENTER("explain_filename");
  DBUG_PRINT("enter", ("from '%s'", from));
  tmp_p= from;
  table_name= from;
  /*
    If '/' then take last directory part as database.
    '/' is the directory separator, not FN_LIB_CHAR
  */
  while ((tmp_p= strchr(tmp_p, '/')))
  {
    db_name= table_name;
    /* calculate the length */
    db_name_len= tmp_p - db_name;
    tmp_p++;
    table_name= tmp_p;
  }
  tmp_p= table_name;
  while (!res && (tmp_p= strchr(tmp_p, '#')))
  {
    tmp_p++;
    switch (tmp_p[0]) {
    case 'P':
    case 'p':
      if (tmp_p[1] == '#')
        part_name= tmp_p + 2;
      else
        res= 1;
      tmp_p+= 2;
      break;
    case 'S':
    case 's':
      if ((tmp_p[1] == 'P' || tmp_p[1] == 'p') && tmp_p[2] == '#')
      {
        part_name_len= tmp_p - part_name - 1;
        subpart_name= tmp_p + 3;
      }
      else
        res= 2;
      tmp_p+= 3;
      break;
    case 'T':
    case 't':
      if ((tmp_p[1] == 'M' || tmp_p[1] == 'm') &&
          (tmp_p[2] == 'P' || tmp_p[2] == 'p') &&
          tmp_p[3] == '#' && !tmp_p[4])
        name_type= TEMP;
      else
        res= 3;
      tmp_p+= 4;
      break;
    case 'R':
    case 'r':
      if ((tmp_p[1] == 'E' || tmp_p[1] == 'e') &&
          (tmp_p[2] == 'N' || tmp_p[2] == 'n') &&
          tmp_p[3] == '#' && !tmp_p[4])
        name_type= RENAMED;
      else
        res= 4;
      tmp_p+= 4;
      break;
    default:
      res= 5;
    }
  }
  if (res)
  {
    /* Better to give something back if we fail parsing, than nothing at all */
    DBUG_PRINT("info", ("Error in explain_filename: %u", res));
    sql_print_warning("Invalid (old?) table or database name '%s'", from);
    DBUG_RETURN(my_snprintf(to, to_length,
                            "<result %u when explaining filename '%s'>",
                            res, from));
  }
  if (part_name)
  {
    table_name_len= part_name - table_name - 3;
    if (subpart_name)
      subpart_name_len= strlen(subpart_name);
    else
      part_name_len= strlen(part_name);
    if (name_type != NORMAL)
    {
      if (subpart_name)
        subpart_name_len-= 5;
      else
        part_name_len-= 5;
    }
  }
  else
    table_name_len= strlen(table_name);
  if (db_name)
  {
    if (explain_mode == EXPLAIN_ALL_VERBOSE)
    {
      to_p= strnmov(to_p, ER_THD_OR_DEFAULT(thd, ER_DATABASE_NAME),
                                            end_p - to_p);
      *(to_p++)= ' ';
      to_p= add_identifier(thd, to_p, end_p, db_name, db_name_len);
      to_p= strnmov(to_p, ", ", end_p - to_p);
    }
    else
    {
      to_p= add_identifier(thd, to_p, end_p, db_name, db_name_len);
      to_p= strnmov(to_p, ".", end_p - to_p);
    }
  }
  if (explain_mode == EXPLAIN_ALL_VERBOSE)
  {
    to_p= strnmov(to_p, ER_THD_OR_DEFAULT(thd, ER_TABLE_NAME), end_p - to_p);
    *(to_p++)= ' ';
    to_p= add_identifier(thd, to_p, end_p, table_name, table_name_len);
  }
  else
    to_p= add_identifier(thd, to_p, end_p, table_name, table_name_len);
  if (part_name)
  {
    if (explain_mode == EXPLAIN_PARTITIONS_AS_COMMENT)
      to_p= strnmov(to_p, " /* ", end_p - to_p);
    else if (explain_mode == EXPLAIN_PARTITIONS_VERBOSE)
      to_p= strnmov(to_p, " ", end_p - to_p);
    else
      to_p= strnmov(to_p, ", ", end_p - to_p);
    if (name_type != NORMAL)
    {
      if (name_type == TEMP)
        to_p= strnmov(to_p, ER_THD_OR_DEFAULT(thd, ER_TEMPORARY_NAME),
                      end_p - to_p);
      else
        to_p= strnmov(to_p, ER_THD_OR_DEFAULT(thd, ER_RENAMED_NAME),
                      end_p - to_p);
      to_p= strnmov(to_p, " ", end_p - to_p);
    }
    to_p= strnmov(to_p, ER_THD_OR_DEFAULT(thd, ER_PARTITION_NAME),
                  end_p - to_p);
    *(to_p++)= ' ';
    to_p= add_identifier(thd, to_p, end_p, part_name, part_name_len);
    if (subpart_name)
    {
      to_p= strnmov(to_p, ", ", end_p - to_p);
      to_p= strnmov(to_p, ER_THD_OR_DEFAULT(thd, ER_SUBPARTITION_NAME),
                    end_p - to_p);
      *(to_p++)= ' ';
      to_p= add_identifier(thd, to_p, end_p, subpart_name, subpart_name_len);
    }
    if (explain_mode == EXPLAIN_PARTITIONS_AS_COMMENT)
      to_p= strnmov(to_p, " */", end_p - to_p);
  }
  DBUG_PRINT("exit", ("to '%s'", to));
  DBUG_RETURN(to_p - to);
}


/*
  Translate a file name to a table name (WL #1324).

  SYNOPSIS
    filename_to_tablename()
      from                      The file name in my_charset_filename.
      to                OUT     The table name in system_charset_info.
      to_length                 The size of the table name buffer.

  RETURN
    Table name length.
*/

uint filename_to_tablename(const char *from, char *to, uint to_length
#ifndef DBUG_OFF
                           , bool stay_quiet
#endif /* DBUG_OFF */
                           )
{
  uint errors;
  size_t res;
  DBUG_ENTER("filename_to_tablename");
  DBUG_PRINT("enter", ("from '%s'", from));

  if (!memcmp(from, tmp_file_prefix, tmp_file_prefix_length))
  {
    /* Temporary table name. */
    res= (strnmov(to, from, to_length) - to);
  }
  else
  {
    res= strconvert(&my_charset_filename, from,
                    system_charset_info,  to, to_length, &errors);
    if (errors) // Old 5.0 name
    {
      res= (strxnmov(to, to_length, MYSQL50_TABLE_NAME_PREFIX,  from, NullS) -
            to);
#ifndef DBUG_OFF
      if (!stay_quiet) {
#endif /* DBUG_OFF */
        sql_print_error("Invalid (old?) table or database name '%s'", from);
#ifndef DBUG_OFF
      }
#endif /* DBUG_OFF */
      /*
        TODO: add a stored procedure for fix table and database names,
        and mention its name in error log.
      */
    }
  }

  DBUG_PRINT("exit", ("to '%s'", to));
  DBUG_RETURN(res);
}


/**
  Check if given string begins with "#mysql50#" prefix
  
  @param   name          string to check cut 
  
  @retval
    FALSE  no prefix found
  @retval
    TRUE   prefix found
*/

bool check_mysql50_prefix(const char *name)
{
  return (name[0] == '#' && 
         !strncmp(name, MYSQL50_TABLE_NAME_PREFIX,
                  MYSQL50_TABLE_NAME_PREFIX_LENGTH));
}


/**
  Check if given string begins with "#mysql50#" prefix, cut it if so.
  
  @param   from          string to check and cut 
  @param   to[out]       buffer for result string
  @param   to_length     its size
  
  @retval
    0      no prefix found
  @retval
    non-0  result string length
*/

uint check_n_cut_mysql50_prefix(const char *from, char *to, uint to_length)
{
  if (check_mysql50_prefix(from))
    return (uint) (strmake(to, from + MYSQL50_TABLE_NAME_PREFIX_LENGTH,
                           to_length - 1) - to);
  return 0;
}


/*
  Translate a table name to a file name (WL #1324).

  SYNOPSIS
    tablename_to_filename()
      from                      The table name in system_charset_info.
      to                OUT     The file name in my_charset_filename.
      to_length                 The size of the file name buffer.

  RETURN
    File name length.
*/

uint tablename_to_filename(const char *from, char *to, uint to_length)
{
  uint errors, length;
  DBUG_ENTER("tablename_to_filename");
  DBUG_PRINT("enter", ("from '%s'", from));

  if ((length= check_n_cut_mysql50_prefix(from, to, to_length)))
  {
    /*
      Check if the name supplied is a valid mysql 5.0 name and 
      make the name a zero length string if it's not.
      Note that just returning zero length is not enough : 
      a lot of places don't check the return value and expect 
      a zero terminated string.
    */  
    if (check_table_name(to, length, TRUE) != IDENT_NAME_OK)
    {
      to[0]= 0;
      length= 0;
    }
    DBUG_RETURN(length);
  }
  length= strconvert(system_charset_info, from,
                     &my_charset_filename, to, to_length, &errors);
  if (check_if_legal_tablename(to) &&
      length + 4 < to_length)
  {
    memcpy(to + length, "@@@", 4);
    length+= 3;
  }
  DBUG_PRINT("exit", ("to '%s'", to));
  DBUG_RETURN(length);
}


/*
  Creates path to a file: mysql_data_dir/db/table.ext

  SYNOPSIS
   build_table_filename()
     buff                       Where to write result in my_charset_filename.
                                This may be the same as table_name.
     bufflen                    buff size
     db                         Database name in system_charset_info.
     table_name                 Table name in system_charset_info.
     ext                        File extension.
     flags                      FN_FROM_IS_TMP or FN_TO_IS_TMP or FN_IS_TMP
                                table_name is temporary, do not change.

  NOTES

    Uses database and table name, and extension to create
    a file name in mysql_data_dir. Database and table
    names are converted from system_charset_info into "fscs".
    Unless flags indicate a temporary table name.
    'db' is always converted.
    'ext' is not converted.

    The conversion suppression is required for ALTER TABLE. This
    statement creates intermediate tables. These are regular
    (non-temporary) tables with a temporary name. Their path names must
    be derivable from the table name. So we cannot use
    build_tmptable_filename() for them.

  RETURN
    path length
*/

uint build_table_filename(char *buff, size_t bufflen, const char *db,
                          const char *table_name, const char *ext, uint flags)
{
  char dbbuff[FN_REFLEN];
  char tbbuff[FN_REFLEN];
  DBUG_ENTER("build_table_filename");
  DBUG_PRINT("enter", ("db: '%s'  table_name: '%s'  ext: '%s'  flags: %x",
                       db, table_name, ext, flags));

  if (flags & FN_IS_TMP) // FN_FROM_IS_TMP | FN_TO_IS_TMP
    strnmov(tbbuff, table_name, sizeof(tbbuff));
  else
    (void) tablename_to_filename(table_name, tbbuff, sizeof(tbbuff));

  (void) tablename_to_filename(db, dbbuff, sizeof(dbbuff));

  char *end = buff + bufflen;
  /* Don't add FN_ROOTDIR if mysql_data_home already includes it */
  char *pos = strnmov(buff, mysql_data_home, bufflen);
  size_t rootdir_len= strlen(FN_ROOTDIR);
  if (pos - rootdir_len >= buff &&
      memcmp(pos - rootdir_len, FN_ROOTDIR, rootdir_len) != 0)
    pos= strnmov(pos, FN_ROOTDIR, end - pos);
  pos= strxnmov(pos, end - pos, dbbuff, FN_ROOTDIR, NullS);
#ifdef USE_SYMDIR
  if (!(flags & SKIP_SYMDIR_ACCESS))
  {
    my_bool is_symdir;

    unpack_dirname(buff, buff, &is_symdir);
    /*
      Lack of synchronization for access to symdir_warning_emitted is OK
      as in the worst case it might result in a few extra warnings
      printed to error log.
    */
    if (is_symdir && !symdir_warning_emitted)
    {
      symdir_warning_emitted= true;
      sql_print_warning("Symbolic links based on .sym files are deprecated. "
                        "Please use native Windows symbolic links instead "
                        "(see MKLINK command).");
    }
    pos= strend(buff);
  }
#endif
  pos= strxnmov(pos, end - pos, tbbuff, ext, NullS);

  DBUG_PRINT("exit", ("buff: '%s'", buff));
  DBUG_RETURN(pos - buff);
}


/**
  Create path to a temporary table mysql_tmpdir/#sql1234_12_1
  (i.e. to its .FRM file but without an extension).

  @param thd      The thread handle.
  @param buff     Where to write result in my_charset_filename.
  @param bufflen  buff size

  @note
    Uses current_pid, thread_id, and tmp_table counter to create
    a file name in mysql_tmpdir.

  @return Path length.
*/

uint build_tmptable_filename(THD* thd, char *buff, size_t bufflen)
{
  DBUG_ENTER("build_tmptable_filename");

  char *p= strnmov(buff, mysql_tmpdir, bufflen);
  my_snprintf(p, bufflen - (p - buff), "/%s%lx_%lx_%x",
              tmp_file_prefix, current_pid,
              thd->thread_id, thd->tmp_table++);

  if (lower_case_table_names)
  {
    /* Convert all except tmpdir to lower case */
    my_casedn_str(files_charset_info, p);
  }

  size_t length= unpack_filename(buff, buff);
  DBUG_PRINT("exit", ("buff: '%s'", buff));
  DBUG_RETURN(length);
}

/*
--------------------------------------------------------------------------

   MODULE: DDL log
   -----------------

   This module is used to ensure that we can recover from crashes that occur
   in the middle of a meta-data operation in MySQL. E.g. DROP TABLE t1, t2;
   We need to ensure that both t1 and t2 are dropped and not only t1 and
   also that each table drop is entirely done and not "half-baked".

   To support this we create log entries for each meta-data statement in the
   ddl log while we are executing. These entries are dropped when the
   operation is completed.

   At recovery those entries that were not completed will be executed.

   There is only one ddl log in the system and it is protected by a mutex
   and there is a global struct that contains information about its current
   state.

   History:
   First version written in 2006 by Mikael Ronstrom
--------------------------------------------------------------------------
*/

struct st_global_ddl_log
{
  char file_name_str[FN_REFLEN];
  char *file_name;
  DDL_LOG_MEMORY_ENTRY *first_free;
  DDL_LOG_MEMORY_ENTRY *first_used;
  uint num_entries;
  File file_id;
  uint name_len;
  uint io_size;
  bool inited;
  bool do_release;
  bool recovery_phase;
  st_global_ddl_log() : inited(false), do_release(false) {}
};

st_global_ddl_log global_ddl_log;

mysql_mutex_t LOCK_gdl;

#define DDL_LOG_ENTRY_TYPE_POS 0
#define DDL_LOG_ACTION_TYPE_POS 1
#define DDL_LOG_PHASE_POS 2
#define DDL_LOG_NEXT_ENTRY_POS 4
#define DDL_LOG_NAME_POS 8

#define DDL_LOG_NUM_ENTRY_POS 0
#define DDL_LOG_NAME_LEN_POS 4
#define DDL_LOG_IO_SIZE_POS 8
#define DDL_LOG_HEADER_SIZE 12

/**
  Read one entry from ddl log file.
<<<<<<< HEAD

  @param entry_no                     Entry number to read

  @return Operation status
    @retval TRUE                      Error
    @retval FALSE                     Success
=======
  @param[out]  file_entry_buf  Buffer to read into
  @param       entry_no        Entry number to read
  @param       size            Number of bytes of the entry to read

  @return Operation status
    @retval true   Error
    @retval false  Success
>>>>>>> 262722e9
*/

static bool read_ddl_log_file_entry(uchar *file_entry_buf,
                                    uint entry_no,
                                    uint size)
{
  bool error= FALSE;
  File file_id= global_ddl_log.file_id;
  uint io_size= global_ddl_log.io_size;
  DBUG_ENTER("read_ddl_log_file_entry");
  DBUG_ASSERT(io_size >= size);

<<<<<<< HEAD
  mysql_mutex_assert_owner(&LOCK_gdl);
  if (mysql_file_pread(file_id, file_entry_buf, io_size, io_size * entry_no,
                       MYF(MY_WME)) != io_size)
=======
  if (mysql_file_pread(file_id, file_entry_buf, size, io_size * entry_no,
                       MYF(MY_WME)) != size)
>>>>>>> 262722e9
    error= TRUE;
  DBUG_RETURN(error);
}


/**
<<<<<<< HEAD
  Write one entry from ddl log file.

  @param entry_no                     Entry number to write

  @return Operation status
    @retval TRUE                      Error
    @retval FALSE                     Success
=======
  Write one entry to ddl log file.

  @param  file_entry_buf  Buffer to write
  @param  entry_no        Entry number to write
  @param  size            Number of bytes of the entry to write

  @return Operation status
    @retval true   Error
    @retval false  Success
>>>>>>> 262722e9
*/

static bool write_ddl_log_file_entry(uchar *file_entry_buf,
                                     uint entry_no,
                                     uint size)
{
  bool error= FALSE;
  File file_id= global_ddl_log.file_id;
<<<<<<< HEAD
  uchar *file_entry_buf= (uchar*)global_ddl_log.file_entry_buf;
=======
  uint io_size= global_ddl_log.io_size;
>>>>>>> 262722e9
  DBUG_ENTER("write_ddl_log_file_entry");
  DBUG_ASSERT(io_size >= size);

<<<<<<< HEAD
  mysql_mutex_assert_owner(&LOCK_gdl);
  if (mysql_file_pwrite(file_id, file_entry_buf,
                        IO_SIZE, IO_SIZE * entry_no, MYF(MY_WME)) != IO_SIZE)
=======
  if (mysql_file_pwrite(file_id, file_entry_buf, size,
                        io_size * entry_no, MYF(MY_WME)) != size)
>>>>>>> 262722e9
    error= TRUE;
  DBUG_RETURN(error);
}


/**
  Sync the ddl log file.

  @return Operation status
    @retval FALSE  Success
    @retval TRUE   Error
*/

static bool sync_ddl_log_file()
{
  DBUG_ENTER("sync_ddl_log_file");
  DBUG_RETURN(mysql_file_sync(global_ddl_log.file_id, MYF(MY_WME)));
}


/**
  Write ddl log header.

  @return Operation status
    @retval TRUE                      Error
    @retval FALSE                     Success
*/

static bool write_ddl_log_header()
{
  uint16 const_var;
<<<<<<< HEAD
=======
  bool error= FALSE;
  uchar file_entry_buf[DDL_LOG_HEADER_SIZE];
>>>>>>> 262722e9
  DBUG_ENTER("write_ddl_log_header");
  DBUG_ASSERT((DDL_LOG_NAME_POS + 3 * global_ddl_log.name_len)
                <= global_ddl_log.io_size);

  int4store(&file_entry_buf[DDL_LOG_NUM_ENTRY_POS],
            global_ddl_log.num_entries);
<<<<<<< HEAD
  const_var= FN_REFLEN;
  int4store(&global_ddl_log.file_entry_buf[DDL_LOG_NAME_LEN_POS],
=======
  const_var= global_ddl_log.name_len;
  int4store(&file_entry_buf[DDL_LOG_NAME_LEN_POS],
>>>>>>> 262722e9
            (ulong) const_var);
  const_var= global_ddl_log.io_size;
  int4store(&file_entry_buf[DDL_LOG_IO_SIZE_POS],
            (ulong) const_var);
  if (write_ddl_log_file_entry(file_entry_buf, 0UL, DDL_LOG_HEADER_SIZE))
  {
    sql_print_error("Error writing ddl log header");
    DBUG_RETURN(TRUE);
  }
  DBUG_RETURN(sync_ddl_log_file());
}


/**
  Create ddl log file name.
  @param file_name                   Filename setup
*/

static inline void create_ddl_log_file_name(char *file_name)
{
  strxmov(file_name, mysql_data_home, "/", "ddl_log.log", NullS);
}


/**
  Read header of ddl log file.

  When we read the ddl log header we get information about maximum sizes
  of names in the ddl log and we also get information about the number
  of entries in the ddl log.

  @return Last entry in ddl log (0 if no entries)
*/

static uint read_ddl_log_header()
{
<<<<<<< HEAD
  uchar *file_entry_buf= (uchar*)global_ddl_log.file_entry_buf;
=======
  char file_entry_buf[DDL_LOG_HEADER_SIZE];
>>>>>>> 262722e9
  char file_name[FN_REFLEN];
  uint entry_no;
  bool successful_open= FALSE;
  DBUG_ENTER("read_ddl_log_header");
  DBUG_ASSERT(global_ddl_log.io_size <= IO_SIZE);

  mysql_mutex_init(key_LOCK_gdl, &LOCK_gdl, MY_MUTEX_INIT_SLOW);
  mysql_mutex_lock(&LOCK_gdl);
  create_ddl_log_file_name(file_name);
  if ((global_ddl_log.file_id= mysql_file_open(key_file_global_ddl_log,
                                               file_name,
                                               O_RDWR | O_BINARY, MYF(0))) >= 0)
  {
    if (read_ddl_log_file_entry((uchar *) file_entry_buf, 0UL,
                                DDL_LOG_HEADER_SIZE))
    {
      /* Write message into error log */
      sql_print_error("Failed to read ddl log file in recovery");
    }
    else
      successful_open= TRUE;
  }
  if (successful_open)
  {
    entry_no= uint4korr(&file_entry_buf[DDL_LOG_NUM_ENTRY_POS]);
    global_ddl_log.name_len= uint4korr(&file_entry_buf[DDL_LOG_NAME_LEN_POS]);
    global_ddl_log.io_size= uint4korr(&file_entry_buf[DDL_LOG_IO_SIZE_POS]);
  }
  else
  {
    entry_no= 0;
  }
  global_ddl_log.first_free= NULL;
  global_ddl_log.first_used= NULL;
  global_ddl_log.num_entries= 0;
  global_ddl_log.do_release= true;
  mysql_mutex_unlock(&LOCK_gdl);
  DBUG_RETURN(entry_no);
}


/**
<<<<<<< HEAD
  Convert from ddl_log_entry struct to file_entry_buf binary blob.

  @param ddl_log_entry   filled in ddl_log_entry struct.
*/

static void set_global_from_ddl_log_entry(const DDL_LOG_ENTRY *ddl_log_entry)
{
  mysql_mutex_assert_owner(&LOCK_gdl);
  global_ddl_log.file_entry_buf[DDL_LOG_ENTRY_TYPE_POS]=
                                    (char)DDL_LOG_ENTRY_CODE;
  global_ddl_log.file_entry_buf[DDL_LOG_ACTION_TYPE_POS]=
                                    (char)ddl_log_entry->action_type;
  global_ddl_log.file_entry_buf[DDL_LOG_PHASE_POS]= 0;
  int4store(&global_ddl_log.file_entry_buf[DDL_LOG_NEXT_ENTRY_POS],
            ddl_log_entry->next_entry);
  DBUG_ASSERT(strlen(ddl_log_entry->name) < FN_REFLEN);
  strmake(&global_ddl_log.file_entry_buf[DDL_LOG_NAME_POS],
          ddl_log_entry->name, FN_REFLEN - 1);
  if (ddl_log_entry->action_type == DDL_LOG_RENAME_ACTION ||
      ddl_log_entry->action_type == DDL_LOG_REPLACE_ACTION ||
      ddl_log_entry->action_type == DDL_LOG_EXCHANGE_ACTION)
  {
    DBUG_ASSERT(strlen(ddl_log_entry->from_name) < FN_REFLEN);
    strmake(&global_ddl_log.file_entry_buf[DDL_LOG_NAME_POS + FN_REFLEN],
          ddl_log_entry->from_name, FN_REFLEN - 1);
  }
  else
    global_ddl_log.file_entry_buf[DDL_LOG_NAME_POS + FN_REFLEN]= 0;
  DBUG_ASSERT(strlen(ddl_log_entry->handler_name) < FN_REFLEN);
  strmake(&global_ddl_log.file_entry_buf[DDL_LOG_NAME_POS + (2*FN_REFLEN)],
          ddl_log_entry->handler_name, FN_REFLEN - 1);
  if (ddl_log_entry->action_type == DDL_LOG_EXCHANGE_ACTION)
  {
    DBUG_ASSERT(strlen(ddl_log_entry->tmp_name) < FN_REFLEN);
    strmake(&global_ddl_log.file_entry_buf[DDL_LOG_NAME_POS + (3*FN_REFLEN)],
          ddl_log_entry->tmp_name, FN_REFLEN - 1);
  }
  else
    global_ddl_log.file_entry_buf[DDL_LOG_NAME_POS + (3*FN_REFLEN)]= 0;
}


/**
  Convert from file_entry_buf binary blob to ddl_log_entry struct.

  @param[out] ddl_log_entry   struct to fill in.

  @note Strings (names) are pointing to the global_ddl_log structure,
  so LOCK_gdl needs to be hold until they are read or copied.
*/

static void set_ddl_log_entry_from_global(DDL_LOG_ENTRY *ddl_log_entry,
                                          const uint read_entry)
{
  char *file_entry_buf= (char*) global_ddl_log.file_entry_buf;
  uint inx;
  uchar single_char;

  mysql_mutex_assert_owner(&LOCK_gdl);
=======
  Set ddl log entry struct from buffer
  @param read_entry      Entry number
  @param file_entry_buf  Buffer to use
  @param ddl_log_entry   Entry to be set

  @note Pointers in ddl_log_entry will point into file_entry_buf!
*/

static void set_ddl_log_entry_from_buf(uint read_entry,
                                       uchar *file_entry_buf,
                                       DDL_LOG_ENTRY *ddl_log_entry)
{
  uint inx;
  uchar single_char;
  DBUG_ENTER("set_ddl_log_entry_from_buf");
>>>>>>> 262722e9
  ddl_log_entry->entry_pos= read_entry;
  single_char= file_entry_buf[DDL_LOG_ENTRY_TYPE_POS];
  ddl_log_entry->entry_type= (enum ddl_log_entry_code)single_char;
  single_char= file_entry_buf[DDL_LOG_ACTION_TYPE_POS];
  ddl_log_entry->action_type= (enum ddl_log_action_code)single_char;
  ddl_log_entry->phase= file_entry_buf[DDL_LOG_PHASE_POS];
  ddl_log_entry->next_entry= uint4korr(&file_entry_buf[DDL_LOG_NEXT_ENTRY_POS]);
  ddl_log_entry->name= (char*) &file_entry_buf[DDL_LOG_NAME_POS];
  inx= DDL_LOG_NAME_POS + global_ddl_log.name_len;
  ddl_log_entry->from_name= (char*) &file_entry_buf[inx];
  inx+= global_ddl_log.name_len;
<<<<<<< HEAD
  ddl_log_entry->handler_name= &file_entry_buf[inx];
  if (ddl_log_entry->action_type == DDL_LOG_EXCHANGE_ACTION)
  {
    inx+= global_ddl_log.name_len;
    ddl_log_entry->tmp_name= &file_entry_buf[inx];
  }
  else
    ddl_log_entry->tmp_name= NULL;
}


/**
  Read a ddl log entry.

  Read a specified entry in the ddl log.

  @param read_entry               Number of entry to read
  @param[out] entry_info          Information from entry

  @return Operation status
    @retval TRUE                     Error
    @retval FALSE                    Success
*/

static bool read_ddl_log_entry(uint read_entry, DDL_LOG_ENTRY *ddl_log_entry)
{
  DBUG_ENTER("read_ddl_log_entry");

  if (read_ddl_log_file_entry(read_entry))
  {
    DBUG_RETURN(TRUE);
  }
  set_ddl_log_entry_from_global(ddl_log_entry, read_entry);
  DBUG_RETURN(FALSE);
=======
  ddl_log_entry->handler_name= (char*) &file_entry_buf[inx];
  DBUG_VOID_RETURN;
>>>>>>> 262722e9
}
 

/**
  Initialise ddl log.

  Write the header of the ddl log file and length of names. Also set
  number of entries to zero.

  @return Operation status
    @retval TRUE                     Error
    @retval FALSE                    Success
*/

static bool init_ddl_log()
{
  char file_name[FN_REFLEN];
  DBUG_ENTER("init_ddl_log");

  if (global_ddl_log.inited)
    goto end;

  global_ddl_log.io_size= IO_SIZE;
  global_ddl_log.name_len= FN_REFLEN;
  create_ddl_log_file_name(file_name);
  if ((global_ddl_log.file_id= mysql_file_create(key_file_global_ddl_log,
                                                 file_name, CREATE_MODE,
                                                 O_RDWR | O_TRUNC | O_BINARY,
                                                 MYF(MY_WME))) < 0)
  {
    /* Couldn't create ddl log file, this is serious error */
    sql_print_error("Failed to open ddl log file");
    DBUG_RETURN(TRUE);
  }
  global_ddl_log.inited= TRUE;
  if (write_ddl_log_header())
  {
    (void) mysql_file_close(global_ddl_log.file_id, MYF(MY_WME));
    global_ddl_log.inited= FALSE;
    DBUG_RETURN(TRUE);
  }

end:
  DBUG_RETURN(FALSE);
}


/**
  Sync ddl log file.

  @return Operation status
    @retval TRUE        Error
    @retval FALSE       Success
*/

static bool sync_ddl_log_no_lock()
{
  DBUG_ENTER("sync_ddl_log_no_lock");

  mysql_mutex_assert_owner(&LOCK_gdl);
  if ((!global_ddl_log.recovery_phase) &&
      init_ddl_log())
  {
    DBUG_RETURN(TRUE);
  }
  DBUG_RETURN(sync_ddl_log_file());
}


/**
  @brief Deactivate an individual entry.

  @details For complex rename operations we need to deactivate individual
  entries.

  During replace operations where we start with an existing table called
  t1 and a replacement table called t1#temp or something else and where
  we want to delete t1 and rename t1#temp to t1 this is not possible to
  do in a safe manner unless the ddl log is informed of the phases in
  the change.

  Delete actions are 1-phase actions that can be ignored immediately after
  being executed.
  Rename actions from x to y is also a 1-phase action since there is no
  interaction with any other handlers named x and y.
  Replace action where drop y and x -> y happens needs to be a two-phase
  action. Thus the first phase will drop y and the second phase will
  rename x -> y.

  @param entry_no     Entry position of record to change

  @return Operation status
    @retval TRUE      Error
    @retval FALSE     Success
*/

static bool deactivate_ddl_log_entry_no_lock(uint entry_no)
{
  uchar *file_entry_buf= (uchar*)global_ddl_log.file_entry_buf;
  DBUG_ENTER("deactivate_ddl_log_entry_no_lock");

  mysql_mutex_assert_owner(&LOCK_gdl);
  if (!read_ddl_log_file_entry(entry_no))
  {
    if (file_entry_buf[DDL_LOG_ENTRY_TYPE_POS] == DDL_LOG_ENTRY_CODE)
    {
      /*
        Log entry, if complete mark it done (IGNORE).
        Otherwise increase the phase by one.
      */
      if (file_entry_buf[DDL_LOG_ACTION_TYPE_POS] == DDL_LOG_DELETE_ACTION ||
          file_entry_buf[DDL_LOG_ACTION_TYPE_POS] == DDL_LOG_RENAME_ACTION ||
          (file_entry_buf[DDL_LOG_ACTION_TYPE_POS] == DDL_LOG_REPLACE_ACTION &&
           file_entry_buf[DDL_LOG_PHASE_POS] == 1) ||
          (file_entry_buf[DDL_LOG_ACTION_TYPE_POS] == DDL_LOG_EXCHANGE_ACTION &&
           file_entry_buf[DDL_LOG_PHASE_POS] >= EXCH_PHASE_TEMP_TO_FROM))
        file_entry_buf[DDL_LOG_ENTRY_TYPE_POS]= DDL_IGNORE_LOG_ENTRY_CODE;
      else if (file_entry_buf[DDL_LOG_ACTION_TYPE_POS] == DDL_LOG_REPLACE_ACTION)
      {
        DBUG_ASSERT(file_entry_buf[DDL_LOG_PHASE_POS] == 0);
        file_entry_buf[DDL_LOG_PHASE_POS]= 1;
      }
      else if (file_entry_buf[DDL_LOG_ACTION_TYPE_POS] == DDL_LOG_EXCHANGE_ACTION)
      {
        DBUG_ASSERT(file_entry_buf[DDL_LOG_PHASE_POS] <=
                                                 EXCH_PHASE_FROM_TO_NAME);
        file_entry_buf[DDL_LOG_PHASE_POS]++;
      }
      else
      {
        DBUG_ASSERT(0);
      }
      if (write_ddl_log_file_entry(entry_no))
      {
        sql_print_error("Error in deactivating log entry. Position = %u",
                        entry_no);
        DBUG_RETURN(TRUE);
      }
    }
  }
  else
  {
    sql_print_error("Failed in reading entry before deactivating it");
    DBUG_RETURN(TRUE);
  }
  DBUG_RETURN(FALSE);
}


/**
  Execute one action in a ddl log entry

  @param ddl_log_entry              Information in action entry to execute

  @return Operation status
    @retval TRUE                       Error
    @retval FALSE                      Success
*/

static int execute_ddl_log_action(THD *thd, DDL_LOG_ENTRY *ddl_log_entry)
{
  bool frm_action= FALSE;
  LEX_STRING handler_name;
  handler *file= NULL;
  MEM_ROOT mem_root;
  int error= TRUE;
  char to_path[FN_REFLEN];
  char from_path[FN_REFLEN];
#ifdef WITH_PARTITION_STORAGE_ENGINE
  char *par_ext= (char*)".par";
#endif
  handlerton *hton;
  DBUG_ENTER("execute_ddl_log_action");

  mysql_mutex_assert_owner(&LOCK_gdl);
  if (ddl_log_entry->entry_type == DDL_IGNORE_LOG_ENTRY_CODE)
  {
    DBUG_RETURN(FALSE);
  }
  DBUG_PRINT("ddl_log",
             ("execute type %c next %u name '%s' from_name '%s' handler '%s'"
              " tmp_name '%s'",
             ddl_log_entry->action_type,
             ddl_log_entry->next_entry,
             ddl_log_entry->name,
             ddl_log_entry->from_name,
             ddl_log_entry->handler_name,
             ddl_log_entry->tmp_name));
  handler_name.str= (char*)ddl_log_entry->handler_name;
  handler_name.length= strlen(ddl_log_entry->handler_name);
  init_sql_alloc(&mem_root, TABLE_ALLOC_BLOCK_SIZE, 0); 
  if (!strcmp(ddl_log_entry->handler_name, reg_ext))
    frm_action= TRUE;
  else
  {
    plugin_ref plugin= ha_resolve_by_name(thd, &handler_name, FALSE);
    if (!plugin)
    {
      my_error(ER_ILLEGAL_HA, MYF(0), ddl_log_entry->handler_name);
      goto error;
    }
    hton= plugin_data(plugin, handlerton*);
    file= get_new_handler((TABLE_SHARE*)0, &mem_root, hton);
    if (!file)
    {
      mem_alloc_error(sizeof(handler));
      goto error;
    }
  }
  switch (ddl_log_entry->action_type)
  {
    case DDL_LOG_REPLACE_ACTION:
    case DDL_LOG_DELETE_ACTION:
    {
      if (ddl_log_entry->phase == 0)
      {
        if (frm_action)
        {
          strxmov(to_path, ddl_log_entry->name, reg_ext, NullS);
          if ((error= mysql_file_delete(key_file_frm, to_path, MYF(MY_WME))))
          {
            if (my_errno != ENOENT)
              break;
          }
#ifdef WITH_PARTITION_STORAGE_ENGINE
          strxmov(to_path, ddl_log_entry->name, par_ext, NullS);
          (void) mysql_file_delete(key_file_partition, to_path, MYF(MY_WME));
#endif
        }
        else
        {
          if ((error= file->ha_delete_table(ddl_log_entry->name)))
          {
            if (error != ENOENT && error != HA_ERR_NO_SUCH_TABLE)
              break;
          }
        }
        if ((deactivate_ddl_log_entry_no_lock(ddl_log_entry->entry_pos)))
          break;
        (void) sync_ddl_log_no_lock();
        error= FALSE;
        if (ddl_log_entry->action_type == DDL_LOG_DELETE_ACTION)
          break;
      }
      DBUG_ASSERT(ddl_log_entry->action_type == DDL_LOG_REPLACE_ACTION);
      /*
        Fall through and perform the rename action of the replace
        action. We have already indicated the success of the delete
        action in the log entry by stepping up the phase.
      */
    }
    case DDL_LOG_RENAME_ACTION:
    {
      error= TRUE;
      if (frm_action)
      {
        strxmov(to_path, ddl_log_entry->name, reg_ext, NullS);
        strxmov(from_path, ddl_log_entry->from_name, reg_ext, NullS);
        if (mysql_file_rename(key_file_frm, from_path, to_path, MYF(MY_WME)))
          break;
#ifdef WITH_PARTITION_STORAGE_ENGINE
        strxmov(to_path, ddl_log_entry->name, par_ext, NullS);
        strxmov(from_path, ddl_log_entry->from_name, par_ext, NullS);
        (void) mysql_file_rename(key_file_partition, from_path, to_path, MYF(MY_WME));
#endif
      }
      else
      {
        if (file->ha_rename_table(ddl_log_entry->from_name,
                                  ddl_log_entry->name))
          break;
      }
      if ((deactivate_ddl_log_entry_no_lock(ddl_log_entry->entry_pos)))
        break;
      (void) sync_ddl_log_no_lock();
      error= FALSE;
      break;
    }
    case DDL_LOG_EXCHANGE_ACTION:
    {
      /* We hold LOCK_gdl, so we can alter global_ddl_log.file_entry_buf */
      char *file_entry_buf= (char*)&global_ddl_log.file_entry_buf;
      /* not yet implemented for frm */
      DBUG_ASSERT(!frm_action);
      /*
        Using a case-switch here to revert all currently done phases,
        since it will fall through until the first phase is undone.
      */
      switch (ddl_log_entry->phase) {
        case EXCH_PHASE_TEMP_TO_FROM:
          /* tmp_name -> from_name possibly done */
          (void) file->ha_rename_table(ddl_log_entry->from_name,
                                       ddl_log_entry->tmp_name);
          /* decrease the phase and sync */
          file_entry_buf[DDL_LOG_PHASE_POS]--;
          if (write_ddl_log_file_entry(ddl_log_entry->entry_pos))
            break;
          if (sync_ddl_log_no_lock())
            break;
          /* fall through */
        case EXCH_PHASE_FROM_TO_NAME:
          /* from_name -> name possibly done */
          (void) file->ha_rename_table(ddl_log_entry->name,
                                       ddl_log_entry->from_name);
          /* decrease the phase and sync */
          file_entry_buf[DDL_LOG_PHASE_POS]--;
          if (write_ddl_log_file_entry(ddl_log_entry->entry_pos))
            break;
          if (sync_ddl_log_no_lock())
            break;
          /* fall through */
        case EXCH_PHASE_NAME_TO_TEMP:
          /* name -> tmp_name possibly done */
          (void) file->ha_rename_table(ddl_log_entry->tmp_name,
                                       ddl_log_entry->name);
          /* disable the entry and sync */
          file_entry_buf[DDL_LOG_ENTRY_TYPE_POS]= DDL_IGNORE_LOG_ENTRY_CODE;
          if (write_ddl_log_file_entry(ddl_log_entry->entry_pos))
            break;
          if (sync_ddl_log_no_lock())
            break;
          error= FALSE;
          break;
        default:
          DBUG_ASSERT(0);
          break;
      }

      break;
    }
    default:
      DBUG_ASSERT(0);
      break;
  }
  delete file;
error:
  free_root(&mem_root, MYF(0)); 
  DBUG_RETURN(error);
}


/**
  Get a free entry in the ddl log

  @param[out] active_entry     A ddl log memory entry returned

  @return Operation status
    @retval TRUE               Error
    @retval FALSE              Success
*/

static bool get_free_ddl_log_entry(DDL_LOG_MEMORY_ENTRY **active_entry,
                                   bool *write_header)
{
  DDL_LOG_MEMORY_ENTRY *used_entry;
  DDL_LOG_MEMORY_ENTRY *first_used= global_ddl_log.first_used;
  DBUG_ENTER("get_free_ddl_log_entry");

  mysql_mutex_assert_owner(&LOCK_gdl);
  if (global_ddl_log.first_free == NULL)
  {
    if (!(used_entry= (DDL_LOG_MEMORY_ENTRY*)my_malloc(
                              sizeof(DDL_LOG_MEMORY_ENTRY), MYF(MY_WME))))
    {
      sql_print_error("Failed to allocate memory for ddl log free list");
      DBUG_RETURN(TRUE);
    }
    global_ddl_log.num_entries++;
    used_entry->entry_pos= global_ddl_log.num_entries;
    *write_header= TRUE;
  }
  else
  {
    used_entry= global_ddl_log.first_free;
    global_ddl_log.first_free= used_entry->next_log_entry;
    *write_header= FALSE;
  }
  /*
    Move from free list to used list
  */
  used_entry->next_log_entry= first_used;
  used_entry->prev_log_entry= NULL;
  used_entry->next_active_log_entry= NULL;
  global_ddl_log.first_used= used_entry;
  if (first_used)
    first_used->prev_log_entry= used_entry;

  *active_entry= used_entry;
  DBUG_RETURN(FALSE);
}


/**
  Execute one entry in the ddl log.
  
  Executing an entry means executing a linked list of actions.

  @param first_entry           Reference to first action in entry

  @return Operation status
    @retval TRUE               Error
    @retval FALSE              Success
*/

static bool execute_ddl_log_entry_no_lock(THD *thd, uint first_entry)
{
  DDL_LOG_ENTRY ddl_log_entry;
  uint read_entry= first_entry;
  DBUG_ENTER("execute_ddl_log_entry_no_lock");

  mysql_mutex_assert_owner(&LOCK_gdl);
  do
  {
    if (read_ddl_log_entry(read_entry, &ddl_log_entry))
    {
      /* Write to error log and continue with next log entry */
      sql_print_error("Failed to read entry = %u from ddl log",
                      read_entry);
      break;
    }
    DBUG_ASSERT(ddl_log_entry.entry_type == DDL_LOG_ENTRY_CODE ||
                ddl_log_entry.entry_type == DDL_IGNORE_LOG_ENTRY_CODE);

    if (execute_ddl_log_action(thd, &ddl_log_entry))
    {
      /* Write to error log and continue with next log entry */
      sql_print_error("Failed to execute action for entry = %u from ddl log",
                      read_entry);
      break;
    }
    read_entry= ddl_log_entry.next_entry;
  } while (read_entry);
  DBUG_RETURN(FALSE);
}


/*
  External interface methods for the DDL log Module
  ---------------------------------------------------
*/

/**
  Write a ddl log entry.

  A careful write of the ddl log is performed to ensure that we can
  handle crashes occurring during CREATE and ALTER TABLE processing.

  @param ddl_log_entry         Information about log entry
  @param[out] entry_written    Entry information written into   

  @return Operation status
    @retval TRUE               Error
    @retval FALSE              Success
*/

bool write_ddl_log_entry(DDL_LOG_ENTRY *ddl_log_entry,
                         DDL_LOG_MEMORY_ENTRY **active_entry)
{
  bool error, write_header;
  char file_entry_buf[IO_SIZE];
  DBUG_ENTER("write_ddl_log_entry");

  mysql_mutex_assert_owner(&LOCK_gdl);
  if (init_ddl_log())
  {
    DBUG_RETURN(TRUE);
  }
<<<<<<< HEAD
  set_global_from_ddl_log_entry(ddl_log_entry);
=======
  file_entry_buf[DDL_LOG_ENTRY_TYPE_POS]=
                                    (char)DDL_LOG_ENTRY_CODE;
  file_entry_buf[DDL_LOG_ACTION_TYPE_POS]=
                                    (char)ddl_log_entry->action_type;
  file_entry_buf[DDL_LOG_PHASE_POS]= 0;
  int4store(&file_entry_buf[DDL_LOG_NEXT_ENTRY_POS],
            ddl_log_entry->next_entry);
  DBUG_ASSERT(strlen(ddl_log_entry->name) < global_ddl_log.name_len);
  strmake(&file_entry_buf[DDL_LOG_NAME_POS], ddl_log_entry->name,
          global_ddl_log.name_len - 1);
  if (ddl_log_entry->action_type == DDL_LOG_RENAME_ACTION ||
      ddl_log_entry->action_type == DDL_LOG_REPLACE_ACTION)
  {
    DBUG_ASSERT(strlen(ddl_log_entry->from_name) < global_ddl_log.name_len);
    strmake(&file_entry_buf[DDL_LOG_NAME_POS + global_ddl_log.name_len],
            ddl_log_entry->from_name, global_ddl_log.name_len - 1);
  }
  else
    file_entry_buf[DDL_LOG_NAME_POS + global_ddl_log.name_len]= 0;
  DBUG_ASSERT(strlen(ddl_log_entry->handler_name) < global_ddl_log.name_len);
  strmake(&file_entry_buf[DDL_LOG_NAME_POS + (2*global_ddl_log.name_len)],
          ddl_log_entry->handler_name, global_ddl_log.name_len - 1);
>>>>>>> 262722e9
  if (get_free_ddl_log_entry(active_entry, &write_header))
  {
    DBUG_RETURN(TRUE);
  }
  error= FALSE;
  DBUG_PRINT("ddl_log",
<<<<<<< HEAD
             ("write type %c next %u name '%s' from_name '%s' handler '%s'"
              " tmp_name '%s'",
             (char) global_ddl_log.file_entry_buf[DDL_LOG_ACTION_TYPE_POS],
             ddl_log_entry->next_entry,
             (char*) &global_ddl_log.file_entry_buf[DDL_LOG_NAME_POS],
             (char*) &global_ddl_log.file_entry_buf[DDL_LOG_NAME_POS
                                                    + FN_REFLEN],
             (char*) &global_ddl_log.file_entry_buf[DDL_LOG_NAME_POS
                                                    + (2*FN_REFLEN)],
             (char*) &global_ddl_log.file_entry_buf[DDL_LOG_NAME_POS
                                                    + (3*FN_REFLEN)]));
  if (write_ddl_log_file_entry((*active_entry)->entry_pos))
=======
             ("write type %c next %u name '%s' from_name '%s' handler '%s'",
             (char) file_entry_buf[DDL_LOG_ACTION_TYPE_POS],
             ddl_log_entry->next_entry,
             (char*) &file_entry_buf[DDL_LOG_NAME_POS],
             (char*) &file_entry_buf[DDL_LOG_NAME_POS +
                                     global_ddl_log.name_len],
             (char*) &file_entry_buf[DDL_LOG_NAME_POS +
                                     (2*global_ddl_log.name_len)]));
  if (write_ddl_log_file_entry((uchar*) file_entry_buf,
                               (*active_entry)->entry_pos, IO_SIZE))
>>>>>>> 262722e9
  {
    error= TRUE;
    sql_print_error("Failed to write entry_no = %u",
                    (*active_entry)->entry_pos);
  }
  if (write_header && !error)
  {
    (void) sync_ddl_log_no_lock();
    if (write_ddl_log_header())
      error= TRUE;
  }
  if (error)
    release_ddl_log_memory_entry(*active_entry);
  DBUG_RETURN(error);
}


/**
  @brief Write final entry in the ddl log.

  @details This is the last write in the ddl log. The previous log entries
  have already been written but not yet synched to disk.
  We write a couple of log entries that describes action to perform.
  This entries are set-up in a linked list, however only when a first
  execute entry is put as the first entry these will be executed.
  This routine writes this first.

  @param first_entry               First entry in linked list of entries
                                   to execute, if 0 = NULL it means that
                                   the entry is removed and the entries
                                   are put into the free list.
  @param complete                  Flag indicating we are simply writing
                                   info about that entry has been completed
  @param[in,out] active_entry      Entry to execute, 0 = NULL if the entry
                                   is written first time and needs to be
                                   returned. In this case the entry written
                                   is returned in this parameter

  @return Operation status
    @retval TRUE                   Error
    @retval FALSE                  Success
*/ 

bool write_execute_ddl_log_entry(uint first_entry,
                                 bool complete,
                                 DDL_LOG_MEMORY_ENTRY **active_entry)
{
  bool write_header= FALSE;
  char file_entry_buf[IO_SIZE];
  DBUG_ENTER("write_execute_ddl_log_entry");

  mysql_mutex_assert_owner(&LOCK_gdl);
  if (init_ddl_log())
  {
    DBUG_RETURN(TRUE);
  }
  if (!complete)
  {
    /*
      We haven't synched the log entries yet, we synch them now before
      writing the execute entry. If complete is true we haven't written
      any log entries before, we are only here to write the execute
      entry to indicate it is done.
    */
    (void) sync_ddl_log_no_lock();
    file_entry_buf[DDL_LOG_ENTRY_TYPE_POS]= (char)DDL_LOG_EXECUTE_CODE;
  }
  else
    file_entry_buf[DDL_LOG_ENTRY_TYPE_POS]= (char)DDL_IGNORE_LOG_ENTRY_CODE;
  file_entry_buf[DDL_LOG_ACTION_TYPE_POS]= 0; /* Ignored for execute entries */
  file_entry_buf[DDL_LOG_PHASE_POS]= 0;
  int4store(&file_entry_buf[DDL_LOG_NEXT_ENTRY_POS], first_entry);
  file_entry_buf[DDL_LOG_NAME_POS]= 0;
<<<<<<< HEAD
  file_entry_buf[DDL_LOG_NAME_POS + FN_REFLEN]= 0;
  file_entry_buf[DDL_LOG_NAME_POS + 2*FN_REFLEN]= 0;
=======
  file_entry_buf[DDL_LOG_NAME_POS + global_ddl_log.name_len]= 0;
  file_entry_buf[DDL_LOG_NAME_POS + 2*global_ddl_log.name_len]= 0;
>>>>>>> 262722e9
  if (!(*active_entry))
  {
    if (get_free_ddl_log_entry(active_entry, &write_header))
    {
      DBUG_RETURN(TRUE);
    }
    write_header= TRUE;
  }
  if (write_ddl_log_file_entry((uchar*) file_entry_buf,
                               (*active_entry)->entry_pos,
                               IO_SIZE))
  {
    sql_print_error("Error writing execute entry in ddl log");
    release_ddl_log_memory_entry(*active_entry);
    DBUG_RETURN(TRUE);
  }
  (void) sync_ddl_log_no_lock();
  if (write_header)
  {
    if (write_ddl_log_header())
    {
      release_ddl_log_memory_entry(*active_entry);
      DBUG_RETURN(TRUE);
    }
  }
  DBUG_RETURN(FALSE);
}


/**
  Deactivate an individual entry.

  @details see deactivate_ddl_log_entry_no_lock.

  @param entry_no     Entry position of record to change

  @return Operation status
    @retval TRUE      Error
    @retval FALSE     Success
*/

bool deactivate_ddl_log_entry(uint entry_no)
{
<<<<<<< HEAD
  bool error;
  DBUG_ENTER("deactivate_ddl_log_entry");

  mysql_mutex_lock(&LOCK_gdl);
  error= deactivate_ddl_log_entry_no_lock(entry_no);
  mysql_mutex_unlock(&LOCK_gdl);
  DBUG_RETURN(error);
=======
  uchar file_entry_buf[DDL_LOG_NAME_POS];
  DBUG_ENTER("deactivate_ddl_log_entry");


  /*
    Only need to read and write the first bytes of the entry, where
    ENTRY_TYPE, ACTION_TYPE and PHASE reside. Using DDL_LOG_NAME_POS
    to include all info except for the names.
  */
  if (!read_ddl_log_file_entry(file_entry_buf, entry_no, DDL_LOG_NAME_POS))
  {
    if (file_entry_buf[DDL_LOG_ENTRY_TYPE_POS] == DDL_LOG_ENTRY_CODE)
    {
      if (file_entry_buf[DDL_LOG_ACTION_TYPE_POS] == DDL_LOG_DELETE_ACTION ||
          file_entry_buf[DDL_LOG_ACTION_TYPE_POS] == DDL_LOG_RENAME_ACTION ||
          (file_entry_buf[DDL_LOG_ACTION_TYPE_POS] == DDL_LOG_REPLACE_ACTION &&
           file_entry_buf[DDL_LOG_PHASE_POS] == 1))
        file_entry_buf[DDL_LOG_ENTRY_TYPE_POS]= DDL_IGNORE_LOG_ENTRY_CODE;
      else if (file_entry_buf[DDL_LOG_ACTION_TYPE_POS] == DDL_LOG_REPLACE_ACTION)
      {
        DBUG_ASSERT(file_entry_buf[DDL_LOG_PHASE_POS] == 0);
        file_entry_buf[DDL_LOG_PHASE_POS]= 1;
      }
      else
      {
        DBUG_ASSERT(0);
      }
      if (write_ddl_log_file_entry(file_entry_buf, entry_no, DDL_LOG_NAME_POS))
      {
        sql_print_error("Error in deactivating log entry. Position = %u",
                        entry_no);
        DBUG_RETURN(TRUE);
      }
    }
  }
  else
  {
    sql_print_error("Failed in reading entry before deactivating it");
    DBUG_RETURN(TRUE);
  }
  DBUG_RETURN(FALSE);
>>>>>>> 262722e9
}


/**
  Sync ddl log file.

  @return Operation status
    @retval TRUE        Error
    @retval FALSE       Success
*/

bool sync_ddl_log()
{
  bool error;
  DBUG_ENTER("sync_ddl_log");

  mysql_mutex_lock(&LOCK_gdl);
  error= sync_ddl_log_no_lock();
  mysql_mutex_unlock(&LOCK_gdl);

  DBUG_RETURN(error);
}


/**
  Release a log memory entry.
  @param log_memory_entry                Log memory entry to release
*/

void release_ddl_log_memory_entry(DDL_LOG_MEMORY_ENTRY *log_entry)
{
  DDL_LOG_MEMORY_ENTRY *first_free= global_ddl_log.first_free;
  DDL_LOG_MEMORY_ENTRY *next_log_entry= log_entry->next_log_entry;
  DDL_LOG_MEMORY_ENTRY *prev_log_entry= log_entry->prev_log_entry;
  DBUG_ENTER("release_ddl_log_memory_entry");
  mysql_mutex_assert_owner(&LOCK_gdl);

  mysql_mutex_assert_owner(&LOCK_gdl);
  global_ddl_log.first_free= log_entry;
  log_entry->next_log_entry= first_free;

  if (prev_log_entry)
    prev_log_entry->next_log_entry= next_log_entry;
  else
    global_ddl_log.first_used= next_log_entry;
  if (next_log_entry)
    next_log_entry->prev_log_entry= prev_log_entry;
  DBUG_VOID_RETURN;
}


/**
  Execute one entry in the ddl log.
  
  Executing an entry means executing a linked list of actions.

  @param first_entry           Reference to first action in entry

  @return Operation status
    @retval TRUE               Error
    @retval FALSE              Success
*/

bool execute_ddl_log_entry(THD *thd, uint first_entry)
{
<<<<<<< HEAD
  bool error;
  DBUG_ENTER("execute_ddl_log_entry");

  mysql_mutex_lock(&LOCK_gdl);
  error= execute_ddl_log_entry_no_lock(thd, first_entry);
=======
  DDL_LOG_ENTRY ddl_log_entry;
  uint read_entry= first_entry;
  uchar file_entry_buf[IO_SIZE];
  DBUG_ENTER("execute_ddl_log_entry");

  mysql_mutex_lock(&LOCK_gdl);
  do
  {
    if (read_ddl_log_file_entry(file_entry_buf, read_entry, IO_SIZE))
    {
      /* Print the error to the log and continue with next log entry */
      sql_print_error("Failed to read entry = %u from ddl log",
                      read_entry);
      break;
    }
    set_ddl_log_entry_from_buf(read_entry, file_entry_buf, &ddl_log_entry);
    DBUG_ASSERT(ddl_log_entry.entry_type == DDL_LOG_ENTRY_CODE ||
                ddl_log_entry.entry_type == DDL_IGNORE_LOG_ENTRY_CODE);

    if (execute_ddl_log_action(thd, &ddl_log_entry))
    {
      /* Print the error to the log and continue with next log entry */
      sql_print_error("Failed to execute action for entry = %u from ddl log",
                      read_entry);
      break;
    }
    read_entry= ddl_log_entry.next_entry;
  } while (read_entry);
>>>>>>> 262722e9
  mysql_mutex_unlock(&LOCK_gdl);
  DBUG_RETURN(error);
}


/**
  Close the ddl log.
*/

static void close_ddl_log()
{
  DBUG_ENTER("close_ddl_log");
  if (global_ddl_log.file_id >= 0)
  {
    (void) mysql_file_close(global_ddl_log.file_id, MYF(MY_WME));
    global_ddl_log.file_id= (File) -1;
  }
  DBUG_VOID_RETURN;
}


/**
  Execute the ddl log at recovery of MySQL Server.
*/

void execute_ddl_log_recovery()
{
  uint num_entries, i;
  THD *thd;
  DDL_LOG_ENTRY ddl_log_entry;
  uchar *file_entry_buf;
  uint io_size;
  char file_name[FN_REFLEN];
  static char recover_query_string[]= "INTERNAL DDL LOG RECOVER IN PROGRESS";
  DBUG_ENTER("execute_ddl_log_recovery");

  /*
    Initialise global_ddl_log struct
  */
<<<<<<< HEAD
  memset(global_ddl_log.file_entry_buf, 0, sizeof(global_ddl_log.file_entry_buf));
=======
>>>>>>> 262722e9
  global_ddl_log.inited= FALSE;
  global_ddl_log.recovery_phase= TRUE;
  global_ddl_log.io_size= IO_SIZE;
  global_ddl_log.file_id= (File) -1;

  /*
    To be able to run this from boot, we allocate a temporary THD
  */
  if (!(thd=new THD))
    DBUG_VOID_RETURN;
  thd->thread_stack= (char*) &thd;
  thd->store_globals();

  thd->set_query(recover_query_string, strlen(recover_query_string));

  /* this also initialize LOCK_gdl */
  num_entries= read_ddl_log_header();
<<<<<<< HEAD
  mysql_mutex_lock(&LOCK_gdl);
=======
  io_size= global_ddl_log.io_size;
  file_entry_buf= (uchar*) my_malloc(io_size, MYF(0));
  if (!file_entry_buf)
  {
    sql_print_error("Failed to allocate buffer for recover ddl log");
    DBUG_VOID_RETURN;
  }
>>>>>>> 262722e9
  for (i= 1; i < num_entries + 1; i++)
  {
    if (read_ddl_log_file_entry(file_entry_buf, i, io_size))
    {
      sql_print_error("Failed to read entry no = %u from ddl log", i);
      continue;
    }

    set_ddl_log_entry_from_buf(i, file_entry_buf, &ddl_log_entry);
    if (ddl_log_entry.entry_type == DDL_LOG_EXECUTE_CODE)
    {
      if (execute_ddl_log_entry_no_lock(thd, ddl_log_entry.next_entry))
      {
        /* Real unpleasant scenario but we continue anyways.  */
        continue;
      }
    }
  }
  close_ddl_log();
  create_ddl_log_file_name(file_name);
  (void) mysql_file_delete(key_file_global_ddl_log, file_name, MYF(0));
  global_ddl_log.recovery_phase= FALSE;
  mysql_mutex_unlock(&LOCK_gdl);
  delete thd;
  my_free(file_entry_buf);
  /* Remember that we don't have a THD */
  my_pthread_setspecific_ptr(THR_THD,  0);
  DBUG_VOID_RETURN;
}


/**
  Release all memory allocated to the ddl log.
*/

void release_ddl_log()
{
  DDL_LOG_MEMORY_ENTRY *free_list;
  DDL_LOG_MEMORY_ENTRY *used_list;
  DBUG_ENTER("release_ddl_log");

  if (!global_ddl_log.do_release)
    DBUG_VOID_RETURN;

  mysql_mutex_lock(&LOCK_gdl);
  free_list= global_ddl_log.first_free;
  used_list= global_ddl_log.first_used;
  while (used_list)
  {
    DDL_LOG_MEMORY_ENTRY *tmp= used_list->next_log_entry;
    my_free(used_list);
    used_list= tmp;
  }
  while (free_list)
  {
    DDL_LOG_MEMORY_ENTRY *tmp= free_list->next_log_entry;
    my_free(free_list);
    free_list= tmp;
  }
  close_ddl_log();
  global_ddl_log.inited= 0;
  mysql_mutex_unlock(&LOCK_gdl);
  mysql_mutex_destroy(&LOCK_gdl);
  global_ddl_log.do_release= false;
  DBUG_VOID_RETURN;
}


/*
---------------------------------------------------------------------------

  END MODULE DDL log
  --------------------

---------------------------------------------------------------------------
*/


/**
   @brief construct a temporary shadow file name.

   @details Make a shadow file name used by ALTER TABLE to construct the
   modified table (with keeping the original). The modified table is then
   moved back as original table. The name must start with the temp file
   prefix so it gets filtered out by table files listing routines. 
    
   @param[out] buff      buffer to receive the constructed name
   @param      bufflen   size of buff
   @param      lpt       alter table data structure

   @retval     path length
*/

uint build_table_shadow_filename(char *buff, size_t bufflen, 
                                 ALTER_PARTITION_PARAM_TYPE *lpt)
{
  char tmp_name[FN_REFLEN];
  my_snprintf (tmp_name, sizeof (tmp_name), "%s-%s", tmp_file_prefix,
               lpt->table_name);
  return build_table_filename(buff, bufflen, lpt->db, tmp_name, "", FN_IS_TMP);
}


/*
  SYNOPSIS
    mysql_write_frm()
    lpt                    Struct carrying many parameters needed for this
                           method
    flags                  Flags as defined below
      WFRM_INITIAL_WRITE        If set we need to prepare table before
                                creating the frm file
      WFRM_INSTALL_SHADOW       If set we should install the new frm
      WFRM_KEEP_SHARE           If set we know that the share is to be
                                retained and thus we should ensure share
                                object is correct, if not set we don't
                                set the new partition syntax string since
                                we know the share object is destroyed.
      WFRM_PACK_FRM             If set we should pack the frm file and delete
                                the frm file

  RETURN VALUES
    TRUE                   Error
    FALSE                  Success

  DESCRIPTION
    A support method that creates a new frm file and in this process it
    regenerates the partition data. It works fine also for non-partitioned
    tables since it only handles partitioned data if it exists.
*/

bool mysql_write_frm(ALTER_PARTITION_PARAM_TYPE *lpt, uint flags)
{
  /*
    Prepare table to prepare for writing a new frm file where the
    partitions in add/drop state have temporarily changed their state
    We set tmp_table to avoid get errors on naming of primary key index.
  */
  int error= 0;
  char path[FN_REFLEN+1];
  char shadow_path[FN_REFLEN+1];
  char shadow_frm_name[FN_REFLEN+1];
  char frm_name[FN_REFLEN+1];
#ifdef WITH_PARTITION_STORAGE_ENGINE
  char *part_syntax_buf;
  uint syntax_len;
#endif
  DBUG_ENTER("mysql_write_frm");

  /*
    Build shadow frm file name
  */
  build_table_shadow_filename(shadow_path, sizeof(shadow_path) - 1, lpt);
  strxmov(shadow_frm_name, shadow_path, reg_ext, NullS);
  if (flags & WFRM_WRITE_SHADOW)
  {
    if (mysql_prepare_create_table(lpt->thd, lpt->create_info,
                                   lpt->alter_info,
                                   /*tmp_table*/ 1,
                                   &lpt->db_options,
                                   lpt->table->file,
                                   &lpt->key_info_buffer,
                                   &lpt->key_count,
                                   /*select_field_count*/ 0))
    {
      DBUG_RETURN(TRUE);
    }
#ifdef WITH_PARTITION_STORAGE_ENGINE
    {
      partition_info *part_info= lpt->table->part_info;
      if (part_info)
      {
        if (!(part_syntax_buf= generate_partition_syntax(part_info,
                                                         &syntax_len,
                                                         TRUE, TRUE,
                                                         lpt->create_info,
                                                         lpt->alter_info)))
        {
          DBUG_RETURN(TRUE);
        }
        part_info->part_info_string= part_syntax_buf;
        part_info->part_info_len= syntax_len;
      }
    }
#endif
    /* Write shadow frm file */
    lpt->create_info->table_options= lpt->db_options;
    if ((mysql_create_frm(lpt->thd, shadow_frm_name, lpt->db,
                          lpt->table_name, lpt->create_info,
                          lpt->alter_info->create_list, lpt->key_count,
                          lpt->key_info_buffer, lpt->table->file)) ||
        lpt->table->file->ha_create_handler_files(shadow_path, NULL,
                                                  CHF_CREATE_FLAG,
                                                  lpt->create_info))
    {
      mysql_file_delete(key_file_frm, shadow_frm_name, MYF(0));
      error= 1;
      goto end;
    }
  }
  if (flags & WFRM_PACK_FRM)
  {
    /*
      We need to pack the frm file and after packing it we delete the
      frm file to ensure it doesn't get used. This is only used for
      handlers that have the main version of the frm file stored in the
      handler.
    */
    uchar *data;
    size_t length;
    if (readfrm(shadow_path, &data, &length) ||
        packfrm(data, length, &lpt->pack_frm_data, &lpt->pack_frm_len))
    {
      my_free(data);
      my_free(lpt->pack_frm_data);
      mem_alloc_error(length);
      error= 1;
      goto end;
    }
    error= mysql_file_delete(key_file_frm, shadow_frm_name, MYF(MY_WME));
  }
  if (flags & WFRM_INSTALL_SHADOW)
  {
#ifdef WITH_PARTITION_STORAGE_ENGINE
    partition_info *part_info= lpt->part_info;
#endif
    /*
      Build frm file name
    */
    build_table_filename(path, sizeof(path) - 1, lpt->db,
                         lpt->table_name, "", 0);
    strxmov(frm_name, path, reg_ext, NullS);
    /*
      When we are changing to use new frm file we need to ensure that we
      don't collide with another thread in process to open the frm file.
      We start by deleting the .frm file and possible .par file. Then we
      write to the DDL log that we have completed the delete phase by
      increasing the phase of the log entry. Next step is to rename the
      new .frm file and the new .par file to the real name. After
      completing this we write a new phase to the log entry that will
      deactivate it.
    */
    if (mysql_file_delete(key_file_frm, frm_name, MYF(MY_WME)) ||
#ifdef WITH_PARTITION_STORAGE_ENGINE
        lpt->table->file->ha_create_handler_files(path, shadow_path,
                                                  CHF_DELETE_FLAG, NULL) ||
        deactivate_ddl_log_entry(part_info->frm_log_entry->entry_pos) ||
        (sync_ddl_log(), FALSE) ||
        mysql_file_rename(key_file_frm,
                          shadow_frm_name, frm_name, MYF(MY_WME)) ||
        lpt->table->file->ha_create_handler_files(path, shadow_path,
                                                  CHF_RENAME_FLAG, NULL))
#else
        mysql_file_rename(key_file_frm,
                          shadow_frm_name, frm_name, MYF(MY_WME)))
#endif
    {
      error= 1;
      goto err;
    }
#ifdef WITH_PARTITION_STORAGE_ENGINE
    if (part_info && (flags & WFRM_KEEP_SHARE))
    {
      TABLE_SHARE *share= lpt->table->s;
      char *tmp_part_syntax_str;
      if (!(part_syntax_buf= generate_partition_syntax(part_info,
                                                       &syntax_len,
                                                       TRUE, TRUE,
                                                       lpt->create_info,
                                                       lpt->alter_info)))
      {
        error= 1;
        goto err;
      }
      if (share->partition_info_buffer_size < syntax_len + 1)
      {
        share->partition_info_buffer_size= syntax_len+1;
        if (!(tmp_part_syntax_str= (char*) strmake_root(&share->mem_root,
                                                        part_syntax_buf,
                                                        syntax_len)))
        {
          error= 1;
          goto err;
        }
        share->partition_info_str= tmp_part_syntax_str;
      }
      else
        memcpy((char*) share->partition_info_str, part_syntax_buf,
               syntax_len + 1);
      share->partition_info_str_len= part_info->part_info_len= syntax_len;
      part_info->part_info_string= part_syntax_buf;
    }
#endif

err:
#ifdef WITH_PARTITION_STORAGE_ENGINE
    deactivate_ddl_log_entry(part_info->frm_log_entry->entry_pos);
    part_info->frm_log_entry= NULL;
    (void) sync_ddl_log();
#endif
    ;
  }

end:
  DBUG_RETURN(error);
}


/*
  SYNOPSIS
    write_bin_log()
    thd                           Thread object
    clear_error                   is clear_error to be called
    query                         Query to log
    query_length                  Length of query
    is_trans                      if the event changes either
                                  a trans or non-trans engine.

  RETURN VALUES
    NONE

  DESCRIPTION
    Write the binlog if open, routine used in multiple places in this
    file
*/

int write_bin_log(THD *thd, bool clear_error,
                  char const *query, ulong query_length, bool is_trans)
{
  int error= 0;
  if (mysql_bin_log.is_open())
  {
    int errcode= 0;
    if (clear_error)
      thd->clear_error();
    else
      errcode= query_error_code(thd, TRUE);
    error= thd->binlog_query(THD::STMT_QUERY_TYPE,
                             query, query_length, is_trans, FALSE, FALSE,
                             errcode);
  }
  return error;
}


/*
 delete (drop) tables.

  SYNOPSIS
   mysql_rm_table()
   thd			Thread handle
   tables		List of tables to delete
   if_exists		If 1, don't give error if one table doesn't exists

  NOTES
    Will delete all tables that can be deleted and give a compact error
    messages for tables that could not be deleted.
    If a table is in use, we will wait for all users to free the table
    before dropping it

    Wait if global_read_lock (FLUSH TABLES WITH READ LOCK) is set, but
    not if under LOCK TABLES.

  RETURN
    FALSE OK.  In this case ok packet is sent to user
    TRUE  Error

*/

bool mysql_rm_table(THD *thd,TABLE_LIST *tables, my_bool if_exists,
                    my_bool drop_temporary)
{
  bool error;
  Drop_table_error_handler err_handler;
  TABLE_LIST *table;

  DBUG_ENTER("mysql_rm_table");

  /* Disable drop of enabled log tables, must be done before name locking */
  for (table= tables; table; table= table->next_local)
  {
    if (check_if_log_table(table->db_length, table->db,
                           table->table_name_length, table->table_name, true))
    {
      my_error(ER_BAD_LOG_STATEMENT, MYF(0), "DROP");
      DBUG_RETURN(true);
    }
  }

  if (!drop_temporary)
  {
    if (!thd->locked_tables_mode)
    {
      if (lock_table_names(thd, tables, NULL,
                           thd->variables.lock_wait_timeout, 0))
        DBUG_RETURN(true);
      for (table= tables; table; table= table->next_local)
      {
        if (is_temporary_table(table))
          continue;

        tdc_remove_table(thd, TDC_RT_REMOVE_ALL, table->db, table->table_name,
                         false);
      }
    }
    else
    {
      for (table= tables; table; table= table->next_local)
        if (is_temporary_table(table))
        {
          /*
            A temporary table.

            Don't try to find a corresponding MDL lock or assign it
            to table->mdl_request.ticket. There can't be metadata
            locks for temporary tables: they are local to the session.

            Later in this function we release the MDL lock only if
            table->mdl_requeset.ticket is not NULL. Thus here we
            ensure that we won't release the metadata lock on the base
            table locked with LOCK TABLES as a side effect of temporary
            table drop.
          */
          DBUG_ASSERT(table->mdl_request.ticket == NULL);
        }
        else
        {
          /*
            Not a temporary table.

            Since 'tables' list can't contain duplicates (this is ensured
            by parser) it is safe to cache pointer to the TABLE instances
            in its elements.
          */
          table->table= find_table_for_mdl_upgrade(thd, table->db,
                                                   table->table_name, false);
          if (!table->table)
            DBUG_RETURN(true);
          table->mdl_request.ticket= table->table->mdl_ticket;
        }
    }
  }

  /* mark for close and remove all cached entries */
  thd->push_internal_handler(&err_handler);
  error= mysql_rm_table_no_locks(thd, tables, if_exists, drop_temporary,
                                 false, false);
  thd->pop_internal_handler();

  if (error)
    DBUG_RETURN(TRUE);
  my_ok(thd);
  DBUG_RETURN(FALSE);
}


/**
  Execute the drop of a normal or temporary table.

  @param  thd             Thread handler
  @param  tables          Tables to drop
  @param  if_exists       If set, don't give an error if table doesn't exists.
                          In this case we give an warning of level 'NOTE'
  @param  drop_temporary  Only drop temporary tables
  @param  drop_view       Allow to delete VIEW .frm
  @param  dont_log_query  Don't write query to log files. This will also not
                          generate warnings if the handler files doesn't exists

  @retval  0  ok
  @retval  1  Error
  @retval -1  Thread was killed

  @note This function assumes that metadata locks have already been taken.
        It is also assumed that the tables have been removed from TDC.

  @note This function assumes that temporary tables to be dropped have
        been pre-opened using corresponding table list elements.

  @todo When logging to the binary log, we should log
        tmp_tables and transactional tables as separate statements if we
        are in a transaction;  This is needed to get these tables into the
        cached binary log that is only written on COMMIT.
        The current code only writes DROP statements that only uses temporary
        tables to the cache binary log.  This should be ok on most cases, but
        not all.
*/

int mysql_rm_table_no_locks(THD *thd, TABLE_LIST *tables, bool if_exists,
                            bool drop_temporary, bool drop_view,
                            bool dont_log_query)
{
  TABLE_LIST *table;
  char path[FN_REFLEN + 1], *alias= NULL;
  uint path_length= 0;
  String wrong_tables;
  int error= 0;
  int non_temp_tables_count= 0;
  bool foreign_key_error=0;
  bool non_tmp_error= 0;
  bool trans_tmp_table_deleted= 0, non_trans_tmp_table_deleted= 0;
  bool non_tmp_table_deleted= 0;
  String built_query;
  String built_trans_tmp_query, built_non_trans_tmp_query;
  DBUG_ENTER("mysql_rm_table_no_locks");

  /*
    Prepares the drop statements that will be written into the binary
    log as follows:

    1 - If we are not processing a "DROP TEMPORARY" it prepares a
    "DROP".

    2 - A "DROP" may result in a "DROP TEMPORARY" but the opposite is
    not true.

    3 - If the current format is row, the IF EXISTS token needs to be
    appended because one does not know if CREATE TEMPORARY was previously
    written to the binary log.

    4 - Add the IF_EXISTS token if necessary, i.e. if_exists is TRUE.

    5 - For temporary tables, there is a need to differentiate tables
    in transactional and non-transactional storage engines. For that,
    reason, two types of drop statements are prepared.

    The need to different the type of tables when dropping a temporary
    table stems from the fact that such drop does not commit an ongoing
    transaction and changes to non-transactional tables must be written
    ahead of the transaction in some circumstances.
  */
  if (!dont_log_query)
  {
    if (!drop_temporary)
    {
      built_query.set_charset(system_charset_info);
      if (if_exists)
        built_query.append("DROP TABLE IF EXISTS ");
      else
        built_query.append("DROP TABLE ");
    }

    if (thd->is_current_stmt_binlog_format_row() || if_exists)
    {
      built_trans_tmp_query.set_charset(system_charset_info);
      built_trans_tmp_query.append("DROP TEMPORARY TABLE IF EXISTS ");
      built_non_trans_tmp_query.set_charset(system_charset_info);
      built_non_trans_tmp_query.append("DROP TEMPORARY TABLE IF EXISTS ");
    }
    else
    {
      built_trans_tmp_query.set_charset(system_charset_info);
      built_trans_tmp_query.append("DROP TEMPORARY TABLE ");
      built_non_trans_tmp_query.set_charset(system_charset_info);
      built_non_trans_tmp_query.append("DROP TEMPORARY TABLE ");
    }
  }

  for (table= tables; table; table= table->next_local)
  {
    bool is_trans;
    char *db=table->db;
    int db_len= table->db_length;
    handlerton *table_type;
    enum legacy_db_type frm_db_type= DB_TYPE_UNKNOWN;

    DBUG_PRINT("table", ("table_l: '%s'.'%s'  table: 0x%lx  s: 0x%lx",
                         table->db, table->table_name, (long) table->table,
                         table->table ? (long) table->table->s : (long) -1));

    /*
      If we are in locked tables mode and are dropping a temporary table,
      the ticket should be NULL to ensure that we don't release a lock
      on a base table later.
    */
    DBUG_ASSERT(!(thd->locked_tables_mode &&
                  table->open_type != OT_BASE_ONLY &&
                  find_temporary_table(thd, table) &&
                  table->mdl_request.ticket != NULL));

    thd->add_to_binlog_accessed_dbs(table->db);

    /*
      drop_temporary_table may return one of the following error codes:
      .  0 - a temporary table was successfully dropped.
      .  1 - a temporary table was not found.
      . -1 - a temporary table is used by an outer statement.
    */
    if (table->open_type == OT_BASE_ONLY)
      error= 1;
    else if ((error= drop_temporary_table(thd, table, &is_trans)) == -1)
    {
      DBUG_ASSERT(thd->in_sub_stmt);
      goto err;
    }

    if ((drop_temporary && if_exists) || !error)
    {
      /*
        This handles the case of temporary tables. We have the following cases:

          . "DROP TEMPORARY" was executed and a temporary table was affected
          (i.e. drop_temporary && !error) or the if_exists was specified (i.e.
          drop_temporary && if_exists).

          . "DROP" was executed but a temporary table was affected (.i.e
          !error).
      */
      if (!dont_log_query)
      {
        /*
          If there is an error, we don't know the type of the engine
          at this point. So, we keep it in the trx-cache.
        */
        is_trans= error ? TRUE : is_trans;
        if (is_trans)
          trans_tmp_table_deleted= TRUE;
        else
          non_trans_tmp_table_deleted= TRUE;

        String *built_ptr_query=
          (is_trans ? &built_trans_tmp_query : &built_non_trans_tmp_query);
        /*
          Don't write the database name if it is the current one (or if
          thd->db is NULL).
        */
        if (thd->db == NULL || strcmp(db,thd->db) != 0)
        {
          append_identifier(thd, built_ptr_query, db, db_len);
          built_ptr_query->append(".");
        }
        append_identifier(thd, built_ptr_query, table->table_name,
                          strlen(table->table_name));
        built_ptr_query->append(",");
      }
      /*
        This means that a temporary table was droped and as such there
        is no need to proceed with the code that tries to drop a regular
        table.
      */
      if (!error) continue;
    }
    else if (!drop_temporary)
    {
      non_temp_tables_count++;

      if (thd->locked_tables_mode)
      {
        if (wait_while_table_is_used(thd, table->table, HA_EXTRA_FORCE_REOPEN))
        {
          error= -1;
          goto err;
        }
        close_all_tables_for_name(thd, table->table->s, true, NULL);
        table->table= 0;
      }

      /* Check that we have an exclusive lock on the table to be dropped. */
      DBUG_ASSERT(thd->mdl_context.is_lock_owner(MDL_key::TABLE, table->db,
                                                 table->table_name,
                                                 MDL_EXCLUSIVE));
      if (thd->killed)
      {
        error= -1;
        goto err;
      }
      alias= (lower_case_table_names == 2) ? table->alias : table->table_name;
      /* remove .frm file and engine files */
      path_length= build_table_filename(path, sizeof(path) - 1, db, alias,
                                        reg_ext,
                                        table->internal_tmp_table ?
                                        FN_IS_TMP : 0);

      /*
        This handles the case where a "DROP" was executed and a regular
        table "may be" dropped as drop_temporary is FALSE and error is
        TRUE. If the error was FALSE a temporary table was dropped and
        regardless of the status of drop_tempoary a "DROP TEMPORARY"
        must be used.
      */
      if (!dont_log_query)
      {
        /*
          Note that unless if_exists is TRUE or a temporary table was deleted, 
          there is no means to know if the statement should be written to the
          binary log. See further information on this variable in what follows.
        */
        non_tmp_table_deleted= (if_exists ? TRUE : non_tmp_table_deleted);
        /*
          Don't write the database name if it is the current one (or if
          thd->db is NULL).
        */
        if (thd->db == NULL || strcmp(db,thd->db) != 0)
        {
          append_identifier(thd, &built_query, db, db_len);
          built_query.append(".");
        }

        append_identifier(thd, &built_query, table->table_name,
                          strlen(table->table_name));
        built_query.append(",");
      }
    }
    DEBUG_SYNC(thd, "rm_table_no_locks_before_delete_table");
    DBUG_EXECUTE_IF("sleep_before_no_locks_delete_table",
                    my_sleep(100000););
    error= 0;
    if (drop_temporary ||
        ((access(path, F_OK) &&
          ha_create_table_from_engine(thd, db, alias)) ||
         (!drop_view &&
          dd_frm_type(thd, path, &frm_db_type) != FRMTYPE_TABLE)))
    {
      /*
        One of the following cases happened:
          . "DROP TEMPORARY" but a temporary table was not found.
          . "DROP" but table was not found on disk and table can't be
            created from engine.
          . ./sql/datadict.cc +32 /Alfranio - TODO: We need to test this.
      */
      if (if_exists)
      {
        String tbl_name;
        tbl_name.append(String(db,system_charset_info));
        tbl_name.append('.');
        tbl_name.append(String(table->table_name,system_charset_info));

        push_warning_printf(thd, Sql_condition::WARN_LEVEL_NOTE,
                            ER_BAD_TABLE_ERROR, ER(ER_BAD_TABLE_ERROR),
                            tbl_name.c_ptr());
      }
      else
      {
        non_tmp_error = (drop_temporary ? non_tmp_error : TRUE);
        error= 1;
      }
    }
    else
    {
      char *end;
      if (frm_db_type == DB_TYPE_UNKNOWN)
      {
        dd_frm_type(thd, path, &frm_db_type);
        DBUG_PRINT("info", ("frm_db_type %d from %s", frm_db_type, path));
      }
      table_type= ha_resolve_by_legacy_type(thd, frm_db_type);
      // Remove extension for delete
      *(end= path + path_length - reg_ext_length)= '\0';
      DBUG_PRINT("info", ("deleting table of type %d",
                          (table_type ? table_type->db_type : 0)));
      error= ha_delete_table(thd, table_type, path, db, table->table_name,
                             !dont_log_query);

      /* No error if non existent table and 'IF EXIST' clause or view */
      if ((error == ENOENT || error == HA_ERR_NO_SUCH_TABLE) && 
          (if_exists || table_type == NULL))
      {
        error= 0;
        thd->clear_error();
      }
      if (error == HA_ERR_ROW_IS_REFERENCED)
      {
        /* the table is referenced by a foreign key constraint */
        foreign_key_error= 1;
      }
      if (!error || error == ENOENT || error == HA_ERR_NO_SUCH_TABLE)
      {
        int new_error;
        /* Delete the table definition file */
        strmov(end,reg_ext);
        if (!(new_error= mysql_file_delete(key_file_frm, path, MYF(MY_WME))))
        {
          non_tmp_table_deleted= TRUE;
          new_error= Table_triggers_list::drop_all_triggers(thd, db,
                                                            table->table_name);
        }
        error|= new_error;
      }
       non_tmp_error= error ? TRUE : non_tmp_error;
    }
    if (error)
    {
      if (error == HA_ERR_TOO_MANY_CONCURRENT_TRXS)
      {
        my_error(HA_ERR_TOO_MANY_CONCURRENT_TRXS, MYF(0));
        wrong_tables.free();
        error= 1;
        goto err;
      }

      if (wrong_tables.length())
        wrong_tables.append(',');

      wrong_tables.append(String(db,system_charset_info));
      wrong_tables.append('.');
      wrong_tables.append(String(table->table_name,system_charset_info));
    }
    DBUG_PRINT("table", ("table: 0x%lx  s: 0x%lx", (long) table->table,
                         table->table ? (long) table->table->s : (long) -1));

    DBUG_EXECUTE_IF("bug43138",
                    my_printf_error(ER_BAD_TABLE_ERROR,
                                    ER(ER_BAD_TABLE_ERROR), MYF(0),
                                    table->table_name););
#ifdef HAVE_PSI_TABLE_INTERFACE
    if (drop_temporary && likely(error == 0))
      PSI_TABLE_CALL(drop_table_share)
        (true, table->db, table->db_length, table->table_name, table->table_name_length);
#endif
  }
  DEBUG_SYNC(thd, "rm_table_no_locks_before_binlog");
  thd->thread_specific_used|= (trans_tmp_table_deleted ||
                               non_trans_tmp_table_deleted);
  error= 0;
err:
  if (wrong_tables.length())
  {
    if (!foreign_key_error)
      my_printf_error(ER_BAD_TABLE_ERROR, ER(ER_BAD_TABLE_ERROR), MYF(0),
                      wrong_tables.c_ptr());
    else
      my_message(ER_ROW_IS_REFERENCED, ER(ER_ROW_IS_REFERENCED), MYF(0));
    error= 1;
  }

  if (non_trans_tmp_table_deleted ||
      trans_tmp_table_deleted || non_tmp_table_deleted)
  {
    query_cache_invalidate3(thd, tables, 0);

    if (non_trans_tmp_table_deleted ||
        trans_tmp_table_deleted)
      thd->transaction.stmt.mark_dropped_temp_table();

    if (!dont_log_query && mysql_bin_log.is_open())
    {
      if (non_trans_tmp_table_deleted)
      {
          /* Chop of the last comma */
          built_non_trans_tmp_query.chop();
          built_non_trans_tmp_query.append(" /* generated by server */");
          error |= thd->binlog_query(THD::STMT_QUERY_TYPE,
                                     built_non_trans_tmp_query.ptr(),
                                     built_non_trans_tmp_query.length(),
                                     FALSE, FALSE, FALSE, 0);
      }
      if (trans_tmp_table_deleted)
      {
          /* Chop of the last comma */
          built_trans_tmp_query.chop();
          built_trans_tmp_query.append(" /* generated by server */");
          error |= thd->binlog_query(THD::STMT_QUERY_TYPE,
                                     built_trans_tmp_query.ptr(),
                                     built_trans_tmp_query.length(),
                                     TRUE, FALSE, FALSE, 0);
      }
      if (non_tmp_table_deleted)
      {
          /* Chop of the last comma */
          built_query.chop();
          built_query.append(" /* generated by server */");
          int error_code = (non_tmp_error ?
            (foreign_key_error ? ER_ROW_IS_REFERENCED : ER_BAD_TABLE_ERROR) : 0);
          error |= thd->binlog_query(THD::STMT_QUERY_TYPE,
                                     built_query.ptr(),
                                     built_query.length(),
                                     TRUE, FALSE, FALSE,
                                     error_code);
      }
    }
  }

  if (!drop_temporary)
  {
    /*
      Under LOCK TABLES we should release meta-data locks on the tables
      which were dropped.

      Leave LOCK TABLES mode if we managed to drop all tables which were
      locked. Additional check for 'non_temp_tables_count' is to avoid
      leaving LOCK TABLES mode if we have dropped only temporary tables.
    */
    if (thd->locked_tables_mode)
    {
      if (thd->lock && thd->lock->table_count == 0 && non_temp_tables_count > 0)
      {
        thd->locked_tables_list.unlock_locked_tables(thd);
        goto end;
      }
      for (table= tables; table; table= table->next_local)
      {
        /* Drop locks for all successfully dropped tables. */
        if (table->table == NULL && table->mdl_request.ticket)
        {
          /*
            Under LOCK TABLES we may have several instances of table open
            and locked and therefore have to remove several metadata lock
            requests associated with them.
          */
          thd->mdl_context.release_all_locks_for_name(table->mdl_request.ticket);
        }
      }
    }
    /*
      Rely on the caller to implicitly commit the transaction
      and release metadata locks.
    */
  }

end:
  DBUG_RETURN(error);
}


/**
  Quickly remove a table.

  @param thd         Thread context.
  @param base        The handlerton handle.
  @param db          The database name.
  @param table_name  The table name.
  @param flags       Flags for build_table_filename() as well as describing
                     if handler files / .FRM should be deleted as well.

  @return False in case of success, True otherwise.
*/

bool quick_rm_table(THD *thd, handlerton *base, const char *db,
                    const char *table_name, uint flags)
{
  char path[FN_REFLEN + 1];
  bool error= 0;
  DBUG_ENTER("quick_rm_table");

  uint path_length= build_table_filename(path, sizeof(path) - 1,
                                         db, table_name, reg_ext, flags);
  if (mysql_file_delete(key_file_frm, path, MYF(0)))
    error= 1; /* purecov: inspected */
  path[path_length - reg_ext_length]= '\0'; // Remove reg_ext
  if (flags & NO_HA_TABLE)
  {
    handler *file= get_new_handler((TABLE_SHARE*) 0, thd->mem_root, base);
    if (!file)
      DBUG_RETURN(true);
    (void) file->ha_create_handler_files(path, NULL, CHF_DELETE_FLAG, NULL);
    delete file;
  }
  if (!(flags & (FRM_ONLY|NO_HA_TABLE)))
    error|= ha_delete_table(current_thd, base, path, db, table_name, 0);
  DBUG_RETURN(error);
}

/*
  Sort keys in the following order:
  - PRIMARY KEY
  - UNIQUE keys where all column are NOT NULL
  - UNIQUE keys that don't contain partial segments
  - Other UNIQUE keys
  - Normal keys
  - Fulltext keys

  This will make checking for duplicated keys faster and ensure that
  PRIMARY keys are prioritized.
*/

static int sort_keys(KEY *a, KEY *b)
{
  ulong a_flags= a->flags, b_flags= b->flags;
  
  if (a_flags & HA_NOSAME)
  {
    if (!(b_flags & HA_NOSAME))
      return -1;
    if ((a_flags ^ b_flags) & HA_NULL_PART_KEY)
    {
      /* Sort NOT NULL keys before other keys */
      return (a_flags & HA_NULL_PART_KEY) ? 1 : -1;
    }
    if (a->name == primary_key_name)
      return -1;
    if (b->name == primary_key_name)
      return 1;
    /* Sort keys don't containing partial segments before others */
    if ((a_flags ^ b_flags) & HA_KEY_HAS_PART_KEY_SEG)
      return (a_flags & HA_KEY_HAS_PART_KEY_SEG) ? 1 : -1;
  }
  else if (b_flags & HA_NOSAME)
    return 1;					// Prefer b

  if ((a_flags ^ b_flags) & HA_FULLTEXT)
  {
    return (a_flags & HA_FULLTEXT) ? 1 : -1;
  }
  /*
    Prefer original key order.	usable_key_parts contains here
    the original key position.
  */
  return ((a->usable_key_parts < b->usable_key_parts) ? -1 :
	  (a->usable_key_parts > b->usable_key_parts) ? 1 :
	  0);
}

/*
  Check TYPELIB (set or enum) for duplicates

  SYNOPSIS
    check_duplicates_in_interval()
    set_or_name   "SET" or "ENUM" string for warning message
    name	  name of the checked column
    typelib	  list of values for the column
    dup_val_count  returns count of duplicate elements

  DESCRIPTION
    This function prints an warning for each value in list
    which has some duplicates on its right

  RETURN VALUES
    0             ok
    1             Error
*/

bool check_duplicates_in_interval(const char *set_or_name,
                                  const char *name, TYPELIB *typelib,
                                  const CHARSET_INFO *cs, uint *dup_val_count)
{
  TYPELIB tmp= *typelib;
  const char **cur_value= typelib->type_names;
  unsigned int *cur_length= typelib->type_lengths;
  *dup_val_count= 0;  
  
  for ( ; tmp.count > 1; cur_value++, cur_length++)
  {
    tmp.type_names++;
    tmp.type_lengths++;
    tmp.count--;
    if (find_type2(&tmp, (const char*)*cur_value, *cur_length, cs))
    {
      THD *thd= current_thd;
      ErrConvString err(*cur_value, *cur_length, cs);
      if (current_thd->is_strict_mode())
      {
        my_error(ER_DUPLICATED_VALUE_IN_TYPE, MYF(0),
                 name, err.ptr(), set_or_name);
        return 1;
      }
      push_warning_printf(thd,Sql_condition::WARN_LEVEL_NOTE,
                          ER_DUPLICATED_VALUE_IN_TYPE,
                          ER(ER_DUPLICATED_VALUE_IN_TYPE),
                          name, err.ptr(), set_or_name);
      (*dup_val_count)++;
    }
  }
  return 0;
}


/*
  Check TYPELIB (set or enum) max and total lengths

  SYNOPSIS
    calculate_interval_lengths()
    cs            charset+collation pair of the interval
    typelib       list of values for the column
    max_length    length of the longest item
    tot_length    sum of the item lengths

  DESCRIPTION
    After this function call:
    - ENUM uses max_length
    - SET uses tot_length.

  RETURN VALUES
    void
*/
static void calculate_interval_lengths(const CHARSET_INFO *cs,
                                       TYPELIB *interval,
                                       uint32 *max_length,
                                       uint32 *tot_length)
{
  const char **pos;
  uint *len;
  *max_length= *tot_length= 0;
  for (pos= interval->type_names, len= interval->type_lengths;
       *pos ; pos++, len++)
  {
    size_t length= cs->cset->numchars(cs, *pos, *pos + *len);
    *tot_length+= length;
    set_if_bigger(*max_length, (uint32)length);
  }
}


/*
  Prepare a create_table instance for packing

  SYNOPSIS
    prepare_create_field()
    sql_field     field to prepare for packing
    blob_columns  count for BLOBs
    table_flags   table flags

  DESCRIPTION
    This function prepares a Create_field instance.
    Fields such as pack_flag are valid after this call.

  RETURN VALUES
   0	ok
   1	Error
*/

int prepare_create_field(Create_field *sql_field, 
			 uint *blob_columns, 
			 longlong table_flags)
{
  unsigned int dup_val_count;
  DBUG_ENTER("prepare_field");

  /*
    This code came from mysql_prepare_create_table.
    Indent preserved to make patching easier
  */
  DBUG_ASSERT(sql_field->charset);

  switch (sql_field->sql_type) {
  case MYSQL_TYPE_BLOB:
  case MYSQL_TYPE_MEDIUM_BLOB:
  case MYSQL_TYPE_TINY_BLOB:
  case MYSQL_TYPE_LONG_BLOB:
    sql_field->pack_flag=FIELDFLAG_BLOB |
      pack_length_to_packflag(sql_field->pack_length -
                              portable_sizeof_char_ptr);
    if (sql_field->charset->state & MY_CS_BINSORT)
      sql_field->pack_flag|=FIELDFLAG_BINARY;
    sql_field->length=8;			// Unireg field length
    sql_field->unireg_check=Field::BLOB_FIELD;
    (*blob_columns)++;
    break;
  case MYSQL_TYPE_GEOMETRY:
#ifdef HAVE_SPATIAL
    if (!(table_flags & HA_CAN_GEOMETRY))
    {
      my_printf_error(ER_CHECK_NOT_IMPLEMENTED, ER(ER_CHECK_NOT_IMPLEMENTED),
                      MYF(0), "GEOMETRY");
      DBUG_RETURN(1);
    }
    sql_field->pack_flag=FIELDFLAG_GEOM |
      pack_length_to_packflag(sql_field->pack_length -
                              portable_sizeof_char_ptr);
    if (sql_field->charset->state & MY_CS_BINSORT)
      sql_field->pack_flag|=FIELDFLAG_BINARY;
    sql_field->length=8;			// Unireg field length
    sql_field->unireg_check=Field::BLOB_FIELD;
    (*blob_columns)++;
    break;
#else
    my_printf_error(ER_FEATURE_DISABLED,ER(ER_FEATURE_DISABLED), MYF(0),
                    sym_group_geom.name, sym_group_geom.needed_define);
    DBUG_RETURN(1);
#endif /*HAVE_SPATIAL*/
  case MYSQL_TYPE_VARCHAR:
#ifndef QQ_ALL_HANDLERS_SUPPORT_VARCHAR
    if (table_flags & HA_NO_VARCHAR)
    {
      /* convert VARCHAR to CHAR because handler is not yet up to date */
      sql_field->sql_type=    MYSQL_TYPE_VAR_STRING;
      sql_field->pack_length= calc_pack_length(sql_field->sql_type,
                                               (uint) sql_field->length);
      if ((sql_field->length / sql_field->charset->mbmaxlen) >
          MAX_FIELD_CHARLENGTH)
      {
        my_printf_error(ER_TOO_BIG_FIELDLENGTH, ER(ER_TOO_BIG_FIELDLENGTH),
                        MYF(0), sql_field->field_name,
                        static_cast<ulong>(MAX_FIELD_CHARLENGTH));
        DBUG_RETURN(1);
      }
    }
#endif
    /* fall through */
  case MYSQL_TYPE_STRING:
    sql_field->pack_flag=0;
    if (sql_field->charset->state & MY_CS_BINSORT)
      sql_field->pack_flag|=FIELDFLAG_BINARY;
    break;
  case MYSQL_TYPE_ENUM:
    sql_field->pack_flag=pack_length_to_packflag(sql_field->pack_length) |
      FIELDFLAG_INTERVAL;
    if (sql_field->charset->state & MY_CS_BINSORT)
      sql_field->pack_flag|=FIELDFLAG_BINARY;
    sql_field->unireg_check=Field::INTERVAL_FIELD;
    if (check_duplicates_in_interval("ENUM",sql_field->field_name,
                                     sql_field->interval,
                                     sql_field->charset, &dup_val_count))
      DBUG_RETURN(1);
    break;
  case MYSQL_TYPE_SET:
    sql_field->pack_flag=pack_length_to_packflag(sql_field->pack_length) |
      FIELDFLAG_BITFIELD;
    if (sql_field->charset->state & MY_CS_BINSORT)
      sql_field->pack_flag|=FIELDFLAG_BINARY;
    sql_field->unireg_check=Field::BIT_FIELD;
    if (check_duplicates_in_interval("SET",sql_field->field_name,
                                     sql_field->interval,
                                     sql_field->charset, &dup_val_count))
      DBUG_RETURN(1);
    /* Check that count of unique members is not more then 64 */
    if (sql_field->interval->count -  dup_val_count > sizeof(longlong)*8)
    {
       my_error(ER_TOO_BIG_SET, MYF(0), sql_field->field_name);
       DBUG_RETURN(1);
    }
    break;
  case MYSQL_TYPE_DATE:			// Rest of string types
  case MYSQL_TYPE_NEWDATE:
  case MYSQL_TYPE_TIME:
  case MYSQL_TYPE_DATETIME:
  case MYSQL_TYPE_TIME2:
  case MYSQL_TYPE_DATETIME2:
  case MYSQL_TYPE_NULL:
    sql_field->pack_flag=f_settype((uint) sql_field->sql_type);
    break;
  case MYSQL_TYPE_BIT:
    /* 
      We have sql_field->pack_flag already set here, see
      mysql_prepare_create_table().
    */
    break;
  case MYSQL_TYPE_NEWDECIMAL:
    sql_field->pack_flag=(FIELDFLAG_NUMBER |
                          (sql_field->flags & UNSIGNED_FLAG ? 0 :
                           FIELDFLAG_DECIMAL) |
                          (sql_field->flags & ZEROFILL_FLAG ?
                           FIELDFLAG_ZEROFILL : 0) |
                          (sql_field->decimals << FIELDFLAG_DEC_SHIFT));
    break;
  case MYSQL_TYPE_TIMESTAMP:
  case MYSQL_TYPE_TIMESTAMP2:
    /* fall-through */
  default:
    sql_field->pack_flag=(FIELDFLAG_NUMBER |
                          (sql_field->flags & UNSIGNED_FLAG ? 0 :
                           FIELDFLAG_DECIMAL) |
                          (sql_field->flags & ZEROFILL_FLAG ?
                           FIELDFLAG_ZEROFILL : 0) |
                          f_settype((uint) sql_field->sql_type) |
                          (sql_field->decimals << FIELDFLAG_DEC_SHIFT));
    break;
  }
  if (!(sql_field->flags & NOT_NULL_FLAG))
    sql_field->pack_flag|= FIELDFLAG_MAYBE_NULL;
  if (sql_field->flags & NO_DEFAULT_VALUE_FLAG)
    sql_field->pack_flag|= FIELDFLAG_NO_DEFAULT;
  DBUG_RETURN(0);
}


static TYPELIB *create_typelib(MEM_ROOT *mem_root,
                               Create_field *field_def,
                               List<String> *src)
{
  const CHARSET_INFO *cs= field_def->charset;

  if (!src->elements)
    return NULL;

  TYPELIB *result= (TYPELIB*) alloc_root(mem_root, sizeof(TYPELIB));
  result->count= src->elements;
  result->name= "";
  if (!(result->type_names=(const char **)
        alloc_root(mem_root,(sizeof(char *)+sizeof(int))*(result->count+1))))
    return NULL;
  result->type_lengths= (uint*)(result->type_names + result->count+1);
  List_iterator<String> it(*src);
  String conv;
  for (uint i=0; i < result->count; i++)
  {
    uint32 dummy;
    uint length;
    String *tmp= it++;

    if (String::needs_conversion(tmp->length(), tmp->charset(),
                                 cs, &dummy))
    {
      uint cnv_errs;
      conv.copy(tmp->ptr(), tmp->length(), tmp->charset(), cs, &cnv_errs);

      length= conv.length();
      result->type_names[i]= (char*) strmake_root(mem_root, conv.ptr(),
                                                  length);
    }
    else
    {
      length= tmp->length();
      result->type_names[i]= strmake_root(mem_root, tmp->ptr(), length);
    }

    // Strip trailing spaces.
    length= cs->cset->lengthsp(cs, result->type_names[i], length);
    result->type_lengths[i]= length;
    ((uchar *)result->type_names[i])[length]= '\0';
  }
  result->type_names[result->count]= 0;
  result->type_lengths[result->count]= 0;

  return result;
}


/**
  Prepare an instance of Create_field for field creation
  (fill all necessary attributes).

  @param[in]  thd          Thread handle
  @param[in]  sp           The current SP
  @param[in]  field_type   Field type
  @param[out] field_def    An instance of create_field to be filled

  @return Error status.
*/

bool fill_field_definition(THD *thd,
                           sp_head *sp,
                           enum enum_field_types field_type,
                           Create_field *field_def)
{
  LEX *lex= thd->lex;
  LEX_STRING cmt = { 0, 0 };
  uint unused1= 0;

  if (field_def->init(thd, (char*) "", field_type, lex->length, lex->dec,
                      lex->type, (Item*) 0, (Item*) 0, &cmt, 0,
                      &lex->interval_list,
                      lex->charset ? lex->charset :
                                     thd->variables.collation_database,
                      lex->uint_geom_type))
  {
    return true;
  }

  if (field_def->interval_list.elements)
  {
    field_def->interval= create_typelib(sp->get_current_mem_root(),
                                        field_def,
                                        &field_def->interval_list);
  }

  sp_prepare_create_field(thd, field_def);

  return prepare_create_field(field_def, &unused1, HA_CAN_GEOMETRY);
}

/*
  Get character set from field object generated by parser using
  default values when not set.

  SYNOPSIS
    get_sql_field_charset()
    sql_field                 The sql_field object
    create_info               Info generated by parser

  RETURN VALUES
    cs                        Character set
*/

const CHARSET_INFO* get_sql_field_charset(Create_field *sql_field,
                                          HA_CREATE_INFO *create_info)
{
  const CHARSET_INFO *cs= sql_field->charset;

  if (!cs)
    cs= create_info->default_table_charset;
  /*
    table_charset is set only in ALTER TABLE t1 CONVERT TO CHARACTER SET csname
    if we want change character set for all varchar/char columns.
    But the table charset must not affect the BLOB fields, so don't
    allow to change my_charset_bin to somethig else.
  */
  if (create_info->table_charset && cs != &my_charset_bin)
    cs= create_info->table_charset;
  return cs;
}


/**
   Modifies the first column definition whose SQL type is TIMESTAMP
   by adding the features DEFAULT CURRENT_TIMESTAMP ON UPDATE CURRENT_TIMESTAMP.

   @param column_definitions The list of column definitions, in the physical
                             order in which they appear in the table.
 */
void promote_first_timestamp_column(List<Create_field> *column_definitions)
{
  List_iterator<Create_field> it(*column_definitions);
  Create_field *column_definition;

  while ((column_definition= it++) != NULL)
  {
    if (column_definition->sql_type == MYSQL_TYPE_TIMESTAMP ||      // TIMESTAMP
        column_definition->sql_type == MYSQL_TYPE_TIMESTAMP2 || //  ms TIMESTAMP
        column_definition->unireg_check == Field::TIMESTAMP_OLD_FIELD) // Legacy
    {
      if ((column_definition->flags & NOT_NULL_FLAG) != 0 && // NOT NULL,
          column_definition->def == NULL &&            // no constant default,
          column_definition->unireg_check == Field::NONE) // no function default
      {
        DBUG_PRINT("info", ("First TIMESTAMP column '%s' was promoted to "
                            "DEFAULT CURRENT_TIMESTAMP ON UPDATE "
                            "CURRENT_TIMESTAMP",
                            column_definition->field_name
                            ));
        column_definition->unireg_check= Field::TIMESTAMP_DNUN_FIELD;
      }
      return;
    }
  }
}


/**
  Check if there is a duplicate key. Report a warning for every duplicate key.

  @param thd              Thread context.
  @param key              Key to be checked.
  @param key_info         Key meta-data info.
  @param key_list         List of existing keys.
*/
static void check_duplicate_key(THD *thd,
                                Key *key, KEY *key_info,
                                List<Key> *key_list)
{
  /*
    We only check for duplicate indexes if it is requested and the
    key is not auto-generated.

    Check is requested if the key was explicitly created or altered
    by the user (unless it's a foreign key).
  */
  if (!key->key_create_info.check_for_duplicate_indexes || key->generated)
    return;

  List_iterator<Key> key_list_iterator(*key_list);
  List_iterator<Key_part_spec> key_column_iterator(key->columns);
  Key *k;

  while ((k= key_list_iterator++))
  {
    // Looking for a similar key...

    if (k == key)
      break;

    if (k->generated ||
        (key->type != k->type) ||
        (key->key_create_info.algorithm != k->key_create_info.algorithm) ||
        (key->columns.elements != k->columns.elements))
    {
      // Keys are different.
      continue;
    }

    /*
      Keys 'key' and 'k' might be identical.
      Check that the keys have identical columns in the same order.
    */

    List_iterator<Key_part_spec> k_column_iterator(k->columns);

    bool all_columns_are_identical= true;

    key_column_iterator.rewind();

    for (uint i= 0; i < key->columns.elements; ++i)
    {
      Key_part_spec *c1= key_column_iterator++;
      Key_part_spec *c2= k_column_iterator++;

      DBUG_ASSERT(c1 && c2);

      if (my_strcasecmp(system_charset_info,
                        c1->field_name.str, c2->field_name.str) ||
          (c1->length != c2->length))
      {
        all_columns_are_identical= false;
        break;
      }
    }

    // Report a warning if we have two identical keys.

    if (all_columns_are_identical)
    {
      push_warning_printf(thd, Sql_condition::WARN_LEVEL_NOTE,
                          ER_DUP_INDEX, ER(ER_DUP_INDEX),
                          key_info->name,
                          thd->lex->query_tables->db,
                          thd->lex->query_tables->table_name);
      break;
    }
  }
}


/*
  Preparation for table creation

  SYNOPSIS
    mysql_prepare_create_table()
      thd                       Thread object.
      create_info               Create information (like MAX_ROWS).
      alter_info                List of columns and indexes to create
      tmp_table                 If a temporary table is to be created.
      db_options          INOUT Table options (like HA_OPTION_PACK_RECORD).
      file                      The handler for the new table.
      key_info_buffer     OUT   An array of KEY structs for the indexes.
      key_count           OUT   The number of elements in the array.
      select_field_count        The number of fields coming from a select table.

  DESCRIPTION
    Prepares the table and key structures for table creation.

  NOTES
    sets create_info->varchar if the table has a varchar

  RETURN VALUES
    FALSE    OK
    TRUE     error
*/

static int
mysql_prepare_create_table(THD *thd, HA_CREATE_INFO *create_info,
                           Alter_info *alter_info,
                           bool tmp_table,
                           uint *db_options,
                           handler *file, KEY **key_info_buffer,
                           uint *key_count, int select_field_count)
{
  const char	*key_name;
  Create_field	*sql_field,*dup_field;
  uint		field,null_fields,blob_columns,max_key_length;
  ulong		record_offset= 0;
  KEY		*key_info;
  KEY_PART_INFO *key_part_info;
  int		field_no,dup_no;
  int		select_field_pos,auto_increment=0;
  List_iterator<Create_field> it(alter_info->create_list);
  List_iterator<Create_field> it2(alter_info->create_list);
  uint total_uneven_bit_length= 0;
  DBUG_ENTER("mysql_prepare_create_table");

  select_field_pos= alter_info->create_list.elements - select_field_count;
  null_fields=blob_columns=0;
  create_info->varchar= 0;
  max_key_length= file->max_key_length();

  for (field_no=0; (sql_field=it++) ; field_no++)
  {
    const CHARSET_INFO *save_cs;

    /*
      Initialize length from its original value (number of characters),
      which was set in the parser. This is necessary if we're
      executing a prepared statement for the second time.
    */
    sql_field->length= sql_field->char_length;
    /* Set field charset. */
    save_cs= sql_field->charset= get_sql_field_charset(sql_field,
                                                       create_info);
    if ((sql_field->flags & BINCMP_FLAG) &&
	!(sql_field->charset= get_charset_by_csname(sql_field->charset->csname,
						    MY_CS_BINSORT,MYF(0))))
    {
      char tmp[65];
      strmake(strmake(tmp, save_cs->csname, sizeof(tmp)-4),
              STRING_WITH_LEN("_bin"));
      my_error(ER_UNKNOWN_COLLATION, MYF(0), tmp);
      DBUG_RETURN(TRUE);
    }

    /*
      Convert the default value from client character
      set into the column character set if necessary.
    */
    if (sql_field->def && 
        save_cs != sql_field->def->collation.collation &&
        (sql_field->sql_type == MYSQL_TYPE_VAR_STRING ||
         sql_field->sql_type == MYSQL_TYPE_STRING ||
         sql_field->sql_type == MYSQL_TYPE_SET ||
         sql_field->sql_type == MYSQL_TYPE_ENUM))
    {
      /*
        Starting from 5.1 we work here with a copy of Create_field
        created by the caller, not with the instance that was
        originally created during parsing. It's OK to create
        a temporary item and initialize with it a member of the
        copy -- this item will be thrown away along with the copy
        at the end of execution, and thus not introduce a dangling
        pointer in the parsed tree of a prepared statement or a
        stored procedure statement.
      */
      sql_field->def= sql_field->def->safe_charset_converter(save_cs);

      if (sql_field->def == NULL)
      {
        /* Could not convert */
        my_error(ER_INVALID_DEFAULT, MYF(0), sql_field->field_name);
        DBUG_RETURN(TRUE);
      }
    }

    if (sql_field->sql_type == MYSQL_TYPE_SET ||
        sql_field->sql_type == MYSQL_TYPE_ENUM)
    {
      uint32 dummy;
      const CHARSET_INFO *cs= sql_field->charset;
      TYPELIB *interval= sql_field->interval;

      /*
        Create typelib from interval_list, and if necessary
        convert strings from client character set to the
        column character set.
      */
      if (!interval)
      {
        /*
          Create the typelib in runtime memory - we will free the
          occupied memory at the same time when we free this
          sql_field -- at the end of execution.
        */
        interval= sql_field->interval= typelib(thd->mem_root,
                                               sql_field->interval_list);
        List_iterator<String> int_it(sql_field->interval_list);
        String conv, *tmp;
        char comma_buf[4]; /* 4 bytes for utf32 */
        int comma_length= cs->cset->wc_mb(cs, ',', (uchar*) comma_buf,
                                          (uchar*) comma_buf + 
                                          sizeof(comma_buf));
        DBUG_ASSERT(comma_length > 0);
        for (uint i= 0; (tmp= int_it++); i++)
        {
          size_t lengthsp;
          if (String::needs_conversion(tmp->length(), tmp->charset(),
                                       cs, &dummy))
          {
            uint cnv_errs;
            conv.copy(tmp->ptr(), tmp->length(), tmp->charset(), cs, &cnv_errs);
            interval->type_names[i]= strmake_root(thd->mem_root, conv.ptr(),
                                                  conv.length());
            interval->type_lengths[i]= conv.length();
          }

          // Strip trailing spaces.
          lengthsp= cs->cset->lengthsp(cs, interval->type_names[i],
                                       interval->type_lengths[i]);
          interval->type_lengths[i]= lengthsp;
          ((uchar *)interval->type_names[i])[lengthsp]= '\0';
          if (sql_field->sql_type == MYSQL_TYPE_SET)
          {
            if (cs->coll->instr(cs, interval->type_names[i], 
                                interval->type_lengths[i], 
                                comma_buf, comma_length, NULL, 0))
            {
              ErrConvString err(tmp->ptr(), tmp->length(), cs);
              my_error(ER_ILLEGAL_VALUE_FOR_TYPE, MYF(0), "set", err.ptr());
              DBUG_RETURN(TRUE);
            }
          }
        }
        sql_field->interval_list.empty(); // Don't need interval_list anymore
      }

      if (sql_field->sql_type == MYSQL_TYPE_SET)
      {
        uint32 field_length;
        if (sql_field->def != NULL)
        {
          char *not_used;
          uint not_used2;
          bool not_found= 0;
          String str, *def= sql_field->def->val_str(&str);
          if (def == NULL) /* SQL "NULL" maps to NULL */
          {
            if ((sql_field->flags & NOT_NULL_FLAG) != 0)
            {
              my_error(ER_INVALID_DEFAULT, MYF(0), sql_field->field_name);
              DBUG_RETURN(TRUE);
            }

            /* else, NULL is an allowed value */
            (void) find_set(interval, NULL, 0,
                            cs, &not_used, &not_used2, &not_found);
          }
          else /* not NULL */
          {
            (void) find_set(interval, def->ptr(), def->length(),
                            cs, &not_used, &not_used2, &not_found);
          }

          if (not_found)
          {
            my_error(ER_INVALID_DEFAULT, MYF(0), sql_field->field_name);
            DBUG_RETURN(TRUE);
          }
        }
        calculate_interval_lengths(cs, interval, &dummy, &field_length);
        sql_field->length= field_length + (interval->count - 1);
      }
      else  /* MYSQL_TYPE_ENUM */
      {
        uint32 field_length;
        DBUG_ASSERT(sql_field->sql_type == MYSQL_TYPE_ENUM);
        if (sql_field->def != NULL)
        {
          String str, *def= sql_field->def->val_str(&str);
          if (def == NULL) /* SQL "NULL" maps to NULL */
          {
            if ((sql_field->flags & NOT_NULL_FLAG) != 0)
            {
              my_error(ER_INVALID_DEFAULT, MYF(0), sql_field->field_name);
              DBUG_RETURN(TRUE);
            }

            /* else, the defaults yield the correct length for NULLs. */
          } 
          else /* not NULL */
          {
            def->length(cs->cset->lengthsp(cs, def->ptr(), def->length()));
            if (find_type2(interval, def->ptr(), def->length(), cs) == 0) /* not found */
            {
              my_error(ER_INVALID_DEFAULT, MYF(0), sql_field->field_name);
              DBUG_RETURN(TRUE);
            }
          }
        }
        calculate_interval_lengths(cs, interval, &field_length, &dummy);
        sql_field->length= field_length;
      }
      set_if_smaller(sql_field->length, MAX_FIELD_WIDTH-1);
    }

    if (sql_field->sql_type == MYSQL_TYPE_BIT)
    { 
      sql_field->pack_flag= FIELDFLAG_NUMBER;
      if (file->ha_table_flags() & HA_CAN_BIT_FIELD)
        total_uneven_bit_length+= sql_field->length & 7;
      else
        sql_field->pack_flag|= FIELDFLAG_TREAT_BIT_AS_CHAR;
    }

    sql_field->create_length_to_internal_length();
    if (prepare_blob_field(thd, sql_field))
      DBUG_RETURN(TRUE);

    if (!(sql_field->flags & NOT_NULL_FLAG))
      null_fields++;

    if (check_column_name(sql_field->field_name))
    {
      my_error(ER_WRONG_COLUMN_NAME, MYF(0), sql_field->field_name);
      DBUG_RETURN(TRUE);
    }

    /* Check if we have used the same field name before */
    for (dup_no=0; (dup_field=it2++) != sql_field; dup_no++)
    {
      if (my_strcasecmp(system_charset_info,
			sql_field->field_name,
			dup_field->field_name) == 0)
      {
	/*
	  If this was a CREATE ... SELECT statement, accept a field
	  redefinition if we are changing a field in the SELECT part
	*/
	if (field_no < select_field_pos || dup_no >= select_field_pos)
	{
	  my_error(ER_DUP_FIELDNAME, MYF(0), sql_field->field_name);
	  DBUG_RETURN(TRUE);
	}
	else
	{
	  /* Field redefined */
	  sql_field->def=		dup_field->def;
	  sql_field->sql_type=		dup_field->sql_type;
	  sql_field->charset=		(dup_field->charset ?
					 dup_field->charset :
					 create_info->default_table_charset);
	  sql_field->length=		dup_field->char_length;
          sql_field->pack_length=	dup_field->pack_length;
          sql_field->key_length=	dup_field->key_length;
	  sql_field->decimals=		dup_field->decimals;
	  sql_field->create_length_to_internal_length();
	  sql_field->unireg_check=	dup_field->unireg_check;
          /* 
            We're making one field from two, the result field will have
            dup_field->flags as flags. If we've incremented null_fields
            because of sql_field->flags, decrement it back.
          */
          if (!(sql_field->flags & NOT_NULL_FLAG))
            null_fields--;
	  sql_field->flags=		dup_field->flags;
          sql_field->interval=          dup_field->interval;
	  it2.remove();			// Remove first (create) definition
	  select_field_pos--;
	  break;
	}
      }
    }
    /* Don't pack rows in old tables if the user has requested this */
    if ((sql_field->flags & BLOB_FLAG) ||
	(sql_field->sql_type == MYSQL_TYPE_VARCHAR &&
	create_info->row_type != ROW_TYPE_FIXED))
      (*db_options)|= HA_OPTION_PACK_RECORD;
    it2.rewind();
  }

  /* record_offset will be increased with 'length-of-null-bits' later */
  record_offset= 0;
  null_fields+= total_uneven_bit_length;

  it.rewind();
  while ((sql_field=it++))
  {
    DBUG_ASSERT(sql_field->charset != 0);

    if (prepare_create_field(sql_field, &blob_columns, 
			     file->ha_table_flags()))
      DBUG_RETURN(TRUE);
    if (sql_field->sql_type == MYSQL_TYPE_VARCHAR)
      create_info->varchar= TRUE;
    sql_field->offset= record_offset;
    if (MTYP_TYPENR(sql_field->unireg_check) == Field::NEXT_NUMBER)
      auto_increment++;
    record_offset+= sql_field->pack_length;
  }
  if (auto_increment > 1)
  {
    my_message(ER_WRONG_AUTO_KEY, ER(ER_WRONG_AUTO_KEY), MYF(0));
    DBUG_RETURN(TRUE);
  }
  if (auto_increment &&
      (file->ha_table_flags() & HA_NO_AUTO_INCREMENT))
  {
    my_message(ER_TABLE_CANT_HANDLE_AUTO_INCREMENT,
               ER(ER_TABLE_CANT_HANDLE_AUTO_INCREMENT), MYF(0));
    DBUG_RETURN(TRUE);
  }

  if (blob_columns && (file->ha_table_flags() & HA_NO_BLOBS))
  {
    my_message(ER_TABLE_CANT_HANDLE_BLOB, ER(ER_TABLE_CANT_HANDLE_BLOB),
               MYF(0));
    DBUG_RETURN(TRUE);
  }

  /*
   CREATE TABLE[with auto_increment column] SELECT is unsafe as the rows
   inserted in the created table depends on the order of the rows fetched
   from the select tables. This order may differ on master and slave. We
   therefore mark it as unsafe.
  */
  if (select_field_count > 0 && auto_increment)
  thd->lex->set_stmt_unsafe(LEX::BINLOG_STMT_UNSAFE_CREATE_SELECT_AUTOINC);

  /* Create keys */

  List_iterator<Key> key_iterator(alter_info->key_list);
  List_iterator<Key> key_iterator2(alter_info->key_list);
  uint key_parts=0, fk_key_count=0;
  bool primary_key=0,unique_key=0;
  Key *key, *key2;
  uint tmp, key_number;
  /* special marker for keys to be ignored */
  static char ignore_key[1];

  /* Calculate number of key segements */
  *key_count= 0;

  while ((key=key_iterator++))
  {
    DBUG_PRINT("info", ("key name: '%s'  type: %d", key->name.str ? key->name.str :
                        "(none)" , key->type));
    if (key->type == Key::FOREIGN_KEY)
    {
      fk_key_count++;
      Foreign_key *fk_key= (Foreign_key*) key;
      if (fk_key->ref_columns.elements &&
	  fk_key->ref_columns.elements != fk_key->columns.elements)
      {
        my_error(ER_WRONG_FK_DEF, MYF(0),
                 (fk_key->name.str ? fk_key->name.str :
                                     "foreign key without name"),
                 ER(ER_KEY_REF_DO_NOT_MATCH_TABLE_REF));
	DBUG_RETURN(TRUE);
      }
      continue;
    }
    (*key_count)++;
    tmp=file->max_key_parts();
    if (key->columns.elements > tmp)
    {
      my_error(ER_TOO_MANY_KEY_PARTS,MYF(0),tmp);
      DBUG_RETURN(TRUE);
    }
    if (check_string_char_length(&key->name, "", NAME_CHAR_LEN,
                                 system_charset_info, 1))
    {
      my_error(ER_TOO_LONG_IDENT, MYF(0), key->name.str);
      DBUG_RETURN(TRUE);
    }
    key_iterator2.rewind ();
    if (key->type != Key::FOREIGN_KEY)
    {
      while ((key2 = key_iterator2++) != key)
      {
	/*
          foreign_key_prefix(key, key2) returns 0 if key or key2, or both, is
          'generated', and a generated key is a prefix of the other key.
          Then we do not need the generated shorter key.
        */
        if ((key2->type != Key::FOREIGN_KEY &&
             key2->name.str != ignore_key &&
             !foreign_key_prefix(key, key2)))
        {
          /* TODO: issue warning message */
          /* mark that the generated key should be ignored */
          if (!key2->generated ||
              (key->generated && key->columns.elements <
               key2->columns.elements))
            key->name.str= ignore_key;
          else
          {
            key2->name.str= ignore_key;
            key_parts-= key2->columns.elements;
            (*key_count)--;
          }
          break;
        }
      }
    }
    if (key->name.str != ignore_key)
      key_parts+=key->columns.elements;
    else
      (*key_count)--;
    if (key->name.str && !tmp_table && (key->type != Key::PRIMARY) &&
	!my_strcasecmp(system_charset_info, key->name.str, primary_key_name))
    {
      my_error(ER_WRONG_NAME_FOR_INDEX, MYF(0), key->name.str);
      DBUG_RETURN(TRUE);
    }
  }
  tmp=file->max_keys();
  if (*key_count > tmp)
  {
    my_error(ER_TOO_MANY_KEYS,MYF(0),tmp);
    DBUG_RETURN(TRUE);
  }

  (*key_info_buffer)= key_info= (KEY*) sql_calloc(sizeof(KEY) * (*key_count));
  key_part_info=(KEY_PART_INFO*) sql_calloc(sizeof(KEY_PART_INFO)*key_parts);
  if (!*key_info_buffer || ! key_part_info)
    DBUG_RETURN(TRUE);				// Out of memory

  key_iterator.rewind();
  key_number=0;
  for (; (key=key_iterator++) ; key_number++)
  {
    uint key_length=0;
    Key_part_spec *column;

    if (key->name.str == ignore_key)
    {
      /* ignore redundant keys */
      do
	key=key_iterator++;
      while (key && key->name.str == ignore_key);
      if (!key)
	break;
    }

    switch (key->type) {
    case Key::MULTIPLE:
	key_info->flags= 0;
	break;
    case Key::FULLTEXT:
	key_info->flags= HA_FULLTEXT;
	if ((key_info->parser_name= &key->key_create_info.parser_name)->str)
          key_info->flags|= HA_USES_PARSER;
        else
          key_info->parser_name= 0;
	break;
    case Key::SPATIAL:
#ifdef HAVE_SPATIAL
	key_info->flags= HA_SPATIAL;
	break;
#else
	my_error(ER_FEATURE_DISABLED, MYF(0),
                 sym_group_geom.name, sym_group_geom.needed_define);
	DBUG_RETURN(TRUE);
#endif
    case Key::FOREIGN_KEY:
      key_number--;				// Skip this key
      continue;
    default:
      key_info->flags = HA_NOSAME;
      break;
    }
    if (key->generated)
      key_info->flags|= HA_GENERATED_KEY;

    key_info->user_defined_key_parts=(uint8) key->columns.elements;
    key_info->actual_key_parts= key_info->user_defined_key_parts;
    key_info->key_part=key_part_info;
    key_info->usable_key_parts= key_number;
    key_info->algorithm= key->key_create_info.algorithm;

    if (key->type == Key::FULLTEXT)
    {
      if (!(file->ha_table_flags() & HA_CAN_FULLTEXT))
      {
#ifdef WITH_PARTITION_STORAGE_ENGINE
        if (file->ht == partition_hton)
        {
          my_message(ER_FULLTEXT_NOT_SUPPORTED_WITH_PARTITIONING,
                     ER(ER_FULLTEXT_NOT_SUPPORTED_WITH_PARTITIONING),
                     MYF(0));
          DBUG_RETURN(TRUE);
        }
#endif
	my_message(ER_TABLE_CANT_HANDLE_FT, ER(ER_TABLE_CANT_HANDLE_FT),
                   MYF(0));
	DBUG_RETURN(TRUE);
      }
    }
    /*
       Make SPATIAL to be RTREE by default
       SPATIAL only on BLOB or at least BINARY, this
       actually should be replaced by special GEOM type
       in near future when new frm file is ready
       checking for proper key parts number:
    */

    /* TODO: Add proper checks if handler supports key_type and algorithm */
    if (key_info->flags & HA_SPATIAL)
    {
      if (!(file->ha_table_flags() & HA_CAN_RTREEKEYS))
      {
        my_message(ER_TABLE_CANT_HANDLE_SPKEYS, ER(ER_TABLE_CANT_HANDLE_SPKEYS),
                   MYF(0));
        DBUG_RETURN(TRUE);
      }
      if (key_info->user_defined_key_parts != 1)
      {
	my_error(ER_WRONG_ARGUMENTS, MYF(0), "SPATIAL INDEX");
	DBUG_RETURN(TRUE);
      }
    }
    else if (key_info->algorithm == HA_KEY_ALG_RTREE)
    {
#ifdef HAVE_RTREE_KEYS
      if ((key_info->user_defined_key_parts & 1) == 1)
      {
	my_error(ER_WRONG_ARGUMENTS, MYF(0), "RTREE INDEX");
	DBUG_RETURN(TRUE);
      }
      /* TODO: To be deleted */
      my_error(ER_NOT_SUPPORTED_YET, MYF(0), "RTREE INDEX");
      DBUG_RETURN(TRUE);
#else
      my_error(ER_FEATURE_DISABLED, MYF(0),
               sym_group_rtree.name, sym_group_rtree.needed_define);
      DBUG_RETURN(TRUE);
#endif
    }

    /* Take block size from key part or table part */
    /*
      TODO: Add warning if block size changes. We can't do it here, as
      this may depend on the size of the key
    */
    key_info->block_size= (key->key_create_info.block_size ?
                           key->key_create_info.block_size :
                           create_info->key_block_size);

    if (key_info->block_size)
      key_info->flags|= HA_USES_BLOCK_SIZE;

    List_iterator<Key_part_spec> cols(key->columns), cols2(key->columns);
    const CHARSET_INFO *ft_key_charset=0;  // for FULLTEXT
    for (uint column_nr=0 ; (column=cols++) ; column_nr++)
    {
      uint length;
      Key_part_spec *dup_column;

      it.rewind();
      field=0;
      while ((sql_field=it++) &&
	     my_strcasecmp(system_charset_info,
			   column->field_name.str,
			   sql_field->field_name))
	field++;
      if (!sql_field)
      {
	my_error(ER_KEY_COLUMN_DOES_NOT_EXITS, MYF(0), column->field_name.str);
	DBUG_RETURN(TRUE);
      }
      while ((dup_column= cols2++) != column)
      {
        if (!my_strcasecmp(system_charset_info,
	     	           column->field_name.str, dup_column->field_name.str))
	{
	  my_printf_error(ER_DUP_FIELDNAME,
			  ER(ER_DUP_FIELDNAME),MYF(0),
			  column->field_name.str);
	  DBUG_RETURN(TRUE);
	}
      }
      cols2.rewind();
      if (key->type == Key::FULLTEXT)
      {
	if ((sql_field->sql_type != MYSQL_TYPE_STRING &&
	     sql_field->sql_type != MYSQL_TYPE_VARCHAR &&
	     !f_is_blob(sql_field->pack_flag)) ||
	    sql_field->charset == &my_charset_bin ||
	    sql_field->charset->mbminlen > 1 || // ucs2 doesn't work yet
	    (ft_key_charset && sql_field->charset != ft_key_charset))
	{
	    my_error(ER_BAD_FT_COLUMN, MYF(0), column->field_name.str);
	    DBUG_RETURN(-1);
	}
	ft_key_charset=sql_field->charset;
	/*
	  for fulltext keys keyseg length is 1 for blobs (it's ignored in ft
	  code anyway, and 0 (set to column width later) for char's. it has
	  to be correct col width for char's, as char data are not prefixed
	  with length (unlike blobs, where ft code takes data length from a
	  data prefix, ignoring column->length).
	*/
	column->length=test(f_is_blob(sql_field->pack_flag));
      }
      else
      {
	column->length*= sql_field->charset->mbmaxlen;

        if (key->type == Key::SPATIAL)
        {
          if (column->length)
          {
            my_error(ER_WRONG_SUB_KEY, MYF(0));
            DBUG_RETURN(TRUE);
          }
          if (!f_is_geom(sql_field->pack_flag))
          {
            my_error(ER_SPATIAL_MUST_HAVE_GEOM_COL, MYF(0));
            DBUG_RETURN(TRUE);
          }
        }

	if (f_is_blob(sql_field->pack_flag) ||
            (f_is_geom(sql_field->pack_flag) && key->type != Key::SPATIAL))
	{
	  if (!(file->ha_table_flags() & HA_CAN_INDEX_BLOBS))
	  {
	    my_error(ER_BLOB_USED_AS_KEY, MYF(0), column->field_name.str);
	    DBUG_RETURN(TRUE);
	  }
          if (f_is_geom(sql_field->pack_flag) && sql_field->geom_type ==
              Field::GEOM_POINT)
            column->length= 25;
	  if (!column->length)
	  {
	    my_error(ER_BLOB_KEY_WITHOUT_LENGTH, MYF(0), column->field_name.str);
	    DBUG_RETURN(TRUE);
	  }
	}
#ifdef HAVE_SPATIAL
	if (key->type == Key::SPATIAL)
	{
	  if (!column->length)
	  {
	    /*
              4 is: (Xmin,Xmax,Ymin,Ymax), this is for 2D case
              Lately we'll extend this code to support more dimensions
	    */
	    column->length= 4*sizeof(double);
	  }
	}
#endif
	if (!(sql_field->flags & NOT_NULL_FLAG))
	{
	  if (key->type == Key::PRIMARY)
	  {
	    /* Implicitly set primary key fields to NOT NULL for ISO conf. */
	    sql_field->flags|= NOT_NULL_FLAG;
	    sql_field->pack_flag&= ~FIELDFLAG_MAYBE_NULL;
            null_fields--;
	  }
	  else
          {
            key_info->flags|= HA_NULL_PART_KEY;
            if (!(file->ha_table_flags() & HA_NULL_IN_KEY))
            {
              my_error(ER_NULL_COLUMN_IN_INDEX, MYF(0), column->field_name.str);
              DBUG_RETURN(TRUE);
            }
            if (key->type == Key::SPATIAL)
            {
              my_message(ER_SPATIAL_CANT_HAVE_NULL,
                         ER(ER_SPATIAL_CANT_HAVE_NULL), MYF(0));
              DBUG_RETURN(TRUE);
            }
          }
	}
	if (MTYP_TYPENR(sql_field->unireg_check) == Field::NEXT_NUMBER)
	{
	  if (column_nr == 0 || (file->ha_table_flags() & HA_AUTO_PART_KEY))
	    auto_increment--;			// Field is used
	}
      }

      key_part_info->fieldnr= field;
      key_part_info->offset=  (uint16) sql_field->offset;
      key_part_info->key_type=sql_field->pack_flag;
      length= sql_field->key_length;

      if (column->length)
      {
	if (f_is_blob(sql_field->pack_flag))
	{
	  if ((length=column->length) > max_key_length ||
	      length > file->max_key_part_length())
	  {
	    length=min(max_key_length, file->max_key_part_length());
	    if (key->type == Key::MULTIPLE)
	    {
	      /* not a critical problem */
	      char warn_buff[MYSQL_ERRMSG_SIZE];
	      my_snprintf(warn_buff, sizeof(warn_buff), ER(ER_TOO_LONG_KEY),
			  length);
	      push_warning(thd, Sql_condition::WARN_LEVEL_WARN,
			   ER_TOO_LONG_KEY, warn_buff);
              /* Align key length to multibyte char boundary */
              length-= length % sql_field->charset->mbmaxlen;
	    }
	    else
	    {
	      my_error(ER_TOO_LONG_KEY,MYF(0),length);
	      DBUG_RETURN(TRUE);
	    }
	  }
	}
        // Catch invalid use of partial keys 
	else if (!f_is_geom(sql_field->pack_flag) &&
                 // is the key partial? 
                 column->length != length &&
                 // is prefix length bigger than field length? 
                 (column->length > length ||
                  // can the field have a partial key? 
                  !Field::type_can_have_key_part (sql_field->sql_type) ||
                  // a packed field can't be used in a partial key
                  f_is_packed(sql_field->pack_flag) ||
                  // does the storage engine allow prefixed search?
                  ((file->ha_table_flags() & HA_NO_PREFIX_CHAR_KEYS) &&
                   // and is this a 'unique' key?
                   (key_info->flags & HA_NOSAME))))
        {         
	  my_message(ER_WRONG_SUB_KEY, ER(ER_WRONG_SUB_KEY), MYF(0));
	  DBUG_RETURN(TRUE);
	}
	else if (!(file->ha_table_flags() & HA_NO_PREFIX_CHAR_KEYS))
	  length=column->length;
      }
      else if (length == 0)
      {
	my_error(ER_WRONG_KEY_COLUMN, MYF(0), column->field_name.str);
	  DBUG_RETURN(TRUE);
      }
      if (length > file->max_key_part_length() && key->type != Key::FULLTEXT)
      {
        length= file->max_key_part_length();
	if (key->type == Key::MULTIPLE)
	{
	  /* not a critical problem */
	  char warn_buff[MYSQL_ERRMSG_SIZE];
	  my_snprintf(warn_buff, sizeof(warn_buff), ER(ER_TOO_LONG_KEY),
		      length);
	  push_warning(thd, Sql_condition::WARN_LEVEL_WARN,
		       ER_TOO_LONG_KEY, warn_buff);
          /* Align key length to multibyte char boundary */
          length-= length % sql_field->charset->mbmaxlen;
	}
	else
	{
	  my_error(ER_TOO_LONG_KEY,MYF(0),length);
	  DBUG_RETURN(TRUE);
	}
      }
      key_part_info->length=(uint16) length;
      /* Use packed keys for long strings on the first column */
      if (!((*db_options) & HA_OPTION_NO_PACK_KEYS) &&
          !((create_info->table_options & HA_OPTION_NO_PACK_KEYS)) &&
	  (length >= KEY_DEFAULT_PACK_LENGTH &&
	   (sql_field->sql_type == MYSQL_TYPE_STRING ||
	    sql_field->sql_type == MYSQL_TYPE_VARCHAR ||
	    sql_field->pack_flag & FIELDFLAG_BLOB)))
      {
	if ((column_nr == 0 && (sql_field->pack_flag & FIELDFLAG_BLOB)) ||
            sql_field->sql_type == MYSQL_TYPE_VARCHAR)
	  key_info->flags|= HA_BINARY_PACK_KEY | HA_VAR_LENGTH_KEY;
	else
	  key_info->flags|= HA_PACK_KEY;
      }
      /* Check if the key segment is partial, set the key flag accordingly */
      if (length != sql_field->key_length)
        key_info->flags|= HA_KEY_HAS_PART_KEY_SEG;

      key_length+=length;
      key_part_info++;

      /* Create the key name based on the first column (if not given) */
      if (column_nr == 0)
      {
	if (key->type == Key::PRIMARY)
	{
	  if (primary_key)
	  {
	    my_message(ER_MULTIPLE_PRI_KEY, ER(ER_MULTIPLE_PRI_KEY),
                       MYF(0));
	    DBUG_RETURN(TRUE);
	  }
	  key_name=primary_key_name;
	  primary_key=1;
	}
	else if (!(key_name= key->name.str))
	  key_name=make_unique_key_name(sql_field->field_name,
					*key_info_buffer, key_info);
	if (check_if_keyname_exists(key_name, *key_info_buffer, key_info))
	{
	  my_error(ER_DUP_KEYNAME, MYF(0), key_name);
	  DBUG_RETURN(TRUE);
	}
	key_info->name=(char*) key_name;
      }
    }
    key_info->actual_flags= key_info->flags;
    if (!key_info->name || check_column_name(key_info->name))
    {
      my_error(ER_WRONG_NAME_FOR_INDEX, MYF(0), key_info->name);
      DBUG_RETURN(TRUE);
    }
    if (!(key_info->flags & HA_NULL_PART_KEY))
      unique_key=1;
    key_info->key_length=(uint16) key_length;
    if (key_length > max_key_length && key->type != Key::FULLTEXT)
    {
      my_error(ER_TOO_LONG_KEY,MYF(0),max_key_length);
      DBUG_RETURN(TRUE);
    }
    if (validate_comment_length(thd, key->key_create_info.comment.str,
                                &key->key_create_info.comment.length,
                                INDEX_COMMENT_MAXLEN,
                                ER_TOO_LONG_INDEX_COMMENT,
                                key_info->name))
       DBUG_RETURN(true);
    key_info->comment.length= key->key_create_info.comment.length;
    if (key_info->comment.length > 0)
    {
      key_info->flags|= HA_USES_COMMENT;
      key_info->comment.str= key->key_create_info.comment.str;
    }

    // Check if a duplicate index is defined.
    check_duplicate_key(thd, key, key_info, &alter_info->key_list);

    key_info++;
  }

  if (!unique_key && !primary_key &&
      (file->ha_table_flags() & HA_REQUIRE_PRIMARY_KEY))
  {
    my_message(ER_REQUIRES_PRIMARY_KEY, ER(ER_REQUIRES_PRIMARY_KEY), MYF(0));
    DBUG_RETURN(TRUE);
  }
  if (auto_increment > 0)
  {
    my_message(ER_WRONG_AUTO_KEY, ER(ER_WRONG_AUTO_KEY), MYF(0));
    DBUG_RETURN(TRUE);
  }
  /* Sort keys in optimized order */
  my_qsort((uchar*) *key_info_buffer, *key_count, sizeof(KEY),
	   (qsort_cmp) sort_keys);
  create_info->null_bits= null_fields;

  /* Check fields. */
  it.rewind();
  while ((sql_field=it++))
  {
    Field::utype type= (Field::utype) MTYP_TYPENR(sql_field->unireg_check);

    if (thd->variables.sql_mode & MODE_NO_ZERO_DATE &&
        !sql_field->def &&
        is_timestamp_type(sql_field->sql_type) &&
        (sql_field->flags & NOT_NULL_FLAG) &&
        (type == Field::NONE || type == Field::TIMESTAMP_UN_FIELD))
    {
      /*
        An error should be reported if:
          - NO_ZERO_DATE SQL mode is active;
          - there is no explicit DEFAULT clause (default column value);
          - this is a TIMESTAMP column;
          - the column is not NULL;
          - this is not the DEFAULT CURRENT_TIMESTAMP column.

        In other words, an error should be reported if
          - NO_ZERO_DATE SQL mode is active;
          - the column definition is equivalent to
            'column_name TIMESTAMP DEFAULT 0'.
      */

      my_error(ER_INVALID_DEFAULT, MYF(0), sql_field->field_name);
      DBUG_RETURN(TRUE);
    }
  }

  DBUG_RETURN(FALSE);
}

/**
  @brief check comment length of table, column, index and partition

  @details If comment length is more than the standard length
    truncate it and store the comment length upto the standard
    comment length size

  @param          thd             Thread handle
  @param          comment_str     Comment string
  @param[in,out]  comment_len     Comment length
  @param          max_len         Maximum allowed comment length
  @param          err_code        Error message
  @param          comment_name    Type of comment

  @return Operation status
    @retval       true            Error found
    @retval       false           On success
*/

bool validate_comment_length(THD *thd, const char *comment_str,
                             size_t *comment_len, uint max_len,
                             uint err_code, const char *comment_name)
{
  int length= 0;
  DBUG_ENTER("validate_comment_length");
  uint tmp_len= system_charset_info->cset->charpos(system_charset_info,
                                                   comment_str,
                                                   comment_str +
                                                   *comment_len,
                                                   max_len);
  if (tmp_len < *comment_len)
  {
    if (thd->is_strict_mode())
    {
      my_error(err_code, MYF(0),
               comment_name, static_cast<ulong>(max_len));
      DBUG_RETURN(true);
    }
    char warn_buff[MYSQL_ERRMSG_SIZE];
    length= my_snprintf(warn_buff, sizeof(warn_buff), ER(err_code),
                        comment_name, static_cast<ulong>(max_len));
    /* do not push duplicate warnings */
    if (!thd->get_stmt_da()->has_sql_condition(warn_buff, length)) 
      push_warning(thd, Sql_condition::WARN_LEVEL_WARN,
                   err_code, warn_buff);
    *comment_len= tmp_len;
  }
  DBUG_RETURN(false);
}


/*
  Set table default charset, if not set

  SYNOPSIS
    set_table_default_charset()
    create_info        Table create information

  DESCRIPTION
    If the table character set was not given explicitely,
    let's fetch the database default character set and
    apply it to the table.
*/

static void set_table_default_charset(THD *thd,
				      HA_CREATE_INFO *create_info, char *db)
{
  /*
    If the table character set was not given explicitly,
    let's fetch the database default character set and
    apply it to the table.
  */
  if (!create_info->default_table_charset)
  {
    HA_CREATE_INFO db_info;

    load_db_opt_by_name(thd, db, &db_info);

    create_info->default_table_charset= db_info.default_table_charset;
  }
}


/*
  Extend long VARCHAR fields to blob & prepare field if it's a blob

  SYNOPSIS
    prepare_blob_field()
    sql_field		Field to check

  RETURN
    0	ok
    1	Error (sql_field can't be converted to blob)
        In this case the error is given
*/

static bool prepare_blob_field(THD *thd, Create_field *sql_field)
{
  DBUG_ENTER("prepare_blob_field");

  if (sql_field->length > MAX_FIELD_VARCHARLENGTH &&
      !(sql_field->flags & BLOB_FLAG))
  {
    /* Convert long VARCHAR columns to TEXT or BLOB */
    char warn_buff[MYSQL_ERRMSG_SIZE];

    if (sql_field->def || thd->is_strict_mode())
    {
      my_error(ER_TOO_BIG_FIELDLENGTH, MYF(0), sql_field->field_name,
               static_cast<ulong>(MAX_FIELD_VARCHARLENGTH /
                                  sql_field->charset->mbmaxlen));
      DBUG_RETURN(1);
    }
    sql_field->sql_type= MYSQL_TYPE_BLOB;
    sql_field->flags|= BLOB_FLAG;
    my_snprintf(warn_buff, sizeof(warn_buff), ER(ER_AUTO_CONVERT), sql_field->field_name,
            (sql_field->charset == &my_charset_bin) ? "VARBINARY" : "VARCHAR",
            (sql_field->charset == &my_charset_bin) ? "BLOB" : "TEXT");
    push_warning(thd, Sql_condition::WARN_LEVEL_NOTE, ER_AUTO_CONVERT,
                 warn_buff);
  }

  if ((sql_field->flags & BLOB_FLAG) && sql_field->length)
  {
    if (sql_field->sql_type == FIELD_TYPE_BLOB ||
        sql_field->sql_type == FIELD_TYPE_TINY_BLOB ||
        sql_field->sql_type == FIELD_TYPE_MEDIUM_BLOB)
    {
      /* The user has given a length to the blob column */
      sql_field->sql_type= get_blob_type_from_length(sql_field->length);
      sql_field->pack_length= calc_pack_length(sql_field->sql_type, 0);
    }
    sql_field->length= 0;
  }
  DBUG_RETURN(0);
}


/*
  Preparation of Create_field for SP function return values.
  Based on code used in the inner loop of mysql_prepare_create_table()
  above.

  SYNOPSIS
    sp_prepare_create_field()
    thd			Thread object
    sql_field		Field to prepare

  DESCRIPTION
    Prepares the field structures for field creation.

*/

static void sp_prepare_create_field(THD *thd, Create_field *sql_field)
{
  if (sql_field->sql_type == MYSQL_TYPE_SET ||
      sql_field->sql_type == MYSQL_TYPE_ENUM)
  {
    uint32 field_length, dummy;
    if (sql_field->sql_type == MYSQL_TYPE_SET)
    {
      calculate_interval_lengths(sql_field->charset,
                                 sql_field->interval, &dummy, 
                                 &field_length);
      sql_field->length= field_length + 
                         (sql_field->interval->count - 1);
    }
    else /* MYSQL_TYPE_ENUM */
    {
      calculate_interval_lengths(sql_field->charset,
                                 sql_field->interval,
                                 &field_length, &dummy);
      sql_field->length= field_length;
    }
    set_if_smaller(sql_field->length, MAX_FIELD_WIDTH-1);
  }

  if (sql_field->sql_type == MYSQL_TYPE_BIT)
  {
    sql_field->pack_flag= FIELDFLAG_NUMBER |
                          FIELDFLAG_TREAT_BIT_AS_CHAR;
  }
  sql_field->create_length_to_internal_length();
  DBUG_ASSERT(sql_field->def == 0);
  /* Can't go wrong as sql_field->def is not defined */
  (void) prepare_blob_field(thd, sql_field);
}


/**
  Create a table

  @param thd                 Thread object
  @param db                  Database
  @param table_name          Table name
  @param path                Path to table (i.e. to its .FRM file without
                             the extension).
  @param create_info         Create information (like MAX_ROWS)
  @param alter_info          Description of fields and keys for new table
  @param internal_tmp_table  Set to true if this is an internal temporary table
                             (From ALTER TABLE)
  @param select_field_count  Number of fields coming from SELECT part of
                             CREATE TABLE ... SELECT statement. Must be zero
                             for standard create of table.
  @param no_ha_table         Indicates that only .FRM file (and PAR file if table
                             is partitioned) needs to be created and not a table
                             in the storage engine.
  @param[out] is_trans       Identifies the type of engine where the table
                             was created: either trans or non-trans.
  @param[out] key_info       Array of KEY objects describing keys in table
                             which was created.
  @param[out] key_count      Number of keys in table which was created.

  If one creates a temporary table, this is automatically opened

  Note that this function assumes that caller already have taken
  exclusive metadata lock on table being created or used some other
  way to ensure that concurrent operations won't intervene.
  mysql_create_table() is a wrapper that can be used for this.

  @retval false OK
  @retval true  error
*/

static
bool create_table_impl(THD *thd,
                       const char *db, const char *table_name,
                       const char *path,
                       HA_CREATE_INFO *create_info,
                       Alter_info *alter_info,
                       bool internal_tmp_table,
                       uint select_field_count,
                       bool no_ha_table,
                       bool *is_trans,
                       KEY **key_info,
                       uint *key_count)
{
  const char	*alias;
  uint		db_options;
  handler	*file;
  bool		error= TRUE;
  DBUG_ENTER("create_table_impl");
  DBUG_PRINT("enter", ("db: '%s'  table: '%s'  tmp: %d",
                       db, table_name, internal_tmp_table));


  /* Check for duplicate fields and check type of table to create */
  if (!alter_info->create_list.elements)
  {
    my_message(ER_TABLE_MUST_HAVE_COLUMNS, ER(ER_TABLE_MUST_HAVE_COLUMNS),
               MYF(0));
    DBUG_RETURN(TRUE);
  }
  if (check_engine(thd, db, table_name, create_info))
    DBUG_RETURN(TRUE);

  set_table_default_charset(thd, create_info, (char*) db);

  db_options= create_info->table_options;
  if (create_info->row_type == ROW_TYPE_DYNAMIC)
    db_options|=HA_OPTION_PACK_RECORD;
  alias= table_case_name(create_info, table_name);
  if (!(file= get_new_handler((TABLE_SHARE*) 0, thd->mem_root,
                              create_info->db_type)))
  {
    mem_alloc_error(sizeof(handler));
    DBUG_RETURN(TRUE);
  }
#ifdef WITH_PARTITION_STORAGE_ENGINE
  partition_info *part_info= thd->work_part_info;

  if (!part_info && create_info->db_type->partition_flags &&
      (create_info->db_type->partition_flags() & HA_USE_AUTO_PARTITION))
  {
    /*
      Table is not defined as a partitioned table but the engine handles
      all tables as partitioned. The handler will set up the partition info
      object with the default settings.
    */
    thd->work_part_info= part_info= new partition_info();
    if (!part_info)
    {
      mem_alloc_error(sizeof(partition_info));
      DBUG_RETURN(TRUE);
    }
    file->set_auto_partitions(part_info);
    part_info->default_engine_type= create_info->db_type;
    part_info->is_auto_partitioned= TRUE;
  }
  if (part_info)
  {
    /*
      The table has been specified as a partitioned table.
      If this is part of an ALTER TABLE the handler will be the partition
      handler but we need to specify the default handler to use for
      partitions also in the call to check_partition_info. We transport
      this information in the default_db_type variable, it is either
      DB_TYPE_DEFAULT or the engine set in the ALTER TABLE command.

      Check that we don't use foreign keys in the table since it won't
      work even with InnoDB beneath it.
    */
    List_iterator<Key> key_iterator(alter_info->key_list);
    Key *key;
    handlerton *part_engine_type= create_info->db_type;
    char *part_syntax_buf;
    uint syntax_len;
    handlerton *engine_type;
    List_iterator<partition_element> part_it(part_info->partitions);
    partition_element *part_elem;

    while ((part_elem= part_it++))
    {
      if (part_elem->part_comment)
      {
        size_t comment_len= strlen(part_elem->part_comment);
        if (validate_comment_length(thd, part_elem->part_comment,
                                     &comment_len,
                                     TABLE_PARTITION_COMMENT_MAXLEN,
                                     ER_TOO_LONG_TABLE_PARTITION_COMMENT,
                                     part_elem->partition_name))
          DBUG_RETURN(true);
        part_elem->part_comment[comment_len]= '\0';
      }
      if (part_elem->subpartitions.elements)
      {
        List_iterator<partition_element> sub_it(part_elem->subpartitions);
        partition_element *subpart_elem;
        while ((subpart_elem= sub_it++))
        {
          if (subpart_elem->part_comment)
          {
            size_t comment_len= strlen(subpart_elem->part_comment);
            if (validate_comment_length(thd, subpart_elem->part_comment,
                                         &comment_len,
                                         TABLE_PARTITION_COMMENT_MAXLEN,
                                         ER_TOO_LONG_TABLE_PARTITION_COMMENT,
                                         subpart_elem->partition_name))
              DBUG_RETURN(true);
            subpart_elem->part_comment[comment_len]= '\0';
          }
        }
      }
    } 
    if (create_info->options & HA_LEX_CREATE_TMP_TABLE)
    {
      my_error(ER_PARTITION_NO_TEMPORARY, MYF(0));
      goto err;
    }
    while ((key= key_iterator++))
    {
      if (key->type == Key::FOREIGN_KEY &&
          !part_info->is_auto_partitioned)
      {
        my_error(ER_FOREIGN_KEY_ON_PARTITIONED, MYF(0));
        goto err;
      }
    }
    if ((part_engine_type == partition_hton) &&
        part_info->default_engine_type)
    {
      /*
        This only happens at ALTER TABLE.
        default_engine_type was assigned from the engine set in the ALTER
        TABLE command.
      */
      ;
    }
    else
    {
      if (create_info->used_fields & HA_CREATE_USED_ENGINE)
      {
        part_info->default_engine_type= create_info->db_type;
      }
      else
      {
        if (part_info->default_engine_type == NULL)
        {
          part_info->default_engine_type= ha_checktype(thd,
                                          DB_TYPE_DEFAULT, 0, 0);
        }
      }
    }
    DBUG_PRINT("info", ("db_type = %s create_info->db_type = %s",
             ha_resolve_storage_engine_name(part_info->default_engine_type),
             ha_resolve_storage_engine_name(create_info->db_type)));
    if (part_info->check_partition_info(thd, &engine_type, file,
                                        create_info, FALSE))
      goto err;
    part_info->default_engine_type= engine_type;

    /*
      We reverse the partitioning parser and generate a standard format
      for syntax stored in frm file.
    */
    if (!(part_syntax_buf= generate_partition_syntax(part_info,
                                                     &syntax_len,
                                                     TRUE, TRUE,
                                                     create_info,
                                                     alter_info)))
      goto err;
    part_info->part_info_string= part_syntax_buf;
    part_info->part_info_len= syntax_len;
    if ((!(engine_type->partition_flags &&
           engine_type->partition_flags() & HA_CAN_PARTITION)) ||
        create_info->db_type == partition_hton)
    {
      /*
        The handler assigned to the table cannot handle partitioning.
        Assign the partition handler as the handler of the table.
      */
      DBUG_PRINT("info", ("db_type: %s",
                        ha_resolve_storage_engine_name(create_info->db_type)));
      delete file;
      create_info->db_type= partition_hton;
      if (!(file= get_ha_partition(part_info)))
      {
        DBUG_RETURN(TRUE);
      }
      /*
        If we have default number of partitions or subpartitions we
        might require to set-up the part_info object such that it
        creates a proper .par file. The current part_info object is
        only used to create the frm-file and .par-file.
      */
      if (part_info->use_default_num_partitions &&
          part_info->num_parts &&
          (int)part_info->num_parts !=
          file->get_default_no_partitions(create_info))
      {
        uint i;
        List_iterator<partition_element> part_it(part_info->partitions);
        part_it++;
        DBUG_ASSERT(thd->lex->sql_command != SQLCOM_CREATE_TABLE);
        for (i= 1; i < part_info->partitions.elements; i++)
          (part_it++)->part_state= PART_TO_BE_DROPPED;
      }
      else if (part_info->is_sub_partitioned() &&
               part_info->use_default_num_subpartitions &&
               part_info->num_subparts &&
               (int)part_info->num_subparts !=
                 file->get_default_no_partitions(create_info))
      {
        DBUG_ASSERT(thd->lex->sql_command != SQLCOM_CREATE_TABLE);
        part_info->num_subparts= file->get_default_no_partitions(create_info);
      }
    }
    else if (create_info->db_type != engine_type)
    {
      /*
        We come here when we don't use a partitioned handler.
        Since we use a partitioned table it must be "native partitioned".
        We have switched engine from defaults, most likely only specified
        engines in partition clauses.
      */
      delete file;
      if (!(file= get_new_handler((TABLE_SHARE*) 0, thd->mem_root,
                                  engine_type)))
      {
        mem_alloc_error(sizeof(handler));
        DBUG_RETURN(TRUE);
      }
    }
  }
#endif

  if (mysql_prepare_create_table(thd, create_info, alter_info,
                                 internal_tmp_table,
                                 &db_options, file,
                                 key_info, key_count,
                                 select_field_count))
    goto err;

  if (create_info->options & HA_LEX_CREATE_TMP_TABLE)
    create_info->table_options|=HA_CREATE_DELAY_KEY_WRITE;

  /* Check if table already exists */
  if ((create_info->options & HA_LEX_CREATE_TMP_TABLE) &&
      find_temporary_table(thd, db, table_name))
  {
    if (create_info->options & HA_LEX_CREATE_IF_NOT_EXISTS)
    {
      push_warning_printf(thd, Sql_condition::WARN_LEVEL_NOTE,
                          ER_TABLE_EXISTS_ERROR, ER(ER_TABLE_EXISTS_ERROR),
                          alias);
      error= 0;
      goto err;
    }
    my_error(ER_TABLE_EXISTS_ERROR, MYF(0), alias);
    goto err;
  }

  if (!internal_tmp_table && !(create_info->options & HA_LEX_CREATE_TMP_TABLE))
  {
    char frm_name[FN_REFLEN+1];
    strxnmov(frm_name, sizeof(frm_name) - 1, path, reg_ext, NullS);

    if (!access(frm_name, F_OK))
    {
      if (create_info->options & HA_LEX_CREATE_IF_NOT_EXISTS)
        goto warn;
      my_error(ER_TABLE_EXISTS_ERROR,MYF(0),table_name);
      goto err;
    }
    /*
      We don't assert here, but check the result, because the table could be
      in the table definition cache and in the same time the .frm could be
      missing from the disk, in case of manual intervention which deletes
      the .frm file. The user has to use FLUSH TABLES; to clear the cache.
      Then she could create the table. This case is pretty obscure and
      therefore we don't introduce a new error message only for it.
    */
    mysql_mutex_lock(&LOCK_open);
    if (get_cached_table_share(db, table_name))
    {
      mysql_mutex_unlock(&LOCK_open);
      my_error(ER_TABLE_EXISTS_ERROR, MYF(0), table_name);
      goto err;
    }
    mysql_mutex_unlock(&LOCK_open);
  }

  /*
    Check that table with given name does not already
    exist in any storage engine. In such a case it should
    be discovered and the error ER_TABLE_EXISTS_ERROR be returned
    unless user specified CREATE TABLE IF EXISTS
    An exclusive metadata lock ensures that no
    one else is attempting to discover the table. Since
    it's not on disk as a frm file, no one could be using it!
  */
  if (!(create_info->options & HA_LEX_CREATE_TMP_TABLE))
  {
    bool create_if_not_exists =
      create_info->options & HA_LEX_CREATE_IF_NOT_EXISTS;
    int retcode = ha_table_exists_in_engine(thd, db, table_name);
    DBUG_PRINT("info", ("exists_in_engine: %u",retcode));
    switch (retcode)
    {
      case HA_ERR_NO_SUCH_TABLE:
        /* Normal case, no table exists. we can go and create it */
        break;
      case HA_ERR_TABLE_EXIST:
        DBUG_PRINT("info", ("Table existed in handler"));

        if (create_if_not_exists)
          goto warn;
        my_error(ER_TABLE_EXISTS_ERROR,MYF(0),table_name);
        goto err;
        break;
      default:
        DBUG_PRINT("info", ("error: %u from storage engine", retcode));
        my_error(retcode, MYF(0),table_name);
        goto err;
    }
  }

  THD_STAGE_INFO(thd, stage_creating_table);

  {
    size_t dirlen;
    char   dirpath[FN_REFLEN];

    /*
      data_file_name and index_file_name include the table name without
      extension. Mostly this does not refer to an existing file. When
      comparing data_file_name or index_file_name against the data
      directory, we try to resolve all symbolic links. On some systems,
      we use realpath(3) for the resolution. This returns ENOENT if the
      resolved path does not refer to an existing file. my_realpath()
      does then copy the requested path verbatim, without symlink
      resolution. Thereafter the comparison can fail even if the
      requested path is within the data directory. E.g. if symlinks to
      another file system are used. To make realpath(3) return the
      resolved path, we strip the table name and compare the directory
      path only. If the directory doesn't exist either, table creation
      will fail anyway.
    */
    if (create_info->data_file_name)
    {
      dirname_part(dirpath, create_info->data_file_name, &dirlen);
      if (test_if_data_home_dir(dirpath))
      {
        my_error(ER_WRONG_ARGUMENTS, MYF(0), "DATA DIRECTORY");
        goto err;
      }
    }
    if (create_info->index_file_name)
    {
      dirname_part(dirpath, create_info->index_file_name, &dirlen);
      if (test_if_data_home_dir(dirpath))
      {
        my_error(ER_WRONG_ARGUMENTS, MYF(0), "INDEX DIRECTORY");
        goto err;
      }
    }
  }

#ifdef WITH_PARTITION_STORAGE_ENGINE
  if (check_partition_dirs(thd->lex->part_info))
  {
    goto err;
  }
#endif /* WITH_PARTITION_STORAGE_ENGINE */

  if (thd->variables.sql_mode & MODE_NO_DIR_IN_CREATE)
  {
    if (create_info->data_file_name)
      push_warning_printf(thd, Sql_condition::WARN_LEVEL_WARN,
                          WARN_OPTION_IGNORED, ER(WARN_OPTION_IGNORED),
                          "DATA DIRECTORY");
    if (create_info->index_file_name)
      push_warning_printf(thd, Sql_condition::WARN_LEVEL_WARN,
                          WARN_OPTION_IGNORED, ER(WARN_OPTION_IGNORED),
                          "INDEX DIRECTORY");
    create_info->data_file_name= create_info->index_file_name= 0;
  }
  create_info->table_options=db_options;

  /*
    Create .FRM (and .PAR file for partitioned table).
    If "no_ha_table" is false also create table in storage engine.
  */
  if (rea_create_table(thd, path, db, table_name,
                       create_info, alter_info->create_list,
                       *key_count, *key_info, file, no_ha_table))
    goto err;

  if (!no_ha_table && create_info->options & HA_LEX_CREATE_TMP_TABLE)
  {
    /*
      Open a table (skipping table cache) and add it into
      THD::temporary_tables list.
    */

    TABLE *table= open_table_uncached(thd, path, db, table_name, true, true);

    if (!table)
    {
      (void) rm_temporary_table(create_info->db_type, path);
      goto err;
    }

    if (is_trans != NULL)
      *is_trans= table->file->has_transactions();

    thd->thread_specific_used= TRUE;
  }
#ifdef WITH_PARTITION_STORAGE_ENGINE
  else if (part_info && no_ha_table)
  {
    /*
      For partitioned tables we can't find some problems with table
      until table is opened. Therefore in order to disallow creation
      of corrupted tables we have to try to open table as the part
      of its creation process.
      In cases when both .FRM and SE part of table are created table
      is implicitly open in ha_create_table() call.
      In cases when we create .FRM without SE part we have to open
      table explicitly.
    */
    TABLE table;
    TABLE_SHARE share;

    init_tmp_table_share(thd, &share, db, 0, table_name, path);

    bool result= (open_table_def(thd, &share, 0) ||
                  open_table_from_share(thd, &share, "", 0, (uint) READ_ALL,
                                        0, &table, true));
    if (!result)
      (void) closefrm(&table, 0);

    free_table_share(&share);

    if (result)
    {
      char frm_name[FN_REFLEN + 1];
      strxnmov(frm_name, sizeof(frm_name) - 1, path, reg_ext, NullS);
      (void) mysql_file_delete(key_file_frm, frm_name, MYF(0));
      (void) file->ha_create_handler_files(path, NULL, CHF_DELETE_FLAG,
                                           create_info);
      goto err;
    }
  }
#endif

  error= FALSE;
err:
  THD_STAGE_INFO(thd, stage_after_create);
  delete file;
  DBUG_RETURN(error);

warn:
  error= FALSE;
  push_warning_printf(thd, Sql_condition::WARN_LEVEL_NOTE,
                      ER_TABLE_EXISTS_ERROR, ER(ER_TABLE_EXISTS_ERROR),
                      alias);
  goto err;
}


/**
  Simple wrapper around create_table_impl() to be used
  in various version of CREATE TABLE statement.
*/
bool mysql_create_table_no_lock(THD *thd,
                                const char *db, const char *table_name,
                                HA_CREATE_INFO *create_info,
                                Alter_info *alter_info,
                                uint select_field_count,
                                bool *is_trans)
{
  KEY *not_used_1;
  uint not_used_2;
  char path[FN_REFLEN + 1];

  if (create_info->options & HA_LEX_CREATE_TMP_TABLE)
    build_tmptable_filename(thd, path, sizeof(path));
  else
  {
    const char *alias= table_case_name(create_info, table_name);
    build_table_filename(path, sizeof(path) - 1, db, alias, "", 0);
  }

  return create_table_impl(thd, db, table_name, path, create_info, alter_info,
                           false, select_field_count, false, is_trans,
                           &not_used_1, &not_used_2);
}


/**
  Implementation of SQLCOM_CREATE_TABLE.

  Take the metadata locks (including a shared lock on the affected
  schema) and create the table. Is written to be called from
  mysql_execute_command(), to which it delegates the common parts
  with other commands (i.e. implicit commit before and after,
  close of thread tables.
*/

bool mysql_create_table(THD *thd, TABLE_LIST *create_table,
                        HA_CREATE_INFO *create_info,
                        Alter_info *alter_info)
{
  bool result;
  bool is_trans= FALSE;
  DBUG_ENTER("mysql_create_table");

  /*
    Open or obtain an exclusive metadata lock on table being created.
  */
  if (open_and_lock_tables(thd, thd->lex->query_tables, FALSE, 0))
  {
    result= TRUE;
    goto end;
  }

  /* Got lock. */
  DEBUG_SYNC(thd, "locked_table_name");

  /* We can abort create table for any table type */
  thd->abort_on_warning= thd->is_strict_mode();

  /*
    Promote first timestamp column, when explicit_defaults_for_timestamp
    is not set
  */
  if (!thd->variables.explicit_defaults_for_timestamp)
    promote_first_timestamp_column(&alter_info->create_list);

  result= mysql_create_table_no_lock(thd, create_table->db,
                                     create_table->table_name, create_info,
                                     alter_info, 0, &is_trans);
  /*
    Don't write statement if:
    - Table creation has failed
    - Row-based logging is used and we are creating a temporary table
    Otherwise, the statement shall be binlogged.
  */
  if (!result)
  {
    /*
      CREATE TEMPORARY TABLE doesn't terminate a transaction. Calling
      stmt.mark_created_temp_table() guarantees the transaction can be binlogged
      correctly.
    */
    if (create_info->options & HA_LEX_CREATE_TMP_TABLE)
      thd->transaction.stmt.mark_created_temp_table();

    if (!thd->is_current_stmt_binlog_format_row() ||
        (thd->is_current_stmt_binlog_format_row() &&
         !(create_info->options & HA_LEX_CREATE_TMP_TABLE)))
    {
      thd->add_to_binlog_accessed_dbs(create_table->db);
      result= write_bin_log(thd, TRUE, thd->query(), thd->query_length(), is_trans);
    }
  }

  thd->abort_on_warning= false;
end:
  DBUG_RETURN(result);
}


/*
** Give the key name after the first field with an optional '_#' after
**/

static bool
check_if_keyname_exists(const char *name, KEY *start, KEY *end)
{
  for (KEY *key=start ; key != end ; key++)
    if (!my_strcasecmp(system_charset_info,name,key->name))
      return 1;
  return 0;
}


static char *
make_unique_key_name(const char *field_name,KEY *start,KEY *end)
{
  char buff[MAX_FIELD_NAME],*buff_end;

  if (!check_if_keyname_exists(field_name,start,end) &&
      my_strcasecmp(system_charset_info,field_name,primary_key_name))
    return (char*) field_name;			// Use fieldname
  buff_end=strmake(buff,field_name, sizeof(buff)-4);

  /*
    Only 3 chars + '\0' left, so need to limit to 2 digit
    This is ok as we can't have more than 100 keys anyway
  */
  for (uint i=2 ; i< 100; i++)
  {
    *buff_end= '_';
    int10_to_str(i, buff_end+1, 10);
    if (!check_if_keyname_exists(buff,start,end))
      return sql_strdup(buff);
  }
  return (char*) "not_specified";		// Should never happen
}


/****************************************************************************
** Alter a table definition
****************************************************************************/


/**
  Rename a table.

  @param base      The handlerton handle.
  @param old_db    The old database name.
  @param old_name  The old table name.
  @param new_db    The new database name.
  @param new_name  The new table name.
  @param flags     flags
                   FN_FROM_IS_TMP old_name is temporary.
                   FN_TO_IS_TMP   new_name is temporary.
                   NO_FRM_RENAME  Don't rename the FRM file
                                  but only the table in the storage engine.
                   NO_HA_TABLE    Don't rename table in engine.

  @return false    OK
  @return true     Error
*/

bool
mysql_rename_table(handlerton *base, const char *old_db,
                   const char *old_name, const char *new_db,
                   const char *new_name, uint flags)
{
  THD *thd= current_thd;
  char from[FN_REFLEN + 1], to[FN_REFLEN + 1],
    lc_from[FN_REFLEN + 1], lc_to[FN_REFLEN + 1];
  char *from_base= from, *to_base= to;
  char tmp_name[NAME_LEN+1];
  handler *file;
  int error=0;
  DBUG_ENTER("mysql_rename_table");
  DBUG_PRINT("enter", ("old: '%s'.'%s'  new: '%s'.'%s'",
                       old_db, old_name, new_db, new_name));

  file= (base == NULL ? 0 :
         get_new_handler((TABLE_SHARE*) 0, thd->mem_root, base));

  build_table_filename(from, sizeof(from) - 1, old_db, old_name, "",
                       flags & FN_FROM_IS_TMP);
  build_table_filename(to, sizeof(to) - 1, new_db, new_name, "",
                       flags & FN_TO_IS_TMP);

  /*
    If lower_case_table_names == 2 (case-preserving but case-insensitive
    file system) and the storage is not HA_FILE_BASED, we need to provide
    a lowercase file name, but we leave the .frm in mixed case.
   */
  if (lower_case_table_names == 2 && file &&
      !(file->ha_table_flags() & HA_FILE_BASED))
  {
    strmov(tmp_name, old_name);
    my_casedn_str(files_charset_info, tmp_name);
    build_table_filename(lc_from, sizeof(lc_from) - 1, old_db, tmp_name, "",
                         flags & FN_FROM_IS_TMP);
    from_base= lc_from;

    strmov(tmp_name, new_name);
    my_casedn_str(files_charset_info, tmp_name);
    build_table_filename(lc_to, sizeof(lc_to) - 1, new_db, tmp_name, "",
                         flags & FN_TO_IS_TMP);
    to_base= lc_to;
  }

  if (flags & NO_HA_TABLE)
  {
    if (rename_file_ext(from,to,reg_ext))
      error= my_errno;
    (void) file->ha_create_handler_files(to, from, CHF_RENAME_FLAG, NULL);
  }
  else if (!file || !(error=file->ha_rename_table(from_base, to_base)))
  {
    if (!(flags & NO_FRM_RENAME) && rename_file_ext(from,to,reg_ext))
    {
      error=my_errno;
      /* Restore old file name */
      if (file)
        file->ha_rename_table(to_base, from_base);
    }
  }
  delete file;
  if (error == HA_ERR_WRONG_COMMAND)
    my_error(ER_NOT_SUPPORTED_YET, MYF(0), "ALTER TABLE");
  else if (error)
  {
    char errbuf[MYSYS_STRERROR_SIZE];
    my_error(ER_ERROR_ON_RENAME, MYF(0), from, to,
             error, my_strerror(errbuf, sizeof(errbuf), error));
  }

#ifdef HAVE_PSI_TABLE_INTERFACE
  /*
    Remove the old table share from the pfs table share array. The new table
    share will be created when the renamed table is first accessed.
   */
  if (likely(error == 0))
  {
    my_bool temp_table= (my_bool)is_prefix(old_name, tmp_file_prefix);
    PSI_TABLE_CALL(drop_table_share)
      (temp_table, old_db, strlen(old_db), old_name, strlen(old_name));
  }
#endif


  DBUG_RETURN(error != 0);
}


/*
  Create a table identical to the specified table

  SYNOPSIS
    mysql_create_like_table()
    thd		Thread object
    table       Table list element for target table
    src_table   Table list element for source table
    create_info Create info

  RETURN VALUES
    FALSE OK
    TRUE  error
*/

bool mysql_create_like_table(THD* thd, TABLE_LIST* table, TABLE_LIST* src_table,
                             HA_CREATE_INFO *create_info)
{
  HA_CREATE_INFO local_create_info;
  Alter_info local_alter_info;
  Alter_table_ctx local_alter_ctx; // Not used
  bool res= TRUE;
  bool is_trans= FALSE;
  uint not_used;
  DBUG_ENTER("mysql_create_like_table");


  /*
    We the open source table to get its description in HA_CREATE_INFO
    and Alter_info objects. This also acquires a shared metadata lock
    on this table which ensures that no concurrent DDL operation will
    mess with it.
    Also in case when we create non-temporary table open_tables()
    call obtains an exclusive metadata lock on target table ensuring
    that we can safely perform table creation.
    Thus by holding both these locks we ensure that our statement is
    properly isolated from all concurrent operations which matter.
  */
  if (open_tables(thd, &thd->lex->query_tables, &not_used, 0))
    goto err;
  src_table->table->use_all_columns();

  DEBUG_SYNC(thd, "create_table_like_after_open");

  /* Fill HA_CREATE_INFO and Alter_info with description of source table. */
  memset(&local_create_info, 0, sizeof(local_create_info));
  local_create_info.db_type= src_table->table->s->db_type();
  local_create_info.row_type= src_table->table->s->row_type;
  if (mysql_prepare_alter_table(thd, src_table->table, &local_create_info,
                                &local_alter_info, &local_alter_ctx))
    goto err;
#ifdef WITH_PARTITION_STORAGE_ENGINE
  /* Partition info is not handled by mysql_prepare_alter_table() call. */
  if (src_table->table->part_info)
    thd->work_part_info= src_table->table->part_info->get_clone();
#endif

  /*
    Adjust description of source table before using it for creation of
    target table.

    Similarly to SHOW CREATE TABLE we ignore MAX_ROWS attribute of
    temporary table which represents I_S table.
  */
  if (src_table->schema_table)
    local_create_info.max_rows= 0;
  /* Set IF NOT EXISTS option as in the CREATE TABLE LIKE statement. */
  local_create_info.options|= create_info->options&HA_LEX_CREATE_IF_NOT_EXISTS;
  /* Replace type of source table with one specified in the statement. */
  local_create_info.options&= ~HA_LEX_CREATE_TMP_TABLE;
  local_create_info.options|= create_info->options & HA_LEX_CREATE_TMP_TABLE;
  /* Reset auto-increment counter for the new table. */
  local_create_info.auto_increment_value= 0;
  /*
    Do not inherit values of DATA and INDEX DIRECTORY options from
    the original table. This is documented behavior.
  */
  local_create_info.data_file_name= local_create_info.index_file_name= NULL;
  local_create_info.alias= create_info->alias;

  if ((res= mysql_create_table_no_lock(thd, table->db, table->table_name,
                                       &local_create_info, &local_alter_info,
                                       0, &is_trans)))
    goto err;

  /*
    Ensure that we have an exclusive lock on target table if we are creating
    non-temporary table. In LOCK TABLES mode the only way the table is locked,
    is if it already exists (since you cannot LOCK TABLE a non-existing table).
    And the only way we then can end up here is if IF EXISTS was used.
  */
  DBUG_ASSERT((create_info->options & HA_LEX_CREATE_TMP_TABLE) ||
              (thd->locked_tables_mode != LTM_LOCK_TABLES &&
               thd->mdl_context.is_lock_owner(MDL_key::TABLE, table->db,
                                              table->table_name,
                                              MDL_EXCLUSIVE)) ||
              (thd->locked_tables_mode == LTM_LOCK_TABLES &&
               (create_info->options & HA_LEX_CREATE_IF_NOT_EXISTS) &&
               thd->mdl_context.is_lock_owner(MDL_key::TABLE, table->db,
                                              table->table_name,
                                              MDL_SHARED_NO_WRITE)));

  DEBUG_SYNC(thd, "create_table_like_before_binlog");

  /*
    CREATE TEMPORARY TABLE doesn't terminate a transaction. Calling
    stmt.mark_created_temp_table() guarantees the transaction can be binlogged
    correctly.
  */
  if (create_info->options & HA_LEX_CREATE_TMP_TABLE)
    thd->transaction.stmt.mark_created_temp_table();

  /*
    We have to write the query before we unlock the tables.
  */
  if (thd->is_current_stmt_binlog_format_row())
  {
    /*
       Since temporary tables are not replicated under row-based
       replication, CREATE TABLE ... LIKE ... needs special
       treatement.  We have four cases to consider, according to the
       following decision table:

           ==== ========= ========= ==============================
           Case    Target    Source Write to binary log
           ==== ========= ========= ==============================
           1       normal    normal Original statement
           2       normal temporary Generated statement
           3    temporary    normal Nothing
           4    temporary temporary Nothing
           ==== ========= ========= ==============================
    */
    if (!(create_info->options & HA_LEX_CREATE_TMP_TABLE))
    {
      if (src_table->table->s->tmp_table)               // Case 2
      {
        char buf[2048];
        String query(buf, sizeof(buf), system_charset_info);
        query.length(0);  // Have to zero it since constructor doesn't
        Open_table_context ot_ctx(thd, MYSQL_OPEN_REOPEN);
        bool new_table= FALSE; // Whether newly created table is open.

        /*
          The condition avoids a crash as described in BUG#48506. Other
          binlogging problems related to CREATE TABLE IF NOT EXISTS LIKE
          when the existing object is a view will be solved by BUG 47442.
        */
        if (!table->view)
        {
          if (!table->table)
          {
            /*
              In order for store_create_info() to work we need to open
              destination table if it is not already open (i.e. if it
              has not existed before). We don't need acquire metadata
              lock in order to do this as we already hold exclusive
              lock on this table. The table will be closed by
              close_thread_table() at the end of this branch.
            */
            if (open_table(thd, table, &ot_ctx))
              goto err;
            new_table= TRUE;
          }

          int result __attribute__((unused))=
            store_create_info(thd, table, &query,
                              create_info, FALSE /* show_database */);

          DBUG_ASSERT(result == 0); // store_create_info() always return 0
          if (write_bin_log(thd, TRUE, query.ptr(), query.length()))
            goto err;

          if (new_table)
          {
            DBUG_ASSERT(thd->open_tables == table->table);
            /*
              When opening the table, we ignored the locked tables
              (MYSQL_OPEN_GET_NEW_TABLE). Now we can close the table
              without risking to close some locked table.
            */
            close_thread_table(thd, &thd->open_tables);
          }
        }
      }
      else                                      // Case 1
        if (write_bin_log(thd, TRUE, thd->query(), thd->query_length()))
          goto err;
    }
    /*
      Case 3 and 4 does nothing under RBR
    */
  }
  else if (write_bin_log(thd, TRUE, thd->query(), thd->query_length(), is_trans))
    goto err;

err:
  DBUG_RETURN(res);
}


/* table_list should contain just one table */
int mysql_discard_or_import_tablespace(THD *thd,
                                       TABLE_LIST *table_list,
                                       bool discard)
{
  Alter_table_prelocking_strategy alter_prelocking_strategy;
  int error;
  DBUG_ENTER("mysql_discard_or_import_tablespace");

  /*
    Note that DISCARD/IMPORT TABLESPACE always is the only operation in an
    ALTER TABLE
  */

  THD_STAGE_INFO(thd, stage_discard_or_import_tablespace);

 /*
   We set this flag so that ha_innobase::open and ::external_lock() do
   not complain when we lock the table
 */
  thd->tablespace_op= TRUE;
  /*
    Adjust values of table-level and metadata which was set in parser
    for the case general ALTER TABLE.
  */
  table_list->mdl_request.set_type(MDL_EXCLUSIVE);
  table_list->lock_type= TL_WRITE;
  /* Do not open views. */
  table_list->required_type= FRMTYPE_TABLE;

  if (open_and_lock_tables(thd, table_list, FALSE, 0,
                           &alter_prelocking_strategy))
  {
    thd->tablespace_op=FALSE;
    DBUG_RETURN(-1);
  }

  error= table_list->table->file->ha_discard_or_import_tablespace(discard);

  THD_STAGE_INFO(thd, stage_end);

  if (error)
    goto err;

  /*
    The 0 in the call below means 'not in a transaction', which means
    immediate invalidation; that is probably what we wish here
  */
  query_cache_invalidate3(thd, table_list, 0);

  /* The ALTER TABLE is always in its own transaction */
  error= trans_commit_stmt(thd);
  if (trans_commit_implicit(thd))
    error=1;
  if (error)
    goto err;
  error= write_bin_log(thd, FALSE, thd->query(), thd->query_length());

err:
  trans_rollback_stmt(thd);
  thd->tablespace_op=FALSE;

  if (error == 0)
  {
    my_ok(thd);
    DBUG_RETURN(0);
  }

  table_list->table->file->print_error(error, MYF(0));

  DBUG_RETURN(-1);
}


/**
  Check if key is a candidate key, i.e. a unique index with no index
  fields partial or nullable.
*/

static bool is_candidate_key(KEY *key)
{
  KEY_PART_INFO *key_part;
  KEY_PART_INFO *key_part_end= key->key_part + key->user_defined_key_parts;

  if (!(key->flags & HA_NOSAME) || (key->flags & HA_NULL_PART_KEY))
    return false;

  for (key_part= key->key_part; key_part < key_part_end; key_part++)
  {
    if (key_part->key_part_flag & HA_PART_KEY_SEG)
      return false;
  }

  return true;
}


/**
  Get Create_field object for newly created table by field index.

  @param alter_info  Alter_info describing newly created table.
  @param idx         Field index.
*/

static Create_field *get_field_by_index(Alter_info *alter_info, uint idx)
{
  List_iterator_fast<Create_field> field_it(alter_info->create_list);
  uint field_idx= 0;
  Create_field *field;

  while ((field= field_it++) && field_idx < idx)
  { field_idx++; }

  return field;
}


static int compare_uint(const uint *s, const uint *t)
{
  return (*s < *t) ? -1 : ((*s > *t) ? 1 : 0);
}


/**
   Compare original and new versions of a table and fill Alter_inplace_info
   describing differences between those versions.

   @param          thd                Thread
   @param          table              The original table.
   @param          varchar            Indicates that new definition has new
                                      VARCHAR column.
   @param[in/out]  ha_alter_info      Data structure which already contains
                                      basic information about create options,
                                      field and keys for the new version of
                                      table and which should be completed with
                                      more detailed information needed for
                                      in-place ALTER.

   First argument 'table' contains information of the original
   table, which includes all corresponding parts that the new
   table has in arguments create_list, key_list and create_info.

   Compare the changes between the original and new table definitions.
   The result of this comparison is then passed to SE which determines
   whether it can carry out these changes in-place.

   Mark any changes detected in the ha_alter_flags.
   We generally try to specify handler flags only if there are real
   changes. But in cases when it is cumbersome to determine if some
   attribute has really changed we might choose to set flag
   pessimistically, for example, relying on parser output only.

   If there are no data changes, but index changes, 'index_drop_buffer'
   and/or 'index_add_buffer' are populated with offsets into
   table->key_info or key_info_buffer respectively for the indexes
   that need to be dropped and/or (re-)created.

   Note that this function assumes that it is OK to change Alter_info
   and HA_CREATE_INFO which it gets. It is caller who is responsible
   for creating copies for this structures if he needs them unchanged.

   @retval true  error
   @retval false success
*/

static bool fill_alter_inplace_info(THD *thd,
                                    TABLE *table,
                                    bool varchar,
                                    Alter_inplace_info *ha_alter_info)
{
  Field **f_ptr, *field;
  List_iterator_fast<Create_field> new_field_it;
  Create_field *new_field;
  KEY_PART_INFO *key_part, *new_part;
  KEY_PART_INFO *end;
  uint candidate_key_count= 0;
  Alter_info *alter_info= ha_alter_info->alter_info;
  DBUG_ENTER("fill_alter_inplace_info");

  /* Allocate result buffers. */
  if (! (ha_alter_info->index_drop_buffer=
          (KEY**) thd->alloc(sizeof(KEY*) * table->s->keys)) ||
      ! (ha_alter_info->index_add_buffer=
          (uint*) thd->alloc(sizeof(uint) *
                            alter_info->key_list.elements)))
    DBUG_RETURN(true);

  /* First we setup ha_alter_flags based on what was detected by parser. */
  if (alter_info->flags & Alter_info::ALTER_ADD_COLUMN)
    ha_alter_info->handler_flags|= Alter_inplace_info::ADD_COLUMN;
  if (alter_info->flags & Alter_info::ALTER_DROP_COLUMN)
    ha_alter_info->handler_flags|= Alter_inplace_info::DROP_COLUMN;
  /*
    Comparing new and old default values of column is cumbersome.
    So instead of using such a comparison for detecting if default
    has really changed we rely on flags set by parser to get an
    approximate value for storage engine flag.
  */
  if (alter_info->flags & (Alter_info::ALTER_CHANGE_COLUMN |
                           Alter_info::ALTER_CHANGE_COLUMN_DEFAULT))
    ha_alter_info->handler_flags|= Alter_inplace_info::ALTER_COLUMN_DEFAULT;
  if (alter_info->flags & Alter_info::ADD_FOREIGN_KEY)
    ha_alter_info->handler_flags|= Alter_inplace_info::ADD_FOREIGN_KEY;
  if (alter_info->flags & Alter_info::DROP_FOREIGN_KEY)
    ha_alter_info->handler_flags|= Alter_inplace_info::DROP_FOREIGN_KEY;
  if (alter_info->flags & Alter_info::ALTER_OPTIONS)
    ha_alter_info->handler_flags|= Alter_inplace_info::CHANGE_CREATE_OPTION;
  if (alter_info->flags & Alter_info::ALTER_RENAME)
    ha_alter_info->handler_flags|= Alter_inplace_info::ALTER_RENAME;
  /* Check partition changes */
  if (alter_info->flags & Alter_info::ALTER_ADD_PARTITION)
    ha_alter_info->handler_flags|= Alter_inplace_info::ADD_PARTITION;
  if (alter_info->flags & Alter_info::ALTER_DROP_PARTITION)
    ha_alter_info->handler_flags|= Alter_inplace_info::DROP_PARTITION;
  if (alter_info->flags & Alter_info::ALTER_PARTITION)
    ha_alter_info->handler_flags|= Alter_inplace_info::ALTER_PARTITION;
  if (alter_info->flags & Alter_info::ALTER_COALESCE_PARTITION)
    ha_alter_info->handler_flags|= Alter_inplace_info::COALESCE_PARTITION;
  if (alter_info->flags & Alter_info::ALTER_REORGANIZE_PARTITION)
    ha_alter_info->handler_flags|= Alter_inplace_info::REORGANIZE_PARTITION;
  if (alter_info->flags & Alter_info::ALTER_TABLE_REORG)
    ha_alter_info->handler_flags|= Alter_inplace_info::ALTER_TABLE_REORG;
  if (alter_info->flags & Alter_info::ALTER_REMOVE_PARTITIONING)
    ha_alter_info->handler_flags|= Alter_inplace_info::ALTER_REMOVE_PARTITIONING;
  if (alter_info->flags & Alter_info::ALTER_ALL_PARTITION)
    ha_alter_info->handler_flags|= Alter_inplace_info::ALTER_ALL_PARTITION;

  /*
    If we altering table with old VARCHAR fields we will be automatically
    upgrading VARCHAR column types.
  */
  if (table->s->frm_version < FRM_VER_TRUE_VARCHAR && varchar)
    ha_alter_info->handler_flags|=  Alter_inplace_info::ALTER_COLUMN_TYPE;

  /*
    Go through fields in old version of table and detect changes to them.
    We don't want to rely solely on Alter_info flags for this since:
    a) new definition of column can be fully identical to the old one
       despite the fact that this column is mentioned in MODIFY clause.
    b) even if new column type differs from its old column from metadata
       point of view, it might be identical from storage engine point
       of view (e.g. when ENUM('a','b') is changed to ENUM('a','b',c')).
    c) flags passed to storage engine contain more detailed information
       about nature of changes than those provided from parser.
  */
  for (f_ptr= table->field; (field= *f_ptr); f_ptr++)
  {
    /* Clear marker for renamed or dropped field
    which we are going to set later. */
    field->flags&= ~(FIELD_IS_RENAMED | FIELD_IS_DROPPED);

    /* Use transformed info to evaluate flags for storage engine. */
    uint new_field_index= 0;
    new_field_it.init(alter_info->create_list);
    while ((new_field= new_field_it++))
    {
      if (new_field->field == field)
        break;
      new_field_index++;
    }

    if (new_field)
    {
      /* Field is not dropped. Evaluate changes bitmap for it. */

      /*
        Check if type of column has changed to some incompatible type.
      */
      switch (field->is_equal(new_field))
      {
      case IS_EQUAL_NO:
        /* New column type is incompatible with old one. */
        ha_alter_info->handler_flags|= Alter_inplace_info::ALTER_COLUMN_TYPE;
        break;
      case IS_EQUAL_YES:
        /*
          New column is the same as the old one or the fully compatible with
          it (for example, ENUM('a','b') was changed to ENUM('a','b','c')).
          Such a change if any can ALWAYS be carried out by simply updating
          data-dictionary without even informing storage engine.
          No flag is set in this case.
        */
        break;
      case IS_EQUAL_PACK_LENGTH:
        /*
          New column type differs from the old one, but has compatible packed
          data representation. Depending on storage engine, such a change can
          be carried out by simply updating data dictionary without changing
          actual data (for example, VARCHAR(300) is changed to VARCHAR(400)).
        */
        ha_alter_info->handler_flags|= Alter_inplace_info::
                                         ALTER_COLUMN_EQUAL_PACK_LENGTH;
        break;
      default:
        DBUG_ASSERT(0);
        /* Safety. */
        ha_alter_info->handler_flags|= Alter_inplace_info::ALTER_COLUMN_TYPE;
      }

      /* Check if field was renamed */
      if (my_strcasecmp(system_charset_info, field->field_name,
                        new_field->field_name))
      {
        field->flags|= FIELD_IS_RENAMED;
        ha_alter_info->handler_flags|= Alter_inplace_info::ALTER_COLUMN_NAME;
      }

      /* Check that NULL behavior is same for old and new fields */
      if ((new_field->flags & NOT_NULL_FLAG) !=
          (uint) (field->flags & NOT_NULL_FLAG))
      {
        if (new_field->flags & NOT_NULL_FLAG)
          ha_alter_info->handler_flags|=
            Alter_inplace_info::ALTER_COLUMN_NOT_NULLABLE;
        else
          ha_alter_info->handler_flags|=
            Alter_inplace_info::ALTER_COLUMN_NULLABLE;
      }

      /*
        We do not detect changes to default values in this loop.
        See comment above for more details.
      */

      /*
        Detect changes in column order.
      */
      if (field->field_index != new_field_index)
        ha_alter_info->handler_flags|= Alter_inplace_info::ALTER_COLUMN_ORDER;

      /* Detect changes in storage type of column */
      if (new_field->field_storage_type() != field->field_storage_type())
        ha_alter_info->handler_flags|=
          Alter_inplace_info::ALTER_COLUMN_STORAGE_TYPE;

      /* Detect changes in column format of column */
      if (new_field->column_format() != field->column_format())
        ha_alter_info->handler_flags|=
          Alter_inplace_info::ALTER_COLUMN_COLUMN_FORMAT;
    }
    else
    {
      /*
        Field is not present in new version of table and therefore was dropped.
        Corresponding storage engine flag should be already set.
      */
      DBUG_ASSERT(ha_alter_info->handler_flags & Alter_inplace_info::DROP_COLUMN);
      field->flags|= FIELD_IS_DROPPED;
    }
  }

#ifndef DBUG_OFF
  new_field_it.init(alter_info->create_list);
  while ((new_field= new_field_it++))
  {
    if (! new_field->field)
    {
      /*
        Field is not present in old version of table and therefore was added.
        Again corresponding storage engine flag should be already set.
      */
      DBUG_ASSERT(ha_alter_info->handler_flags & Alter_inplace_info::ADD_COLUMN);
      break;
    }
  }
#endif /* DBUG_OFF */

  /*
    Go through keys and check if the original ones are compatible
    with new table.
  */
  KEY *table_key;
  KEY *table_key_end= table->key_info + table->s->keys;
  KEY *new_key;
  KEY *new_key_end=
    ha_alter_info->key_info_buffer + ha_alter_info->key_count;

  DBUG_PRINT("info", ("index count old: %d  new: %d",
                      table->s->keys, ha_alter_info->key_count));

  /*
    Step through all keys of the old table and search matching new keys.
  */
  ha_alter_info->index_drop_count= 0;
  ha_alter_info->index_add_count= 0;
  for (table_key= table->key_info; table_key < table_key_end; table_key++)
  {
    /* Search a new key with the same name. */
    for (new_key= ha_alter_info->key_info_buffer;
         new_key < new_key_end;
         new_key++)
    {
      if (! strcmp(table_key->name, new_key->name))
        break;
    }
    if (new_key >= new_key_end)
    {
      /* Key not found. Add the key to the drop buffer. */
      ha_alter_info->index_drop_buffer
        [ha_alter_info->index_drop_count++]=
        table_key;
      DBUG_PRINT("info", ("index dropped: '%s'", table_key->name));
      continue;
    }

    /* Check that the key types are compatible between old and new tables. */
    if ((table_key->algorithm != new_key->algorithm) ||
        ((table_key->flags & HA_KEYFLAG_MASK) !=
         (new_key->flags & HA_KEYFLAG_MASK)) ||
        (table_key->user_defined_key_parts != new_key->user_defined_key_parts))
      goto index_changed;

    /*
      Check that the key parts remain compatible between the old and
      new tables.
    */
    end= table_key->key_part + table_key->user_defined_key_parts;
    for (key_part= table_key->key_part, new_part= new_key->key_part;
         key_part < end;
         key_part++, new_part++)
    {
      /*
        Key definition has changed if we are using a different field or
        if the used key part length is different. It makes sense to
        check lengths first as in case when fields differ it is likely
        that lengths differ too and checking fields is more expensive
        in general case.
      */
      if (key_part->length != new_part->length)
        goto index_changed;

      new_field= get_field_by_index(alter_info, new_part->fieldnr);

      /*
        For prefix keys KEY_PART_INFO::field points to cloned Field
        object with adjusted length. So below we have to check field
        indexes instead of simply comparing pointers to Field objects.
      */
      if (! new_field->field ||
          new_field->field->field_index != key_part->fieldnr - 1)
        goto index_changed;
    }
    continue;

  index_changed:
    /* Key modified. Add the key / key offset to both buffers. */
    ha_alter_info->index_drop_buffer
      [ha_alter_info->index_drop_count++]=
      table_key;
    ha_alter_info->index_add_buffer
      [ha_alter_info->index_add_count++]=
      new_key - ha_alter_info->key_info_buffer;
    /* Mark all old fields which are used in newly created index. */
    DBUG_PRINT("info", ("index changed: '%s'", table_key->name));
  }
  /*end of for (; table_key < table_key_end;) */

  /*
    Step through all keys of the new table and find matching old keys.
  */
  for (new_key= ha_alter_info->key_info_buffer;
       new_key < new_key_end;
       new_key++)
  {
    /* Search an old key with the same name. */
    for (table_key= table->key_info; table_key < table_key_end; table_key++)
    {
      if (! strcmp(table_key->name, new_key->name))
        break;
    }
    if (table_key >= table_key_end)
    {
      /* Key not found. Add the offset of the key to the add buffer. */
      ha_alter_info->index_add_buffer
        [ha_alter_info->index_add_count++]=
        new_key - ha_alter_info->key_info_buffer;
      DBUG_PRINT("info", ("index added: '%s'", new_key->name));
    }
  }

  /*
    Sort index_add_buffer according to how key_info_buffer is sorted.
    I.e. with primary keys first - see sort_keys().
  */
  my_qsort(ha_alter_info->index_add_buffer,
           ha_alter_info->index_add_count,
           sizeof(uint), (qsort_cmp) compare_uint);

  /* Now let us calculate flags for storage engine API. */

  /* Count all existing candidate keys. */
  for (table_key= table->key_info; table_key < table_key_end; table_key++)
  {
    /*
      Check if key is a candidate key, This key is either already primary key
      or could be promoted to primary key if the original primary key is
      dropped.
      In MySQL one is allowed to create primary key with partial fields (i.e.
      primary key which is not considered candidate). For simplicity we count
      such key as a candidate key here.
    */
    if (((uint) (table_key - table->key_info) == table->s->primary_key) ||
        is_candidate_key(table_key))
      candidate_key_count++;
  }

  /* Figure out what kind of indexes we are dropping. */
  KEY **dropped_key;
  KEY **dropped_key_end= ha_alter_info->index_drop_buffer +
                         ha_alter_info->index_drop_count;

  for (dropped_key= ha_alter_info->index_drop_buffer;
       dropped_key < dropped_key_end; dropped_key++)
  {
    table_key= *dropped_key;

    if (table_key->flags & HA_NOSAME)
    {
      /*
        Unique key. Check for PRIMARY KEY. Also see comment about primary
        and candidate keys above.
      */
      if ((uint) (table_key - table->key_info) == table->s->primary_key)
      {
        ha_alter_info->handler_flags|= Alter_inplace_info::DROP_PK_INDEX;
        candidate_key_count--;
      }
      else
      {
        ha_alter_info->handler_flags|= Alter_inplace_info::DROP_UNIQUE_INDEX;
        if (is_candidate_key(table_key))
          candidate_key_count--;
      }
    }
    else
      ha_alter_info->handler_flags|= Alter_inplace_info::DROP_INDEX;
  }

  /* Now figure out what kind of indexes we are adding. */
  for (uint add_key_idx= 0; add_key_idx < ha_alter_info->index_add_count; add_key_idx++)
  {
    new_key= ha_alter_info->key_info_buffer + ha_alter_info->index_add_buffer[add_key_idx];

    if (new_key->flags & HA_NOSAME)
    {
      bool is_pk= !my_strcasecmp(system_charset_info, new_key->name, primary_key_name);

      if ((!(new_key->flags & HA_KEY_HAS_PART_KEY_SEG) &&
           !(new_key->flags & HA_NULL_PART_KEY)) ||
          is_pk)
      {
        /* Candidate key or primary key! */
        if (candidate_key_count == 0 || is_pk)
          ha_alter_info->handler_flags|= Alter_inplace_info::ADD_PK_INDEX;
        else
          ha_alter_info->handler_flags|= Alter_inplace_info::ADD_UNIQUE_INDEX;
        candidate_key_count++;
      }
      else
      {
        ha_alter_info->handler_flags|= Alter_inplace_info::ADD_UNIQUE_INDEX;
      }
    }
    else
      ha_alter_info->handler_flags|= Alter_inplace_info::ADD_INDEX;
  }

  DBUG_RETURN(false);
}


/**
  Mark fields participating in newly added indexes in TABLE object which
  corresponds to new version of altered table.

  @param ha_alter_info  Alter_inplace_info describing in-place ALTER.
  @param altered_table  TABLE object for new version of TABLE in which
                        fields should be marked.
*/

static void update_altered_table(const Alter_inplace_info &ha_alter_info,
                                 TABLE *altered_table)
{
  uint field_idx, add_key_idx;
  KEY *key;
  KEY_PART_INFO *end, *key_part;

  /*
    Clear marker for all fields, as we are going to set it only
    for fields which participate in new indexes.
  */
  for (field_idx= 0; field_idx < altered_table->s->fields; ++field_idx)
    altered_table->field[field_idx]->flags&= ~FIELD_IN_ADD_INDEX;

  /*
    Go through array of newly added indexes and mark fields
    participating in them.
  */
  for (add_key_idx= 0; add_key_idx < ha_alter_info.index_add_count;
       add_key_idx++)
  {
    key= ha_alter_info.key_info_buffer +
         ha_alter_info.index_add_buffer[add_key_idx];

    end= key->key_part + key->user_defined_key_parts;
    for (key_part= key->key_part; key_part < end; key_part++)
      altered_table->field[key_part->fieldnr]->flags|= FIELD_IN_ADD_INDEX;
  }
}


/**
  Compare two tables to see if their metadata are compatible.
  One table specified by a TABLE instance, the other using Alter_info
  and HA_CREATE_INFO.

  @param[in]  table          The first table.
  @param[in]  alter_info     Alter options, fields and keys for the
                             second table.
  @param[in]  create_info    Create options for the second table.
  @param[out] metadata_equal Result of comparison.

  @retval true   error
  @retval false  success
*/

bool mysql_compare_tables(TABLE *table,
                          Alter_info *alter_info,
                          HA_CREATE_INFO *create_info,
                          bool *metadata_equal)
{
  DBUG_ENTER("mysql_compare_tables");

  uint changes= IS_EQUAL_NO;
  uint key_count;
  List_iterator_fast<Create_field> tmp_new_field_it;
  THD *thd= table->in_use;
  *metadata_equal= false;

  /*
    Create a copy of alter_info.
    To compare definitions, we need to "prepare" the definition - transform it
    from parser output to a format that describes the table layout (all column
    defaults are initialized, duplicate columns are removed). This is done by
    mysql_prepare_create_table.  Unfortunately, mysql_prepare_create_table
    performs its transformations "in-place", that is, modifies the argument.
    Since we would like to keep mysql_compare_tables() idempotent (not altering
    any of the arguments) we create a copy of alter_info here and pass it to
    mysql_prepare_create_table, then use the result to compare the tables, and
    then destroy the copy.
  */
  Alter_info tmp_alter_info(*alter_info, thd->mem_root);
  uint db_options= 0; /* not used */
  KEY *key_info_buffer= NULL;

  /* Create the prepared information. */
  if (mysql_prepare_create_table(thd, create_info,
                                 &tmp_alter_info,
                                 (table->s->tmp_table != NO_TMP_TABLE),
                                 &db_options,
                                 table->file, &key_info_buffer,
                                 &key_count, 0))
    DBUG_RETURN(true);

  /* Some very basic checks. */
  if (table->s->fields != alter_info->create_list.elements ||
      table->s->db_type() != create_info->db_type ||
      table->s->tmp_table ||
      (table->s->row_type != create_info->row_type))
    DBUG_RETURN(false);

  /* Go through fields and check if they are compatible. */
  tmp_new_field_it.init(tmp_alter_info.create_list);
  for (Field **f_ptr= table->field; *f_ptr; f_ptr++)
  {
    Field *field= *f_ptr;
    Create_field *tmp_new_field= tmp_new_field_it++;

    /* Check that NULL behavior is the same. */
    if ((tmp_new_field->flags & NOT_NULL_FLAG) !=
	(uint) (field->flags & NOT_NULL_FLAG))
      DBUG_RETURN(false);

    /*
      mysql_prepare_alter_table() clears HA_OPTION_PACK_RECORD bit when
      preparing description of existing table. In ALTER TABLE it is later
      updated to correct value by create_table_impl() call.
      So to get correct value of this bit in this function we have to
      mimic behavior of create_table_impl().
    */
    if (create_info->row_type == ROW_TYPE_DYNAMIC ||
	(tmp_new_field->flags & BLOB_FLAG) ||
	(tmp_new_field->sql_type == MYSQL_TYPE_VARCHAR &&
	create_info->row_type != ROW_TYPE_FIXED))
      create_info->table_options|= HA_OPTION_PACK_RECORD;

    /* Check if field was renamed */
    if (my_strcasecmp(system_charset_info,
		      field->field_name,
		      tmp_new_field->field_name))
      DBUG_RETURN(false);

    /* Evaluate changes bitmap and send to check_if_incompatible_data() */
    uint field_changes= field->is_equal(tmp_new_field);
    if (field_changes != IS_EQUAL_YES)
      DBUG_RETURN(false);

    changes|= field_changes;
  }

  /* Check if changes are compatible with current handler. */
  if (table->file->check_if_incompatible_data(create_info, changes))
    DBUG_RETURN(false);

  /* Go through keys and check if they are compatible. */
  KEY *table_key;
  KEY *table_key_end= table->key_info + table->s->keys;
  KEY *new_key;
  KEY *new_key_end= key_info_buffer + key_count;

  /* Step through all keys of the first table and search matching keys. */
  for (table_key= table->key_info; table_key < table_key_end; table_key++)
  {
    /* Search a key with the same name. */
    for (new_key= key_info_buffer; new_key < new_key_end; new_key++)
    {
      if (! strcmp(table_key->name, new_key->name))
        break;
    }
    if (new_key >= new_key_end)
      DBUG_RETURN(false);

    /* Check that the key types are compatible. */
    if ((table_key->algorithm != new_key->algorithm) ||
	((table_key->flags & HA_KEYFLAG_MASK) !=
         (new_key->flags & HA_KEYFLAG_MASK)) ||
        (table_key->user_defined_key_parts != new_key->user_defined_key_parts))
      DBUG_RETURN(false);

    /* Check that the key parts remain compatible. */
    KEY_PART_INFO *table_part;
    KEY_PART_INFO *table_part_end= table_key->key_part +
      table_key->user_defined_key_parts;
    KEY_PART_INFO *new_part;
    for (table_part= table_key->key_part, new_part= new_key->key_part;
         table_part < table_part_end;
         table_part++, new_part++)
    {
      /*
	Key definition is different if we are using a different field or
	if the used key part length is different. We know that the fields
        are equal. Comparing field numbers is sufficient.
      */
      if ((table_part->length != new_part->length) ||
          (table_part->fieldnr - 1 != new_part->fieldnr))
        DBUG_RETURN(false);
    }
  }

  /* Step through all keys of the second table and find matching keys. */
  for (new_key= key_info_buffer; new_key < new_key_end; new_key++)
  {
    /* Search a key with the same name. */
    for (table_key= table->key_info; table_key < table_key_end; table_key++)
    {
      if (! strcmp(table_key->name, new_key->name))
        break;
    }
    if (table_key >= table_key_end)
      DBUG_RETURN(false);
  }

  *metadata_equal= true; // Tables are compatible
  DBUG_RETURN(false);
}


/*
  Manages enabling/disabling of indexes for ALTER TABLE

  SYNOPSIS
    alter_table_manage_keys()
      table                  Target table
      indexes_were_disabled  Whether the indexes of the from table
                             were disabled
      keys_onoff             ENABLE | DISABLE | LEAVE_AS_IS

  RETURN VALUES
    FALSE  OK
    TRUE   Error
*/

static
bool alter_table_manage_keys(TABLE *table, int indexes_were_disabled,
                             Alter_info::enum_enable_or_disable keys_onoff)
{
  int error= 0;
  DBUG_ENTER("alter_table_manage_keys");
  DBUG_PRINT("enter", ("table=%p were_disabled=%d on_off=%d",
             table, indexes_were_disabled, keys_onoff));

  switch (keys_onoff) {
  case Alter_info::ENABLE:
    error= table->file->ha_enable_indexes(HA_KEY_SWITCH_NONUNIQ_SAVE);
    break;
  case Alter_info::LEAVE_AS_IS:
    if (!indexes_were_disabled)
      break;
    /* fall-through: disabled indexes */
  case Alter_info::DISABLE:
    error= table->file->ha_disable_indexes(HA_KEY_SWITCH_NONUNIQ_SAVE);
  }

  if (error == HA_ERR_WRONG_COMMAND)
  {
    push_warning_printf(current_thd, Sql_condition::WARN_LEVEL_NOTE,
                        ER_ILLEGAL_HA, ER(ER_ILLEGAL_HA),
                        table->s->table_name.str);
    error= 0;
  } else if (error)
    table->file->print_error(error, MYF(0));

  DBUG_RETURN(error);
}


/**
  Check if the pending ALTER TABLE operations support the in-place
  algorithm based on restrictions in the SQL layer or given the
  nature of the operations themselves. If in-place isn't supported,
  it won't be necessary to check with the storage engine.

  @param table        The original TABLE.
  @param create_info  Information from the parsing phase about new
                      table properties.
  @param alter_info   Data related to detected changes.

  @return false       In-place is possible, check with storage engine.
  @return true        Incompatible operations, must use table copy.
*/

static bool is_inplace_alter_impossible(TABLE *table,
                                        HA_CREATE_INFO *create_info,
                                        const Alter_info *alter_info)
{
  DBUG_ENTER("is_inplace_alter_impossible");

  /* At the moment we can't handle altering temporary tables without a copy. */
  if (table->s->tmp_table)
    DBUG_RETURN(true);


  /*
    We also test if OPTIMIZE TABLE was given and was mapped to alter table.
    In that case we always do full copy (ALTER_RECREATE is set in this case).

    For the ALTER TABLE tbl_name ORDER BY ... we also always use copy
    algorithm. In theory, this operation can be done in-place by some
    engine, but since a) no current engine does this and b) our current
    API lacks infrastructure for passing information about table ordering
    to storage engine we simply always do copy now.

    ENABLE/DISABLE KEYS is a MyISAM/Heap specific operation that is
    not supported for in-place in combination with other operations.
    Alone, it will be done by simple_rename_or_index_change().
  */
  if (alter_info->flags & (Alter_info::ALTER_RECREATE |
                           Alter_info::ALTER_ORDER |
                           Alter_info::ALTER_KEYS_ONOFF))
    DBUG_RETURN(true);

  /*
    Test also that engine was not given during ALTER TABLE, or
    we are force to run regular alter table (copy).
    E.g. ALTER TABLE tbl_name ENGINE=MyISAM.
    Note that in addition to checking flag in HA_CREATE_INFO we
    also check HA_CREATE_INFO::db_type value. This is done
    to cover cases in which engine is changed implicitly
    (e.g. when non-partitioned table becomes partitioned).

    Note that we do copy even if the table is already using the
    given engine. Many users and tools depend on using ENGINE
    to force a table rebuild.
  */
  if (create_info->db_type != table->s->db_type() ||
      create_info->used_fields & HA_CREATE_USED_ENGINE)
    DBUG_RETURN(true);

  /*
    There was a bug prior to mysql-4.0.25. Number of null fields was
    calculated incorrectly. As a result frm and data files gets out of
    sync after fast alter table. There is no way to determine by which
    mysql version (in 4.0 and 4.1 branches) table was created, thus we
    disable fast alter table for all tables created by mysql versions
    prior to 5.0 branch.
    See BUG#6236.
  */
  if (!table->s->mysql_version)
    DBUG_RETURN(true);

  DBUG_RETURN(false);
}


/**
  Perform in-place alter table.

  @param thd                Thread handle.
  @param table_list         TABLE_LIST for the table to change.
  @param table              The original TABLE.
  @param altered_table      TABLE object for new version of the table.
  @param ha_alter_info      Structure describing ALTER TABLE to be carried
                            out and serving as a storage place for data
                            used during different phases.
  @param inplace_supported  Enum describing the locking requirements.
  @param target_mdl_request Metadata request/lock on the target table name.
  @param alter_ctx          ALTER TABLE runtime context.

  @retval   true              Error
  @retval   false             Success

  @note
    If mysql_alter_table does not need to copy the table, it is
    either an alter table where the storage engine does not
    need to know about the change, only the frm will change,
    or the storage engine supports performing the alter table
    operation directly, in-place without mysql having to copy
    the table.

  @note This function frees the TABLE object associated with the new version of
        the table and removes the .FRM file for it in case of both success and
        failure.
*/

static bool mysql_inplace_alter_table(THD *thd,
                                      TABLE_LIST *table_list,
                                      TABLE *table,
                                      TABLE *altered_table,
                                      Alter_inplace_info *ha_alter_info,
                                      enum_alter_inplace_result inplace_supported,
                                      MDL_request *target_mdl_request,
                                      Alter_table_ctx *alter_ctx)
{
  Open_table_context ot_ctx(thd, MYSQL_OPEN_REOPEN);
  handlerton *db_type= table->s->db_type();
  MDL_ticket *mdl_ticket= table->mdl_ticket;
  HA_CREATE_INFO *create_info= ha_alter_info->create_info;
  Alter_info *alter_info= ha_alter_info->alter_info;
  bool reopen_tables= false;

  DBUG_ENTER("mysql_inplace_alter_table");

  /*
    Upgrade to EXCLUSIVE lock if:
    - This is requested by the storage engine
    - Or the storage engine needs exclusive lock for just the prepare
      phase
    - Or requested by the user

    Note that we handle situation when storage engine needs exclusive
    lock for prepare phase under LOCK TABLES in the same way as when
    exclusive lock is required for duration of the whole statement.
  */
  if (inplace_supported == HA_ALTER_INPLACE_EXCLUSIVE_LOCK ||
      ((inplace_supported == HA_ALTER_INPLACE_SHARED_LOCK_AFTER_PREPARE ||
        inplace_supported == HA_ALTER_INPLACE_NO_LOCK_AFTER_PREPARE) &&
       (thd->locked_tables_mode == LTM_LOCK_TABLES ||
        thd->locked_tables_mode == LTM_PRELOCKED_UNDER_LOCK_TABLES)) ||
       alter_info->requested_lock == Alter_info::ALTER_TABLE_LOCK_EXCLUSIVE)
  {
    if (wait_while_table_is_used(thd, table, HA_EXTRA_FORCE_REOPEN))
      goto cleanup;
    /*
      Get rid of all TABLE instances belonging to this thread
      except one to be used for in-place ALTER TABLE.

      This is mostly needed to satisfy InnoDB assumptions/asserts.
    */
    close_all_tables_for_name(thd, table->s, alter_ctx->is_table_renamed(),
                              table);
    /*
      If we are under LOCK TABLES we will need to reopen tables which we
      just have closed in case of error.
    */
    reopen_tables= true;
  }
  else if (inplace_supported == HA_ALTER_INPLACE_SHARED_LOCK_AFTER_PREPARE ||
           inplace_supported == HA_ALTER_INPLACE_NO_LOCK_AFTER_PREPARE)
  {
    /*
      Storage engine has requested exclusive lock only for prepare phase
      and we are not under LOCK TABLES.
      Don't mark TABLE_SHARE as old in this case, as this won't allow opening
      of table by other threads during main phase of in-place ALTER TABLE.
    */
    if (thd->mdl_context.upgrade_shared_lock(table->mdl_ticket, MDL_EXCLUSIVE,
                                             thd->variables.lock_wait_timeout))
      goto cleanup;

    tdc_remove_table(thd, TDC_RT_REMOVE_NOT_OWN_KEEP_SHARE,
                     table->s->db.str, table->s->table_name.str,
                     false);
  }

  /*
    Upgrade to SHARED_NO_WRITE lock if:
    - The storage engine needs writes blocked for the whole duration
    - Or this is requested by the user
    Note that under LOCK TABLES, we will already have SHARED_NO_READ_WRITE.
  */
  if ((inplace_supported == HA_ALTER_INPLACE_SHARED_LOCK ||
       alter_info->requested_lock == Alter_info::ALTER_TABLE_LOCK_SHARED) &&
      thd->mdl_context.upgrade_shared_lock(table->mdl_ticket,
                                           MDL_SHARED_NO_WRITE,
                                           thd->variables.lock_wait_timeout))
  {
    goto cleanup;
  }

  // It's now safe to take the table level lock.
  if (lock_tables(thd, table_list, alter_ctx->tables_opened, 0))
    goto cleanup;

  DEBUG_SYNC(thd, "alter_table_inplace_after_lock_upgrade");
  THD_STAGE_INFO(thd, stage_alter_inplace_prepare);

  switch (inplace_supported) {
  case HA_ALTER_ERROR:
  case HA_ALTER_INPLACE_NOT_SUPPORTED:
    DBUG_ASSERT(0);
    // fall through
  case HA_ALTER_INPLACE_NO_LOCK:
  case HA_ALTER_INPLACE_NO_LOCK_AFTER_PREPARE:
    switch (alter_info->requested_lock) {
    case Alter_info::ALTER_TABLE_LOCK_DEFAULT:
    case Alter_info::ALTER_TABLE_LOCK_NONE:
      ha_alter_info->online= true;
      break;
    case Alter_info::ALTER_TABLE_LOCK_SHARED:
    case Alter_info::ALTER_TABLE_LOCK_EXCLUSIVE:
      break;
    }
    break;
  case HA_ALTER_INPLACE_EXCLUSIVE_LOCK:
  case HA_ALTER_INPLACE_SHARED_LOCK_AFTER_PREPARE:
  case HA_ALTER_INPLACE_SHARED_LOCK:
    break;
  }

  if (table->file->ha_prepare_inplace_alter_table(altered_table,
                                                  ha_alter_info))
  {
    goto rollback;
  }

  /*
    Downgrade the lock if storage engine has told us that exclusive lock was
    necessary only for prepare phase (unless we are not under LOCK TABLES) and
    user has not explicitly requested exclusive lock.
  */
  if ((inplace_supported == HA_ALTER_INPLACE_SHARED_LOCK_AFTER_PREPARE ||
       inplace_supported == HA_ALTER_INPLACE_NO_LOCK_AFTER_PREPARE) &&
      !(thd->locked_tables_mode == LTM_LOCK_TABLES ||
        thd->locked_tables_mode == LTM_PRELOCKED_UNDER_LOCK_TABLES) &&
      (alter_info->requested_lock != Alter_info::ALTER_TABLE_LOCK_EXCLUSIVE))
  {
    /* If storage engine or user requested shared lock downgrade to SNW. */
    if (inplace_supported == HA_ALTER_INPLACE_SHARED_LOCK_AFTER_PREPARE ||
        alter_info->requested_lock == Alter_info::ALTER_TABLE_LOCK_SHARED)
      table->mdl_ticket->downgrade_lock(MDL_SHARED_NO_WRITE);
    else
    {
      DBUG_ASSERT(inplace_supported == HA_ALTER_INPLACE_NO_LOCK_AFTER_PREPARE);
      table->mdl_ticket->downgrade_lock(MDL_SHARED_UPGRADABLE);
    }
  }

  DEBUG_SYNC(thd, "alter_table_inplace_after_lock_downgrade");
  THD_STAGE_INFO(thd, stage_alter_inplace);

  if (table->file->ha_inplace_alter_table(altered_table,
                                          ha_alter_info))
  {
    goto rollback;
  }

  // Upgrade to EXCLUSIVE before commit.
  if (wait_while_table_is_used(thd, table, HA_EXTRA_PREPARE_FOR_RENAME))
    goto rollback;

  /*
    If we are killed after this point, we should ignore and continue.
    We have mostly completed the operation at this point, there should
    be no long waits left.
  */

  DBUG_EXECUTE_IF("alter_table_rollback_new_index", {
      table->file->ha_commit_inplace_alter_table(altered_table,
                                                 ha_alter_info,
                                                 false);
      my_error(ER_UNKNOWN_ERROR, MYF(0));
      goto cleanup;
    });

  DEBUG_SYNC(thd, "alter_table_inplace_before_commit");
  THD_STAGE_INFO(thd, stage_alter_inplace_commit);

  if (table->file->ha_commit_inplace_alter_table(altered_table,
                                                 ha_alter_info,
                                                 true))
  {
    goto rollback;
  }

  close_all_tables_for_name(thd, table->s, alter_ctx->is_table_renamed(), NULL);
  table_list->table= table= NULL;
  close_temporary_table(thd, altered_table, true, false);

  /*
    Replace the old .FRM with the new .FRM, but keep the old name for now.
    Rename to the new name (if needed) will be handled separately below.
  */
  if (mysql_rename_table(db_type, alter_ctx->new_db, alter_ctx->tmp_name,
                         alter_ctx->db, alter_ctx->alias,
                         FN_FROM_IS_TMP | NO_HA_TABLE))
  {
    // Since changes were done in-place, we can't revert them.
    (void) quick_rm_table(thd, db_type,
                          alter_ctx->new_db, alter_ctx->tmp_name,
                          FN_IS_TMP | NO_HA_TABLE);
    DBUG_RETURN(true);
  }

  table_list->mdl_request.ticket= mdl_ticket;
  if (open_table(thd, table_list, &ot_ctx))
    DBUG_RETURN(true);

  /*
    Tell the handler that the changed frm is on disk and table
    has been re-opened
  */
  table_list->table->file->ha_notify_table_changed();

  /*
    We might be going to reopen table down on the road, so we have to
    restore state of the TABLE object which we used for obtaining of
    handler object to make it usable for later reopening.
  */
  close_thread_table(thd, &thd->open_tables);
  table_list->table= NULL;

  // Rename altered table if requested.
  if (alter_ctx->is_table_renamed())
  {
    // Remove TABLE and TABLE_SHARE for old name from TDC.
    tdc_remove_table(thd, TDC_RT_REMOVE_ALL,
                     alter_ctx->db, alter_ctx->table_name, false);

    if (mysql_rename_table(db_type, alter_ctx->db, alter_ctx->table_name,
                           alter_ctx->new_db, alter_ctx->new_alias, 0))
    {
      /*
        If the rename fails we will still have a working table
        with the old name, but with other changes applied.
      */
      DBUG_RETURN(true);
    }
    if (Table_triggers_list::change_table_name(thd,
                                               alter_ctx->db,
                                               alter_ctx->alias,
                                               alter_ctx->table_name,
                                               alter_ctx->new_db,
                                               alter_ctx->new_alias))
    {
      /*
        If the rename of trigger files fails, try to rename the table
        back so we at least have matching table and trigger files.
      */
      (void) mysql_rename_table(db_type,
                                alter_ctx->new_db, alter_ctx->new_alias,
                                alter_ctx->db, alter_ctx->alias, 0);
      DBUG_RETURN(true);
    }
  }

  DBUG_RETURN(false);

 rollback:
  table->file->ha_commit_inplace_alter_table(altered_table,
                                             ha_alter_info,
                                             false);
 cleanup:
  if (reopen_tables)
  {
    /* Close the only table instance which is still around. */
    close_all_tables_for_name(thd, table->s, alter_ctx->is_table_renamed(), NULL);
    if (thd->locked_tables_list.reopen_tables(thd))
      thd->locked_tables_list.unlink_all_closed_tables(thd, NULL, 0);
    /* QQ; do something about metadata locks ? */
  }
  close_temporary_table(thd, altered_table, true, false);
  // Delete temporary .frm/.par
  (void) quick_rm_table(thd, create_info->db_type, alter_ctx->new_db,
                        alter_ctx->tmp_name, FN_IS_TMP | NO_HA_TABLE);
  DBUG_RETURN(true);
}

/**
  maximum possible length for certain blob types.

  @param[in]      type        Blob type (e.g. MYSQL_TYPE_TINY_BLOB)

  @return
    length
*/

static uint
blob_length_by_type(enum_field_types type)
{
  switch (type)
  {
  case MYSQL_TYPE_TINY_BLOB:
    return 255;
  case MYSQL_TYPE_BLOB:
    return 65535;
  case MYSQL_TYPE_MEDIUM_BLOB:
    return 16777215;
  case MYSQL_TYPE_LONG_BLOB:
    return 4294967295U;
  default:
    DBUG_ASSERT(0); // we should never go here
    return 0;
  }
}


/**
  Prepare column and key definitions for CREATE TABLE in ALTER TABLE.

  This function transforms parse output of ALTER TABLE - lists of
  columns and keys to add, drop or modify into, essentially,
  CREATE TABLE definition - a list of columns and keys of the new
  table. While doing so, it also performs some (bug not all)
  semantic checks.

  This function is invoked when we know that we're going to
  perform ALTER TABLE via a temporary table -- i.e. in-place ALTER TABLE
  is not possible, perhaps because the ALTER statement contains
  instructions that require change in table data, not only in
  table definition or indexes.

  @param[in,out]  thd         thread handle. Used as a memory pool
                              and source of environment information.
  @param[in]      table       the source table, open and locked
                              Used as an interface to the storage engine
                              to acquire additional information about
                              the original table.
  @param[in,out]  create_info A blob with CREATE/ALTER TABLE
                              parameters
  @param[in,out]  alter_info  Another blob with ALTER/CREATE parameters.
                              Originally create_info was used only in
                              CREATE TABLE and alter_info only in ALTER TABLE.
                              But since ALTER might end-up doing CREATE,
                              this distinction is gone and we just carry
                              around two structures.
  @param[in,out]  alter_ctx   Runtime context for ALTER TABLE.

  @return
    Fills various create_info members based on information retrieved
    from the storage engine.
    Sets create_info->varchar if the table has a VARCHAR column.
    Prepares alter_info->create_list and alter_info->key_list with
    columns and keys of the new table.
  @retval TRUE   error, out of memory or a semantical error in ALTER
                 TABLE instructions
  @retval FALSE  success
*/

bool
mysql_prepare_alter_table(THD *thd, TABLE *table,
                          HA_CREATE_INFO *create_info,
                          Alter_info *alter_info,
                          Alter_table_ctx *alter_ctx)
{
  /* New column definitions are added here */
  List<Create_field> new_create_list;
  /* New key definitions are added here */
  List<Key> new_key_list;
  List_iterator<Alter_drop> drop_it(alter_info->drop_list);
  List_iterator<Create_field> def_it(alter_info->create_list);
  List_iterator<Alter_column> alter_it(alter_info->alter_list);
  List_iterator<Key> key_it(alter_info->key_list);
  List_iterator<Create_field> find_it(new_create_list);
  List_iterator<Create_field> field_it(new_create_list);
  List<Key_part_spec> key_parts;
  uint db_create_options= (table->s->db_create_options
                           & ~(HA_OPTION_PACK_RECORD));
  uint used_fields= create_info->used_fields;
  KEY *key_info=table->key_info;
  bool rc= TRUE;

  DBUG_ENTER("mysql_prepare_alter_table");

  create_info->varchar= FALSE;
  /* Let new create options override the old ones */
  if (!(used_fields & HA_CREATE_USED_MIN_ROWS))
    create_info->min_rows= table->s->min_rows;
  if (!(used_fields & HA_CREATE_USED_MAX_ROWS))
    create_info->max_rows= table->s->max_rows;
  if (!(used_fields & HA_CREATE_USED_AVG_ROW_LENGTH))
    create_info->avg_row_length= table->s->avg_row_length;
  if (!(used_fields & HA_CREATE_USED_DEFAULT_CHARSET))
    create_info->default_table_charset= table->s->table_charset;
  if (!(used_fields & HA_CREATE_USED_AUTO) && table->found_next_number_field)
  {
    /* Table has an autoincrement, copy value to new table */
    table->file->info(HA_STATUS_AUTO);
    create_info->auto_increment_value= table->file->stats.auto_increment_value;
  }
  if (!(used_fields & HA_CREATE_USED_KEY_BLOCK_SIZE))
    create_info->key_block_size= table->s->key_block_size;

  if (!(used_fields & HA_CREATE_USED_STATS_SAMPLE_PAGES))
    create_info->stats_sample_pages= table->s->stats_sample_pages;

  if (!(used_fields & HA_CREATE_USED_STATS_AUTO_RECALC))
    create_info->stats_auto_recalc= table->s->stats_auto_recalc;

  if (!create_info->tablespace)
    create_info->tablespace= table->s->tablespace;

  if (create_info->storage_media == HA_SM_DEFAULT)
    create_info->storage_media= table->s->default_storage_media;

  restore_record(table, s->default_values);     // Empty record for DEFAULT
  Create_field *def;

  /*
    First collect all fields from table which isn't in drop_list
  */
  Field **f_ptr,*field;
  for (f_ptr=table->field ; (field= *f_ptr) ; f_ptr++)
  {
    if (field->type() == MYSQL_TYPE_STRING)
      create_info->varchar= TRUE;
    /* Check if field should be dropped */
    Alter_drop *drop;
    drop_it.rewind();
    while ((drop=drop_it++))
    {
      if (drop->type == Alter_drop::COLUMN &&
	  !my_strcasecmp(system_charset_info,field->field_name, drop->name))
      {
	/* Reset auto_increment value if it was dropped */
	if (MTYP_TYPENR(field->unireg_check) == Field::NEXT_NUMBER &&
	    !(used_fields & HA_CREATE_USED_AUTO))
	{
	  create_info->auto_increment_value=0;
	  create_info->used_fields|=HA_CREATE_USED_AUTO;
	}
	break;
      }
    }
    if (drop)
    {
      drop_it.remove();
      continue;
    }
    /* Check if field is changed */
    def_it.rewind();
    while ((def=def_it++))
    {
      if (def->change &&
	  !my_strcasecmp(system_charset_info,field->field_name, def->change))
	break;
    }
    if (def)
    {						// Field is changed
      def->field=field;
      /*
        Add column being updated to the list of new columns.
        Note that columns with AFTER clauses are added to the end
        of the list for now. Their positions will be corrected later.
      */
      new_create_list.push_back(def);
      if (!def->after)
      {
        /*
          If this ALTER TABLE doesn't have an AFTER clause for the modified
          column then remove this column from the list of columns to be
          processed. So later we can iterate over the columns remaining
          in this list and process modified columns with AFTER clause or
          add new columns.
        */
        def_it.remove();
      }
    }
    else
    {
      /*
        This field was not dropped and not changed, add it to the list
        for the new table.
      */
      def= new Create_field(field, field);
      new_create_list.push_back(def);
      alter_it.rewind();			// Change default if ALTER
      Alter_column *alter;
      while ((alter=alter_it++))
      {
	if (!my_strcasecmp(system_charset_info,field->field_name, alter->name))
	  break;
      }
      if (alter)
      {
	if (def->flags & BLOB_FLAG)
	{
	  my_error(ER_BLOB_CANT_HAVE_DEFAULT, MYF(0), def->change);
          goto err;
	}
	if ((def->def=alter->def))              // Use new default
          def->flags&= ~NO_DEFAULT_VALUE_FLAG;
        else
          def->flags|= NO_DEFAULT_VALUE_FLAG;
	alter_it.remove();
      }
    }
  }
  def_it.rewind();
  while ((def=def_it++))			// Add new columns
  {
    if (def->change && ! def->field)
    {
      my_error(ER_BAD_FIELD_ERROR, MYF(0), def->change, table->s->table_name.str);
      goto err;
    }
    /*
      Check that the DATE/DATETIME not null field we are going to add is
      either has a default value or the '0000-00-00' is allowed by the
      set sql mode.
      If the '0000-00-00' value isn't allowed then raise the error_if_not_empty
      flag to allow ALTER TABLE only if the table to be altered is empty.
    */
    if ((def->sql_type == MYSQL_TYPE_DATE ||
         def->sql_type == MYSQL_TYPE_NEWDATE ||
         def->sql_type == MYSQL_TYPE_DATETIME ||
         def->sql_type == MYSQL_TYPE_DATETIME2) &&
         !alter_ctx->datetime_field &&
         !(~def->flags & (NO_DEFAULT_VALUE_FLAG | NOT_NULL_FLAG)) &&
         thd->variables.sql_mode & MODE_NO_ZERO_DATE)
    {
        alter_ctx->datetime_field= def;
        alter_ctx->error_if_not_empty= true;
    }
    if (!def->after)
      new_create_list.push_back(def);
    else
    {
      Create_field *find;
      if (def->change)
      {
        find_it.rewind();
        /*
          For columns being modified with AFTER clause we should first remove
          these columns from the list and then add them back at their correct
          positions.
        */
        while ((find=find_it++))
        {
          /*
            Create_fields representing changed columns are added directly
            from Alter_info::create_list to new_create_list. We can therefore
            safely use pointer equality rather than name matching here.
            This prevents removing the wrong column in case of column rename.
          */
          if (find == def)
          {
            find_it.remove();
            break;
          }
        }
      }
      if (def->after == first_keyword)
        new_create_list.push_front(def);
      else
      {
        find_it.rewind();
        while ((find=find_it++))
        {
          if (!my_strcasecmp(system_charset_info, def->after, find->field_name))
            break;
        }
        if (!find)
        {
          my_error(ER_BAD_FIELD_ERROR, MYF(0), def->after, table->s->table_name.str);
          goto err;
        }
        find_it.after(def);			// Put column after this
      }
    }
  }
  if (alter_info->alter_list.elements)
  {
    my_error(ER_BAD_FIELD_ERROR, MYF(0),
             alter_info->alter_list.head()->name, table->s->table_name.str);
    goto err;
  }
  if (!new_create_list.elements)
  {
    my_message(ER_CANT_REMOVE_ALL_FIELDS, ER(ER_CANT_REMOVE_ALL_FIELDS),
               MYF(0));
    goto err;
  }

  /*
    Collect all keys which isn't in drop list. Add only those
    for which some fields exists.
  */

  for (uint i=0 ; i < table->s->keys ; i++,key_info++)
  {
    char *key_name= key_info->name;
    Alter_drop *drop;
    drop_it.rewind();
    while ((drop=drop_it++))
    {
      if (drop->type == Alter_drop::KEY &&
	  !my_strcasecmp(system_charset_info,key_name, drop->name))
	break;
    }
    if (drop)
    {
      drop_it.remove();
      continue;
    }

    KEY_PART_INFO *key_part= key_info->key_part;
    key_parts.empty();
    for (uint j=0 ; j < key_info->user_defined_key_parts ; j++,key_part++)
    {
      if (!key_part->field)
	continue;				// Wrong field (from UNIREG)
      const char *key_part_name=key_part->field->field_name;
      Create_field *cfield;
      field_it.rewind();
      while ((cfield=field_it++))
      {
	if (cfield->change)
	{
	  if (!my_strcasecmp(system_charset_info, key_part_name,
			     cfield->change))
	    break;
	}
	else if (!my_strcasecmp(system_charset_info,
				key_part_name, cfield->field_name))
	  break;
      }
      if (!cfield)
	continue;				// Field is removed
      uint key_part_length=key_part->length;
      if (cfield->field)			// Not new field
      {
        /*
          If the field can't have only a part used in a key according to its
          new type, or should not be used partially according to its
          previous type, or the field length is less than the key part
          length, unset the key part length.

          We also unset the key part length if it is the same as the
          old field's length, so the whole new field will be used.

          BLOBs may have cfield->length == 0, which is why we test it before
          checking whether cfield->length < key_part_length (in chars).
          
          In case of TEXTs we check the data type maximum length *in bytes*
          to key part length measured *in characters* (i.e. key_part_length
          devided to mbmaxlen). This is because it's OK to have:
          CREATE TABLE t1 (a tinytext, key(a(254)) character set utf8);
          In case of this example:
          - data type maximum length is 255.
          - key_part_length is 1016 (=254*4, where 4 is mbmaxlen)
         */
        if (!Field::type_can_have_key_part(cfield->field->type()) ||
            !Field::type_can_have_key_part(cfield->sql_type) ||
            /* spatial keys can't have sub-key length */
            (key_info->flags & HA_SPATIAL) ||
            (cfield->field->field_length == key_part_length &&
             !f_is_blob(key_part->key_type)) ||
            (cfield->length && (((cfield->sql_type >= MYSQL_TYPE_TINY_BLOB &&
                                  cfield->sql_type <= MYSQL_TYPE_BLOB) ? 
                                blob_length_by_type(cfield->sql_type) :
                                cfield->length) <
	     key_part_length / key_part->field->charset()->mbmaxlen)))
	  key_part_length= 0;			// Use whole field
      }
      key_part_length /= key_part->field->charset()->mbmaxlen;
      key_parts.push_back(new Key_part_spec(cfield->field_name,
                                            strlen(cfield->field_name),
					    key_part_length));
    }
    if (key_parts.elements)
    {
      KEY_CREATE_INFO key_create_info;
      Key *key;
      enum Key::Keytype key_type;
      memset(&key_create_info, 0, sizeof(key_create_info));

      key_create_info.algorithm= key_info->algorithm;
      if (key_info->flags & HA_USES_BLOCK_SIZE)
        key_create_info.block_size= key_info->block_size;
      if (key_info->flags & HA_USES_PARSER)
        key_create_info.parser_name= *plugin_name(key_info->parser);
      if (key_info->flags & HA_USES_COMMENT)
        key_create_info.comment= key_info->comment;

      /*
        We're refreshing an already existing index. Since the index is not
        modified, there is no need to check for duplicate indexes again.
      */
      key_create_info.check_for_duplicate_indexes= false;

      if (key_info->flags & HA_SPATIAL)
        key_type= Key::SPATIAL;
      else if (key_info->flags & HA_NOSAME)
      {
        if (! my_strcasecmp(system_charset_info, key_name, primary_key_name))
          key_type= Key::PRIMARY;
        else
          key_type= Key::UNIQUE;
      }
      else if (key_info->flags & HA_FULLTEXT)
        key_type= Key::FULLTEXT;
      else
        key_type= Key::MULTIPLE;

      key= new Key(key_type, key_name, strlen(key_name),
                   &key_create_info,
                   test(key_info->flags & HA_GENERATED_KEY),
                   key_parts);
      new_key_list.push_back(key);
    }
  }
  {
    Key *key;
    while ((key=key_it++))			// Add new keys
    {
      new_key_list.push_back(key);
      if (key->name.str &&
	  !my_strcasecmp(system_charset_info, key->name.str, primary_key_name))
      {
	my_error(ER_WRONG_NAME_FOR_INDEX, MYF(0), key->name.str);
        goto err;
      }
    }
  }

  if (alter_info->drop_list.elements)
  {
    Alter_drop *drop;
    drop_it.rewind();
    while ((drop=drop_it++)) {
      switch (drop->type) {
      case Alter_drop::KEY:
      case Alter_drop::COLUMN:
        my_error(ER_CANT_DROP_FIELD_OR_KEY, MYF(0),
                 alter_info->drop_list.head()->name);
        goto err;
      case Alter_drop::FOREIGN_KEY:
        // Leave the DROP FOREIGN KEY names in the alter_info->drop_list.
        break;
      }
    }
  }
  if (alter_info->alter_list.elements)
  {
    my_error(ER_CANT_DROP_FIELD_OR_KEY, MYF(0),
             alter_info->alter_list.head()->name);
    goto err;
  }

  if (!create_info->comment.str)
  {
    create_info->comment.str= table->s->comment.str;
    create_info->comment.length= table->s->comment.length;
  }

  /* Do not pass the update_create_info through to each partition. */
  if (table->file->ht->db_type == DB_TYPE_PARTITION_DB)
	  create_info->data_file_name = (char*) -1;

  table->file->update_create_info(create_info);
  if ((create_info->table_options &
       (HA_OPTION_PACK_KEYS | HA_OPTION_NO_PACK_KEYS)) ||
      (used_fields & HA_CREATE_USED_PACK_KEYS))
    db_create_options&= ~(HA_OPTION_PACK_KEYS | HA_OPTION_NO_PACK_KEYS);
  if ((create_info->table_options &
       (HA_OPTION_STATS_PERSISTENT | HA_OPTION_NO_STATS_PERSISTENT)) ||
      (used_fields & HA_CREATE_USED_STATS_PERSISTENT))
    db_create_options&= ~(HA_OPTION_STATS_PERSISTENT | HA_OPTION_NO_STATS_PERSISTENT);
  if (create_info->table_options &
      (HA_OPTION_CHECKSUM | HA_OPTION_NO_CHECKSUM))
    db_create_options&= ~(HA_OPTION_CHECKSUM | HA_OPTION_NO_CHECKSUM);
  if (create_info->table_options &
      (HA_OPTION_DELAY_KEY_WRITE | HA_OPTION_NO_DELAY_KEY_WRITE))
    db_create_options&= ~(HA_OPTION_DELAY_KEY_WRITE |
			  HA_OPTION_NO_DELAY_KEY_WRITE);
  create_info->table_options|= db_create_options;

  if (table->s->tmp_table)
    create_info->options|=HA_LEX_CREATE_TMP_TABLE;

  rc= FALSE;
  alter_info->create_list.swap(new_create_list);
  alter_info->key_list.swap(new_key_list);
err:
  DBUG_RETURN(rc);
}


/**
  Get Create_field object for newly created table by its name
  in the old version of table.

  @param alter_info  Alter_info describing newly created table.
  @param old_name    Name of field in old table.

  @returns Pointer to Create_field object, NULL - if field is
           not present in new version of table.
*/

static Create_field *get_field_by_old_name(Alter_info *alter_info,
                                           const char *old_name)
{
  List_iterator_fast<Create_field> new_field_it(alter_info->create_list);
  Create_field *new_field;

  while ((new_field= new_field_it++))
  {
    if (new_field->field &&
        (my_strcasecmp(system_charset_info,
                       new_field->field->field_name,
                       old_name) == 0))
      break;
  }
  return new_field;
}


/** Type of change to foreign key column, */

enum fk_column_change_type
{
  FK_COLUMN_NO_CHANGE, FK_COLUMN_DATA_CHANGE,
  FK_COLUMN_RENAMED, FK_COLUMN_DROPPED
};


/**
  Check that ALTER TABLE's changes on columns of a foreign key are allowed.

  @param[in]   thd              Thread context.
  @param[in]   alter_info       Alter_info describing changes to be done
                                by ALTER TABLE.
  @param[in]   fk_columns       List of columns of the foreign key to check.
  @param[out]  bad_column_name  Name of field on which ALTER TABLE tries to
                                do prohibited operation.

  @note This function takes into account value of @@foreign_key_checks
        setting.

  @retval FK_COLUMN_NO_CHANGE    No significant changes are to be done on
                                 foreign key columns.
  @retval FK_COLUMN_DATA_CHANGE  ALTER TABLE might result in value
                                 change in foreign key column (and
                                 foreign_key_checks is on).
  @retval FK_COLUMN_RENAMED      Foreign key column is renamed.
  @retval FK_COLUMN_DROPPED      Foreign key column is dropped.
*/

static enum fk_column_change_type
fk_check_column_changes(THD *thd, Alter_info *alter_info,
                        List<LEX_STRING> &fk_columns,
                        const char **bad_column_name)
{
  List_iterator_fast<LEX_STRING> column_it(fk_columns);
  LEX_STRING *column;

  *bad_column_name= NULL;

  while ((column= column_it++))
  {
    Create_field *new_field= get_field_by_old_name(alter_info, column->str);

    if (new_field)
    {
      Field *old_field= new_field->field;

      if (my_strcasecmp(system_charset_info, old_field->field_name,
                        new_field->field_name))
      {
        /*
          Copy algorithm doesn't support proper renaming of columns in
          the foreign key yet. At the moment we lack API which will tell
          SE that foreign keys should be updated to use new name of column
          like it happens in case of in-place algorithm.
        */
        *bad_column_name= column->str;
        return FK_COLUMN_RENAMED;
      }

      if ((old_field->is_equal(new_field) == IS_EQUAL_NO) ||
          ((new_field->flags & NOT_NULL_FLAG) &&
           !(old_field->flags & NOT_NULL_FLAG)))
      {
        if (!(thd->variables.option_bits & OPTION_NO_FOREIGN_KEY_CHECKS))
        {
          /*
            Column in a FK has changed significantly. Unless
            foreign_key_checks are off we prohibit this since this
            means values in this column might be changed by ALTER
            and thus referential integrity might be broken,
          */
          *bad_column_name= column->str;
          return FK_COLUMN_DATA_CHANGE;
        }
      }
    }
    else
    {
      /*
        Column in FK was dropped. Most likely this will break
        integrity constraints of InnoDB data-dictionary (and thus
        InnoDB will emit an error), so we prohibit this right away
        even if foreign_key_checks are off.
        This also includes a rare case when another field replaces
        field being dropped since it is easy to break referential
        integrity in this case.
      */
      *bad_column_name= column->str;
      return FK_COLUMN_DROPPED;
    }
  }

  return FK_COLUMN_NO_CHANGE;
}


/**
  Check if ALTER TABLE we are about to execute using COPY algorithm
  is not supported as it might break referential integrity.

  @note If foreign_key_checks is disabled (=0), we allow to break
        referential integrity. But we still disallow some operations
        like dropping or renaming columns in foreign key since they
        are likely to break consistency of InnoDB data-dictionary
        and thus will end-up in error anyway.

  @param[in]  thd          Thread context.
  @param[in]  table        Table to be altered.
  @param[in]  alter_info   Lists of fields, keys to be changed, added
                           or dropped.
  @param[out] alter_ctx    ALTER TABLE runtime context.
                           Alter_table_ctx::fk_error_if_delete flag
                           is set if deletion during alter can break
                           foreign key integrity.

  @retval false  Success.
  @retval true   Error, ALTER - tries to do change which is not compatible
                 with foreign key definitions on the table.
*/

static bool fk_prepare_copy_alter_table(THD *thd, TABLE *table,
                                        Alter_info *alter_info,
                                        Alter_table_ctx *alter_ctx)
{
  List <FOREIGN_KEY_INFO> fk_parent_key_list;
  List <FOREIGN_KEY_INFO> fk_child_key_list;
  FOREIGN_KEY_INFO *f_key;

  DBUG_ENTER("fk_prepare_copy_alter_table");

  table->file->get_parent_foreign_key_list(thd, &fk_parent_key_list);

  /* OOM when building list. */
  if (thd->is_error())
    DBUG_RETURN(true);

  /*
    Remove from the list all foreign keys in which table participates as
    parent which are to be dropped by this ALTER TABLE. This is possible
    when a foreign key has the same table as child and parent.
  */
  List_iterator<FOREIGN_KEY_INFO> fk_parent_key_it(fk_parent_key_list);

  while ((f_key= fk_parent_key_it++))
  {
    Alter_drop *drop;
    List_iterator_fast<Alter_drop> drop_it(alter_info->drop_list);

    while ((drop= drop_it++))
    {
      /*
        InnoDB treats foreign key names in case-insensitive fashion.
        So we do it here too. For database and table name type of
        comparison used depends on lower-case-table-names setting.
        For l_c_t_n = 0 we use case-sensitive comparison, for
        l_c_t_n > 0 modes case-insensitive comparison is used.
      */
      if ((drop->type == Alter_drop::FOREIGN_KEY) &&
          (my_strcasecmp(system_charset_info, f_key->foreign_id->str,
                         drop->name) == 0) &&
          (my_strcasecmp(table_alias_charset, f_key->foreign_db->str,
                         table->s->db.str) == 0) &&
          (my_strcasecmp(table_alias_charset, f_key->foreign_table->str,
                         table->s->table_name.str) == 0))
        fk_parent_key_it.remove();
    }
  }

  /*
    If there are FKs in which this table is parent which were not
    dropped we need to prevent ALTER deleting rows from the table,
    as it might break referential integrity. OTOH it is OK to do
    so if foreign_key_checks are disabled.
  */
  if (!fk_parent_key_list.is_empty() &&
      !(thd->variables.option_bits & OPTION_NO_FOREIGN_KEY_CHECKS))
    alter_ctx->set_fk_error_if_delete_row(fk_parent_key_list.head());

  fk_parent_key_it.rewind();
  while ((f_key= fk_parent_key_it++))
  {
    enum fk_column_change_type changes;
    const char *bad_column_name;

    changes= fk_check_column_changes(thd, alter_info,
                                     f_key->referenced_fields,
                                     &bad_column_name);

    switch(changes)
    {
    case FK_COLUMN_NO_CHANGE:
      /* No significant changes. We can proceed with ALTER! */
      break;
    case FK_COLUMN_DATA_CHANGE:
    {
      char buff[NAME_LEN*2+2];
      strxnmov(buff, sizeof(buff)-1, f_key->foreign_db->str, ".",
               f_key->foreign_table->str, NullS);
      my_error(ER_FK_COLUMN_CANNOT_CHANGE_CHILD, MYF(0), bad_column_name,
               f_key->foreign_id->str, buff);
      DBUG_RETURN(true);
    }
    case FK_COLUMN_RENAMED:
      my_error(ER_ALTER_OPERATION_NOT_SUPPORTED_REASON, MYF(0),
               "ALGORITHM=COPY",
               ER(ER_ALTER_OPERATION_NOT_SUPPORTED_REASON_FK_RENAME),
               "ALGORITHM=INPLACE");
      DBUG_RETURN(true);
    case FK_COLUMN_DROPPED:
    {
      char buff[NAME_LEN*2+2];
      strxnmov(buff, sizeof(buff)-1, f_key->foreign_db->str, ".",
               f_key->foreign_table->str, NullS);
      my_error(ER_FK_COLUMN_CANNOT_DROP_CHILD, MYF(0), bad_column_name,
               f_key->foreign_id->str, buff);
      DBUG_RETURN(true);
    }
    default:
      DBUG_ASSERT(0);
    }
  }

  table->file->get_foreign_key_list(thd, &fk_child_key_list);

  /* OOM when building list. */
  if (thd->is_error())
    DBUG_RETURN(true);

  /*
    Remove from the list all foreign keys which are to be dropped
    by this ALTER TABLE.
  */
  List_iterator<FOREIGN_KEY_INFO> fk_key_it(fk_child_key_list);

  while ((f_key= fk_key_it++))
  {
    Alter_drop *drop;
    List_iterator_fast<Alter_drop> drop_it(alter_info->drop_list);

    while ((drop= drop_it++))
    {
      /* Names of foreign keys in InnoDB are case-insensitive. */
      if ((drop->type == Alter_drop::FOREIGN_KEY) &&
          (my_strcasecmp(system_charset_info, f_key->foreign_id->str,
                         drop->name) == 0))
        fk_key_it.remove();
    }
  }

  fk_key_it.rewind();
  while ((f_key= fk_key_it++))
  {
    enum fk_column_change_type changes;
    const char *bad_column_name;

    changes= fk_check_column_changes(thd, alter_info,
                                     f_key->foreign_fields,
                                     &bad_column_name);

    switch(changes)
    {
    case FK_COLUMN_NO_CHANGE:
      /* No significant changes. We can proceed with ALTER! */
      break;
    case FK_COLUMN_DATA_CHANGE:
      my_error(ER_FK_COLUMN_CANNOT_CHANGE, MYF(0), bad_column_name,
               f_key->foreign_id->str);
      DBUG_RETURN(true);
    case FK_COLUMN_RENAMED:
      my_error(ER_ALTER_OPERATION_NOT_SUPPORTED_REASON, MYF(0),
               "ALGORITHM=COPY",
               ER(ER_ALTER_OPERATION_NOT_SUPPORTED_REASON_FK_RENAME),
               "ALGORITHM=INPLACE");
      DBUG_RETURN(true);
    case FK_COLUMN_DROPPED:
      my_error(ER_FK_COLUMN_CANNOT_DROP, MYF(0), bad_column_name,
               f_key->foreign_id->str);
      DBUG_RETURN(true);
    default:
      DBUG_ASSERT(0);
    }
  }

  DBUG_RETURN(false);
}


/**
  Rename table and/or turn indexes on/off without touching .FRM

  @param thd            Thread handler
  @param table_list     TABLE_LIST for the table to change
  @param keys_onoff     ENABLE or DISABLE KEYS?
  @param alter_ctx      ALTER TABLE runtime context.

  @return Operation status
    @retval false           Success
    @retval true            Failure
*/

static bool
simple_rename_or_index_change(THD *thd, TABLE_LIST *table_list,
                              Alter_info::enum_enable_or_disable keys_onoff,
                              Alter_table_ctx *alter_ctx)
{
  TABLE *table= table_list->table;
  MDL_ticket *mdl_ticket= table->mdl_ticket;
  int error= 0;
  DBUG_ENTER("simple_rename_or_index_change");

  if (keys_onoff != Alter_info::LEAVE_AS_IS)
  {
    if (wait_while_table_is_used(thd, table, HA_EXTRA_FORCE_REOPEN))
      DBUG_RETURN(true);

    // It's now safe to take the table level lock.
    if (lock_tables(thd, table_list, alter_ctx->tables_opened, 0))
      DBUG_RETURN(true);

    if (keys_onoff == Alter_info::ENABLE)
    {
      DEBUG_SYNC(thd,"alter_table_enable_indexes");
      DBUG_EXECUTE_IF("sleep_alter_enable_indexes", my_sleep(6000000););
      error= table->file->ha_enable_indexes(HA_KEY_SWITCH_NONUNIQ_SAVE);
    }
    else if (keys_onoff == Alter_info::DISABLE)
      error=table->file->ha_disable_indexes(HA_KEY_SWITCH_NONUNIQ_SAVE);

    if (error == HA_ERR_WRONG_COMMAND)
    {
      push_warning_printf(thd, Sql_condition::WARN_LEVEL_NOTE,
                          ER_ILLEGAL_HA, ER(ER_ILLEGAL_HA),
                          table->alias);
      error= 0;
    }
    else if (error > 0)
    {
      table->file->print_error(error, MYF(0));
      error= -1;
    }
  }

  if (!error && alter_ctx->is_table_renamed())
  {
    THD_STAGE_INFO(thd, stage_rename);
    handlerton *old_db_type= table->s->db_type();
    /*
      Then do a 'simple' rename of the table. First we need to close all
      instances of 'source' table.
      Note that if wait_while_table_is_used() returns error here (i.e. if
      this thread was killed) then it must be that previous step of
      simple rename did nothing and therefore we can safely return
      without additional clean-up.
    */
    if (wait_while_table_is_used(thd, table, HA_EXTRA_FORCE_REOPEN))
      DBUG_RETURN(true);
    close_all_tables_for_name(thd, table->s, true, NULL);

    if (mysql_rename_table(old_db_type, alter_ctx->db, alter_ctx->table_name,
                           alter_ctx->new_db, alter_ctx->new_alias, 0))
      error= -1;
    else if (Table_triggers_list::change_table_name(thd,
                                                    alter_ctx->db,
                                                    alter_ctx->alias,
                                                    alter_ctx->table_name,
                                                    alter_ctx->new_db,
                                                    alter_ctx->new_alias))
    {
      (void) mysql_rename_table(old_db_type,
                                alter_ctx->new_db, alter_ctx->new_alias,
                                alter_ctx->db, alter_ctx->table_name, 0);
      error= -1;
    }
  }

  if (!error)
  {
    error= write_bin_log(thd, TRUE, thd->query(), thd->query_length());
    if (!error)
      my_ok(thd);
  }
  table_list->table= NULL;                    // For query cache
  query_cache_invalidate3(thd, table_list, 0);

  if ((thd->locked_tables_mode == LTM_LOCK_TABLES ||
       thd->locked_tables_mode == LTM_PRELOCKED_UNDER_LOCK_TABLES))
  {
    /*
      Under LOCK TABLES we should adjust meta-data locks before finishing
      statement. Otherwise we can rely on them being released
      along with the implicit commit.
    */
    if (alter_ctx->is_table_renamed())
      thd->mdl_context.release_all_locks_for_name(mdl_ticket);
    else
      mdl_ticket->downgrade_lock(MDL_SHARED_NO_READ_WRITE);
  }
  DBUG_RETURN(error != 0);
}


/**
  Alter table

  @param thd              Thread handle
  @param new_db           If there is a RENAME clause
  @param new_name         If there is a RENAME clause
  @param create_info      Information from the parsing phase about new
                          table properties.
  @param table_list       The table to change.
  @param alter_info       Lists of fields, keys to be changed, added
                          or dropped.
  @param order_num        How many ORDER BY fields has been specified.
  @param order            List of fields to ORDER BY.
  @param ignore           Whether we have ALTER IGNORE TABLE

  @retval   true          Error
  @retval   false         Success

  This is a veery long function and is everything but the kitchen sink :)
  It is used to alter a table and not only by ALTER TABLE but also
  CREATE|DROP INDEX are mapped on this function.

  When the ALTER TABLE statement just does a RENAME or ENABLE|DISABLE KEYS,
  or both, then this function short cuts its operation by renaming
  the table and/or enabling/disabling the keys. In this case, the FRM is
  not changed, directly by mysql_alter_table. However, if there is a
  RENAME + change of a field, or an index, the short cut is not used.
  See how `create_list` is used to generate the new FRM regarding the
  structure of the fields. The same is done for the indices of the table.

  Altering a table can be done in two ways. The table can be modified
  directly using an in-place algorithm, or the changes can be done using
  an intermediate temporary table (copy). In-place is the preferred
  algorithm as it avoids copying table data. The storage engine
  selects which algorithm to use in check_if_supported_inplace_alter()
  based on information about the table changes from fill_alter_inplace_info().
*/

bool mysql_alter_table(THD *thd,char *new_db, char *new_name,
                       HA_CREATE_INFO *create_info,
                       TABLE_LIST *table_list,
                       Alter_info *alter_info,
                       uint order_num, ORDER *order, bool ignore)
{
  DBUG_ENTER("mysql_alter_table");

  /*
    Check if we attempt to alter mysql.slow_log or
    mysql.general_log table and return an error if
    it is the case.
    TODO: this design is obsolete and will be removed.
  */
  int table_kind= check_if_log_table(table_list->db_length, table_list->db,
                                     table_list->table_name_length,
                                     table_list->table_name, false);

  if (table_kind)
  {
    /* Disable alter of enabled log tables */
    if (logger.is_log_table_enabled(table_kind))
    {
      my_error(ER_BAD_LOG_STATEMENT, MYF(0), "ALTER");
      DBUG_RETURN(true);
    }

    /* Disable alter of log tables to unsupported engine */
    if ((create_info->used_fields & HA_CREATE_USED_ENGINE) &&
        (!create_info->db_type || /* unknown engine */
         !(create_info->db_type->flags & HTON_SUPPORT_LOG_TABLES)))
    {
      my_error(ER_UNSUPORTED_LOG_ENGINE, MYF(0));
      DBUG_RETURN(true);
    }

#ifdef WITH_PARTITION_STORAGE_ENGINE
    if (alter_info->flags & Alter_info::ALTER_PARTITION)
    {
      my_error(ER_WRONG_USAGE, MYF(0), "PARTITION", "log table");
      DBUG_RETURN(true);
    }
#endif
  }

  THD_STAGE_INFO(thd, stage_init);

  /*
    Code below can handle only base tables so ensure that we won't open a view.
    Note that RENAME TABLE the only ALTER clause which is supported for views
    has been already processed.
  */
  table_list->required_type= FRMTYPE_TABLE;

  Alter_table_prelocking_strategy alter_prelocking_strategy;

  DEBUG_SYNC(thd, "alter_table_before_open_tables");
  uint tables_opened;
  bool error= open_tables(thd, &table_list, &tables_opened, 0,
                          &alter_prelocking_strategy);

  DEBUG_SYNC(thd, "alter_opened_table");

  if (error)
    DBUG_RETURN(true);

  TABLE *table= table_list->table;
  table->use_all_columns();
  MDL_ticket *mdl_ticket= table->mdl_ticket;

  /*
    Prohibit changing of the UNION list of a non-temporary MERGE table
    under LOCK tables. It would be quite difficult to reuse a shrinked
    set of tables from the old table or to open a new TABLE object for
    an extended list and verify that they belong to locked tables.
  */
  if ((thd->locked_tables_mode == LTM_LOCK_TABLES ||
       thd->locked_tables_mode == LTM_PRELOCKED_UNDER_LOCK_TABLES) &&
      (create_info->used_fields & HA_CREATE_USED_UNION) &&
      (table->s->tmp_table == NO_TMP_TABLE))
  {
    my_error(ER_LOCK_OR_ACTIVE_TRANSACTION, MYF(0));
    DBUG_RETURN(true);
  }

  Alter_table_ctx alter_ctx(thd, table_list, tables_opened, new_db, new_name);

  /*
    Add old and new (if any) databases to the list of accessed databases
    for this statement. Needed for MTS.
  */
  thd->add_to_binlog_accessed_dbs(alter_ctx.db);
  if (alter_ctx.is_database_changed())
    thd->add_to_binlog_accessed_dbs(alter_ctx.new_db);

  MDL_request target_mdl_request;

  /* Check that we are not trying to rename to an existing table */
  if (alter_ctx.is_table_renamed())
  {
    if (table->s->tmp_table != NO_TMP_TABLE)
    {
      if (find_temporary_table(thd, alter_ctx.new_db, alter_ctx.new_name))
      {
        my_error(ER_TABLE_EXISTS_ERROR, MYF(0), alter_ctx.new_alias);
        DBUG_RETURN(true);
      }
    }
    else
    {
      MDL_request_list mdl_requests;
      MDL_request target_db_mdl_request;

      target_mdl_request.init(MDL_key::TABLE,
                              alter_ctx.new_db, alter_ctx.new_name,
                              MDL_EXCLUSIVE, MDL_TRANSACTION);
      mdl_requests.push_front(&target_mdl_request);

      /*
        If we are moving the table to a different database, we also
        need IX lock on the database name so that the target database
        is protected by MDL while the table is moved.
      */
      if (alter_ctx.is_database_changed())
      {
        target_db_mdl_request.init(MDL_key::SCHEMA, alter_ctx.new_db, "",
                                   MDL_INTENTION_EXCLUSIVE,
                                   MDL_TRANSACTION);
        mdl_requests.push_front(&target_db_mdl_request);
      }

      /*
        Global intention exclusive lock must have been already acquired when
        table to be altered was open, so there is no need to do it here.
      */
      DBUG_ASSERT(thd->mdl_context.is_lock_owner(MDL_key::GLOBAL,
                                                 "", "",
                                                 MDL_INTENTION_EXCLUSIVE));

      if (thd->mdl_context.acquire_locks(&mdl_requests,
                                         thd->variables.lock_wait_timeout))
        DBUG_RETURN(true);

      DEBUG_SYNC(thd, "locked_table_name");
      /*
        Table maybe does not exist, but we got an exclusive lock
        on the name, now we can safely try to find out for sure.
      */
      if (!access(alter_ctx.get_new_filename(), F_OK))
      {
        /* Table will be closed in do_command() */
        my_error(ER_TABLE_EXISTS_ERROR, MYF(0), alter_ctx.new_alias);
        DBUG_RETURN(true);
      }
    }
  }

  if (!create_info->db_type)
  {
#ifdef WITH_PARTITION_STORAGE_ENGINE
    if (table->part_info &&
        create_info->used_fields & HA_CREATE_USED_ENGINE)
    {
      /*
        This case happens when the user specified
        ENGINE = x where x is a non-existing storage engine
        We set create_info->db_type to default_engine_type
        to ensure we don't change underlying engine type
        due to a erroneously given engine name.
      */
      create_info->db_type= table->part_info->default_engine_type;
    }
    else
#endif
      create_info->db_type= table->s->db_type();
  }

  if (check_engine(thd, alter_ctx.new_db, alter_ctx.new_name, create_info))
    DBUG_RETURN(true);

  if ((create_info->db_type != table->s->db_type() ||
       alter_info->flags & Alter_info::ALTER_PARTITION) &&
      !table->file->can_switch_engines())
  {
    my_error(ER_ROW_IS_REFERENCED, MYF(0));
    DBUG_RETURN(true);
  }

  /*
   If this is an ALTER TABLE and no explicit row type specified reuse
   the table's row type.
   Note : this is the same as if the row type was specified explicitly.
  */
  if (create_info->row_type == ROW_TYPE_NOT_USED)
  {
    /* ALTER TABLE without explicit row type */
    create_info->row_type= table->s->row_type;
  }
  else
  {
    /* ALTER TABLE with specific row type */
    create_info->used_fields |= HA_CREATE_USED_ROW_FORMAT;
  }

  DBUG_PRINT("info", ("old type: %s  new type: %s",
             ha_resolve_storage_engine_name(table->s->db_type()),
             ha_resolve_storage_engine_name(create_info->db_type)));
  if (ha_check_storage_engine_flag(table->s->db_type(), HTON_ALTER_NOT_SUPPORTED) ||
      ha_check_storage_engine_flag(create_info->db_type, HTON_ALTER_NOT_SUPPORTED))
  {
    DBUG_PRINT("info", ("doesn't support alter"));
    my_error(ER_ILLEGAL_HA, MYF(0), table_list->table_name);
    DBUG_RETURN(true);
  }

  THD_STAGE_INFO(thd, stage_setup);
  if (!(alter_info->flags & ~(Alter_info::ALTER_RENAME |
                              Alter_info::ALTER_KEYS_ONOFF)) &&
      alter_info->requested_algorithm !=
      Alter_info::ALTER_TABLE_ALGORITHM_COPY &&
      !table->s->tmp_table) // no need to touch frm
  {
    // This requires X-lock, no other lock levels supported.
    if (alter_info->requested_lock != Alter_info::ALTER_TABLE_LOCK_DEFAULT &&
        alter_info->requested_lock != Alter_info::ALTER_TABLE_LOCK_EXCLUSIVE)
    {
      my_error(ER_ALTER_OPERATION_NOT_SUPPORTED, MYF(0),
               "LOCK=NONE/SHARED", "LOCK=EXCLUSIVE");
      DBUG_RETURN(true);
    }
    DBUG_RETURN(simple_rename_or_index_change(thd, table_list,
                                              alter_info->keys_onoff,
                                              &alter_ctx));
  }

  /* We have to do full alter table. */

#ifdef WITH_PARTITION_STORAGE_ENGINE
  bool partition_changed= false;
  bool fast_alter_partition= false;
  {
    if (prep_alter_part_table(thd, table, alter_info, create_info,
                              &alter_ctx, &partition_changed,
                              &fast_alter_partition))
    {
      DBUG_RETURN(true);
    }
  }
#endif

  if (mysql_prepare_alter_table(thd, table, create_info, alter_info,
                                &alter_ctx))
  {
    DBUG_RETURN(true);
  }

  set_table_default_charset(thd, create_info, alter_ctx.db);

#ifdef WITH_PARTITION_STORAGE_ENGINE
  if (fast_alter_partition)
  {
    /*
      ALGORITHM and LOCK clauses are generally not allowed by the
      parser for operations related to partitioning.
      The exceptions are ALTER_PARTITION and ALTER_REMOVE_PARTITIONING.
      For consistency, we report ER_ALTER_OPERATION_NOT_SUPPORTED here.
    */
    if (alter_info->requested_lock !=
        Alter_info::ALTER_TABLE_LOCK_DEFAULT)
    {
      my_error(ER_ALTER_OPERATION_NOT_SUPPORTED_REASON, MYF(0),
               "LOCK=NONE/SHARED/EXCLUSIVE",
               ER(ER_ALTER_OPERATION_NOT_SUPPORTED_REASON_PARTITION),
               "LOCK=DEFAULT");
      DBUG_RETURN(true);
    }
    else if (alter_info->requested_algorithm !=
             Alter_info::ALTER_TABLE_ALGORITHM_DEFAULT)
    {
      my_error(ER_ALTER_OPERATION_NOT_SUPPORTED_REASON, MYF(0),
               "ALGORITHM=COPY/INPLACE",
               ER(ER_ALTER_OPERATION_NOT_SUPPORTED_REASON_PARTITION),
               "ALGORITHM=DEFAULT");
      DBUG_RETURN(true);
    }

    /*
      Upgrade from MDL_SHARED_UPGRADABLE to MDL_SHARED_NO_WRITE.
      Afterwards it's safe to take the table level lock.
    */
    if (thd->mdl_context.upgrade_shared_lock(mdl_ticket, MDL_SHARED_NO_WRITE,
                                             thd->variables.lock_wait_timeout)
        || lock_tables(thd, table_list, alter_ctx.tables_opened, 0))
    {
      DBUG_RETURN(true);
    }

    // In-place execution of ALTER TABLE for partitioning.
    DBUG_RETURN(fast_alter_partition_table(thd, table, alter_info,
                                           create_info, table_list,
                                           alter_ctx.db,
                                           alter_ctx.table_name));
  }
#endif

  /*
    Use copy algorithm if:
    - old_alter_table system variable is set without in-place requested using
      the ALGORITHM clause.
    - Or if in-place is impossible for given operation.
    - Changes to partitioning which were not handled by fast_alter_part_table()
      needs to be handled using table copying algorithm unless the engine
      supports auto-partitioning as such engines can do some changes
      using in-place API.
  */
  if ((thd->variables.old_alter_table &&
       alter_info->requested_algorithm !=
       Alter_info::ALTER_TABLE_ALGORITHM_INPLACE)
      || is_inplace_alter_impossible(table, create_info, alter_info)
#ifdef WITH_PARTITION_STORAGE_ENGINE
      || (partition_changed &&
          !(table->s->db_type()->partition_flags() & HA_USE_AUTO_PARTITION))
#endif
     )
  {
    if (alter_info->requested_algorithm ==
        Alter_info::ALTER_TABLE_ALGORITHM_INPLACE)
    {
      my_error(ER_ALTER_OPERATION_NOT_SUPPORTED, MYF(0),
               "ALGORITHM=INPLACE", "ALGORITHM=COPY");
      DBUG_RETURN(true);
    }
    alter_info->requested_algorithm= Alter_info::ALTER_TABLE_ALGORITHM_COPY;
  }

  /*
    If the old table had partitions and we are doing ALTER TABLE ...
    engine= <new_engine>, the new table must preserve the original
    partitioning. This means that the new engine is still the
    partitioning engine, not the engine specified in the parser.
    This is discovered in prep_alter_part_table, which in such case
    updates create_info->db_type.
    It's therefore important that the assignment below is done
    after prep_alter_part_table.
  */
  handlerton *new_db_type= create_info->db_type;
  handlerton *old_db_type= table->s->db_type();
  TABLE *new_table= NULL;
  ha_rows copied=0,deleted=0;

  /*
    Handling of symlinked tables:
    If no rename:
      Create new data file and index file on the same disk as the
      old data and index files.
      Copy data.
      Rename new data file over old data file and new index file over
      old index file.
      Symlinks are not changed.

   If rename:
      Create new data file and index file on the same disk as the
      old data and index files.  Create also symlinks to point at
      the new tables.
      Copy data.
      At end, rename intermediate tables, and symlinks to intermediate
      table, to final table name.
      Remove old table and old symlinks

    If rename is made to another database:
      Create new tables in new database.
      Copy data.
      Remove old table and symlinks.
  */
  char index_file[FN_REFLEN], data_file[FN_REFLEN];

  if (!alter_ctx.is_database_changed())
  {
    if (create_info->index_file_name)
    {
      /* Fix index_file_name to have 'tmp_name' as basename */
      strmov(index_file, alter_ctx.tmp_name);
      create_info->index_file_name=fn_same(index_file,
                                           create_info->index_file_name,
                                           1);
    }
    if (create_info->data_file_name)
    {
      /* Fix data_file_name to have 'tmp_name' as basename */
      strmov(data_file, alter_ctx.tmp_name);
      create_info->data_file_name=fn_same(data_file,
                                          create_info->data_file_name,
                                          1);
    }
  }
  else
  {
    /* Ignore symlink if db is changed. */
    create_info->data_file_name=create_info->index_file_name=0;
  }

  DEBUG_SYNC(thd, "alter_table_before_create_table_no_lock");
  DBUG_EXECUTE_IF("sleep_before_create_table_no_lock",
                  my_sleep(100000););
  /* We can abort alter table for any table type */
  thd->abort_on_warning= !ignore && thd->is_strict_mode();

  /*
    Promote first timestamp column, when explicit_defaults_for_timestamp
    is not set
  */
  if (!thd->variables.explicit_defaults_for_timestamp)
    promote_first_timestamp_column(&alter_info->create_list);

  /*
    Create .FRM for new version of table with a temporary name.
    We don't log the statement, it will be logged later.

    Keep information about keys in newly created table as it
    will be used later to construct Alter_inplace_info object
    and by fill_alter_inplace_info() call.
  */
  KEY *key_info;
  uint key_count;
  /*
    Remember if the new definition has new VARCHAR column;
    create_info->varchar will be reset in create_table_impl()/
    mysql_prepare_create_table().
  */
  bool varchar= create_info->varchar;

  tmp_disable_binlog(thd);
  error= create_table_impl(thd, alter_ctx.new_db, alter_ctx.tmp_name,
                           alter_ctx.get_tmp_path(),
                           create_info, alter_info,
                           true, 0, true, NULL,
                           &key_info, &key_count);
  reenable_binlog(thd);
  thd->abort_on_warning= false;
  if (error)
    DBUG_RETURN(true);

  /* Remember that we have not created table in storage engine yet. */
  bool no_ha_table= true;

  if (alter_info->requested_algorithm != Alter_info::ALTER_TABLE_ALGORITHM_COPY)
  {
    Alter_inplace_info ha_alter_info(create_info, alter_info,
                                     key_info, key_count,
#ifdef WITH_PARTITION_STORAGE_ENGINE
                                     thd->work_part_info,
#else
                                     NULL,
#endif
                                     ignore);
    TABLE *altered_table= NULL;
    bool use_inplace= true;

    /* Fill the Alter_inplace_info structure. */
    if (fill_alter_inplace_info(thd, table, varchar, &ha_alter_info))
      goto err_new_table_cleanup;

    // We assume that the table is non-temporary.
    DBUG_ASSERT(!table->s->tmp_table);

    if (!(altered_table= open_table_uncached(thd, alter_ctx.get_tmp_path(),
                                             alter_ctx.new_db,
                                             alter_ctx.tmp_name,
                                             true, false)))
      goto err_new_table_cleanup;

    /* Set markers for fields in TABLE object for altered table. */
    update_altered_table(ha_alter_info, altered_table);

    /*
      Mark all columns in 'altered_table' as used to allow usage
      of its record[0] buffer and Field objects during in-place
      ALTER TABLE.
    */
    altered_table->column_bitmaps_set_no_signal(&altered_table->s->all_set,
                                                &altered_table->s->all_set);

    if (ha_alter_info.handler_flags == 0)
    {
      /*
        No-op ALTER, no need to call handler API functions.

        If this code path is entered for an ALTER statement that
        should not be a real no-op, new handler flags should be added
        and fill_alter_inplace_info() adjusted.

        Note that we can end up here if an ALTER statement has clauses
        that cancel each other out (e.g. ADD/DROP identically index).

        Also note that we ignore the LOCK clause here.
      */
      close_temporary_table(thd, altered_table, true, false);
      goto end_inplace;
    }

    // Ask storage engine whether to use copy or in-place
    enum_alter_inplace_result inplace_supported=
      table->file->check_if_supported_inplace_alter(altered_table,
                                                    &ha_alter_info);

    switch (inplace_supported) {
    case HA_ALTER_INPLACE_EXCLUSIVE_LOCK:
      // If SHARED lock and no particular algorithm was requested, use COPY.
      if (alter_info->requested_lock ==
          Alter_info::ALTER_TABLE_LOCK_SHARED &&
          alter_info->requested_algorithm ==
          Alter_info::ALTER_TABLE_ALGORITHM_DEFAULT)
      {
        use_inplace= false;
      }
      // Otherwise, if weaker lock was requested, report errror.
      else if (alter_info->requested_lock ==
               Alter_info::ALTER_TABLE_LOCK_NONE ||
               alter_info->requested_lock ==
               Alter_info::ALTER_TABLE_LOCK_SHARED)
      {
        ha_alter_info.report_unsupported_error("LOCK=NONE/SHARED",
                                               "LOCK=EXCLUSIVE");
        close_temporary_table(thd, altered_table, true, false);
        goto err_new_table_cleanup;
      }
      break;
    case HA_ALTER_INPLACE_SHARED_LOCK_AFTER_PREPARE:
    case HA_ALTER_INPLACE_SHARED_LOCK:
      // If weaker lock was requested, report errror.
      if (alter_info->requested_lock ==
          Alter_info::ALTER_TABLE_LOCK_NONE)
      {
        ha_alter_info.report_unsupported_error("LOCK=NONE", "LOCK=SHARED");
        close_temporary_table(thd, altered_table, true, false);
        goto err_new_table_cleanup;
      }
      break;
    case HA_ALTER_INPLACE_NO_LOCK_AFTER_PREPARE:
    case HA_ALTER_INPLACE_NO_LOCK:
      break;
    case HA_ALTER_INPLACE_NOT_SUPPORTED:
      // If INPLACE was requested, report error.
      if (alter_info->requested_algorithm ==
          Alter_info::ALTER_TABLE_ALGORITHM_INPLACE)
      {
        ha_alter_info.report_unsupported_error("ALGORITHM=INPLACE",
                                               "ALGORITHM=COPY");
        close_temporary_table(thd, altered_table, true, false);
        goto err_new_table_cleanup;
      }
      // COPY with LOCK=NONE is not supported, no point in trying.
      if (alter_info->requested_lock ==
          Alter_info::ALTER_TABLE_LOCK_NONE)
      {
        ha_alter_info.report_unsupported_error("LOCK=NONE", "LOCK=SHARED");
        close_temporary_table(thd, altered_table, true, false);
        goto err_new_table_cleanup;
      }
      // Otherwise use COPY
      use_inplace= false;
      break;
    case HA_ALTER_ERROR:
    default:
      close_temporary_table(thd, altered_table, true, false);
      goto err_new_table_cleanup;
    }

    if (use_inplace)
    {
      if (mysql_inplace_alter_table(thd, table_list, table,
                                    altered_table,
                                    &ha_alter_info,
                                    inplace_supported, &target_mdl_request,
                                    &alter_ctx))
      {
        DBUG_RETURN(true);
      }

      goto end_inplace;
    }
    else
    {
      close_temporary_table(thd, altered_table, true, false);
    }
  }

  /* ALTER TABLE using copy algorithm. */

  /* Check if ALTER TABLE is compatible with foreign key definitions. */
  if (fk_prepare_copy_alter_table(thd, table, alter_info, &alter_ctx))
    goto err_new_table_cleanup;

  if (!table->s->tmp_table)
  {
    // COPY algorithm doesn't work with concurrent writes.
    if (alter_info->requested_lock == Alter_info::ALTER_TABLE_LOCK_NONE)
    {
      my_error(ER_ALTER_OPERATION_NOT_SUPPORTED_REASON, MYF(0),
               "LOCK=NONE",
               ER(ER_ALTER_OPERATION_NOT_SUPPORTED_REASON_COPY),
               "LOCK=SHARED");
      goto err_new_table_cleanup;
    }

    // If EXCLUSIVE lock is requested, upgrade already.
    if (alter_info->requested_lock == Alter_info::ALTER_TABLE_LOCK_EXCLUSIVE &&
        wait_while_table_is_used(thd, table, HA_EXTRA_FORCE_REOPEN))
      goto err_new_table_cleanup;

    /*
      Otherwise upgrade to SHARED_NO_WRITE.
      Note that under LOCK TABLES, we will already have SHARED_NO_READ_WRITE.
    */
    if (alter_info->requested_lock != Alter_info::ALTER_TABLE_LOCK_EXCLUSIVE &&
        thd->mdl_context.upgrade_shared_lock(mdl_ticket, MDL_SHARED_NO_WRITE,
                                             thd->variables.lock_wait_timeout))
      goto err_new_table_cleanup;

    DEBUG_SYNC(thd, "alter_table_copy_after_lock_upgrade");
  }

  // It's now safe to take the table level lock.
  if (lock_tables(thd, table_list, alter_ctx.tables_opened, 0))
    goto err_new_table_cleanup;

  {
    if (ha_create_table(thd, alter_ctx.get_tmp_path(),
                        alter_ctx.new_db, alter_ctx.tmp_name,
                        create_info, false))
      goto err_new_table_cleanup;

    /* Mark that we have created table in storage engine. */
    no_ha_table= false;

    if (create_info->options & HA_LEX_CREATE_TMP_TABLE)
    {
      if (!open_table_uncached(thd, alter_ctx.get_tmp_path(),
                               alter_ctx.new_db, alter_ctx.tmp_name,
                               true, true))
        goto err_new_table_cleanup;
    }
  }


  /* Open the table since we need to copy the data. */
  if (table->s->tmp_table != NO_TMP_TABLE)
  {
    TABLE_LIST tbl;
    tbl.init_one_table(alter_ctx.new_db, strlen(alter_ctx.new_db),
                       alter_ctx.tmp_name, strlen(alter_ctx.tmp_name),
                       alter_ctx.tmp_name, TL_READ_NO_INSERT);
    /* Table is in thd->temporary_tables */
    (void) open_temporary_table(thd, &tbl);
    new_table= tbl.table;
  }
  else
  {
    /* table is a normal table: Create temporary table in same directory */
    /* Open our intermediate table. */
    new_table= open_table_uncached(thd, alter_ctx.get_tmp_path(),
                                   alter_ctx.new_db, alter_ctx.tmp_name,
                                   true, true);
  }
  if (!new_table)
    goto err_new_table_cleanup;
  /*
    Note: In case of MERGE table, we do not attach children. We do not
    copy data for MERGE tables. Only the children have data.
  */

  /* Copy the data if necessary. */
  thd->count_cuted_fields= CHECK_FIELD_WARN;	// calc cuted fields
  thd->cuted_fields=0L;

  /*
    We do not copy data for MERGE tables. Only the children have data.
    MERGE tables have HA_NO_COPY_ON_ALTER set.
  */
  if (!(new_table->file->ha_table_flags() & HA_NO_COPY_ON_ALTER))
  {
    new_table->next_number_field=new_table->found_next_number_field;
    THD_STAGE_INFO(thd, stage_copy_to_tmp_table);
    DBUG_EXECUTE_IF("abort_copy_table", {
        my_error(ER_LOCK_WAIT_TIMEOUT, MYF(0));
        goto err_new_table_cleanup;
      });
    if (copy_data_between_tables(table, new_table,
                                 alter_info->create_list, ignore,
                                 order_num, order, &copied, &deleted,
                                 alter_info->keys_onoff,
                                 &alter_ctx))
      goto err_new_table_cleanup;
  }
  else
  {
    /* Should be MERGE only */
    DBUG_ASSERT(new_table->file->ht->db_type == DB_TYPE_MRG_MYISAM);
    if (!table->s->tmp_table &&
        wait_while_table_is_used(thd, table, HA_EXTRA_FORCE_REOPEN))
      goto err_new_table_cleanup;
    THD_STAGE_INFO(thd, stage_manage_keys);
    DEBUG_SYNC(thd, "alter_table_manage_keys");
    alter_table_manage_keys(table, table->file->indexes_are_disabled(),
                            alter_info->keys_onoff);
    if (trans_commit_stmt(thd) || trans_commit_implicit(thd))
      goto err_new_table_cleanup;
  }
  thd->count_cuted_fields= CHECK_FIELD_IGNORE;

  if (table->s->tmp_table != NO_TMP_TABLE)
  {
    /* Close lock if this is a transactional table */
    if (thd->lock)
    {
      if (thd->locked_tables_mode != LTM_LOCK_TABLES &&
          thd->locked_tables_mode != LTM_PRELOCKED_UNDER_LOCK_TABLES)
      {
        mysql_unlock_tables(thd, thd->lock);
        thd->lock= NULL;
      }
      else
      {
        /*
          If LOCK TABLES list is not empty and contains this table,
          unlock the table and remove the table from this list.
        */
        mysql_lock_remove(thd, thd->lock, table);
      }
    }
    /* Remove link to old table and rename the new one */
    close_temporary_table(thd, table, true, true);
    /* Should pass the 'new_name' as we store table name in the cache */
    if (rename_temporary_table(thd, new_table,
                               alter_ctx.new_db, alter_ctx.new_name))
      goto err_new_table_cleanup;
    /* We don't replicate alter table statement on temporary tables */
    if (!thd->is_current_stmt_binlog_format_row() &&
        write_bin_log(thd, true, thd->query(), thd->query_length()))
      DBUG_RETURN(true);
    goto end_temporary;
  }

  /*
    Close the intermediate table that will be the new table, but do
    not delete it! Even altough MERGE tables do not have their children
    attached here it is safe to call close_temporary_table().
  */
  close_temporary_table(thd, new_table, true, false);
  new_table= NULL;

  DEBUG_SYNC(thd, "alter_table_before_rename_result_table");

  /*
    Data is copied. Now we:
    1) Wait until all other threads will stop using old version of table
       by upgrading shared metadata lock to exclusive one.
    2) Close instances of table open by this thread and replace them
       with placeholders to simplify reopen process.
    3) Rename the old table to a temp name, rename the new one to the
       old name.
    4) If we are under LOCK TABLES and don't do ALTER TABLE ... RENAME
       we reopen new version of table.
    5) Write statement to the binary log.
    6) If we are under LOCK TABLES and do ALTER TABLE ... RENAME we
       remove placeholders and release metadata locks.
    7) If we are not not under LOCK TABLES we rely on the caller
      (mysql_execute_command()) to release metadata locks.
  */

  THD_STAGE_INFO(thd, stage_rename_result_table);

  if (wait_while_table_is_used(thd, table, HA_EXTRA_PREPARE_FOR_RENAME))
    goto err_new_table_cleanup;

  close_all_tables_for_name(thd, table->s, alter_ctx.is_table_renamed(), NULL);
  table_list->table= table= NULL;                  /* Safety */

  /*
    Rename the old table to temporary name to have a backup in case
    anything goes wrong while renaming the new table.
  */
  char backup_name[32];
  my_snprintf(backup_name, sizeof(backup_name), "%s2-%lx-%lx", tmp_file_prefix,
              current_pid, thd->thread_id);
  if (lower_case_table_names)
    my_casedn_str(files_charset_info, backup_name);
  if (mysql_rename_table(old_db_type, alter_ctx.db, alter_ctx.table_name,
                         alter_ctx.db, backup_name, FN_TO_IS_TMP))
  {
    // Rename to temporary name failed, delete the new table, abort ALTER.
    (void) quick_rm_table(thd, new_db_type, alter_ctx.new_db,
                          alter_ctx.tmp_name, FN_IS_TMP);
    goto err_with_mdl;
  }

  // Rename the new table to the correct name.
  if (mysql_rename_table(new_db_type, alter_ctx.new_db, alter_ctx.tmp_name,
                         alter_ctx.new_db, alter_ctx.new_alias,
                         FN_FROM_IS_TMP))
  {
    // Rename failed, delete the temporary table.
    (void) quick_rm_table(thd, new_db_type, alter_ctx.new_db,
                          alter_ctx.tmp_name, FN_IS_TMP);
    // Restore the backup of the original table to the old name.
    (void) mysql_rename_table(old_db_type, alter_ctx.db, backup_name,
                              alter_ctx.db, alter_ctx.alias, FN_FROM_IS_TMP);
    goto err_with_mdl;
  }

  // Check if we renamed the table and if so update trigger files.
  if (alter_ctx.is_table_renamed() &&
      Table_triggers_list::change_table_name(thd,
                                             alter_ctx.db,
                                             alter_ctx.alias,
                                             alter_ctx.table_name,
                                             alter_ctx.new_db,
                                             alter_ctx.new_alias))
  {
    // Rename succeeded, delete the new table.
    (void) quick_rm_table(thd, new_db_type,
                          alter_ctx.new_db, alter_ctx.new_alias, 0);
    // Restore the backup of the original table to the old name.
    (void) mysql_rename_table(old_db_type, alter_ctx.db, backup_name,
                              alter_ctx.db, alter_ctx.alias, FN_FROM_IS_TMP);
    goto err_with_mdl;
  }

  // ALTER TABLE succeeded, delete the backup of the old table.
  if (quick_rm_table(thd, old_db_type, alter_ctx.db, backup_name, FN_IS_TMP))
  {
    /*
      The fact that deletion of the backup failed is not critical
      error, but still worth reporting as it might indicate serious
      problem with server.
    */
    goto err_with_mdl;
  }

end_inplace:

  if (thd->locked_tables_list.reopen_tables(thd))
    goto err_with_mdl;

  THD_STAGE_INFO(thd, stage_end);

  DBUG_EXECUTE_IF("sleep_alter_before_main_binlog", my_sleep(6000000););
  DEBUG_SYNC(thd, "alter_table_before_main_binlog");

  ha_binlog_log_query(thd, create_info->db_type, LOGCOM_ALTER_TABLE,
                      thd->query(), thd->query_length(),
                      alter_ctx.db, alter_ctx.table_name);

  DBUG_ASSERT(!(mysql_bin_log.is_open() &&
                thd->is_current_stmt_binlog_format_row() &&
                (create_info->options & HA_LEX_CREATE_TMP_TABLE)));
  if (write_bin_log(thd, true, thd->query(), thd->query_length()))
    DBUG_RETURN(true);

  if (ha_check_storage_engine_flag(old_db_type, HTON_FLUSH_AFTER_RENAME))
  {
    /*
      For the alter table to be properly flushed to the logs, we
      have to open the new table.  If not, we get a problem on server
      shutdown. But we do not need to attach MERGE children.
    */
    TABLE *t_table;
    t_table= open_table_uncached(thd, alter_ctx.get_new_path(),
                                 alter_ctx.new_db, alter_ctx.new_name,
                                 false, true);
    if (t_table)
      intern_close_table(t_table);
    else
      sql_print_warning("Could not open table %s.%s after rename\n",
                        alter_ctx.new_db, alter_ctx.table_name);
    ha_flush_logs(old_db_type);
  }
  table_list->table= NULL;			// For query cache
  query_cache_invalidate3(thd, table_list, false);

  if (thd->locked_tables_mode == LTM_LOCK_TABLES ||
      thd->locked_tables_mode == LTM_PRELOCKED_UNDER_LOCK_TABLES)
  {
    if (alter_ctx.is_table_renamed())
      thd->mdl_context.release_all_locks_for_name(mdl_ticket);
    else
      mdl_ticket->downgrade_lock(MDL_SHARED_NO_READ_WRITE);
  }

end_temporary:
  my_snprintf(alter_ctx.tmp_name, sizeof(alter_ctx.tmp_name),
              ER(ER_INSERT_INFO),
	      (ulong) (copied + deleted), (ulong) deleted,
	      (ulong) thd->get_stmt_da()->current_statement_warn_count());
  my_ok(thd, copied + deleted, 0L, alter_ctx.tmp_name);
  DBUG_RETURN(false);

err_new_table_cleanup:
  if (new_table)
  {
    /* close_temporary_table() frees the new_table pointer. */
    close_temporary_table(thd, new_table, true, true);
  }
  else
    (void) quick_rm_table(thd, new_db_type,
                          alter_ctx.new_db, alter_ctx.tmp_name,
                          (FN_IS_TMP | (no_ha_table ? NO_HA_TABLE : 0)));

  /*
    No default value was provided for a DATE/DATETIME field, the
    current sql_mode doesn't allow the '0000-00-00' value and
    the table to be altered isn't empty.
    Report error here.
  */
  if (alter_ctx.error_if_not_empty &&
      thd->get_stmt_da()->current_row_for_warning())
  {
    uint f_length;
    enum enum_mysql_timestamp_type t_type= MYSQL_TIMESTAMP_DATE;
    switch (alter_ctx.datetime_field->sql_type)
    {
      case MYSQL_TYPE_DATE:
      case MYSQL_TYPE_NEWDATE:
        f_length= MAX_DATE_WIDTH; // "0000-00-00";
        t_type= MYSQL_TIMESTAMP_DATE;
        break;
      case MYSQL_TYPE_DATETIME:
      case MYSQL_TYPE_DATETIME2:
        f_length= MAX_DATETIME_WIDTH; // "0000-00-00 00:00:00";
        t_type= MYSQL_TIMESTAMP_DATETIME;
        break;
      default:
        /* Shouldn't get here. */
        f_length= 0;
        DBUG_ASSERT(0);
    }
    bool save_abort_on_warning= thd->abort_on_warning;
    thd->abort_on_warning= true;
    make_truncated_value_warning(thd, Sql_condition::WARN_LEVEL_WARN,
                                 ErrConvString(my_zero_datetime6, f_length),
                                 t_type,
                                 alter_ctx.datetime_field->field_name);
    thd->abort_on_warning= save_abort_on_warning;
  }

  DBUG_RETURN(true);

err_with_mdl:
  /*
    An error happened while we were holding exclusive name metadata lock
    on table being altered. To be safe under LOCK TABLES we should
    remove all references to the altered table from the list of locked
    tables and release the exclusive metadata lock.
  */
  thd->locked_tables_list.unlink_all_closed_tables(thd, NULL, 0);
  thd->mdl_context.release_all_locks_for_name(mdl_ticket);
  DBUG_RETURN(true);
}
/* mysql_alter_table */



/**
  Prepare the transaction for the alter table's copy phase.
*/

bool mysql_trans_prepare_alter_copy_data(THD *thd)
{
  DBUG_ENTER("mysql_prepare_alter_copy_data");
  /*
    Turn off recovery logging since rollback of an alter table is to
    delete the new table so there is no need to log the changes to it.
    
    This needs to be done before external_lock.
  */
  if (ha_enable_transaction(thd, FALSE))
    DBUG_RETURN(TRUE);
  DBUG_RETURN(FALSE);
}


/**
  Commit the copy phase of the alter table.
*/

bool mysql_trans_commit_alter_copy_data(THD *thd)
{
  bool error= FALSE;
  DBUG_ENTER("mysql_commit_alter_copy_data");

  if (ha_enable_transaction(thd, TRUE))
    DBUG_RETURN(TRUE);
  
  /*
    Ensure that the new table is saved properly to disk before installing
    the new .frm.
    And that InnoDB's internal latches are released, to avoid deadlock
    when waiting on other instances of the table before rename (Bug#54747).
  */
  if (trans_commit_stmt(thd))
    error= TRUE;
  if (trans_commit_implicit(thd))
    error= TRUE;

  DBUG_RETURN(error);
}


static int
copy_data_between_tables(TABLE *from,TABLE *to,
			 List<Create_field> &create,
                         bool ignore,
			 uint order_num, ORDER *order,
			 ha_rows *copied,
			 ha_rows *deleted,
                         Alter_info::enum_enable_or_disable keys_onoff,
                         Alter_table_ctx *alter_ctx)
{
  int error;
  Copy_field *copy,*copy_end;
  ulong found_count,delete_count;
  THD *thd= current_thd;
  READ_RECORD info;
  TABLE_LIST   tables;
  List<Item>   fields;
  List<Item>   all_fields;
  ha_rows examined_rows;
  ha_rows found_rows;
  bool auto_increment_field_copied= 0;
  sql_mode_t save_sql_mode;
  ulonglong prev_insert_id;
  DBUG_ENTER("copy_data_between_tables");

  if (mysql_trans_prepare_alter_copy_data(thd))
    DBUG_RETURN(-1);
  
  if (!(copy= new Copy_field[to->s->fields]))
    DBUG_RETURN(-1);				/* purecov: inspected */

  if (to->file->ha_external_lock(thd, F_WRLCK))
    DBUG_RETURN(-1);

  /* We need external lock before we can disable/enable keys */
  alter_table_manage_keys(to, from->file->indexes_are_disabled(), keys_onoff);

  /* We can abort alter table for any table type */
  thd->abort_on_warning= !ignore && thd->is_strict_mode();

  from->file->info(HA_STATUS_VARIABLE);
  to->file->ha_start_bulk_insert(from->file->stats.records);

  save_sql_mode= thd->variables.sql_mode;

  List_iterator<Create_field> it(create);
  Create_field *def;
  copy_end=copy;
  for (Field **ptr=to->field ; *ptr ; ptr++)
  {
    def=it++;
    if (def->field)
    {
      if (*ptr == to->next_number_field)
      {
        auto_increment_field_copied= TRUE;
        /*
          If we are going to copy contents of one auto_increment column to
          another auto_increment column it is sensible to preserve zeroes.
          This condition also covers case when we are don't actually alter
          auto_increment column.
        */
        if (def->field == from->found_next_number_field)
          thd->variables.sql_mode|= MODE_NO_AUTO_VALUE_ON_ZERO;
      }
      (copy_end++)->set(*ptr,def->field,0);
    }

  }

  found_count=delete_count=0;

  if (order)
  {
    if (to->s->primary_key != MAX_KEY && to->file->primary_key_is_clustered())
    {
      char warn_buff[MYSQL_ERRMSG_SIZE];
      my_snprintf(warn_buff, sizeof(warn_buff), 
                  "ORDER BY ignored as there is a user-defined clustered index"
                  " in the table '%-.192s'", from->s->table_name.str);
      push_warning(thd, Sql_condition::WARN_LEVEL_WARN, ER_UNKNOWN_ERROR,
                   warn_buff);
    }
    else
    {
      from->sort.io_cache=(IO_CACHE*) my_malloc(sizeof(IO_CACHE),
                                                MYF(MY_FAE | MY_ZEROFILL));
      memset(&tables, 0, sizeof(tables));
      tables.table= from;
      tables.alias= tables.table_name= from->s->table_name.str;
      tables.db= from->s->db.str;
      error= 1;

      if (thd->lex->select_lex.setup_ref_array(thd, order_num) ||
          setup_order(thd, thd->lex->select_lex.ref_pointer_array,
                      &tables, fields, all_fields, order))
        goto err;
      Filesort fsort(order, HA_POS_ERROR, NULL);
      if ((from->sort.found_records= filesort(thd, from, &fsort,
                                              true,
                                              &examined_rows, &found_rows)) ==
          HA_POS_ERROR)
        goto err;
    }
  };

  /* Tell handler that we have values for all columns in the to table */
  to->use_all_columns();
  if (init_read_record(&info, thd, from, (SQL_SELECT *) 0, 1, 1, FALSE))
  {
    error= 1;
    goto err;
  }
  if (ignore && !alter_ctx->fk_error_if_delete_row)
    to->file->extra(HA_EXTRA_IGNORE_DUP_KEY);
  thd->get_stmt_da()->reset_current_row_for_warning();
  restore_record(to, s->default_values);        // Create empty record
  while (!(error=info.read_record(&info)))
  {
    if (thd->killed)
    {
      thd->send_kill_message();
      error= 1;
      break;
    }
    /* Return error if source table isn't empty. */
    if (alter_ctx->error_if_not_empty)
    {
      error= 1;
      break;
    }
    if (to->next_number_field)
    {
      if (auto_increment_field_copied)
        to->auto_increment_field_not_null= TRUE;
      else
        to->next_number_field->reset();
    }
    
    for (Copy_field *copy_ptr=copy ; copy_ptr != copy_end ; copy_ptr++)
    {
      copy_ptr->do_copy(copy_ptr);
    }
    prev_insert_id= to->file->next_insert_id;

    /* Set the function defaults. */
    List_iterator<Create_field> iter(create);
    for (uint i= 0; i < to->s->fields; ++i)
    {
      const Create_field *definition= iter++;
      if (definition->field == NULL) // this column didn't exist in old table.
      {
        Field *column= to->field[i];
        if (column->has_insert_default_function())
          column->evaluate_insert_default_function();
      }            
    }

    error=to->file->ha_write_row(to->record[0]);
    to->auto_increment_field_not_null= FALSE;
    if (error)
    {
      if (to->file->is_fatal_error(error, HA_CHECK_DUP))
      {
        /* Not a duplicate key error. */
	to->file->print_error(error, MYF(0));
	break;
      }
      else
      {
        /* Duplicate key error. */
        if (alter_ctx->fk_error_if_delete_row)
        {
          /*
            We are trying to omit a row from the table which serves as parent
            in a foreign key. This might have broken referential integrity so
            emit an error. Note that we can't ignore this error even if we are
            executing ALTER IGNORE TABLE. IGNORE allows to skip rows, but
            doesn't allow to break unique or foreign key constraints,
          */
          my_error(ER_FK_CANNOT_DELETE_PARENT, MYF(0),
                   alter_ctx->fk_error_id,
                   alter_ctx->fk_error_table);
          break;
        }

        if (ignore)
        {
          /* This ALTER IGNORE TABLE. Simply skip row and continue. */
          to->file->restore_auto_increment(prev_insert_id);
          delete_count++;
        }
        else
        {
          /* Ordinary ALTER TABLE. Report duplicate key error. */
          uint key_nr= to->file->get_dup_key(error);
          if ((int) key_nr >= 0)
          {
            const char *err_msg= ER(ER_DUP_ENTRY_WITH_KEY_NAME);
            if (key_nr == 0 &&
                (to->key_info[0].key_part[0].field->flags &
                 AUTO_INCREMENT_FLAG))
              err_msg= ER(ER_DUP_ENTRY_AUTOINCREMENT_CASE);
            print_keydup_error(to, key_nr == MAX_KEY ? NULL :
                                   &to->key_info[key_nr],
                               err_msg, MYF(0));
          }
          else
            to->file->print_error(error, MYF(0));
          break;
        }
      }
    }
    else
      found_count++;
    thd->get_stmt_da()->inc_current_row_for_warning();
  }
  end_read_record(&info);
  free_io_cache(from);
  delete [] copy;				// This is never 0

  if (to->file->ha_end_bulk_insert() && error <= 0)
  {
    to->file->print_error(my_errno,MYF(0));
    error= 1;
  }
  to->file->extra(HA_EXTRA_NO_IGNORE_DUP_KEY);

  if (mysql_trans_commit_alter_copy_data(thd))
    error= 1;

 err:
  thd->variables.sql_mode= save_sql_mode;
  thd->abort_on_warning= 0;
  free_io_cache(from);
  *copied= found_count;
  *deleted=delete_count;
  to->file->ha_release_auto_increment();
  if (to->file->ha_external_lock(thd,F_UNLCK))
    error=1;
  if (error < 0 && to->file->extra(HA_EXTRA_PREPARE_FOR_RENAME))
    error= 1;
  DBUG_RETURN(error > 0 ? -1 : 0);
}


/*
  Recreates tables by calling mysql_alter_table().

  SYNOPSIS
    mysql_recreate_table()
    thd			Thread handler
    tables		Tables to recreate

 RETURN
    Like mysql_alter_table().
*/
bool mysql_recreate_table(THD *thd, TABLE_LIST *table_list)
{
  HA_CREATE_INFO create_info;
  Alter_info alter_info;

  DBUG_ENTER("mysql_recreate_table");
  DBUG_ASSERT(!table_list->next_global);
  /* Set lock type which is appropriate for ALTER TABLE. */
  table_list->lock_type= TL_READ_NO_INSERT;
  /* Same applies to MDL request. */
  table_list->mdl_request.set_type(MDL_SHARED_NO_WRITE);

  memset(&create_info, 0, sizeof(create_info));
  create_info.row_type=ROW_TYPE_NOT_USED;
  create_info.default_table_charset=default_charset_info;
  /* Force alter table to recreate table */
  alter_info.flags= (Alter_info::ALTER_CHANGE_COLUMN |
                     Alter_info::ALTER_RECREATE);
  DBUG_RETURN(mysql_alter_table(thd, NullS, NullS, &create_info,
                                table_list, &alter_info, 0,
                                (ORDER *) 0, 0));
}


bool mysql_checksum_table(THD *thd, TABLE_LIST *tables,
                          HA_CHECK_OPT *check_opt)
{
  TABLE_LIST *table;
  List<Item> field_list;
  Item *item;
  Protocol *protocol= thd->protocol;
  DBUG_ENTER("mysql_checksum_table");

  field_list.push_back(item = new Item_empty_string("Table", NAME_LEN*2));
  item->maybe_null= 1;
  field_list.push_back(item= new Item_int(NAME_STRING("Checksum"),
                                          (longlong) 1,
                                          MY_INT64_NUM_DECIMAL_DIGITS));
  item->maybe_null= 1;
  if (protocol->send_result_set_metadata(&field_list,
                            Protocol::SEND_NUM_ROWS | Protocol::SEND_EOF))
    DBUG_RETURN(TRUE);

  /*
    Close all temporary tables which were pre-open to simplify
    privilege checking. Clear all references to closed tables.
  */
  close_thread_tables(thd);
  for (table= tables; table; table= table->next_local)
    table->table= NULL;

  /* Open one table after the other to keep lock time as short as possible. */
  for (table= tables; table; table= table->next_local)
  {
    char table_name[NAME_LEN*2+2];
    TABLE *t;
    TABLE_LIST *save_next_global;

    strxmov(table_name, table->db ,".", table->table_name, NullS);

    /* Remember old 'next' pointer and break the list.  */
    save_next_global= table->next_global;
    table->next_global= NULL;
    table->lock_type= TL_READ;
    /* Allow to open real tables only. */
    table->required_type= FRMTYPE_TABLE;

    if (open_temporary_tables(thd, table) ||
        open_and_lock_tables(thd, table, FALSE, 0))
    {
      t= NULL;
      thd->clear_error();     // these errors shouldn't get client
    }
    else
      t= table->table;

    table->next_global= save_next_global;

    protocol->prepare_for_resend();
    protocol->store(table_name, system_charset_info);

    if (!t)
    {
      /* Table didn't exist */
      protocol->store_null();
      thd->clear_error();
    }
    else
    {
      if (t->file->ha_table_flags() & HA_HAS_CHECKSUM &&
	  !(check_opt->flags & T_EXTEND))
	protocol->store((ulonglong)t->file->checksum());
      else if (!(t->file->ha_table_flags() & HA_HAS_CHECKSUM) &&
	       (check_opt->flags & T_QUICK))
	protocol->store_null();
      else
      {
	/* calculating table's checksum */
	ha_checksum crc= 0;
        uchar null_mask=256 -  (1 << t->s->last_null_bit_pos);

        t->use_all_columns();

	if (t->file->ha_rnd_init(1))
	  protocol->store_null();
	else
	{
	  for (;;)
	  {
            if (thd->killed)
            {
              /* 
                 we've been killed; let handler clean up, and remove the 
                 partial current row from the recordset (embedded lib) 
              */
              t->file->ha_rnd_end();
              thd->protocol->remove_last_row();
              goto err;
            }
	    ha_checksum row_crc= 0;
            int error= t->file->ha_rnd_next(t->record[0]);
            if (unlikely(error))
            {
              if (error == HA_ERR_RECORD_DELETED)
                continue;
              break;
            }
	    if (t->s->null_bytes)
            {
              /* fix undefined null bits */
              t->record[0][t->s->null_bytes-1] |= null_mask;
              if (!(t->s->db_create_options & HA_OPTION_PACK_RECORD))
                t->record[0][0] |= 1;

	      row_crc= my_checksum(row_crc, t->record[0], t->s->null_bytes);
            }

	    for (uint i= 0; i < t->s->fields; i++ )
	    {
	      Field *f= t->field[i];

             /*
               BLOB and VARCHAR have pointers in their field, we must convert
               to string; GEOMETRY is implemented on top of BLOB.
               BIT may store its data among NULL bits, convert as well.
             */
              switch (f->type()) {
                case MYSQL_TYPE_BLOB:
                case MYSQL_TYPE_VARCHAR:
                case MYSQL_TYPE_GEOMETRY:
                case MYSQL_TYPE_BIT:
                {
                  String tmp;
                  f->val_str(&tmp);
                  row_crc= my_checksum(row_crc, (uchar*) tmp.ptr(),
                           tmp.length());
                  break;
                }
                default:
                  row_crc= my_checksum(row_crc, f->ptr, f->pack_length());
                  break;
	      }
	    }

	    crc+= row_crc;
	  }
	  protocol->store((ulonglong)crc);
          t->file->ha_rnd_end();
	}
      }
      thd->clear_error();
      if (! thd->in_sub_stmt)
        trans_rollback_stmt(thd);
      close_thread_tables(thd);
    }
    if (protocol->write())
      goto err;
  }

  my_eof(thd);
  DBUG_RETURN(FALSE);

err:
  DBUG_RETURN(TRUE);
}

/**
  @brief Check if the table can be created in the specified storage engine.

  Checks if the storage engine is enabled and supports the given table
  type (e.g. normal, temporary, system). May do engine substitution
  if the requested engine is disabled.

  @param thd          Thread descriptor.
  @param db_name      Database name.
  @param table_name   Name of table to be created.
  @param create_info  Create info from parser, including engine.

  @retval true  Engine not available/supported, error has been reported.
  @retval false Engine available/supported.
*/
static bool check_engine(THD *thd, const char *db_name,
                         const char *table_name, HA_CREATE_INFO *create_info)
{
  DBUG_ENTER("check_engine");
  handlerton **new_engine= &create_info->db_type;
  handlerton *req_engine= *new_engine;
  bool no_substitution=
        test(thd->variables.sql_mode & MODE_NO_ENGINE_SUBSTITUTION);
  if (!(*new_engine= ha_checktype(thd, ha_legacy_type(req_engine),
                                  no_substitution, 1)))
    DBUG_RETURN(true);

  if (req_engine && req_engine != *new_engine)
  {
    push_warning_printf(thd, Sql_condition::WARN_LEVEL_NOTE,
                       ER_WARN_USING_OTHER_HANDLER,
                       ER(ER_WARN_USING_OTHER_HANDLER),
                       ha_resolve_storage_engine_name(*new_engine),
                       table_name);
  }
  if (create_info->options & HA_LEX_CREATE_TMP_TABLE &&
      ha_check_storage_engine_flag(*new_engine, HTON_TEMPORARY_NOT_SUPPORTED))
  {
    if (create_info->used_fields & HA_CREATE_USED_ENGINE)
    {
      my_error(ER_ILLEGAL_HA_CREATE_OPTION, MYF(0),
               ha_resolve_storage_engine_name(*new_engine), "TEMPORARY");
      *new_engine= 0;
      DBUG_RETURN(true);
    }
    *new_engine= myisam_hton;
  }

  /*
    Check, if the given table name is system table, and if the storage engine 
    does supports it.
  */
  if ((create_info->used_fields & HA_CREATE_USED_ENGINE) &&
      !ha_check_if_supported_system_table(*new_engine, db_name, table_name))
  {
    my_error(ER_UNSUPPORTED_ENGINE, MYF(0),
             ha_resolve_storage_engine_name(*new_engine), db_name, table_name);
    *new_engine= NULL;
    DBUG_RETURN(true);
  }

  DBUG_RETURN(false);
}<|MERGE_RESOLUTION|>--- conflicted
+++ resolved
@@ -669,6 +669,13 @@
 
 struct st_global_ddl_log
 {
+  /*
+    We need to adjust buffer size to be able to handle downgrades/upgrades
+    where IO_SIZE has changed. We'll set the buffer size such that we can
+    handle that the buffer size was upto 4 times bigger in the version
+    that wrote the DDL log.
+  */
+  char file_entry_buf[4*IO_SIZE];
   char file_name_str[FN_REFLEN];
   char *file_name;
   DDL_LOG_MEMORY_ENTRY *first_free;
@@ -696,95 +703,53 @@
 #define DDL_LOG_NUM_ENTRY_POS 0
 #define DDL_LOG_NAME_LEN_POS 4
 #define DDL_LOG_IO_SIZE_POS 8
-#define DDL_LOG_HEADER_SIZE 12
 
 /**
   Read one entry from ddl log file.
-<<<<<<< HEAD
 
   @param entry_no                     Entry number to read
-
-  @return Operation status
-    @retval TRUE                      Error
-    @retval FALSE                     Success
-=======
-  @param[out]  file_entry_buf  Buffer to read into
-  @param       entry_no        Entry number to read
-  @param       size            Number of bytes of the entry to read
 
   @return Operation status
     @retval true   Error
     @retval false  Success
->>>>>>> 262722e9
 */
 
-static bool read_ddl_log_file_entry(uchar *file_entry_buf,
-                                    uint entry_no,
-                                    uint size)
+static bool read_ddl_log_file_entry(uint entry_no)
 {
   bool error= FALSE;
   File file_id= global_ddl_log.file_id;
+  uchar *file_entry_buf= (uchar*)global_ddl_log.file_entry_buf;
   uint io_size= global_ddl_log.io_size;
   DBUG_ENTER("read_ddl_log_file_entry");
-  DBUG_ASSERT(io_size >= size);
-
-<<<<<<< HEAD
+
   mysql_mutex_assert_owner(&LOCK_gdl);
   if (mysql_file_pread(file_id, file_entry_buf, io_size, io_size * entry_no,
                        MYF(MY_WME)) != io_size)
-=======
-  if (mysql_file_pread(file_id, file_entry_buf, size, io_size * entry_no,
-                       MYF(MY_WME)) != size)
->>>>>>> 262722e9
     error= TRUE;
   DBUG_RETURN(error);
 }
 
 
 /**
-<<<<<<< HEAD
-  Write one entry from ddl log file.
+  Write one entry to ddl log file.
 
   @param entry_no                     Entry number to write
-
-  @return Operation status
-    @retval TRUE                      Error
-    @retval FALSE                     Success
-=======
-  Write one entry to ddl log file.
-
-  @param  file_entry_buf  Buffer to write
-  @param  entry_no        Entry number to write
-  @param  size            Number of bytes of the entry to write
 
   @return Operation status
     @retval true   Error
     @retval false  Success
->>>>>>> 262722e9
 */
 
-static bool write_ddl_log_file_entry(uchar *file_entry_buf,
-                                     uint entry_no,
-                                     uint size)
+static bool write_ddl_log_file_entry(uint entry_no)
 {
   bool error= FALSE;
   File file_id= global_ddl_log.file_id;
-<<<<<<< HEAD
   uchar *file_entry_buf= (uchar*)global_ddl_log.file_entry_buf;
-=======
-  uint io_size= global_ddl_log.io_size;
->>>>>>> 262722e9
   DBUG_ENTER("write_ddl_log_file_entry");
-  DBUG_ASSERT(io_size >= size);
-
-<<<<<<< HEAD
+
   mysql_mutex_assert_owner(&LOCK_gdl);
   if (mysql_file_pwrite(file_id, file_entry_buf,
                         IO_SIZE, IO_SIZE * entry_no, MYF(MY_WME)) != IO_SIZE)
-=======
-  if (mysql_file_pwrite(file_id, file_entry_buf, size,
-                        io_size * entry_no, MYF(MY_WME)) != size)
->>>>>>> 262722e9
     error= TRUE;
   DBUG_RETURN(error);
 }
@@ -816,29 +781,17 @@
 static bool write_ddl_log_header()
 {
   uint16 const_var;
-<<<<<<< HEAD
-=======
-  bool error= FALSE;
-  uchar file_entry_buf[DDL_LOG_HEADER_SIZE];
->>>>>>> 262722e9
   DBUG_ENTER("write_ddl_log_header");
-  DBUG_ASSERT((DDL_LOG_NAME_POS + 3 * global_ddl_log.name_len)
-                <= global_ddl_log.io_size);
-
-  int4store(&file_entry_buf[DDL_LOG_NUM_ENTRY_POS],
+
+  int4store(&global_ddl_log.file_entry_buf[DDL_LOG_NUM_ENTRY_POS],
             global_ddl_log.num_entries);
-<<<<<<< HEAD
   const_var= FN_REFLEN;
   int4store(&global_ddl_log.file_entry_buf[DDL_LOG_NAME_LEN_POS],
-=======
-  const_var= global_ddl_log.name_len;
-  int4store(&file_entry_buf[DDL_LOG_NAME_LEN_POS],
->>>>>>> 262722e9
             (ulong) const_var);
-  const_var= global_ddl_log.io_size;
-  int4store(&file_entry_buf[DDL_LOG_IO_SIZE_POS],
+  const_var= IO_SIZE;
+  int4store(&global_ddl_log.file_entry_buf[DDL_LOG_IO_SIZE_POS],
             (ulong) const_var);
-  if (write_ddl_log_file_entry(file_entry_buf, 0UL, DDL_LOG_HEADER_SIZE))
+  if (write_ddl_log_file_entry(0UL))
   {
     sql_print_error("Error writing ddl log header");
     DBUG_RETURN(TRUE);
@@ -870,16 +823,11 @@
 
 static uint read_ddl_log_header()
 {
-<<<<<<< HEAD
   uchar *file_entry_buf= (uchar*)global_ddl_log.file_entry_buf;
-=======
-  char file_entry_buf[DDL_LOG_HEADER_SIZE];
->>>>>>> 262722e9
   char file_name[FN_REFLEN];
   uint entry_no;
   bool successful_open= FALSE;
   DBUG_ENTER("read_ddl_log_header");
-  DBUG_ASSERT(global_ddl_log.io_size <= IO_SIZE);
 
   mysql_mutex_init(key_LOCK_gdl, &LOCK_gdl, MY_MUTEX_INIT_SLOW);
   mysql_mutex_lock(&LOCK_gdl);
@@ -888,8 +836,7 @@
                                                file_name,
                                                O_RDWR | O_BINARY, MYF(0))) >= 0)
   {
-    if (read_ddl_log_file_entry((uchar *) file_entry_buf, 0UL,
-                                DDL_LOG_HEADER_SIZE))
+    if (read_ddl_log_file_entry(0UL))
     {
       /* Write message into error log */
       sql_print_error("Failed to read ddl log file in recovery");
@@ -902,6 +849,8 @@
     entry_no= uint4korr(&file_entry_buf[DDL_LOG_NUM_ENTRY_POS]);
     global_ddl_log.name_len= uint4korr(&file_entry_buf[DDL_LOG_NAME_LEN_POS]);
     global_ddl_log.io_size= uint4korr(&file_entry_buf[DDL_LOG_IO_SIZE_POS]);
+    DBUG_ASSERT(global_ddl_log.io_size <=
+                sizeof(global_ddl_log.file_entry_buf));
   }
   else
   {
@@ -917,7 +866,6 @@
 
 
 /**
-<<<<<<< HEAD
   Convert from ddl_log_entry struct to file_entry_buf binary blob.
 
   @param ddl_log_entry   filled in ddl_log_entry struct.
@@ -977,23 +925,6 @@
   uchar single_char;
 
   mysql_mutex_assert_owner(&LOCK_gdl);
-=======
-  Set ddl log entry struct from buffer
-  @param read_entry      Entry number
-  @param file_entry_buf  Buffer to use
-  @param ddl_log_entry   Entry to be set
-
-  @note Pointers in ddl_log_entry will point into file_entry_buf!
-*/
-
-static void set_ddl_log_entry_from_buf(uint read_entry,
-                                       uchar *file_entry_buf,
-                                       DDL_LOG_ENTRY *ddl_log_entry)
-{
-  uint inx;
-  uchar single_char;
-  DBUG_ENTER("set_ddl_log_entry_from_buf");
->>>>>>> 262722e9
   ddl_log_entry->entry_pos= read_entry;
   single_char= file_entry_buf[DDL_LOG_ENTRY_TYPE_POS];
   ddl_log_entry->entry_type= (enum ddl_log_entry_code)single_char;
@@ -1001,11 +932,10 @@
   ddl_log_entry->action_type= (enum ddl_log_action_code)single_char;
   ddl_log_entry->phase= file_entry_buf[DDL_LOG_PHASE_POS];
   ddl_log_entry->next_entry= uint4korr(&file_entry_buf[DDL_LOG_NEXT_ENTRY_POS]);
-  ddl_log_entry->name= (char*) &file_entry_buf[DDL_LOG_NAME_POS];
+  ddl_log_entry->name= &file_entry_buf[DDL_LOG_NAME_POS];
   inx= DDL_LOG_NAME_POS + global_ddl_log.name_len;
-  ddl_log_entry->from_name= (char*) &file_entry_buf[inx];
+  ddl_log_entry->from_name= &file_entry_buf[inx];
   inx+= global_ddl_log.name_len;
-<<<<<<< HEAD
   ddl_log_entry->handler_name= &file_entry_buf[inx];
   if (ddl_log_entry->action_type == DDL_LOG_EXCHANGE_ACTION)
   {
@@ -1040,12 +970,8 @@
   }
   set_ddl_log_entry_from_global(ddl_log_entry, read_entry);
   DBUG_RETURN(FALSE);
-=======
-  ddl_log_entry->handler_name= (char*) &file_entry_buf[inx];
-  DBUG_VOID_RETURN;
->>>>>>> 262722e9
 }
- 
+
 
 /**
   Initialise ddl log.
@@ -1402,7 +1328,6 @@
   DDL_LOG_MEMORY_ENTRY *first_used= global_ddl_log.first_used;
   DBUG_ENTER("get_free_ddl_log_entry");
 
-  mysql_mutex_assert_owner(&LOCK_gdl);
   if (global_ddl_log.first_free == NULL)
   {
     if (!(used_entry= (DDL_LOG_MEMORY_ENTRY*)my_malloc(
@@ -1503,7 +1428,6 @@
                          DDL_LOG_MEMORY_ENTRY **active_entry)
 {
   bool error, write_header;
-  char file_entry_buf[IO_SIZE];
   DBUG_ENTER("write_ddl_log_entry");
 
   mysql_mutex_assert_owner(&LOCK_gdl);
@@ -1511,39 +1435,13 @@
   {
     DBUG_RETURN(TRUE);
   }
-<<<<<<< HEAD
   set_global_from_ddl_log_entry(ddl_log_entry);
-=======
-  file_entry_buf[DDL_LOG_ENTRY_TYPE_POS]=
-                                    (char)DDL_LOG_ENTRY_CODE;
-  file_entry_buf[DDL_LOG_ACTION_TYPE_POS]=
-                                    (char)ddl_log_entry->action_type;
-  file_entry_buf[DDL_LOG_PHASE_POS]= 0;
-  int4store(&file_entry_buf[DDL_LOG_NEXT_ENTRY_POS],
-            ddl_log_entry->next_entry);
-  DBUG_ASSERT(strlen(ddl_log_entry->name) < global_ddl_log.name_len);
-  strmake(&file_entry_buf[DDL_LOG_NAME_POS], ddl_log_entry->name,
-          global_ddl_log.name_len - 1);
-  if (ddl_log_entry->action_type == DDL_LOG_RENAME_ACTION ||
-      ddl_log_entry->action_type == DDL_LOG_REPLACE_ACTION)
-  {
-    DBUG_ASSERT(strlen(ddl_log_entry->from_name) < global_ddl_log.name_len);
-    strmake(&file_entry_buf[DDL_LOG_NAME_POS + global_ddl_log.name_len],
-            ddl_log_entry->from_name, global_ddl_log.name_len - 1);
-  }
-  else
-    file_entry_buf[DDL_LOG_NAME_POS + global_ddl_log.name_len]= 0;
-  DBUG_ASSERT(strlen(ddl_log_entry->handler_name) < global_ddl_log.name_len);
-  strmake(&file_entry_buf[DDL_LOG_NAME_POS + (2*global_ddl_log.name_len)],
-          ddl_log_entry->handler_name, global_ddl_log.name_len - 1);
->>>>>>> 262722e9
   if (get_free_ddl_log_entry(active_entry, &write_header))
   {
     DBUG_RETURN(TRUE);
   }
   error= FALSE;
   DBUG_PRINT("ddl_log",
-<<<<<<< HEAD
              ("write type %c next %u name '%s' from_name '%s' handler '%s'"
               " tmp_name '%s'",
              (char) global_ddl_log.file_entry_buf[DDL_LOG_ACTION_TYPE_POS],
@@ -1556,18 +1454,6 @@
              (char*) &global_ddl_log.file_entry_buf[DDL_LOG_NAME_POS
                                                     + (3*FN_REFLEN)]));
   if (write_ddl_log_file_entry((*active_entry)->entry_pos))
-=======
-             ("write type %c next %u name '%s' from_name '%s' handler '%s'",
-             (char) file_entry_buf[DDL_LOG_ACTION_TYPE_POS],
-             ddl_log_entry->next_entry,
-             (char*) &file_entry_buf[DDL_LOG_NAME_POS],
-             (char*) &file_entry_buf[DDL_LOG_NAME_POS +
-                                     global_ddl_log.name_len],
-             (char*) &file_entry_buf[DDL_LOG_NAME_POS +
-                                     (2*global_ddl_log.name_len)]));
-  if (write_ddl_log_file_entry((uchar*) file_entry_buf,
-                               (*active_entry)->entry_pos, IO_SIZE))
->>>>>>> 262722e9
   {
     error= TRUE;
     sql_print_error("Failed to write entry_no = %u",
@@ -1616,7 +1502,7 @@
                                  DDL_LOG_MEMORY_ENTRY **active_entry)
 {
   bool write_header= FALSE;
-  char file_entry_buf[IO_SIZE];
+  char *file_entry_buf= (char*)global_ddl_log.file_entry_buf;
   DBUG_ENTER("write_execute_ddl_log_entry");
 
   mysql_mutex_assert_owner(&LOCK_gdl);
@@ -1641,13 +1527,8 @@
   file_entry_buf[DDL_LOG_PHASE_POS]= 0;
   int4store(&file_entry_buf[DDL_LOG_NEXT_ENTRY_POS], first_entry);
   file_entry_buf[DDL_LOG_NAME_POS]= 0;
-<<<<<<< HEAD
   file_entry_buf[DDL_LOG_NAME_POS + FN_REFLEN]= 0;
   file_entry_buf[DDL_LOG_NAME_POS + 2*FN_REFLEN]= 0;
-=======
-  file_entry_buf[DDL_LOG_NAME_POS + global_ddl_log.name_len]= 0;
-  file_entry_buf[DDL_LOG_NAME_POS + 2*global_ddl_log.name_len]= 0;
->>>>>>> 262722e9
   if (!(*active_entry))
   {
     if (get_free_ddl_log_entry(active_entry, &write_header))
@@ -1656,9 +1537,7 @@
     }
     write_header= TRUE;
   }
-  if (write_ddl_log_file_entry((uchar*) file_entry_buf,
-                               (*active_entry)->entry_pos,
-                               IO_SIZE))
+  if (write_ddl_log_file_entry((*active_entry)->entry_pos))
   {
     sql_print_error("Error writing execute entry in ddl log");
     release_ddl_log_memory_entry(*active_entry);
@@ -1691,7 +1570,6 @@
 
 bool deactivate_ddl_log_entry(uint entry_no)
 {
-<<<<<<< HEAD
   bool error;
   DBUG_ENTER("deactivate_ddl_log_entry");
 
@@ -1699,49 +1577,6 @@
   error= deactivate_ddl_log_entry_no_lock(entry_no);
   mysql_mutex_unlock(&LOCK_gdl);
   DBUG_RETURN(error);
-=======
-  uchar file_entry_buf[DDL_LOG_NAME_POS];
-  DBUG_ENTER("deactivate_ddl_log_entry");
-
-
-  /*
-    Only need to read and write the first bytes of the entry, where
-    ENTRY_TYPE, ACTION_TYPE and PHASE reside. Using DDL_LOG_NAME_POS
-    to include all info except for the names.
-  */
-  if (!read_ddl_log_file_entry(file_entry_buf, entry_no, DDL_LOG_NAME_POS))
-  {
-    if (file_entry_buf[DDL_LOG_ENTRY_TYPE_POS] == DDL_LOG_ENTRY_CODE)
-    {
-      if (file_entry_buf[DDL_LOG_ACTION_TYPE_POS] == DDL_LOG_DELETE_ACTION ||
-          file_entry_buf[DDL_LOG_ACTION_TYPE_POS] == DDL_LOG_RENAME_ACTION ||
-          (file_entry_buf[DDL_LOG_ACTION_TYPE_POS] == DDL_LOG_REPLACE_ACTION &&
-           file_entry_buf[DDL_LOG_PHASE_POS] == 1))
-        file_entry_buf[DDL_LOG_ENTRY_TYPE_POS]= DDL_IGNORE_LOG_ENTRY_CODE;
-      else if (file_entry_buf[DDL_LOG_ACTION_TYPE_POS] == DDL_LOG_REPLACE_ACTION)
-      {
-        DBUG_ASSERT(file_entry_buf[DDL_LOG_PHASE_POS] == 0);
-        file_entry_buf[DDL_LOG_PHASE_POS]= 1;
-      }
-      else
-      {
-        DBUG_ASSERT(0);
-      }
-      if (write_ddl_log_file_entry(file_entry_buf, entry_no, DDL_LOG_NAME_POS))
-      {
-        sql_print_error("Error in deactivating log entry. Position = %u",
-                        entry_no);
-        DBUG_RETURN(TRUE);
-      }
-    }
-  }
-  else
-  {
-    sql_print_error("Failed in reading entry before deactivating it");
-    DBUG_RETURN(TRUE);
-  }
-  DBUG_RETURN(FALSE);
->>>>>>> 262722e9
 }
 
 
@@ -1777,7 +1612,6 @@
   DDL_LOG_MEMORY_ENTRY *next_log_entry= log_entry->next_log_entry;
   DDL_LOG_MEMORY_ENTRY *prev_log_entry= log_entry->prev_log_entry;
   DBUG_ENTER("release_ddl_log_memory_entry");
-  mysql_mutex_assert_owner(&LOCK_gdl);
 
   mysql_mutex_assert_owner(&LOCK_gdl);
   global_ddl_log.first_free= log_entry;
@@ -1807,42 +1641,11 @@
 
 bool execute_ddl_log_entry(THD *thd, uint first_entry)
 {
-<<<<<<< HEAD
   bool error;
   DBUG_ENTER("execute_ddl_log_entry");
 
   mysql_mutex_lock(&LOCK_gdl);
   error= execute_ddl_log_entry_no_lock(thd, first_entry);
-=======
-  DDL_LOG_ENTRY ddl_log_entry;
-  uint read_entry= first_entry;
-  uchar file_entry_buf[IO_SIZE];
-  DBUG_ENTER("execute_ddl_log_entry");
-
-  mysql_mutex_lock(&LOCK_gdl);
-  do
-  {
-    if (read_ddl_log_file_entry(file_entry_buf, read_entry, IO_SIZE))
-    {
-      /* Print the error to the log and continue with next log entry */
-      sql_print_error("Failed to read entry = %u from ddl log",
-                      read_entry);
-      break;
-    }
-    set_ddl_log_entry_from_buf(read_entry, file_entry_buf, &ddl_log_entry);
-    DBUG_ASSERT(ddl_log_entry.entry_type == DDL_LOG_ENTRY_CODE ||
-                ddl_log_entry.entry_type == DDL_IGNORE_LOG_ENTRY_CODE);
-
-    if (execute_ddl_log_action(thd, &ddl_log_entry))
-    {
-      /* Print the error to the log and continue with next log entry */
-      sql_print_error("Failed to execute action for entry = %u from ddl log",
-                      read_entry);
-      break;
-    }
-    read_entry= ddl_log_entry.next_entry;
-  } while (read_entry);
->>>>>>> 262722e9
   mysql_mutex_unlock(&LOCK_gdl);
   DBUG_RETURN(error);
 }
@@ -1873,8 +1676,6 @@
   uint num_entries, i;
   THD *thd;
   DDL_LOG_ENTRY ddl_log_entry;
-  uchar *file_entry_buf;
-  uint io_size;
   char file_name[FN_REFLEN];
   static char recover_query_string[]= "INTERNAL DDL LOG RECOVER IN PROGRESS";
   DBUG_ENTER("execute_ddl_log_recovery");
@@ -1882,10 +1683,7 @@
   /*
     Initialise global_ddl_log struct
   */
-<<<<<<< HEAD
   memset(global_ddl_log.file_entry_buf, 0, sizeof(global_ddl_log.file_entry_buf));
-=======
->>>>>>> 262722e9
   global_ddl_log.inited= FALSE;
   global_ddl_log.recovery_phase= TRUE;
   global_ddl_log.io_size= IO_SIZE;
@@ -1903,26 +1701,14 @@
 
   /* this also initialize LOCK_gdl */
   num_entries= read_ddl_log_header();
-<<<<<<< HEAD
   mysql_mutex_lock(&LOCK_gdl);
-=======
-  io_size= global_ddl_log.io_size;
-  file_entry_buf= (uchar*) my_malloc(io_size, MYF(0));
-  if (!file_entry_buf)
-  {
-    sql_print_error("Failed to allocate buffer for recover ddl log");
-    DBUG_VOID_RETURN;
-  }
->>>>>>> 262722e9
   for (i= 1; i < num_entries + 1; i++)
   {
-    if (read_ddl_log_file_entry(file_entry_buf, i, io_size))
+    if (read_ddl_log_entry(i, &ddl_log_entry))
     {
       sql_print_error("Failed to read entry no = %u from ddl log", i);
       continue;
     }
-
-    set_ddl_log_entry_from_buf(i, file_entry_buf, &ddl_log_entry);
     if (ddl_log_entry.entry_type == DDL_LOG_EXECUTE_CODE)
     {
       if (execute_ddl_log_entry_no_lock(thd, ddl_log_entry.next_entry))
@@ -1938,7 +1724,6 @@
   global_ddl_log.recovery_phase= FALSE;
   mysql_mutex_unlock(&LOCK_gdl);
   delete thd;
-  my_free(file_entry_buf);
   /* Remember that we don't have a THD */
   my_pthread_setspecific_ptr(THR_THD,  0);
   DBUG_VOID_RETURN;
