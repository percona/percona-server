--- conflicted
+++ resolved
@@ -1522,7 +1522,6 @@
     }
   }
   DBUG_RETURN(FALSE);
-<<<<<<< HEAD
 }
 
 
@@ -1551,36 +1550,6 @@
 
 
 /**
-=======
-}
-
-
-/**
-  Deactivate an individual entry.
-
-  @details see deactivate_ddl_log_entry_no_lock.
-
-  @param entry_no     Entry position of record to change
-
-  @return Operation status
-    @retval TRUE      Error
-    @retval FALSE     Success
-*/
-
-bool deactivate_ddl_log_entry(uint entry_no)
-{
-  bool error;
-  DBUG_ENTER("deactivate_ddl_log_entry");
-
-  mysql_mutex_lock(&LOCK_gdl);
-  error= deactivate_ddl_log_entry_no_lock(entry_no);
-  mysql_mutex_unlock(&LOCK_gdl);
-  DBUG_RETURN(error);
-}
-
-
-/**
->>>>>>> 4e345334
   Sync ddl log file.
 
   @return Operation status
@@ -4609,14 +4578,10 @@
     if (!thd->is_current_stmt_binlog_format_row() ||
         (thd->is_current_stmt_binlog_format_row() &&
          !(create_info->options & HA_LEX_CREATE_TMP_TABLE)))
-<<<<<<< HEAD
-      result= write_bin_log(thd, TRUE, thd->query(), thd->query_length(), is_trans);
-=======
     {
       thd->add_to_binlog_accessed_dbs(create_table->db);
       result= write_bin_log(thd, TRUE, thd->query(), thd->query_length(), is_trans);
     }
->>>>>>> 4e345334
   }
 end:
   DBUG_RETURN(result);
@@ -5733,13 +5698,6 @@
     }
     if (!def->after)
       new_create_list.push_back(def);
-<<<<<<< HEAD
-    else if (def->after == first_keyword)
-    {
-      new_create_list.push_front(def);
-    }
-=======
->>>>>>> 4e345334
     else
     {
       Create_field *find;
@@ -5777,10 +5735,6 @@
         }
         find_it.after(def);			// Put column after this
       }
-<<<<<<< HEAD
-      find_it.after(def);			// Put element after this
-=======
->>>>>>> 4e345334
     }
   }
   if (alter_info->alter_list.elements)
