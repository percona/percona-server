--- conflicted
+++ resolved
@@ -6250,14 +6250,8 @@
   /* Check for: ALTER TABLE FORCE, ALTER TABLE ENGINE and OPTIMIZE TABLE. */
   if (alter_info->flags & Alter_info::ALTER_RECREATE)
     ha_alter_info->handler_flags|= Alter_inplace_info::RECREATE_TABLE;
-<<<<<<< HEAD
-=======
-  if (alter_info->flags & Alter_info::ALTER_UPGRADE_PARTITIONING)
-    ha_alter_info->handler_flags|=
-      Alter_inplace_info::ALTER_UPGRADE_PARTITIONING;
   if (alter_info->with_validation == Alter_info::ALTER_WITH_VALIDATION)
     ha_alter_info->handler_flags|= Alter_inplace_info::VALIDATE_VIRTUAL_COLUMN;
->>>>>>> e5819348
 
   /*
     If we altering table with old VARCHAR fields we will be automatically
