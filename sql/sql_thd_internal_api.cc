/* Copyright (c) 2015, 2018, Oracle and/or its affiliates. All rights reserved.

   This program is free software; you can redistribute it and/or modify
   it under the terms of the GNU General Public License, version 2.0,
   as published by the Free Software Foundation.

   This program is also distributed with certain software (including
   but not limited to OpenSSL) that is licensed under separate terms,
   as designated in a particular file or component or in included license
   documentation.  The authors of MySQL hereby grant you an additional
   permission to link the program and your derivative works with the
   separately licensed software that they have included with MySQL.

   This program is distributed in the hope that it will be useful,
   but WITHOUT ANY WARRANTY; without even the implied warranty of
   MERCHANTABILITY or FITNESS FOR A PARTICULAR PURPOSE.  See the
   GNU General Public License, version 2.0, for more details.

   You should have received a copy of the GNU General Public License
   along with this program; if not, write to the Free Software
   Foundation, Inc., 51 Franklin St, Fifth Floor, Boston, MA 02110-1301  USA */

#include "sql/sql_thd_internal_api.h"

#include "my_config.h"

#include <fcntl.h>
#include <string.h>

#include "m_string.h"
#include "mysql/components/services/psi_stage_bits.h"
#include "pfs_thread_provider.h"
#ifdef HAVE_UNISTD_H
#include <unistd.h>
#endif

#include "my_compiler.h"
#include "my_dbug.h"
#include "my_inttypes.h"
#include "my_io.h"
#include "my_macros.h"
#include "my_psi_config.h"
#include "my_sys.h"
#include "mysql/psi/mysql_mutex.h"
#include "mysql/psi/mysql_socket.h"
#include "mysql/thread_type.h"
#include "sql/binlog.h"       // mysql_bin_log
#include "sql/current_thd.h"  // current_thd
#include "sql/mysqld.h"
#include "sql/mysqld_thd_manager.h"  // Global_THD_manager
#include "sql/protocol_classic.h"
#include "sql/query_options.h"
#include "sql/rpl_filter.h"  // binlog_filter
#include "sql/sql_class.h"   // THD
#include "sql/sql_lex.h"
#include "sql/sql_parse.h"  // sqlcom_can_generate_row_events
#include "sql/system_variables.h"
#include "sql/transaction_info.h"
#include "violite.h"

struct mysql_cond_t;
struct mysql_mutex_t;

int thd_init(THD *thd, char *stack_start, bool bound MY_ATTRIBUTE((unused)),
             PSI_thread_key psi_key MY_ATTRIBUTE((unused))) {
  DBUG_ENTER("thd_init");
  // TODO: Purge threads currently terminate too late for them to be added.
  // Note that P_S interprets all threads with thread_id != 0 as
  // foreground threads. And THDs need thread_id != 0 to be added
  // to the global THD list.
  if (thd->system_thread != SYSTEM_THREAD_BACKGROUND) {
    thd->set_new_thread_id();
    Global_THD_manager *thd_manager = Global_THD_manager::get_instance();
    thd_manager->add_thd(thd);
  }
#ifdef HAVE_PSI_THREAD_INTERFACE
  PSI_thread *psi;
  psi = PSI_THREAD_CALL(new_thread)(psi_key, thd, thd->thread_id());
  if (bound) {
    PSI_THREAD_CALL(set_thread_os_id)(psi);
  }
  thd->set_psi(psi);
#endif /* HAVE_PSI_THREAD_INTERFACE */

  if (!thd->system_thread) {
    DBUG_PRINT("info",
               ("init new connection. thd: %p fd: %d", thd,
                mysql_socket_getfd(
                    thd->get_protocol_classic()->get_vio()->mysql_socket)));
  }
  thd_set_thread_stack(thd, stack_start);

  int retval = thd->store_globals();
  DBUG_RETURN(retval);
}

THD *create_thd(bool enable_plugins, bool background_thread, bool bound,
                PSI_thread_key psi_key) {
  THD *thd = new THD(enable_plugins);
  if (background_thread) thd->system_thread = SYSTEM_THREAD_BACKGROUND;
  (void)thd_init(thd, reinterpret_cast<char *>(&thd), bound, psi_key);
  return thd;
}

void destroy_thd(THD *thd) {
  thd->release_resources();
  // TODO: Purge threads currently terminate too late for them to be added.
  if (thd->system_thread != SYSTEM_THREAD_BACKGROUND) {
    Global_THD_manager *thd_manager = Global_THD_manager::get_instance();
    thd_manager->remove_thd(thd);
  }
  delete thd;
}

void thd_set_thread_stack(THD *thd, const char *stack_start) {
  thd->thread_stack = stack_start;
}

extern "C" void thd_enter_cond(void *opaque_thd, mysql_cond_t *cond,
                               mysql_mutex_t *mutex,
                               const PSI_stage_info *stage,
                               PSI_stage_info *old_stage,
                               const char *src_function, const char *src_file,
                               int src_line) {
  THD *thd = static_cast<THD *>(opaque_thd);
  if (!thd) thd = current_thd;

  return thd->enter_cond(cond, mutex, stage, old_stage, src_function, src_file,
                         src_line);
}

extern "C" void thd_exit_cond(void *opaque_thd, const PSI_stage_info *stage,
                              const char *src_function, const char *src_file,
                              int src_line) {
  THD *thd = static_cast<THD *>(opaque_thd);
  if (!thd) thd = current_thd;

  thd->exit_cond(stage, src_function, src_file, src_line);
}

extern "C" void thd_enter_stage(void *opaque_thd,
                                const PSI_stage_info *new_stage,
                                PSI_stage_info *old_stage,
                                const char *src_function, const char *src_file,
                                int src_line) {
  THD *thd = static_cast<THD *>(opaque_thd);
  if (!thd) thd = current_thd;

  thd->enter_stage(new_stage, old_stage, src_function, src_file, src_line);
}

extern "C" void thd_set_waiting_for_disk_space(void *opaque_thd,
                                               const bool waiting) {
  THD *thd = static_cast<THD *>(opaque_thd);
  if (!thd) thd = current_thd;

  thd->set_waiting_for_disk_space(waiting);
}

void thd_increment_bytes_sent(size_t length) {
  THD *thd = current_thd;
  if (likely(thd != NULL)) { /* current_thd==NULL when close_connection() calls
                                net_send_error() */
    thd->status_var.bytes_sent += length;
    thd->bytes_sent += length;
  }
}

void thd_increment_bytes_received(size_t length) {
  THD *thd = current_thd;
  if (likely(thd != NULL)) {
    thd->status_var.bytes_received += length;
    thd->bytes_received += length;
  }
}

partition_info *thd_get_work_part_info(THD *thd) { return thd->work_part_info; }

enum_tx_isolation thd_get_trx_isolation(const THD *thd) {
  return thd->tx_isolation;
}

const CHARSET_INFO *thd_charset(THD *thd) { return (thd->charset()); }

LEX_CSTRING thd_query_unsafe(THD *thd) {
  DBUG_ASSERT(current_thd == thd);
  return thd->query();
}

size_t thd_query_safe(THD *thd, char *buf, size_t buflen) {
  mysql_mutex_lock(&thd->LOCK_thd_query);
  LEX_CSTRING query_string = thd->query();
  size_t len = MY_MIN(buflen - 1, query_string.length);
  if (len > 0) strncpy(buf, query_string.str, len);
  buf[len] = '\0';
  mysql_mutex_unlock(&thd->LOCK_thd_query);
  return len;
}

int thd_slave_thread(const THD *thd) { return (thd->slave_thread); }

int thd_non_transactional_update(const THD *thd) {
  return thd->get_transaction()->has_modified_non_trans_table(
      Transaction_ctx::SESSION);
}

int thd_binlog_format(const THD *thd) {
  if (mysql_bin_log.is_open() && (thd->variables.option_bits & OPTION_BIN_LOG))
    return (int)thd->variables.binlog_format;
  else
    return BINLOG_FORMAT_UNSPEC;
}

bool thd_binlog_filter_ok(const THD *thd) {
  return binlog_filter->db_ok(thd->db().str);
}

bool thd_sqlcom_can_generate_row_events(const THD *thd) {
  return sqlcom_can_generate_row_events(thd->lex->sql_command);
}

enum durability_properties thd_get_durability_property(const THD *thd) {
  enum durability_properties ret = HA_REGULAR_DURABILITY;

  if (thd != NULL) ret = thd->durability_property;

  return ret;
}

void thd_get_autoinc(const THD *thd, ulong *off, ulong *inc) {
  *off = thd->variables.auto_increment_offset;
  *inc = thd->variables.auto_increment_increment;
}

bool thd_is_strict_mode(const THD *thd) { return thd->is_strict_mode(); }

bool thd_is_error(const THD *thd) { return thd->is_error(); }

bool is_mysql_datadir_path(const char *path) {
  if (path == NULL || strlen(path) >= FN_REFLEN) return false;

  char mysql_data_dir[FN_REFLEN], path_dir[FN_REFLEN];
  convert_dirname(path_dir, path, NullS);
  convert_dirname(mysql_data_dir, mysql_unpacked_real_data_home, NullS);
  size_t mysql_data_home_len = dirname_length(mysql_data_dir);
  size_t path_len = dirname_length(path_dir);

  if (path_len < mysql_data_home_len) return true;

  if (!lower_case_file_system)
    return memcmp(mysql_data_dir, path_dir, mysql_data_home_len);

  return files_charset_info->coll->strnncoll(
      files_charset_info, reinterpret_cast<uchar *>(path_dir), path_len,
      reinterpret_cast<uchar *>(mysql_data_dir), mysql_data_home_len, true);
}

int mysql_tmpfile_path(const char *path, const char *prefix) {
  DBUG_ASSERT(path != NULL);
  DBUG_ASSERT((strlen(path) + strlen(prefix)) <= FN_REFLEN);

  char filename[FN_REFLEN];
  File fd = create_temp_file(filename, path, prefix,
#ifdef _WIN32
                             O_TRUNC | O_SEQUENTIAL |
#endif /* _WIN32 */
                                 O_CREAT | O_EXCL | O_RDWR,
                             MYF(MY_WME));
  if (fd >= 0) unlink(filename);

  return fd;
}

bool thd_is_bootstrap_thread(THD *thd) {
  DBUG_ASSERT(thd);
  return thd->is_bootstrap_system_thread();
}

bool thd_is_dd_update_stmt(const THD *thd) {
  DBUG_ASSERT(thd != nullptr);

  /*
    OPTION_DD_UPDATE_CONTEXT flag is set when thread switches context to
    update data dictionary tables for the
      * DDL statements.
      * Administration statements as ANALYZE TABLE.
      * Event threads for next activation time of a event and to update status.
      * SDI import.
      ...
    So verifying OPTION_DD_UPDATE_CONTEXT flag value to check if thread is
    updating the data dictionary tables.
  */
  return (thd->variables.option_bits & OPTION_DD_UPDATE_CONTEXT);
}

<<<<<<< HEAD
/** Gets page fragmentation statistics. Assigns zeros to stats if thd is
NULL.
@param[in]  thd   the calling thread
@param[out] stats a pointer to fragmentation statistics to fill */
void thd_get_fragmentation_stats(const THD *thd,
                                 fragmentation_stats_t *stats) noexcept {
  DBUG_ASSERT(stats != nullptr);
  if (likely(thd != nullptr)) {
    stats->scan_pages_contiguous =
        thd->status_var.fragmentation_stats.scan_pages_contiguous;
    stats->scan_pages_disjointed =
        thd->status_var.fragmentation_stats.scan_pages_disjointed;
    stats->scan_pages_total_seek_distance =
        thd->status_var.fragmentation_stats.scan_pages_total_seek_distance;
    stats->scan_data_size = thd->status_var.fragmentation_stats.scan_data_size;
    stats->scan_deleted_recs_size =
        thd->status_var.fragmentation_stats.scan_deleted_recs_size;
  } else {
    memset(stats, 0, sizeof(*stats));
  }
}

/** Adds page scan statistics. Does nothing if thd is NULL.
@param[in] thd   the calling thread
@param[in] stats a pointer to fragmentation statistics to add */
void thd_add_fragmentation_stats(THD *thd,
                                 const fragmentation_stats_t &stats) noexcept {
  if (likely(thd != nullptr)) {
    thd->status_var.fragmentation_stats.scan_pages_contiguous +=
        stats.scan_pages_contiguous;
    thd->status_var.fragmentation_stats.scan_pages_disjointed +=
        stats.scan_pages_disjointed;
    thd->status_var.fragmentation_stats.scan_pages_total_seek_distance +=
        stats.scan_pages_total_seek_distance;
    thd->status_var.fragmentation_stats.scan_data_size += stats.scan_data_size;
    thd->status_var.fragmentation_stats.scan_deleted_recs_size +=
        stats.scan_deleted_recs_size;
  }
}
=======
my_thread_id thd_thread_id(const THD *thd) { return (thd->thread_id()); }
>>>>>>> e4924f36
<|MERGE_RESOLUTION|>--- conflicted
+++ resolved
@@ -293,7 +293,8 @@
   return (thd->variables.option_bits & OPTION_DD_UPDATE_CONTEXT);
 }
 
-<<<<<<< HEAD
+my_thread_id thd_thread_id(const THD *thd) { return (thd->thread_id()); }
+
 /** Gets page fragmentation statistics. Assigns zeros to stats if thd is
 NULL.
 @param[in]  thd   the calling thread
@@ -332,7 +333,4 @@
     thd->status_var.fragmentation_stats.scan_deleted_recs_size +=
         stats.scan_deleted_recs_size;
   }
-}
-=======
-my_thread_id thd_thread_id(const THD *thd) { return (thd->thread_id()); }
->>>>>>> e4924f36
+}