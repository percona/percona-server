/* Copyright (c) 2020, 2023, Oracle and/or its affiliates.

   This program is free software; you can redistribute it and/or modify
   it under the terms of the GNU General Public License, version 2.0,
   as published by the Free Software Foundation.

   This program is also distributed with certain software (including
   but not limited to OpenSSL) that is licensed under separate terms,
   as designated in a particular file or component or in included license
   documentation.  The authors of MySQL hereby grant you an additional
   permission to link the program and your derivative works with the
   separately licensed software that they have included with MySQL.

   This program is distributed in the hope that it will be useful,
   but WITHOUT ANY WARRANTY; without even the implied warranty of
   MERCHANTABILITY or FITNESS FOR A PARTICULAR PURPOSE.  See the
   GNU General Public License, version 2.0, for more details.

   You should have received a copy of the GNU General Public License
   along with this program; if not, write to the Free Software
   Foundation, Inc., 51 Franklin St, Fifth Floor, Boston, MA 02110-1301  USA */

#include <algorithm>

#ifdef _WIN32
/* In OpenSSL before 1.1.0, we need this first. */
#include <winsock2.h>
#endif /* _WIN32 */

#include "openssl/ssl.h"      /* SSL_* */
#include "openssl/x509_vfy.h" /* X509_* */

#include "mysql/components/services/log_builtins.h" /* LogErr */
#include "mysqld_error.h"                           /* Error/Warning macros */

#include "sql/ssl_acceptor_context_data.h"

/* Helpers */
/* Function to report SSL library errors
 */
static void report_errors() {
  unsigned long l;
  const char *file;
  const char *data;
  int line, flags;

  DBUG_TRACE;

#if OPENSSL_VERSION_NUMBER >= 0x30000000L
  while ((l = ERR_get_error_all(&file, &line, nullptr, &data, &flags))) {
#else          /* OPENSSL_VERSION_NUMBER >= 0x30000000L */
  while ((l = ERR_get_error_line_data(&file, &line, &data, &flags)) > 0) {
#endif         /* OPENSSL_VERSION_NUMBER >= 0x30000000L */
#ifndef NDEBUG /* Avoid warning */
    char buf[512];
    LogErr(ERROR_LEVEL, ER_WARN_FAILED_TO_SETUP_TLS, ERR_error_string(l, buf),
           file, line, (flags & ERR_TXT_STRING) ? data : "");
#endif
  }
}

static bool verify_individual_certificate(const char *ssl_cert,
                                          const char *ssl_ca,
                                          const char *ssl_capath,
                                          const char *crl,
                                          const char *crl_path) {
  if (!ssl_cert || my_access(ssl_cert, F_OK) == -1) {
    /* Cert not present */
    return false;
  }
  using raii_bio = std::unique_ptr<BIO, decltype(&BIO_free)>;
  using raii_server_cert = std::unique_ptr<X509, decltype(&X509_free)>;
  using raii_store = std::unique_ptr<X509_STORE, decltype(&X509_STORE_free)>;
  using raii_store_ctx =
      std::unique_ptr<X509_STORE_CTX, decltype(&X509_STORE_CTX_free)>;
  auto deleter = [&](FILE *ptr) { my_fclose(ptr, MYF(0)); };
  std::unique_ptr<FILE, decltype(deleter)> fp(
      my_fopen(ssl_cert, O_RDONLY | MY_FOPEN_BINARY, MYF(MY_WME)), deleter);

  if (!fp) {
    LogErr(ERROR_LEVEL, ER_WARN_CANT_OPEN_CERTIFICATE, ssl_cert);
    return true;
  }

  raii_bio bio(BIO_new(BIO_s_file()), &BIO_free);
  if (!bio) {
    /* purecov: begin inspected */
    LogErr(ERROR_LEVEL, ER_TLS_LIBRARY_ERROR_INTERNAL);
    report_errors();
    return true;
    /* purecov: end */
  }

  BIO_set_fp(bio.get(), fp.get(), BIO_NOCLOSE);
  raii_server_cert server_cert(
      PEM_read_bio_X509(bio.get(), nullptr, nullptr, nullptr), &X509_free);
  if (!server_cert) {
    /* We are not interested in anything other than X509 certificates */
    return false;
  }

  raii_store store(X509_STORE_new(), &X509_STORE_free);
  if (!store) {
    /* purecov: begin inspected */
    LogErr(ERROR_LEVEL, ER_TLS_LIBRARY_ERROR_INTERNAL);
    report_errors();
    return true;
    /* purecov: end */
  }

  if (ssl_ca || ssl_capath) {
    if (!X509_STORE_load_locations(store.get(), ssl_ca, ssl_capath)) {
      LogErr(ERROR_LEVEL, ER_TLS_LIBRARY_ERROR_INTERNAL);
      report_errors();
      return true;
    }
  }

  if (crl || crl_path) {
    if (X509_STORE_load_locations(store.get(), crl, crl_path) == 0 ||
        X509_STORE_set_flags(store.get(), X509_V_FLAG_CRL_CHECK |
                                              X509_V_FLAG_CRL_CHECK_ALL) == 0) {
      LogErr(ERROR_LEVEL, ER_TLS_LIBRARY_ERROR_INTERNAL);
      report_errors();
      return true;
    }
  }

  raii_store_ctx store_ctx(X509_STORE_CTX_new(), &X509_STORE_CTX_free);
  if (!store_ctx) {
    /* purecov: begin inspected */
    LogErr(ERROR_LEVEL, ER_TLS_LIBRARY_ERROR_INTERNAL);
    report_errors();
    return true;
    /* purecov: end */
  }

  if (!X509_STORE_CTX_init(store_ctx.get(), store.get(), server_cert.get(),
<<<<<<< HEAD
                           NULL)) {
=======
                           nullptr)) {
>>>>>>> 87307d4d
    /* purecov: begin inspected */
    LogErr(ERROR_LEVEL, ER_TLS_LIBRARY_ERROR_INTERNAL);
    report_errors();
    return true;
    /* purecov: end */
  }

  if (X509_STORE_add_cert(store.get(), server_cert.get()) <= 0) {
    /* purecov: begin inspected */
    LogErr(WARNING_LEVEL, ER_TLS_LIBRARY_ERROR_INTERNAL);
    report_errors();
    return true;
    /* purecov: end */
  }
  if (!X509_verify_cert(store_ctx.get())) {
    const char *result = X509_verify_cert_error_string(
        X509_STORE_CTX_get_error(store_ctx.get()));
    LogErr(WARNING_LEVEL, ER_WARN_CERTIFICATE_ERROR_STRING, ssl_cert, result);
    return true;
  }
  return false;
}

/*
 *   Function to Validate CA Certificate/Certificates.
 */

static bool verify_ca_certificates(const char *ssl_ca, const char *ssl_capath,
                                   const char *ssl_crl,
                                   const char *ssl_crl_path) {
  bool r_value = false;
  if (ssl_ca && ssl_ca[0]) {
<<<<<<< HEAD
    if (verify_individual_certificate(ssl_ca, NULL, NULL, ssl_crl,
=======
    if (verify_individual_certificate(ssl_ca, nullptr, nullptr, ssl_crl,
>>>>>>> 87307d4d
                                      ssl_crl_path))
      r_value = true;
  }
  if (ssl_capath && ssl_capath[0]) {
    /* We have ssl-capath. So search all files in the dir */
    MY_DIR *ca_dir;
    uint file_count;
    DYNAMIC_STRING file_path;
    char dir_separator[FN_REFLEN];
    size_t dir_path_length;

    init_dynamic_string(&file_path, ssl_capath, FN_REFLEN);
    dir_separator[0] = FN_LIBCHAR;
    dir_separator[1] = 0;
    dynstr_append(&file_path, dir_separator);
    dir_path_length = file_path.length;

    if (!(ca_dir = my_dir(ssl_capath, MY_WANT_STAT | MY_DONT_SORT | MY_WME))) {
      LogErr(ERROR_LEVEL, ER_CANT_ACCESS_CAPATH);
      return true;
    }

    for (file_count = 0; file_count < ca_dir->number_off_files; file_count++) {
      if (!MY_S_ISDIR(ca_dir->dir_entry[file_count].mystat->st_mode)) {
        file_path.length = dir_path_length;
        dynstr_append(&file_path, ca_dir->dir_entry[file_count].name);
<<<<<<< HEAD
        if ((r_value = verify_individual_certificate(file_path.str, NULL, NULL,
                                                     ssl_crl, ssl_crl_path)))
=======
        if ((r_value = verify_individual_certificate(
                 file_path.str, nullptr, nullptr, ssl_crl, ssl_crl_path)))
>>>>>>> 87307d4d
          r_value = true;
      }
    }
    my_dirend(ca_dir);
    dynstr_free(&file_path);

    ca_dir = nullptr;
    memset(&file_path, 0, sizeof(file_path));
  }
  return r_value;
}

static char *my_asn1_time_to_string(ASN1_TIME *time, char *buf, int len) {
  int n_read;
  char *res = nullptr;
  BIO *bio = BIO_new(BIO_s_mem());

  if (bio == nullptr) return nullptr;

  if (!ASN1_TIME_print(bio, time)) goto end;

  n_read = BIO_read(bio, buf, len - 1);

  if (n_read > 0) {
    buf[n_read] = 0;
    res = buf;
  }

end:
  BIO_free(bio);
  return res;
}
/* Helpers end */

static std::string Ssl_acceptor_context_propert_type_names[] = {
    "Ssl_accept_renegotiates",
    "Ssl_accepts",
    "Ssl_callback_cache_hits",
    "Ssl_client_connects",
    "Ssl_connect_renegotiates",
    "Ssl_ctx_verify_depth",
    "Ssl_ctx_verify_mode",
    "Current_tls_ca",
    "Current_tls_capath",
    "Current_tls_cert",
    "Current_tls_cipher",
    "Current_tls_ciphersuites",
    "Current_tls_crl",
    "Current_tls_crlpath",
    "Current_tls_key",
    "Current_tls_version",
    "Ssl_finished_accepts",
    "Ssl_finished_connects",
    "Ssl_server_not_after",
    "Ssl_server_not_before",
    "Ssl_session_cache_hits",
    "Ssl_session_cache_misses",
    "Ssl_session_cache_mode",
    "Ssl_session_cache_overflows",
    "Ssl_session_cache_size",
    "Ssl_session_cache_timeouts",
    "Ssl_used_session_cache_entries",
    "Ssl_session_cache_timeout",
    ""};

std::string Ssl_ctx_property_name(
    Ssl_acceptor_context_property_type property_type) {
  return Ssl_acceptor_context_propert_type_names[static_cast<unsigned int>(
      property_type)];
}

Ssl_acceptor_context_property_type &operator++(
    Ssl_acceptor_context_property_type &property_type) {
  property_type = static_cast<Ssl_acceptor_context_property_type>(
      static_cast<
          std::underlying_type<Ssl_acceptor_context_property_type>::type>(
          property_type) +
      1);
  return property_type;
}

Ssl_acceptor_context_data::Ssl_acceptor_context_data(
    std::string channel, bool use_ssl_arg, Ssl_init_callback *callbacks,
    bool report_ssl_error /* = true */, enum enum_ssl_init_error *out_error)
    : channel_(channel), ssl_acceptor_fd_(nullptr), acceptor_(nullptr) {
  enum enum_ssl_init_error error_num = SSL_INITERR_NOERROR;
  {
    callbacks->read_parameters(
        &current_ca_, &current_capath_, &current_version_, &current_cert_,
        &current_cipher_, &current_ciphersuites_, &current_key_, &current_crl_,
        &current_crlpath_, &current_tls_session_cache_mode_,
        &current_tls_session_cache_timeout_);
  }

  if (use_ssl_arg) {
    /* Verify server certificate */
    if (verify_individual_certificate(
            current_cert_.c_str(), current_ca_.c_str(), current_capath_.c_str(),
            current_crl_.c_str(), current_crlpath_.c_str())) {
      LogErr(WARNING_LEVEL, ER_SERVER_CERT_VERIFY_FAILED,
             current_cert_.c_str());
      /* Verify possible issues in CA certificates*/
      if (verify_ca_certificates(current_ca_.c_str(), current_capath_.c_str(),
                                 current_crl_.c_str(),
                                 current_crlpath_.c_str())) {
        LogErr(WARNING_LEVEL, ER_WARN_CA_CERT_VERIFY_FAILED);
      }
      error_num = SSL_INITERR_INVALID_CERTIFICATES;
      if (opt_tls_certificates_enforced_validation) {
        if (out_error) *out_error = error_num;
        assert(ssl_acceptor_fd_ == nullptr);
        return;
      }
    }
    long ssl_flags = process_tls_version(current_version_.c_str());

    /* Turn off server's ticket sending for TLS 1.2 if requested */
    if (!current_tls_session_cache_mode_) ssl_flags |= SSL_OP_NO_TICKET;

    ssl_acceptor_fd_ = new_VioSSLAcceptorFd(
        current_key_.c_str(), current_cert_.c_str(), current_ca_.c_str(),
        current_capath_.c_str(), current_cipher_.c_str(),
        current_ciphersuites_.c_str(), &error_num, current_crl_.c_str(),
        current_crlpath_.c_str(), ssl_flags);

    if (!ssl_acceptor_fd_ && report_ssl_error) {
      LogErr(WARNING_LEVEL, ER_WARN_TLS_CHANNEL_INITIALIZATION_ERROR,
             channel_.c_str());
      LogErr(WARNING_LEVEL, ER_SSL_LIBRARY_ERROR, sslGetErrString(error_num));
    }

    if (ssl_acceptor_fd_) acceptor_ = SSL_new(ssl_acceptor_fd_->ssl_context);

    if (ssl_acceptor_fd_ && acceptor_) {
      SSL_CTX_set_session_cache_mode(ssl_acceptor_fd_->ssl_context,
                                     current_tls_session_cache_mode_
                                         ? SSL_SESS_CACHE_SERVER
                                         : SSL_SESS_CACHE_OFF);
      SSL_CTX_set_timeout(ssl_acceptor_fd_->ssl_context,
                          current_tls_session_cache_timeout_);
#ifdef HAVE_TLSv13
      /* Turn off server's ticket sending for TLS 1.3 if requested */
      if (!current_tls_session_cache_mode_ && !(ssl_flags & SSL_OP_NO_TLSv1_3))
        SSL_CTX_set_num_tickets(ssl_acceptor_fd_->ssl_context, 0);
#endif
    }
  }
  if (out_error) *out_error = error_num;
}

Ssl_acceptor_context_data::~Ssl_acceptor_context_data() {
  if (acceptor_) SSL_free(acceptor_);
  if (ssl_acceptor_fd_) free_vio_ssl_acceptor_fd(ssl_acceptor_fd_);
}

std::string Ssl_acceptor_context_data::show_property(
    Ssl_acceptor_context_property_type property_type) const {
  auto c =
      (ssl_acceptor_fd_ == nullptr) ? nullptr : ssl_acceptor_fd_->ssl_context;
  auto s = acceptor_;
  std::string output;
  switch (property_type) {
    case Ssl_acceptor_context_property_type::accept_renegotiates: {
      output +=
          std::to_string(c == nullptr ? 0 : SSL_CTX_sess_accept_renegotiate(c));
      break;
    }
    case Ssl_acceptor_context_property_type::accepts: {
      output += std::to_string(c == nullptr ? 0 : SSL_CTX_sess_accept(c));
      break;
    }
    case Ssl_acceptor_context_property_type::callback_cache_hits: {
      output += std::to_string(c == nullptr ? 0 : SSL_CTX_sess_cb_hits(c));
      break;
    }
    case Ssl_acceptor_context_property_type::client_connects: {
      output += std::to_string(c == nullptr ? 0 : SSL_CTX_sess_connect(c));
      break;
    }
    case Ssl_acceptor_context_property_type::connect_renegotiates: {
      output += std::to_string(
          c == nullptr ? 0 : SSL_CTX_sess_connect_renegotiate(c));
      break;
    }
    case Ssl_acceptor_context_property_type::ctx_verify_depth: {
      output += std::to_string(c == nullptr ? 0 : SSL_CTX_get_verify_depth(c));
      break;
    }
    case Ssl_acceptor_context_property_type::ctx_verify_mode: {
      output += std::to_string(c == nullptr ? 0 : SSL_CTX_get_verify_mode(c));
      break;
    }
    case Ssl_acceptor_context_property_type::current_tls_ca: {
      const char *cert = current_ca();
      output.assign((cert == nullptr) ? "" : cert);
      break;
    }
    case Ssl_acceptor_context_property_type::current_tls_capath: {
      const char *cert = current_capath();
      output.assign((cert == nullptr) ? "" : cert);
      break;
    }
    case Ssl_acceptor_context_property_type::current_tls_cert: {
      const char *cert = current_cert();
      output.assign((cert == nullptr) ? "" : cert);
      break;
    }
    case Ssl_acceptor_context_property_type::current_tls_cipher: {
      const char *cert = current_cipher();
      output.assign((cert == nullptr) ? "" : cert);
      break;
    }
    case Ssl_acceptor_context_property_type::current_tls_ciphersuites: {
      const char *cert = current_ciphersuites();
      output.assign((cert == nullptr) ? "" : cert);
      break;
    }
    case Ssl_acceptor_context_property_type::current_tls_crl: {
      const char *cert = current_crl();
      output.assign((cert == nullptr) ? "" : cert);
      break;
    }
    case Ssl_acceptor_context_property_type::current_tls_crlpath: {
      const char *cert = current_crlpath();
      output.assign((cert == nullptr) ? "" : cert);
      break;
    }
    case Ssl_acceptor_context_property_type::current_tls_key: {
      const char *cert = current_key();
      output.assign((cert == nullptr) ? "" : cert);
      break;
    }
    case Ssl_acceptor_context_property_type::current_tls_version: {
      const char *cert = current_version();
      output.assign((cert == nullptr) ? "" : cert);
      break;
    }
    case Ssl_acceptor_context_property_type::finished_accepts: {
      output += std::to_string(c == nullptr ? 0 : SSL_CTX_sess_accept_good(c));
      break;
    }
    case Ssl_acceptor_context_property_type::finished_connects: {
      output += std::to_string(c == nullptr ? 0 : SSL_CTX_sess_connect_good(c));
      break;
    }
    case Ssl_acceptor_context_property_type::server_not_after: {
      if (s != nullptr) {
        X509 *cert = SSL_get_certificate(s);
        ASN1_TIME *not_after = X509_get_notAfter(cert);
        if (not_after != nullptr) {
          char buffer[1024] = {};
          (void)my_asn1_time_to_string(not_after, buffer, 1024);
          output.assign(buffer);
        }
      } else
        output.assign("");
      break;
    }
    case Ssl_acceptor_context_property_type::server_not_before: {
      if (s != nullptr) {
        X509 *cert = SSL_get_certificate(s);
        ASN1_TIME *not_before = X509_get_notBefore(cert);
        if (not_before != nullptr) {
          char buffer[1024] = {};
          (void)my_asn1_time_to_string(not_before, buffer, 1024);
          output.assign(buffer);
        }
      } else
        output.assign("");
      break;
    }
    case Ssl_acceptor_context_property_type::session_cache_hits: {
      output += std::to_string(c == nullptr ? 0 : SSL_CTX_sess_hits(c));
      break;
    }
    case Ssl_acceptor_context_property_type::session_cache_misses: {
      output += std::to_string(c == nullptr ? 0 : SSL_CTX_sess_misses(c));
      break;
    }
    case Ssl_acceptor_context_property_type::session_cache_mode: {
      if (c == nullptr)
        output.assign("NONE");
      else {
        switch (SSL_CTX_get_session_cache_mode(c)) {
          case SSL_SESS_CACHE_OFF:
            output.assign("OFF");
            break;
          case SSL_SESS_CACHE_CLIENT:
            output.assign("CLIENT");
            break;
          case SSL_SESS_CACHE_SERVER:
            output.assign("SERVER");
            break;
          case SSL_SESS_CACHE_BOTH:
            output.assign("BOTH");
            break;
          case SSL_SESS_CACHE_NO_AUTO_CLEAR:
            output.assign("NO_AUTO_CLEAR");
            break;
          case SSL_SESS_CACHE_NO_INTERNAL_LOOKUP:
            output.assign("NO_INTERNAL_LOOKUP");
            break;
          default:
            output.assign("UNKNOWN");
            break;
        }
      }
      break;
    }
    case Ssl_acceptor_context_property_type::session_cache_overflows: {
      output += std::to_string(c == nullptr ? 0 : SSL_CTX_sess_cache_full(c));
      break;
    }
    case Ssl_acceptor_context_property_type::session_cache_size: {
      output +=
          std::to_string(c == nullptr ? 0 : SSL_CTX_sess_get_cache_size(c));
      break;
    }
    case Ssl_acceptor_context_property_type::session_cache_timeouts: {
      output += std::to_string(c == nullptr ? 0 : SSL_CTX_sess_timeouts(c));
      break;
    }
    case Ssl_acceptor_context_property_type::used_session_cache_entries: {
      output += std::to_string(c == nullptr ? 0 : SSL_CTX_sess_number(c));
      break;
    }
    case Ssl_acceptor_context_property_type::session_cache_timeout: {
      output += std::to_string(c == nullptr ? 0 : SSL_CTX_get_timeout(c));
      break;
    }
    case Ssl_acceptor_context_property_type::last:
      [[fallthrough]];
    default:
      output.assign("");
  }
  return output;
}<|MERGE_RESOLUTION|>--- conflicted
+++ resolved
@@ -136,11 +136,7 @@
   }
 
   if (!X509_STORE_CTX_init(store_ctx.get(), store.get(), server_cert.get(),
-<<<<<<< HEAD
-                           NULL)) {
-=======
                            nullptr)) {
->>>>>>> 87307d4d
     /* purecov: begin inspected */
     LogErr(ERROR_LEVEL, ER_TLS_LIBRARY_ERROR_INTERNAL);
     report_errors();
@@ -173,11 +169,7 @@
                                    const char *ssl_crl_path) {
   bool r_value = false;
   if (ssl_ca && ssl_ca[0]) {
-<<<<<<< HEAD
-    if (verify_individual_certificate(ssl_ca, NULL, NULL, ssl_crl,
-=======
     if (verify_individual_certificate(ssl_ca, nullptr, nullptr, ssl_crl,
->>>>>>> 87307d4d
                                       ssl_crl_path))
       r_value = true;
   }
@@ -204,13 +196,8 @@
       if (!MY_S_ISDIR(ca_dir->dir_entry[file_count].mystat->st_mode)) {
         file_path.length = dir_path_length;
         dynstr_append(&file_path, ca_dir->dir_entry[file_count].name);
-<<<<<<< HEAD
-        if ((r_value = verify_individual_certificate(file_path.str, NULL, NULL,
-                                                     ssl_crl, ssl_crl_path)))
-=======
         if ((r_value = verify_individual_certificate(
                  file_path.str, nullptr, nullptr, ssl_crl, ssl_crl_path)))
->>>>>>> 87307d4d
           r_value = true;
       }
     }
