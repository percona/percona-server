#ifndef SYS_VARS_RESOURCE_MGR_INCLUDED
#define SYS_VARS_RESOURCE_MGR_INCLUDED
<<<<<<< HEAD

/* Copyright (c) 2014, 2020, Oracle and/or its affiliates. All rights reserved.
=======
#include <hash.h>
/* Copyright (c) 2014, 2021, Oracle and/or its affiliates.
>>>>>>> a2036369

   This program is free software; you can redistribute it and/or modify
   it under the terms of the GNU General Public License, version 2.0,
   as published by the Free Software Foundation.

   This program is also distributed with certain software (including
   but not limited to OpenSSL) that is licensed under separate terms,
   as designated in a particular file or component or in included license
   documentation.  The authors of MySQL hereby grant you an additional
   permission to link the program and your derivative works with the
   separately licensed software that they have included with MySQL.

   This program is distributed in the hope that it will be useful,
   but WITHOUT ANY WARRANTY; without even the implied warranty of
   MERCHANTABILITY or FITNESS FOR A PARTICULAR PURPOSE.  See the
   GNU General Public License, version 2.0, for more details.

   You should have received a copy of the GNU General Public License
   along with this program; if not, write to the Free Software
   Foundation, Inc., 51 Franklin St, Fifth Floor, Boston, MA 02110-1301  USA */

/**
  Session_sysvar_resource_manager
  -------------------------------
  When a session (THD) gets initialized, it receives a shallow copy of all
  global system variables.
  thd->variables= global_system_variables; (see plugin_thdvar_init())

  In case of Sys_var_charptr variables, we need to maintain a separate copy for
  each session though so that global and session variables can be altered
  independently.

  This class is responsible for alloc|dealloc-ating memory for Sys_var_charptr
  variables for every session. It works in three steps :

  (1) init :
        Creates a copy (memdup()) of global Sys_var_charptr system variable for
        the respective session variable (passed as a  parameter) & inserts it
        into sysvar_string_alloc_hash (containing the alloced address) to infer
        that memory has been allocated for the session. init() is called during
        the initialization of session system variables. (plugin_thdvar_init())
  (2) update :
        When the session variable is updated, the old memory is freed and new
        memory is allocated to hold the new value. The corresponding member in
        sysvar_string_alloc_hash is also updated to hold the new alloced memory
        address. (Sys_var_charptr::session_update())
  (3) deinit :
        Its a one-shot operation to free all the session Sys_var_charptr system
        variables. It basically traverses down the sysvar_string_alloc_hash
        hash and calls free() for all the addresses that it holds.

  Note, there should always be at most one node per Sys_var_charptr session
  system variable.

*/

#include <stddef.h>
#include <memory>

#include "map_helpers.h"
#include "sql/psi_memory_key.h"

class Session_sysvar_resource_manager {
 private:
  // The value always contains the string that the key points to.
  malloc_unordered_map<char **, unique_ptr_my_free<char>>
      m_sysvar_string_alloc_hash{
          key_memory_THD_Session_sysvar_resource_manager};

 public:
  /**
    Allocates memory for Sys_var_charptr session variable during session
    initialization.
  */
  bool init(char **var);

  /**
    Frees the old alloced memory, memdup()'s the given val to a new memory
    address & updated the session variable pointer.
  */
  bool update(char **var, char *val, size_t val_len);

  void claim_memory_ownership(bool claim);

  /**
    Frees the memory allocated for Sys_var_charptr session variables.
  */
  void deinit();
};

#endif /* SYS_VARS_RESOURCE_MGR_INCLUDED */<|MERGE_RESOLUTION|>--- conflicted
+++ resolved
@@ -1,12 +1,7 @@
 #ifndef SYS_VARS_RESOURCE_MGR_INCLUDED
 #define SYS_VARS_RESOURCE_MGR_INCLUDED
-<<<<<<< HEAD
 
-/* Copyright (c) 2014, 2020, Oracle and/or its affiliates. All rights reserved.
-=======
-#include <hash.h>
 /* Copyright (c) 2014, 2021, Oracle and/or its affiliates.
->>>>>>> a2036369
 
    This program is free software; you can redistribute it and/or modify
    it under the terms of the GNU General Public License, version 2.0,
