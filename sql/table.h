#ifndef TABLE_INCLUDED
#define TABLE_INCLUDED

/* Copyright (c) 2000, 2016, Oracle and/or its affiliates. All rights reserved.

   This program is free software; you can redistribute it and/or modify
   it under the terms of the GNU General Public License as published by
   the Free Software Foundation; version 2 of the License.

   This program is distributed in the hope that it will be useful,
   but WITHOUT ANY WARRANTY; without even the implied warranty of
   MERCHANTABILITY or FITNESS FOR A PARTICULAR PURPOSE.  See the
   GNU General Public License for more details.

   You should have received a copy of the GNU General Public License
   along with this program; if not, write to the Free Software
   Foundation, Inc., 51 Franklin St, Fifth Floor, Boston, MA 02110-1301  USA */

#include "my_global.h"                          /* NO_EMBEDDED_ACCESS_CHECKS */

#ifndef MYSQL_CLIENT

#include "hash.h"          // HASH
#include "datadict.h"      // frm_type_enum
#include "handler.h"       // row_type
#include "mdl.h"           // MDL_wait_for_subgraph
#include "opt_costmodel.h" // Cost_model_table
#include "sql_bitmap.h"    // Bitmap
#include "sql_sort.h"      // Filesort_info
#include "table_id.h"      // Table_id
#include "lock.h"          // Tablespace_hash_set

/* Structs that defines the TABLE */
class File_parser;
class Item_subselect;
class Item_field;
class GRANT_TABLE;
class st_select_lex_unit;
class COND_EQUAL;
class Security_context;
class ACL_internal_schema_access;
class ACL_internal_table_access;
class Table_cache_element;
class Table_trigger_dispatcher;
class Query_result_union;
class Temp_table_param;
class Index_hint;
struct Name_resolution_context;
struct LEX;
typedef int8 plan_idx;
class Opt_hints_qb;
class Opt_hints_table;

#define store_record(A,B) memcpy((A)->B,(A)->record[0],(size_t) (A)->s->reclength)
#define restore_record(A,B) memcpy((A)->record[0],(A)->B,(size_t) (A)->s->reclength)
#define cmp_record(A,B) memcmp((A)->record[0],(A)->B,(size_t) (A)->s->reclength)
#define empty_record(A) { \
                          restore_record((A),s->default_values); \
                          memset((A)->null_flags, 255, (A)->s->null_bytes);\
                        }

/*
  Used to identify NESTED_JOIN structures within a join (applicable to
  structures representing outer joins that have not been simplified away).
*/
typedef ulonglong nested_join_map;


#define tmp_file_prefix "#sql"			/**< Prefix for tmp tables */
#define tmp_file_prefix_length 4
#define TMP_TABLE_KEY_EXTRA 8

/**
  Enumerate possible types of a table from re-execution
  standpoint.
  TABLE_LIST class has a member of this type.
  At prepared statement prepare, this member is assigned a value
  as of the current state of the database. Before (re-)execution
  of a prepared statement, we check that the value recorded at
  prepare matches the type of the object we obtained from the
  table definition cache.

  @sa check_and_update_table_version()
  @sa Execute_observer
  @sa Prepared_statement::reprepare()
*/

enum enum_table_ref_type
{
  /** Initial value set by the parser */
  TABLE_REF_NULL= 0,
  TABLE_REF_VIEW,
  TABLE_REF_BASE_TABLE,
  TABLE_REF_I_S_TABLE,
  TABLE_REF_TMP_TABLE
};

/**
 Enumerate possible status of a identifier name while determining
 its validity
*/
enum enum_ident_name_check
{
  IDENT_NAME_OK,
  IDENT_NAME_WRONG,
  IDENT_NAME_TOO_LONG
};

/*************************************************************************/

/**
 Object_creation_ctx -- interface for creation context of database objects
 (views, stored routines, events, triggers). Creation context -- is a set
 of attributes, that should be fixed at the creation time and then be used
 each time the object is parsed or executed.
*/

class Object_creation_ctx
{
public:
  Object_creation_ctx *set_n_backup(THD *thd);

  void restore_env(THD *thd, Object_creation_ctx *backup_ctx);

protected:
  Object_creation_ctx() {}
  virtual Object_creation_ctx *create_backup_ctx(THD *thd) const = 0;

  virtual void change_env(THD *thd) const = 0;

public:
  virtual ~Object_creation_ctx()
  { }
};

/*************************************************************************/

/**
 Default_object_creation_ctx -- default implementation of
 Object_creation_ctx.
*/

class Default_object_creation_ctx : public Object_creation_ctx
{
public:
  const CHARSET_INFO *get_client_cs()
  {
    return m_client_cs;
  }

  const CHARSET_INFO *get_connection_cl()
  {
    return m_connection_cl;
  }

protected:
  Default_object_creation_ctx(THD *thd);

  Default_object_creation_ctx(const CHARSET_INFO *client_cs,
                              const CHARSET_INFO *connection_cl);

protected:
  virtual Object_creation_ctx *create_backup_ctx(THD *thd) const;

  virtual void change_env(THD *thd) const;

protected:
  /**
    client_cs stores the value of character_set_client session variable.
    The only character set attribute is used.

    Client character set is included into query context, because we save
    query in the original character set, which is client character set. So,
    in order to parse the query properly we have to switch client character
    set on parsing.
  */
  const CHARSET_INFO *m_client_cs;

  /**
    connection_cl stores the value of collation_connection session
    variable. Both character set and collation attributes are used.

    Connection collation is included into query context, becase it defines
    the character set and collation of text literals in internal
    representation of query (item-objects).
  */
  const CHARSET_INFO *m_connection_cl;
};


/**
 View_creation_ctx -- creation context of view objects.
*/

class View_creation_ctx : public Default_object_creation_ctx,
                          public Sql_alloc
{
public:
  static View_creation_ctx *create(THD *thd);

  static View_creation_ctx *create(THD *thd,
                                   TABLE_LIST *view);

private:
  View_creation_ctx(THD *thd)
    : Default_object_creation_ctx(thd)
  { }
};

/*************************************************************************/

/** Order clause list element */

typedef struct st_order {
  struct st_order *next;
  Item   **item;                        /* Point at item in select fields */
  Item   *item_ptr;                     /* Storage for initial item */

  enum enum_order {
    ORDER_NOT_RELEVANT,
    ORDER_ASC,
    ORDER_DESC
  };

  enum_order direction;                 /* Requested direction of ordering */
  bool   in_field_list;                 /* true if in select field list */
  /**
     Tells whether this ORDER element was referenced with an alias or with an
     expression, in the query:
     SELECT a AS foo GROUP BY foo: true.
     SELECT a AS foo GROUP BY a: false.
  */
  bool   used_alias;
  Field  *field;                        /* If tmp-table group */
  char   *buff;                         /* If tmp-table group */
  table_map used, depend_map;
  bool is_position;  /* An item expresses a position in a ORDER clause */
} ORDER;

/**
  State information for internal tables grants.
  This structure is part of the TABLE_LIST, and is updated
  during the ACL check process.
  @sa GRANT_INFO
*/
struct st_grant_internal_info
{
  /** True if the internal lookup by schema name was done. */
  bool m_schema_lookup_done;
  /** Cached internal schema access. */
  const ACL_internal_schema_access *m_schema_access;
  /** True if the internal lookup by table name was done. */
  bool m_table_lookup_done;
  /** Cached internal table access. */
  const ACL_internal_table_access *m_table_access;
};
typedef struct st_grant_internal_info GRANT_INTERNAL_INFO;

/**
   @brief The current state of the privilege checking process for the current
   user, SQL statement and SQL object.

   @details The privilege checking process is divided into phases depending on
   the level of the privilege to be checked and the type of object to be
   accessed. Due to the mentioned scattering of privilege checking
   functionality, it is necessary to keep track of the state of the
   process. This information is stored in privilege and want_privilege.

   A GRANT_INFO also serves as a cache of the privilege hash tables. Relevant
   members are grant_table and version.
 */
struct GRANT_INFO
{
  GRANT_INFO();
  /**
     @brief A copy of the privilege information regarding the current host,
     database, object and user.

     @details The version of this copy is found in GRANT_INFO::version.
   */
  GRANT_TABLE *grant_table;
  /**
     @brief Used for cache invalidation when caching privilege information.

     @details The privilege information is stored on disk, with dedicated
     caches residing in memory: table-level and column-level privileges,
     respectively, have their own dedicated caches.

     The GRANT_INFO works as a level 1 cache with this member updated to the
     current value of the global variable @c grant_version (@c static variable
     in sql_acl.cc). It is updated Whenever the GRANT_INFO is refreshed from
     the level 2 cache. The level 2 cache is the @c column_priv_hash structure
     (@c static variable in sql_acl.cc)

     @see grant_version
   */
  uint version;
  /**
     @brief The set of privileges that the current user has fulfilled for a
     certain host, database, and object.
     
     @details This field is continually updated throughout the access checking
     process. In each step the "wanted privilege" is checked against the
     fulfilled privileges. When/if the intersection of these sets is empty,
     access is granted.

     The set is implemented as a bitmap, with the bits defined in sql_acl.h.
   */
  ulong privilege;
#ifndef DBUG_OFF
  /**
     @brief the set of privileges that the current user needs to fulfil in
     order to carry out the requested operation. Used in debug build to
     ensure individual column privileges are assigned consistently.
     @todo remove this member in 5.8.
   */
  ulong want_privilege;
#endif
  /** The grant state for internal tables. */
  GRANT_INTERNAL_INFO m_internal;
};

enum tmp_table_type
{
  NO_TMP_TABLE, NON_TRANSACTIONAL_TMP_TABLE, TRANSACTIONAL_TMP_TABLE,
  INTERNAL_TMP_TABLE, SYSTEM_TMP_TABLE
};


/**
  Category of table found in the table share.
*/
enum enum_table_category
{
  /**
    Unknown value.
  */
  TABLE_UNKNOWN_CATEGORY=0,

  /**
    Temporary table.
    The table is visible only in the session.
    Therefore,
    - FLUSH TABLES WITH READ LOCK
    - SET GLOBAL READ_ONLY = ON
    do not apply to this table.
    Note that LOCK TABLE t FOR READ/WRITE
    can be used on temporary tables.
    Temporary tables are not part of the table cache.
  */
  TABLE_CATEGORY_TEMPORARY=1,

  /**
    User table.
    These tables do honor:
    - LOCK TABLE t FOR READ/WRITE
    - FLUSH TABLES WITH READ LOCK
    - SET GLOBAL READ_ONLY = ON
    User tables are cached in the table cache.
  */
  TABLE_CATEGORY_USER=2,

  /**
    System table, maintained by the server.
    These tables do honor:
    - LOCK TABLE t FOR READ/WRITE
    - FLUSH TABLES WITH READ LOCK
    - SET GLOBAL READ_ONLY = ON
    Typically, writes to system tables are performed by
    the server implementation, not explicitly be a user.
    System tables are cached in the table cache.
  */
  TABLE_CATEGORY_SYSTEM=3,

  /**
    Information schema tables.
    These tables are an interface provided by the system
    to inspect the system metadata.
    These tables do *not* honor:
    - LOCK TABLE t FOR READ/WRITE
    - FLUSH TABLES WITH READ LOCK
    - SET GLOBAL READ_ONLY = ON
    as there is no point in locking explicitly
    an INFORMATION_SCHEMA table.
    Nothing is directly written to information schema tables.
    Note that this value is not used currently,
    since information schema tables are not shared,
    but implemented as session specific temporary tables.
  */
  /*
    TODO: Fixing the performance issues of I_S will lead
    to I_S tables in the table cache, which should use
    this table type.
  */
  TABLE_CATEGORY_INFORMATION=4,

  /**
    Log tables.
    These tables are an interface provided by the system
    to inspect the system logs.
    These tables do *not* honor:
    - LOCK TABLE t FOR READ/WRITE
    - FLUSH TABLES WITH READ LOCK
    - SET GLOBAL READ_ONLY = ON
    as there is no point in locking explicitly
    a LOG table.
    An example of LOG tables are:
    - mysql.slow_log
    - mysql.general_log,
    which *are* updated even when there is either
    a GLOBAL READ LOCK or a GLOBAL READ_ONLY in effect.
    User queries do not write directly to these tables
    (there are exceptions for log tables).
    The server implementation perform writes.
    Log tables are cached in the table cache.
  */
  TABLE_CATEGORY_LOG=5,

  /**
    Performance schema tables.
    These tables are an interface provided by the system
    to inspect the system performance data.
    These tables do *not* honor:
    - LOCK TABLE t FOR READ/WRITE
    - FLUSH TABLES WITH READ LOCK
    - SET GLOBAL READ_ONLY = ON
    as there is no point in locking explicitly
    a PERFORMANCE_SCHEMA table.
    An example of PERFORMANCE_SCHEMA tables are:
    - performance_schema.*
    which *are* updated (but not using the handler interface)
    even when there is either
    a GLOBAL READ LOCK or a GLOBAL READ_ONLY in effect.
    User queries do not write directly to these tables
    (there are exceptions for SETUP_* tables).
    The server implementation perform writes.
    Performance tables are cached in the table cache.
  */
  TABLE_CATEGORY_PERFORMANCE=6,

  /**
    Replication Information Tables.
    These tables are used to store replication information.
    These tables do *not* honor:
    - LOCK TABLE t FOR READ/WRITE
    - FLUSH TABLES WITH READ LOCK
    - SET GLOBAL READ_ONLY = ON
    as there is no point in locking explicitly
    a Replication Information table.
    An example of replication tables are:
    - mysql.slave_master_info
    - mysql.slave_relay_log_info,
    which *are* updated even when there is either
    a GLOBAL READ LOCK or a GLOBAL READ_ONLY in effect.
    User queries do not write directly to these tables.
    Replication tables are cached in the table cache.
  */
  TABLE_CATEGORY_RPL_INFO=7,

  /**
    Gtid Table.
    The table is used to store gtids.
    The table does *not* honor:
    - LOCK TABLE t FOR READ/WRITE
    - FLUSH TABLES WITH READ LOCK
    - SET GLOBAL READ_ONLY = ON
    as there is no point in locking explicitly
    a Gtid table.
    An example of gtid_executed table is:
    - mysql.gtid_executed,
    which is updated even when there is either
    a GLOBAL READ LOCK or a GLOBAL READ_ONLY in effect.
    Gtid table is cached in the table cache.
  */
  TABLE_CATEGORY_GTID=8
};
typedef enum enum_table_category TABLE_CATEGORY;

extern ulong refresh_version;

typedef struct st_table_field_type
{
  LEX_STRING name;
  LEX_STRING type;
  LEX_STRING cset;
} TABLE_FIELD_TYPE;


typedef struct st_table_field_def
{
  uint count;
  const TABLE_FIELD_TYPE *field;
} TABLE_FIELD_DEF;


class Table_check_intact
{
protected:
  virtual void report_error(uint code, const char *fmt, ...)= 0;

public:
  Table_check_intact() {}
  virtual ~Table_check_intact() {}

  /** Checks whether a table is intact. */
  bool check(TABLE *table, const TABLE_FIELD_DEF *table_def);
};


/**
  Class representing the fact that some thread waits for table
  share to be flushed. Is used to represent information about
  such waits in MDL deadlock detector.
*/

class Wait_for_flush : public MDL_wait_for_subgraph
{
  MDL_context *m_ctx;
  TABLE_SHARE *m_share;
  uint m_deadlock_weight;
public:
  Wait_for_flush(MDL_context *ctx_arg, TABLE_SHARE *share_arg,
               uint deadlock_weight_arg)
    : m_ctx(ctx_arg), m_share(share_arg),
      m_deadlock_weight(deadlock_weight_arg)
  {}

  MDL_context *get_ctx() const { return m_ctx; }

  virtual bool accept_visitor(MDL_wait_for_graph_visitor *dvisitor);

  virtual uint get_deadlock_weight() const;

  /**
    Pointers for participating in the list of waiters for table share.
  */
  Wait_for_flush *next_in_share;
  Wait_for_flush **prev_in_share;
};


typedef I_P_List <Wait_for_flush,
                  I_P_List_adapter<Wait_for_flush,
                                   &Wait_for_flush::next_in_share,
                                   &Wait_for_flush::prev_in_share> >
                 Wait_for_flush_list;


/**
  This structure is shared between different table objects. There is one
  instance of table share per one table in the database.
*/

struct TABLE_SHARE
{
  TABLE_SHARE() {}                    /* Remove gcc warning */

  /** Category of this table. */
  TABLE_CATEGORY table_category;

  /* hash of field names (contains pointers to elements of field array) */
  HASH	name_hash;			/* hash of field names */
  MEM_ROOT mem_root;
  TYPELIB keynames;			/* Pointers to keynames */
  TYPELIB fieldnames;			/* Pointer to fieldnames */
  TYPELIB *intervals;			/* pointer to interval info */
  mysql_mutex_t LOCK_ha_data;           /* To protect access to ha_data */
  TABLE_SHARE *next, **prev;            /* Link to unused shares */
  /**
    Array of table_cache_instances pointers to elements of table caches
    respresenting this table in each of Table_cache instances.
    Allocated along with the share itself in alloc_table_share().
    Each element of the array is protected by Table_cache::m_lock in the
    corresponding Table_cache. False sharing should not be a problem in
    this case as elements of this array are supposed to be updated rarely.
  */
  Table_cache_element **cache_element;

  /* The following is copied to each TABLE on OPEN */
  Field **field;
  Field **found_next_number_field;
  KEY  *key_info;			/* data of keys defined for the table */
  uint	*blob_field;			/* Index to blobs in Field arrray*/

  uchar	*default_values;		/* row with default values */
  LEX_STRING comment;			/* Comment about table */
  LEX_STRING compress;			/* Compression algorithm */
  LEX_STRING encrypt_type;		/* encryption algorithm */
  const CHARSET_INFO *table_charset;	/* Default charset of string fields */

  MY_BITMAP all_set;
  /*
    Key which is used for looking-up table in table cache and in the list
    of thread's temporary tables. Has the form of:
      "database_name\0table_name\0" + optional part for temporary tables.

    Note that all three 'table_cache_key', 'db' and 'table_name' members
    must be set (and be non-zero) for tables in table cache. They also
    should correspond to each other.
    To ensure this one can use set_table_cache() methods.
  */
  LEX_STRING table_cache_key;
  LEX_STRING db;                        /* Pointer to db */
  LEX_STRING table_name;                /* Table name (for open) */
  LEX_STRING path;                	/* Path to .frm file (from datadir) */
  LEX_STRING normalized_path;		/* unpack_filename(path) */
  LEX_STRING connect_string;

  /* 
     Set of keys in use, implemented as a Bitmap.
     Excludes keys disabled by ALTER TABLE ... DISABLE KEYS.
  */
  key_map keys_in_use;
  key_map keys_for_keyread;
  ha_rows min_rows, max_rows;		/* create information */
  ulong   avg_row_length;		/* create information */
  /**
    TABLE_SHARE version, if changed the TABLE_SHARE must be reopened.
    NOTE: The TABLE_SHARE will not be reopened during LOCK TABLES in
    close_thread_tables!!!
  */
  ulong   version;
  ulong   mysql_version;		/* 0 if .frm is created before 5.0 */
  ulong   reclength;			/* Recordlength */
  ulong   stored_rec_length;            /* Stored record length 
                                           (no generated-only generated fields) */

  plugin_ref db_plugin;			/* storage engine plugin */
  inline handlerton *db_type() const	/* table_type for handler */
  { 
    // DBUG_ASSERT(db_plugin);
    return db_plugin ? plugin_data<handlerton*>(db_plugin) : NULL;
  }
  enum row_type row_type;		/* How rows are stored */
  enum tmp_table_type tmp_table;

  uint ref_count;                       /* How many TABLE objects uses this */
  uint key_block_size;			/* create key_block_size, if used */
  uint stats_sample_pages;		/* number of pages to sample during
					stats estimation, if used, otherwise 0. */
  enum_stats_auto_recalc stats_auto_recalc; /* Automatic recalc of stats. */
  uint null_bytes, last_null_bit_pos;
  uint fields;				/* Number of fields */
  uint stored_fields;                   /* Number of stored fields 
                                           (i.e. without generated-only ones) */
  uint rec_buff_length;                 /* Size of table->record[] buffer */
  uint keys;                            /* Number of keys defined for the table*/
  uint key_parts;                       /* Number of key parts of all keys
                                           defined for the table
                                        */
  uint max_key_length;                  /* Length of the longest key */
  uint max_unique_length;               /* Length of the longest unique key */
  uint total_key_length;
  uint uniques;                         /* Number of UNIQUE index */
  uint null_fields;			/* number of null fields */
  uint blob_fields;			/* number of blob fields */
  uint varchar_fields;                  /* number of varchar fields */
  uint db_create_options;		/* Create options from database */
  uint db_options_in_use;		/* Options in use */
  uint db_record_offset;		/* if HA_REC_IN_SEQ */
  uint rowid_field_offset;		/* Field_nr +1 to rowid field */
  /* Primary key index number, used in TABLE::key_info[] */
  uint primary_key;                     
  uint next_number_index;               /* autoincrement key number */
  uint next_number_key_offset;          /* autoinc keypart offset in a key */
  uint next_number_keypart;             /* autoinc keypart number in a key */
  uint error, open_errno, errarg;       /* error from open_table_def() */
  uint column_bitmap_size;
  uchar frm_version;
  uint vfields;                         /* Number of generated fields */
  bool null_field_first;
  bool system;                          /* Set if system table (one record) */
  bool crypted;                         /* If .frm file is crypted */
  bool db_low_byte_first;		/* Portable row format */
  bool crashed;
  bool is_view;
  bool m_open_in_progress;              /* True: alloc'ed, false: def opened */
  Table_id table_map_id;                   /* for row-based replication */

  /*
    Cache for row-based replication table share checks that does not
    need to be repeated. Possible values are: -1 when cache value is
    not calculated yet, 0 when table *shall not* be replicated, 1 when
    table *may* be replicated.
  */
  int cached_row_logging_check;

  /*
    Storage media to use for this table (unless another storage
    media has been specified on an individual column - in versions
    where that is supported)
  */
  enum ha_storage_media default_storage_media;

  /* Name of the tablespace used for this table */
  char *tablespace;

  /* filled in when reading from frm */
  bool auto_partitioned;
  char *partition_info_str;
  uint  partition_info_str_len;
  uint  partition_info_buffer_size;
  handlerton *default_part_db_type;

  /**
    Cache the checked structure of this table.

    The pointer data is used to describe the structure that
    a instance of the table must have. Each element of the
    array specifies a field that must exist on the table.

    The pointer is cached in order to perform the check only
    once -- when the table is loaded from the disk.
  */
  const TABLE_FIELD_DEF *table_field_def_cache;

  /** Main handler's share */
  Handler_share *ha_share;

  /** Instrumentation for this table share. */
  PSI_table_share *m_psi;

  /**
    List of tickets representing threads waiting for the share to be flushed.
  */
  Wait_for_flush_list m_flush_tickets;

  /**
    For shares representing views File_parser object with view
    definition read from .FRM file.
  */ 
  const File_parser *view_def;

  /**
    True in the case if tokudb read-free-replication is used for the table
    without explicit pk and corresponding warning was issued to disable
    repeated warning.
  */
  bool rfr_lookup_warning;

  /*
    Set share's table cache key and update its db and table name appropriately.

    SYNOPSIS
      set_table_cache_key()
        key_buff    Buffer with already built table cache key to be
                    referenced from share.
        key_length  Key length.

    NOTES
      Since 'key_buff' buffer will be referenced from share it should has same
      life-time as share itself.
      This method automatically ensures that TABLE_SHARE::table_name/db have
      appropriate values by using table cache key as their source.
  */

  void set_table_cache_key(char *key_buff, size_t key_length)
  {
    table_cache_key.str= key_buff;
    table_cache_key.length= key_length;
    /*
      Let us use the fact that the key is "db/0/table_name/0" + optional
      part for temporary tables.
    */
    db.str=            table_cache_key.str;
    db.length=         strlen(db.str);
    table_name.str=    db.str + db.length + 1;
    table_name.length= strlen(table_name.str);
  }


  /*
    Set share's table cache key and update its db and table name appropriately.

    SYNOPSIS
      set_table_cache_key()
        key_buff    Buffer to be used as storage for table cache key
                    (should be at least key_length bytes).
        key         Value for table cache key.
        key_length  Key length.

    NOTE
      Since 'key_buff' buffer will be used as storage for table cache key
      it should has same life-time as share itself.
  */

  void set_table_cache_key(char *key_buff, const char *key, size_t key_length)
  {
    memcpy(key_buff, key, key_length);
    set_table_cache_key(key_buff, key_length);
  }

  inline bool honor_global_locks()
  {
    return ((table_category == TABLE_CATEGORY_USER)
            || (table_category == TABLE_CATEGORY_SYSTEM));
  }

  inline ulonglong get_table_def_version()
  {
    return table_map_id;
  }


  /** Is this table share being expelled from the table definition cache?  */
  inline bool has_old_version() const
  {
    return version != refresh_version;
  }
  /**
    Convert unrelated members of TABLE_SHARE to one enum
    representing its type.

    @todo perhaps we need to have a member instead of a function.
  */
  enum enum_table_ref_type get_table_ref_type() const
  {
    if (is_view)
      return TABLE_REF_VIEW;
    switch (tmp_table) {
    case NO_TMP_TABLE:
      return TABLE_REF_BASE_TABLE;
    case SYSTEM_TMP_TABLE:
      return TABLE_REF_I_S_TABLE;
    default:
      return TABLE_REF_TMP_TABLE;
    }
  }
  /**
    Return a table metadata version.
     * for base tables and views, we return table_map_id.
       It is assigned from a global counter incremented for each
       new table loaded into the table definition cache (TDC).
     * for temporary tables it's table_map_id again. But for
       temporary tables table_map_id is assigned from
       thd->query_id. The latter is assigned from a thread local
       counter incremented for every new SQL statement. Since
       temporary tables are thread-local, each temporary table
       gets a unique id.
     * for everything else (e.g. information schema tables),
       the version id is zero.

   This choice of version id is a large compromise
   to have a working prepared statement validation in 5.1. In
   future version ids will be persistent, as described in WL#4180.

   Let's try to explain why and how this limited solution allows
   to validate prepared statements.

   Firstly, sets (in mathematical sense) of version numbers
   never intersect for different table types. Therefore,
   version id of a temporary table is never compared with
   a version id of a view, and vice versa.

   Secondly, for base tables and views, we know that each DDL flushes
   the respective share from the TDC. This ensures that whenever
   a table is altered or dropped and recreated, it gets a new
   version id.
   Unfortunately, since elements of the TDC are also flushed on
   LRU basis, this choice of version ids leads to false positives.
   E.g. when the TDC size is too small, we may have a SELECT
   * FROM INFORMATION_SCHEMA.TABLES flush all its elements, which
   in turn will lead to a validation error and a subsequent
   reprepare of all prepared statements.  This is
   considered acceptable, since as long as prepared statements are
   automatically reprepared, spurious invalidation is only
   a performance hit. Besides, no better simple solution exists.

   For temporary tables, using thd->query_id ensures that if
   a temporary table was altered or recreated, a new version id is
   assigned. This suits validation needs very well and will perhaps
   never change.

   Metadata of information schema tables never changes.
   Thus we can safely assume 0 for a good enough version id.

   Finally, by taking into account table type, we always
   track that a change has taken place when a view is replaced
   with a base table, a base table is replaced with a temporary
   table and so on.

   @sa TABLE_LIST::is_table_ref_id_equal()
  */
  ulonglong get_table_ref_version() const
  {
    return (tmp_table == SYSTEM_TMP_TABLE) ? 0 : table_map_id.id();
  }

  bool visit_subgraph(Wait_for_flush *waiting_ticket,
                      MDL_wait_for_graph_visitor *gvisitor);

  bool wait_for_old_version(THD *thd, struct timespec *abstime,
                            uint deadlock_weight);
  /** Release resources and free memory occupied by the table share. */
  void destroy();

  /**
    Checks if TABLE_SHARE has at least one field with
    COLUMN_FORMAT_TYPE_COMPRESSED flag.
  */
  bool has_compressed_columns() const;
};


/**
   Class is used as a BLOB field value storage for
   intermediate GROUP_CONCAT results. Used only for
   GROUP_CONCAT with  DISTINCT or ORDER BY options.
 */

class Blob_mem_storage: public Sql_alloc
{
private:
  MEM_ROOT storage;
  /**
    Sign that some values were cut
    during saving into the storage.
  */
  bool truncated_value;
public:
  Blob_mem_storage() :truncated_value(false)
  {
    init_alloc_root(key_memory_blob_mem_storage,
                    &storage, MAX_FIELD_VARCHARLENGTH, 0);
  }
  ~ Blob_mem_storage()
  {
    free_root(&storage, MYF(0));
  }
  void reset()
  {
    free_root(&storage, MYF(MY_MARK_BLOCKS_FREE));
    truncated_value= false;
  }
  /**
     Fuction creates duplicate of 'from'
     string in 'storage' MEM_ROOT.

     @param from           string to copy
     @param length         string length

     @retval Pointer to the copied string.
     @retval 0 if an error occured.
  */
  char *store(const char *from, size_t length)
  {
    return (char*) memdup_root(&storage, from, length);
  }
  void set_truncated_value(bool is_truncated_value)
  {
    truncated_value= is_truncated_value;
  }
  bool is_truncated_value() { return truncated_value; }
};


/**
  Flags for TABLE::status (maximum 8 bits). Do NOT add new ones.
  @todo: GARBAGE and NOT_FOUND could be unified. UPDATED and DELETED could be
  changed to "bool current_row_has_already_been_modified" in the
  multi_update/delete objects (one such bool per to-be-modified table).
  @todo aim at removing the status. There should be more local ways.
*/
#define STATUS_GARBAGE          1
/**
   Means we were searching for a row and didn't find it. This is used by
   storage engines (@see handler::index_read_map()) and the Server layer.
*/
#define STATUS_NOT_FOUND        2
/// Reserved for use by multi-table update. Means the row has been updated.
#define STATUS_UPDATED          16
/**
   Means that table->null_row is set. This is an artificial NULL-filled row
   (one example: in outer join, if no match has been found in inner table).
*/
#define STATUS_NULL_ROW         32
/// Reserved for use by multi-table delete. Means the row has been deleted.
#define STATUS_DELETED          64


/* Information for one open table */
enum index_hint_type
{
  INDEX_HINT_IGNORE,
  INDEX_HINT_USE,
  INDEX_HINT_FORCE
};

/* Bitmap of table's fields */
typedef Bitmap<MAX_FIELDS> Field_map;

struct TABLE
{
  TABLE() {}                               /* Remove gcc warning */
  /*
    Since TABLE instances are often cleared using memset(), do not
    add virtual members and do not inherit from TABLE.
    Otherwise memset() will start overwriting the vtable pointer.
  */

  TABLE_SHARE	*s;
  handler	*file;
  TABLE *next, *prev;

private:
  /**
     Links for the lists of used/unused TABLE objects for the particular
     table in the specific instance of Table_cache (in other words for
     specific Table_cache_element object).
     Declared as private to avoid direct manipulation with those objects.
     One should use methods of I_P_List template instead.
  */
  TABLE *cache_next, **cache_prev;

  /*
    Give Table_cache_element access to the above two members to allow
    using them for linking TABLE objects in a list.
  */
  friend class Table_cache_element;

public:

  THD	*in_use;                        /* Which thread uses this */
  Field **field;			/* Pointer to fields */
  /// Count of hidden fields, if internal temporary table; 0 otherwise.
  uint hidden_field_count;

  uchar *record[2];			/* Pointer to records */
  uchar *write_row_record;		/* Used as optimisation in
					   THD::write_row */
  uchar *insert_values;                  /* used by INSERT ... UPDATE */
  /* 
    Map of keys that can be used to retrieve all data from this table 
    needed by the query without reading the row.
  */
  key_map covering_keys;
  key_map quick_keys, merge_keys;
  
  /*
    possible_quick_keys is a superset of quick_keys to use with EXPLAIN of
    JOIN-less commands (single-table UPDATE and DELETE).
    
    When explaining regular JOINs, we use JOIN_TAB::keys to output the 
    "possible_keys" column value. However, it is not available for
    single-table UPDATE and DELETE commands, since they don't use JOIN
    optimizer at the top level. OTOH they directly use the range optimizer,
    that collects all keys usable for range access here.
  */
  key_map possible_quick_keys;

  /*
    A set of keys that can be used in the query that references this
    table.

    All indexes disabled on the table's TABLE_SHARE (see TABLE::s) will be 
    subtracted from this set upon instantiation. Thus for any TABLE t it holds
    that t.keys_in_use_for_query is a subset of t.s.keys_in_use. Generally we 
    must not introduce any new keys here (see setup_tables).

    The set is implemented as a bitmap.
  */
  key_map keys_in_use_for_query;
  /* Map of keys that can be used to calculate GROUP BY without sorting */
  key_map keys_in_use_for_group_by;
  /* Map of keys that can be used to calculate ORDER BY without sorting */
  key_map keys_in_use_for_order_by;
  KEY  *key_info;			/* data of keys defined for the table */

  Field *next_number_field;		/* Set if next_number is activated */
  Field *found_next_number_field;	/* Set on open */
  Field **vfield;                       /* Pointer to generated fields*/
  Field *hash_field;                    /* Field used by unique constraint */
  Field *fts_doc_id_field;              /* Set if FTS_DOC_ID field is present */

  /* Table's triggers, 0 if there are no of them */
  Table_trigger_dispatcher *triggers;
  TABLE_LIST *pos_in_table_list;/* Element referring to this table */
  /* Position in thd->locked_table_list under LOCK TABLES */
  TABLE_LIST *pos_in_locked_tables;
  ORDER		*group;
  const char	*alias;            	  /* alias or table name */
  uchar		*null_flags;
  my_bitmap_map	*bitmap_init_value;
  MY_BITMAP     def_read_set, def_write_set, tmp_set; /* containers */
  /*
    Bitmap of fields that one or more query condition refers to. Only
    used if optimizer_condition_fanout_filter is turned 'on'.
    Currently, only the WHERE clause and ON clause of inner joins is
    taken into account but not ON conditions of outer joins.
    Furthermore, HAVING conditions apply to groups and are therefore
    not useful as table condition filters.
  */
  MY_BITMAP     cond_set;

  /**
    Bitmap of table fields (columns), which are explicitly set in the
    INSERT INTO statement. It is declared here to avoid memory allocation
    on MEM_ROOT).

    @sa fields_set_during_insert.
  */
  MY_BITMAP     def_fields_set_during_insert;

  MY_BITMAP     *read_set, *write_set;          /* Active column sets */

  /**
    A pointer to the bitmap of table fields (columns), which are explicitly set
    in the INSERT INTO statement.

    fields_set_during_insert points to def_fields_set_during_insert
    for base (non-temporary) tables. In other cases, it is NULL.
    Triggers can not be defined for temporary tables, so this bitmap does not
    matter for temporary tables.

    @sa def_fields_set_during_insert.
  */
  MY_BITMAP     *fields_set_during_insert;

  /*
   The ID of the query that opened and is using this table. Has different
   meanings depending on the table type.

   Temporary tables:

   table->query_id is set to thd->query_id for the duration of a statement
   and is reset to 0 once it is closed by the same statement. A non-zero
   table->query_id means that a statement is using the table even if it's
   not the current statement (table is in use by some outer statement).

   Non-temporary tables:

   Under pre-locked or LOCK TABLES mode: query_id is set to thd->query_id
   for the duration of a statement and is reset to 0 once it is closed by
   the same statement. A non-zero query_id is used to control which tables
   in the list of pre-opened and locked tables are actually being used.
  */
  query_id_t	query_id;

  /* 
    For each key that has quick_keys.is_set(key) == TRUE: estimate of #records
    and max #key parts that range access would use.
  */
  ha_rows	quick_rows[MAX_KEY];

  /* Bitmaps of key parts that =const for the entire join. */
  key_part_map  const_key_parts[MAX_KEY];

  uint		quick_key_parts[MAX_KEY];
  uint		quick_n_ranges[MAX_KEY];

  /* 
    Estimate of number of records that satisfy SARGable part of the table
    condition, or table->file->records if no SARGable condition could be
    constructed.
    This value is used by join optimizer as an estimate of number of records
    that will pass the table condition (condition that depends on fields of 
    this table and constants)
  */
  ha_rows       quick_condition_rows;

  uint          lock_position;          /* Position in MYSQL_LOCK.table */
  uint          lock_data_start;        /* Start pos. in MYSQL_LOCK.locks */
  uint          lock_count;             /* Number of locks */
  uint          temp_pool_slot;		/* Used by intern temp tables */
  uint		db_stat;		/* mode of file as in handler.h */
  int		current_lock;           /* Type of lock on table */

private:
  /**
    If true, this table is inner w.r.t. some outer join operation, all columns
    are nullable (in the query), and null_row may be true.
  */
  my_bool nullable;

public:
  /*
    If true, the current table row is considered to have all columns set to 
    NULL, including columns declared as "not null" (see nullable).
    @todo make it private, currently join buffering changes it through a pointer
  */
  my_bool null_row;

  uint8   status;                       /* What's in record[0] */
  my_bool copy_blobs;                   /* copy_blobs when storing */

  /*
    TODO: Each of the following flags take up 8 bits. They can just as easily
    be put into one single unsigned long and instead of taking up 18
    bytes, it would take up 4.
  */
  my_bool force_index;

  /**
    Flag set when the statement contains FORCE INDEX FOR ORDER BY
    See TABLE_LIST::process_index_hints().
  */
  my_bool force_index_order;

  /**
    Flag set when the statement contains FORCE INDEX FOR GROUP BY
    See TABLE_LIST::process_index_hints().
  */
  my_bool force_index_group;
  my_bool distinct;
  my_bool const_table;
  my_bool no_rows;

  /**
     If set, the optimizer has found that row retrieval should access index 
     tree only.
   */
  my_bool key_read;
  /**
     Certain statements which need the full row, set this to ban index-only
     access.
  */
  my_bool no_keyread;
  my_bool locked_by_logger;
  /**
    If set, indicate that the table is not replicated by the server.
  */
  my_bool no_replicate;
  my_bool locked_by_name;
  my_bool fulltext_searched;
  my_bool no_cache;
  /* To signal that the table is associated with a HANDLER statement */
  my_bool open_by_handler;
  /*
    To indicate that a non-null value of the auto_increment field
    was provided by the user or retrieved from the current record.
    Used only in the MODE_NO_AUTO_VALUE_ON_ZERO mode.
  */
  my_bool auto_increment_field_not_null;
  my_bool insert_or_update;             /* Can be used by the handler */
  my_bool alias_name_used;		/* true if table_name is alias */
  my_bool get_fields_in_item_tree;      /* Signal to fix_field */
  /**
    This table must be reopened and is not to be reused.
    NOTE: The TABLE will not be reopened during LOCK TABLES in
    close_thread_tables!!!
  */
  my_bool m_needs_reopen;
private:
  bool created; /* For tmp tables. TRUE <=> tmp table has been instantiated.*/
public:
  uint max_keys; /* Size of allocated key_info array. */

  struct /* field connections */
  {
    class JOIN_TAB *join_tab;
    class QEP_TAB *qep_tab;
    enum thr_lock_type lock_type;		/* How table is used */
    bool not_exists_optimize;
    /*
      TRUE <=> range optimizer found that there is no rows satisfying
      table conditions.
    */
    bool impossible_range;
  } reginfo;

  /**
     @todo This member should not be declared in-line. That makes it
     impossible for any function that does memory allocation to take a const
     reference to a TABLE object.
   */
  MEM_ROOT mem_root;
  /**
     Initialized in Item_func_group_concat::setup for appropriate
     temporary table if GROUP_CONCAT is used with ORDER BY | DISTINCT
     and BLOB field count > 0.
   */
  Blob_mem_storage *blob_storage;
  GRANT_INFO grant;
  Filesort_info sort;
  partition_info *part_info;            /* Partition related information */
  /* If true, all partitions have been pruned away */
  bool all_partitions_pruned_away;
  MDL_ticket *mdl_ticket;

private:
  /// Cost model object for operations on this table
  Cost_model_table m_cost_model;
public:

  void init(THD *thd, TABLE_LIST *tl);
  bool fill_item_list(List<Item> *item_list) const;
  void reset_item_list(List<Item> *item_list) const;
  void clear_column_bitmaps(void);
  void prepare_for_position(void);

  void mark_column_used(THD *thd, Field *field, enum enum_mark_columns mark);
  void mark_columns_used_by_index_no_reset(uint index, MY_BITMAP *map,
                                           uint key_parts= 0);
  void mark_columns_used_by_index(uint index);
  void mark_auto_increment_column(void);
  void mark_columns_needed_for_update(bool mark_binlog_columns);
  void mark_columns_needed_for_delete(void);
  void mark_columns_needed_for_insert(void);
  void mark_columns_per_binlog_row_image(void);
  void mark_generated_columns(bool is_update);
  bool is_field_used_by_generated_columns(uint field_index);
  void mark_gcol_in_maps(Field *field);
  inline void column_bitmaps_set(MY_BITMAP *read_set_arg,
                                 MY_BITMAP *write_set_arg)
  {
    read_set= read_set_arg;
    write_set= write_set_arg;
    if (file && created)
      file->column_bitmaps_signal();
  }
  inline void column_bitmaps_set_no_signal(MY_BITMAP *read_set_arg,
                                           MY_BITMAP *write_set_arg)
  {
    read_set= read_set_arg;
    write_set= write_set_arg;
  }
  inline void use_all_columns()
  {
    column_bitmaps_set(&s->all_set, &s->all_set);
  }
  inline void default_column_bitmaps()
  {
    read_set= &def_read_set;
    write_set= &def_write_set;
  }
  /** Should this instance of the table be reopened? */
  inline bool needs_reopen()
  { return !db_stat || m_needs_reopen; }
  /// @returns first non-hidden column
  Field **visible_field_ptr() const
  { return field + hidden_field_count; }
  /// @returns count of visible fields
  uint visible_field_count() const
  { return s->fields - hidden_field_count; }
  bool alloc_keys(uint key_count);
  bool add_tmp_key(Field_map *key_parts, char *key_name);
  void use_index(int key_to_save);

  void set_keyread(bool flag)
  {
    DBUG_ASSERT(file);
    if (flag && !key_read)
    {
      key_read= 1;
      if (is_created())
        file->extra(HA_EXTRA_KEYREAD);
    }
    else if (!flag && key_read)
    {
      key_read= 0;
      if (is_created())
        file->extra(HA_EXTRA_NO_KEYREAD);
    }
  }

  /**
    Check whether the given index has a virtual generated columns.

    @param index_no        the given index to check

    @returns true if if index is defined over at least one virtual generated
    column
  */
  inline bool index_contains_some_virtual_gcol(uint index_no)
  {
    DBUG_ASSERT(index_no < s->keys);
    return key_info[index_no].flags & HA_VIRTUAL_GEN_KEY;
  }
  bool update_const_key_parts(Item *conds);

  bool check_read_removal(uint index);

  my_ptrdiff_t default_values_offset() const
  { return (my_ptrdiff_t) (s->default_values - record[0]); }

  /// Return true if table is instantiated, and false otherwise.
  bool is_created() const { return created; }

  /**
    Set the table as "created", and enable flags in storage engine
    that could not be enabled without an instantiated table.
  */
  void set_created()
  {
    if (created)
      return;
    if (key_read)
      file->extra(HA_EXTRA_KEYREAD);
    created= true;
  }
  /**
    Set the contents of table to be "deleted", ie "not created", after having
    deleted the contents.
  */
  void set_deleted()
  {
    created= false;
  }
<<<<<<< HEAD
  /// Set table as nullable, ie it is inner wrt some outer join
  void set_nullable() { nullable= TRUE; }

  /// Return whether table is nullable
  bool is_nullable() const { return nullable; }

  /// @return true if table contains one or more generated columns
  bool has_gcol() const { return vfield; }

  /// @return true if table contains one or more virtual generated columns
  bool has_virtual_gcol() const;

  /// Set current row as "null row", for use in null-complemented outer join
  void set_null_row()
  {
    null_row= TRUE;
    status|= STATUS_NULL_ROW;
    memset(null_flags, 255, s->null_bytes);
  }

  /// Clear "null row" status for the current row
  void reset_null_row()
  {
    null_row= FALSE;
    status&= ~STATUS_NULL_ROW;
  }

  /// @return true if current row is null-extended
  bool has_null_row() const { return null_row; }

  /**
    Initialize the optimizer cost model.
 
    This function should be called each time a new query is started.

    @param cost_model_server the main cost model object for the query
  */
  void init_cost_model(const Cost_model_server* cost_model_server)
  {
    m_cost_model.init(cost_model_server, this);
  }

  /**
    Return the cost model object for this table.
  */
  const Cost_model_table* cost_model() const { return &m_cost_model; }

  /**
    Fix table's generated columns' (GC) expressions
   
    @details When a table is opened from the dictionary, the GCs' expressions
    are fixed during opening (see fix_fields_gcol_func()). After query
    execution, Item::cleanup() is called on them (see cleanup_gc_items()). When
    the table is opened from the table cache, the GCs need to be fixed again
    and this function does that.

    @param[in] thd     the current thread
    @return true if error, else false
  */
  bool refix_gc_items(THD *thd);
  
  /**
    Clean any state in items associated with generated columns to be ready for
    the next statement.
  */
  void cleanup_gc_items();
=======

  /**
    Checks if TABLE has at least one field with
    COLUMN_FORMAT_TYPE_COMPRESSED flag.
  */
  bool has_compressed_columns() const;

  /**
    Checks if TABLE has at least one field with
    COLUMN_FORMAT_TYPE_COMPRESSED flag and non-empty
    zip_dict.
  */
  bool has_compressed_columns_with_dictionaries() const;

  /**
    Updates zip_dict_name in the TABLE's field definitions based on the
    values from the supplied list of Create_field objects.
  */
  void update_compressed_columns_info(const List<Create_field>& fields);
>>>>>>> 35d5d3fa
};


enum enum_schema_table_state
{ 
  NOT_PROCESSED= 0,
  PROCESSED_BY_CREATE_SORT_INDEX,
  PROCESSED_BY_JOIN_EXEC
};

typedef struct st_foreign_key_info
{
  LEX_STRING *foreign_id;
  LEX_STRING *foreign_db;
  LEX_STRING *foreign_table;
  LEX_STRING *referenced_db;
  LEX_STRING *referenced_table;
  LEX_STRING *update_method;
  LEX_STRING *delete_method;
  LEX_STRING *referenced_key_name;
  List<LEX_STRING> foreign_fields;
  List<LEX_STRING> referenced_fields;
} FOREIGN_KEY_INFO;

#define MY_I_S_MAYBE_NULL 1
#define MY_I_S_UNSIGNED   2


#define SKIP_OPEN_TABLE 0                // do not open table
#define OPEN_FRM_ONLY   1                // open FRM file only
#define OPEN_FULL_TABLE 2                // open FRM,MYD, MYI files

typedef struct st_field_info
{
  /** 
      This is used as column name. 
  */
  const char* field_name;
  /**
     For string-type columns, this is the maximum number of
     characters. Otherwise, it is the 'display-length' for the column.
     For the data type MYSQL_TYPE_DATETIME this field specifies the
     number of digits in the fractional part of time value.
  */
  uint field_length;
  /**
     This denotes data type for the column. For the most part, there seems to
     be one entry in the enum for each SQL data type, although there seem to
     be a number of additional entries in the enum.
  */
  enum enum_field_types field_type;
  int value;
  /**
     This is used to set column attributes. By default, columns are @c NOT
     @c NULL and @c SIGNED, and you can deviate from the default
     by setting the appopriate flags. You can use either one of the flags
     @c MY_I_S_MAYBE_NULL and @cMY_I_S_UNSIGNED or
     combine them using the bitwise or operator @c |. Both flags are
     defined in table.h.
   */
  uint field_flags;        // Field atributes(maybe_null, signed, unsigned etc.)
  const char* old_name;
  /**
     This should be one of @c SKIP_OPEN_TABLE,
     @c OPEN_FRM_ONLY or @c OPEN_FULL_TABLE.
  */
  uint open_method;
} ST_FIELD_INFO;


struct TABLE_LIST;

typedef struct st_schema_table
{
  const char* table_name;
  ST_FIELD_INFO *fields_info;
  /* Create information_schema table */
  TABLE *(*create_table)  (THD *thd, TABLE_LIST *table_list);
  /* Fill table with data */
  int (*fill_table) (THD *thd, TABLE_LIST *tables, Item *cond);
  /* Handle fileds for old SHOW */
  int (*old_format) (THD *thd, struct st_schema_table *schema_table);
  int (*process_table) (THD *thd, TABLE_LIST *tables, TABLE *table,
                        bool res, LEX_STRING *db_name, LEX_STRING *table_name);
  int idx_field1, idx_field2; 
  bool hidden;
  uint i_s_requested_object;  /* the object we need to open(TABLE | VIEW) */
} ST_SCHEMA_TABLE;


#define JOIN_TYPE_LEFT	1
#define JOIN_TYPE_RIGHT	2

/**
  Strategy for how to process a view or derived table (merge or materialization)
*/
enum enum_view_algorithm {
  VIEW_ALGORITHM_UNDEFINED = 0,
  VIEW_ALGORITHM_TEMPTABLE = 1,
  VIEW_ALGORITHM_MERGE     = 2
};

#define VIEW_SUID_INVOKER               0
#define VIEW_SUID_DEFINER               1
#define VIEW_SUID_DEFAULT               2

/* view WITH CHECK OPTION parameter options */
#define VIEW_CHECK_NONE       0
#define VIEW_CHECK_LOCAL      1
#define VIEW_CHECK_CASCADED   2

/* result of view WITH CHECK OPTION parameter check */
#define VIEW_CHECK_OK         0
#define VIEW_CHECK_ERROR      1
#define VIEW_CHECK_SKIP       2

/** The threshold size a blob field buffer before it is freed */
#define MAX_TDC_BLOB_SIZE 65536

/**
  Struct that describes an expression selected from a derived table or view.
*/
struct Field_translator
{
  /**
    Points to an item that represents the expression.
    If the item is determined to be unused, the pointer is set to NULL.
  */
  Item *item;
  /// Name of selected expression
  const char *name;
};


/*
  Column reference of a NATURAL/USING join. Since column references in
  joins can be both from views and stored tables, may point to either a
  Field (for tables), or a Field_translator (for views).
*/

class Natural_join_column: public Sql_alloc
{
public:
  Field_translator *view_field;  /* Column reference of merge view. */
  Item_field       *table_field; /* Column reference of table or temp view. */
  TABLE_LIST *table_ref; /* Original base table/view reference. */
  /*
    True if a common join column of two NATURAL/USING join operands. Notice
    that when we have a hierarchy of nested NATURAL/USING joins, a column can
    be common at some level of nesting but it may not be common at higher
    levels of nesting. Thus this flag may change depending on at which level
    we are looking at some column.
  */
  bool is_common;
public:
  Natural_join_column(Field_translator *field_param, TABLE_LIST *tab);
  Natural_join_column(Item_field *field_param, TABLE_LIST *tab);
  const char *name();
  Item *create_item(THD *thd);
  Field *field();
  const char *table_name();
  const char *db_name();
  GRANT_INFO *grant();
};


/*
  This structure holds the specifications relating to
  ALTER user ... PASSWORD EXPIRE ...
*/
typedef struct st_lex_alter {
  bool update_password_expired_fields;
  bool update_password_expired_column;
  bool use_default_password_lifetime;
  uint16 expire_after_days;
  bool update_account_locked_column;
  bool account_locked;
} LEX_ALTER;

typedef struct	st_lex_user {
  LEX_CSTRING user;
  LEX_CSTRING host;
  LEX_CSTRING plugin;
  LEX_CSTRING auth;
  bool uses_identified_by_clause;
  bool uses_identified_with_clause;
  bool uses_authentication_string_clause;
  bool uses_identified_by_password_clause;
  LEX_ALTER alter_status;
} LEX_USER;


/**
  Derive type of metadata lock to be requested for table used by a DML
  statement from the type of THR_LOCK lock requested for this table.
*/

inline enum enum_mdl_type mdl_type_for_dml(enum thr_lock_type lock_type)
{
  return lock_type >= TL_WRITE_ALLOW_WRITE ?
         (lock_type == TL_WRITE_LOW_PRIORITY ?
          MDL_SHARED_WRITE_LOW_PRIO : MDL_SHARED_WRITE) :
         MDL_SHARED_READ;
}

/**
   Type of table which can be open for an element of table list.
*/

enum enum_open_type
{
  OT_TEMPORARY_OR_BASE= 0, OT_TEMPORARY_ONLY, OT_BASE_ONLY
};

/**
  This structure is used to keep info about possible key for the result table
  of a derived table/view.
  The 'referenced_by' is the table map of tables to which this possible
    key corresponds.
  The 'used_field' is a map of fields of which this key consists of.
  See also the comment for the TABLE_LIST::update_derived_keys function.
*/

class Derived_key: public Sql_alloc {
public:
  table_map referenced_by;
  Field_map used_fields;
};


/*
  Table reference in the FROM clause.

  These table references can be of several types that correspond to
  different SQL elements. Below we list all types of TABLE_LISTs with
  the necessary conditions to determine when a TABLE_LIST instance
  belongs to a certain type.

  1) table (TABLE_LIST::view == NULL)
     - base table
       (TABLE_LIST::derived == NULL)
     - subquery - TABLE_LIST::table is a temp table
       (TABLE_LIST::derived != NULL)
     - information schema table
       (TABLE_LIST::schema_table != NULL)
       NOTICE: for schema tables TABLE_LIST::field_translation may be != NULL
  2) view (TABLE_LIST::view != NULL)
     - merge    (TABLE_LIST::effective_algorithm == VIEW_ALGORITHM_MERGE)
           also (TABLE_LIST::field_translation != NULL)
     - temptable(TABLE_LIST::effective_algorithm == VIEW_ALGORITHM_TEMPTABLE)
           also (TABLE_LIST::field_translation == NULL)
  3) nested table reference (TABLE_LIST::nested_join != NULL)
     - table sequence - e.g. (t1, t2, t3)
       TODO: how to distinguish from a JOIN?
     - general JOIN
       TODO: how to distinguish from a table sequence?
     - NATURAL JOIN
       (TABLE_LIST::natural_join != NULL)
       - JOIN ... USING
         (TABLE_LIST::join_using_fields != NULL)
     - semi-join
       ;
*/

struct TABLE_LIST
{
  TABLE_LIST() {}                          /* Remove gcc warning */

  /**
    Prepare TABLE_LIST that consists of one table instance to use in
    simple_open_and_lock_tables
  */
  inline void init_one_table(const char *db_name_arg,
                             size_t db_length_arg,
                             const char *table_name_arg,
                             size_t table_name_length_arg,
                             const char *alias_arg,
                             enum thr_lock_type lock_type_arg,
                             enum enum_mdl_type mdl_type_arg)
  {
    memset(this, 0, sizeof(*this));
    m_map= 1;
    db= (char*) db_name_arg;
    db_length= db_length_arg;
    table_name= (char*) table_name_arg;
    table_name_length= table_name_length_arg;
    alias= (char*) alias_arg;
    lock_type= lock_type_arg;
    MDL_REQUEST_INIT(&mdl_request,
                     MDL_key::TABLE, db, table_name,
                     mdl_type_arg,
                     MDL_TRANSACTION);
    callback_func= 0;
    opt_hints_table= NULL;
    opt_hints_qb= NULL;
  }

  inline void init_one_table(const char *db_name_arg,
                             size_t db_length_arg,
                             const char *table_name_arg,
                             size_t table_name_length_arg,
                             const char *alias_arg,
                             enum thr_lock_type lock_type_arg)
  {
    init_one_table(db_name_arg, db_length_arg,
                   table_name_arg, table_name_length_arg,
                   alias_arg, lock_type_arg,
                   mdl_type_for_dml(lock_type_arg));
  }

  /// Create a TABLE_LIST object representing a nested join
  static TABLE_LIST *new_nested_join(MEM_ROOT *allocator,
                                     const char *alias,
                                     TABLE_LIST *embedding,
                                     List<TABLE_LIST> *belongs_to,
                                     class st_select_lex *select);

  Item         **join_cond_ref() { return &m_join_cond; }
  Item          *join_cond() const { return m_join_cond; }
  void          set_join_cond(Item *val)
  {
    // If optimization has started, it's too late to change m_join_cond.
    DBUG_ASSERT(m_join_cond_optim == NULL ||
                m_join_cond_optim == (Item*)1);
    m_join_cond= val;
  }
  Item *join_cond_optim() const { return m_join_cond_optim; }
  void set_join_cond_optim(Item *cond)
  {
    /*
      Either we are setting to "empty", or there must pre-exist a
      permanent condition.
    */
    DBUG_ASSERT(cond == NULL || cond == (Item*)1 ||
                m_join_cond != NULL);
    m_join_cond_optim= cond;
  }
  Item **join_cond_optim_ref() { return &m_join_cond_optim; }

  /// Get the semi-join condition for a semi-join nest, NULL otherwise
  Item *sj_cond() const { return m_sj_cond; }

  /// Set the semi-join condition for a semi-join nest
  void set_sj_cond(Item *cond)
  {
    DBUG_ASSERT(m_sj_cond == NULL);
    m_sj_cond= cond;
  }

  /// Merge tables from a query block into a nested join structure
  bool merge_underlying_tables(class st_select_lex *select);

  /// Reset table
  void reset();

  void calc_md5(char *buffer);

  /// Evaluate the check option of a view
  int view_check_option(THD *thd) const;

  /// Cleanup field translations for a view
  void cleanup_items();

  /**
    Check whether the table is a placeholder, ie a derived table, a view or
    a schema table.
    A table is also considered to be a placeholder if it does not have a
    TABLE object for some other reason.
  */
  bool is_placeholder() const
  {
    return is_view_or_derived() || schema_table || !table;
  }

  /// Produce a textual identification of this object
  void print(THD *thd, String *str, enum_query_type query_type) const;

  /// Check which single table inside a view that matches a table map
  bool check_single_table(TABLE_LIST **table_ref, table_map map);

  /// Allocate a buffer for inserted column values
  bool set_insert_values(MEM_ROOT *mem_root);

  TABLE_LIST *first_leaf_for_name_resolution();
  TABLE_LIST *last_leaf_for_name_resolution();
  bool is_leaf_for_name_resolution() const;

  /// Return the outermost view this table belongs to, or itself
  inline const TABLE_LIST *top_table() const
    { return belong_to_view ? belong_to_view : this; }

  inline TABLE_LIST *top_table() 
  {
    return
      const_cast<TABLE_LIST*>(const_cast<const TABLE_LIST*>(this)->top_table());
  }

  /// Prepare check option for a view
  bool prepare_check_option(THD *thd, bool is_cascaded= false);

  /// Merge WHERE condition of view or derived table into outer query
  bool merge_where(THD *thd);

  /// Prepare replace filter for a view (used for REPLACE command)
  bool prepare_replace_filter(THD *thd);

  /// Return true if this represents a named view
  bool is_view() const
  {
    return view != NULL;
  }

  /// Return true if this represents a derived table (an unnamed view)
  bool is_derived() const
  {
    return derived != NULL && view == NULL;
  }

  /// Return true if this represents a named view or a derived table
  bool is_view_or_derived() const
  {
    return derived != NULL;
  }

  /// Return true if view or derived table and can be merged
  bool is_mergeable() const;

  /**
    @returns true if materializable table contains one or zero rows.

    Returning true implies that the table is materialized during optimization,
    so it need not be optimized during execution.
  */
  bool materializable_is_const() const;

  /// Return true if this is a derived table or view that is merged
  bool is_merged() const
  {
    return effective_algorithm == VIEW_ALGORITHM_MERGE;
  }

  /// Set table to be merged
  void set_merged()
  {
    DBUG_ASSERT(effective_algorithm == VIEW_ALGORITHM_UNDEFINED);
    effective_algorithm= VIEW_ALGORITHM_MERGE;
  }

  /// Return true if this is a materializable derived table/view
  bool uses_materialization() const
  {
    return effective_algorithm == VIEW_ALGORITHM_TEMPTABLE;
  }

  /// Set table to be materialized
  void set_uses_materialization()
  {
    // @todo We should do this only once, but currently we cannot:
    //DBUG_ASSERT(effective_algorithm == VIEW_ALGORITHM_UNDEFINED);
    DBUG_ASSERT(effective_algorithm != VIEW_ALGORITHM_MERGE);
    effective_algorithm= VIEW_ALGORITHM_TEMPTABLE;
  }

  /// Return true if table is updatable
  bool is_updatable() const { return m_updatable; }

  /// Set table as updatable. (per default, a table is non-updatable)
  void set_updatable() { m_updatable= true; }

  /// Return true if table is insertable-into
  bool is_insertable() const { return m_insertable; }

  /// Set table as insertable-into. (per default, a table is not insertable)
  void set_insertable() { m_insertable= true; }

  /**
    Return true if this is a view or derived table that is defined over
    more than one base table, and false otherwise.
  */
  bool is_multiple_tables() const
  {
    if (is_view_or_derived())
    {
      DBUG_ASSERT(is_merged());         // Cannot be a materialized view
      return leaf_tables_count() > 1;
    }
    else
    {
      DBUG_ASSERT(nested_join == NULL); // Must be a base table
      return false;
    }
  }

  /// Return no. of base tables a merged view or derived table is defined over.
  uint leaf_tables_count() const;

  /// Return first leaf table of a base table or a view/derived table
  TABLE_LIST *first_leaf_table()
  {
    TABLE_LIST *tr= this;
    while (tr->merge_underlying_list)
      tr= tr->merge_underlying_list;
    return tr;
  }

  /// Return any leaf table that is not an inner table of an outer join
  /// @todo when WL#6570 is implemented, replace with first_leaf_table()
  TABLE_LIST *any_outer_leaf_table()
  {
    TABLE_LIST *tr= this;
    while (tr->merge_underlying_list)
    {
      tr= tr->merge_underlying_list;
      /*
        "while" is used, however, an "if" might be sufficient since there is
        no more than one inner table in a join nest (with outer_join true).
      */
      while (tr->outer_join)
        tr= tr->next_local;
    }
    return tr;
  }
  /**
    Set the LEX object of a view (will also define this as a view).
    @note: The value 1 is used to indicate a view but without a valid
           query object. Use only if the LEX object is not going to
           be used in later processing.
  */
  void set_view_query(LEX *lex)
  {
    view= lex;
  }

  /// Return the valid LEX object for a view.
  LEX *view_query() const
  {
    DBUG_ASSERT(view != NULL && view != (LEX *)1);
    return view;
  }

  /**
    Set the query expression of a derived table or view.
    (Will also define this as a derived table, unless it is a named view.)
  */
  void set_derived_unit(st_select_lex_unit *query_expr)
  {
    derived= query_expr;
  }

  /// Return the query expression of a derived table or view.
  st_select_lex_unit *derived_unit() const
  {
    DBUG_ASSERT(derived);
    return derived;
  }

  /// Set temporary name from underlying temporary table:
  void set_name_temporary()
  {
    DBUG_ASSERT(is_view_or_derived() && uses_materialization());
    table_name= table->s->table_name.str;
    table_name_length= table->s->table_name.length;
    db= (char *)"";
    db_length= 0;
  }

  /// Reset original name for temporary table.
  void reset_name_temporary()
  {
    DBUG_ASSERT(is_view_or_derived() && uses_materialization());
    DBUG_ASSERT(db != view_db.str && table_name != view_name.str);
    if (is_view())
    {
      db= view_db.str;
      db_length= view_db.length;
    }
    table_name= view_name.str;
    table_name_length= view_name.length;
  }

  /// Resolve a derived table or view reference
  bool resolve_derived(THD *thd, bool apply_semijoin);

  /// Optimize the query expression representing a derived table/view 
  bool optimize_derived(THD *thd);

  /// Create result table for a materialized derived table/view
  bool create_derived(THD *thd);

  /// Materialize derived table
  bool materialize_derived(THD *thd);

  /// Clean up the query expression for a materialized derived table
  bool cleanup_derived();

  /// Set wanted privilege for subsequent column privilege checking
  void set_want_privilege(ulong want_privilege);

  /// Prepare security context for a view
  bool prepare_security(THD *thd);

#ifndef NO_EMBEDDED_ACCESS_CHECKS
  Security_context *find_view_security_context(THD *thd);
  bool prepare_view_securety_context(THD *thd);
#endif

  /// Cleanup for re-execution in a prepared statement or a stored procedure.
  void reinit_before_use(THD *thd);

  /**
    Compiles the tagged hints list and fills up TABLE::keys_in_use_for_query,
    TABLE::keys_in_use_for_group_by, TABLE::keys_in_use_for_order_by,
    TABLE::force_index and TABLE::covering_keys.
  */
  bool process_index_hints(TABLE *table);

  /**
    Compare the version of metadata from the previous execution
    (if any) with values obtained from the current table
    definition cache element.

    @sa check_and_update_table_version()
  */
  bool is_table_ref_id_equal(TABLE_SHARE *s) const
  {
    return (m_table_ref_type == s->get_table_ref_type() &&
            m_table_ref_version == s->get_table_ref_version());
  }

  /**
    Record the value of metadata version of the corresponding
    table definition cache element in this parse tree node.

    @sa check_and_update_table_version()
  */
  void set_table_ref_id(TABLE_SHARE *s)
  { set_table_ref_id(s->get_table_ref_type(), s->get_table_ref_version()); }

  void set_table_ref_id(enum_table_ref_type table_ref_type_arg,
                        ulonglong table_ref_version_arg)
  {
    m_table_ref_type= table_ref_type_arg;
    m_table_ref_version= table_ref_version_arg;
  }

  /// returns query block id for derived table, and zero if not derived.
  uint query_block_id() const;

  /**
     @brief Returns the name of the database that the referenced table belongs
     to.
  */
  const char *get_db_name() const { return view != NULL ? view_db.str : db; }

  /**
     @brief Returns the name of the table that this TABLE_LIST represents.

     @details The unqualified table name or view name for a table or view,
     respectively.
   */
  const char *get_table_name() const
  {
    return view != NULL ? view_name.str : table_name;
  }
  int fetch_number_of_rows();
  bool update_derived_keys(Field*, Item**, uint);
  bool generate_keys();

  /// Setup a derived table to use materialization
  bool setup_materialized_derived(THD *thd);

  bool create_field_translation(THD *thd);

  /**
    @brief Returns the outer join nest that this TABLE_LIST belongs to, if any.

    @details There are two kinds of join nests, outer-join nests and semi-join 
    nests.  This function returns non-NULL in the following cases:
      @li 1. If this table/nest is embedded in a nest and this nest IS NOT a 
             semi-join nest.  (In other words, it is an outer-join nest.)
      @li 2. If this table/nest is embedded in a nest and this nest IS a 
             semi-join nest, but this semi-join nest is embedded in another 
             nest. (This other nest will be an outer-join nest, since all inner 
             joined nested semi-join nests have been merged in 
             @c simplify_joins() ).
    Note: This function assumes that @c simplify_joins() has been performed.
    Before that, join nests will be present for all types of join.

    @return outer join nest, or NULL if none.
  */

  TABLE_LIST *outer_join_nest() const
  {
    if (!embedding)
      return NULL;
    if (embedding->sj_cond())
      return embedding->embedding;
    return embedding;
  }
  /**
    Return true if this table is an inner table of some outer join.

    Examine all the embedding join nests of the table.
    @note This function works also before redundant join nests have been
          eliminated.

    @return true if table is an inner table of some outer join, false otherwise.
  */

  bool is_inner_table_of_outer_join() const
  {
    if (outer_join)
      return true;
    for (TABLE_LIST *emb= embedding; emb; emb= emb->embedding)
    {
      if (emb->outer_join)
        return true;
    }
    return false;
  }

  /**
    Return the base table entry of an updatable table.
    In DELETE and UPDATE, a view used as a target table must be mergeable,
    updatable and defined over a single table.
  */
  TABLE_LIST *updatable_base_table()
  {
    TABLE_LIST *tbl= this;
    DBUG_ASSERT(tbl->is_updatable() && !tbl->is_multiple_tables());
    while (tbl->is_view_or_derived())
    {
      tbl= tbl->merge_underlying_list;
      DBUG_ASSERT(tbl->is_updatable() && !tbl->is_multiple_tables());
    }
    return tbl;
  }


  /**
    Set granted privileges for a table.

    Can be used when generating temporary tables that are also used in
    resolver process, such as when generating a UNION table

    @param privilege   Privileges granted for this table.
  */
  void set_privileges(ulong privilege)
  {
#ifndef NO_EMBEDDED_ACCESS_CHECKS
    grant.privilege|= privilege;
    if (table)
      table->grant.privilege|= privilege;
#endif
  }
  /*
    List of tables local to a subquery or the top-level SELECT (used by
    SQL_I_List). Considers views as leaves (unlike 'next_leaf' below).
    Created at parse time in st_select_lex::add_table_to_list() ->
    table_list.link_in_list().
  */
  TABLE_LIST *next_local;
  /* link in a global list of all queries tables */
  TABLE_LIST *next_global, **prev_global;
  const char *db, *table_name, *alias;
  /*
    Target tablespace name: When creating or altering tables, this
    member points to the tablespace_name in the HA_CREATE_INFO struct.
  */
  LEX_CSTRING target_tablespace_name;
  char *schema_table_name;
  char *option;                /* Used by cache index  */

  /** Table level optimizer hints for this table.  */
  Opt_hints_table *opt_hints_table;
  /* Hints for query block of this table. */
  Opt_hints_qb *opt_hints_qb;

private:
  /**
    The members below must be kept aligned so that (1 << m_tableno) == m_map.
    A table that takes part in a join operation must be assigned a unique
    table number.
  */
  uint          m_tableno;              ///< Table number within query block
  table_map     m_map;                  ///< Table map, derived from m_tableno
  /**
     If this table or join nest is the Y in "X [LEFT] JOIN Y ON C", this
     member points to C. May also be generated from JOIN ... USING clause.
     It may be modified only by permanent transformations (permanent = done
     once for all executions of a prepared statement).
  */
  Item		*m_join_cond;
  Item          *m_sj_cond;               ///< Synthesized semijoin condition
public:
  /*
    (Valid only for semi-join nests) Bitmap of tables that are within the
    semi-join (this is different from bitmap of all nest's children because
    tables that were pulled out of the semi-join nest remain listed as
    nest's children).
  */
  table_map     sj_inner_tables;

  /*
    During parsing - left operand of NATURAL/USING join where 'this' is
    the right operand. After parsing (this->natural_join == this) iff
    'this' represents a NATURAL or USING join operation. Thus after
    parsing 'this' is a NATURAL/USING join iff (natural_join != NULL).
  */
  TABLE_LIST *natural_join;
  /*
    True if 'this' represents a nested join that is a NATURAL JOIN.
    For one of the operands of 'this', the member 'natural_join' points
    to the other operand of 'this'.
  */
  bool is_natural_join;
  /* Field names in a USING clause for JOIN ... USING. */
  List<String> *join_using_fields;
  /*
    Explicitly store the result columns of either a NATURAL/USING join or
    an operand of such a join.
  */
  List<Natural_join_column> *join_columns;
  /* TRUE if join_columns contains all columns of this table reference. */
  bool is_join_columns_complete;

  /*
    List of nodes in a nested join tree, that should be considered as
    leaves with respect to name resolution. The leaves are: views,
    top-most nodes representing NATURAL/USING joins, subqueries, and
    base tables. All of these TABLE_LIST instances contain a
    materialized list of columns. The list is local to a subquery.
  */
  TABLE_LIST *next_name_resolution_table;
  /* Index names in a "... JOIN ... USE/IGNORE INDEX ..." clause. */
  List<Index_hint> *index_hints;
  TABLE        *table;                          /* opened table */
  Table_id table_id; /* table id (from binlog) for opened table */
  /*
    Query_result for derived table to pass it from table creation to table
    filling procedure
  */
  Query_result_union  *derived_result;
  /*
    Reference from aux_tables to local list entry of main select of
    multi-delete statement:
    delete t1 from t2,t1 where t1.a<'B' and t2.b=t1.b;
    here it will be reference of first occurrence of t1 to second (as you
    can see this lists can't be merged)
  */
  TABLE_LIST	*correspondent_table;
private:
  /**
     This field is set to non-null for derived tables and views. It points
     to the SELECT_LEX_UNIT representing the derived table/view.
     E.g. for a query
     
     @verbatim SELECT * FROM (SELECT a FROM t1) b @endverbatim
     
     @note Inside views, a subquery in the @c FROM clause is not allowed.
  */
  st_select_lex_unit *derived;		/* SELECT_LEX_UNIT of derived table */

public:
  ST_SCHEMA_TABLE *schema_table;        /* Information_schema table */
  st_select_lex	*schema_select_lex;
  /*
    True when the view field translation table is used to convert
    schema table fields for backwards compatibility with SHOW command.
  */
  bool schema_table_reformed;
  Temp_table_param *schema_table_param;
  /* link to select_lex where this table was used */
  st_select_lex	*select_lex;

private:
  LEX *view;                    /* link on VIEW lex for merging */

public:
  /// Array of selected expressions from a derived table or view.
  Field_translator *field_translation;

  /// pointer to element after last one in translation table above
  Field_translator *field_translation_end;
  /*
    List (based on next_local) of underlying tables of this view. I.e. it
    does not include the tables of subqueries used in the view. Is set only
    for merged views.
  */
  TABLE_LIST	*merge_underlying_list;
  /*
    - 0 for base tables
    - in case of the view it is the list of all (not only underlying
    tables but also used in subquery ones) tables of the view.
  */
  List<TABLE_LIST> *view_tables;
  /* most upper view this table belongs to */
  TABLE_LIST	*belong_to_view;
  /*
    The view directly referencing this table
    (non-zero only for merged underlying tables of a view).
  */
  TABLE_LIST	*referencing_view;
  /* Ptr to parent MERGE table list item. See top comment in ha_myisammrg.cc */
  TABLE_LIST    *parent_l;
  /*
    Security  context (non-zero only for tables which belong
    to view with SQL SECURITY DEFINER)
  */
  Security_context *security_ctx;
  /*
    This view security context (non-zero only for views with
    SQL SECURITY DEFINER)
  */
  Security_context *view_sctx;
  /*
    List of all base tables local to a subquery including all view
    tables. Unlike 'next_local', this in this list views are *not*
    leaves. Created in setup_tables() -> make_leaf_tables().
  */
  bool allowed_show;
  TABLE_LIST    *next_leaf;
  Item          *derived_where_cond;    ///< WHERE condition from derived table
  Item          *check_option;          ///< WITH CHECK OPTION condition
  Item          *replace_filter;        ///< Filter for REPLACE command
  LEX_STRING    select_stmt;            ///< text of (CREATE/SELECT) statement
  LEX_STRING    md5;                    ///< md5 of query text
  LEX_STRING    source;                 ///< source of CREATE VIEW
  LEX_CSTRING   view_db;                ///< saved view database
  LEX_CSTRING   view_name;              ///< saved view name
  LEX_STRING    timestamp;              ///< GMT time stamp of last operation
  st_lex_user   definer;                ///< definer of view
  ulonglong     file_version;           ///< version of file's field set
  /**
    @note: This field is currently not reliable when read from dictionary:
    If an underlying view is changed, updatable_view is not changed,
    due to lack of dependency checking in dictionary implementation.
    Prefer to use is_updatable() during preparation and optimization.
  */
  ulonglong     updatable_view;         ///< VIEW can be updated
  /** 
      @brief The declared algorithm, if this is a view.
      @details One of
      - VIEW_ALGORITHM_UNDEFINED
      - VIEW_ALGORITHM_TEMPTABLE
      - VIEW_ALGORITHM_MERGE
      @to do Replace with an enum 
  */
  ulonglong     algorithm;
  ulonglong     view_suid;              ///< view is suid (TRUE by default)
  ulonglong     with_check;             ///< WITH CHECK OPTION

private:
  /// The view algorithm that is actually used, if this is a view.
  enum_view_algorithm effective_algorithm;
public:
  GRANT_INFO	grant;
  /* data need by some engines in query cache*/
  ulonglong     engine_data;
  /* call back function for asking handler about caching in query cache */
  qc_engine_callback callback_func;
  thr_lock_type lock_type;
  uint		outer_join;		/* Which join type */
  uint		shared;			/* Used in multi-upd */
  size_t        db_length;
  size_t        table_name_length;
private:
  bool          m_updatable;		/* VIEW/TABLE can be updated */
  bool          m_insertable;           /* VIEW/TABLE can be inserted into */
public:
  bool		straight;		/* optimize with prev table */
  bool          updating;               /* for replicate-do/ignore table */
  bool		force_index;		/* prefer index over table scan */
  bool          ignore_leaves;          /* preload only non-leaf nodes */
  table_map     dep_tables;             /* tables the table depends on      */
  table_map     on_expr_dep_tables;     /* tables on expression depends on  */
  struct st_nested_join *nested_join;   /* if the element is a nested join  */
  TABLE_LIST *embedding;             /* nested join containing the table */
  List<TABLE_LIST> *join_list;/* join list the table belongs to   */
  bool		cacheable_table;	/* stop PS caching */
  /* used in multi-upd/views privilege check */
  bool		table_in_first_from_clause;
  /**
     Specifies which kind of table should be open for this element
     of table list.
  */
  enum enum_open_type open_type;
  /* TRUE if this merged view contain auto_increment field */
  bool          contain_auto_increment;
  /// TRUE <=> VIEW CHECK OPTION condition is processed (also for prep. stmts)
  bool          check_option_processed;
  /// TRUE <=> Filter condition is processed
  bool          replace_filter_processed;
  /* FRMTYPE_ERROR if any type is acceptable */
  enum frm_type_enum required_type;
  char		timestamp_buffer[20];	/* buffer for timestamp (19+1) */
  /*
    This TABLE_LIST object is just placeholder for prelocking, it will be
    used for implicit LOCK TABLES only and won't be used in real statement.
  */
  bool          prelocking_placeholder;
  /**
     Indicates that if TABLE_LIST object corresponds to the table/view
     which requires special handling.
  */
  enum
  {
    /* Normal open. */
    OPEN_NORMAL= 0,
    /* Associate a table share only if the the table exists. */
    OPEN_IF_EXISTS,
    /*
      Associate a table share only if the the table exists.
      Also upgrade metadata lock to exclusive if table doesn't exist.
    */
    OPEN_FOR_CREATE,
    /* Don't associate a table share. */
    OPEN_STUB
  } open_strategy;
  bool          internal_tmp_table;
  /** TRUE if an alias for this table was specified in the SQL. */
  bool          is_alias;
  /** TRUE if the table is referred to in the statement using a fully
      qualified name (<db_name>.<table_name>).
  */
  bool          is_fqtn;


  /* View creation context. */

  View_creation_ctx *view_creation_ctx;

  /*
    Attributes to save/load view creation context in/from frm-file.

    Ther are required only to be able to use existing parser to load
    view-definition file. As soon as the parser parsed the file, view
    creation context is initialized and the attributes become redundant.

    These attributes MUST NOT be used for any purposes but the parsing.
  */

  LEX_STRING view_client_cs_name;
  LEX_STRING view_connection_cl_name;

  /*
    View definition (SELECT-statement) in the UTF-form.
  */

  LEX_STRING view_body_utf8;

   /* End of view definition context. */
  /* List of possible keys. Valid only for materialized derived tables/views. */
  List<Derived_key> derived_key_list;

  /**
    Indicates what triggers we need to pre-load for this TABLE_LIST
    when opening an associated TABLE. This is filled after
    the parsed tree is created.
  */
  uint8 trg_event_map;
  uint i_s_requested_object;
  bool has_db_lookup_value;
  bool has_table_lookup_value;
  uint table_open_method;
  enum enum_schema_table_state schema_table_state;

  MDL_request mdl_request;

  /// if true, EXPLAIN can't explain view due to insufficient rights.
  bool view_no_explain;

  /* List to carry partition names from PARTITION (...) clause in statement */
  List<String> *partition_names;

  /// Set table number
  void set_tableno(uint tableno)
  {
    DBUG_ASSERT(tableno < MAX_TABLES);
    m_tableno= tableno;
    m_map= (table_map)1 << tableno;
  }
  /// Return table number
  uint tableno() const { return m_tableno; }

  /// Return table map derived from table number
  table_map map() const
  {
    DBUG_ASSERT(((table_map)1 << m_tableno) == m_map);
    return m_map;
  }

private:
  /*
    A group of members set and used only during JOIN::optimize().
  */
  /**
     Optimized copy of m_join_cond (valid for one single
     execution). Initialized by SELECT_LEX::get_optimizable_conditions().
     @todo it would be good to reset it in reinit_before_use(), if
     reinit_stmt_before_use() had a loop including join nests.
  */
  Item          *m_join_cond_optim;
public:

  COND_EQUAL    *cond_equal;            ///< Used with outer join
  /// true <=> this table is a const one and was optimized away.
  bool optimized_away;
  /**
    true <=> all possible keys for a derived table were collected and
    could be re-used while statement re-execution.
  */
  bool derived_keys_ready;
  // End of group for optimization

private:
  /** See comments for set_metadata_id() */
  enum enum_table_ref_type m_table_ref_type;
  /** See comments for TABLE_SHARE::get_table_ref_version() */
  ulonglong m_table_ref_version;
};


/*
  Iterator over the fields of a generic table reference.
*/

class Field_iterator: public Sql_alloc
{
public:
  Field_iterator() {}                         /* Remove gcc warning */
  virtual ~Field_iterator() {}
  virtual void set(TABLE_LIST *)= 0;
  virtual void next()= 0;
  virtual bool end_of_fields()= 0;              /* Return 1 at end of list */
  virtual const char *name()= 0;
  virtual Item *create_item(THD *)= 0;
  virtual Field *field()= 0;
};


/* 
  Iterator over the fields of a base table, view with temporary
  table, or subquery.
*/

class Field_iterator_table: public Field_iterator
{
  Field **ptr;
public:
  Field_iterator_table() :ptr(0) {}
  void set(TABLE_LIST *table) { ptr= table->table->field; }
  void set_table(TABLE *table) { ptr= table->field; }
  void next() { ptr++; }
  bool end_of_fields() { return *ptr == 0; }
  const char *name();
  Item *create_item(THD *thd);
  Field *field() { return *ptr; }
};


/**
  Iterator over the fields of a merged derived table or view.
*/

class Field_iterator_view: public Field_iterator
{
  Field_translator *ptr, *array_end;
  TABLE_LIST *view;
public:
  Field_iterator_view() :ptr(0), array_end(0) {}
  void set(TABLE_LIST *table);
  void next() { ptr++; }
  bool end_of_fields() { return ptr == array_end; }
  const char *name();
  Item *create_item(THD *thd);
  Item **item_ptr() {return &ptr->item; }
  Field *field() { return 0; }
  inline Item *item() { return ptr->item; }
  Field_translator *field_translator() { return ptr; }
};


/*
  Field_iterator interface to the list of materialized fields of a
  NATURAL/USING join.
*/

class Field_iterator_natural_join: public Field_iterator
{
  List_iterator_fast<Natural_join_column> column_ref_it;
  Natural_join_column *cur_column_ref;
public:
  Field_iterator_natural_join() :cur_column_ref(NULL) {}
  ~Field_iterator_natural_join() {}
  void set(TABLE_LIST *table);
  void next();
  bool end_of_fields() { return !cur_column_ref; }
  const char *name() { return cur_column_ref->name(); }
  Item *create_item(THD *thd) { return cur_column_ref->create_item(thd); }
  Field *field() { return cur_column_ref->field(); }
  Natural_join_column *column_ref() { return cur_column_ref; }
};


/*
  Generic iterator over the fields of an arbitrary table reference.

  DESCRIPTION
    This class unifies the various ways of iterating over the columns
    of a table reference depending on the type of SQL entity it
    represents. If such an entity represents a nested table reference,
    this iterator encapsulates the iteration over the columns of the
    members of the table reference.

  IMPLEMENTATION
    The implementation assumes that all underlying NATURAL/USING table
    references already contain their result columns and are linked into
    the list TABLE_LIST::next_name_resolution_table.
*/

class Field_iterator_table_ref: public Field_iterator
{
  TABLE_LIST *table_ref, *first_leaf, *last_leaf;
  Field_iterator_table        table_field_it;
  Field_iterator_view         view_field_it;
  Field_iterator_natural_join natural_join_it;
  Field_iterator *field_it;
  void set_field_iterator();
public:
  Field_iterator_table_ref() :field_it(NULL) {}
  void set(TABLE_LIST *table);
  void next();
  bool end_of_fields()
  { return (table_ref == last_leaf && field_it->end_of_fields()); }
  const char *name() { return field_it->name(); }
  const char *get_table_name();
  const char *get_db_name();
  GRANT_INFO *grant();
  Item *create_item(THD *thd) { return field_it->create_item(thd); }
  Field *field() { return field_it->field(); }
  Natural_join_column *get_or_create_column_ref(THD *thd, TABLE_LIST *parent_table_ref);
  Natural_join_column *get_natural_column_ref();
};

/**
  Semijoin_mat_optimize collects data used when calculating the cost of
  executing a semijoin operation using a materialization strategy.
  It is used during optimization phase only.
*/

struct Semijoin_mat_optimize
{
  /// Optimal join order calculated for inner tables of this semijoin op.
  struct st_position *positions;
  /// True if data types allow the MaterializeLookup semijoin strategy
  bool lookup_allowed;
  /// True if data types allow the MaterializeScan semijoin strategy
  bool scan_allowed;
  /// Expected #rows in the materialized table
  double expected_rowcount;
  /// Materialization cost - execute sub-join and write rows to temp.table
  Cost_estimate materialization_cost;
  /// Cost to make one lookup in the temptable
  Cost_estimate lookup_cost;
  /// Cost of scanning the materialized table
  Cost_estimate scan_cost;
  /// Array of pointers to fields in the materialized table.
  Item_field **mat_fields;
};


/**
  Struct st_nested_join is used to represent how tables are connected through
  outer join operations and semi-join operations to form a query block.
  Out of the parser, inner joins are also represented by st_nested_join
  structs, but these are later flattened out by simplify_joins().
  Some outer join nests are also flattened, when it can be determined that
  they can be processed as inner joins instead of outer joins.
*/
typedef struct st_nested_join
{
  List<TABLE_LIST>  join_list;       /* list of elements in the nested join */
  table_map         used_tables;     /* bitmap of tables in the nested join */
  table_map         not_null_tables; /* tables that rejects nulls           */
  /**
    Used for pointing out the first table in the plan being covered by this
    join nest. It is used exclusively within make_outerjoin_info().
   */
  plan_idx first_nested;
  /**
    Set to true when natural join or using information has been processed.
  */
  bool natural_join_processed;
  /**
    Number of tables and outer join nests administered by this nested join
    object for the sake of cost analysis. Includes direct member tables as
    well as tables included through semi-join nests, but notice that semi-join
    nests themselves are not counted.
  */
  uint              nj_total;
  /**
    Used to count tables in the nested join in 2 isolated places:
    1. In make_outerjoin_info(). 
    2. check_interleaving_with_nj/backout_nj_state (these are called
       by the join optimizer. 
    Before each use the counters are zeroed by SELECT_LEX::reset_nj_counters.
  */
  uint              nj_counter;
  /**
    Bit identifying this nested join. Only nested joins representing the
    outer join structure need this, other nests have bit set to zero.
  */
  nested_join_map   nj_map;
  /**
    Tables outside the semi-join that are used within the semi-join's
    ON condition (ie. the subquery WHERE clause and optional IN equalities).
  */
  table_map         sj_depends_on;
  /**
    Outer non-trivially correlated tables, a true subset of sj_depends_on
  */
  table_map         sj_corr_tables;
  /**
    Query block id if this struct is generated from a subquery transform.
  */
  uint query_block_id;

  /// Bitmap of which strategies are enabled for this semi-join nest
  uint sj_enabled_strategies;

  /*
    Lists of trivially-correlated expressions from the outer and inner tables
    of the semi-join, respectively.
  */
  List<Item>        sj_outer_exprs, sj_inner_exprs;
  Semijoin_mat_optimize sjm;
} NESTED_JOIN;


typedef struct st_open_table_list{
  struct st_open_table_list *next;
  char	*db,*table;
  uint32 in_use,locked;
} OPEN_TABLE_LIST;


static inline my_bitmap_map *tmp_use_all_columns(TABLE *table,
                                                 MY_BITMAP *bitmap)
{
  my_bitmap_map *old= bitmap->bitmap;
  bitmap->bitmap= table->s->all_set.bitmap;// does not repoint last_word_ptr
  return old;
}


static inline void tmp_restore_column_map(MY_BITMAP *bitmap,
                                          my_bitmap_map *old)
{
  bitmap->bitmap= old;
}

/* The following is only needed for debugging */

static inline my_bitmap_map *dbug_tmp_use_all_columns(TABLE *table,
                                                      MY_BITMAP *bitmap)
{
#ifndef DBUG_OFF
  return tmp_use_all_columns(table, bitmap);
#else
  return 0;
#endif
}

static inline void dbug_tmp_restore_column_map(MY_BITMAP *bitmap,
                                               my_bitmap_map *old)
{
#ifndef DBUG_OFF
  tmp_restore_column_map(bitmap, old);
#endif
}


/* 
  Variant of the above : handle both read and write sets.
  Provide for the possiblity of the read set being the same as the write set
*/
static inline void dbug_tmp_use_all_columns(TABLE *table,
                                            my_bitmap_map **save,
                                            MY_BITMAP *read_set,
                                            MY_BITMAP *write_set)
{
#ifndef DBUG_OFF
  save[0]= read_set->bitmap;
  save[1]= write_set->bitmap;
  (void) tmp_use_all_columns(table, read_set);
  (void) tmp_use_all_columns(table, write_set);
#endif
}


static inline void dbug_tmp_restore_column_maps(MY_BITMAP *read_set,
                                                MY_BITMAP *write_set,
                                                my_bitmap_map **old)
{
#ifndef DBUG_OFF
  tmp_restore_column_map(read_set, old[0]);
  tmp_restore_column_map(write_set, old[1]);
#endif
}


size_t max_row_length(TABLE *table, const uchar *data);


void init_mdl_requests(TABLE_LIST *table_list);

int open_table_from_share(THD *thd, TABLE_SHARE *share, const char *alias,
                          uint db_stat, uint prgflag, uint ha_open_flags,
                          TABLE *outparam, bool is_create_table);
TABLE_SHARE *alloc_table_share(TABLE_LIST *table_list, const char *key,
                               size_t key_length);
void init_tmp_table_share(THD *thd, TABLE_SHARE *share, const char *key,
                          size_t key_length,
                          const char *table_name, const char *path);
void free_table_share(TABLE_SHARE *share);


/**
  Get the tablespace name for a table.

  This function will open the .FRM file for the given TABLE_LIST element
  and fill Tablespace_hash_set with the tablespace name used by table and
  table partitions, if present. For NDB tables with version before 50120,
  the function will ask the SE for the tablespace name, because for these
  tables, the tablespace name is not stored in the.FRM file, but only
  within the SE itself.

  @note The function does *not* consider errors. If the file is not present,
        this does not raise an error. The reason is that this function will
        be used for tables that may not exist, e.g. in the context of
        'DROP TABLE IF EXISTS', which does not care whether the table
        exists or not. The function returns success in this case.

  @note Strings inserted into hash are allocated in the memory
        root of the thd, and will be freed implicitly.

  @param thd    - Thread context.
  @param table  - Table from which we read the tablespace names.
  @param tablespace_set (OUT)- Hash set to be filled with tablespace names.

  @retval true  - On failure, especially due to memory allocation errors
                  and partition string parse errors.
  @retval false - On success. Even if tablespaces are not used by table.
*/

bool get_table_and_parts_tablespace_names(
       THD *thd,
       TABLE_LIST *table,
       Tablespace_hash_set *tablespace_set);

int open_table_def(THD *thd, TABLE_SHARE *share, uint db_flags);
void open_table_error(TABLE_SHARE *share, int error, int db_errno, int errarg);
void update_create_info_from_table(HA_CREATE_INFO *info, TABLE *form);
enum_ident_name_check check_and_convert_db_name(LEX_STRING *db,
                                                bool preserve_lettercase);
bool check_column_name(const char *name);
enum_ident_name_check check_table_name(const char *name, size_t length,
                                       bool check_for_path_chars);
int rename_file_ext(const char * from,const char * to,const char * ext);
char *get_field(MEM_ROOT *mem, Field *field);
bool get_field(MEM_ROOT *mem, Field *field, class String *res);

int closefrm(TABLE *table, bool free_share);
int read_string(File file, uchar* *to, size_t length);
void free_blobs(TABLE *table);
void free_blob_buffers_and_reset(TABLE *table, uint32 size);
int set_zone(int nr,int min_zone,int max_zone);
ulong make_new_entry(File file,uchar *fileinfo,TYPELIB *formnames,
		     const char *newname);
ulong next_io_size(ulong pos);
void append_unescaped(String *res, const char *pos, size_t length);
File create_frm(THD *thd, const char *name, const char *db,
                const char *table, uint reclength, uchar *fileinfo,
  		HA_CREATE_INFO *create_info, uint keys, KEY *key_info);
char *fn_rext(char *name);

/* performance schema */
extern LEX_STRING PERFORMANCE_SCHEMA_DB_NAME;

extern LEX_STRING GENERAL_LOG_NAME;
extern LEX_STRING SLOW_LOG_NAME;

/* information schema */
extern LEX_STRING INFORMATION_SCHEMA_NAME;
extern LEX_STRING MYSQL_SCHEMA_NAME;

/* replication's tables */
extern LEX_STRING RLI_INFO_NAME;
extern LEX_STRING MI_INFO_NAME;
extern LEX_STRING WORKER_INFO_NAME;

inline bool is_infoschema_db(const char *name, size_t len)
{
  return (INFORMATION_SCHEMA_NAME.length == len &&
          !my_strcasecmp(system_charset_info,
                         INFORMATION_SCHEMA_NAME.str, name));
}

inline bool is_infoschema_db(const char *name)
{
  return !my_strcasecmp(system_charset_info,
                        INFORMATION_SCHEMA_NAME.str, name);
}

inline bool is_perfschema_db(const char *name, size_t len)
{
  return (PERFORMANCE_SCHEMA_DB_NAME.length == len &&
          !my_strcasecmp(system_charset_info,
                         PERFORMANCE_SCHEMA_DB_NAME.str, name));
}

inline bool is_perfschema_db(const char *name)
{
  return !my_strcasecmp(system_charset_info,
                        PERFORMANCE_SCHEMA_DB_NAME.str, name);
}

TYPELIB *typelib(MEM_ROOT *mem_root, List<String> &strings);

/**
  return true if the table was created explicitly.
*/
inline bool is_user_table(TABLE * table)
{
  const char *name= table->s->table_name.str;
  return strncmp(name, tmp_file_prefix, tmp_file_prefix_length);
}

bool is_simple_order(ORDER *order);

void repoint_field_to_record(TABLE *table, uchar *old_rec, uchar *new_rec);
bool update_generated_write_fields(const MY_BITMAP *bitmap, TABLE *table);
bool update_generated_read_fields(uchar *buf, TABLE *table,
                                  uint active_index= MAX_KEY);

#endif /* MYSQL_CLIENT */

#endif /* TABLE_INCLUDED */<|MERGE_RESOLUTION|>--- conflicted
+++ resolved
@@ -1396,7 +1396,6 @@
   {
     created= false;
   }
-<<<<<<< HEAD
   /// Set table as nullable, ie it is inner wrt some outer join
   void set_nullable() { nullable= TRUE; }
 
@@ -1463,7 +1462,6 @@
     the next statement.
   */
   void cleanup_gc_items();
-=======
 
   /**
     Checks if TABLE has at least one field with
@@ -1483,7 +1481,6 @@
     values from the supplied list of Create_field objects.
   */
   void update_compressed_columns_info(const List<Create_field>& fields);
->>>>>>> 35d5d3fa
 };
 
 
