--- conflicted
+++ resolved
@@ -77,11 +77,4 @@
 extern void tp_set_threadpool_size(uint val);
 extern void tp_set_threadpool_stall_limit(uint val);
 
-<<<<<<< HEAD
-extern int show_threadpool_idle_threads(THD *thd, SHOW_VAR *var, char *buff);
-
-#endif /* THREADPOOL_INCLUDED */
-=======
-/* Activate threadpool scheduler */
-extern void tp_scheduler(void);
->>>>>>> 9181cd98
+#endif /* THREADPOOL_INCLUDED */