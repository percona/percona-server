/* Copyright (c) 2000, 2019, Oracle and/or its affiliates. All rights reserved.

   This program is free software; you can redistribute it and/or modify
   it under the terms of the GNU General Public License, version 2.0,
   as published by the Free Software Foundation.

   This program is also distributed with certain software (including
   but not limited to OpenSSL) that is licensed under separate terms,
   as designated in a particular file or component or in included license
   documentation.  The authors of MySQL hereby grant you an additional
   permission to link the program and your derivative works with the
   separately licensed software that they have included with MySQL.

   This program is distributed in the hope that it will be useful,
   but WITHOUT ANY WARRANTY; without even the implied warranty of
   MERCHANTABILITY or FITNESS FOR A PARTICULAR PURPOSE.  See the
   GNU General Public License, version 2.0, for more details.

   You should have received a copy of the GNU General Public License
   along with this program; if not, write to the Free Software
   Foundation, Inc., 51 Franklin St, Fifth Floor, Boston, MA 02110-1301  USA */

#include "sql/transaction.h"

#include <stddef.h>

#include "lex_string.h"
#include "m_ctype.h"
#include "my_compiler.h"
#include "my_dbug.h"
#include "my_inttypes.h"
#include "my_loglevel.h"
#include "my_psi_config.h"
#include "my_sys.h"
#include "mysql/components/services/log_builtins.h"
#include "mysql/psi/mysql_transaction.h"
#include "mysql_com.h"
#include "mysqld_error.h"
#include "sql/auth/auth_common.h"
#include "sql/dd/cache/dictionary_client.h"
#include "sql/debug_sync.h"  // DEBUG_SYNC
#include "sql/handler.h"
#include "sql/log.h"
#include "sql/mdl.h"
#include "sql/mysqld.h"  // opt_readonly
#include "sql/query_options.h"
#include "sql/rpl_context.h"
#include "sql/rpl_gtid.h"
#include "sql/rpl_rli.h"
#include "sql/rpl_transaction_write_set_ctx.h"
#include "sql/session_tracker.h"
#include "sql/sql_class.h"  // THD
#include "sql/sql_lex.h"
#include "sql/system_variables.h"
#include "sql/tc_log.h"
#include "sql/transaction_info.h"
#include "sql/xa.h"

/**
  Helper: Tell tracker (if any) that transaction ended.
*/
void trans_track_end_trx(THD *thd) {
  if (thd->variables.session_track_transaction_info > TX_TRACK_NONE) {
    ((Transaction_state_tracker *)thd->session_tracker.get_tracker(
         TRANSACTION_INFO_TRACKER))
        ->end_trx(thd);
  }
}

/**
  Helper: transaction ended, SET TRANSACTION one-shot variables
  revert to session values. Let the transaction state tracker know.
*/
void trans_reset_one_shot_chistics(THD *thd) {
  if (thd->variables.session_track_transaction_info > TX_TRACK_NONE) {
    Transaction_state_tracker *tst =
        (Transaction_state_tracker *)thd->session_tracker.get_tracker(
            TRANSACTION_INFO_TRACKER);

    tst->set_read_flags(thd, TX_READ_INHERIT);
    tst->set_isol_level(thd, TX_ISOL_INHERIT);
  }

  thd->tx_isolation = (enum_tx_isolation)thd->variables.transaction_isolation;
  thd->tx_read_only = thd->variables.transaction_read_only;
}

/**
  Check if we have a condition where the transaction state must
  not be changed (committed or rolled back). Currently we check
  that we are not executing a stored program and that we don't
  have an active XA transaction.

  @return true if the commit/rollback cannot be executed,
          false otherwise.
*/

bool trans_check_state(THD *thd) {
  DBUG_ENTER("trans_check");

  /*
    Always commit statement transaction before manipulating with
    the normal one.
  */
  DBUG_ASSERT(thd->get_transaction()->is_empty(Transaction_ctx::STMT));

  if (unlikely(thd->in_sub_stmt)) {
    my_error(ER_COMMIT_NOT_ALLOWED_IN_SF_OR_TRG, MYF(0));
    DBUG_RETURN(true);
  }

  if (thd->get_transaction()->xid_state()->check_in_xa(true)) DBUG_RETURN(true);

  DBUG_RETURN(false);
}

/**
  Begin a new transaction.

  @note Beginning a transaction implicitly commits any current
        transaction and releases existing locks.

  @param thd     Current thread
  @param flags   Transaction flags

  @retval false  Success
  @retval true   Failure
*/

bool trans_begin(THD *thd, uint flags) {
  bool res = false;
  Transaction_state_tracker *tst = NULL;

  DBUG_ENTER("trans_begin");

  if (trans_check_state(thd)) DBUG_RETURN(true);

  if (thd->variables.session_track_transaction_info > TX_TRACK_NONE)
    tst = (Transaction_state_tracker *)thd->session_tracker.get_tracker(
        TRANSACTION_INFO_TRACKER);

  thd->locked_tables_list.unlock_locked_tables(thd);

  DBUG_ASSERT(!thd->locked_tables_mode);

  if (thd->in_multi_stmt_transaction_mode() ||
      (thd->variables.option_bits & OPTION_TABLE_LOCK)) {
    thd->variables.option_bits &= ~OPTION_TABLE_LOCK;
    thd->server_status &=
        ~(SERVER_STATUS_IN_TRANS | SERVER_STATUS_IN_TRANS_READONLY);
    DBUG_PRINT("info", ("clearing SERVER_STATUS_IN_TRANS"));
    res = ha_commit_trans(thd, true);
  }

  thd->variables.option_bits &= ~OPTION_BEGIN;
  thd->get_transaction()->reset_unsafe_rollback_flags(Transaction_ctx::SESSION);

  if (res) DBUG_RETURN(true);

  /*
    Release transactional metadata locks only after the
    transaction has been committed.
  */
  thd->mdl_context.release_transactional_locks();

  // The RO/RW options are mutually exclusive.
  DBUG_ASSERT(!((flags & MYSQL_START_TRANS_OPT_READ_ONLY) &&
                (flags & MYSQL_START_TRANS_OPT_READ_WRITE)));
  if (flags & MYSQL_START_TRANS_OPT_READ_ONLY) {
    thd->tx_read_only = true;
    if (tst) tst->set_read_flags(thd, TX_READ_ONLY);
  } else if (flags & MYSQL_START_TRANS_OPT_READ_WRITE) {
    /*
      Explicitly starting a RW transaction when the server is in
      read-only mode, is not allowed unless the user has SUPER priv.
      Implicitly starting a RW transaction is allowed for backward
      compatibility.
    */
    if (check_readonly(thd, true)) DBUG_RETURN(true);
    thd->tx_read_only = false;
    /*
      This flags that tx_read_only was set explicitly, rather than
      just from the session's default.
    */
    if (tst) tst->set_read_flags(thd, TX_READ_WRITE);
  }

  DBUG_EXECUTE_IF("dbug_set_high_prio_trx", {
    DBUG_ASSERT(thd->tx_priority == 0);
    thd->tx_priority = 1;
  });

  thd->variables.option_bits |= OPTION_BEGIN;
  thd->server_status |= SERVER_STATUS_IN_TRANS;
  if (thd->tx_read_only) thd->server_status |= SERVER_STATUS_IN_TRANS_READONLY;
  DBUG_PRINT("info", ("setting SERVER_STATUS_IN_TRANS"));

  if (tst) tst->add_trx_state(thd, TX_EXPLICIT);

  /* ha_start_consistent_snapshot() relies on OPTION_BEGIN flag set. */
  if (flags & MYSQL_START_TRANS_OPT_WITH_CONS_SNAPSHOT) {
    if (tst) tst->add_trx_state(thd, TX_WITH_SNAPSHOT);
    res = ha_start_consistent_snapshot(thd);
  }

    /*
      Register transaction start in performance schema if not done already.
      We handle explicitly started transactions here, implicitly started
      transactions (and single-statement transactions in autocommit=1 mode)
      are handled in trans_register_ha().
      We can't handle explicit transactions in the same way as implicit
      because we want to correctly attribute statements which follow
      BEGIN but do not touch any transactional tables.
    */
#ifdef HAVE_PSI_TRANSACTION_INTERFACE
  if (thd->m_transaction_psi == NULL) {
    thd->m_transaction_psi =
        MYSQL_START_TRANSACTION(&thd->m_transaction_state, NULL, NULL,
                                thd->tx_isolation, thd->tx_read_only, false);
    DEBUG_SYNC(thd, "after_set_transaction_psi_before_set_transaction_gtid");
    gtid_set_performance_schema_values(thd);
  }
#endif

  DBUG_RETURN(res);
}

/**
  Commit the current transaction, making its changes permanent.

  @param[in] thd                       Current thread
  @param[in] ignore_global_read_lock   Allow commit to complete even if a
                                       global read lock is active. This can be
                                       used to allow changes to internal tables
                                       (e.g. slave status tables, analyze
  table).

  @retval false  Success
  @retval true   Failure
*/

bool trans_commit(THD *thd, bool ignore_global_read_lock) {
  int res;
  DBUG_ENTER("trans_commit");

  if (trans_check_state(thd)) DBUG_RETURN(true);

  thd->server_status &=
      ~(SERVER_STATUS_IN_TRANS | SERVER_STATUS_IN_TRANS_READONLY);
  DBUG_PRINT("info", ("clearing SERVER_STATUS_IN_TRANS"));
  res = ha_commit_trans(thd, true, ignore_global_read_lock);
  if (res == false)
    if (thd->rpl_thd_ctx.session_gtids_ctx().notify_after_transaction_commit(
            thd))
      LogErr(WARNING_LEVEL, ER_TRX_GTID_COLLECT_REJECT);
  /*
    When gtid mode is enabled, a transaction may cause binlog
    rotation, which inserts a record into the gtid system table
    (which is probably a transactional table). Thence, the flag
    SERVER_STATUS_IN_TRANS may be set again while calling
    ha_commit_trans(...) Consequently, we need to reset it back,
    much like we are doing before calling ha_commit_trans(...).

    We would really only need to do this when gtid_mode=on.  However,
    checking gtid_mode requires holding a lock, which is costly.  So
    we clear the bit unconditionally.  This has no side effects since
    if gtid_mode=off the bit is already cleared.
  */
  thd->server_status &= ~SERVER_STATUS_IN_TRANS;
  thd->variables.option_bits &= ~OPTION_BEGIN;
  thd->get_transaction()->reset_unsafe_rollback_flags(Transaction_ctx::SESSION);
  thd->lex->start_transaction_opt = 0;

  /* The transaction should be marked as complete in P_S. */
  DBUG_ASSERT(thd->m_transaction_psi == NULL);

  thd->tx_priority = 0;

  trans_track_end_trx(thd);

  /*
    Avoid updating modified uncommitted objects when committing attachable
    read-write transaction. This is required to allow I_S queries to update
    table statistics during CREATE TABLE ... SELECT, otherwise the
    uncommitted object added by DDL would be removed by I_S query.
  */
  if (!thd->is_attachable_rw_transaction_active()) {
    /*
      If the SE failed to commit the transaction, we must rollback the
      modified dictionary objects to make sure the DD cache, the DD
      tables and the state in the SE stay in sync.
    */
    if (res)
      thd->dd_client()->rollback_modified_objects();
    else
      thd->dd_client()->commit_modified_objects();
  }
<<<<<<< HEAD

  thd->locked_tables_list.adjust_renamed_tablespace_mdls(&thd->mdl_context);

=======

  thd->locked_tables_list.adjust_renamed_tablespace_mdls(&thd->mdl_context);

>>>>>>> 4869291f
  DBUG_RETURN(res);
}

/**
  Implicitly commit the current transaction.

  @note A implicit commit does not releases existing table locks.

  @param[in] thd                       Current thread
  @param[in] ignore_global_read_lock   Allow commit to complete even if a
                                       global read lock is active. This can be
                                       used to allow changes to internal tables
                                       (e.g. slave status tables, analyze
  table).


  @retval false  Success
  @retval true   Failure
*/

bool trans_commit_implicit(THD *thd, bool ignore_global_read_lock) {
  bool res = false;
  DBUG_ENTER("trans_commit_implicit");

  /*
    Ensure that trans_check_state() was called before trans_commit_implicit()
    by asserting that conditions that are checked in the former function are
    true.
  */
  DBUG_ASSERT(thd->get_transaction()->is_empty(Transaction_ctx::STMT) &&
              !thd->in_sub_stmt &&
              !thd->get_transaction()->xid_state()->check_in_xa(false));

  if (thd->in_multi_stmt_transaction_mode() ||
      (thd->variables.option_bits & OPTION_TABLE_LOCK)) {
    /* Safety if one did "drop table" on locked tables */
    if (!thd->locked_tables_mode)
      thd->variables.option_bits &= ~OPTION_TABLE_LOCK;
    thd->server_status &=
        ~(SERVER_STATUS_IN_TRANS | SERVER_STATUS_IN_TRANS_READONLY);
    DBUG_PRINT("info", ("clearing SERVER_STATUS_IN_TRANS"));
    res = ha_commit_trans(thd, true, ignore_global_read_lock);
  } else if (tc_log)
    res = tc_log->commit(thd, true);

  if (res == false)
    if (thd->rpl_thd_ctx.session_gtids_ctx().notify_after_transaction_commit(
            thd))
      LogErr(WARNING_LEVEL, ER_TRX_GTID_COLLECT_REJECT);
  thd->variables.option_bits &= ~OPTION_BEGIN;
  thd->get_transaction()->reset_unsafe_rollback_flags(Transaction_ctx::SESSION);

  /* The transaction should be marked as complete in P_S. */
  DBUG_ASSERT(thd->m_transaction_psi == NULL);

  /*
    Upon implicit commit, reset the current transaction
    isolation level and access mode. We do not care about
    @@session.completion_type since it's documented
    to not have any effect on implicit commit.
  */
  trans_reset_one_shot_chistics(thd);

  trans_track_end_trx(thd);

  /*
    Avoid updating modified uncommitted objects when committing attachable
    read-write transaction. This is required to allow I_S queries to update
    table statistics during CREATE TABLE ... SELECT, otherwise the
    uncommitted object added by DDL would be removed by I_S query.
  */
  if (!thd->is_attachable_rw_transaction_active()) {
    /*
      If the SE failed to commit the transaction, we must rollback the
      modified dictionary objects to make sure the DD cache, the DD
      tables and the state in the SE stay in sync.
    */
    if (res)
      thd->dd_client()->rollback_modified_objects();
    else
      thd->dd_client()->commit_modified_objects();
  }

  thd->locked_tables_list.adjust_renamed_tablespace_mdls(&thd->mdl_context);
  DBUG_RETURN(res);
}

/**
  Rollback the current transaction, canceling its changes.

  @param thd     Current thread

  @retval false  Success
  @retval true   Failure
*/

bool trans_rollback(THD *thd) {
  int res;
  DBUG_ENTER("trans_rollback");

  if (trans_check_state(thd)) DBUG_RETURN(true);

  thd->server_status &=
      ~(SERVER_STATUS_IN_TRANS | SERVER_STATUS_IN_TRANS_READONLY);
  DBUG_PRINT("info", ("clearing SERVER_STATUS_IN_TRANS"));
  res = ha_rollback_trans(thd, true);
  thd->variables.option_bits &= ~OPTION_BEGIN;
  thd->get_transaction()->reset_unsafe_rollback_flags(Transaction_ctx::SESSION);
  thd->lex->start_transaction_opt = 0;

  /* The transaction should be marked as complete in P_S. */
  DBUG_ASSERT(thd->m_transaction_psi == NULL);

  thd->tx_priority = 0;

  trans_track_end_trx(thd);

  /*
    Avoid updating modified uncommitted objects when rolling back
    attachable read-write transaction. This is required to allow I_S
    queries to update table statistics during CREATE TABLE ... SELECT,
    otherwise the uncommitted object added by DDL would be removed by I_S
    query.
  */
  if (!thd->is_attachable_rw_transaction_active())
    thd->dd_client()->rollback_modified_objects();
<<<<<<< HEAD

  thd->locked_tables_list.discard_renamed_tablespace_mdls();

=======

  thd->locked_tables_list.discard_renamed_tablespace_mdls();

>>>>>>> 4869291f
  DBUG_RETURN(res);
}

/**
  Implicitly rollback the current transaction, typically
  after deadlock was discovered.

  @param thd     Current thread

  @retval False Success
  @retval True  Failure

  @note ha_rollback_low() which is indirectly called by this
        function will mark XA transaction for rollback by
        setting appropriate RM error status if there was
        transaction rollback request.
*/

bool trans_rollback_implicit(THD *thd) {
  int res;
  DBUG_ENTER("trans_rollback_implict");

  /*
    Always commit/rollback statement transaction before manipulating
    with the normal one.
    Don't perform rollback in the middle of sub-statement, wait till
    its end.
  */
  DBUG_ASSERT(thd->get_transaction()->is_empty(Transaction_ctx::STMT) &&
              !thd->in_sub_stmt);

  thd->server_status &=
      ~(SERVER_STATUS_IN_TRANS | SERVER_STATUS_IN_TRANS_READONLY);
  DBUG_PRINT("info", ("clearing SERVER_STATUS_IN_TRANS"));
  res = ha_rollback_trans(thd, true);
  thd->variables.option_bits &= ~OPTION_BEGIN;
  thd->get_transaction()->reset_unsafe_rollback_flags(Transaction_ctx::SESSION);

  /* Rollback should clear transaction_rollback_request flag. */
  DBUG_ASSERT(!thd->transaction_rollback_request);
  /* The transaction should be marked as complete in P_S. */
  DBUG_ASSERT(thd->m_transaction_psi == NULL);

  trans_track_end_trx(thd);

  /*
    Avoid updating modified uncommitted objects when rolling back
    attachable read-write transaction. This is required to allow I_S
    queries to update table statistics during CREATE TABLE ... SELECT,
    otherwise the uncommitted object added by DDL would be removed by I_S
    query.
  */
  if (!thd->is_attachable_rw_transaction_active())
    thd->dd_client()->rollback_modified_objects();
<<<<<<< HEAD

  thd->locked_tables_list.discard_renamed_tablespace_mdls();

=======

  thd->locked_tables_list.discard_renamed_tablespace_mdls();

>>>>>>> 4869291f
  DBUG_RETURN(res);
}

/**
  Commit the single statement transaction.

  @note Note that if the autocommit is on, then the following call
        inside InnoDB will commit or rollback the whole transaction
        (= the statement). The autocommit mechanism built into InnoDB
        is based on counting locks, but if the user has used LOCK
        TABLES then that mechanism does not know to do the commit.

  @param[in] thd                       Current thread
  @param[in] ignore_global_read_lock   Allow commit to complete even if a
                                       global read lock is active. This can be
                                       used to allow changes to internal tables
                                       (e.g. slave status tables, analyze
  table).
<<<<<<< HEAD


=======


>>>>>>> 4869291f
  @retval false  Success
  @retval true   Failure
*/

bool trans_commit_stmt(THD *thd, bool ignore_global_read_lock) {
  DBUG_ENTER("trans_commit_stmt");
  int res = false;
  /*
    We currently don't invoke commit/rollback at end of
    a sub-statement.  In future, we perhaps should take
    a savepoint for each nested statement, and release the
    savepoint when statement has succeeded.
  */
  DBUG_ASSERT(!thd->in_sub_stmt);

  /*
    Some code in MYSQL_BIN_LOG::commit and ha_commit_low() is not safe
    for attachable transactions.
  */
  DBUG_ASSERT(!thd->is_attachable_ro_transaction_active());

  thd->get_transaction()->merge_unsafe_rollback_flags();

  if (thd->get_transaction()->is_active(Transaction_ctx::STMT)) {
    res = ha_commit_trans(thd, false, ignore_global_read_lock);
    if (!thd->in_active_multi_stmt_transaction())
      trans_reset_one_shot_chistics(thd);
  } else if (tc_log)
    res = tc_log->commit(thd, false);
  if (res == false && !thd->in_active_multi_stmt_transaction())
    if (thd->rpl_thd_ctx.session_gtids_ctx().notify_after_transaction_commit(
            thd))
      LogErr(WARNING_LEVEL, ER_TRX_GTID_COLLECT_REJECT);
  /* In autocommit=1 mode the transaction should be marked as complete in P_S */
  DBUG_ASSERT(thd->in_active_multi_stmt_transaction() ||
              thd->m_transaction_psi == NULL);

  thd->get_transaction()->reset(Transaction_ctx::STMT);

  DBUG_RETURN(res);
}

/**
  Rollback the single statement transaction.

  @param thd     Current thread

  @retval false  Success
  @retval true   Failure
*/
bool trans_rollback_stmt(THD *thd) {
  DBUG_ENTER("trans_rollback_stmt");

  /*
    We currently don't invoke commit/rollback at end of
    a sub-statement.  In future, we perhaps should take
    a savepoint for each nested statement, and release the
    savepoint when statement has succeeded.
  */
  DBUG_ASSERT(!thd->in_sub_stmt);

  /*
    Some code in MYSQL_BIN_LOG::rollback and ha_rollback_low() is not safe
    for attachable transactions.
  */
  DBUG_ASSERT(!thd->is_attachable_ro_transaction_active());

  thd->get_transaction()->merge_unsafe_rollback_flags();

  if (thd->get_transaction()->is_active(Transaction_ctx::STMT)) {
    ha_rollback_trans(thd, false);
    if (!thd->in_active_multi_stmt_transaction())
      trans_reset_one_shot_chistics(thd);
  } else if (tc_log)
    tc_log->rollback(thd, false);

<<<<<<< HEAD
  if (!thd->owned_gtid.is_empty() && !thd->in_active_multi_stmt_transaction()) {
=======
  if (!thd->owned_gtid_is_empty() && !thd->in_active_multi_stmt_transaction()) {
>>>>>>> 4869291f
    /*
      To a failed single statement transaction on auto-commit mode,
      we roll back its owned gtid if it does not modify
      non-transational table or commit its owned gtid if it has modified
      non-transactional table when rolling back it if binlog is disabled,
      as we did when binlog is enabled.
      We do not need to check if binlog is enabled here, since we already
      released its owned gtid in MYSQL_BIN_LOG::rollback(...) right before
      this if binlog is enabled.
    */
    if (thd->get_transaction()->has_modified_non_trans_table(
            Transaction_ctx::STMT))
      gtid_state->update_on_commit(thd);
    else
      gtid_state->update_on_rollback(thd);
  }
  /*
    Statement rollback for replicated atomic DDL should call
    post-rollback hook. This ensures the slave info won't be updated
    for failed atomic DDL statements during the eventual implicit
    commit which is done even even in case of DDL failure.

    Unlike the post_commit it has to be invoked even when there's
    no active statement transaction.
    TODO: consider to align the commit case to invoke pre- and post-
    hooks on the same level with the rollback one.
  */
  if (is_atomic_ddl_commit_on_slave(thd)) thd->rli_slave->post_rollback();

  /* In autocommit=1 mode the transaction should be marked as complete in P_S */
  DBUG_ASSERT(thd->in_active_multi_stmt_transaction() ||
              thd->m_transaction_psi == NULL ||
              /* Todo: BUG#20488921 is in the way. */
              DBUG_EVALUATE_IF("simulate_xa_commit_log_failure", true, false));

  thd->get_transaction()->reset(Transaction_ctx::STMT);

  DBUG_RETURN(false);
}

/**
  Commit the attachable transaction.

  @note This is slimmed down version of trans_commit_stmt() which commits
        attachable transaction but skips code which is unnecessary and
        unsafe for them (like dealing with GTIDs).

  @param thd     Current thread

  @retval False - Success
  @retval True  - Failure
*/
bool trans_commit_attachable(THD *thd) {
  DBUG_ENTER("trans_commit_attachable");
  int res = 0;

  /* This function only handles attachable transactions. */
  DBUG_ASSERT(thd->is_attachable_ro_transaction_active());

  /*
    Since the attachable transaction is AUTOCOMMIT we only need to commit
    statement transaction.
  */
  DBUG_ASSERT(!thd->get_transaction()->is_active(Transaction_ctx::SESSION));

  /* Attachable transactions should not do anything unsafe. */
  DBUG_ASSERT(
      !thd->get_transaction()->cannot_safely_rollback(Transaction_ctx::STMT));

  if (thd->get_transaction()->is_active(Transaction_ctx::STMT)) {
    res = ha_commit_attachable(thd);
  }

  DBUG_ASSERT(thd->m_transaction_psi == NULL);

  thd->get_transaction()->reset(Transaction_ctx::STMT);

  DBUG_RETURN(res);
}

/* Find a named savepoint in the current transaction. */
static SAVEPOINT **find_savepoint(THD *thd, LEX_STRING name) {
  SAVEPOINT **sv = &thd->get_transaction()->m_savepoints;

  while (*sv) {
    if (my_strnncoll(system_charset_info, (uchar *)name.str, name.length,
                     (uchar *)(*sv)->name, (*sv)->length) == 0)
      break;
    sv = &(*sv)->prev;
  }

  return sv;
}

/**
  Set a named transaction savepoint.

  @param thd    Current thread
  @param name   Savepoint name

  @retval false  Success
  @retval true   Failure
*/

bool trans_savepoint(THD *thd, LEX_STRING name) {
  SAVEPOINT **sv, *newsv;
  DBUG_ENTER("trans_savepoint");

  if (!(thd->in_multi_stmt_transaction_mode() || thd->in_sub_stmt) ||
      !opt_using_transactions)
    DBUG_RETURN(false);

  if (thd->get_transaction()->xid_state()->check_has_uncommitted_xa())
    DBUG_RETURN(true);

  sv = find_savepoint(thd, name);

  if (*sv) /* old savepoint of the same name exists */
  {
    newsv = *sv;
    if (ha_release_savepoint(thd, *sv)) {
      DBUG_ASSERT(thd->is_error() || thd->is_killed());
      DBUG_RETURN(true);
    }
    *sv = (*sv)->prev;
  } else if ((newsv = (SAVEPOINT *)thd->get_transaction()->allocate_memory(
                  savepoint_alloc_size)) == NULL) {
    my_error(ER_OUT_OF_RESOURCES, MYF(0));
    DBUG_RETURN(true);
  }

  newsv->name = thd->get_transaction()->strmake(name.str, name.length);
  newsv->length = name.length;

  /*
    if we'll get an error here, don't add new savepoint to the list.
    we'll lose a little bit of memory in transaction mem_root, but it'll
    be free'd when transaction ends anyway
  */
  if (ha_savepoint(thd, newsv)) DBUG_RETURN(true);

  newsv->prev = thd->get_transaction()->m_savepoints;
  thd->get_transaction()->m_savepoints = newsv;

  /*
    Remember locks acquired before the savepoint was set.
    They are used as a marker to only release locks acquired after
    the setting of this savepoint.
    Note: this works just fine if we're under LOCK TABLES,
    since mdl_savepoint() is guaranteed to be beyond
    the last locked table. This allows to release some
    locks acquired during LOCK TABLES.
  */
  newsv->mdl_savepoint = thd->mdl_context.mdl_savepoint();

  if (thd->is_current_stmt_binlog_row_enabled_with_write_set_extraction()) {
    thd->get_transaction()->get_transaction_write_set_ctx()->add_savepoint(
        name.str);
  }

  DBUG_RETURN(false);
}

/**
  Rollback a transaction to the named savepoint.

  @note Modifications that the current transaction made to
        rows after the savepoint was set are undone in the
        rollback.

  @note Savepoints that were set at a later time than the
        named savepoint are deleted.

  @param thd    Current thread
  @param name   Savepoint name

  @retval false  Success
  @retval true   Failure
*/

bool trans_rollback_to_savepoint(THD *thd, LEX_STRING name) {
  int res = false;
  SAVEPOINT *sv = *find_savepoint(thd, name);
  DBUG_ENTER("trans_rollback_to_savepoint");

  if (sv == NULL) {
    my_error(ER_SP_DOES_NOT_EXIST, MYF(0), "SAVEPOINT", name.str);
    DBUG_RETURN(true);
  }

  if (thd->get_transaction()->xid_state()->check_has_uncommitted_xa())
    DBUG_RETURN(true);

  if (ha_rollback_to_savepoint(thd, sv))
    res = true;
  else if (thd->get_transaction()->cannot_safely_rollback(
               Transaction_ctx::SESSION) &&
           !thd->slave_thread)
    thd->get_transaction()->push_unsafe_rollback_warnings(thd);

  thd->get_transaction()->m_savepoints = sv;

  /**
    Checking whether it is safe to release metadata locks acquired after
    savepoint, if rollback to savepoint is successful.

    Whether it is safe to release MDL after rollback to savepoint depends
    on storage engines participating in transaction:

    - InnoDB doesn't release any row-locks on rollback to savepoint so it
      is probably a bad idea to release MDL as well.
    - Binary log implementation in some cases (e.g when non-transactional
      tables involved) may choose not to remove events added after savepoint
      from transactional cache, but instead will write them to binary
      log accompanied with ROLLBACK TO SAVEPOINT statement. Since the real
      write happens at the end of transaction releasing MDL on tables
      mentioned in these events (i.e. acquired after savepoint and before
      rollback ot it) can break replication, as concurrent DROP TABLES
      statements will be able to drop these tables before events will get
      into binary log,
  */

  if (!res && ha_rollback_to_savepoint_can_release_mdl(thd))
    thd->mdl_context.rollback_to_savepoint(sv->mdl_savepoint);

  if (thd->is_current_stmt_binlog_row_enabled_with_write_set_extraction()) {
    thd->get_transaction()
        ->get_transaction_write_set_ctx()
        ->rollback_to_savepoint(name.str);
  }

  DBUG_RETURN(res);
}

/**
  Remove the named savepoint from the set of savepoints of
  the current transaction.

  @note No commit or rollback occurs. It is an error if the
        savepoint does not exist.

  @param thd    Current thread
  @param name   Savepoint name

  @retval false  Success
  @retval true   Failure
*/

bool trans_release_savepoint(THD *thd, LEX_STRING name) {
  int res = false;
  SAVEPOINT *sv = *find_savepoint(thd, name);
  DBUG_ENTER("trans_release_savepoint");

  if (sv == NULL) {
    my_error(ER_SP_DOES_NOT_EXIST, MYF(0), "SAVEPOINT", name.str);
    DBUG_RETURN(true);
  }

  if (thd->get_transaction()->xid_state()->check_has_uncommitted_xa())
    DBUG_RETURN(true);

  if (ha_release_savepoint(thd, sv)) res = true;

  thd->get_transaction()->m_savepoints = sv->prev;

  if (thd->is_current_stmt_binlog_row_enabled_with_write_set_extraction()) {
    thd->get_transaction()->get_transaction_write_set_ctx()->del_savepoint(
        name.str);
  }

  DBUG_RETURN(res);
}<|MERGE_RESOLUTION|>--- conflicted
+++ resolved
@@ -203,15 +203,15 @@
     res = ha_start_consistent_snapshot(thd);
   }
 
-    /*
-      Register transaction start in performance schema if not done already.
-      We handle explicitly started transactions here, implicitly started
-      transactions (and single-statement transactions in autocommit=1 mode)
-      are handled in trans_register_ha().
-      We can't handle explicit transactions in the same way as implicit
-      because we want to correctly attribute statements which follow
-      BEGIN but do not touch any transactional tables.
-    */
+  /*
+    Register transaction start in performance schema if not done already.
+    We handle explicitly started transactions here, implicitly started
+    transactions (and single-statement transactions in autocommit=1 mode)
+    are handled in trans_register_ha().
+    We can't handle explicit transactions in the same way as implicit
+    because we want to correctly attribute statements which follow
+    BEGIN but do not touch any transactional tables.
+  */
 #ifdef HAVE_PSI_TRANSACTION_INTERFACE
   if (thd->m_transaction_psi == NULL) {
     thd->m_transaction_psi =
@@ -295,15 +295,9 @@
     else
       thd->dd_client()->commit_modified_objects();
   }
-<<<<<<< HEAD
 
   thd->locked_tables_list.adjust_renamed_tablespace_mdls(&thd->mdl_context);
 
-=======
-
-  thd->locked_tables_list.adjust_renamed_tablespace_mdls(&thd->mdl_context);
-
->>>>>>> 4869291f
   DBUG_RETURN(res);
 }
 
@@ -430,15 +424,9 @@
   */
   if (!thd->is_attachable_rw_transaction_active())
     thd->dd_client()->rollback_modified_objects();
-<<<<<<< HEAD
 
   thd->locked_tables_list.discard_renamed_tablespace_mdls();
 
-=======
-
-  thd->locked_tables_list.discard_renamed_tablespace_mdls();
-
->>>>>>> 4869291f
   DBUG_RETURN(res);
 }
 
@@ -493,15 +481,9 @@
   */
   if (!thd->is_attachable_rw_transaction_active())
     thd->dd_client()->rollback_modified_objects();
-<<<<<<< HEAD
 
   thd->locked_tables_list.discard_renamed_tablespace_mdls();
 
-=======
-
-  thd->locked_tables_list.discard_renamed_tablespace_mdls();
-
->>>>>>> 4869291f
   DBUG_RETURN(res);
 }
 
@@ -520,13 +502,8 @@
                                        used to allow changes to internal tables
                                        (e.g. slave status tables, analyze
   table).
-<<<<<<< HEAD
-
-
-=======
-
-
->>>>>>> 4869291f
+
+
   @retval false  Success
   @retval true   Failure
 */
@@ -603,11 +580,7 @@
   } else if (tc_log)
     tc_log->rollback(thd, false);
 
-<<<<<<< HEAD
-  if (!thd->owned_gtid.is_empty() && !thd->in_active_multi_stmt_transaction()) {
-=======
   if (!thd->owned_gtid_is_empty() && !thd->in_active_multi_stmt_transaction()) {
->>>>>>> 4869291f
     /*
       To a failed single statement transaction on auto-commit mode,
       we roll back its owned gtid if it does not modify
