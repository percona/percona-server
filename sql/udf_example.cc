--- conflicted
+++ resolved
@@ -1,8 +1,4 @@
-<<<<<<< HEAD
-/* Copyright (c) 2000, 2018, Oracle and/or its affiliates. All rights reserved.
-=======
 /* Copyright (c) 2000, 2019, Oracle and/or its affiliates. All rights reserved.
->>>>>>> 4869291f
 
    This program is free software; you can redistribute it and/or modify
    it under the terms of the GNU General Public License, version 2.0,
@@ -237,7 +233,6 @@
 /*--- Macros to access character coding array -------------*/
 
 #define ISVOWEL(x) (codes[(x) - 'A'] & 1) /* AEIOU */
-<<<<<<< HEAD
 
 /* Following letters are not changed */
 #define NOCHANGE(x) (codes[(x) - 'A'] & 2) /* FJLMNR */
@@ -251,21 +246,6 @@
 /* These prevent GH from becoming F */
 #define NOGHTOF(x) (codes[(x) - 'A'] & 16) /* BDH */
 
-=======
-
-/* Following letters are not changed */
-#define NOCHANGE(x) (codes[(x) - 'A'] & 2) /* FJLMNR */
-
-/* These form diphthongs when preceding H */
-#define AFFECTH(x) (codes[(x) - 'A'] & 4) /* CGPST */
-
-/* These make C and G soft */
-#define MAKESOFT(x) (codes[(x) - 'A'] & 8) /* EIY */
-
-/* These prevent GH from becoming F */
-#define NOGHTOF(x) (codes[(x) - 'A'] & 16) /* BDH */
-
->>>>>>> 4869291f
 extern "C" char *metaphon(UDF_INIT *, UDF_ARGS *args, char *result,
                           unsigned long *length, unsigned char *is_null,
                           unsigned char *) {
@@ -589,16 +569,6 @@
   return ++*((long long *)initid->ptr) + val;
 }
 
-<<<<<<< HEAD
-  /****************************************************************************
-  ** Some functions that handles IP and hostname conversions
-  ** The orignal function was from Zeev Suraski.
-  **
-  ** CREATE FUNCTION lookup RETURNS STRING SONAME "udf_example.so";
-  ** CREATE FUNCTION reverse_lookup RETURNS STRING SONAME "udf_example.so";
-  **
-  ****************************************************************************/
-=======
 /****************************************************************************
 ** Some functions that handles IP and hostname conversions
 ** The orignal function was from Zeev Suraski.
@@ -607,7 +577,6 @@
 ** CREATE FUNCTION reverse_lookup RETURNS STRING SONAME "udf_example.so";
 **
 ****************************************************************************/
->>>>>>> 4869291f
 
 #ifndef _WIN32
 #include <arpa/inet.h>
@@ -918,19 +887,11 @@
     return 1;
   }
   if (args->args[0] == 0) {
-<<<<<<< HEAD
-    initid->ptr = (char *)"Not constant";
-  } else if (strlen(args->args[0]) == args->lengths[0]) {
-    initid->ptr = (char *)"Correct length";
-  } else {
-    initid->ptr = (char *)"Wrong length";
-=======
     initid->ptr = const_cast<char *>("Not constant");
   } else if (strlen(args->args[0]) == args->lengths[0]) {
     initid->ptr = const_cast<char *>("Correct length");
   } else {
     initid->ptr = const_cast<char *>("Wrong length");
->>>>>>> 4869291f
   }
   initid->max_length = 100;
   return 0;
