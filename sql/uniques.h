/* Copyright (c) 2001, 2018, Oracle and/or its affiliates. All rights reserved.

   This program is free software; you can redistribute it and/or modify
   it under the terms of the GNU General Public License, version 2.0,
   as published by the Free Software Foundation.

   This program is also distributed with certain software (including
   but not limited to OpenSSL) that is licensed under separate terms,
   as designated in a particular file or component or in included license
   documentation.  The authors of MySQL hereby grant you an additional
   permission to link the program and your derivative works with the
   separately licensed software that they have included with MySQL.

   This program is distributed in the hope that it will be useful,
   but WITHOUT ANY WARRANTY; without even the implied warranty of
   MERCHANTABILITY or FITNESS FOR A PARTICULAR PURPOSE.  See the
   GNU General Public License, version 2.0, for more details.

   You should have received a copy of the GNU General Public License
   along with this program; if not, write to the Free Software
   Foundation, Inc., 51 Franklin St, Fifth Floor, Boston, MA 02110-1301  USA */

#ifndef UNIQUES_INCLUDED
#define UNIQUES_INCLUDED

#include <stddef.h>
#include <sys/types.h>

#include "my_dbug.h"
#include "my_inttypes.h"
#include "my_pointer_arithmetic.h"
#include "my_sys.h"
#include "my_tree.h"           // TREE
#include "prealloced_array.h"  // Prealloced_array
#include "sql/sql_array.h"
#include "sql/sql_sort.h"  // IWYU pragma: keep

class Cost_model_table;
struct TABLE;

/*
   Unique -- class for unique (removing of duplicates).
   Puts all values to the TREE. If the tree becomes too big,
   it's dumped to the file. User can request sorted values, or
   just iterate through them. In the last case tree merging is performed in
   memory simultaneously with iteration, so it should be ~2-3x faster.
 */

class Unique {
  Prealloced_array<Merge_chunk, 16> file_ptrs;
  ulong max_elements;
  ulonglong max_in_memory_size;
  IO_CACHE file;
  TREE tree;
  uchar *record_pointers;
  bool flush();
  uint size;

 public:
  ulong elements;
  Unique(qsort2_cmp comp_func, void *comp_func_fixed_arg, uint size_arg,
         ulonglong max_in_memory_size_arg);
  ~Unique();
  ulong elements_in_tree() { return tree.elements_in_tree; }
  inline bool unique_add(void *ptr) {
    DBUG_ENTER("unique_add");
    DBUG_PRINT("info", ("tree %u - %lu", tree.elements_in_tree, max_elements));
    if (tree.elements_in_tree > max_elements && flush()) DBUG_RETURN(1);
    DBUG_RETURN(!tree_insert(&tree, ptr, 0, tree.custom_arg));
  }

  bool get(TABLE *table);

  typedef Bounds_checked_array<uint> Imerge_cost_buf_type;

  static double get_use_cost(Imerge_cost_buf_type buffer, uint nkeys,
                             uint key_size, ulonglong max_in_memory_size,
                             const Cost_model_table *cost_model);

  // Returns the number of elements needed in Imerge_cost_buf_type.
  inline static size_t get_cost_calc_buff_size(ulong nkeys, uint key_size,
                                               ulonglong max_in_memory_size) {
    ulonglong max_elems_in_tree =
        (max_in_memory_size / ALIGN_SIZE(sizeof(TREE_ELEMENT) + key_size));
    return 1 + static_cast<size_t>(nkeys / max_elems_in_tree);
  }

  void reset();
  bool walk(tree_walk_action action, void *walk_action_arg);

  uint get_size() const { return size; }
  ulonglong get_max_in_memory_size() const { return max_in_memory_size; }

<<<<<<< HEAD
  friend int unique_write_to_file(void *key_, element_count count,
                                  void *unique_);
  friend int unique_write_to_ptrs(void *key_, element_count count,
                                  void *unique_);
=======
  friend int unique_write_to_file(void *v_key, element_count count,
                                  void *unique);
  friend int unique_write_to_ptrs(void *v_key, element_count count,
                                  void *unique);
>>>>>>> e4924f36
};

#endif  // UNIQUES_INCLUDED<|MERGE_RESOLUTION|>--- conflicted
+++ resolved
@@ -91,17 +91,10 @@
   uint get_size() const { return size; }
   ulonglong get_max_in_memory_size() const { return max_in_memory_size; }
 
-<<<<<<< HEAD
-  friend int unique_write_to_file(void *key_, element_count count,
-                                  void *unique_);
-  friend int unique_write_to_ptrs(void *key_, element_count count,
-                                  void *unique_);
-=======
   friend int unique_write_to_file(void *v_key, element_count count,
                                   void *unique);
   friend int unique_write_to_ptrs(void *v_key, element_count count,
                                   void *unique);
->>>>>>> e4924f36
 };
 
 #endif  // UNIQUES_INCLUDED