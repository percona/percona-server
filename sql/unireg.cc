--- conflicted
+++ resolved
@@ -1,9 +1,5 @@
-<<<<<<< HEAD
-/* Copyright (c) 2000, 2011, Oracle and/or its affiliates. All rights reserved.
-=======
 /*
    Copyright (c) 2000, 2011, Oracle and/or its affiliates. All rights reserved.
->>>>>>> 891f5e68
 
    This program is free software; you can redistribute it and/or modify
    it under the terms of the GNU General Public License as published by
@@ -16,12 +12,8 @@
 
    You should have received a copy of the GNU General Public License
    along with this program; if not, write to the Free Software
-<<<<<<< HEAD
-   Foundation, Inc., 51 Franklin St, Fifth Floor, Boston, MA  02110-1301  USA */
-=======
    Foundation, Inc., 51 Franklin St, Fifth Floor, Boston, MA 02110-1301  USA
 */
->>>>>>> 891f5e68
 
 /*
   Functions to create a unireg form-file from a FIELD and a fieldname-fieldinfo
@@ -406,7 +398,6 @@
     List_iterator<Create_field> it(create_fields);
     while ((field=it++))
     {
-<<<<<<< HEAD
 #ifndef MCP_WL3627
       const uchar field_storage= field->field_storage_type();
       const uchar field_column_format= field->column_format();
@@ -414,17 +405,12 @@
       const uchar field_storage= 0; /* Used in MySQL Cluster */
       const uchar field_column_format= 0; /* Used in MySQL Cluster */
 #endif
-=======
-      const uchar field_storage= 0; /* Used in MySQL Cluster */
-      const uchar field_column_format= 0; /* Used in MySQL Cluster */
->>>>>>> 891f5e68
       const uchar field_flags=
         field_storage + (field_column_format << COLUMN_FORMAT_SHIFT);
       *ptr= field_flags;
       ptr++;
     }
     DBUG_ASSERT(format_section_buff + format_section_length == ptr);
-<<<<<<< HEAD
 
     if (mysql_file_write(file, format_section_buff,
                          format_section_length, MYF_RW))
@@ -437,20 +423,6 @@
     my_free(format_section_buff);
   }
 
-=======
-
-    if (mysql_file_write(file, format_section_buff,
-                         format_section_length, MYF_RW))
-    {
-      my_free(format_section_buff);
-      goto err;
-    }
-    DBUG_PRINT("info", ("wrote format section, length: %u",
-                        format_section_length));
-    my_free(format_section_buff);
-  }
-
->>>>>>> 891f5e68
   mysql_file_seek(file, filepos, MY_SEEK_SET, MYF(0));
   if (mysql_file_write(file, forminfo, 288, MYF_RW) ||
       mysql_file_write(file, screen_buff, info_length, MYF_RW) ||
