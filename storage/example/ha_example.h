--- conflicted
+++ resolved
@@ -248,10 +248,6 @@
   int extra(enum ha_extra_function operation);
   int external_lock(THD *thd, int lock_type);                   ///< required
   int delete_all_rows(void);
-<<<<<<< HEAD
-  int truncate(dd::Table *table_def);
-=======
->>>>>>> 3ffa7622
   ha_rows records_in_range(uint inx, key_range *min_key,
                            key_range *max_key);
   int delete_table(const char *from, const dd::Table *table_def);
