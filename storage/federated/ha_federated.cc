--- conflicted
+++ resolved
@@ -3136,7 +3136,22 @@
   return 0;
 }
 
-<<<<<<< HEAD
+int ha_federated::rnd_pos_by_record(uchar *record [[maybe_unused]]) {
+  int error;
+  assert(table_flags() & HA_PRIMARY_KEY_REQUIRED_FOR_POSITION);
+
+  error = ha_rnd_init(false);
+  if (error != 0) return error;
+
+  if (stored_result) {
+    position(record);
+    error = ha_rnd_pos(record, ref);
+  }
+
+  ha_rnd_end();
+  return error;
+}
+
 struct st_mysql_storage_engine federated_storage_engine = {
     MYSQL_HANDLERTON_INTERFACE_VERSION};
 
@@ -3155,43 +3170,4 @@
     nullptr, /* system variables                */
     nullptr, /* config options                  */
     0,       /* flags                           */
-} mysql_declare_plugin_end;
-=======
-
-int ha_federated::rnd_pos_by_record(uchar *record) {
-  int error;
-  assert(table_flags() & HA_PRIMARY_KEY_REQUIRED_FOR_POSITION);
-
-  error = ha_rnd_init(false);
-  if (error != 0) return error;
-
-  if (stored_result) {
-    position(record);
-    error = ha_rnd_pos(record, ref);
-  }
-
-  ha_rnd_end();
-  return error;
-}
-
-struct st_mysql_storage_engine federated_storage_engine=
-{ MYSQL_HANDLERTON_INTERFACE_VERSION };
-
-mysql_declare_plugin(federated)
-{
-  MYSQL_STORAGE_ENGINE_PLUGIN,
-  &federated_storage_engine,
-  "FEDERATED",
-  "Patrick Galbraith and Brian Aker, MySQL AB",
-  "Federated MySQL storage engine",
-  PLUGIN_LICENSE_GPL,
-  federated_db_init, /* Plugin Init */
-  federated_done, /* Plugin Deinit */
-  0x0100 /* 1.0 */,
-  NULL,                       /* status variables                */
-  NULL,                       /* system variables                */
-  NULL,                       /* config options                  */
-  0,                          /* flags                           */
-}
-mysql_declare_plugin_end;
->>>>>>> 402bfca5
+} mysql_declare_plugin_end;