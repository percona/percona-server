--- conflicted
+++ resolved
@@ -25,10 +25,10 @@
 
 SET(HEAP_SOURCES  _check.cc _rectest.cc hp_block.cc hp_clear.cc hp_close.cc hp_create.cc
 				ha_heap.cc
-<<<<<<< HEAD
 				hp_delete.cc hp_extra.cc hp_hash.cc hp_info.cc hp_open.cc hp_panic.cc
 				hp_rename.cc hp_rfirst.cc hp_rkey.cc hp_rlast.cc hp_rnext.cc hp_rprev.cc
-				hp_rrnd.cc hp_rsame.cc hp_scan.cc hp_static.cc hp_update.cc hp_write.cc)
+                                hp_dspace.cc hp_record.cc
+                                hp_rrnd.cc hp_rsame.cc hp_scan.cc hp_static.cc hp_update.cc hp_write.cc)
 
 MYSQL_ADD_PLUGIN(heap ${HEAP_SOURCES} STORAGE_ENGINE MANDATORY)
 
@@ -41,30 +41,4 @@
 
   MYSQL_ADD_EXECUTABLE(hp_test2 hp_test2.cc ADD_TEST hp_test2)
   TARGET_LINK_LIBRARIES(hp_test2 heap_nopfs mysys)
-=======
-				hp_delete.c hp_extra.c hp_hash.c hp_info.c hp_open.c hp_panic.c
-				hp_rename.c hp_rfirst.c hp_rkey.c hp_rlast.c hp_rnext.c hp_rprev.c
-				hp_dspace.c hp_record.c
-				hp_rrnd.c hp_rsame.c hp_scan.c hp_static.c hp_update.c hp_write.c)
-
-MYSQL_ADD_PLUGIN(heap ${HEAP_SOURCES} STORAGE_ENGINE MANDATORY
-                 RECOMPILE_FOR_EMBEDDED DTRACE_INSTRUMENTED)
-
-IF(WITH_EMBEDDED_SERVER)
-  SET(HEAP_NOPFS heap_embedded)
-ELSE()
-  ADD_CONVENIENCE_LIBRARY(heap_nopfs ${HEAP_SOURCES})
-  ADD_DEPENDENCIES(heap_nopfs GenError)
-  SET(HEAP_NOPFS heap_nopfs)
-ENDIF()
-
-IF(WITH_UNIT_TESTS)
-  ADD_EXECUTABLE(hp_test1 hp_test1.c)
-  TARGET_LINK_LIBRARIES(hp_test1 ${HEAP_NOPFS} mysys)
-  ADD_TEST(hp_test1 hp_test1)
-
-  ADD_EXECUTABLE(hp_test2 hp_test2.c)
-  TARGET_LINK_LIBRARIES(hp_test2 ${HEAP_NOPFS} mysys)
-  ADD_TEST(hp_test2 hp_test2)
->>>>>>> 333b4508
 ENDIF()