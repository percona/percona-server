/*****************************************************************************

Copyright (c) 1994, 2018, Oracle and/or its affiliates. All Rights Reserved.
Copyright (c) 2008, Google Inc.
Copyright (c) 2012, Facebook Inc.

Portions of this file contain modifications contributed and copyrighted by
Google, Inc. Those modifications are gratefully acknowledged and are described
briefly in the InnoDB documentation. The contributions by Google are
incorporated with their permission, and subject to the conditions contained in
the file COPYING.Google.

This program is free software; you can redistribute it and/or modify it under
the terms of the GNU General Public License, version 2.0, as published by the
Free Software Foundation.

This program is also distributed with certain software (including but not
limited to OpenSSL) that is licensed under separate terms, as designated in a
particular file or component or in included license documentation. The authors
of MySQL hereby grant you an additional permission to link the program and
your derivative works with the separately licensed software that they have
included with MySQL.

This program is distributed in the hope that it will be useful, but WITHOUT
ANY WARRANTY; without even the implied warranty of MERCHANTABILITY or FITNESS
FOR A PARTICULAR PURPOSE. See the GNU General Public License, version 2.0,
for more details.

You should have received a copy of the GNU General Public License along with
this program; if not, write to the Free Software Foundation, Inc.,
51 Franklin St, Fifth Floor, Boston, MA 02110-1301  USA

*****************************************************************************/

/** @file btr/btr0cur.cc
 The index tree cursor

 All changes that row operations make to a B-tree or the records
 there must go through this module! Undo log records are written here
 of every modify or insert of a clustered index record.

                         NOTE!!!
 To make sure we do not run out of disk space during a pessimistic
 insert or update, we have to reserve 2 x the height of the index tree
 many pages in the tablespace before we start the operation, because
 if leaf splitting has been started, it is difficult to undo, except
 by crashing the database and doing a roll-forward.

 Created 10/16/1994 Heikki Tuuri
 *******************************************************/

#include "btr0cur.h"

#include <assert.h>

#include "my_dbug.h"
#include "my_inttypes.h"
#ifndef UNIV_HOTBACKUP
#include <zlib.h>
#include "btr0btr.h"
#include "btr0sea.h"
#include "buf0lru.h"
#include "ibuf0ibuf.h"
#include "lob0lob.h"
#include "lock0lock.h"
#include "mtr0log.h"
#include "row0upd.h"
#endif /* !UNIV_HOTBACKUP */
#include "page0page.h"
#include "page0zip.h"
#ifndef UNIV_HOTBACKUP
#include "que0que.h"
#endif /* !UNIV_HOTBACKUP */
#include "rem0cmp.h"
#include "rem0rec.h"
#include "row0log.h"
#ifndef UNIV_HOTBACKUP
#include "row0purge.h"
#include "row0row.h"
#endif /* !UNIV_HOTBACKUP */
#include "row0upd.h"
#ifndef UNIV_HOTBACKUP
#include "srv0srv.h"
#endif /* !UNIV_HOTBACKUP */
#include "srv0start.h"
#ifndef UNIV_HOTBACKUP
#include "trx0rec.h"
#include "trx0roll.h"
#endif /* !UNIV_HOTBACKUP */

/** Buffered B-tree operation types, introduced as part of delete buffering. */
enum btr_op_t {
  BTR_NO_OP = 0,               /*!< Not buffered */
  BTR_INSERT_OP,               /*!< Insert, do not ignore UNIQUE */
  BTR_INSERT_IGNORE_UNIQUE_OP, /*!< Insert, ignoring UNIQUE */
  BTR_DELETE_OP,               /*!< Purge a delete-marked record */
  BTR_DELMARK_OP               /*!< Mark a record for deletion */
};

/** Modification types for the B-tree operation. Note that the order of
the enum values is important.*/
enum btr_intention_t {
  BTR_INTENTION_DELETE,
  BTR_INTENTION_BOTH,
  BTR_INTENTION_INSERT
};

/** For the index->lock scalability improvement, only possibility of clear
performance regression observed was caused by grown huge history list length.
That is because the exclusive use of index->lock also worked as reserving
free blocks and read IO bandwidth with priority. To avoid huge glowing history
list as same level with previous implementation, prioritizes pessimistic tree
operations by purge as the previous, when it seems to be growing huge.

 Experimentally, the history list length starts to affect to performance
throughput clearly from about 100000. */
#define BTR_CUR_FINE_HISTORY_LENGTH 100000

/** Number of searches down the B-tree in btr_cur_search_to_nth_level(). */
ulint btr_cur_n_non_sea = 0;
/** Number of successful adaptive hash index lookups in
btr_cur_search_to_nth_level(). */
ulint btr_cur_n_sea = 0;
/** Old value of btr_cur_n_non_sea.  Copied by
srv_refresh_innodb_monitor_stats().  Referenced by
srv_printf_innodb_monitor(). */
ulint btr_cur_n_non_sea_old = 0;
/** Old value of btr_cur_n_sea.  Copied by
srv_refresh_innodb_monitor_stats().  Referenced by
srv_printf_innodb_monitor(). */
ulint btr_cur_n_sea_old = 0;

#ifdef UNIV_DEBUG
/* Flag to limit optimistic insert records */
uint btr_cur_limit_optimistic_insert_debug = 0;
#endif /* UNIV_DEBUG */

/** In the optimistic insert, if the insert does not fit, but this much space
can be released by page reorganize, then it is reorganized */
#define BTR_CUR_PAGE_REORGANIZE_LIMIT (UNIV_PAGE_SIZE / 32)

/** Estimated table level stats from sampled value.
@param value sampled stats
@param index index being sampled
@param sample number of sampled rows
@param ext_size external stored data size
@param not_empty table not empty
@return estimated table wide stats from sampled value */
#define BTR_TABLE_STATS_FROM_SAMPLE(value, index, sample, ext_size, not_empty) \
  (((value) * static_cast<int64_t>(index->stat_n_leaf_pages) + (sample)-1 +    \
    (ext_size) + (not_empty)) /                                                \
   ((sample) + (ext_size)))

#ifndef UNIV_HOTBACKUP
/** Adds path information to the cursor for the current page, for which
 the binary search has been performed. */
static void btr_cur_add_path_info(
    btr_cur_t *cursor,  /*!< in: cursor positioned on a page */
    ulint height,       /*!< in: height of the page in tree;
                        0 means leaf node */
    ulint root_height); /*!< in: root node height in tree */

/*==================== B-TREE SEARCH =========================*/

/** Latches the leaf page or pages requested.
@param[in]	block		leaf page where the search converged
@param[in]	page_id		page id of the leaf
@param[in]	page_size	page size
@param[in]	latch_mode	BTR_SEARCH_LEAF, ...
@param[in]	cursor		cursor
@param[in]	mtr		mini-transaction
@return	blocks and savepoints which actually latched. */
<<<<<<< HEAD
btr_latch_leaves_t btr_cur_latch_leaves(buf_block_t *block,
                                        const page_id_t &page_id,
                                        const page_size_t &page_size,
                                        ulint latch_mode, btr_cur_t *cursor,
                                        mtr_t *mtr) {
  ulint mode;
  page_no_t left_page_no;
  page_no_t right_page_no;
  buf_block_t *get_block;
  page_t *page = buf_block_get_frame(block);
  bool spatial;
  btr_latch_leaves_t latch_leaves = {{NULL, NULL, NULL}, {0, 0, 0}};

  spatial = dict_index_is_spatial(cursor->index) && cursor->rtr_info;
  ut_ad(buf_page_in_file(&block->page));

  switch (latch_mode) {
    case BTR_SEARCH_LEAF:
    case BTR_MODIFY_LEAF:
    case BTR_SEARCH_TREE:
      if (spatial) {
        cursor->rtr_info->tree_savepoints[RTR_MAX_LEVELS] =
            mtr_set_savepoint(mtr);
      }

      mode = latch_mode == BTR_MODIFY_LEAF ? RW_X_LATCH : RW_S_LATCH;
      latch_leaves.savepoints[1] = mtr_set_savepoint(mtr);
      get_block = btr_block_get(page_id, page_size, mode, cursor->index, mtr);
      latch_leaves.blocks[1] = get_block;
=======
btr_latch_leaves_t
btr_cur_latch_leaves(
	buf_block_t*		block,
	const page_id_t&	page_id,
	const page_size_t&	page_size,
	ulint			latch_mode,
	btr_cur_t*		cursor,
	mtr_t*			mtr)
{
	ulint		mode;
	ulint		left_page_no;
	ulint		right_page_no;
	buf_block_t*	get_block;
	page_t*		page = buf_block_get_frame(block);
	bool		spatial;
	btr_latch_leaves_t latch_leaves = {{NULL, NULL, NULL}, {0, 0, 0}};

	spatial = dict_index_is_spatial(cursor->index) && cursor->rtr_info;
	ut_ad(buf_page_in_file(&block->page));

	switch (latch_mode) {
	case BTR_SEARCH_LEAF:
	case BTR_MODIFY_LEAF:
	case BTR_SEARCH_TREE:
		if (spatial) {
			cursor->rtr_info->tree_savepoints[RTR_MAX_LEVELS]
				= mtr_set_savepoint(mtr);
		}

		mode = latch_mode == BTR_MODIFY_LEAF ? RW_X_LATCH : RW_S_LATCH;
		latch_leaves.savepoints[1] = mtr_set_savepoint(mtr);
		get_block = btr_block_get(page_id, page_size, mode,
					  cursor->index, mtr);

		SRV_CORRUPT_TABLE_CHECK(get_block, return latch_leaves;);

		latch_leaves.blocks[1] = get_block;
>>>>>>> 333b4508
#ifdef UNIV_BTR_DEBUG
      ut_a(page_is_comp(get_block->frame) == page_is_comp(page));
#endif /* UNIV_BTR_DEBUG */
<<<<<<< HEAD
      if (spatial) {
        cursor->rtr_info->tree_blocks[RTR_MAX_LEVELS] = get_block;
      }

      return (latch_leaves);
    case BTR_MODIFY_TREE:
      /* It is exclusive for other operations which calls
      btr_page_set_prev() */
      ut_ad(mtr_memo_contains_flagged(mtr, dict_index_get_lock(cursor->index),
                                      MTR_MEMO_X_LOCK | MTR_MEMO_SX_LOCK) ||
            cursor->index->table->is_intrinsic());
      /* x-latch also siblings from left to right */
      left_page_no = btr_page_get_prev(page, mtr);

      if (left_page_no != FIL_NULL) {
        if (spatial) {
          cursor->rtr_info->tree_savepoints[RTR_MAX_LEVELS] =
              mtr_set_savepoint(mtr);
        }

        latch_leaves.savepoints[0] = mtr_set_savepoint(mtr);
        get_block = btr_block_get(page_id_t(page_id.space(), left_page_no),
                                  page_size, RW_X_LATCH, cursor->index, mtr);
        latch_leaves.blocks[0] = get_block;

        if (spatial) {
          cursor->rtr_info->tree_blocks[RTR_MAX_LEVELS] = get_block;
        }
      }

      if (spatial) {
        cursor->rtr_info->tree_savepoints[RTR_MAX_LEVELS + 1] =
            mtr_set_savepoint(mtr);
      }

      latch_leaves.savepoints[1] = mtr_set_savepoint(mtr);
      get_block =
          btr_block_get(page_id, page_size, RW_X_LATCH, cursor->index, mtr);
      latch_leaves.blocks[1] = get_block;
=======
		if (spatial) {
			cursor->rtr_info->tree_blocks[RTR_MAX_LEVELS]
				= get_block;
		}

		return(latch_leaves);
	case BTR_MODIFY_TREE:
		/* It is exclusive for other operations which calls
		btr_page_set_prev() */
		ut_ad(mtr_memo_contains_flagged(mtr,
			dict_index_get_lock(cursor->index),
			MTR_MEMO_X_LOCK | MTR_MEMO_SX_LOCK)
		      || dict_table_is_intrinsic(cursor->index->table));
		/* x-latch also siblings from left to right */
		left_page_no = btr_page_get_prev(page, mtr);

		if (left_page_no != FIL_NULL) {

			if (spatial) {
				cursor->rtr_info->tree_savepoints[
					RTR_MAX_LEVELS] = mtr_set_savepoint(mtr);
			}

			latch_leaves.savepoints[0] = mtr_set_savepoint(mtr);
			get_block = btr_block_get(
				page_id_t(page_id.space(), left_page_no),
				page_size, RW_X_LATCH, cursor->index, mtr);

			SRV_CORRUPT_TABLE_CHECK(get_block, return latch_leaves;);

			latch_leaves.blocks[0] = get_block;

			if (spatial) {
				cursor->rtr_info->tree_blocks[RTR_MAX_LEVELS]
					= get_block;
			}
		}

		if (spatial) {
			cursor->rtr_info->tree_savepoints[RTR_MAX_LEVELS + 1]
				= mtr_set_savepoint(mtr);
		}

		latch_leaves.savepoints[1] = mtr_set_savepoint(mtr);
		get_block = btr_block_get(
			page_id, page_size, RW_X_LATCH, cursor->index, mtr);

		SRV_CORRUPT_TABLE_CHECK(get_block, return latch_leaves;);

		latch_leaves.blocks[1] = get_block;
>>>>>>> 333b4508

#ifdef UNIV_BTR_DEBUG
      /* Sanity check only after both the blocks are latched. */
      if (latch_leaves.blocks[0] != NULL) {
        ut_a(page_is_comp(latch_leaves.blocks[0]->frame) == page_is_comp(page));
        ut_a(btr_page_get_next(latch_leaves.blocks[0]->frame, mtr) ==
             page_get_page_no(page));
      }
      ut_a(page_is_comp(get_block->frame) == page_is_comp(page));
#endif /* UNIV_BTR_DEBUG */

<<<<<<< HEAD
      if (spatial) {
        cursor->rtr_info->tree_blocks[RTR_MAX_LEVELS + 1] = get_block;
      }

      right_page_no = btr_page_get_next(page, mtr);

      if (right_page_no != FIL_NULL) {
        if (spatial) {
          cursor->rtr_info->tree_savepoints[RTR_MAX_LEVELS + 2] =
              mtr_set_savepoint(mtr);
        }
        latch_leaves.savepoints[2] = mtr_set_savepoint(mtr);
        get_block = btr_block_get(page_id_t(page_id.space(), right_page_no),
                                  page_size, RW_X_LATCH, cursor->index, mtr);
        latch_leaves.blocks[2] = get_block;
=======
		if (spatial) {
			cursor->rtr_info->tree_blocks[RTR_MAX_LEVELS + 1]
				= get_block;
		}

		right_page_no = btr_page_get_next(page, mtr);

		if (right_page_no != FIL_NULL) {
			if (spatial) {
				cursor->rtr_info->tree_savepoints[
					RTR_MAX_LEVELS + 2] = mtr_set_savepoint(
								mtr);
			}
			latch_leaves.savepoints[2] = mtr_set_savepoint(mtr);
			get_block = btr_block_get(
				page_id_t(page_id.space(), right_page_no),
				page_size, RW_X_LATCH, cursor->index, mtr);

			SRV_CORRUPT_TABLE_CHECK(get_block, return latch_leaves;);

			latch_leaves.blocks[2] = get_block;
>>>>>>> 333b4508
#ifdef UNIV_BTR_DEBUG
        ut_a(page_is_comp(get_block->frame) == page_is_comp(page));
        ut_a(btr_page_get_prev(get_block->frame, mtr) ==
             page_get_page_no(page));
#endif /* UNIV_BTR_DEBUG */
<<<<<<< HEAD
        if (spatial) {
          cursor->rtr_info->tree_blocks[RTR_MAX_LEVELS + 2] = get_block;
        }
      }

      return (latch_leaves);

    case BTR_SEARCH_PREV:
    case BTR_MODIFY_PREV:
      mode = latch_mode == BTR_SEARCH_PREV ? RW_S_LATCH : RW_X_LATCH;
      /* latch also left sibling */
      rw_lock_s_lock(&block->lock);
      left_page_no = btr_page_get_prev(page, mtr);
      rw_lock_s_unlock(&block->lock);

      if (left_page_no != FIL_NULL) {
        latch_leaves.savepoints[0] = mtr_set_savepoint(mtr);
        get_block = btr_block_get(page_id_t(page_id.space(), left_page_no),
                                  page_size, mode, cursor->index, mtr);
        latch_leaves.blocks[0] = get_block;
        cursor->left_block = get_block;
=======
			if (spatial) {
				cursor->rtr_info->tree_blocks[
					RTR_MAX_LEVELS + 2] = get_block;
			}
		}

		return(latch_leaves);

	case BTR_SEARCH_PREV:
	case BTR_MODIFY_PREV:
		mode = latch_mode == BTR_SEARCH_PREV ? RW_S_LATCH : RW_X_LATCH;
		/* latch also left sibling */
		rw_lock_s_lock(&block->lock);
		left_page_no = btr_page_get_prev(page, mtr);
		rw_lock_s_unlock(&block->lock);

		if (left_page_no != FIL_NULL) {
			latch_leaves.savepoints[0] = mtr_set_savepoint(mtr);
			get_block = btr_block_get(
				page_id_t(page_id.space(), left_page_no),
				page_size, mode, cursor->index, mtr);
			latch_leaves.blocks[0] = get_block;
			cursor->left_block = get_block;

			SRV_CORRUPT_TABLE_CHECK(get_block, return latch_leaves;);

>>>>>>> 333b4508
#ifdef UNIV_BTR_DEBUG
        ut_a(page_is_comp(get_block->frame) == page_is_comp(page));
        ut_a(btr_page_get_next(get_block->frame, mtr) ==
             page_get_page_no(page));
#endif /* UNIV_BTR_DEBUG */
      }

<<<<<<< HEAD
      latch_leaves.savepoints[1] = mtr_set_savepoint(mtr);
      get_block = btr_block_get(page_id, page_size, mode, cursor->index, mtr);
      latch_leaves.blocks[1] = get_block;
=======
		latch_leaves.savepoints[1] = mtr_set_savepoint(mtr);
		get_block = btr_block_get(page_id, page_size, mode,
					  cursor->index, mtr);

		SRV_CORRUPT_TABLE_CHECK(get_block, return latch_leaves;);

		latch_leaves.blocks[1] = get_block;
>>>>>>> 333b4508
#ifdef UNIV_BTR_DEBUG
      ut_a(page_is_comp(get_block->frame) == page_is_comp(page));
#endif /* UNIV_BTR_DEBUG */
      return (latch_leaves);
    case BTR_CONT_MODIFY_TREE:
      ut_ad(dict_index_is_spatial(cursor->index));
      return (latch_leaves);
  }

  ut_error;
  return (latch_leaves);
}

/** Optimistically latches the leaf page or pages requested.
@param[in]	block		guessed buffer block
@param[in]	modify_clock	modify clock value
@param[in,out]	latch_mode	BTR_SEARCH_LEAF, ...
@param[in,out]	cursor		cursor
@param[in]	file		file name
@param[in]	line		line where called
@param[in]	mtr		mini-transaction
@return true if success */
<<<<<<< HEAD
bool btr_cur_optimistic_latch_leaves(buf_block_t *block,
                                     ib_uint64_t modify_clock,
                                     ulint *latch_mode, btr_cur_t *cursor,
                                     const char *file, ulint line, mtr_t *mtr) {
  ulint mode;
  page_no_t left_page_no;

  switch (*latch_mode) {
    case BTR_SEARCH_LEAF:
    case BTR_MODIFY_LEAF:
      return (buf_page_optimistic_get(*latch_mode, block, modify_clock, file,
                                      line, mtr));
    case BTR_SEARCH_PREV:
    case BTR_MODIFY_PREV:
      mode = *latch_mode == BTR_SEARCH_PREV ? RW_S_LATCH : RW_X_LATCH;

      buf_page_mutex_enter(block);
      if (buf_block_get_state(block) != BUF_BLOCK_FILE_PAGE) {
        buf_page_mutex_exit(block);
        return (false);
      }
      /* pin the block not to be relocated */
      buf_block_buf_fix_inc(block, file, line);
      buf_page_mutex_exit(block);

      rw_lock_s_lock(&block->lock);
      if (block->modify_clock != modify_clock) {
        rw_lock_s_unlock(&block->lock);

        goto unpin_failed;
      }
      left_page_no = btr_page_get_prev(buf_block_get_frame(block), mtr);
      rw_lock_s_unlock(&block->lock);

      if (left_page_no != FIL_NULL) {
        const page_id_t page_id(dict_index_get_space(cursor->index),
                                left_page_no);

        cursor->left_block =
            btr_block_get(page_id, dict_table_page_size(cursor->index->table),
                          mode, cursor->index, mtr);
      } else {
        cursor->left_block = NULL;
      }

      if (buf_page_optimistic_get(mode, block, modify_clock, file, line, mtr)) {
        if (btr_page_get_prev(buf_block_get_frame(block), mtr) ==
            left_page_no) {
          /* adjust buf_fix_count */
          buf_page_mutex_enter(block);
          buf_block_buf_fix_dec(block);
          buf_page_mutex_exit(block);

          *latch_mode = mode;
          return (true);
        } else {
          /* release the block */
          btr_leaf_page_release(block, mode, mtr);
        }
      }

      /* release the left block */
      if (cursor->left_block != NULL) {
        btr_leaf_page_release(cursor->left_block, mode, mtr);
      }
    unpin_failed:
      /* unpin the block */
      buf_page_mutex_enter(block);
      buf_block_buf_fix_dec(block);
      buf_page_mutex_exit(block);

      return (false);

    default:
      ut_error;
      return (false);
  }
=======
bool
btr_cur_optimistic_latch_leaves(
	buf_block_t*	block,
	ib_uint64_t	modify_clock,
	ulint*		latch_mode,
	btr_cur_t*	cursor,
	const char*	file,
	ulint		line,
	mtr_t*		mtr)
{
	ulint		mode;
	ulint		left_page_no;

	switch (*latch_mode) {
	case BTR_SEARCH_LEAF:
	case BTR_MODIFY_LEAF:
		return(buf_page_optimistic_get(*latch_mode, block,
				modify_clock, file, line, mtr));
	case BTR_SEARCH_PREV:
	case BTR_MODIFY_PREV:
		mode = *latch_mode == BTR_SEARCH_PREV
			? RW_S_LATCH : RW_X_LATCH;

		buf_page_mutex_enter(block);
		if (buf_block_get_state(block) != BUF_BLOCK_FILE_PAGE) {
			buf_page_mutex_exit(block);
			return(false);
		}
		/* pin the block not to be relocated */
		buf_block_buf_fix_inc(block, file, line);
		buf_page_mutex_exit(block);

		rw_lock_s_lock(&block->lock);
		if (block->modify_clock != modify_clock) {
			rw_lock_s_unlock(&block->lock);

			goto unpin_failed;
		}
		left_page_no = btr_page_get_prev(
			buf_block_get_frame(block), mtr);
		rw_lock_s_unlock(&block->lock);

		if (left_page_no != FIL_NULL) {
			const page_id_t	page_id(
				dict_index_get_space(cursor->index),
				left_page_no);

			cursor->left_block = btr_block_get(
				page_id,
				dict_table_page_size(cursor->index->table),
				mode, cursor->index, mtr);
		} else {
			cursor->left_block = NULL;
		}

		if (buf_page_optimistic_get(mode, block, modify_clock,
					    file, line, mtr)) {
			if (btr_page_get_prev(buf_block_get_frame(block), mtr)
			    == left_page_no) {
				/* adjust buf_fix_count */
				buf_block_buf_fix_dec(block);

				*latch_mode = mode;
				return(true);
			} else {
				/* release the block */
				btr_leaf_page_release(block, mode, mtr);
			}
		}

		/* release the left block */
		if (cursor->left_block != NULL) {
			btr_leaf_page_release(cursor->left_block,
					      mode, mtr);
		}
unpin_failed:
		/* unpin the block */
		buf_block_buf_fix_dec(block);

		return(false);

	default:
		ut_error;
		return(false);
	}
>>>>>>> 333b4508
}

/**
Gets intention in btr_intention_t from latch_mode, and cleares the intention
at the latch_mode.
@param latch_mode	in/out: pointer to latch_mode
@return intention for latching tree */
static btr_intention_t btr_cur_get_and_clear_intention(ulint *latch_mode) {
  btr_intention_t intention;

  switch (*latch_mode & (BTR_LATCH_FOR_INSERT | BTR_LATCH_FOR_DELETE)) {
    case BTR_LATCH_FOR_INSERT:
      intention = BTR_INTENTION_INSERT;
      break;
    case BTR_LATCH_FOR_DELETE:
      intention = BTR_INTENTION_DELETE;
      break;
    default:
      /* both or unknown */
      intention = BTR_INTENTION_BOTH;
  }
  *latch_mode &= ~(BTR_LATCH_FOR_INSERT | BTR_LATCH_FOR_DELETE);

  return (intention);
}

/**
Gets the desired latch type for the root leaf (root page is root leaf)
at the latch mode.
@param latch_mode	in: BTR_SEARCH_LEAF, ...
@return latch type */
static rw_lock_type_t btr_cur_latch_for_root_leaf(ulint latch_mode) {
  switch (latch_mode) {
    case BTR_SEARCH_LEAF:
    case BTR_SEARCH_TREE:
    case BTR_SEARCH_PREV:
      return (RW_S_LATCH);
    case BTR_MODIFY_LEAF:
    case BTR_MODIFY_TREE:
    case BTR_MODIFY_PREV:
      return (RW_X_LATCH);
    case BTR_CONT_MODIFY_TREE:
    case BTR_CONT_SEARCH_TREE:
      /* A root page should be latched already,
      and don't need to be latched here.
      fall through (RW_NO_LATCH) */
    case BTR_NO_LATCHES:
      return (RW_NO_LATCH);
  }

  ut_error;
  return (RW_NO_LATCH); /* avoid compiler warnings */
}

/** Detects whether the modifying record might need a modifying tree structure.
@param[in]	index		index
@param[in]	page		page
@param[in]	lock_intention	lock intention for the tree operation
@param[in]	rec		record (current node_ptr)
@param[in]	rec_size	size of the record or max size of node_ptr
@param[in]	page_size	page size
@param[in]	mtr		mtr
@return true if tree modification is needed */
static bool btr_cur_will_modify_tree(dict_index_t *index, const page_t *page,
                                     btr_intention_t lock_intention,
                                     const rec_t *rec, ulint rec_size,
                                     const page_size_t &page_size, mtr_t *mtr) {
  ut_ad(!page_is_leaf(page));
  ut_ad(mtr_memo_contains_flagged(mtr, dict_index_get_lock(index),
                                  MTR_MEMO_X_LOCK | MTR_MEMO_SX_LOCK) ||
        index->table->is_intrinsic());

  /* Pessimistic delete of the first record causes delete & insert
  of node_ptr at upper level. And a subsequent page shrink is
  possible. It causes delete of node_ptr at the upper level.
  So we should pay attention also to 2nd record not only
  first record and last record. Because if the "delete & insert" are
  done for the different page, the 2nd record become
  first record and following compress might delete the record and causes
  the uppper level node_ptr modification. */

  if (lock_intention <= BTR_INTENTION_BOTH) {
    ulint margin;

    /* check delete will cause. (BTR_INTENTION_BOTH
    or BTR_INTENTION_DELETE) */
    /* first, 2nd, 2nd-last and last records are 4 records */
    if (page_get_n_recs(page) < 5) {
      return (true);
    }

    /* is first, 2nd or last record */
    if (page_rec_is_first(rec, page) ||
        (mach_read_from_4(page + FIL_PAGE_NEXT) != FIL_NULL &&
         (page_rec_is_last(rec, page) || page_rec_is_second_last(rec, page))) ||
        (mach_read_from_4(page + FIL_PAGE_PREV) != FIL_NULL &&
         page_rec_is_second(rec, page))) {
      return (true);
    }

    if (lock_intention == BTR_INTENTION_BOTH) {
      /* Delete at leftmost record in a page causes delete
      & insert at its parent page. After that, the delete
      might cause btr_compress() and delete record at its
      parent page. Thus we should consider max 2 deletes. */

      margin = rec_size * 2;
    } else {
      ut_ad(lock_intention == BTR_INTENTION_DELETE);

      margin = rec_size;
    }
    /* NOTE: call mach_read_from_4() directly to avoid assertion
    failure. It is safe because we already have SX latch of the
    index tree */
    if (page_get_data_size(page) <
            margin + BTR_CUR_PAGE_COMPRESS_LIMIT(index) ||
        (mach_read_from_4(page + FIL_PAGE_NEXT) == FIL_NULL &&
         mach_read_from_4(page + FIL_PAGE_PREV) == FIL_NULL)) {
      return (true);
    }
  }

  if (lock_intention >= BTR_INTENTION_BOTH) {
    /* check insert will cause. BTR_INTENTION_BOTH
    or BTR_INTENTION_INSERT*/

    /* Once we invoke the btr_cur_limit_optimistic_insert_debug,
    we should check it here in advance, since the max allowable
    records in a page is limited. */
    LIMIT_OPTIMISTIC_INSERT_DEBUG(page_get_n_recs(page), return (true));

    /* needs 2 records' space for the case the single split and
    insert cannot fit.
    page_get_max_insert_size_after_reorganize() includes space
    for page directory already */
    ulint max_size = page_get_max_insert_size_after_reorganize(page, 2);

    if (max_size < BTR_CUR_PAGE_REORGANIZE_LIMIT + rec_size ||
        max_size < rec_size * 2) {
      return (true);
    }
    /* TODO: optimize this condition for compressed page.
    this is based on the worst compress rate.
    currently looking only uncompressed page, but we can look
    also compressed page page_zip_available() if already in the
    buffer pool */
    /* needs 2 records' space also for worst compress rate. */
    if (page_size.is_compressed() &&
        page_zip_empty_size(index->n_fields, page_size.physical()) <
            rec_size * 2 + page_get_data_size(page) +
                page_dir_calc_reserved_space(page_get_n_recs(page) + 2) + 1) {
      return (true);
    }
  }

  return (false);
}

/** Detects whether the modifying record might need a opposite modification
to the intention.
@param[in]	page		page
@param[in]	lock_intention	lock intention for the tree operation
@param[in]	rec		record (current node_ptr)
@return	true if tree modification is needed */
static bool btr_cur_need_opposite_intention(const page_t *page,
                                            btr_intention_t lock_intention,
                                            const rec_t *rec) {
  switch (lock_intention) {
    case BTR_INTENTION_DELETE:
      return ((mach_read_from_4(page + FIL_PAGE_PREV) != FIL_NULL &&
               page_rec_is_first(rec, page)) ||
              (mach_read_from_4(page + FIL_PAGE_NEXT) != FIL_NULL &&
               page_rec_is_last(rec, page)));
    case BTR_INTENTION_INSERT:
      return (mach_read_from_4(page + FIL_PAGE_NEXT) != FIL_NULL &&
              page_rec_is_last(rec, page));
    case BTR_INTENTION_BOTH:
      return (false);
  }

  ut_error;
  return (false);
}

/** Searches an index tree and positions a tree cursor on a given level.
 NOTE: n_fields_cmp in tuple must be set so that it cannot be compared
 to node pointer page number fields on the upper levels of the tree!
 Note that if mode is PAGE_CUR_LE, which is used in inserts, then
 cursor->up_match and cursor->low_match both will have sensible values.
 If mode is PAGE_CUR_GE, then up_match will a have a sensible value.

 If mode is PAGE_CUR_LE , cursor is left at the place where an insert of the
 search tuple should be performed in the B-tree. InnoDB does an insert
 immediately after the cursor. Thus, the cursor may end up on a user record,
 or on a page infimum record. */
void btr_cur_search_to_nth_level(
    dict_index_t *index,   /*!< in: index */
    ulint level,           /*!< in: the tree level of search */
    const dtuple_t *tuple, /*!< in: data tuple; NOTE: n_fields_cmp in
                           tuple must be set so that it cannot get
                           compared to the node ptr page number field! */
    page_cur_mode_t mode,  /*!< in: PAGE_CUR_L, ...;
                           Inserts should always be made using
                           PAGE_CUR_LE to search the position! */
    ulint latch_mode,      /*!< in: BTR_SEARCH_LEAF, ..., ORed with
                       at most one of BTR_INSERT, BTR_DELETE_MARK,
                       BTR_DELETE, or BTR_ESTIMATE;
                       cursor->left_block is used to store a pointer
                       to the left neighbor page, in the cases
                       BTR_SEARCH_PREV and BTR_MODIFY_PREV;
                       NOTE that if has_search_latch
                       is != 0, we maybe do not have a latch set
                       on the cursor page, we assume
                       the caller uses his search latch
                       to protect the record! */
    btr_cur_t *cursor,     /*!< in/out: tree cursor; the cursor page is
                           s- or x-latched, but see also above! */
    ulint has_search_latch,
    /*!< in: info on the latch mode the
    caller currently has on search system:
    RW_S_LATCH, or 0 */
    const char *file, /*!< in: file name */
    ulint line,       /*!< in: line where called */
    mtr_t *mtr)       /*!< in: mtr */
{
  page_t *page = NULL; /* remove warning */
  buf_block_t *block;
  buf_block_t *guess;
  ulint height;
  ulint up_match;
  ulint up_bytes;
  ulint low_match;
  ulint low_bytes;
  ulint savepoint;
  ulint rw_latch;
  page_cur_mode_t page_mode;
  page_cur_mode_t search_mode = PAGE_CUR_UNSUPP;
  ulint buf_mode;
  ulint estimate;
  ulint node_ptr_max_size = UNIV_PAGE_SIZE / 2;
  page_cur_t *page_cursor;
  btr_op_t btr_op;
  ulint root_height = 0; /* remove warning */

  ulint upper_rw_latch, root_leaf_rw_latch;
  btr_intention_t lock_intention;
  bool modify_external;
  buf_block_t *tree_blocks[BTR_MAX_LEVELS];
  ulint tree_savepoints[BTR_MAX_LEVELS];
  ulint n_blocks = 0;
  ulint n_releases = 0;
  bool detected_same_key_root = false;

  bool retrying_for_search_prev = false;
  ulint leftmost_from_level = 0;
  buf_block_t **prev_tree_blocks = NULL;
  ulint *prev_tree_savepoints = NULL;
  ulint prev_n_blocks = 0;
  ulint prev_n_releases = 0;
  bool need_path = true;
  bool rtree_parent_modified = false;
  bool mbr_adj = false;
  bool found = false;

  DBUG_ENTER("btr_cur_search_to_nth_level");

#ifdef BTR_CUR_ADAPT
  btr_search_t *info;
#endif /* BTR_CUR_ADAPT */
  mem_heap_t *heap = NULL;
  ulint offsets_[REC_OFFS_NORMAL_SIZE];
  ulint *offsets = offsets_;
  ulint offsets2_[REC_OFFS_NORMAL_SIZE];
  ulint *offsets2 = offsets2_;
  rec_offs_init(offsets_);
  rec_offs_init(offsets2_);
  /* Currently, PAGE_CUR_LE is the only search mode used for searches
  ending to upper levels */

  ut_ad(level == 0 || mode == PAGE_CUR_LE || RTREE_SEARCH_MODE(mode));
  ut_ad(dict_index_check_search_tuple(index, tuple));
  ut_ad(!dict_index_is_ibuf(index) || ibuf_inside(mtr));

  UNIV_MEM_INVALID(&cursor->up_match, sizeof cursor->up_match);
  UNIV_MEM_INVALID(&cursor->up_bytes, sizeof cursor->up_bytes);
  UNIV_MEM_INVALID(&cursor->low_match, sizeof cursor->low_match);
  UNIV_MEM_INVALID(&cursor->low_bytes, sizeof cursor->low_bytes);
#ifdef UNIV_DEBUG
  cursor->up_match = ULINT_UNDEFINED;
  cursor->low_match = ULINT_UNDEFINED;
#endif /* UNIV_DEBUG */

  ibool s_latch_by_caller;

  s_latch_by_caller = latch_mode & BTR_ALREADY_S_LATCHED;

  ut_ad(!s_latch_by_caller || srv_read_only_mode ||
        mtr_memo_contains_flagged(mtr, dict_index_get_lock(index),
                                  MTR_MEMO_S_LOCK | MTR_MEMO_SX_LOCK));

  /* These flags are mutually exclusive, they are lumped together
  with the latch mode for historical reasons. It's possible for
  none of the flags to be set. */
  switch (UNIV_EXPECT(latch_mode & (BTR_INSERT | BTR_DELETE | BTR_DELETE_MARK),
                      0)) {
    case 0:
      btr_op = BTR_NO_OP;
      break;
    case BTR_INSERT:
      btr_op = (latch_mode & BTR_IGNORE_SEC_UNIQUE)
                   ? BTR_INSERT_IGNORE_UNIQUE_OP
                   : BTR_INSERT_OP;
      break;
    case BTR_DELETE:
      btr_op = BTR_DELETE_OP;
      ut_a(cursor->purge_node);
      break;
    case BTR_DELETE_MARK:
      btr_op = BTR_DELMARK_OP;
      break;
    default:
      /* only one of BTR_INSERT, BTR_DELETE, BTR_DELETE_MARK
      should be specified at a time */
      ut_error;
  }

  /* Operations on the insert buffer tree cannot be buffered. */
  ut_ad(btr_op == BTR_NO_OP || !dict_index_is_ibuf(index));
  /* Operations on the clustered index cannot be buffered. */
  ut_ad(btr_op == BTR_NO_OP || !index->is_clustered());
  /* Operations on the temporary table(indexes) cannot be buffered. */
  ut_ad(btr_op == BTR_NO_OP || !index->table->is_temporary());
  /* Operation on the spatial index cannot be buffered. */
  ut_ad(btr_op == BTR_NO_OP || !dict_index_is_spatial(index));

  estimate = latch_mode & BTR_ESTIMATE;

  lock_intention = btr_cur_get_and_clear_intention(&latch_mode);

  modify_external = latch_mode & BTR_MODIFY_EXTERNAL;

  /* Turn the flags unrelated to the latch mode off. */
  latch_mode = BTR_LATCH_MODE_WITHOUT_FLAGS(latch_mode);

  ut_ad(!modify_external || latch_mode == BTR_MODIFY_LEAF);

  ut_ad(!s_latch_by_caller || latch_mode == BTR_SEARCH_LEAF ||
        latch_mode == BTR_SEARCH_TREE || latch_mode == BTR_MODIFY_LEAF);

  cursor->flag = BTR_CUR_BINARY;
  cursor->index = index;

#ifndef BTR_CUR_ADAPT
  guess = NULL;
#else
  info = btr_search_get_info(index);

  if (!buf_pool_is_obsolete(info->withdraw_clock)) {
    guess = info->root_guess;
  } else {
    guess = NULL;
  }

#ifdef BTR_CUR_HASH_ADAPT

#ifdef UNIV_SEARCH_PERF_STAT
  info->n_searches++;
#endif
  /* Use of AHI is disabled for intrinsic table as these tables re-use
  the index-id and AHI validation is based on index-id. */
  if (rw_lock_get_writer(btr_get_search_latch(index)) == RW_LOCK_NOT_LOCKED &&
      latch_mode <= BTR_MODIFY_LEAF && info->last_hash_succ &&
      !index->disable_ahi && !estimate
#ifdef PAGE_CUR_LE_OR_EXTENDS
      && mode != PAGE_CUR_LE_OR_EXTENDS
#endif /* PAGE_CUR_LE_OR_EXTENDS */
      && !dict_index_is_spatial(index)
      /* If !has_search_latch, we do a dirty read of
      btr_search_enabled below, and btr_search_guess_on_hash()
      will have to check it again. */
      && UNIV_LIKELY(btr_search_enabled) && !modify_external &&
      btr_search_guess_on_hash(index, info, tuple, mode, latch_mode, cursor,
                               has_search_latch, mtr)) {

    /* Search using the hash index succeeded */

    ut_ad(cursor->up_match != ULINT_UNDEFINED || mode != PAGE_CUR_GE);
    ut_ad(cursor->up_match != ULINT_UNDEFINED || mode != PAGE_CUR_LE);
    ut_ad(cursor->low_match != ULINT_UNDEFINED || mode != PAGE_CUR_LE);
    btr_cur_n_sea++;

    DBUG_VOID_RETURN;
  }
#endif /* BTR_CUR_HASH_ADAPT */
#endif /* BTR_CUR_ADAPT */
  btr_cur_n_non_sea++;
  DBUG_EXECUTE_IF("non_ahi_search",
                  DBUG_ASSERT(!strcmp(index->table->name.m_name, "test/t1")););

  /* If the hash search did not succeed, do binary search down the
  tree */

  if (has_search_latch) {
    /* Release possible search latch to obey latching order */
    rw_lock_s_unlock(btr_get_search_latch(index));
  }

  /* Store the position of the tree latch we push to mtr so that we
  know how to release it when we have latched leaf node(s) */

  savepoint = mtr_set_savepoint(mtr);

  switch (latch_mode) {
    case BTR_MODIFY_TREE:
      /* Most of delete-intended operations are purging.
      Free blocks and read IO bandwidth should be prior
      for them, when the history list is glowing huge. */
      if (lock_intention == BTR_INTENTION_DELETE &&
          trx_sys->rseg_history_len > BTR_CUR_FINE_HISTORY_LENGTH &&
          buf_get_n_pending_read_ios()) {
        mtr_x_lock(dict_index_get_lock(index), mtr);
      } else if (dict_index_is_spatial(index) &&
                 lock_intention <= BTR_INTENTION_BOTH) {
        /* X lock the if there is possibility of
        pessimistic delete on spatial index. As we could
        lock upward for the tree */

        mtr_x_lock(dict_index_get_lock(index), mtr);
      } else {
        mtr_sx_lock(dict_index_get_lock(index), mtr);
      }
      upper_rw_latch = RW_X_LATCH;
      break;
    case BTR_CONT_MODIFY_TREE:
    case BTR_CONT_SEARCH_TREE:
      /* Do nothing */
      ut_ad(srv_read_only_mode ||
            mtr_memo_contains_flagged(mtr, dict_index_get_lock(index),
                                      MTR_MEMO_X_LOCK | MTR_MEMO_SX_LOCK));
      if (dict_index_is_spatial(index) && latch_mode == BTR_CONT_MODIFY_TREE) {
        /* If we are about to locating parent page for split
        and/or merge operation for R-Tree index, X latch
        the parent */
        upper_rw_latch = RW_X_LATCH;
      } else {
        upper_rw_latch = RW_NO_LATCH;
      }
      break;
    default:
      if (!srv_read_only_mode) {
        if (s_latch_by_caller) {
          ut_ad(rw_lock_own(dict_index_get_lock(index), RW_LOCK_S));
        } else if (!modify_external) {
          /* BTR_SEARCH_TREE is intended to be used with
          BTR_ALREADY_S_LATCHED */
          ut_ad(latch_mode != BTR_SEARCH_TREE);

          mtr_s_lock(dict_index_get_lock(index), mtr);
        } else {
          /* BTR_MODIFY_EXTERNAL needs to be excluded */
          mtr_sx_lock(dict_index_get_lock(index), mtr);
        }
        upper_rw_latch = RW_S_LATCH;
      } else {
        upper_rw_latch = RW_NO_LATCH;
      }
  }
  root_leaf_rw_latch = btr_cur_latch_for_root_leaf(latch_mode);

  page_cursor = btr_cur_get_page_cur(cursor);

  const space_id_t space = dict_index_get_space(index);
  const page_size_t page_size(dict_table_page_size(index->table));

  /* Start with the root page. */
  page_id_t page_id(space, dict_index_get_page(index));

  if (root_leaf_rw_latch == RW_X_LATCH) {
    node_ptr_max_size = dict_index_node_ptr_max_size(index);
  }

  up_match = 0;
  up_bytes = 0;
  low_match = 0;
  low_bytes = 0;

  height = ULINT_UNDEFINED;

  /* We use these modified search modes on non-leaf levels of the
  B-tree. These let us end up in the right B-tree leaf. In that leaf
  we use the original search mode. */

  switch (mode) {
    case PAGE_CUR_GE:
      page_mode = PAGE_CUR_L;
      break;
    case PAGE_CUR_G:
      page_mode = PAGE_CUR_LE;
      break;
    default:
#ifdef PAGE_CUR_LE_OR_EXTENDS
      ut_ad(mode == PAGE_CUR_L || mode == PAGE_CUR_LE ||
            RTREE_SEARCH_MODE(mode) || mode == PAGE_CUR_LE_OR_EXTENDS);
#else  /* PAGE_CUR_LE_OR_EXTENDS */
      ut_ad(mode == PAGE_CUR_L || mode == PAGE_CUR_LE ||
            RTREE_SEARCH_MODE(mode));
#endif /* PAGE_CUR_LE_OR_EXTENDS */
      page_mode = mode;
      break;
  }

  /* Loop and search until we arrive at the desired level */
  btr_latch_leaves_t latch_leaves = {{NULL, NULL, NULL}, {0, 0, 0}};

search_loop:
  buf_mode = BUF_GET;
  rw_latch = RW_NO_LATCH;
  rtree_parent_modified = false;

  if (height != 0) {
    /* We are about to fetch the root or a non-leaf page. */
    if ((latch_mode != BTR_MODIFY_TREE || height == level) &&
        !retrying_for_search_prev) {
      /* If doesn't have SX or X latch of index,
      each pages should be latched before reading. */
      if (modify_external && height == ULINT_UNDEFINED &&
          upper_rw_latch == RW_S_LATCH) {
        /* needs sx-latch of root page
        for fseg operation */
        rw_latch = RW_SX_LATCH;
      } else {
        rw_latch = upper_rw_latch;
      }
    }
  } else if (latch_mode <= BTR_MODIFY_LEAF) {
    rw_latch = latch_mode;

    if (btr_op != BTR_NO_OP &&
        ibuf_should_try(index, btr_op != BTR_INSERT_OP)) {
      /* Try to buffer the operation if the leaf
      page is not in the buffer pool. */

      buf_mode = btr_op == BTR_DELETE_OP ? BUF_GET_IF_IN_POOL_OR_WATCH
                                         : BUF_GET_IF_IN_POOL;
    }
  }

retry_page_get:
  ut_ad(n_blocks < BTR_MAX_LEVELS);
  tree_savepoints[n_blocks] = mtr_set_savepoint(mtr);
  block = buf_page_get_gen(page_id, page_size, rw_latch, guess, buf_mode, file,
                           line, mtr);
  tree_blocks[n_blocks] = block;

  if (block == NULL) {
    /* This must be a search to perform an insert/delete
    mark/ delete; try using the insert/delete buffer */

    ut_ad(height == 0);
    ut_ad(cursor->thr);

    switch (btr_op) {
      case BTR_INSERT_OP:
      case BTR_INSERT_IGNORE_UNIQUE_OP:
        ut_ad(buf_mode == BUF_GET_IF_IN_POOL);
        ut_ad(!dict_index_is_spatial(index));

        if (ibuf_insert(IBUF_OP_INSERT, tuple, index, page_id, page_size,
                        cursor->thr)) {
          cursor->flag = BTR_CUR_INSERT_TO_IBUF;

          goto func_exit;
        }
        break;

      case BTR_DELMARK_OP:
        ut_ad(buf_mode == BUF_GET_IF_IN_POOL);
        ut_ad(!dict_index_is_spatial(index));

        if (ibuf_insert(IBUF_OP_DELETE_MARK, tuple, index, page_id, page_size,
                        cursor->thr)) {
          cursor->flag = BTR_CUR_DEL_MARK_IBUF;

          goto func_exit;
        }

        break;

      case BTR_DELETE_OP:
        ut_ad(buf_mode == BUF_GET_IF_IN_POOL_OR_WATCH);
        ut_ad(!dict_index_is_spatial(index));

        if (!row_purge_poss_sec(cursor->purge_node, index, tuple)) {
          /* The record cannot be purged yet. */
          cursor->flag = BTR_CUR_DELETE_REF;
        } else if (ibuf_insert(IBUF_OP_DELETE, tuple, index, page_id, page_size,
                               cursor->thr)) {
          /* The purge was buffered. */
          cursor->flag = BTR_CUR_DELETE_IBUF;
        } else {
          /* The purge could not be buffered. */
          buf_pool_watch_unset(page_id);
          break;
        }

        buf_pool_watch_unset(page_id);
        goto func_exit;

<<<<<<< HEAD
      default:
        ut_error;
    }
=======
	if (block == NULL) {
		SRV_CORRUPT_TABLE_CHECK(buf_mode == BUF_GET_IF_IN_POOL ||
					buf_mode == BUF_GET_IF_IN_POOL_OR_WATCH,
			{
				page_cursor->block = 0;
				page_cursor->rec = 0;
				if (estimate) {

					cursor->path_arr->nth_rec =
						ULINT_UNDEFINED;
				}

				goto func_exit;
			});

		/* This must be a search to perform an insert/delete
		mark/ delete; try using the insert/delete buffer */
>>>>>>> 333b4508

    /* Insert to the insert/delete buffer did not succeed, we
    must read the page from disk. */

    buf_mode = BUF_GET;

    goto retry_page_get;
  }

  if (retrying_for_search_prev && height != 0) {
    /* also latch left sibling */
    page_no_t left_page_no;
    buf_block_t *get_block;

    ut_ad(rw_latch == RW_NO_LATCH);

    rw_latch = upper_rw_latch;

    rw_lock_s_lock(&block->lock);
    left_page_no = btr_page_get_prev(buf_block_get_frame(block), mtr);
    rw_lock_s_unlock(&block->lock);

<<<<<<< HEAD
    if (left_page_no != FIL_NULL) {
      ut_ad(prev_n_blocks < leftmost_from_level);

      prev_tree_savepoints[prev_n_blocks] = mtr_set_savepoint(mtr);
      get_block =
          buf_page_get_gen(page_id_t(page_id.space(), left_page_no), page_size,
                           rw_latch, NULL, buf_mode, file, line, mtr);
      prev_tree_blocks[prev_n_blocks] = get_block;
      prev_n_blocks++;

      /* BTR_MODIFY_TREE doesn't update prev/next_page_no,
      without their parent page's lock. So, not needed to
      retry here, because we have the parent page's lock. */
    }

    /* release RW_NO_LATCH page and lock with RW_S_LATCH */
    mtr_release_block_at_savepoint(mtr, tree_savepoints[n_blocks],
                                   tree_blocks[n_blocks]);

    tree_savepoints[n_blocks] = mtr_set_savepoint(mtr);
    block = buf_page_get_gen(page_id, page_size, rw_latch, NULL, buf_mode, file,
                             line, mtr);
    tree_blocks[n_blocks] = block;
  }

  page = buf_block_get_frame(block);

  if (height == ULINT_UNDEFINED && page_is_leaf(page) &&
      rw_latch != RW_NO_LATCH && rw_latch != root_leaf_rw_latch) {
    /* We should retry to get the page, because the root page
    is latched with different level as a leaf page. */
    ut_ad(root_leaf_rw_latch != RW_NO_LATCH);
    ut_ad(rw_latch == RW_S_LATCH || rw_latch == RW_SX_LATCH);
    ut_ad(rw_latch == RW_S_LATCH || modify_external);

    ut_ad(n_blocks == 0);
    mtr_release_block_at_savepoint(mtr, tree_savepoints[n_blocks],
                                   tree_blocks[n_blocks]);

    upper_rw_latch = root_leaf_rw_latch;
    goto search_loop;
  }

  if (rw_latch != RW_NO_LATCH) {
=======
	page = buf_block_get_frame(block);

	SRV_CORRUPT_TABLE_CHECK(page,
		{
		    page_cursor->block = 0;
		    page_cursor->rec = 0;

		    if (estimate) {

			cursor->path_arr->nth_rec = ULINT_UNDEFINED;
		    }

		    goto func_exit;
		});

	if (height == ULINT_UNDEFINED
	    && page_is_leaf(page)
	    && rw_latch != RW_NO_LATCH
	    && rw_latch != root_leaf_rw_latch) {
		/* We should retry to get the page, because the root page
		is latched with different level as a leaf page. */
		ut_ad(root_leaf_rw_latch != RW_NO_LATCH);
		ut_ad(rw_latch == RW_S_LATCH || rw_latch == RW_SX_LATCH);
		ut_ad(rw_latch == RW_S_LATCH || modify_external);

		ut_ad(n_blocks == 0);
		mtr_release_block_at_savepoint(
			mtr, tree_savepoints[n_blocks],
			tree_blocks[n_blocks]);

		upper_rw_latch = root_leaf_rw_latch;
		goto search_loop;
	}

	if (rw_latch != RW_NO_LATCH) {
>>>>>>> 333b4508
#ifdef UNIV_ZIP_DEBUG
    const page_zip_des_t *page_zip = buf_block_get_page_zip(block);
    ut_a(!page_zip || page_zip_validate(page_zip, page, index));
#endif /* UNIV_ZIP_DEBUG */

    buf_block_dbg_add_level(block, dict_index_is_ibuf(index)
                                       ? SYNC_IBUF_TREE_NODE
                                       : SYNC_TREE_NODE);
  }

  ut_ad(fil_page_index_page_check(page));
  ut_ad(index->id == btr_page_get_index_id(page));

  if (UNIV_UNLIKELY(height == ULINT_UNDEFINED)) {
    /* We are in the root node */

    height = btr_page_get_level(page, mtr);
    root_height = height;
    cursor->tree_height = root_height + 1;

    if (dict_index_is_spatial(index)) {
      ut_ad(cursor->rtr_info);

      node_seq_t seq_no = rtr_get_current_ssn_id(index);

      /* If SSN in memory is not initialized, fetch
      it from root page */
      if (seq_no < 1) {
        node_seq_t root_seq_no;

        root_seq_no = page_get_ssn_id(page);

        mutex_enter(&(index->rtr_ssn.mutex));
        index->rtr_ssn.seq_no = root_seq_no + 1;
        mutex_exit(&(index->rtr_ssn.mutex));
      }

      /* Save the MBR */
      cursor->rtr_info->thr = cursor->thr;
      rtr_get_mbr_from_tuple(tuple, &cursor->rtr_info->mbr);
    }

#ifdef BTR_CUR_ADAPT
    if (block != guess) {
      info->root_guess = block;
      info->withdraw_clock = buf_withdraw_clock;
    }
#endif
  }

  if (height == 0) {
    if (rw_latch == RW_NO_LATCH) {
      latch_leaves = btr_cur_latch_leaves(block, page_id, page_size, latch_mode,
                                          cursor, mtr);
    }

    switch (latch_mode) {
      case BTR_MODIFY_TREE:
      case BTR_CONT_MODIFY_TREE:
      case BTR_CONT_SEARCH_TREE:
        break;
      default:
        if (!s_latch_by_caller && !srv_read_only_mode && !modify_external) {
          /* Release the tree s-latch */
          /* NOTE: BTR_MODIFY_EXTERNAL
          needs to keep tree sx-latch */
          mtr_release_s_latch_at_savepoint(mtr, savepoint,
                                           dict_index_get_lock(index));
        }

        /* release upper blocks */
        if (retrying_for_search_prev) {
          for (; prev_n_releases < prev_n_blocks; prev_n_releases++) {
            mtr_release_block_at_savepoint(
                mtr, prev_tree_savepoints[prev_n_releases],
                prev_tree_blocks[prev_n_releases]);
          }
        }

        for (; n_releases < n_blocks; n_releases++) {
          if (n_releases == 0 && modify_external) {
            /* keep latch of root page */
            ut_ad(mtr_memo_contains_flagged(
                mtr, tree_blocks[n_releases],
                MTR_MEMO_PAGE_SX_FIX | MTR_MEMO_PAGE_X_FIX));
            continue;
          }

          mtr_release_block_at_savepoint(mtr, tree_savepoints[n_releases],
                                         tree_blocks[n_releases]);
        }
    }

    page_mode = mode;
  }

  if (dict_index_is_spatial(index)) {
    /* Remember the page search mode */
    search_mode = page_mode;

    /* Some adjustment on search mode, when the
    page search mode is PAGE_CUR_RTREE_LOCATE
    or PAGE_CUR_RTREE_INSERT, as we are searching
    with MBRs. When it is not the target level, we
    should search all sub-trees that "CONTAIN" the
    search range/MBR. When it is at the target
    level, the search becomes PAGE_CUR_LE */
    if (page_mode == PAGE_CUR_RTREE_LOCATE && level == height) {
      if (level == 0) {
        page_mode = PAGE_CUR_LE;
      } else {
        page_mode = PAGE_CUR_RTREE_GET_FATHER;
      }
    }

    if (page_mode == PAGE_CUR_RTREE_INSERT) {
      page_mode = (level == height) ? PAGE_CUR_LE : PAGE_CUR_RTREE_INSERT;

      ut_ad(!page_is_leaf(page) || page_mode == PAGE_CUR_LE);
    }

    /* "need_path" indicates if we need to tracking the parent
    pages, if it is not spatial comparison, then no need to
    track it */
    if (page_mode < PAGE_CUR_CONTAIN) {
      need_path = false;
    }

    up_match = 0;
    low_match = 0;

    if (latch_mode == BTR_MODIFY_TREE || latch_mode == BTR_CONT_MODIFY_TREE ||
        latch_mode == BTR_CONT_SEARCH_TREE) {
      /* Tree are locked, no need for Page Lock to protect
      the "path" */
      cursor->rtr_info->need_page_lock = false;
    }
  }

  if (dict_index_is_spatial(index) && page_mode >= PAGE_CUR_CONTAIN) {
    ut_ad(need_path);
    found = rtr_cur_search_with_match(block, index, tuple, page_mode,
                                      page_cursor, cursor->rtr_info);

    /* Need to use BTR_MODIFY_TREE to do the MBR adjustment */
    if (search_mode == PAGE_CUR_RTREE_INSERT && cursor->rtr_info->mbr_adj) {
      if (latch_mode & BTR_MODIFY_LEAF) {
        /* Parent MBR needs updated, should retry
        with BTR_MODIFY_TREE */
        goto func_exit;
      } else if (latch_mode & BTR_MODIFY_TREE) {
        rtree_parent_modified = true;
        cursor->rtr_info->mbr_adj = false;
        mbr_adj = true;
      } else {
        ut_ad(0);
      }
    }

    if (found && page_mode == PAGE_CUR_RTREE_GET_FATHER) {
      cursor->low_match = DICT_INDEX_SPATIAL_NODEPTR_SIZE + 1;
    }
  } else if (height == 0 && btr_search_enabled &&
             !dict_index_is_spatial(index)) {
    /* The adaptive hash index is only used when searching
    for leaf pages (height==0), but not in r-trees.
    We only need the byte prefix comparison for the purpose
    of updating the adaptive hash index. */
    page_cur_search_with_match_bytes(block, index, tuple, page_mode, &up_match,
                                     &up_bytes, &low_match, &low_bytes,
                                     page_cursor);
  } else {
    /* Search for complete index fields. */
    up_bytes = low_bytes = 0;
    page_cur_search_with_match(block, index, tuple, page_mode, &up_match,
                               &low_match, page_cursor,
                               need_path ? cursor->rtr_info : NULL);
  }

  if (estimate) {
    btr_cur_add_path_info(cursor, height, root_height);
  }

  /* If this is the desired level, leave the loop */

  ut_ad(height == btr_page_get_level(page_cur_get_page(page_cursor), mtr));

  /* Add Predicate lock if it is serializable isolation
  and only if it is in the search case */
  if (dict_index_is_spatial(index) && cursor->rtr_info->need_prdt_lock &&
      mode != PAGE_CUR_RTREE_INSERT && mode != PAGE_CUR_RTREE_LOCATE &&
      mode >= PAGE_CUR_CONTAIN) {
    trx_t *trx = thr_get_trx(cursor->thr);
    lock_prdt_t prdt;

    lock_mutex_enter();
    lock_init_prdt_from_mbr(&prdt, &cursor->rtr_info->mbr, mode,
                            trx->lock.lock_heap);
    lock_mutex_exit();

    if (rw_latch == RW_NO_LATCH && height != 0) {
      rw_lock_s_lock(&(block->lock));
    }

    lock_prdt_lock(block, &prdt, index, LOCK_S, LOCK_PREDICATE, cursor->thr,
                   mtr);

    if (rw_latch == RW_NO_LATCH && height != 0) {
      rw_lock_s_unlock(&(block->lock));
    }
  }

  if (level != height) {
    const rec_t *node_ptr;
    ut_ad(height > 0);

    height--;
    guess = NULL;

    node_ptr = page_cur_get_rec(page_cursor);

    offsets = rec_get_offsets(node_ptr, index, offsets, ULINT_UNDEFINED, &heap);

    /* If the rec is the first or last in the page for
    pessimistic delete intention, it might cause node_ptr insert
    for the upper level. We should change the intention and retry.
    */
    if (latch_mode == BTR_MODIFY_TREE &&
        btr_cur_need_opposite_intention(page, lock_intention, node_ptr)) {
    need_opposite_intention:
      ut_ad(upper_rw_latch == RW_X_LATCH);

      if (n_releases > 0) {
        /* release root block */
        mtr_release_block_at_savepoint(mtr, tree_savepoints[0], tree_blocks[0]);
      }

      /* release all blocks */
      for (; n_releases <= n_blocks; n_releases++) {
        mtr_release_block_at_savepoint(mtr, tree_savepoints[n_releases],
                                       tree_blocks[n_releases]);
      }

      lock_intention = BTR_INTENTION_BOTH;

      page_id.reset(space, dict_index_get_page(index));
      up_match = 0;
      low_match = 0;
      height = ULINT_UNDEFINED;

      n_blocks = 0;
      n_releases = 0;

      goto search_loop;
    }

    if (dict_index_is_spatial(index)) {
      if (page_rec_is_supremum(node_ptr)) {
        cursor->low_match = 0;
        cursor->up_match = 0;
        goto func_exit;
      }

      /* If we are doing insertion or record locating,
      remember the tree nodes we visited */
      if (page_mode == PAGE_CUR_RTREE_INSERT ||
          (search_mode == PAGE_CUR_RTREE_LOCATE &&
           (latch_mode != BTR_MODIFY_LEAF))) {
        bool add_latch = false;

        if (latch_mode == BTR_MODIFY_TREE && rw_latch == RW_NO_LATCH) {
          ut_ad(mtr_memo_contains_flagged(mtr, dict_index_get_lock(index),
                                          MTR_MEMO_X_LOCK | MTR_MEMO_SX_LOCK));
          rw_lock_s_lock(&block->lock);
          add_latch = true;
        }

          /* Store the parent cursor location */
#ifdef UNIV_DEBUG
        ulint num_stored =
            rtr_store_parent_path(block, cursor, latch_mode, height + 1, mtr);
#else
        rtr_store_parent_path(block, cursor, latch_mode, height + 1, mtr);
#endif

        if (page_mode == PAGE_CUR_RTREE_INSERT) {
          btr_pcur_t *r_cursor =
              rtr_get_parent_cursor(cursor, height + 1, true);
          /* If it is insertion, there should
          be only one parent for each level
          traverse */
#ifdef UNIV_DEBUG
          ut_ad(num_stored == 1);
#endif

          node_ptr = btr_pcur_get_rec(r_cursor);
        }

        if (add_latch) {
          rw_lock_s_unlock(&block->lock);
        }

        ut_ad(!page_rec_is_supremum(node_ptr));
      }

      ut_ad(page_mode == search_mode || (page_mode == PAGE_CUR_WITHIN &&
                                         search_mode == PAGE_CUR_RTREE_LOCATE));

      page_mode = search_mode;
    }

    /* If the first or the last record of the page
    or the same key value to the first record or last record,
    the another page might be choosen when BTR_CONT_MODIFY_TREE.
    So, the parent page should not released to avoiding deadlock
    with blocking the another search with the same key value. */
    if (!detected_same_key_root && lock_intention == BTR_INTENTION_BOTH &&
        !dict_index_is_unique(index) && latch_mode == BTR_MODIFY_TREE &&
        (up_match >= rec_offs_n_fields(offsets) - 1 ||
         low_match >= rec_offs_n_fields(offsets) - 1)) {
      const rec_t *first_rec =
          page_rec_get_next_const(page_get_infimum_rec(page));
      ulint matched_fields;

      ut_ad(upper_rw_latch == RW_X_LATCH);

      if (node_ptr == first_rec || page_rec_is_last(node_ptr, page)) {
        detected_same_key_root = true;
      } else {
        matched_fields = 0;

        offsets2 =
            rec_get_offsets(first_rec, index, offsets2, ULINT_UNDEFINED, &heap);
        cmp_rec_rec_with_match(node_ptr, first_rec, offsets, offsets2, index,
                               FALSE, &matched_fields);

        if (matched_fields >= rec_offs_n_fields(offsets) - 1) {
          detected_same_key_root = true;
        } else {
          const rec_t *last_rec;

          last_rec = page_rec_get_prev_const(page_get_supremum_rec(page));

          matched_fields = 0;

          offsets2 = rec_get_offsets(last_rec, index, offsets2, ULINT_UNDEFINED,
                                     &heap);
          cmp_rec_rec_with_match(node_ptr, last_rec, offsets, offsets2, index,
                                 FALSE, &matched_fields);
          if (matched_fields >= rec_offs_n_fields(offsets) - 1) {
            detected_same_key_root = true;
          }
        }
      }
    }

    /* If the page might cause modify_tree,
    we should not release the parent page's lock. */
    if (!detected_same_key_root && latch_mode == BTR_MODIFY_TREE &&
        !btr_cur_will_modify_tree(index, page, lock_intention, node_ptr,
                                  node_ptr_max_size, page_size, mtr) &&
        !rtree_parent_modified) {
      ut_ad(upper_rw_latch == RW_X_LATCH);
      ut_ad(n_releases <= n_blocks);

      /* we can release upper blocks */
      for (; n_releases < n_blocks; n_releases++) {
        if (n_releases == 0) {
          /* we should not release root page
          to pin to same block. */
          continue;
        }

        /* release unused blocks to unpin */
        mtr_release_block_at_savepoint(mtr, tree_savepoints[n_releases],
                                       tree_blocks[n_releases]);
      }
    }

    if (height == level && latch_mode == BTR_MODIFY_TREE) {
      ut_ad(upper_rw_latch == RW_X_LATCH);
      /* we should sx-latch root page, if released already.
      It contains seg_header. */
      if (n_releases > 0) {
        mtr_block_sx_latch_at_savepoint(mtr, tree_savepoints[0],
                                        tree_blocks[0]);
      }

      /* x-latch the branch blocks not released yet. */
      for (ulint i = n_releases; i <= n_blocks; i++) {
        mtr_block_x_latch_at_savepoint(mtr, tree_savepoints[i], tree_blocks[i]);
      }
    }

    /* We should consider prev_page of parent page, if the node_ptr
    is the leftmost of the page. because BTR_SEARCH_PREV and
    BTR_MODIFY_PREV latches prev_page of the leaf page. */
    if ((latch_mode == BTR_SEARCH_PREV || latch_mode == BTR_MODIFY_PREV) &&
        !retrying_for_search_prev) {
      /* block should be latched for consistent
         btr_page_get_prev() */
      ut_ad(mtr_memo_contains_flagged(
          mtr, block, MTR_MEMO_PAGE_S_FIX | MTR_MEMO_PAGE_X_FIX));

      if (btr_page_get_prev(page, mtr) != FIL_NULL &&
          page_rec_is_first(node_ptr, page)) {
        if (leftmost_from_level == 0) {
          leftmost_from_level = height + 1;
        }
      } else {
        leftmost_from_level = 0;
      }

      if (height == 0 && leftmost_from_level > 0) {
        /* should retry to get also prev_page
        from level==leftmost_from_level. */
        retrying_for_search_prev = true;

        prev_tree_blocks = static_cast<buf_block_t **>(
            ut_malloc_nokey(sizeof(buf_block_t *) * leftmost_from_level));

        prev_tree_savepoints = static_cast<ulint *>(
            ut_malloc_nokey(sizeof(ulint) * leftmost_from_level));

        /* back to the level (leftmost_from_level+1) */
        ulint idx = n_blocks - (leftmost_from_level - 1);

        page_id.reset(space, tree_blocks[idx]->page.id.page_no());

        for (ulint i = n_blocks - (leftmost_from_level - 1); i <= n_blocks;
             i++) {
          mtr_release_block_at_savepoint(mtr, tree_savepoints[i],
                                         tree_blocks[i]);
        }

        n_blocks -= (leftmost_from_level - 1);
        height = leftmost_from_level;
        ut_ad(n_releases == 0);

        /* replay up_match, low_match */
        up_match = 0;
        low_match = 0;
        rtr_info_t *rtr_info = need_path ? cursor->rtr_info : NULL;

        for (ulint i = 0; i < n_blocks; i++) {
          page_cur_search_with_match(tree_blocks[i], index, tuple, page_mode,
                                     &up_match, &low_match, page_cursor,
                                     rtr_info);
        }

        goto search_loop;
      }
    }

    /* Go to the child node */
    page_id.reset(space, btr_node_ptr_get_child_page_no(node_ptr, offsets));

    n_blocks++;

    if (UNIV_UNLIKELY(height == 0 && dict_index_is_ibuf(index))) {
      /* We're doing a search on an ibuf tree and we're one
      level above the leaf page. */

      ut_ad(level == 0);

      buf_mode = BUF_GET;
      rw_latch = RW_NO_LATCH;
      goto retry_page_get;
    }

    if (dict_index_is_spatial(index) && page_mode >= PAGE_CUR_CONTAIN &&
        page_mode != PAGE_CUR_RTREE_INSERT) {
      ut_ad(need_path);
      rtr_node_path_t *path = cursor->rtr_info->path;

      if (!path->empty() && found) {
#ifdef UNIV_DEBUG
        node_visit_t last_visit = path->back();

        ut_ad(last_visit.page_no == page_id.page_no());
#endif /* UNIV_DEBUG */

        path->pop_back();

#ifdef UNIV_DEBUG
        if (page_mode == PAGE_CUR_RTREE_LOCATE &&
            (latch_mode != BTR_MODIFY_LEAF)) {
          btr_pcur_t *cur = cursor->rtr_info->parent_path->back().cursor;
          rec_t *my_node_ptr = btr_pcur_get_rec(cur);

          offsets = rec_get_offsets(my_node_ptr, index, offsets,
                                    ULINT_UNDEFINED, &heap);

          page_no_t my_page_no =
              btr_node_ptr_get_child_page_no(my_node_ptr, offsets);

          ut_ad(page_id.page_no() == my_page_no);
        }
#endif
      }
    }

    goto search_loop;
  } else if (!dict_index_is_spatial(index) && latch_mode == BTR_MODIFY_TREE &&
             lock_intention == BTR_INTENTION_INSERT &&
             mach_read_from_4(page + FIL_PAGE_NEXT) != FIL_NULL &&
             page_rec_is_last(page_cur_get_rec(page_cursor), page)) {
    /* btr_insert_into_right_sibling() might cause
    deleting node_ptr at upper level */

    guess = NULL;

    if (height == 0) {
      /* release the leaf pages if latched */
      for (uint i = 0; i < 3; i++) {
        if (latch_leaves.blocks[i] != NULL) {
          mtr_release_block_at_savepoint(mtr, latch_leaves.savepoints[i],
                                         latch_leaves.blocks[i]);
          latch_leaves.blocks[i] = NULL;
        }
      }
    }

    goto need_opposite_intention;
  }

  if (level != 0) {
    if (upper_rw_latch == RW_NO_LATCH) {
      /* latch the page */
      buf_block_t *child_block;

      if (latch_mode == BTR_CONT_MODIFY_TREE) {
        child_block = btr_block_get(page_id, page_size, RW_X_LATCH, index, mtr);
      } else {
        ut_ad(latch_mode == BTR_CONT_SEARCH_TREE);
        child_block =
            btr_block_get(page_id, page_size, RW_SX_LATCH, index, mtr);
      }

      btr_assert_not_corrupted(child_block, index);
    } else {
      ut_ad(mtr_memo_contains(mtr, block, upper_rw_latch));
      btr_assert_not_corrupted(block, index);

      if (s_latch_by_caller) {
        ut_ad(latch_mode == BTR_SEARCH_TREE);
        /* to exclude modifying tree operations
        should sx-latch the index. */
        ut_ad(mtr_memo_contains(mtr, dict_index_get_lock(index),
                                MTR_MEMO_SX_LOCK));
        /* because has sx-latch of index,
        can release upper blocks. */
        for (; n_releases < n_blocks; n_releases++) {
          mtr_release_block_at_savepoint(mtr, tree_savepoints[n_releases],
                                         tree_blocks[n_releases]);
        }
      }
    }

    if (page_mode <= PAGE_CUR_LE) {
      cursor->low_match = low_match;
      cursor->up_match = up_match;
    }
  } else {
    cursor->low_match = low_match;
    cursor->low_bytes = low_bytes;
    cursor->up_match = up_match;
    cursor->up_bytes = up_bytes;

#ifdef BTR_CUR_ADAPT
    /* We do a dirty read of btr_search_enabled here.  We
    will properly check btr_search_enabled again in
    btr_search_build_page_hash_index() before building a
    page hash index, while holding search latch. */
    if (btr_search_enabled && !index->disable_ahi) {
      btr_search_info_update(index, cursor);
    }
#endif
    ut_ad(cursor->up_match != ULINT_UNDEFINED || mode != PAGE_CUR_GE);
    ut_ad(cursor->up_match != ULINT_UNDEFINED || mode != PAGE_CUR_LE);
    ut_ad(cursor->low_match != ULINT_UNDEFINED || mode != PAGE_CUR_LE);
  }

  /* For spatial index, remember  what blocks are still latched */
  if (dict_index_is_spatial(index) &&
      (latch_mode == BTR_MODIFY_TREE || latch_mode == BTR_MODIFY_LEAF)) {
    for (ulint i = 0; i < n_releases; i++) {
      cursor->rtr_info->tree_blocks[i] = NULL;
      cursor->rtr_info->tree_savepoints[i] = 0;
    }

    for (ulint i = n_releases; i <= n_blocks; i++) {
      cursor->rtr_info->tree_blocks[i] = tree_blocks[i];
      cursor->rtr_info->tree_savepoints[i] = tree_savepoints[i];
    }
  }

func_exit:

  if (UNIV_LIKELY_NULL(heap)) {
    mem_heap_free(heap);
  }

  if (retrying_for_search_prev) {
    ut_free(prev_tree_blocks);
    ut_free(prev_tree_savepoints);
  }

  if (has_search_latch) {
    rw_lock_s_lock(btr_get_search_latch(index));
  }

  if (mbr_adj) {
    /* remember that we will need to adjust parent MBR */
    cursor->rtr_info->mbr_adj = true;
  }

  DBUG_VOID_RETURN;
}

/** Searches an index tree and positions a tree cursor on a given level.
This function will avoid latching the traversal path and so should be
used only for cases where-in latching is not needed.

@param[in,out]	index	index
@param[in]	level	the tree level of search
@param[in]	tuple	data tuple; Note: n_fields_cmp in compared
                        to the node ptr page node field
@param[in]	mode	PAGE_CUR_L, ....
                        Insert should always be made using PAGE_CUR_LE
                        to search the position.
@param[in,out]	cursor	tree cursor; points to record of interest.
@param[in]	file	file name
@param[in]	line	line where called from
@param[in,out]	mtr	mtr
@param[in]	mark_dirty
                        if true then mark the block as dirty */
void btr_cur_search_to_nth_level_with_no_latch(dict_index_t *index, ulint level,
                                               const dtuple_t *tuple,
                                               page_cur_mode_t mode,
                                               btr_cur_t *cursor,
                                               const char *file, ulint line,
                                               mtr_t *mtr, bool mark_dirty) {
  page_t *page = NULL; /* remove warning */
  buf_block_t *block;
  ulint height;
  ulint up_match;
  ulint low_match;
  ulint rw_latch;
  page_cur_mode_t page_mode;
  ulint buf_mode;
  page_cur_t *page_cursor;
  ulint root_height = 0; /* remove warning */
  ulint n_blocks = 0;

  mem_heap_t *heap = NULL;
  ulint offsets_[REC_OFFS_NORMAL_SIZE];
  ulint *offsets = offsets_;
  rec_offs_init(offsets_);

  DBUG_ENTER("btr_cur_search_to_nth_level_with_no_latch");

  ut_ad(index->table->is_intrinsic());
  ut_ad(level == 0 || mode == PAGE_CUR_LE);
  ut_ad(dict_index_check_search_tuple(index, tuple));

  UNIV_MEM_INVALID(&cursor->up_match, sizeof cursor->up_match);
  UNIV_MEM_INVALID(&cursor->low_match, sizeof cursor->low_match);
#ifdef UNIV_DEBUG
  cursor->up_match = ULINT_UNDEFINED;
  cursor->low_match = ULINT_UNDEFINED;
#endif /* UNIV_DEBUG */

  cursor->flag = BTR_CUR_BINARY;
  cursor->index = index;

  page_cursor = btr_cur_get_page_cur(cursor);

  const space_id_t space = dict_index_get_space(index);
  const page_size_t page_size(dict_table_page_size(index->table));
  /* Start with the root page. */
  page_id_t page_id(space, dict_index_get_page(index));

  up_match = 0;
  low_match = 0;

  height = ULINT_UNDEFINED;

  /* We use these modified search modes on non-leaf levels of the
  B-tree. These let us end up in the right B-tree leaf. In that leaf
  we use the original search mode. */

  switch (mode) {
    case PAGE_CUR_GE:
      page_mode = PAGE_CUR_L;
      break;
    case PAGE_CUR_G:
      page_mode = PAGE_CUR_LE;
      break;
    default:
      page_mode = mode;
      break;
  }

  /* Loop and search until we arrive at the desired level */
  bool at_desired_level = false;
  while (!at_desired_level) {
    buf_mode = BUF_GET;
    rw_latch = RW_NO_LATCH;

    ut_ad(n_blocks < BTR_MAX_LEVELS);

    block = buf_page_get_gen(page_id, page_size, rw_latch, NULL, buf_mode, file,
                             line, mtr, mark_dirty);

    page = buf_block_get_frame(block);

    if (height == ULINT_UNDEFINED) {
      /* We are in the root node */

      height = btr_page_get_level(page, mtr);
      root_height = height;
      cursor->tree_height = root_height + 1;
    }

    if (height == 0) {
      /* On leaf level. Switch back to original search mode.*/
      page_mode = mode;
    }

    page_cur_search_with_match(block, index, tuple, page_mode, &up_match,
                               &low_match, page_cursor, NULL);

    ut_ad(height == btr_page_get_level(page_cur_get_page(page_cursor), mtr));

    if (level != height) {
      const rec_t *node_ptr;
      ut_ad(height > 0);

      height--;

      node_ptr = page_cur_get_rec(page_cursor);

      offsets =
          rec_get_offsets(node_ptr, index, offsets, ULINT_UNDEFINED, &heap);

      /* Go to the child node */
      page_id.reset(space, btr_node_ptr_get_child_page_no(node_ptr, offsets));

      n_blocks++;
    } else {
      /* If this is the desired level, leave the loop */
      at_desired_level = true;
    }
  }

  cursor->low_match = low_match;
  cursor->up_match = up_match;

  if (heap != NULL) {
    mem_heap_free(heap);
  }

  DBUG_VOID_RETURN;
}

/** Opens a cursor at either end of an index. */
void btr_cur_open_at_index_side_func(
    bool from_left,      /*!< in: true if open to the low end,
                         false if to the high end */
    dict_index_t *index, /*!< in: index */
    ulint latch_mode,    /*!< in: latch mode */
    btr_cur_t *cursor,   /*!< in/out: cursor */
    ulint level,         /*!< in: level to search for
                         (0=leaf). */
    const char *file,    /*!< in: file name */
    ulint line,          /*!< in: line where called */
    mtr_t *mtr)          /*!< in/out: mini-transaction */
{
<<<<<<< HEAD
  page_cur_t *page_cursor;
  ulint node_ptr_max_size = UNIV_PAGE_SIZE / 2;
  ulint height;
  ulint root_height = 0; /* remove warning */
  rec_t *node_ptr;
  ulint estimate;
  ulint savepoint;
  ulint upper_rw_latch, root_leaf_rw_latch;
  btr_intention_t lock_intention;
  buf_block_t *tree_blocks[BTR_MAX_LEVELS];
  ulint tree_savepoints[BTR_MAX_LEVELS];
  ulint n_blocks = 0;
  ulint n_releases = 0;
  mem_heap_t *heap = NULL;
  ulint offsets_[REC_OFFS_NORMAL_SIZE];
  ulint *offsets = offsets_;
  rec_offs_init(offsets_);

  estimate = latch_mode & BTR_ESTIMATE;
  latch_mode &= ~BTR_ESTIMATE;

  ut_ad(level != ULINT_UNDEFINED);

  bool s_latch_by_caller;

  s_latch_by_caller = latch_mode & BTR_ALREADY_S_LATCHED;
  latch_mode &= ~BTR_ALREADY_S_LATCHED;

  lock_intention = btr_cur_get_and_clear_intention(&latch_mode);

  ut_ad(!(latch_mode & BTR_MODIFY_EXTERNAL));

  /* This function doesn't need to lock left page of the leaf page */
  if (latch_mode == BTR_SEARCH_PREV) {
    latch_mode = BTR_SEARCH_LEAF;
  } else if (latch_mode == BTR_MODIFY_PREV) {
    latch_mode = BTR_MODIFY_LEAF;
  }

  /* Store the position of the tree latch we push to mtr so that we
  know how to release it when we have latched the leaf node */

  savepoint = mtr_set_savepoint(mtr);

  switch (latch_mode) {
    case BTR_CONT_MODIFY_TREE:
    case BTR_CONT_SEARCH_TREE:
      upper_rw_latch = RW_NO_LATCH;
      break;
    case BTR_MODIFY_TREE:
      /* Most of delete-intended operations are purging.
      Free blocks and read IO bandwidth should be prior
      for them, when the history list is glowing huge. */
      if (lock_intention == BTR_INTENTION_DELETE &&
          trx_sys->rseg_history_len > BTR_CUR_FINE_HISTORY_LENGTH &&
          buf_get_n_pending_read_ios()) {
        mtr_x_lock(dict_index_get_lock(index), mtr);
      } else {
        mtr_sx_lock(dict_index_get_lock(index), mtr);
      }
      upper_rw_latch = RW_X_LATCH;
      break;
    default:
      ut_ad(!s_latch_by_caller ||
            mtr_memo_contains_flagged(mtr, dict_index_get_lock(index),
                                      MTR_MEMO_SX_LOCK | MTR_MEMO_S_LOCK));
      if (!srv_read_only_mode) {
        if (!s_latch_by_caller) {
          /* BTR_SEARCH_TREE is intended to be used with
          BTR_ALREADY_S_LATCHED */
          ut_ad(latch_mode != BTR_SEARCH_TREE);

          mtr_s_lock(dict_index_get_lock(index), mtr);
        }
        upper_rw_latch = RW_S_LATCH;
      } else {
        upper_rw_latch = RW_NO_LATCH;
      }
  }
  root_leaf_rw_latch = btr_cur_latch_for_root_leaf(latch_mode);

  page_cursor = btr_cur_get_page_cur(cursor);
  cursor->index = index;

  page_id_t page_id(dict_index_get_space(index), dict_index_get_page(index));
  const page_size_t &page_size = dict_table_page_size(index->table);

  if (root_leaf_rw_latch == RW_X_LATCH) {
    node_ptr_max_size = dict_index_node_ptr_max_size(index);
  }

  height = ULINT_UNDEFINED;

  for (;;) {
    buf_block_t *block;
    page_t *page;
    ulint rw_latch;

    ut_ad(n_blocks < BTR_MAX_LEVELS);

    if (height != 0 && (latch_mode != BTR_MODIFY_TREE || height == level)) {
      rw_latch = upper_rw_latch;
    } else {
      rw_latch = RW_NO_LATCH;
    }

    tree_savepoints[n_blocks] = mtr_set_savepoint(mtr);
    block = buf_page_get_gen(page_id, page_size, rw_latch, NULL, BUF_GET, file,
                             line, mtr);
    tree_blocks[n_blocks] = block;

    page = buf_block_get_frame(block);

    if (height == ULINT_UNDEFINED && btr_page_get_level(page, mtr) == 0 &&
        rw_latch != RW_NO_LATCH && rw_latch != root_leaf_rw_latch) {
      /* We should retry to get the page, because the root page
      is latched with different level as a leaf page. */
      ut_ad(root_leaf_rw_latch != RW_NO_LATCH);
      ut_ad(rw_latch == RW_S_LATCH);

      ut_ad(n_blocks == 0);
      mtr_release_block_at_savepoint(mtr, tree_savepoints[n_blocks],
                                     tree_blocks[n_blocks]);

      upper_rw_latch = root_leaf_rw_latch;
      continue;
    }

    ut_ad(fil_page_index_page_check(page));
    ut_ad(index->id == btr_page_get_index_id(page));

    if (height == ULINT_UNDEFINED) {
      /* We are in the root node */

      height = btr_page_get_level(page, mtr);
      root_height = height;
      ut_a(height >= level);
    } else {
      /* TODO: flag the index corrupted if this fails */
      ut_ad(height == btr_page_get_level(page, mtr));
    }

    if (height == level) {
      if (srv_read_only_mode) {
        btr_cur_latch_leaves(block, page_id, page_size, latch_mode, cursor,
                             mtr);
      } else if (height == 0) {
        if (rw_latch == RW_NO_LATCH) {
          btr_cur_latch_leaves(block, page_id, page_size, latch_mode, cursor,
                               mtr);
        }
        /* In versions <= 3.23.52 we had
        forgotten to release the tree latch
        here. If in an index scan we had to
        scan far to find a record visible to
        the current transaction, that could
        starve others waiting for the tree
        latch. */

        switch (latch_mode) {
          case BTR_MODIFY_TREE:
          case BTR_CONT_MODIFY_TREE:
          case BTR_CONT_SEARCH_TREE:
            break;
          default:
            if (!s_latch_by_caller) {
              /* Release the tree s-latch */
              mtr_release_s_latch_at_savepoint(mtr, savepoint,
                                               dict_index_get_lock(index));
            }

            /* release upper blocks */
            for (; n_releases < n_blocks; n_releases++) {
              mtr_release_block_at_savepoint(mtr, tree_savepoints[n_releases],
                                             tree_blocks[n_releases]);
            }
        }
      } else { /* height != 0 */
        /* We already have the block latched. */
        ut_ad(latch_mode == BTR_SEARCH_TREE);
        ut_ad(s_latch_by_caller);
        ut_ad(upper_rw_latch == RW_S_LATCH);

        ut_ad(mtr_memo_contains(mtr, block, upper_rw_latch));

        if (s_latch_by_caller) {
          /* to exclude modifying tree operations
          should sx-latch the index. */
          ut_ad(mtr_memo_contains(mtr, dict_index_get_lock(index),
                                  MTR_MEMO_SX_LOCK));
          /* because has sx-latch of index,
          can release upper blocks. */
          for (; n_releases < n_blocks; n_releases++) {
            mtr_release_block_at_savepoint(mtr, tree_savepoints[n_releases],
                                           tree_blocks[n_releases]);
          }
        }
      }
    }

    if (from_left) {
      page_cur_set_before_first(block, page_cursor);
    } else {
      page_cur_set_after_last(block, page_cursor);
    }

    if (height == level) {
      if (estimate) {
        btr_cur_add_path_info(cursor, height, root_height);
      }

      break;
    }

    ut_ad(height > 0);

    if (from_left) {
      page_cur_move_to_next(page_cursor);
    } else {
      page_cur_move_to_prev(page_cursor);
    }

    if (estimate) {
      btr_cur_add_path_info(cursor, height, root_height);
    }

    height--;

    node_ptr = page_cur_get_rec(page_cursor);
    offsets = rec_get_offsets(node_ptr, cursor->index, offsets, ULINT_UNDEFINED,
                              &heap);

    /* If the rec is the first or last in the page for
    pessimistic delete intention, it might cause node_ptr insert
    for the upper level. We should change the intention and retry.
    */
    if (latch_mode == BTR_MODIFY_TREE &&
        btr_cur_need_opposite_intention(page, lock_intention, node_ptr)) {
      ut_ad(upper_rw_latch == RW_X_LATCH);
      /* release all blocks */
      for (; n_releases <= n_blocks; n_releases++) {
        mtr_release_block_at_savepoint(mtr, tree_savepoints[n_releases],
                                       tree_blocks[n_releases]);
      }

      lock_intention = BTR_INTENTION_BOTH;

      page_id.set_page_no(dict_index_get_page(index));

      height = ULINT_UNDEFINED;

      n_blocks = 0;
      n_releases = 0;

      continue;
    }

    if (latch_mode == BTR_MODIFY_TREE &&
        !btr_cur_will_modify_tree(cursor->index, page, lock_intention, node_ptr,
                                  node_ptr_max_size, page_size, mtr)) {
      ut_ad(upper_rw_latch == RW_X_LATCH);
      ut_ad(n_releases <= n_blocks);

      /* we can release upper blocks */
      for (; n_releases < n_blocks; n_releases++) {
        if (n_releases == 0) {
          /* we should not release root page
          to pin to same block. */
          continue;
        }

        /* release unused blocks to unpin */
        mtr_release_block_at_savepoint(mtr, tree_savepoints[n_releases],
                                       tree_blocks[n_releases]);
      }
    }

    if (height == level && latch_mode == BTR_MODIFY_TREE) {
      ut_ad(upper_rw_latch == RW_X_LATCH);
      /* we should sx-latch root page, if released already.
      It contains seg_header. */
      if (n_releases > 0) {
        mtr_block_sx_latch_at_savepoint(mtr, tree_savepoints[0],
                                        tree_blocks[0]);
      }

      /* x-latch the branch blocks not released yet. */
      for (ulint i = n_releases; i <= n_blocks; i++) {
        mtr_block_x_latch_at_savepoint(mtr, tree_savepoints[i], tree_blocks[i]);
      }
    }

    /* Go to the child node */
    page_id.set_page_no(btr_node_ptr_get_child_page_no(node_ptr, offsets));

    n_blocks++;
  }

  if (heap) {
    mem_heap_free(heap);
  }
=======
	page_cur_t*	page_cursor;
	ulint		node_ptr_max_size = UNIV_PAGE_SIZE / 2;
	ulint		height;
	ulint		root_height = 0; /* remove warning */
	rec_t*		node_ptr;
	ulint		estimate;
	ulint		savepoint;
	ulint		upper_rw_latch, root_leaf_rw_latch;
	btr_intention_t	lock_intention;
	buf_block_t*	tree_blocks[BTR_MAX_LEVELS];
	ulint		tree_savepoints[BTR_MAX_LEVELS];
	ulint		n_blocks = 0;
	ulint		n_releases = 0;
	mem_heap_t*	heap		= NULL;
	ulint		offsets_[REC_OFFS_NORMAL_SIZE];
	ulint*		offsets		= offsets_;
	rec_offs_init(offsets_);

	estimate = latch_mode & BTR_ESTIMATE;
	latch_mode &= ~BTR_ESTIMATE;

	ut_ad(level != ULINT_UNDEFINED);

	bool	s_latch_by_caller;

	s_latch_by_caller = latch_mode & BTR_ALREADY_S_LATCHED;
	latch_mode &= ~BTR_ALREADY_S_LATCHED;

	lock_intention = btr_cur_get_and_clear_intention(&latch_mode);

	ut_ad(!(latch_mode & BTR_MODIFY_EXTERNAL));

	/* This function doesn't need to lock left page of the leaf page */
	if (latch_mode == BTR_SEARCH_PREV) {
		latch_mode = BTR_SEARCH_LEAF;
	} else if (latch_mode == BTR_MODIFY_PREV) {
		latch_mode = BTR_MODIFY_LEAF;
	}

	/* Store the position of the tree latch we push to mtr so that we
	know how to release it when we have latched the leaf node */

	savepoint = mtr_set_savepoint(mtr);

	switch (latch_mode) {
	case BTR_CONT_MODIFY_TREE:
	case BTR_CONT_SEARCH_TREE:
		upper_rw_latch = RW_NO_LATCH;
		break;
	case BTR_MODIFY_TREE:
		/* Most of delete-intended operations are purging.
		Free blocks and read IO bandwidth should be prior
		for them, when the history list is glowing huge. */
		if (lock_intention == BTR_INTENTION_DELETE
		    && trx_sys->rseg_history_len > BTR_CUR_FINE_HISTORY_LENGTH
		    && buf_get_n_pending_read_ios()) {
			mtr_x_lock(dict_index_get_lock(index), mtr);
		} else {
			mtr_sx_lock(dict_index_get_lock(index), mtr);
		}
		upper_rw_latch = RW_X_LATCH;
		break;
	default:
		ut_ad(!s_latch_by_caller
		      || mtr_memo_contains_flagged(mtr,
						 dict_index_get_lock(index),
						 MTR_MEMO_SX_LOCK
						 | MTR_MEMO_S_LOCK));
		if (!srv_read_only_mode) {
			if (!s_latch_by_caller) {
				/* BTR_SEARCH_TREE is intended to be used with
				BTR_ALREADY_S_LATCHED */
				ut_ad(latch_mode != BTR_SEARCH_TREE);

				mtr_s_lock(dict_index_get_lock(index), mtr);
			}
			upper_rw_latch = RW_S_LATCH;
		} else {
			upper_rw_latch = RW_NO_LATCH;
		}
	}
	root_leaf_rw_latch = btr_cur_latch_for_root_leaf(latch_mode);

	page_cursor = btr_cur_get_page_cur(cursor);
	cursor->index = index;

	page_id_t		page_id(dict_index_get_space(index),
					dict_index_get_page(index));
	const page_size_t&	page_size = dict_table_page_size(index->table);

	if (root_leaf_rw_latch == RW_X_LATCH) {
		node_ptr_max_size = dict_index_node_ptr_max_size(index);
	}

	height = ULINT_UNDEFINED;

	for (;;) {
		buf_block_t*	block;
		page_t*		page;
		ulint		rw_latch;

		ut_ad(n_blocks < BTR_MAX_LEVELS);

		if (height != 0
		    && (latch_mode != BTR_MODIFY_TREE
			|| height == level)) {
			rw_latch = upper_rw_latch;
		} else {
			rw_latch = RW_NO_LATCH;
		}

		tree_savepoints[n_blocks] = mtr_set_savepoint(mtr);
		block = buf_page_get_gen(page_id, page_size, rw_latch, NULL,
					 BUF_GET, file, line, mtr);
		tree_blocks[n_blocks] = block;

		page = buf_block_get_frame(block);

		SRV_CORRUPT_TABLE_CHECK(page,
		{
			page_cursor->block = 0;
			page_cursor->rec = 0;

			if (estimate) {

				cursor->path_arr->nth_rec = ULINT_UNDEFINED;
			}
			/* Can't use break with the macro */
			goto exit_loop;
		});

		if (height == ULINT_UNDEFINED
		    && btr_page_get_level(page, mtr) == 0
		    && rw_latch != RW_NO_LATCH
		    && rw_latch != root_leaf_rw_latch) {
			/* We should retry to get the page, because the root page
			is latched with different level as a leaf page. */
			ut_ad(root_leaf_rw_latch != RW_NO_LATCH);
			ut_ad(rw_latch == RW_S_LATCH);

			ut_ad(n_blocks == 0);
			mtr_release_block_at_savepoint(
				mtr, tree_savepoints[n_blocks],
				tree_blocks[n_blocks]);

			upper_rw_latch = root_leaf_rw_latch;
			continue;
		}

		ut_ad(fil_page_index_page_check(page));
		ut_ad(index->id == btr_page_get_index_id(page));

		if (height == ULINT_UNDEFINED) {
			/* We are in the root node */

			height = btr_page_get_level(page, mtr);
			root_height = height;
			ut_a(height >= level);
		} else {
			/* TODO: flag the index corrupted if this fails */
			ut_ad(height == btr_page_get_level(page, mtr));
		}

		if (height == level) {
			if (srv_read_only_mode) {
				btr_cur_latch_leaves(
					block, page_id, page_size,
					latch_mode, cursor, mtr);
			} else if (height == 0) {
				if (rw_latch == RW_NO_LATCH) {
					btr_cur_latch_leaves(
						block, page_id, page_size,
						latch_mode, cursor, mtr);
				}
				/* In versions <= 3.23.52 we had
				forgotten to release the tree latch
				here. If in an index scan we had to
				scan far to find a record visible to
				the current transaction, that could
				starve others waiting for the tree
				latch. */

				switch (latch_mode) {
				case BTR_MODIFY_TREE:
				case BTR_CONT_MODIFY_TREE:
				case BTR_CONT_SEARCH_TREE:
					break;
				default:
					if (!s_latch_by_caller) {
						/* Release the tree s-latch */
						mtr_release_s_latch_at_savepoint(
							mtr, savepoint,
							dict_index_get_lock(
								index));
					}

					/* release upper blocks */
					for (; n_releases < n_blocks;
					     n_releases++) {
						mtr_release_block_at_savepoint(
							mtr,
							tree_savepoints[
								n_releases],
							tree_blocks[
								n_releases]);
					}
				}
			} else { /* height != 0 */
				/* We already have the block latched. */
				ut_ad(latch_mode == BTR_SEARCH_TREE);
				ut_ad(s_latch_by_caller);
				ut_ad(upper_rw_latch == RW_S_LATCH);

				ut_ad(mtr_memo_contains(mtr, block,
							upper_rw_latch));

				if (s_latch_by_caller) {
					/* to exclude modifying tree operations
					should sx-latch the index. */
					ut_ad(mtr_memo_contains(
						mtr,
						dict_index_get_lock(index),
						MTR_MEMO_SX_LOCK));
					/* because has sx-latch of index,
					can release upper blocks. */
					for (; n_releases < n_blocks;
					     n_releases++) {
						mtr_release_block_at_savepoint(
							mtr,
							tree_savepoints[
								n_releases],
							tree_blocks[
								n_releases]);
					}
				}
			}
		}

		if (from_left) {
			page_cur_set_before_first(block, page_cursor);
		} else {
			page_cur_set_after_last(block, page_cursor);
		}

		if (height == level) {
			if (estimate) {
				btr_cur_add_path_info(cursor, height,
						      root_height);
			}

			break;
		}

		ut_ad(height > 0);

		if (from_left) {
			page_cur_move_to_next(page_cursor);
		} else {
			page_cur_move_to_prev(page_cursor);
		}

		if (estimate) {
			btr_cur_add_path_info(cursor, height, root_height);
		}

		height--;

		node_ptr = page_cur_get_rec(page_cursor);
		offsets = rec_get_offsets(node_ptr, cursor->index, offsets,
					  ULINT_UNDEFINED, &heap);

		/* If the rec is the first or last in the page for
		pessimistic delete intention, it might cause node_ptr insert
		for the upper level. We should change the intention and retry.
		*/
		if (latch_mode == BTR_MODIFY_TREE
		    && btr_cur_need_opposite_intention(
			page, lock_intention, node_ptr)) {

			ut_ad(upper_rw_latch == RW_X_LATCH);
			/* release all blocks */
			for (; n_releases <= n_blocks; n_releases++) {
				mtr_release_block_at_savepoint(
					mtr, tree_savepoints[n_releases],
					tree_blocks[n_releases]);
			}

			lock_intention = BTR_INTENTION_BOTH;

			page_id.set_page_no(dict_index_get_page(index));

			height = ULINT_UNDEFINED;

			n_blocks = 0;
			n_releases = 0;

			continue;
		}

		if (latch_mode == BTR_MODIFY_TREE
		    && !btr_cur_will_modify_tree(
				cursor->index, page, lock_intention, node_ptr,
				node_ptr_max_size, page_size, mtr)) {
			ut_ad(upper_rw_latch == RW_X_LATCH);
			ut_ad(n_releases <= n_blocks);

			/* we can release upper blocks */
			for (; n_releases < n_blocks; n_releases++) {
				if (n_releases == 0) {
					/* we should not release root page
					to pin to same block. */
					continue;
				}

				/* release unused blocks to unpin */
				mtr_release_block_at_savepoint(
					mtr, tree_savepoints[n_releases],
					tree_blocks[n_releases]);
			}
		}

		if (height == level
		    && latch_mode == BTR_MODIFY_TREE) {
			ut_ad(upper_rw_latch == RW_X_LATCH);
			/* we should sx-latch root page, if released already.
			It contains seg_header. */
			if (n_releases > 0) {
				mtr_block_sx_latch_at_savepoint(
					mtr, tree_savepoints[0],
					tree_blocks[0]);
			}

			/* x-latch the branch blocks not released yet. */
			for (ulint i = n_releases; i <= n_blocks; i++) {
				mtr_block_x_latch_at_savepoint(
					mtr, tree_savepoints[i],
					tree_blocks[i]);
			}
		}

		/* Go to the child node */
		page_id.set_page_no(
			btr_node_ptr_get_child_page_no(node_ptr, offsets));

		n_blocks++;
	}

exit_loop:
	if (heap) {
		mem_heap_free(heap);
	}
>>>>>>> 333b4508
}

/** Opens a cursor at either end of an index.
Avoid taking latches on buffer, just pin (by incrementing fix_count)
to keep them in buffer pool. This mode is used by intrinsic table
as they are not shared and so there is no need of latching.
@param[in]	from_left	true if open to low end, false if open to high
                                end.
@param[in]	index		index
@param[in,out]	cursor		cursor
@param[in]	level		level to search for (0=leaf)
@param[in]	file		file name
@param[in]	line		line where called
@param[in,out]	mtr		mini transaction */
void btr_cur_open_at_index_side_with_no_latch_func(
    bool from_left, dict_index_t *index, btr_cur_t *cursor, ulint level,
    const char *file, ulint line, mtr_t *mtr) {
  page_cur_t *page_cursor;
  ulint height;
  rec_t *node_ptr;
  ulint n_blocks = 0;
  mem_heap_t *heap = NULL;
  ulint offsets_[REC_OFFS_NORMAL_SIZE];
  ulint *offsets = offsets_;
  rec_offs_init(offsets_);

  ut_ad(level != ULINT_UNDEFINED);

  page_cursor = btr_cur_get_page_cur(cursor);
  cursor->index = index;
  page_id_t page_id(dict_index_get_space(index), dict_index_get_page(index));
  const page_size_t &page_size = dict_table_page_size(index->table);

  height = ULINT_UNDEFINED;

  for (;;) {
    buf_block_t *block;
    page_t *page;
    ulint rw_latch = RW_NO_LATCH;

    ut_ad(n_blocks < BTR_MAX_LEVELS);

    block = buf_page_get_gen(page_id, page_size, rw_latch, NULL, BUF_GET, file,
                             line, mtr);

    page = buf_block_get_frame(block);

    ut_ad(fil_page_index_page_check(page));
    ut_ad(index->id == btr_page_get_index_id(page));

    if (height == ULINT_UNDEFINED) {
      /* We are in the root node */

      height = btr_page_get_level(page, mtr);
      ut_a(height >= level);
    } else {
      /* TODO: flag the index corrupted if this fails */
      ut_ad(height == btr_page_get_level(page, mtr));
    }

    if (from_left) {
      page_cur_set_before_first(block, page_cursor);
    } else {
      page_cur_set_after_last(block, page_cursor);
    }

    if (height == level) {
      break;
    }

    ut_ad(height > 0);

    if (from_left) {
      page_cur_move_to_next(page_cursor);
    } else {
      page_cur_move_to_prev(page_cursor);
    }

    height--;

    node_ptr = page_cur_get_rec(page_cursor);
    offsets = rec_get_offsets(node_ptr, cursor->index, offsets, ULINT_UNDEFINED,
                              &heap);

    /* Go to the child node */
    page_id.set_page_no(btr_node_ptr_get_child_page_no(node_ptr, offsets));

    n_blocks++;
  }

  if (heap != NULL) {
    mem_heap_free(heap);
  }
}

/** Positions a cursor at a randomly chosen position within a B-tree.
 @return true if the index is available and we have put the cursor, false
 if the index is unavailable */
bool btr_cur_open_at_rnd_pos_func(
    dict_index_t *index, /*!< in: index */
    ulint latch_mode,    /*!< in: BTR_SEARCH_LEAF, ... */
    btr_cur_t *cursor,   /*!< in/out: B-tree cursor */
    const char *file,    /*!< in: file name */
    ulint line,          /*!< in: line where called */
    mtr_t *mtr)          /*!< in: mtr */
{
<<<<<<< HEAD
  page_cur_t *page_cursor;
  ulint node_ptr_max_size = UNIV_PAGE_SIZE / 2;
  ulint height;
  rec_t *node_ptr;
  ulint savepoint;
  ulint upper_rw_latch, root_leaf_rw_latch;
  btr_intention_t lock_intention;
  buf_block_t *tree_blocks[BTR_MAX_LEVELS];
  ulint tree_savepoints[BTR_MAX_LEVELS];
  ulint n_blocks = 0;
  ulint n_releases = 0;
  mem_heap_t *heap = NULL;
  ulint offsets_[REC_OFFS_NORMAL_SIZE];
  ulint *offsets = offsets_;
  rec_offs_init(offsets_);

  ut_ad(!dict_index_is_spatial(index));

  lock_intention = btr_cur_get_and_clear_intention(&latch_mode);

  ut_ad(!(latch_mode & BTR_MODIFY_EXTERNAL));

  savepoint = mtr_set_savepoint(mtr);

  switch (latch_mode) {
    case BTR_MODIFY_TREE:
      /* Most of delete-intended operations are purging.
      Free blocks and read IO bandwidth should be prior
      for them, when the history list is glowing huge. */
      if (lock_intention == BTR_INTENTION_DELETE &&
          trx_sys->rseg_history_len > BTR_CUR_FINE_HISTORY_LENGTH &&
          buf_get_n_pending_read_ios()) {
        mtr_x_lock(dict_index_get_lock(index), mtr);
      } else {
        mtr_sx_lock(dict_index_get_lock(index), mtr);
      }
      upper_rw_latch = RW_X_LATCH;
      break;
    case BTR_SEARCH_PREV:
    case BTR_MODIFY_PREV:
      /* This function doesn't support left uncle
         page lock for left leaf page lock, when
         needed. */
    case BTR_SEARCH_TREE:
    case BTR_CONT_MODIFY_TREE:
    case BTR_CONT_SEARCH_TREE:
      ut_ad(0);
      /* fall through */
    default:
      if (!srv_read_only_mode) {
        mtr_s_lock(dict_index_get_lock(index), mtr);
        upper_rw_latch = RW_S_LATCH;
      } else {
        upper_rw_latch = RW_NO_LATCH;
      }
  }

  DBUG_EXECUTE_IF("test_index_is_unavailable", return (false););

  if (index->page == FIL_NULL) {
    /* Since we don't hold index lock until just now, the index
    could be modified by others, for example, if this is a
    statistics updater for referenced table, it could be marked
    as unavailable by 'DROP TABLE' in the mean time, since
    we don't hold lock for statistics updater */
    return (false);
  }

  root_leaf_rw_latch = btr_cur_latch_for_root_leaf(latch_mode);

  page_cursor = btr_cur_get_page_cur(cursor);
  cursor->index = index;

  page_id_t page_id(dict_index_get_space(index), dict_index_get_page(index));
  const page_size_t &page_size = dict_table_page_size(index->table);

  if (root_leaf_rw_latch == RW_X_LATCH) {
    node_ptr_max_size = dict_index_node_ptr_max_size(index);
  }

  height = ULINT_UNDEFINED;

  for (;;) {
    buf_block_t *block;
    page_t *page;
    ulint rw_latch;

    ut_ad(n_blocks < BTR_MAX_LEVELS);

    if (height != 0 && latch_mode != BTR_MODIFY_TREE) {
      rw_latch = upper_rw_latch;
    } else {
      rw_latch = RW_NO_LATCH;
    }

    tree_savepoints[n_blocks] = mtr_set_savepoint(mtr);
    block = buf_page_get_gen(page_id, page_size, rw_latch, NULL, BUF_GET, file,
                             line, mtr);
    tree_blocks[n_blocks] = block;

    page = buf_block_get_frame(block);

    if (height == ULINT_UNDEFINED && btr_page_get_level(page, mtr) == 0 &&
        rw_latch != RW_NO_LATCH && rw_latch != root_leaf_rw_latch) {
      /* We should retry to get the page, because the root page
      is latched with different level as a leaf page. */
      ut_ad(root_leaf_rw_latch != RW_NO_LATCH);
      ut_ad(rw_latch == RW_S_LATCH);

      ut_ad(n_blocks == 0);
      mtr_release_block_at_savepoint(mtr, tree_savepoints[n_blocks],
                                     tree_blocks[n_blocks]);

      upper_rw_latch = root_leaf_rw_latch;
      continue;
    }

    ut_ad(fil_page_index_page_check(page));
    ut_ad(index->id == btr_page_get_index_id(page));

    if (height == ULINT_UNDEFINED) {
      /* We are in the root node */

      height = btr_page_get_level(page, mtr);
    }

    if (height == 0) {
      if (rw_latch == RW_NO_LATCH || srv_read_only_mode) {
        btr_cur_latch_leaves(block, page_id, page_size, latch_mode, cursor,
                             mtr);
      }

      /* btr_cur_open_at_index_side_func() and
      btr_cur_search_to_nth_level() release
      tree s-latch here.*/
      switch (latch_mode) {
        case BTR_MODIFY_TREE:
        case BTR_CONT_MODIFY_TREE:
        case BTR_CONT_SEARCH_TREE:
          break;
        default:
          /* Release the tree s-latch */
          if (!srv_read_only_mode) {
            mtr_release_s_latch_at_savepoint(mtr, savepoint,
                                             dict_index_get_lock(index));
          }

          /* release upper blocks */
          for (; n_releases < n_blocks; n_releases++) {
            mtr_release_block_at_savepoint(mtr, tree_savepoints[n_releases],
                                           tree_blocks[n_releases]);
          }
      }
    }

    page_cur_open_on_rnd_user_rec(block, page_cursor);

    if (height == 0) {
      break;
    }

    ut_ad(height > 0);

    height--;

    node_ptr = page_cur_get_rec(page_cursor);
    offsets = rec_get_offsets(node_ptr, cursor->index, offsets, ULINT_UNDEFINED,
                              &heap);

    /* If the rec is the first or last in the page for
    pessimistic delete intention, it might cause node_ptr insert
    for the upper level. We should change the intention and retry.
    */
    if (latch_mode == BTR_MODIFY_TREE &&
        btr_cur_need_opposite_intention(page, lock_intention, node_ptr)) {
      ut_ad(upper_rw_latch == RW_X_LATCH);
      /* release all blocks */
      for (; n_releases <= n_blocks; n_releases++) {
        mtr_release_block_at_savepoint(mtr, tree_savepoints[n_releases],
                                       tree_blocks[n_releases]);
      }

      lock_intention = BTR_INTENTION_BOTH;

      page_id.set_page_no(dict_index_get_page(index));

      height = ULINT_UNDEFINED;

      n_blocks = 0;
      n_releases = 0;

      continue;
    }

    if (latch_mode == BTR_MODIFY_TREE &&
        !btr_cur_will_modify_tree(cursor->index, page, lock_intention, node_ptr,
                                  node_ptr_max_size, page_size, mtr)) {
      ut_ad(upper_rw_latch == RW_X_LATCH);
      ut_ad(n_releases <= n_blocks);

      /* we can release upper blocks */
      for (; n_releases < n_blocks; n_releases++) {
        if (n_releases == 0) {
          /* we should not release root page
          to pin to same block. */
          continue;
        }

        /* release unused blocks to unpin */
        mtr_release_block_at_savepoint(mtr, tree_savepoints[n_releases],
                                       tree_blocks[n_releases]);
      }
    }

    if (height == 0 && latch_mode == BTR_MODIFY_TREE) {
      ut_ad(upper_rw_latch == RW_X_LATCH);
      /* we should sx-latch root page, if released already.
      It contains seg_header. */
      if (n_releases > 0) {
        mtr_block_sx_latch_at_savepoint(mtr, tree_savepoints[0],
                                        tree_blocks[0]);
      }

      /* x-latch the branch blocks not released yet. */
      for (ulint i = n_releases; i <= n_blocks; i++) {
        mtr_block_x_latch_at_savepoint(mtr, tree_savepoints[i], tree_blocks[i]);
      }
    }

    /* Go to the child node */
    page_id.set_page_no(btr_node_ptr_get_child_page_no(node_ptr, offsets));

    n_blocks++;
  }

  if (UNIV_LIKELY_NULL(heap)) {
    mem_heap_free(heap);
  }

  return (true);
=======
	page_cur_t*	page_cursor;
	ulint		node_ptr_max_size = UNIV_PAGE_SIZE / 2;
	ulint		height;
	rec_t*		node_ptr;
	ulint		savepoint;
	ulint		upper_rw_latch, root_leaf_rw_latch;
	btr_intention_t	lock_intention;
	buf_block_t*	tree_blocks[BTR_MAX_LEVELS];
	ulint		tree_savepoints[BTR_MAX_LEVELS];
	ulint		n_blocks = 0;
	ulint		n_releases = 0;
	mem_heap_t*	heap		= NULL;
	ulint		offsets_[REC_OFFS_NORMAL_SIZE];
	ulint*		offsets		= offsets_;
	rec_offs_init(offsets_);

	ut_ad(!dict_index_is_spatial(index));

	lock_intention = btr_cur_get_and_clear_intention(&latch_mode);

	ut_ad(!(latch_mode & BTR_MODIFY_EXTERNAL));

	savepoint = mtr_set_savepoint(mtr);

	switch (latch_mode) {
	case BTR_MODIFY_TREE:
		/* Most of delete-intended operations are purging.
		Free blocks and read IO bandwidth should be prior
		for them, when the history list is glowing huge. */
		if (lock_intention == BTR_INTENTION_DELETE
		    && trx_sys->rseg_history_len > BTR_CUR_FINE_HISTORY_LENGTH
		    && buf_get_n_pending_read_ios()) {
			mtr_x_lock(dict_index_get_lock(index), mtr);
		} else {
			mtr_sx_lock(dict_index_get_lock(index), mtr);
		}
		upper_rw_latch = RW_X_LATCH;
		break;
	case BTR_SEARCH_PREV:
	case BTR_MODIFY_PREV:
		/* This function doesn't support left uncle
		   page lock for left leaf page lock, when
		   needed. */
	case BTR_SEARCH_TREE:
	case BTR_CONT_MODIFY_TREE:
	case BTR_CONT_SEARCH_TREE:
		ut_ad(0);
		/* fall through */
	default:
		if (!srv_read_only_mode) {
			mtr_s_lock(dict_index_get_lock(index), mtr);
			upper_rw_latch = RW_S_LATCH;
		} else {
			upper_rw_latch = RW_NO_LATCH;
		}
	}

	DBUG_EXECUTE_IF("test_index_is_unavailable",
			return(false););

	if (index->page == FIL_NULL) {
		/* Since we don't hold index lock until just now, the index
		could be modified by others, for example, if this is a
		statistics updater for referenced table, it could be marked
		as unavailable by 'DROP TABLE' in the mean time, since
		we don't hold lock for statistics updater */
		return(false);
	}

	root_leaf_rw_latch = btr_cur_latch_for_root_leaf(latch_mode);

	page_cursor = btr_cur_get_page_cur(cursor);
	cursor->index = index;

	page_id_t		page_id(dict_index_get_space(index),
					dict_index_get_page(index));
	const page_size_t&	page_size = dict_table_page_size(index->table);

	if (root_leaf_rw_latch == RW_X_LATCH) {
		node_ptr_max_size = dict_index_node_ptr_max_size(index);
	}

	height = ULINT_UNDEFINED;

	for (;;) {
		buf_block_t*	block;
		page_t*		page;
		ulint		rw_latch;

		ut_ad(n_blocks < BTR_MAX_LEVELS);

		if (height != 0
		    && latch_mode != BTR_MODIFY_TREE) {
			rw_latch = upper_rw_latch;
		} else {
			rw_latch = RW_NO_LATCH;
		}

		tree_savepoints[n_blocks] = mtr_set_savepoint(mtr);
		block = buf_page_get_gen(page_id, page_size, rw_latch, NULL,
					 BUF_GET, file, line, mtr);
		tree_blocks[n_blocks] = block;

		page = buf_block_get_frame(block);

		SRV_CORRUPT_TABLE_CHECK(page,
		{
			page_cursor->block = 0;
			page_cursor->rec = 0;

			goto exit_loop;
		});

		if (height == ULINT_UNDEFINED
		    && btr_page_get_level(page, mtr) == 0
		    && rw_latch != RW_NO_LATCH
		    && rw_latch != root_leaf_rw_latch) {
			/* We should retry to get the page, because the root page
			is latched with different level as a leaf page. */
			ut_ad(root_leaf_rw_latch != RW_NO_LATCH);
			ut_ad(rw_latch == RW_S_LATCH);

			ut_ad(n_blocks == 0);
			mtr_release_block_at_savepoint(
				mtr, tree_savepoints[n_blocks],
				tree_blocks[n_blocks]);

			upper_rw_latch = root_leaf_rw_latch;
			continue;
		}

		ut_ad(fil_page_index_page_check(page));
		ut_ad(index->id == btr_page_get_index_id(page));

		if (height == ULINT_UNDEFINED) {
			/* We are in the root node */

			height = btr_page_get_level(page, mtr);
		}

		if (height == 0) {
			if (rw_latch == RW_NO_LATCH
			    || srv_read_only_mode) {
				btr_cur_latch_leaves(
					block, page_id, page_size,
					latch_mode, cursor, mtr);
			}

			/* btr_cur_open_at_index_side_func() and
			btr_cur_search_to_nth_level() release
			tree s-latch here.*/
			switch (latch_mode) {
			case BTR_MODIFY_TREE:
			case BTR_CONT_MODIFY_TREE:
			case BTR_CONT_SEARCH_TREE:
				break;
			default:
				/* Release the tree s-latch */
				if (!srv_read_only_mode) {
					mtr_release_s_latch_at_savepoint(
						mtr, savepoint,
						dict_index_get_lock(index));
				}

				/* release upper blocks */
				for (; n_releases < n_blocks; n_releases++) {
					mtr_release_block_at_savepoint(
						mtr,
						tree_savepoints[n_releases],
						tree_blocks[n_releases]);
				}
			}
		}

		page_cur_open_on_rnd_user_rec(block, page_cursor);

		if (height == 0) {

			break;
		}

		ut_ad(height > 0);

		height--;

		node_ptr = page_cur_get_rec(page_cursor);
		offsets = rec_get_offsets(node_ptr, cursor->index, offsets,
					  ULINT_UNDEFINED, &heap);

		/* If the rec is the first or last in the page for
		pessimistic delete intention, it might cause node_ptr insert
		for the upper level. We should change the intention and retry.
		*/
		if (latch_mode == BTR_MODIFY_TREE
		    && btr_cur_need_opposite_intention(
			page, lock_intention, node_ptr)) {

			ut_ad(upper_rw_latch == RW_X_LATCH);
			/* release all blocks */
			for (; n_releases <= n_blocks; n_releases++) {
				mtr_release_block_at_savepoint(
					mtr, tree_savepoints[n_releases],
					tree_blocks[n_releases]);
			}

			lock_intention = BTR_INTENTION_BOTH;

			page_id.set_page_no(dict_index_get_page(index));

			height = ULINT_UNDEFINED;

			n_blocks = 0;
			n_releases = 0;

			continue;
		}

		if (latch_mode == BTR_MODIFY_TREE
		    && !btr_cur_will_modify_tree(
				cursor->index, page, lock_intention, node_ptr,
				node_ptr_max_size, page_size, mtr)) {
			ut_ad(upper_rw_latch == RW_X_LATCH);
			ut_ad(n_releases <= n_blocks);

			/* we can release upper blocks */
			for (; n_releases < n_blocks; n_releases++) {
				if (n_releases == 0) {
					/* we should not release root page
					to pin to same block. */
					continue;
				}

				/* release unused blocks to unpin */
				mtr_release_block_at_savepoint(
					mtr, tree_savepoints[n_releases],
					tree_blocks[n_releases]);
			}
		}

		if (height == 0
		    && latch_mode == BTR_MODIFY_TREE) {
			ut_ad(upper_rw_latch == RW_X_LATCH);
			/* we should sx-latch root page, if released already.
			It contains seg_header. */
			if (n_releases > 0) {
				mtr_block_sx_latch_at_savepoint(
					mtr, tree_savepoints[0],
					tree_blocks[0]);
			}

			/* x-latch the branch blocks not released yet. */
			for (ulint i = n_releases; i <= n_blocks; i++) {
				mtr_block_x_latch_at_savepoint(
					mtr, tree_savepoints[i],
					tree_blocks[i]);
			}
		}

		/* Go to the child node */
		page_id.set_page_no(
			btr_node_ptr_get_child_page_no(node_ptr, offsets));

		n_blocks++;
	}

exit_loop:
	if (UNIV_LIKELY_NULL(heap)) {
		mem_heap_free(heap);
	}

	return(true);
>>>>>>> 333b4508
}

/*==================== B-TREE INSERT =========================*/

/** Inserts a record if there is enough space, or if enough space can
 be freed by reorganizing. Differs from btr_cur_optimistic_insert because
 no heuristics is applied to whether it pays to use CPU time for
 reorganizing the page or not.

 IMPORTANT: The caller will have to update IBUF_BITMAP_FREE
 if this is a compressed leaf page in a secondary index.
 This has to be done either within the same mini-transaction,
 or by invoking ibuf_reset_free_bits() before mtr_commit().

 @return pointer to inserted record if succeed, else NULL */
static MY_ATTRIBUTE((warn_unused_result)) rec_t *btr_cur_insert_if_possible(
    btr_cur_t *cursor,     /*!< in: cursor on page after which to insert;
                           cursor stays valid */
    const dtuple_t *tuple, /*!< in: tuple to insert; the size info need not
                           have been stored to tuple */
    ulint **offsets,       /*!< out: offsets on *rec */
    mem_heap_t **heap,     /*!< in/out: pointer to memory heap, or NULL */
    ulint n_ext,           /*!< in: number of externally stored columns */
    mtr_t *mtr)            /*!< in/out: mini-transaction */
{
  page_cur_t *page_cursor;
  rec_t *rec;

  ut_ad(dtuple_check_typed(tuple));

  ut_ad(mtr_is_block_fix(mtr, btr_cur_get_block(cursor), MTR_MEMO_PAGE_X_FIX,
                         cursor->index->table));
  page_cursor = btr_cur_get_page_cur(cursor);

  /* Now, try the insert */
  rec = page_cur_tuple_insert(page_cursor, tuple, cursor->index, offsets, heap,
                              n_ext, mtr);

  /* If the record did not fit, reorganize.
  For compressed pages, page_cur_tuple_insert()
  attempted this already. */
  if (!rec && !page_cur_get_page_zip(page_cursor) &&
      btr_page_reorganize(page_cursor, cursor->index, mtr)) {
    rec = page_cur_tuple_insert(page_cursor, tuple, cursor->index, offsets,
                                heap, n_ext, mtr);
  }

  ut_ad(!rec || rec_offs_validate(rec, cursor->index, *offsets));
  return (rec);
}

/** For an insert, checks the locks and does the undo logging if desired.
 @return DB_SUCCESS, DB_WAIT_LOCK, DB_FAIL, or error number */
UNIV_INLINE MY_ATTRIBUTE((warn_unused_result)) dberr_t
    btr_cur_ins_lock_and_undo(
        ulint flags,       /*!< in: undo logging and locking flags: if
                           not zero, the parameters index and thr
                           should be specified */
        btr_cur_t *cursor, /*!< in: cursor on page after which to insert */
        dtuple_t *entry,   /*!< in/out: entry to insert */
        que_thr_t *thr,    /*!< in: query thread or NULL */
        mtr_t *mtr,        /*!< in/out: mini-transaction */
        ibool *inherit)    /*!< out: TRUE if the inserted new record maybe
                           should inherit LOCK_GAP type locks from the
                           successor record */
{
  dict_index_t *index;
  dberr_t err = DB_SUCCESS;
  rec_t *rec;
  roll_ptr_t roll_ptr;

  /* Check if we have to wait for a lock: enqueue an explicit lock
  request if yes */

  rec = btr_cur_get_rec(cursor);
  index = cursor->index;

  ut_ad(!dict_index_is_online_ddl(index) || index->is_clustered() ||
        (flags & BTR_CREATE_FLAG));

  /* Check if there is predicate or GAP lock preventing the insertion */
  if (!(flags & BTR_NO_LOCKING_FLAG)) {
    if (dict_index_is_spatial(index)) {
      lock_prdt_t prdt;
      rtr_mbr_t mbr;

      rtr_get_mbr_from_tuple(entry, &mbr);

      /* Use on stack MBR variable to test if a lock is
      needed. If so, the predicate (MBR) will be allocated
      from lock heap in lock_prdt_insert_check_and_lock() */
      lock_init_prdt_from_mbr(&prdt, &mbr, 0, NULL);

      err = lock_prdt_insert_check_and_lock(
          flags, rec, btr_cur_get_block(cursor), index, thr, mtr, &prdt);
      *inherit = false;
    } else {
      err = lock_rec_insert_check_and_lock(
          flags, rec, btr_cur_get_block(cursor), index, thr, mtr, inherit);
    }
  }

  if (err != DB_SUCCESS || !index->is_clustered() ||
      dict_index_is_ibuf(index)) {
    return (err);
  }

  err = trx_undo_report_row_operation(flags, TRX_UNDO_INSERT_OP, thr, index,
                                      entry, NULL, 0, NULL, NULL, &roll_ptr);
  if (err != DB_SUCCESS) {
    return (err);
  }

  /* Now we can fill in the roll ptr field in entry
  (except if table is intrinsic) */

  if (!(flags & BTR_KEEP_SYS_FLAG) && !index->table->is_intrinsic()) {
    /* Roll_ptr is zero during copy alter table.
    So pretend to be freshly inserted row. */
    if (index->table->skip_alter_undo) {
      ut_ad(roll_ptr == 0);
      roll_ptr = trx_undo_build_roll_ptr(TRUE, 0, 0, 0);
      ut_ad(roll_ptr == (1ULL << 55));
    }

    row_upd_index_entry_sys_field(entry, index, DATA_ROLL_PTR, roll_ptr);
  }

  return (DB_SUCCESS);
}

/**
Prefetch siblings of the leaf for the pessimistic operation.
@param block	leaf page */
static void btr_cur_prefetch_siblings(buf_block_t *block) {
  page_t *page = buf_block_get_frame(block);

  ut_ad(page_is_leaf(page));

  page_no_t left_page_no = fil_page_get_prev(page);
  page_no_t right_page_no = fil_page_get_next(page);

  if (left_page_no != FIL_NULL) {
    buf_read_page_background(page_id_t(block->page.id.space(), left_page_no),
                             block->page.size, false);
  }
  if (right_page_no != FIL_NULL) {
    buf_read_page_background(page_id_t(block->page.id.space(), right_page_no),
                             block->page.size, false);
  }
  if (left_page_no != FIL_NULL || right_page_no != FIL_NULL) {
    os_aio_simulated_wake_handler_threads();
  }
}

/** Tries to perform an insert to a page in an index tree, next to cursor.
 It is assumed that mtr holds an x-latch on the page. The operation does
 not succeed if there is too little space on the page. If there is just
 one record on the page, the insert will always succeed; this is to
 prevent trying to split a page with just one record.
 @return DB_SUCCESS, DB_WAIT_LOCK, DB_FAIL, or error number */
dberr_t btr_cur_optimistic_insert(
    ulint flags,         /*!< in: undo logging and locking flags: if not
                         zero, the parameters index and thr should be
                         specified */
    btr_cur_t *cursor,   /*!< in: cursor on page after which to insert;
                         cursor stays valid */
    ulint **offsets,     /*!< out: offsets on *rec */
    mem_heap_t **heap,   /*!< in/out: pointer to memory heap, or NULL */
    dtuple_t *entry,     /*!< in/out: entry to insert */
    rec_t **rec,         /*!< out: pointer to inserted record if
                         succeed */
    big_rec_t **big_rec, /*!< out: big rec vector whose fields have to
                         be stored externally by the caller, or
                         NULL */
    ulint n_ext,         /*!< in: number of externally stored columns */
    que_thr_t *thr,      /*!< in: query thread or NULL */
    mtr_t *mtr)          /*!< in/out: mini-transaction;
                         if this function returns DB_SUCCESS on
                         a leaf page of a secondary index in a
                         compressed tablespace, the caller must
                         mtr_commit(mtr) before latching
                         any further pages */
{
<<<<<<< HEAD
  big_rec_t *big_rec_vec = NULL;
  dict_index_t *index;
  page_cur_t *page_cursor;
  buf_block_t *block;
  page_t *page;
  rec_t *dummy;
  ibool leaf;
  ibool reorg;
  ibool inherit = TRUE;
  ulint rec_size;
  dberr_t err;

  *big_rec = NULL;

  block = btr_cur_get_block(cursor);
  page = buf_block_get_frame(block);
  index = cursor->index;

  /* Block are not latched for insert if table is intrinsic
  and index is auto-generated clustered index. */
  ut_ad(mtr_is_block_fix(mtr, block, MTR_MEMO_PAGE_X_FIX, index->table));
  ut_ad(!dict_index_is_online_ddl(index) || index->is_clustered() ||
        (flags & BTR_CREATE_FLAG));
  ut_ad(dtuple_check_typed(entry));

  const page_size_t &page_size = block->page.size;
=======
	big_rec_t*	big_rec_vec	= NULL;
	dict_index_t*	index;
	page_cur_t*	page_cursor;
	buf_block_t*	block;
	page_t*		page;
	rec_t*		dummy;
	ibool		leaf;
	ibool		reorg;
	ibool		inherit = TRUE;
	ulint		rec_size;
	dberr_t		err;

	*big_rec = NULL;

	block = btr_cur_get_block(cursor);

	SRV_CORRUPT_TABLE_CHECK(block, return(DB_CORRUPTION););

	page = buf_block_get_frame(block);
	index = cursor->index;

	/* Block are not latched for insert if table is intrinsic
	and index is auto-generated clustered index. */
	ut_ad(mtr_is_block_fix(mtr, block, MTR_MEMO_PAGE_X_FIX, index->table));
	ut_ad(!dict_index_is_online_ddl(index)
	      || dict_index_is_clust(index)
	      || (flags & BTR_CREATE_FLAG));
	ut_ad(dtuple_check_typed(entry));

	const page_size_t&	page_size = block->page.size;
>>>>>>> 333b4508

#ifdef UNIV_DEBUG_VALGRIND
  if (page_size.is_compressed()) {
    UNIV_MEM_ASSERT_RW(page, page_size.logical());
    UNIV_MEM_ASSERT_RW(block->page.zip.data, page_size.physical());
  }
#endif /* UNIV_DEBUG_VALGRIND */

  leaf = page_is_leaf(page);

  /* Calculate the record size when entry is converted to a record */
  rec_size = rec_get_converted_size(index, entry, n_ext);

  if (page_zip_rec_needs_ext(rec_size, page_is_comp(page),
                             dtuple_get_n_fields(entry), page_size)) {
    /* The record is so big that we have to store some fields
    externally on separate database pages */
    big_rec_vec = dtuple_convert_big_rec(index, 0, entry, &n_ext);

    if (UNIV_UNLIKELY(big_rec_vec == NULL)) {
      return (DB_TOO_BIG_RECORD);
    }

    rec_size = rec_get_converted_size(index, entry, n_ext);
  }

  if (page_size.is_compressed() && page_zip_is_too_big(index, entry)) {
    if (big_rec_vec != NULL) {
      dtuple_convert_back_big_rec(index, entry, big_rec_vec);
    }

    return (DB_TOO_BIG_RECORD);
  }

  LIMIT_OPTIMISTIC_INSERT_DEBUG(page_get_n_recs(page), goto fail);

  if (leaf && page_size.is_compressed() &&
      (page_get_data_size(page) + rec_size >=
       dict_index_zip_pad_optimal_page_size(index))) {
    /* If compression padding tells us that insertion will
    result in too packed up page i.e.: which is likely to
    cause compression failure then don't do an optimistic
    insertion. */
  fail:
    err = DB_FAIL;

    /* prefetch siblings of the leaf for the pessimistic
    operation, if the page is leaf. */
    if (page_is_leaf(page)) {
      btr_cur_prefetch_siblings(block);
    }
  fail_err:

    if (big_rec_vec) {
      dtuple_convert_back_big_rec(index, entry, big_rec_vec);
    }

    return (err);
  }

  ulint max_size = page_get_max_insert_size_after_reorganize(page, 1);

  if (page_has_garbage(page)) {
    if ((max_size < rec_size || max_size < BTR_CUR_PAGE_REORGANIZE_LIMIT) &&
        page_get_n_recs(page) > 1 &&
        page_get_max_insert_size(page, 1) < rec_size) {
      goto fail;
    }
  } else if (max_size < rec_size) {
    goto fail;
  }

  /* If there have been many consecutive inserts to the
  clustered index leaf page of an uncompressed table, check if
  we have to split the page to reserve enough free space for
  future updates of records. */

  if (leaf && !page_size.is_compressed() && index->is_clustered() &&
      page_get_n_recs(page) >= 2 &&
      dict_index_get_space_reserve() + rec_size > max_size &&
      (btr_page_get_split_rec_to_right(cursor, &dummy) ||
       btr_page_get_split_rec_to_left(cursor, &dummy))) {
    goto fail;
  }

  page_cursor = btr_cur_get_page_cur(cursor);

  DBUG_PRINT(
      "ib_cur",
      ("insert %s (" IB_ID_FMT ") by " TRX_ID_FMT ": %s", index->name(),
       index->id, thr != NULL ? trx_get_id_for_print(thr_get_trx(thr)) : 0,
       rec_printer(entry).str().c_str()));

  DBUG_EXECUTE_IF("do_page_reorganize",
                  btr_page_reorganize(page_cursor, index, mtr););

  /* Now, try the insert */
  {
    const rec_t *page_cursor_rec = page_cur_get_rec(page_cursor);

    if (index->table->is_intrinsic()) {
      index->rec_cache.rec_size = rec_size;

      *rec =
          page_cur_tuple_direct_insert(page_cursor, entry, index, n_ext, mtr);
    } else {
      /* Check locks and write to the undo log,
      if specified */
      err = btr_cur_ins_lock_and_undo(flags, cursor, entry, thr, mtr, &inherit);

      if (err != DB_SUCCESS) {
        goto fail_err;
      }

      *rec = page_cur_tuple_insert(page_cursor, entry, index, offsets, heap,
                                   n_ext, mtr);
    }

    reorg = page_cursor_rec != page_cur_get_rec(page_cursor);
  }

  if (*rec) {
  } else if (page_size.is_compressed()) {
    ut_ad(!index->table->is_temporary());
    /* Reset the IBUF_BITMAP_FREE bits, because
    page_cur_tuple_insert() will have attempted page
    reorganize before failing. */
    if (leaf && !index->is_clustered()) {
      ibuf_reset_free_bits(block);
    }

    goto fail;
  } else {
    /* For intrinsic table we take a consistent path
    to re-organize using pessimistic path. */
    if (index->table->is_intrinsic()) {
      goto fail;
    }

    ut_ad(!reorg);

    /* If the record did not fit, reorganize */
    if (!btr_page_reorganize(page_cursor, index, mtr)) {
      ut_ad(0);
      goto fail;
    }

    ut_ad(page_get_max_insert_size(page, 1) == max_size);

    reorg = TRUE;

    *rec = page_cur_tuple_insert(page_cursor, entry, index, offsets, heap,
                                 n_ext, mtr);

    if (UNIV_UNLIKELY(!*rec)) {
      ib::fatal(ER_IB_MSG_44)
          << "Cannot insert tuple " << *entry << "into index " << index->name
          << " of table " << index->table->name << ". Max size: " << max_size;
    }
  }

#ifdef BTR_CUR_HASH_ADAPT
  if (!index->disable_ahi) {
    if (!reorg && leaf && (cursor->flag == BTR_CUR_HASH)) {
      btr_search_update_hash_node_on_insert(cursor);
    } else {
      btr_search_update_hash_on_insert(cursor);
    }
  }
#endif /* BTR_CUR_HASH_ADAPT */

  if (!(flags & BTR_NO_LOCKING_FLAG) && inherit) {
    lock_update_insert(block, *rec);
  }

  if (leaf && !index->is_clustered() && !index->table->is_temporary()) {
    /* Update the free bits of the B-tree page in the
    insert buffer bitmap. */

    /* The free bits in the insert buffer bitmap must
    never exceed the free space on a page.  It is safe to
    decrement or reset the bits in the bitmap in a
    mini-transaction that is committed before the
    mini-transaction that affects the free space. */

    /* It is unsafe to increment the bits in a separately
    committed mini-transaction, because in crash recovery,
    the free bits could momentarily be set too high. */

    if (page_size.is_compressed()) {
      /* Update the bits in the same mini-transaction. */
      ibuf_update_free_bits_zip(block, mtr);
    } else {
      /* Decrement the bits in a separate
      mini-transaction. */
      ibuf_update_free_bits_if_full(block, max_size,
                                    rec_size + PAGE_DIR_SLOT_SIZE);
    }
  }

  *big_rec = big_rec_vec;

  return (DB_SUCCESS);
}

/** Performs an insert on a page of an index tree. It is assumed that mtr
 holds an x-latch on the tree and on the cursor page. If the insert is
 made on the leaf level, to avoid deadlocks, mtr must also own x-latches
 to brothers of page, if those brothers exist.
 @return DB_SUCCESS or error number */
dberr_t btr_cur_pessimistic_insert(
    ulint flags,         /*!< in: undo logging and locking flags: if not
                         zero, the parameter thr should be
                         specified; if no undo logging is specified,
                         then the caller must have reserved enough
                         free extents in the file space so that the
                         insertion will certainly succeed */
    btr_cur_t *cursor,   /*!< in: cursor after which to insert;
                         cursor stays valid */
    ulint **offsets,     /*!< out: offsets on *rec */
    mem_heap_t **heap,   /*!< in/out: pointer to memory heap
                         that can be emptied, or NULL */
    dtuple_t *entry,     /*!< in/out: entry to insert */
    rec_t **rec,         /*!< out: pointer to inserted record if
                         succeed */
    big_rec_t **big_rec, /*!< out: big rec vector whose fields have to
                         be stored externally by the caller, or
                         NULL */
    ulint n_ext,         /*!< in: number of externally stored columns */
    que_thr_t *thr,      /*!< in: query thread or NULL */
    mtr_t *mtr)          /*!< in/out: mini-transaction */
{
<<<<<<< HEAD
  dict_index_t *index = cursor->index;
  big_rec_t *big_rec_vec = NULL;
  dberr_t err;
  ibool inherit = FALSE;
  bool success;
  ulint n_reserved = 0;

  ut_ad(dtuple_check_typed(entry));

  *big_rec = NULL;

  ut_ad(mtr_memo_contains_flagged(
            mtr, dict_index_get_lock(btr_cur_get_index(cursor)),
            MTR_MEMO_X_LOCK | MTR_MEMO_SX_LOCK) ||
        cursor->index->table->is_intrinsic());
  ut_ad(mtr_is_block_fix(mtr, btr_cur_get_block(cursor), MTR_MEMO_PAGE_X_FIX,
                         cursor->index->table));
  ut_ad(!dict_index_is_online_ddl(index) || index->is_clustered() ||
        (flags & BTR_CREATE_FLAG));

  cursor->flag = BTR_CUR_BINARY;

  /* Check locks and write to undo log, if specified */

  err = btr_cur_ins_lock_and_undo(flags, cursor, entry, thr, mtr, &inherit);

  if (err != DB_SUCCESS) {
    return (err);
  }

  if (!(flags & BTR_NO_UNDO_LOG_FLAG) || index->table->is_intrinsic()) {
    /* First reserve enough free space for the file segments
    of the index tree, so that the insert will not fail because
    of lack of space */

    ulint n_extents = cursor->tree_height / 16 + 3;

    success = fsp_reserve_free_extents(&n_reserved, index->space, n_extents,
                                       FSP_NORMAL, mtr);
    if (!success) {
      return (DB_OUT_OF_FILE_SPACE);
    }
  }

  if (page_zip_rec_needs_ext(rec_get_converted_size(index, entry, n_ext),
                             dict_table_is_comp(index->table),
                             dtuple_get_n_fields(entry),
                             dict_table_page_size(index->table))) {
    /* The record is so big that we have to store some fields
    externally on separate database pages */

    if (UNIV_LIKELY_NULL(big_rec_vec)) {
      /* This should never happen, but we handle
      the situation in a robust manner. */
      ut_ad(0);
      dtuple_convert_back_big_rec(index, entry, big_rec_vec);
    }

    big_rec_vec = dtuple_convert_big_rec(index, 0, entry, &n_ext);

    if (big_rec_vec == NULL) {
      if (n_reserved > 0) {
        fil_space_release_free_extents(index->space, n_reserved);
      }
      return (DB_TOO_BIG_RECORD);
    }
  }

  if (dict_index_get_page(index) ==
      btr_cur_get_block(cursor)->page.id.page_no()) {
    /* The page is the root page */
    *rec = btr_root_raise_and_insert(flags, cursor, offsets, heap, entry, n_ext,
                                     mtr);
  } else {
    *rec = btr_page_split_and_insert(flags, cursor, offsets, heap, entry, n_ext,
                                     mtr);
  }

  ut_ad(page_rec_get_next(btr_cur_get_rec(cursor)) == *rec ||
        dict_index_is_spatial(index));

  if (!(flags & BTR_NO_LOCKING_FLAG)) {
    ut_ad(!index->table->is_temporary());
    if (dict_index_is_spatial(index)) {
      /* Do nothing */
    } else {
      /* The cursor might be moved to the other page
      and the max trx id field should be updated after
      the cursor was fixed. */
      if (!index->is_clustered()) {
        page_update_max_trx_id(btr_cur_get_block(cursor),
                               btr_cur_get_page_zip(cursor),
                               thr_get_trx(thr)->id, mtr);
      }
      if (!page_rec_is_infimum(btr_cur_get_rec(cursor)) ||
          btr_page_get_prev(buf_block_get_frame(btr_cur_get_block(cursor)),
                            mtr) == FIL_NULL) {
        /* split and inserted need to call
        lock_update_insert() always. */
        inherit = TRUE;
      }
    }
  }
=======
	dict_index_t*	index		= cursor->index;
	big_rec_t*	big_rec_vec	= NULL;
	dberr_t		err;
	ibool		inherit = FALSE;
	bool		success;
	ulint		n_reserved	= 0;

	ut_ad(dtuple_check_typed(entry));

	*big_rec = NULL;

	ut_ad(mtr_memo_contains_flagged(
		mtr, dict_index_get_lock(btr_cur_get_index(cursor)),
		MTR_MEMO_X_LOCK | MTR_MEMO_SX_LOCK)
	      || dict_table_is_intrinsic(cursor->index->table));
	ut_ad(mtr_is_block_fix(
		mtr, btr_cur_get_block(cursor),
		MTR_MEMO_PAGE_X_FIX, cursor->index->table));
	ut_ad(!dict_index_is_online_ddl(index)
	      || dict_index_is_clust(index)
	      || (flags & BTR_CREATE_FLAG));

	cursor->flag = BTR_CUR_BINARY;

	/* Check locks and write to undo log, if specified */

	err = btr_cur_ins_lock_and_undo(flags, cursor, entry,
					thr, mtr, &inherit);

	if (err != DB_SUCCESS) {

		return(err);
	}

	if (!(flags & BTR_NO_UNDO_LOG_FLAG)
	    || dict_table_is_intrinsic(index->table)) {

		ut_a(cursor->tree_height != ULINT_UNDEFINED);

		/* First reserve enough free space for the file segments
		of the index tree, so that the insert will not fail because
		of lack of space */

		ulint	n_extents = cursor->tree_height / 16 + 3;

		success = fsp_reserve_free_extents(&n_reserved, index->space,
						   n_extents, FSP_NORMAL, mtr);
		if (!success) {
			return(DB_OUT_OF_FILE_SPACE);
		}
	}

	if (page_zip_rec_needs_ext(rec_get_converted_size(index, entry, n_ext),
				   dict_table_is_comp(index->table),
				   dtuple_get_n_fields(entry),
				   dict_table_page_size(index->table))) {
		/* The record is so big that we have to store some fields
		externally on separate database pages */

		if (UNIV_LIKELY_NULL(big_rec_vec)) {
			/* This should never happen, but we handle
			the situation in a robust manner. */
			ut_ad(0);
			dtuple_convert_back_big_rec(index, entry, big_rec_vec);
		}

		big_rec_vec = dtuple_convert_big_rec(index, 0, entry, &n_ext);

		if (big_rec_vec == NULL) {

			if (n_reserved > 0) {
				fil_space_release_free_extents(index->space,
							       n_reserved);
			}
			return(DB_TOO_BIG_RECORD);
		}
	}

	if (dict_index_get_page(index)
	    == btr_cur_get_block(cursor)->page.id.page_no()) {

		/* The page is the root page */
		*rec = btr_root_raise_and_insert(
			flags, cursor, offsets, heap, entry, n_ext, mtr);
	} else {
		*rec = btr_page_split_and_insert(
			flags, cursor, offsets, heap, entry, n_ext, mtr);
	}

	ut_ad(page_rec_get_next(btr_cur_get_rec(cursor)) == *rec
	      || dict_index_is_spatial(index));

	if (!(flags & BTR_NO_LOCKING_FLAG)) {
		ut_ad(!dict_table_is_temporary(index->table));
		if (dict_index_is_spatial(index)) {
			/* Do nothing */
		} else {
			/* The cursor might be moved to the other page
			and the max trx id field should be updated after
			the cursor was fixed. */
			if (!dict_index_is_clust(index)) {
				page_update_max_trx_id(
					btr_cur_get_block(cursor),
					btr_cur_get_page_zip(cursor),
					thr_get_trx(thr)->id, mtr);
			}
			if (!page_rec_is_infimum(btr_cur_get_rec(cursor))
			    || btr_page_get_prev(
				buf_block_get_frame(
					btr_cur_get_block(cursor)), mtr)
			       == FIL_NULL) {
				/* split and inserted need to call
				lock_update_insert() always. */
				inherit = TRUE;
			}
		}
	}
>>>>>>> 333b4508

#ifdef BTR_CUR_ADAPT
  if (!index->disable_ahi) {
    btr_search_update_hash_on_insert(cursor);
  }
#endif
  if (inherit && !(flags & BTR_NO_LOCKING_FLAG)) {
    lock_update_insert(btr_cur_get_block(cursor), *rec);
  }

  if (n_reserved > 0) {
    fil_space_release_free_extents(index->space, n_reserved);
  }

  *big_rec = big_rec_vec;

  return (DB_SUCCESS);
}

/*==================== B-TREE UPDATE =========================*/

/** For an update, checks the locks and does the undo logging.
 @return DB_SUCCESS, DB_WAIT_LOCK, or error number */
UNIV_INLINE MY_ATTRIBUTE((warn_unused_result)) dberr_t
    btr_cur_upd_lock_and_undo(
        ulint flags,          /*!< in: undo logging and locking flags */
        btr_cur_t *cursor,    /*!< in: cursor on record to update */
        const ulint *offsets, /*!< in: rec_get_offsets() on cursor */
        const upd_t *update,  /*!< in: update vector */
        ulint cmpl_info,      /*!< in: compiler info on secondary index
                            updates */
        que_thr_t *thr,       /*!< in: query thread
                              (can be NULL if BTR_NO_LOCKING_FLAG) */
        mtr_t *mtr,           /*!< in/out: mini-transaction */
        roll_ptr_t *roll_ptr) /*!< out: roll pointer */
{
  dict_index_t *index;
  const rec_t *rec;
  dberr_t err;

  ut_ad(thr != NULL || (flags & BTR_NO_LOCKING_FLAG));

  rec = btr_cur_get_rec(cursor);
  index = cursor->index;

  ut_ad(rec_offs_validate(rec, index, offsets));

  if (!index->is_clustered()) {
    ut_ad(dict_index_is_online_ddl(index) == !!(flags & BTR_CREATE_FLAG));

    /* We do undo logging only when we update a clustered index
    record */
    return (lock_sec_rec_modify_check_and_lock(flags, btr_cur_get_block(cursor),
                                               rec, index, thr, mtr));
  }

  /* Check if we have to wait for a lock: enqueue an explicit lock
  request if yes */

  if (!(flags & BTR_NO_LOCKING_FLAG)) {
    err = lock_clust_rec_modify_check_and_lock(flags, btr_cur_get_block(cursor),
                                               rec, index, offsets, thr);
    if (err != DB_SUCCESS) {
      return (err);
    }
  }

  /* Append the info about the update in the undo log */

  return (trx_undo_report_row_operation(flags, TRX_UNDO_MODIFY_OP, thr, index,
                                        NULL, update, cmpl_info, rec, offsets,
                                        roll_ptr));
}

/** Writes a redo log record of updating a record in-place. */
void btr_cur_update_in_place_log(
    ulint flags,         /*!< in: flags */
    const rec_t *rec,    /*!< in: record */
    dict_index_t *index, /*!< in: index of the record */
    const upd_t *update, /*!< in: update vector */
    trx_id_t trx_id,     /*!< in: transaction id */
    roll_ptr_t roll_ptr, /*!< in: roll ptr */
    mtr_t *mtr)          /*!< in: mtr */
{
  byte *log_ptr;
  const page_t *page = page_align(rec);
  ut_ad(flags < 256);
  ut_ad(!!page_is_comp(page) == dict_table_is_comp(index->table));

  log_ptr = mlog_open_and_write_index(
      mtr, rec, index,
      page_is_comp(page) ? MLOG_COMP_REC_UPDATE_IN_PLACE
                         : MLOG_REC_UPDATE_IN_PLACE,
      1 + DATA_ROLL_PTR_LEN + 14 + 2 + MLOG_BUF_MARGIN);

  if (!log_ptr) {
    /* Logging in mtr is switched off during crash recovery */
    return;
  }

  /* For secondary indexes, we could skip writing the dummy system fields
  to the redo log but we have to change redo log parsing of
  MLOG_REC_UPDATE_IN_PLACE/MLOG_COMP_REC_UPDATE_IN_PLACE or we have to add
  new redo log record. For now, just write dummy sys fields to the redo
  log if we are updating a secondary index record.
  */
  mach_write_to_1(log_ptr, flags);
  log_ptr++;

  if (index->is_clustered()) {
    log_ptr =
        row_upd_write_sys_vals_to_log(index, trx_id, roll_ptr, log_ptr, mtr);
  } else {
    /* Dummy system fields for a secondary index */
    /* TRX_ID Position */
    log_ptr += mach_write_compressed(log_ptr, 0);
    /* ROLL_PTR */
    trx_write_roll_ptr(log_ptr, 0);
    log_ptr += DATA_ROLL_PTR_LEN;
    /* TRX_ID */
    log_ptr += mach_u64_write_compressed(log_ptr, 0);
  }

  mach_write_to_2(log_ptr, page_offset(rec));
  log_ptr += 2;

  row_upd_index_write_log(update, log_ptr, mtr);
}
#endif /* UNIV_HOTBACKUP */

/** Parses a redo log record of updating a record in-place.
 @return end of log record or NULL */
byte *btr_cur_parse_update_in_place(
    byte *ptr,                /*!< in: buffer */
    byte *end_ptr,            /*!< in: buffer end */
    page_t *page,             /*!< in/out: page or NULL */
    page_zip_des_t *page_zip, /*!< in/out: compressed page, or NULL */
    dict_index_t *index)      /*!< in: index corresponding to page */
{
  ulint flags;
  rec_t *rec;
  upd_t *update;
  ulint pos;
  trx_id_t trx_id;
  roll_ptr_t roll_ptr;
  ulint rec_offset;
  mem_heap_t *heap;
  ulint *offsets;

  if (end_ptr < ptr + 1) {
    return (NULL);
  }

  flags = mach_read_from_1(ptr);
  ptr++;

  ptr = row_upd_parse_sys_vals(ptr, end_ptr, &pos, &trx_id, &roll_ptr);

  if (ptr == NULL) {
    return (NULL);
  }

  if (end_ptr < ptr + 2) {
    return (NULL);
  }

  rec_offset = mach_read_from_2(ptr);
  ptr += 2;

  ut_a(rec_offset <= UNIV_PAGE_SIZE);

  heap = mem_heap_create(256);

  ptr = row_upd_index_parse(ptr, end_ptr, heap, &update);

  if (!ptr || !page) {
    goto func_exit;
  }

  ut_a((ibool) !!page_is_comp(page) == dict_table_is_comp(index->table));
  rec = page + rec_offset;

  /* We do not need to reserve search latch, as the page is only
  being recovered, and there cannot be a hash index to it. */

  offsets = rec_get_offsets(rec, index, NULL, ULINT_UNDEFINED, &heap);

  if (!(flags & BTR_KEEP_SYS_FLAG)) {
    row_upd_rec_sys_fields_in_recovery(rec, page_zip, offsets, pos, trx_id,
                                       roll_ptr);
  }

  row_upd_rec_in_place(rec, index, offsets, update, page_zip);

func_exit:
  mem_heap_free(heap);

  return (ptr);
}

#ifndef UNIV_HOTBACKUP
/** See if there is enough place in the page modification log to log
 an update-in-place.

 @retval false if out of space; IBUF_BITMAP_FREE will be reset
 outside mtr if the page was recompressed
 @retval true if enough place;

 IMPORTANT: The caller will have to update IBUF_BITMAP_FREE if this is
 a secondary index leaf page. This has to be done either within the
 same mini-transaction, or by invoking ibuf_reset_free_bits() before
 mtr_commit(mtr). */
bool btr_cur_update_alloc_zip_func(
    page_zip_des_t *page_zip, /*!< in/out: compressed page */
    page_cur_t *cursor,       /*!< in/out: B-tree page cursor */
    dict_index_t *index,      /*!< in: the index corresponding to cursor */
#ifdef UNIV_DEBUG
    ulint *offsets, /*!< in/out: offsets of the cursor record */
#endif              /* UNIV_DEBUG */
    ulint length,   /*!< in: size needed */
    bool create,    /*!< in: true=delete-and-insert,
                    false=update-in-place */
    mtr_t *mtr)     /*!< in/out: mini-transaction */
{
  const page_t *page = page_cur_get_page(cursor);

  ut_ad(page_zip == page_cur_get_page_zip(cursor));
  ut_ad(page_zip);
  ut_ad(!dict_index_is_ibuf(index));
  ut_ad(rec_offs_validate(page_cur_get_rec(cursor), index, offsets));

  if (page_zip_available(page_zip, index->is_clustered(), length, create)) {
    return (true);
  }

  if (!page_zip->m_nonempty && !page_has_garbage(page)) {
    /* The page has been freshly compressed, so
    reorganizing it will not help. */
    return (false);
  }

  if (create && page_is_leaf(page) &&
      (length + page_get_data_size(page) >=
       dict_index_zip_pad_optimal_page_size(index))) {
    return (false);
  }

  if (!btr_page_reorganize(cursor, index, mtr)) {
    goto out_of_space;
  }

  rec_offs_make_valid(page_cur_get_rec(cursor), index, offsets);

  /* After recompressing a page, we must make sure that the free
  bits in the insert buffer bitmap will not exceed the free
  space on the page.  Because this function will not attempt
  recompression unless page_zip_available() fails above, it is
  safe to reset the free bits if page_zip_available() fails
  again, below.  The free bits can safely be reset in a separate
  mini-transaction.  If page_zip_available() succeeds below, we
  can be sure that the btr_page_reorganize() above did not reduce
  the free space available on the page. */

  if (page_zip_available(page_zip, index->is_clustered(), length, create)) {
    return (true);
  }

out_of_space:
  ut_ad(rec_offs_validate(page_cur_get_rec(cursor), index, offsets));

  /* Out of space: reset the free bits. */
  if (!index->is_clustered() && !index->table->is_temporary() &&
      page_is_leaf(page)) {
    ibuf_reset_free_bits(page_cur_get_block(cursor));
  }

  return (false);
}

/** Updates a record when the update causes no size changes in its fields.
 We assume here that the ordering fields of the record do not change.
 @return locking or undo log related error code, or
 @retval DB_SUCCESS on success
 @retval DB_ZIP_OVERFLOW if there is not enough space left
 on the compressed page (IBUF_BITMAP_FREE was reset outside mtr) */
dberr_t btr_cur_update_in_place(
    ulint flags,         /*!< in: undo logging and locking flags */
    btr_cur_t *cursor,   /*!< in: cursor on the record to update;
                         cursor stays valid and positioned on the
                         same record */
    ulint *offsets,      /*!< in/out: offsets on cursor->page_cur.rec */
    const upd_t *update, /*!< in: update vector */
    ulint cmpl_info,     /*!< in: compiler info on secondary index
                       updates */
    que_thr_t *thr,      /*!< in: query thread, or NULL if
                         flags & (BTR_NO_LOCKING_FLAG
                         | BTR_NO_UNDO_LOG_FLAG
                         | BTR_CREATE_FLAG
                         | BTR_KEEP_SYS_FLAG) */
    trx_id_t trx_id,     /*!< in: transaction id */
    mtr_t *mtr)          /*!< in/out: mini-transaction; if this
                         is a secondary index, the caller must
                         mtr_commit(mtr) before latching any
                         further pages */
{
  dict_index_t *index;
  buf_block_t *block;
  page_zip_des_t *page_zip;
  dberr_t err;
  rec_t *rec;
  roll_ptr_t roll_ptr = 0;
  ulint was_delete_marked;
  ibool is_hashed;

  rec = btr_cur_get_rec(cursor);
  index = cursor->index;
  ut_ad(rec_offs_validate(rec, index, offsets));
  ut_ad(!!page_rec_is_comp(rec) == dict_table_is_comp(index->table));
  ut_ad(trx_id > 0 || (flags & BTR_KEEP_SYS_FLAG) ||
        index->table->is_intrinsic());
  /* The insert buffer tree should never be updated in place. */
  ut_ad(!dict_index_is_ibuf(index));
  ut_ad(dict_index_is_online_ddl(index) == !!(flags & BTR_CREATE_FLAG) ||
        index->is_clustered());
  ut_ad((flags & ~(BTR_KEEP_POS_FLAG | BTR_KEEP_IBUF_BITMAP)) ==
            (BTR_NO_UNDO_LOG_FLAG | BTR_NO_LOCKING_FLAG | BTR_CREATE_FLAG |
             BTR_KEEP_SYS_FLAG) ||
        thr_get_trx(thr)->id == trx_id);
  ut_ad(fil_page_index_page_check(btr_cur_get_page(cursor)));
  ut_ad(btr_page_get_index_id(btr_cur_get_page(cursor)) == index->id);

  DBUG_PRINT("ib_cur",
             ("update-in-place %s (" IB_ID_FMT ") by " TRX_ID_FMT ": %s",
              index->name(), index->id, trx_id,
              rec_printer(rec, offsets).str().c_str()));

  block = btr_cur_get_block(cursor);
  page_zip = buf_block_get_page_zip(block);

  /* Check that enough space is available on the compressed page. */
  if (page_zip) {
    ut_ad(!index->table->is_temporary());

    if (!btr_cur_update_alloc_zip(page_zip, btr_cur_get_page_cur(cursor), index,
                                  offsets, rec_offs_size(offsets), false,
                                  mtr)) {
      return (DB_ZIP_OVERFLOW);
    }

    rec = btr_cur_get_rec(cursor);
  }

  /* Do lock checking and undo logging */
  err = btr_cur_upd_lock_and_undo(flags, cursor, offsets, update, cmpl_info,
                                  thr, mtr, &roll_ptr);
  if (UNIV_UNLIKELY(err != DB_SUCCESS)) {
    /* We may need to update the IBUF_BITMAP_FREE
    bits after a reorganize that was done in
    btr_cur_update_alloc_zip(). */
    goto func_exit;
  }

  if (!(flags & BTR_KEEP_SYS_FLAG) && !index->table->is_intrinsic()) {
    row_upd_rec_sys_fields(rec, NULL, index, offsets, thr_get_trx(thr),
                           roll_ptr);
  }

  was_delete_marked =
      rec_get_deleted_flag(rec, page_is_comp(buf_block_get_frame(block)));

  is_hashed = (block->index != NULL);

  if (is_hashed) {
    /* TO DO: Can we skip this if none of the fields
    index->search_info->curr_n_fields
    are being updated? */

    /* The function row_upd_changes_ord_field_binary works only
    if the update vector was built for a clustered index, we must
    NOT call it if index is secondary */

    if (!index->is_clustered() ||
        row_upd_changes_ord_field_binary(index, update, thr, NULL, NULL)) {
      /* Remove possible hash index pointer to this record */
      btr_search_update_hash_on_delete(cursor);
    }

    rw_lock_x_lock(btr_get_search_latch(index));
  }

  assert_block_ahi_valid(block);
  row_upd_rec_in_place(rec, index, offsets, update, page_zip);

  if (is_hashed) {
    rw_lock_x_unlock(btr_get_search_latch(index));
  }

  btr_cur_update_in_place_log(flags, rec, index, update, trx_id, roll_ptr, mtr);

  if (was_delete_marked &&
      !rec_get_deleted_flag(rec, page_is_comp(buf_block_get_frame(block)))) {
    /* The new updated record owns its possible externally
    stored fields */

    lob::BtrContext btr_ctx(mtr, NULL, index, rec, offsets, block);
    btr_ctx.unmark_extern_fields();
  }

  ut_ad(err == DB_SUCCESS);

func_exit:
  if (page_zip && !(flags & BTR_KEEP_IBUF_BITMAP) && !index->is_clustered() &&
      page_is_leaf(buf_block_get_frame(block))) {
    /* Update the free bits in the insert buffer. */
    ibuf_update_free_bits_zip(block, mtr);
  }

  return (err);
}

/** Tries to update a record on a page in an index tree. It is assumed that mtr
 holds an x-latch on the page. The operation does not succeed if there is too
 little space on the page or if the update would result in too empty a page,
 so that tree compression is recommended. We assume here that the ordering
 fields of the record do not change.
 @return error code, including
 @retval DB_SUCCESS on success
 @retval DB_OVERFLOW if the updated record does not fit
 @retval DB_UNDERFLOW if the page would become too empty
 @retval DB_ZIP_OVERFLOW if there is not enough space left
 on the compressed page (IBUF_BITMAP_FREE was reset outside mtr) */
dberr_t btr_cur_optimistic_update(
    ulint flags,         /*!< in: undo logging and locking flags */
    btr_cur_t *cursor,   /*!< in: cursor on the record to update;
                         cursor stays valid and positioned on the
                         same record */
    ulint **offsets,     /*!< out: offsets on cursor->page_cur.rec */
    mem_heap_t **heap,   /*!< in/out: pointer to NULL or memory heap */
    const upd_t *update, /*!< in: update vector; this must also
                         contain trx id and roll ptr fields */
    ulint cmpl_info,     /*!< in: compiler info on secondary index
                       updates */
    que_thr_t *thr,      /*!< in: query thread, or NULL if
                         flags & (BTR_NO_UNDO_LOG_FLAG
                         | BTR_NO_LOCKING_FLAG
                         | BTR_CREATE_FLAG
                         | BTR_KEEP_SYS_FLAG) */
    trx_id_t trx_id,     /*!< in: transaction id */
    mtr_t *mtr)          /*!< in/out: mini-transaction; if this
                         is a secondary index, the caller must
                         mtr_commit(mtr) before latching any
                         further pages */
{
  dict_index_t *index;
  page_cur_t *page_cursor;
  dberr_t err;
  buf_block_t *block;
  page_t *page;
  page_zip_des_t *page_zip;
  rec_t *rec;
  ulint max_size;
  ulint new_rec_size;
  ulint old_rec_size;
  ulint max_ins_size = 0;
  dtuple_t *new_entry;
  roll_ptr_t roll_ptr;
  ulint i;
  ulint n_ext;

  block = btr_cur_get_block(cursor);
  page = buf_block_get_frame(block);
  rec = btr_cur_get_rec(cursor);
  index = cursor->index;
  ut_ad(trx_id > 0 || (flags & BTR_KEEP_SYS_FLAG) ||
        index->table->is_intrinsic());
  ut_ad(!!page_rec_is_comp(rec) == dict_table_is_comp(index->table));
  ut_ad(mtr_is_block_fix(mtr, block, MTR_MEMO_PAGE_X_FIX, index->table));
  /* This is intended only for leaf page updates */
  ut_ad(page_is_leaf(page));
  /* The insert buffer tree should never be updated in place. */
  ut_ad(!dict_index_is_ibuf(index));
  ut_ad(dict_index_is_online_ddl(index) == !!(flags & BTR_CREATE_FLAG) ||
        index->is_clustered());
  ut_ad((flags & ~(BTR_KEEP_POS_FLAG | BTR_KEEP_IBUF_BITMAP)) ==
            (BTR_NO_UNDO_LOG_FLAG | BTR_NO_LOCKING_FLAG | BTR_CREATE_FLAG |
             BTR_KEEP_SYS_FLAG) ||
        thr_get_trx(thr)->id == trx_id);
  ut_ad(fil_page_index_page_check(page));
  ut_ad(btr_page_get_index_id(page) == index->id);

  *offsets = rec_get_offsets(rec, index, *offsets, ULINT_UNDEFINED, heap);
#if defined UNIV_DEBUG || defined UNIV_BLOB_LIGHT_DEBUG
  ut_a(!rec_offs_any_null_extern(rec, *offsets) ||
       (flags & ~(BTR_KEEP_POS_FLAG | BTR_KEEP_IBUF_BITMAP)) ==
           (BTR_NO_UNDO_LOG_FLAG | BTR_NO_LOCKING_FLAG | BTR_CREATE_FLAG |
            BTR_KEEP_SYS_FLAG) ||
       trx_is_recv(thr_get_trx(thr)));
#endif /* UNIV_DEBUG || UNIV_BLOB_LIGHT_DEBUG */

  if (!row_upd_changes_field_size_or_external(index, *offsets, update)) {
    /* The simplest and the most common case: the update does not
    change the size of any field and none of the updated fields is
    externally stored in rec or update, and there is enough space
    on the compressed page to log the update. */

    return (btr_cur_update_in_place(flags, cursor, *offsets, update, cmpl_info,
                                    thr, trx_id, mtr));
  }

  if (rec_offs_any_extern(*offsets)) {
  any_extern:
    /* Externally stored fields are treated in pessimistic
    update */

    /* prefetch siblings of the leaf for the pessimistic
    operation. */
    btr_cur_prefetch_siblings(block);

    return (DB_OVERFLOW);
  }

  for (i = 0; i < upd_get_n_fields(update); i++) {
    if (dfield_is_ext(&upd_get_nth_field(update, i)->new_val)) {
      goto any_extern;
    }
  }

  DBUG_PRINT("ib_cur",
             ("update %s (" IB_ID_FMT ") by " TRX_ID_FMT ": %s", index->name(),
              index->id, trx_id, rec_printer(rec, *offsets).str().c_str()));

  page_cursor = btr_cur_get_page_cur(cursor);

  if (!*heap) {
    *heap = mem_heap_create(rec_offs_size(*offsets) +
                            DTUPLE_EST_ALLOC(rec_offs_n_fields(*offsets)));
  }

  new_entry = row_rec_to_index_entry(rec, index, *offsets, &n_ext, *heap);
  /* We checked above that there are no externally stored fields. */
  ut_a(!n_ext);

  /* The page containing the clustered index record
  corresponding to new_entry is latched in mtr.
  Thus the following call is safe. */
  row_upd_index_replace_new_col_vals_index_pos(new_entry, index, update, FALSE,
                                               *heap);
  old_rec_size = rec_offs_size(*offsets);
  new_rec_size = rec_get_converted_size(index, new_entry, 0);

  page_zip = buf_block_get_page_zip(block);
#ifdef UNIV_ZIP_DEBUG
  ut_a(!page_zip || page_zip_validate(page_zip, page, index));
#endif /* UNIV_ZIP_DEBUG */

  if (page_zip) {
    ut_ad(!index->table->is_temporary());

    if (!btr_cur_update_alloc_zip(page_zip, page_cursor, index, *offsets,
                                  new_rec_size, true, mtr)) {
      return (DB_ZIP_OVERFLOW);
    }

    rec = page_cur_get_rec(page_cursor);
  }

  /* We limit max record size to 16k even for 64k page size. */
  if (new_rec_size >= REC_MAX_DATA_SIZE) {
    err = DB_OVERFLOW;

    goto func_exit;
  }

  if (UNIV_UNLIKELY(new_rec_size >=
                    (page_get_free_space_of_empty(page_is_comp(page)) / 2))) {
    /* We may need to update the IBUF_BITMAP_FREE
    bits after a reorganize that was done in
    btr_cur_update_alloc_zip(). */
    err = DB_OVERFLOW;
    goto func_exit;
  }

  if (UNIV_UNLIKELY(page_get_data_size(page) - old_rec_size + new_rec_size <
                    BTR_CUR_PAGE_COMPRESS_LIMIT(index))) {
    /* We may need to update the IBUF_BITMAP_FREE
    bits after a reorganize that was done in
    btr_cur_update_alloc_zip(). */

    /* The page would become too empty */
    err = DB_UNDERFLOW;
    goto func_exit;
  }

  /* We do not attempt to reorganize if the page is compressed.
  This is because the page may fail to compress after reorganization. */
  max_size =
      page_zip
          ? page_get_max_insert_size(page, 1)
          : (old_rec_size + page_get_max_insert_size_after_reorganize(page, 1));

  if (!page_zip) {
    max_ins_size = page_get_max_insert_size_after_reorganize(page, 1);
  }

  if (!(((max_size >= BTR_CUR_PAGE_REORGANIZE_LIMIT) &&
         (max_size >= new_rec_size)) ||
        (page_get_n_recs(page) <= 1))) {
    /* We may need to update the IBUF_BITMAP_FREE
    bits after a reorganize that was done in
    btr_cur_update_alloc_zip(). */

    /* There was not enough space, or it did not pay to
    reorganize: for simplicity, we decide what to do assuming a
    reorganization is needed, though it might not be necessary */

    err = DB_OVERFLOW;
    goto func_exit;
  }

  /* Do lock checking and undo logging */
  err = btr_cur_upd_lock_and_undo(flags, cursor, *offsets, update, cmpl_info,
                                  thr, mtr, &roll_ptr);
  if (err != DB_SUCCESS) {
    /* We may need to update the IBUF_BITMAP_FREE
    bits after a reorganize that was done in
    btr_cur_update_alloc_zip(). */
    goto func_exit;
  }

  /* Ok, we may do the replacement. Store on the page infimum the
  explicit locks on rec, before deleting rec (see the comment in
  btr_cur_pessimistic_update). */
  if (!dict_table_is_locking_disabled(index->table)) {
    lock_rec_store_on_page_infimum(block, rec);
  }

  btr_search_update_hash_on_delete(cursor);

  page_cur_delete_rec(page_cursor, index, *offsets, mtr);

  page_cur_move_to_prev(page_cursor);

  if (!(flags & BTR_KEEP_SYS_FLAG) && !index->table->is_intrinsic()) {
    row_upd_index_entry_sys_field(new_entry, index, DATA_ROLL_PTR, roll_ptr);
    row_upd_index_entry_sys_field(new_entry, index, DATA_TRX_ID, trx_id);
  }

  /* There are no externally stored columns in new_entry */
  rec = btr_cur_insert_if_possible(cursor, new_entry, offsets, heap,
                                   0 /*n_ext*/, mtr);
  ut_a(rec); /* <- We calculated above the insert would fit */

  /* Restore the old explicit lock state on the record */
  if (!dict_table_is_locking_disabled(index->table)) {
    lock_rec_restore_from_page_infimum(block, rec, block);
  }

  page_cur_move_to_next(page_cursor);
  ut_ad(err == DB_SUCCESS);

func_exit:
  if (!(flags & BTR_KEEP_IBUF_BITMAP) && !index->is_clustered()) {
    /* Update the free bits in the insert buffer. */
    if (page_zip) {
      ibuf_update_free_bits_zip(block, mtr);
    } else {
      ibuf_update_free_bits_low(block, max_ins_size, mtr);
    }
  }

  if (err != DB_SUCCESS) {
    /* prefetch siblings of the leaf for the pessimistic
    operation. */
    btr_cur_prefetch_siblings(block);
  }

  return (err);
}

/** If, in a split, a new supremum record was created as the predecessor of the
 updated record, the supremum record must inherit exactly the locks on the
 updated record. In the split it may have inherited locks from the successor
 of the updated record, which is not correct. This function restores the
 right locks for the new supremum. */
static void btr_cur_pess_upd_restore_supremum(
    buf_block_t *block, /*!< in: buffer block of rec */
    const rec_t *rec,   /*!< in: updated record */
    mtr_t *mtr)         /*!< in: mtr */
{
  page_t *page;
  buf_block_t *prev_block;

  page = buf_block_get_frame(block);

  if (page_rec_get_next(page_get_infimum_rec(page)) != rec) {
    /* Updated record is not the first user record on its page */

    return;
  }

  const page_no_t prev_page_no = btr_page_get_prev(page, mtr);

  const page_id_t page_id(block->page.id.space(), prev_page_no);

  ut_ad(prev_page_no != FIL_NULL);
  prev_block = buf_page_get_with_no_latch(page_id, block->page.size, mtr);
#ifdef UNIV_BTR_DEBUG
  ut_a(btr_page_get_next(prev_block->frame, mtr) == page_get_page_no(page));
#endif /* UNIV_BTR_DEBUG */

  /* We must already have an x-latch on prev_block! */
  ut_ad(mtr_memo_contains(mtr, prev_block, MTR_MEMO_PAGE_X_FIX));

  lock_rec_reset_and_inherit_gap_locks(prev_block, block, PAGE_HEAP_NO_SUPREMUM,
                                       page_rec_get_heap_no(rec));
}
/** Performs an update of a record on a page of a tree. It is assumed
 that mtr holds an x-latch on the tree and on the cursor page. If the
 update is made on the leaf level, to avoid deadlocks, mtr must also
 own x-latches to brothers of page, if those brothers exist. We assume
 here that the ordering fields of the record do not change.
 @return DB_SUCCESS or error code */
dberr_t btr_cur_pessimistic_update(
    ulint flags,       /*!< in: undo logging, locking, and rollback
                       flags */
    btr_cur_t *cursor, /*!< in/out: cursor on the record to update;
                       cursor may become invalid if *big_rec == NULL
                       || !(flags & BTR_KEEP_POS_FLAG) */
    ulint **offsets,   /*!< out: offsets on cursor->page_cur.rec */
    mem_heap_t **offsets_heap,
    /*!< in/out: pointer to memory heap
    that can be emptied, or NULL */
    mem_heap_t *entry_heap,
    /*!< in/out: memory heap for allocating
    big_rec and the index tuple */
    big_rec_t **big_rec, /*!< out: big rec vector whose fields have to
                         be stored externally by the caller, or NULL */
    upd_t *update,       /*!< in/out: update vector; this is allowed to
                         also contain trx id and roll ptr fields.
                         Non-updated columns that are moved offpage will
                         be appended to this. */
    ulint cmpl_info,     /*!< in: compiler info on secondary index
                       updates */
    que_thr_t *thr,      /*!< in: query thread, or NULL if
                         flags & (BTR_NO_UNDO_LOG_FLAG
                         | BTR_NO_LOCKING_FLAG
                         | BTR_CREATE_FLAG
                         | BTR_KEEP_SYS_FLAG) */
    trx_id_t trx_id,     /*!< in: transaction id */
    undo_no_t undo_no,
    /*!< in: undo number of the transaction. This
    is needed for rollback to savepoint of
    partially updated LOB.*/
    mtr_t *mtr) /*!< in/out: mini-transaction; must be
                committed before latching any further pages */
{
  DBUG_ENTER("btr_cur_pessimistic_update");
  big_rec_t *big_rec_vec = NULL;
  big_rec_t *dummy_big_rec;
  dict_index_t *index;
  buf_block_t *block;
  page_t *page;
  page_zip_des_t *page_zip;
  rec_t *rec;
  page_cur_t *page_cursor;
  dberr_t err;
  dberr_t optim_err;
  roll_ptr_t roll_ptr;
  ibool was_first;
  ulint n_reserved = 0;
  ulint n_ext;
  ulint max_ins_size = 0;

  *offsets = NULL;
  *big_rec = NULL;

  block = btr_cur_get_block(cursor);
  page = buf_block_get_frame(block);
  page_zip = buf_block_get_page_zip(block);
  index = cursor->index;

  ut_ad(mtr_memo_contains_flagged(mtr, dict_index_get_lock(index),
                                  MTR_MEMO_X_LOCK | MTR_MEMO_SX_LOCK) ||
        index->table->is_intrinsic());
  ut_ad(mtr_is_block_fix(mtr, block, MTR_MEMO_PAGE_X_FIX, index->table));
#ifdef UNIV_ZIP_DEBUG
  ut_a(!page_zip || page_zip_validate(page_zip, page, index));
#endif /* UNIV_ZIP_DEBUG */
  ut_ad(!page_zip || !index->table->is_temporary());
  /* The insert buffer tree should never be updated in place. */
  ut_ad(!dict_index_is_ibuf(index));
  ut_ad(trx_id > 0 || (flags & BTR_KEEP_SYS_FLAG) ||
        index->table->is_intrinsic());
  ut_ad(dict_index_is_online_ddl(index) == !!(flags & BTR_CREATE_FLAG) ||
        index->is_clustered());
  ut_ad((flags & ~BTR_KEEP_POS_FLAG) ==
            (BTR_NO_UNDO_LOG_FLAG | BTR_NO_LOCKING_FLAG | BTR_CREATE_FLAG |
             BTR_KEEP_SYS_FLAG) ||
        thr_get_trx(thr)->id == trx_id);

  err = optim_err = btr_cur_optimistic_update(
      flags | BTR_KEEP_IBUF_BITMAP, cursor, offsets, offsets_heap, update,
      cmpl_info, thr, trx_id, mtr);

  switch (err) {
    case DB_ZIP_OVERFLOW:
    case DB_UNDERFLOW:
    case DB_OVERFLOW:
      break;
    default:
    err_exit:
      /* We suppressed this with BTR_KEEP_IBUF_BITMAP.
      For DB_ZIP_OVERFLOW, the IBUF_BITMAP_FREE bits were
      already reset by btr_cur_update_alloc_zip() if the
      page was recompressed. */
      if (page_zip && optim_err != DB_ZIP_OVERFLOW && !index->is_clustered() &&
          page_is_leaf(page)) {
        ut_ad(!index->table->is_temporary());
        ibuf_update_free_bits_zip(block, mtr);
      }

      if (big_rec_vec != NULL) {
        dtuple_big_rec_free(big_rec_vec);
      }

      DBUG_RETURN(err);
  }

  rec = btr_cur_get_rec(cursor);

  *offsets =
      rec_get_offsets(rec, index, *offsets, ULINT_UNDEFINED, offsets_heap);

  dtuple_t *new_entry =
      row_rec_to_index_entry(rec, index, *offsets, &n_ext, entry_heap);

  /* The page containing the clustered index record
  corresponding to new_entry is latched in mtr.  If the
  clustered index record is delete-marked, then its externally
  stored fields cannot have been purged yet, because then the
  purge would also have removed the clustered index record
  itself.  Thus the following call is safe. */
  row_upd_index_replace_new_col_vals_index_pos(new_entry, index, update, FALSE,
                                               entry_heap);

  /* We have to set appropriate extern storage bits in the new
  record to be inserted: we have to remember which fields were such */

  ut_ad(!page_is_comp(page) || !rec_get_node_ptr_flag(rec));
  ut_ad(rec_offs_validate(rec, index, *offsets));
  n_ext += lob::btr_push_update_extern_fields(new_entry, update, entry_heap);

  /* UNDO logging is also turned-off during normal operation on intrinsic
  table so condition needs to ensure that table is not intrinsic. */
  if ((flags & BTR_NO_UNDO_LOG_FLAG) && rec_offs_any_extern(*offsets) &&
      !index->table->is_intrinsic()) {
    /* We are in a transaction rollback undoing a row
    update: we must free possible externally stored fields
    which got new values in the update, if they are not
    inherited values. They can be inherited if we have
    updated the primary key to another value, and then
    update it back again. */

    ut_ad(big_rec_vec == NULL);
    ut_ad(index->is_clustered());
    ut_ad((flags & ~BTR_KEEP_POS_FLAG) ==
              (BTR_NO_LOCKING_FLAG | BTR_CREATE_FLAG | BTR_KEEP_SYS_FLAG) ||
          thr_get_trx(thr)->id == trx_id);

    DBUG_EXECUTE_IF("ib_blob_update_rollback", DBUG_SUICIDE(););
    RECOVERY_CRASH(99);

    lob::BtrContext ctx(mtr, nullptr, index, rec, *offsets, block);

    ctx.free_updated_extern_fields(trx_id, undo_no, update, true);
  }

  if (page_zip_rec_needs_ext(rec_get_converted_size(index, new_entry, n_ext),
                             page_is_comp(page), dict_index_get_n_fields(index),
                             block->page.size)) {
    big_rec_vec = dtuple_convert_big_rec(index, update, new_entry, &n_ext);
    if (UNIV_UNLIKELY(big_rec_vec == NULL)) {
    /* We cannot goto return_after_reservations,
    because we may need to update the
    IBUF_BITMAP_FREE bits, which was suppressed by
    BTR_KEEP_IBUF_BITMAP. */
#ifdef UNIV_ZIP_DEBUG
      ut_a(!page_zip || page_zip_validate(page_zip, page, index));
#endif /* UNIV_ZIP_DEBUG */
      if (n_reserved > 0) {
        fil_space_release_free_extents(index->space, n_reserved);
      }

      err = DB_TOO_BIG_RECORD;
      goto err_exit;
    }

    ut_ad(page_is_leaf(page));
    ut_ad(index->is_clustered());
    ut_ad(flags & BTR_KEEP_POS_FLAG);
  }

  /* Do lock checking and undo logging */
  err = btr_cur_upd_lock_and_undo(flags, cursor, *offsets, update, cmpl_info,
                                  thr, mtr, &roll_ptr);
  if (err != DB_SUCCESS) {
    goto err_exit;
  }

  if (optim_err == DB_OVERFLOW) {
    /* First reserve enough free space for the file segments
    of the index tree, so that the update will not fail because
    of lack of space */

    ulint n_extents = cursor->tree_height / 16 + 3;

    if (!fsp_reserve_free_extents(
            &n_reserved, index->space, n_extents,
            flags & BTR_NO_UNDO_LOG_FLAG ? FSP_CLEANING : FSP_NORMAL, mtr)) {
      err = DB_OUT_OF_FILE_SPACE;
      goto err_exit;
    }
  }

  if (!(flags & BTR_KEEP_SYS_FLAG) && !index->table->is_intrinsic()) {
    row_upd_index_entry_sys_field(new_entry, index, DATA_ROLL_PTR, roll_ptr);
    row_upd_index_entry_sys_field(new_entry, index, DATA_TRX_ID, trx_id);
  }

  if (!page_zip) {
    max_ins_size = page_get_max_insert_size_after_reorganize(page, 1);
  }

  /* Store state of explicit locks on rec on the page infimum record,
  before deleting rec. The page infimum acts as a dummy carrier of the
  locks, taking care also of lock releases, before we can move the locks
  back on the actual record. There is a special case: if we are
  inserting on the root page and the insert causes a call of
  btr_root_raise_and_insert. Therefore we cannot in the lock system
  delete the lock structs set on the root page even if the root
  page carries just node pointers. */
  if (!dict_table_is_locking_disabled(index->table)) {
    lock_rec_store_on_page_infimum(block, rec);
  }

  btr_search_update_hash_on_delete(cursor);

#ifdef UNIV_ZIP_DEBUG
  ut_a(!page_zip || page_zip_validate(page_zip, page, index));
#endif /* UNIV_ZIP_DEBUG */
  page_cursor = btr_cur_get_page_cur(cursor);

  page_cur_delete_rec(page_cursor, index, *offsets, mtr);

  page_cur_move_to_prev(page_cursor);

  rec = btr_cur_insert_if_possible(cursor, new_entry, offsets, offsets_heap,
                                   n_ext, mtr);

  if (rec) {
    page_cursor->rec = rec;

    if (!dict_table_is_locking_disabled(index->table)) {
      lock_rec_restore_from_page_infimum(btr_cur_get_block(cursor), rec, block);
    }

    if (!rec_get_deleted_flag(rec, rec_offs_comp(*offsets))) {
      /* The new inserted record owns its possible externally
      stored fields */
      lob::BtrContext btr_ctx(mtr, NULL, index, rec, *offsets, block);
      btr_ctx.unmark_extern_fields();
    }

    bool adjust = big_rec_vec && (flags & BTR_KEEP_POS_FLAG);

    if (btr_cur_compress_if_useful(cursor, adjust, mtr)) {
      if (adjust) {
        rec_offs_make_valid(page_cursor->rec, index, *offsets);
      }
    } else if (!index->is_clustered() && page_is_leaf(page)) {
      /* Update the free bits in the insert buffer.
      This is the same block which was skipped by
      BTR_KEEP_IBUF_BITMAP. */
      if (page_zip) {
        ibuf_update_free_bits_zip(block, mtr);
      } else {
        ibuf_update_free_bits_low(block, max_ins_size, mtr);
      }
    }

    if (!srv_read_only_mode && !big_rec_vec && page_is_leaf(page) &&
        !dict_index_is_online_ddl(index)) {
      mtr_memo_release(mtr, dict_index_get_lock(index),
                       MTR_MEMO_X_LOCK | MTR_MEMO_SX_LOCK);

      /* NOTE: We cannot release root block latch here, because it
      has segment header and already modified in most of cases.*/
    }

    err = DB_SUCCESS;
    goto return_after_reservations;
  } else {
    /* If the page is compressed and it initially
    compresses very well, and there is a subsequent insert
    of a badly-compressing record, it is possible for
    btr_cur_optimistic_update() to return DB_UNDERFLOW and
    btr_cur_insert_if_possible() to return FALSE. */
    ut_a(page_zip || optim_err != DB_UNDERFLOW);

    /* Out of space: reset the free bits.
    This is the same block which was skipped by
    BTR_KEEP_IBUF_BITMAP. */
    if (!index->is_clustered() && !index->table->is_temporary() &&
        page_is_leaf(page)) {
      ibuf_reset_free_bits(block);
    }
  }

  if (big_rec_vec != NULL && !index->table->is_intrinsic()) {
    ut_ad(page_is_leaf(page));
    ut_ad(index->is_clustered());
    ut_ad(flags & BTR_KEEP_POS_FLAG);

    /* btr_page_split_and_insert() in
    btr_cur_pessimistic_insert() invokes
    mtr_memo_release(mtr, index->lock, MTR_MEMO_SX_LOCK).
    We must keep the index->lock when we created a
    big_rec, so that row_upd_clust_rec() can store the
    big_rec in the same mini-transaction. */

    ut_ad(mtr_memo_contains_flagged(mtr, dict_index_get_lock(index),
                                    MTR_MEMO_X_LOCK | MTR_MEMO_SX_LOCK));

    mtr_sx_lock(dict_index_get_lock(index), mtr);
  }

  /* Was the record to be updated positioned as the first user
  record on its page? */
  was_first = page_cur_is_before_first(page_cursor);

  /* Lock checks and undo logging were already performed by
  btr_cur_upd_lock_and_undo(). We do not try
  btr_cur_optimistic_insert() because
  btr_cur_insert_if_possible() already failed above. */

  err = btr_cur_pessimistic_insert(
      BTR_NO_UNDO_LOG_FLAG | BTR_NO_LOCKING_FLAG | BTR_KEEP_SYS_FLAG, cursor,
      offsets, offsets_heap, new_entry, &rec, &dummy_big_rec, n_ext, NULL, mtr);
  ut_a(rec);
  ut_a(err == DB_SUCCESS);
  ut_a(dummy_big_rec == NULL);
  ut_ad(rec_offs_validate(rec, cursor->index, *offsets));
  page_cursor->rec = rec;

  /* Multiple transactions cannot simultaneously operate on the
  same temp-table in parallel.
  max_trx_id is ignored for temp tables because it not required
  for MVCC. */
  if (dict_index_is_sec_or_ibuf(index) && !index->table->is_temporary()) {
    /* Update PAGE_MAX_TRX_ID in the index page header.
    It was not updated by btr_cur_pessimistic_insert()
    because of BTR_NO_LOCKING_FLAG. */
    buf_block_t *rec_block;

    rec_block = btr_cur_get_block(cursor);

    page_update_max_trx_id(rec_block, buf_block_get_page_zip(rec_block), trx_id,
                           mtr);
  }

  if (!rec_get_deleted_flag(rec, rec_offs_comp(*offsets))) {
    /* The new inserted record owns its possible externally
    stored fields */
    buf_block_t *rec_block = btr_cur_get_block(cursor);

#ifdef UNIV_ZIP_DEBUG
    ut_a(!page_zip || page_zip_validate(page_zip, page, index));
    page = buf_block_get_frame(rec_block);
#endif /* UNIV_ZIP_DEBUG */
    page_zip = buf_block_get_page_zip(rec_block);

    lob::BtrContext btr_ctx(mtr, NULL, index, rec, *offsets, rec_block);
    btr_ctx.unmark_extern_fields();
  }

  if (!dict_table_is_locking_disabled(index->table)) {
    lock_rec_restore_from_page_infimum(btr_cur_get_block(cursor), rec, block);
  }

  /* If necessary, restore also the correct lock state for a new,
  preceding supremum record created in a page split. While the old
  record was nonexistent, the supremum might have inherited its locks
  from a wrong record. */

  if (!was_first && !dict_table_is_locking_disabled(index->table)) {
    btr_cur_pess_upd_restore_supremum(btr_cur_get_block(cursor), rec, mtr);
  }

return_after_reservations:
#ifdef UNIV_ZIP_DEBUG
  ut_a(!page_zip || page_zip_validate(page_zip, page, index));
#endif /* UNIV_ZIP_DEBUG */

  if (n_reserved > 0) {
    fil_space_release_free_extents(index->space, n_reserved);
  }

  *big_rec = big_rec_vec;

  DBUG_RETURN(err);
}

/*==================== B-TREE DELETE MARK AND UNMARK ===============*/

/** Writes the redo log record for delete marking or unmarking of an index
 record. */
UNIV_INLINE
void btr_cur_del_mark_set_clust_rec_log(
    rec_t *rec,          /*!< in: record */
    dict_index_t *index, /*!< in: index of the record */
    trx_id_t trx_id,     /*!< in: transaction id */
    roll_ptr_t roll_ptr, /*!< in: roll ptr to the undo log record */
    mtr_t *mtr)          /*!< in: mtr */
{
  byte *log_ptr;

  ut_ad(!!page_rec_is_comp(rec) == dict_table_is_comp(index->table));

  log_ptr = mlog_open_and_write_index(mtr, rec, index,
                                      page_rec_is_comp(rec)
                                          ? MLOG_COMP_REC_CLUST_DELETE_MARK
                                          : MLOG_REC_CLUST_DELETE_MARK,
                                      1 + 1 + DATA_ROLL_PTR_LEN + 14 + 2);

  if (!log_ptr) {
    /* Logging in mtr is switched off during crash recovery */
    return;
  }

  *log_ptr++ = 0;
  *log_ptr++ = 1;

  log_ptr =
      row_upd_write_sys_vals_to_log(index, trx_id, roll_ptr, log_ptr, mtr);
  mach_write_to_2(log_ptr, page_offset(rec));
  log_ptr += 2;

  mlog_close(mtr, log_ptr);
}
#endif /* !UNIV_HOTBACKUP */

/** Parses the redo log record for delete marking or unmarking of a clustered
 index record.
 @return end of log record or NULL */
byte *btr_cur_parse_del_mark_set_clust_rec(
    byte *ptr,                /*!< in: buffer */
    byte *end_ptr,            /*!< in: buffer end */
    page_t *page,             /*!< in/out: page or NULL */
    page_zip_des_t *page_zip, /*!< in/out: compressed page, or NULL */
    dict_index_t *index)      /*!< in: index corresponding to page */
{
  ulint flags;
  ulint val;
  ulint pos;
  trx_id_t trx_id;
  roll_ptr_t roll_ptr;
  ulint offset;
  rec_t *rec;

  ut_ad(!page || !!page_is_comp(page) == dict_table_is_comp(index->table));

  if (end_ptr < ptr + 2) {
    return (NULL);
  }

  flags = mach_read_from_1(ptr);
  ptr++;
  val = mach_read_from_1(ptr);
  ptr++;

  ptr = row_upd_parse_sys_vals(ptr, end_ptr, &pos, &trx_id, &roll_ptr);

  if (ptr == NULL) {
    return (NULL);
  }

  if (end_ptr < ptr + 2) {
    return (NULL);
  }

  offset = mach_read_from_2(ptr);
  ptr += 2;

  ut_a(offset <= UNIV_PAGE_SIZE);

  if (page) {
    rec = page + offset;

    /* We do not need to reserve search latch, as the page
    is only being recovered, and there cannot be a hash index to
    it. Besides, these fields are being updated in place
    and the adaptive hash index does not depend on them. */

    btr_rec_set_deleted_flag(rec, page_zip, val);

    if (!(flags & BTR_KEEP_SYS_FLAG)) {
      mem_heap_t *heap = NULL;
      ulint offsets_[REC_OFFS_NORMAL_SIZE];
      rec_offs_init(offsets_);

      row_upd_rec_sys_fields_in_recovery(
          rec, page_zip,
          rec_get_offsets(rec, index, offsets_, ULINT_UNDEFINED, &heap), pos,
          trx_id, roll_ptr);
      if (UNIV_LIKELY_NULL(heap)) {
        mem_heap_free(heap);
      }
    }
  }

  return (ptr);
}

#ifndef UNIV_HOTBACKUP
/** Marks a clustered index record deleted. Writes an undo log record to
 undo log on this delete marking. Writes in the trx id field the id
 of the deleting transaction, and in the roll ptr field pointer to the
 undo log record created.
 @return DB_SUCCESS, DB_LOCK_WAIT, or error number */
dberr_t btr_cur_del_mark_set_clust_rec(
    ulint flags,           /*!< in: undo logging and locking flags */
    buf_block_t *block,    /*!< in/out: buffer block of the record */
    rec_t *rec,            /*!< in/out: record */
    dict_index_t *index,   /*!< in: clustered index of the record */
    const ulint *offsets,  /*!< in: rec_get_offsets(rec) */
    que_thr_t *thr,        /*!< in: query thread */
    const dtuple_t *entry, /*!< in: dtuple for the deleting record, also
                           contains the virtual cols if there are any */
    mtr_t *mtr)            /*!< in/out: mini-transaction */
{
  roll_ptr_t roll_ptr;
  dberr_t err;
  page_zip_des_t *page_zip;
  trx_t *trx;

  ut_ad(index->is_clustered());
  ut_ad(rec_offs_validate(rec, index, offsets));
  ut_ad(!!page_rec_is_comp(rec) == dict_table_is_comp(index->table));
  ut_ad(buf_block_get_frame(block) == page_align(rec));
  ut_ad(page_is_leaf(page_align(rec)));

  if (rec_get_deleted_flag(rec, rec_offs_comp(offsets))) {
    /* While cascading delete operations, this becomes possible. */
    ut_ad(rec_get_trx_id(rec, index) == thr_get_trx(thr)->id);
    return (DB_SUCCESS);
  }

  err = lock_clust_rec_modify_check_and_lock(BTR_NO_LOCKING_FLAG, block, rec,
                                             index, offsets, thr);

  if (err != DB_SUCCESS) {
    return (err);
  }

  err = trx_undo_report_row_operation(flags, TRX_UNDO_MODIFY_OP, thr, index,
                                      entry, NULL, 0, rec, offsets, &roll_ptr);
  if (err != DB_SUCCESS) {
    return (err);
  }

  /* The search latch is not needed here, because
  the adaptive hash index does not depend on the delete-mark
  and the delete-mark is being updated in place. */

  page_zip = buf_block_get_page_zip(block);

  btr_rec_set_deleted_flag(rec, page_zip, TRUE);

  /* For intrinsic table, roll-ptr is not maintained as there is no UNDO
  logging. Skip updating it. */
  if (index->table->is_intrinsic()) {
    return (err);
  }

  trx = thr_get_trx(thr);
  /* This function must not be invoked during rollback
  (of a TRX_STATE_PREPARE transaction or otherwise). */
  ut_ad(trx_state_eq(trx, TRX_STATE_ACTIVE));
  ut_ad(!trx->in_rollback);

  DBUG_PRINT("ib_cur",
             ("delete-mark clust %s (" IB_ID_FMT ") by " TRX_ID_FMT ": %s",
              index->table_name, index->id, trx_get_id_for_print(trx),
              rec_printer(rec, offsets).str().c_str()));

  if (dict_index_is_online_ddl(index)) {
    row_log_table_delete(trx, rec, entry, index, offsets, NULL);
  }

  row_upd_rec_sys_fields(rec, page_zip, index, offsets, trx, roll_ptr);

  btr_cur_del_mark_set_clust_rec_log(rec, index, trx->id, roll_ptr, mtr);

  return (err);
}

/** Writes the redo log record for a delete mark setting of a secondary
 index record. */
UNIV_INLINE
void btr_cur_del_mark_set_sec_rec_log(rec_t *rec, /*!< in: record */
                                      ibool val,  /*!< in: value to set */
                                      mtr_t *mtr) /*!< in: mtr */
{
  byte *log_ptr;
  ut_ad(val <= 1);

  log_ptr = mlog_open(mtr, 11 + 1 + 2);

  if (!log_ptr) {
    /* Logging in mtr is switched off during crash recovery:
    in that case mlog_open returns NULL */
    return;
  }

  log_ptr = mlog_write_initial_log_record_fast(rec, MLOG_REC_SEC_DELETE_MARK,
                                               log_ptr, mtr);
  mach_write_to_1(log_ptr, val);
  log_ptr++;

  mach_write_to_2(log_ptr, page_offset(rec));
  log_ptr += 2;

  mlog_close(mtr, log_ptr);
}
#endif /* !UNIV_HOTBACKUP */

/** Parses the redo log record for delete marking or unmarking of a secondary
 index record.
 @return end of log record or NULL */
byte *btr_cur_parse_del_mark_set_sec_rec(
    byte *ptr,                /*!< in: buffer */
    byte *end_ptr,            /*!< in: buffer end */
    page_t *page,             /*!< in/out: page or NULL */
    page_zip_des_t *page_zip) /*!< in/out: compressed page, or NULL */
{
  ulint val;
  ulint offset;
  rec_t *rec;

  if (end_ptr < ptr + 3) {
    return (NULL);
  }

  val = mach_read_from_1(ptr);
  ptr++;

  offset = mach_read_from_2(ptr);
  ptr += 2;

  ut_a(offset <= UNIV_PAGE_SIZE);

  if (page) {
    rec = page + offset;

    /* We do not need to reserve search latch, as the page
    is only being recovered, and there cannot be a hash index to
    it. Besides, the delete-mark flag is being updated in place
    and the adaptive hash index does not depend on it. */

    btr_rec_set_deleted_flag(rec, page_zip, val);
  }

  return (ptr);
}

#ifndef UNIV_HOTBACKUP
/** Sets a secondary index record delete mark to TRUE or FALSE.
 @return DB_SUCCESS, DB_LOCK_WAIT, or error number */
dberr_t btr_cur_del_mark_set_sec_rec(
    ulint flags,       /*!< in: locking flag */
    btr_cur_t *cursor, /*!< in: cursor */
    ibool val,         /*!< in: value to set */
    que_thr_t *thr,    /*!< in: query thread */
    mtr_t *mtr)        /*!< in/out: mini-transaction */
{
  buf_block_t *block;
  rec_t *rec;
  dberr_t err;

  block = btr_cur_get_block(cursor);
  rec = btr_cur_get_rec(cursor);

  err = lock_sec_rec_modify_check_and_lock(flags, btr_cur_get_block(cursor),
                                           rec, cursor->index, thr, mtr);
  if (err != DB_SUCCESS) {
    return (err);
  }

  ut_ad(!!page_rec_is_comp(rec) == dict_table_is_comp(cursor->index->table));

  DBUG_PRINT("ib_cur",
             ("delete-mark=%u sec %u:%u:%u in %s(" IB_ID_FMT ") by " TRX_ID_FMT,
              unsigned(val), block->page.id.space(), block->page.id.page_no(),
              unsigned(page_rec_get_heap_no(rec)), cursor->index->name(),
              cursor->index->id, trx_get_id_for_print(thr_get_trx(thr))));

  /* We do not need to reserve search latch, as the
  delete-mark flag is being updated in place and the adaptive
  hash index does not depend on it. */
  btr_rec_set_deleted_flag(rec, buf_block_get_page_zip(block), val);

  btr_cur_del_mark_set_sec_rec_log(rec, val, mtr);

  return (DB_SUCCESS);
}

/** Sets a secondary index record's delete mark to the given value. This
 function is only used by the insert buffer merge mechanism. */
void btr_cur_set_deleted_flag_for_ibuf(
    rec_t *rec,               /*!< in/out: record */
    page_zip_des_t *page_zip, /*!< in/out: compressed page
                              corresponding to rec, or NULL
                              when the tablespace is
                              uncompressed */
    ibool val,                /*!< in: value to set */
    mtr_t *mtr)               /*!< in/out: mini-transaction */
{
  /* We do not need to reserve search latch, as the page
  has just been read to the buffer pool and there cannot be
  a hash index to it.  Besides, the delete-mark flag is being
  updated in place and the adaptive hash index does not depend
  on it. */

  btr_rec_set_deleted_flag(rec, page_zip, val);

  btr_cur_del_mark_set_sec_rec_log(rec, val, mtr);
}

/*==================== B-TREE RECORD REMOVE =========================*/

/** Tries to compress a page of the tree if it seems useful. It is assumed
 that mtr holds an x-latch on the tree and on the cursor page. To avoid
 deadlocks, mtr must also own x-latches to brothers of page, if those
 brothers exist. NOTE: it is assumed that the caller has reserved enough
 free extents so that the compression will always succeed if done!
 @return true if compression occurred */
ibool btr_cur_compress_if_useful(
    btr_cur_t *cursor, /*!< in/out: cursor on the page to compress;
                       cursor does not stay valid if !adjust and
                       compression occurs */
    ibool adjust,      /*!< in: TRUE if should adjust the
                       cursor position even if compression occurs */
    mtr_t *mtr)        /*!< in/out: mini-transaction */
{
  /* Avoid applying compression as we don't accept lot of page garbage
  given the workload of intrinsic table. */
  if (cursor->index->table->is_intrinsic()) {
    return (FALSE);
  }

  ut_ad(mtr_memo_contains_flagged(
            mtr, dict_index_get_lock(btr_cur_get_index(cursor)),
            MTR_MEMO_X_LOCK | MTR_MEMO_SX_LOCK) ||
        cursor->index->table->is_intrinsic());
  ut_ad(mtr_is_block_fix(mtr, btr_cur_get_block(cursor), MTR_MEMO_PAGE_X_FIX,
                         cursor->index->table));

  if (dict_index_is_spatial(cursor->index)) {
    const page_t *page = btr_cur_get_page(cursor);
    const trx_t *trx = NULL;

    if (cursor->rtr_info->thr != NULL) {
      trx = thr_get_trx(cursor->rtr_info->thr);
    }

    /* Check whether page lock prevents the compression */
    if (!lock_test_prdt_page_lock(trx, page_get_space_id(page),
                                  page_get_page_no(page))) {
      return (false);
    }
  }

  return (btr_cur_compress_recommendation(cursor, mtr) &&
          btr_compress(cursor, adjust, mtr));
}

/** Removes the record on which the tree cursor is positioned on a leaf page.
 It is assumed that the mtr has an x-latch on the page where the cursor is
 positioned, but no latch on the whole tree.
 @return true if success, i.e., the page did not become too empty */
ibool btr_cur_optimistic_delete_func(
    btr_cur_t *cursor, /*!< in: cursor on leaf page, on the record to
                       delete; cursor stays valid: if deletion
                       succeeds, on function exit it points to the
                       successor of the deleted record */
#ifdef UNIV_DEBUG
    ulint flags, /*!< in: BTR_CREATE_FLAG or 0 */
#endif           /* UNIV_DEBUG */
    mtr_t *mtr)  /*!< in: mtr; if this function returns
                 TRUE on a leaf page of a secondary
                 index, the mtr must be committed
                 before latching any further pages */
{
  buf_block_t *block;
  rec_t *rec;
  mem_heap_t *heap = NULL;
  ulint offsets_[REC_OFFS_NORMAL_SIZE];
  ulint *offsets = offsets_;
  ibool no_compress_needed;
  rec_offs_init(offsets_);

  ut_ad(flags == 0 || flags == BTR_CREATE_FLAG);
  ut_ad(mtr_memo_contains(mtr, btr_cur_get_block(cursor), MTR_MEMO_PAGE_X_FIX));
  ut_ad(mtr_is_block_fix(mtr, btr_cur_get_block(cursor), MTR_MEMO_PAGE_X_FIX,
                         cursor->index->table));

  /* This is intended only for leaf page deletions */

<<<<<<< HEAD
  block = btr_cur_get_block(cursor);
=======
	SRV_CORRUPT_TABLE_CHECK(block, return(DB_CORRUPTION););

	ut_ad(page_is_leaf(buf_block_get_frame(block)));
	ut_ad(!dict_index_is_online_ddl(cursor->index)
	      || dict_index_is_clust(cursor->index)
	      || (flags & BTR_CREATE_FLAG));
>>>>>>> 333b4508

  ut_ad(page_is_leaf(buf_block_get_frame(block)));
  ut_ad(!dict_index_is_online_ddl(cursor->index) ||
        cursor->index->is_clustered() || (flags & BTR_CREATE_FLAG));

  rec = btr_cur_get_rec(cursor);
  offsets =
      rec_get_offsets(rec, cursor->index, offsets, ULINT_UNDEFINED, &heap);

  no_compress_needed =
      !rec_offs_any_extern(offsets) &&
      btr_cur_can_delete_without_compress(cursor, rec_offs_size(offsets), mtr);

  if (no_compress_needed) {
    page_t *page = buf_block_get_frame(block);
    page_zip_des_t *page_zip = buf_block_get_page_zip(block);

    lock_update_delete(block, rec);

    btr_search_update_hash_on_delete(cursor);

    if (page_zip) {
#ifdef UNIV_ZIP_DEBUG
      ut_a(page_zip_validate(page_zip, page, cursor->index));
#endif /* UNIV_ZIP_DEBUG */
      page_cur_delete_rec(btr_cur_get_page_cur(cursor), cursor->index, offsets,
                          mtr);
#ifdef UNIV_ZIP_DEBUG
      ut_a(page_zip_validate(page_zip, page, cursor->index));
#endif /* UNIV_ZIP_DEBUG */

      /* On compressed pages, the IBUF_BITMAP_FREE
      space is not affected by deleting (purging)
      records, because it is defined as the minimum
      of space available *without* reorganize, and
      space available in the modification log. */
    } else {
      const ulint max_ins = page_get_max_insert_size_after_reorganize(page, 1);

      page_cur_delete_rec(btr_cur_get_page_cur(cursor), cursor->index, offsets,
                          mtr);

      /* The change buffer does not handle inserts
      into non-leaf pages, into clustered indexes,
      or into the change buffer. */
      if (!cursor->index->is_clustered() &&
          !cursor->index->table->is_temporary() &&
          !dict_index_is_ibuf(cursor->index)) {
        ibuf_update_free_bits_low(block, max_ins, mtr);
      }
    }
  } else {
    /* prefetch siblings of the leaf for the pessimistic
    operation. */
    btr_cur_prefetch_siblings(block);
  }

  if (UNIV_LIKELY_NULL(heap)) {
    mem_heap_free(heap);
  }

  return (no_compress_needed);
}

/** Removes the record on which the tree cursor is positioned. Tries
 to compress the page if its fillfactor drops below a threshold
 or if it is the only page on the level. It is assumed that mtr holds
 an x-latch on the tree and on the cursor page. To avoid deadlocks,
 mtr must also own x-latches to brothers of page, if those brothers
 exist.
 @return true if compression occurred and false if not or something
 wrong. */
ibool btr_cur_pessimistic_delete(
    dberr_t *err,               /*!< out: DB_SUCCESS or DB_OUT_OF_FILE_SPACE;
                                the latter may occur because we may have
                                to update node pointers on upper levels,
                                and in the case of variable length keys
                                these may actually grow in size */
    ibool has_reserved_extents, /*!< in: TRUE if the
                  caller has already reserved enough free
                  extents so that he knows that the operation
                  will succeed */
    btr_cur_t *cursor,          /*!< in: cursor on the record to delete;
                                if compression does not occur, the cursor
                                stays valid: it points to successor of
                                deleted record on function exit */
    ulint flags,                /*!< in: BTR_CREATE_FLAG or 0 */
    bool rollback,              /*!< in: performing rollback? */
    trx_id_t trx_id,            /*!< in: the current transaction id. */
    undo_no_t undo_no,
    /*!< in: the undo number within the
    current trx, used for rollback to savepoint
    for an LOB. */
    ulint rec_type,
    /*!< in: undo record type. */
    mtr_t *mtr) /*!< in: mtr */
{
  DBUG_ENTER("btr_cur_pessimistic_delete");

  DBUG_LOG("btr", "rollback=" << rollback << ", trxid=" << trx_id);

  buf_block_t *block;
  page_t *page;
  dict_index_t *index;
  rec_t *rec;
  ulint n_reserved = 0;
  bool success;
  ibool ret = FALSE;
  ulint level;
  mem_heap_t *heap;
  ulint *offsets;
#ifdef UNIV_DEBUG
  bool parent_latched = false;
#endif /* UNIV_DEBUG */

<<<<<<< HEAD
  block = btr_cur_get_block(cursor);
  page = buf_block_get_frame(block);
  index = btr_cur_get_index(cursor);

  ut_ad(flags == 0 || flags == BTR_CREATE_FLAG);
  ut_ad(!dict_index_is_online_ddl(index) || index->is_clustered() ||
        (flags & BTR_CREATE_FLAG));
  ut_ad(mtr_memo_contains_flagged(mtr, dict_index_get_lock(index),
                                  MTR_MEMO_X_LOCK | MTR_MEMO_SX_LOCK) ||
        index->table->is_intrinsic());
  ut_ad(mtr_is_block_fix(mtr, block, MTR_MEMO_PAGE_X_FIX, index->table));
=======
	block = btr_cur_get_block(cursor);
	page = buf_block_get_frame(block);
	index = btr_cur_get_index(cursor);

	ut_ad(flags == 0 || flags == BTR_CREATE_FLAG);
	ut_ad(!dict_index_is_online_ddl(index)
	      || dict_index_is_clust(index)
	      || (flags & BTR_CREATE_FLAG));
	ut_ad(mtr_memo_contains_flagged(mtr, dict_index_get_lock(index),
					MTR_MEMO_X_LOCK
					| MTR_MEMO_SX_LOCK)
	      || dict_table_is_intrinsic(index->table));
	ut_ad(mtr_is_block_fix(mtr, block, MTR_MEMO_PAGE_X_FIX, index->table));
	ut_ad(mtr->is_named_space(index->space));

	if (!has_reserved_extents) {
		/* First reserve enough free space for the file segments
		of the index tree, so that the node pointer updates will
		not fail because of lack of space */

		ut_a(cursor->tree_height != ULINT_UNDEFINED);

		ulint	n_extents = cursor->tree_height / 32 + 1;

		success = fsp_reserve_free_extents(&n_reserved,
						   index->space,
						   n_extents,
						   FSP_CLEANING, mtr);
		if (!success) {
			*err = DB_OUT_OF_FILE_SPACE;

			return(FALSE);
		}
	}

	heap = mem_heap_create(1024);
	rec = btr_cur_get_rec(cursor);
	page_zip = buf_block_get_page_zip(block);
#ifdef UNIV_ZIP_DEBUG
	ut_a(!page_zip || page_zip_validate(page_zip, page, index));
#endif /* UNIV_ZIP_DEBUG */
>>>>>>> 333b4508

  if (!has_reserved_extents) {
    /* First reserve enough free space for the file segments
    of the index tree, so that the node pointer updates will
    not fail because of lack of space */

    ulint n_extents = cursor->tree_height / 32 + 1;

    success = fsp_reserve_free_extents(&n_reserved, index->space, n_extents,
                                       FSP_CLEANING, mtr);
    if (!success) {
      *err = DB_OUT_OF_FILE_SPACE;

      DBUG_RETURN(FALSE);
    }
  }

  heap = mem_heap_create(1024);
  rec = btr_cur_get_rec(cursor);
#ifdef UNIV_ZIP_DEBUG
  page_zip_des_t *page_zip = buf_block_get_page_zip(block);
  ut_a(!page_zip || page_zip_validate(page_zip, page, index));
#endif /* UNIV_ZIP_DEBUG */

  offsets = rec_get_offsets(rec, index, NULL, ULINT_UNDEFINED, &heap);

  if (rec_offs_any_extern(offsets)) {
    lob::BtrContext btr_ctx(mtr, NULL, index, rec, offsets, block);

    btr_ctx.free_externally_stored_fields(trx_id, undo_no, rollback, rec_type);
#ifdef UNIV_ZIP_DEBUG
    ut_a(!page_zip || page_zip_validate(page_zip, page, index));
#endif /* UNIV_ZIP_DEBUG */
  }

  if (UNIV_UNLIKELY(page_get_n_recs(page) < 2) &&
      UNIV_UNLIKELY(dict_index_get_page(index) != block->page.id.page_no())) {
    /* If there is only one record, drop the whole page in
    btr_discard_page, if this is not the root page */

    btr_discard_page(cursor, mtr);

    ret = TRUE;

    goto return_after_reservations;
  }

  if (flags == 0) {
    lock_update_delete(block, rec);
  }

  level = btr_page_get_level(page, mtr);

  if (level > 0 &&
      UNIV_UNLIKELY(rec == page_rec_get_next(page_get_infimum_rec(page)))) {
    rec_t *next_rec = page_rec_get_next(rec);

    if (btr_page_get_prev(page, mtr) == FIL_NULL) {
      /* If we delete the leftmost node pointer on a
      non-leaf level, we must mark the new leftmost node
      pointer as the predefined minimum record */

      /* This will make page_zip_validate() fail until
      page_cur_delete_rec() completes.  This is harmless,
      because everything will take place within a single
      mini-transaction and because writing to the redo log
      is an atomic operation (performed by mtr_commit()). */
      btr_set_min_rec_mark(next_rec, mtr);
    } else if (dict_index_is_spatial(index)) {
      /* For rtree, if delete the leftmost node pointer,
      we need to update parent page. */
      rtr_mbr_t father_mbr;
      rec_t *father_rec;
      btr_cur_t father_cursor;
      ulint *offsets;
      bool upd_ret;
      ulint len;

      rtr_page_get_father_block(NULL, heap, index, block, mtr, NULL,
                                &father_cursor);
      offsets = rec_get_offsets(btr_cur_get_rec(&father_cursor), index, NULL,
                                ULINT_UNDEFINED, &heap);

      father_rec = btr_cur_get_rec(&father_cursor);
      rtr_read_mbr(rec_get_nth_field(father_rec, offsets, 0, &len),
                   &father_mbr);

      upd_ret = rtr_update_mbr_field(&father_cursor, offsets, NULL, page,
                                     &father_mbr, next_rec, mtr);

      if (!upd_ret) {
        *err = DB_ERROR;

        mem_heap_free(heap);
        DBUG_RETURN(FALSE);
      }

      ut_d(parent_latched = true);
    } else {
      /* Otherwise, if we delete the leftmost node pointer
      on a page, we have to change the parent node pointer
      so that it is equal to the new leftmost node pointer
      on the page */

      btr_node_ptr_delete(index, block, mtr);

      dtuple_t *node_ptr = dict_index_build_node_ptr(
          index, next_rec, block->page.id.page_no(), heap, level);

      btr_insert_on_non_leaf_level(flags, index, level + 1, node_ptr, mtr);

      ut_d(parent_latched = true);
    }
  }

  btr_search_update_hash_on_delete(cursor);

  page_cur_delete_rec(btr_cur_get_page_cur(cursor), index, offsets, mtr);
#ifdef UNIV_ZIP_DEBUG
  ut_a(!page_zip || page_zip_validate(page_zip, page, index));
#endif /* UNIV_ZIP_DEBUG */

  /* btr_check_node_ptr() needs parent block latched */
  ut_ad(!parent_latched || btr_check_node_ptr(index, block, mtr));

return_after_reservations:
  *err = DB_SUCCESS;

  mem_heap_free(heap);

  if (ret == FALSE) {
    ret = btr_cur_compress_if_useful(cursor, FALSE, mtr);
  }

  if (!srv_read_only_mode && page_is_leaf(page) &&
      !dict_index_is_online_ddl(index)) {
    mtr_memo_release(mtr, dict_index_get_lock(index),
                     MTR_MEMO_X_LOCK | MTR_MEMO_SX_LOCK);

    /* NOTE: We cannot release root block latch here, because it
    has segment header and already modified in most of cases.*/
  }

  if (n_reserved > 0) {
    fil_space_release_free_extents(index->space, n_reserved);
  }

  DBUG_RETURN(ret);
}

/** Adds path information to the cursor for the current page, for which
 the binary search has been performed. */
static void btr_cur_add_path_info(
    btr_cur_t *cursor, /*!< in: cursor positioned on a page */
    ulint height,      /*!< in: height of the page in tree;
                       0 means leaf node */
    ulint root_height) /*!< in: root node height in tree */
{
  btr_path_t *slot;
  const rec_t *rec;
  const page_t *page;

  ut_a(cursor->path_arr);

  if (root_height >= BTR_PATH_ARRAY_N_SLOTS - 1) {
    /* Do nothing; return empty path */

    slot = cursor->path_arr;
    slot->nth_rec = ULINT_UNDEFINED;

    return;
  }

  if (height == 0) {
    /* Mark end of slots for path */
    slot = cursor->path_arr + root_height + 1;
    slot->nth_rec = ULINT_UNDEFINED;
  }

  rec = btr_cur_get_rec(cursor);

  slot = cursor->path_arr + (root_height - height);

  page = page_align(rec);

  slot->nth_rec = page_rec_get_n_recs_before(rec);
  slot->n_recs = page_get_n_recs(page);
  slot->page_no = page_get_page_no(page);
  slot->page_level = btr_page_get_level_low(page);
}

/** Estimate the number of rows between slot1 and slot2 for any level on a
 B-tree. This function starts from slot1->page and reads a few pages to
 the right, counting their records. If we reach slot2->page quickly then
 we know exactly how many records there are between slot1 and slot2 and
 we set is_n_rows_exact to TRUE. If we cannot reach slot2->page quickly
 then we calculate the average number of records in the pages scanned
 so far and assume that all pages that we did not scan up to slot2->page
 contain the same number of records, then we multiply that average to
 the number of pages between slot1->page and slot2->page (which is
 n_rows_on_prev_level). In this case we set is_n_rows_exact to FALSE.
 @return number of rows, not including the borders (exact or estimated) */
static int64_t btr_estimate_n_rows_in_range_on_level(
    dict_index_t *index,          /*!< in: index */
    btr_path_t *slot1,            /*!< in: left border */
    btr_path_t *slot2,            /*!< in: right border */
    int64_t n_rows_on_prev_level, /*!< in: number of rows
                                  on the previous level for the
                                  same descend paths; used to
                                  determine the number of pages
                                  on this level */
    ibool *is_n_rows_exact)       /*!< out: TRUE if the returned
                                  value is exact i.e. not an
                                  estimation */
{
  int64_t n_rows;
  ulint n_pages_read;
  ulint level;

  n_rows = 0;
  n_pages_read = 0;

  /* Assume by default that we will scan all pages between
  slot1->page_no and slot2->page_no. */
  *is_n_rows_exact = TRUE;

  /* Add records from slot1->page_no which are to the right of
  the record which serves as a left border of the range, if any
  (we don't include the record itself in this count). */
  if (slot1->nth_rec <= slot1->n_recs) {
    n_rows += slot1->n_recs - slot1->nth_rec;
  }

  /* Add records from slot2->page_no which are to the left of
  the record which servers as a right border of the range, if any
  (we don't include the record itself in this count). */
  if (slot2->nth_rec > 1) {
    n_rows += slot2->nth_rec - 1;
  }

    /* Count the records in the pages between slot1->page_no and
    slot2->page_no (non inclusive), if any. */

    /* Do not read more than this number of pages in order not to hurt
    performance with this code which is just an estimation. If we read
    this many pages before reaching slot2->page_no then we estimate the
    average from the pages scanned so far. */
#define N_PAGES_READ_LIMIT 10

  page_id_t page_id(dict_index_get_space(index), slot1->page_no);
  const fil_space_t *space = fil_space_get(index->space);
  ut_ad(space);
  const page_size_t page_size(space->flags);

  level = slot1->page_level;

  do {
    mtr_t mtr;
    page_t *page;
    buf_block_t *block;

    mtr_start(&mtr);

    /* Fetch the page. Because we are not holding the
    index->lock, the tree may have changed and we may be
    attempting to read a page that is no longer part of
    the B-tree. We pass BUF_GET_POSSIBLY_FREED in order to
    silence a debug assertion about this. */
    block = buf_page_get_gen(page_id, page_size, RW_S_LATCH, NULL,
                             BUF_GET_POSSIBLY_FREED, __FILE__, __LINE__, &mtr);

    page = buf_block_get_frame(block);

    /* It is possible that the tree has been reorganized in the
    meantime and this is a different page. If this happens the
    calculated estimate will be bogus, which is not fatal as
    this is only an estimate. We are sure that a page with
    page_no exists because InnoDB never frees pages, only
    reuses them. */
    if (!fil_page_index_page_check(page) ||
        btr_page_get_index_id(page) != index->id ||
        btr_page_get_level_low(page) != level) {
      /* The page got reused for something else */
      mtr_commit(&mtr);
      goto inexact;
    }

    /* It is possible but highly unlikely that the page was
    originally written by an old version of InnoDB that did
    not initialize FIL_PAGE_TYPE on other than B-tree pages.
    For example, this could be an almost-empty BLOB page
    that happens to contain the magic values in the fields
    that we checked above. */

    n_pages_read++;

    if (page_id.page_no() != slot1->page_no) {
      /* Do not count the records on slot1->page_no,
      we already counted them before this loop. */
      n_rows += page_get_n_recs(page);
    }

    page_id.set_page_no(btr_page_get_next(page, &mtr));

    mtr_commit(&mtr);

    if (n_pages_read == N_PAGES_READ_LIMIT || page_id.page_no() == FIL_NULL) {
      /* Either we read too many pages or
      we reached the end of the level without passing
      through slot2->page_no, the tree must have changed
      in the meantime */
      goto inexact;
    }

  } while (page_id.page_no() != slot2->page_no);

  return (n_rows);

inexact:

  *is_n_rows_exact = FALSE;

  /* We did interrupt before reaching slot2->page */

  if (n_pages_read > 0) {
    /* The number of pages on this level is
    n_rows_on_prev_level, multiply it by the
    average number of recs per page so far */
    n_rows = n_rows_on_prev_level * n_rows / n_pages_read;
  } else {
    /* The tree changed before we could even
    start with slot1->page_no */
    n_rows = 10;
  }

  return (n_rows);
}

/** If the tree gets changed too much between the two dives for the left
and right boundary then btr_estimate_n_rows_in_range_low() will retry
that many times before giving up and returning the value stored in
rows_in_range_arbitrary_ret_val. */
static const unsigned rows_in_range_max_retries = 4;

/** We pretend that a range has that many records if the tree keeps changing
for rows_in_range_max_retries retries while we try to estimate the records
in a given range. */
static const int64_t rows_in_range_arbitrary_ret_val = 10;

/** Estimates the number of rows in a given index range.
@param[in]	index		index
@param[in]	tuple1		range start, may also be empty tuple
@param[in]	mode1		search mode for range start
@param[in]	tuple2		range end, may also be empty tuple
@param[in]	mode2		search mode for range end
@param[in]	nth_attempt	if the tree gets modified too much while
we are trying to analyze it, then we will retry (this function will call
itself, incrementing this parameter)
@return estimated number of rows; if after rows_in_range_max_retries
retries the tree keeps changing, then we will just return
rows_in_range_arbitrary_ret_val as a result (if
nth_attempt >= rows_in_range_max_retries and the tree is modified between
the two dives). */
<<<<<<< HEAD
static int64_t btr_estimate_n_rows_in_range_low(
    dict_index_t *index, const dtuple_t *tuple1, page_cur_mode_t mode1,
    const dtuple_t *tuple2, page_cur_mode_t mode2, unsigned nth_attempt) {
  btr_path_t path1[BTR_PATH_ARRAY_N_SLOTS];
  btr_path_t path2[BTR_PATH_ARRAY_N_SLOTS];
  btr_cur_t cursor;
  btr_path_t *slot1;
  btr_path_t *slot2;
  ibool diverged;
  ibool diverged_lot;
  ulint divergence_level;
  int64_t n_rows;
  ibool is_n_rows_exact;
  ulint i;
  mtr_t mtr;
  int64_t table_n_rows;

  table_n_rows = dict_table_get_n_rows(index->table);

  /* Below we dive to the two records specified by tuple1 and tuple2 and
  we remember the entire dive paths from the tree root. The place where
  the tuple1 path ends on the leaf level we call "left border" of our
  interval and the place where the tuple2 path ends on the leaf level -
  "right border". We take care to either include or exclude the interval
  boundaries depending on whether <, <=, > or >= was specified. For
  example if "5 < x AND x <= 10" then we should not include the left
  boundary, but should include the right one. */

  mtr_start(&mtr);

  cursor.path_arr = path1;

  bool should_count_the_left_border;

  if (dtuple_get_n_fields(tuple1) > 0) {
    btr_cur_search_to_nth_level(index, 0, tuple1, mode1,
                                BTR_SEARCH_LEAF | BTR_ESTIMATE, &cursor, 0,
                                __FILE__, __LINE__, &mtr);

    ut_ad(!page_rec_is_infimum(btr_cur_get_rec(&cursor)));

    /* We should count the border if there are any records to
    match the criteria, i.e. if the maximum record on the tree is
    5 and x > 3 is specified then the cursor will be positioned at
    5 and we should count the border, but if x > 7 is specified,
    then the cursor will be positioned at 'sup' on the rightmost
    leaf page in the tree and we should not count the border. */
    should_count_the_left_border =
        !page_rec_is_supremum(btr_cur_get_rec(&cursor));
  } else {
    btr_cur_open_at_index_side(true, index, BTR_SEARCH_LEAF | BTR_ESTIMATE,
                               &cursor, 0, &mtr);

    ut_ad(page_rec_is_infimum(btr_cur_get_rec(&cursor)));

    /* The range specified is wihout a left border, just
    'x < 123' or 'x <= 123' and btr_cur_open_at_index_side()
    positioned the cursor on the infimum record on the leftmost
    page, which must not be counted. */
    should_count_the_left_border = false;
  }

  mtr_commit(&mtr);

  mtr_start(&mtr);

  cursor.path_arr = path2;

  bool should_count_the_right_border;

  if (dtuple_get_n_fields(tuple2) > 0) {
    btr_cur_search_to_nth_level(index, 0, tuple2, mode2,
                                BTR_SEARCH_LEAF | BTR_ESTIMATE, &cursor, 0,
                                __FILE__, __LINE__, &mtr);

    const rec_t *rec = btr_cur_get_rec(&cursor);

    ut_ad(!(mode2 == PAGE_CUR_L && page_rec_is_supremum(rec)));

    should_count_the_right_border =
        (mode2 == PAGE_CUR_LE /* if the range is '<=' */
         /* and the record was found */
         && cursor.low_match >= dtuple_get_n_fields(tuple2)) ||
        (mode2 == PAGE_CUR_L /* or if the range is '<' */
         /* and there are any records to match the criteria,
         i.e. if the minimum record on the tree is 5 and
         x < 7 is specified then the cursor will be
         positioned at 5 and we should count the border, but
         if x < 2 is specified, then the cursor will be
         positioned at 'inf' and we should not count the
         border */
         && !page_rec_is_infimum(rec));
    /* Notice that for "WHERE col <= 'foo'" MySQL passes to
    ha_innobase::records_in_range():
    min_key=NULL (left-unbounded) which is expected
    max_key='foo' flag=HA_READ_AFTER_KEY (PAGE_CUR_G), which is
    unexpected - one would expect
    flag=HA_READ_KEY_OR_PREV (PAGE_CUR_LE). In this case the
    cursor will be positioned on the first record to the right of
    the requested one (can also be positioned on the 'sup') and
    we should not count the right border. */
  } else {
    btr_cur_open_at_index_side(false, index, BTR_SEARCH_LEAF | BTR_ESTIMATE,
                               &cursor, 0, &mtr);

    ut_ad(page_rec_is_supremum(btr_cur_get_rec(&cursor)));

    /* The range specified is wihout a right border, just
    'x > 123' or 'x >= 123' and btr_cur_open_at_index_side()
    positioned the cursor on the supremum record on the rightmost
    page, which must not be counted. */
    should_count_the_right_border = false;
  }

  mtr_commit(&mtr);

  /* We have the path information for the range in path1 and path2 */

  n_rows = 0;
  is_n_rows_exact = TRUE;

  /* This becomes true when the two paths do not pass through the
  same pages anymore. */
  diverged = FALSE;

  /* This becomes true when the paths are not the same or adjacent
  any more. This means that they pass through the same or
  neighboring-on-the-same-level pages only. */
  diverged_lot = FALSE;

  /* This is the level where paths diverged a lot. */
  divergence_level = 1000000;

  for (i = 0;; i++) {
    ut_ad(i < BTR_PATH_ARRAY_N_SLOTS);

    slot1 = path1 + i;
    slot2 = path2 + i;

    if (slot1->nth_rec == ULINT_UNDEFINED ||
        slot2->nth_rec == ULINT_UNDEFINED) {
      /* Here none of the borders were counted. For example,
      if on the leaf level we descended to:
      (inf, a, b, c, d, e, f, sup)
               ^        ^
             path1    path2
      then n_rows will be 2 (c and d). */

      if (is_n_rows_exact) {
        /* Only fiddle to adjust this off-by-one
        if the number is exact, otherwise we do
        much grosser adjustments below. */

        btr_path_t *last1 = &path1[i - 1];
        btr_path_t *last2 = &path2[i - 1];

        /* If both paths end up on the same record on
        the leaf level. */
        if (last1->page_no == last2->page_no &&
            last1->nth_rec == last2->nth_rec) {
          /* n_rows can be > 0 here if the paths
          were first different and then converged
          to the same record on the leaf level.
          For example:
          SELECT ... LIKE 'wait/synch/rwlock%'
          mode1=PAGE_CUR_GE,
          tuple1="wait/synch/rwlock"
          path1[0]={nth_rec=58, n_recs=58,
                    page_no=3, page_level=1}
          path1[1]={nth_rec=56, n_recs=55,
                    page_no=119, page_level=0}

          mode2=PAGE_CUR_G
          tuple2="wait/synch/rwlock"
          path2[0]={nth_rec=57, n_recs=57,
                    page_no=3, page_level=1}
          path2[1]={nth_rec=56, n_recs=55,
                    page_no=119, page_level=0} */

          /* If the range is such that we should
          count both borders, then avoid
          counting that record twice - once as a
          left border and once as a right
          border. */
          if (should_count_the_left_border && should_count_the_right_border) {
            n_rows = 1;
          } else {
            /* Some of the borders should
            not be counted, e.g. [3,3). */
            n_rows = 0;
          }
        } else {
          if (should_count_the_left_border) {
            n_rows++;
          }

          if (should_count_the_right_border) {
            n_rows++;
          }
        }
      }
=======
static
int64_t
btr_estimate_n_rows_in_range_low(
	dict_index_t*	index,
	const dtuple_t*	tuple1,
	page_cur_mode_t	mode1,
	const dtuple_t*	tuple2,
	page_cur_mode_t	mode2,
	unsigned	nth_attempt)
{
	btr_path_t	path1[BTR_PATH_ARRAY_N_SLOTS];
	btr_path_t	path2[BTR_PATH_ARRAY_N_SLOTS];
	btr_cur_t	cursor;
	btr_path_t*	slot1;
	btr_path_t*	slot2;
	ibool		diverged;
	ibool		diverged_lot;
	ulint		divergence_level;
	int64_t		n_rows;
	ibool		is_n_rows_exact;
	ulint		i;
	mtr_t		mtr;
	int64_t		table_n_rows;

	table_n_rows = dict_table_get_n_rows(index->table);

	/* Below we dive to the two records specified by tuple1 and tuple2 and
	we remember the entire dive paths from the tree root. The place where
	the tuple1 path ends on the leaf level we call "left border" of our
	interval and the place where the tuple2 path ends on the leaf level -
	"right border". We take care to either include or exclude the interval
	boundaries depending on whether <, <=, > or >= was specified. For
	example if "5 < x AND x <= 10" then we should not include the left
	boundary, but should include the right one. */

	mtr_start(&mtr);

	cursor.path_arr = path1;

	bool	should_count_the_left_border;

	if (dtuple_get_n_fields(tuple1) > 0) {

		btr_cur_search_to_nth_level(index, 0, tuple1, mode1,
					    BTR_SEARCH_LEAF | BTR_ESTIMATE,
					    &cursor, 0,
					    __FILE__, __LINE__, &mtr);

		ut_ad(!page_rec_is_infimum(btr_cur_get_rec(&cursor)));

		/* We should count the border if there are any records to
		match the criteria, i.e. if the maximum record on the tree is
		5 and x > 3 is specified then the cursor will be positioned at
		5 and we should count the border, but if x > 7 is specified,
		then the cursor will be positioned at 'sup' on the rightmost
		leaf page in the tree and we should not count the border. */
		should_count_the_left_border
			= !page_rec_is_supremum(btr_cur_get_rec(&cursor));
	} else {
		btr_cur_open_at_index_side(true, index,
					   BTR_SEARCH_LEAF | BTR_ESTIMATE,
					   &cursor, 0, &mtr);

		ut_ad(page_rec_is_infimum(btr_cur_get_rec(&cursor)));

		/* The range specified is wihout a left border, just
		'x < 123' or 'x <= 123' and btr_cur_open_at_index_side()
		positioned the cursor on the infimum record on the leftmost
		page, which must not be counted. */
		should_count_the_left_border = false;
	}

	mtr_commit(&mtr);

#ifdef UNIV_DEBUG
	if (!strcmp(index->name, "iC")) {
		DEBUG_SYNC_C("btr_estimate_n_rows_in_range_between_dives");
	}
#endif

	mtr_start(&mtr);

	cursor.path_arr = path2;

	bool	should_count_the_right_border;

	if (dtuple_get_n_fields(tuple2) > 0) {

		btr_cur_search_to_nth_level(index, 0, tuple2, mode2,
					    BTR_SEARCH_LEAF | BTR_ESTIMATE,
					    &cursor, 0,
					    __FILE__, __LINE__, &mtr);

		const rec_t*	rec = btr_cur_get_rec(&cursor);

		ut_ad(!(mode2 == PAGE_CUR_L && page_rec_is_supremum(rec)));

		should_count_the_right_border
			= (mode2 == PAGE_CUR_LE /* if the range is '<=' */
			   /* and the record was found */
			   && cursor.low_match >= dtuple_get_n_fields(tuple2))
			|| (mode2 == PAGE_CUR_L /* or if the range is '<' */
			    /* and there are any records to match the criteria,
			    i.e. if the minimum record on the tree is 5 and
			    x < 7 is specified then the cursor will be
			    positioned at 5 and we should count the border, but
			    if x < 2 is specified, then the cursor will be
			    positioned at 'inf' and we should not count the
			    border */
			    && !page_rec_is_infimum(rec));
		/* Notice that for "WHERE col <= 'foo'" MySQL passes to
		ha_innobase::records_in_range():
		min_key=NULL (left-unbounded) which is expected
		max_key='foo' flag=HA_READ_AFTER_KEY (PAGE_CUR_G), which is
		unexpected - one would expect
		flag=HA_READ_KEY_OR_PREV (PAGE_CUR_LE). In this case the
		cursor will be positioned on the first record to the right of
		the requested one (can also be positioned on the 'sup') and
		we should not count the right border. */
	} else {
		btr_cur_open_at_index_side(false, index,
					   BTR_SEARCH_LEAF | BTR_ESTIMATE,
					   &cursor, 0, &mtr);

		ut_ad(page_rec_is_supremum(btr_cur_get_rec(&cursor)));

		/* The range specified is wihout a right border, just
		'x > 123' or 'x >= 123' and btr_cur_open_at_index_side()
		positioned the cursor on the supremum record on the rightmost
		page, which must not be counted. */
		should_count_the_right_border = false;
	}

	mtr_commit(&mtr);

	/* We have the path information for the range in path1 and path2 */

	n_rows = 0;
	is_n_rows_exact = TRUE;

	/* This becomes true when the two paths do not pass through the
	same pages anymore. */
	diverged = FALSE;

	/* This becomes true when the paths are not the same or adjacent
	any more. This means that they pass through the same or
	neighboring-on-the-same-level pages only. */
	diverged_lot = FALSE;

	/* This is the level where paths diverged a lot. */
	divergence_level = 1000000;

	for (i = 0; ; i++) {
		ut_ad(i < BTR_PATH_ARRAY_N_SLOTS);

		slot1 = path1 + i;
		slot2 = path2 + i;

		if (slot1->nth_rec == ULINT_UNDEFINED
		    || slot2->nth_rec == ULINT_UNDEFINED) {

			/* Here none of the borders were counted. For example,
			if on the leaf level we descended to:
			(inf, a, b, c, d, e, f, sup)
			         ^        ^
			       path1    path2
			then n_rows will be 2 (c and d). */

			if (is_n_rows_exact) {
				/* Only fiddle to adjust this off-by-one
				if the number is exact, otherwise we do
				much grosser adjustments below. */

				btr_path_t*	last1 = &path1[i - 1];
				btr_path_t*	last2 = &path2[i - 1];

				/* If both paths end up on the same record on
				the leaf level. */
				if (last1->page_no == last2->page_no
				    && last1->nth_rec == last2->nth_rec) {

					/* n_rows can be > 0 here if the paths
					were first different and then converged
					to the same record on the leaf level.
					For example:
					SELECT ... LIKE 'wait/synch/rwlock%'
					mode1=PAGE_CUR_GE,
					tuple1="wait/synch/rwlock"
					path1[0]={nth_rec=58, n_recs=58,
						  page_no=3, page_level=1}
					path1[1]={nth_rec=56, n_recs=55,
						  page_no=119, page_level=0}

					mode2=PAGE_CUR_G
					tuple2="wait/synch/rwlock"
					path2[0]={nth_rec=57, n_recs=57,
						  page_no=3, page_level=1}
					path2[1]={nth_rec=56, n_recs=55,
						  page_no=119, page_level=0} */

					/* If the range is such that we should
					count both borders, then avoid
					counting that record twice - once as a
					left border and once as a right
					border. */
					if (should_count_the_left_border
					    && should_count_the_right_border) {

						n_rows = 1;
					} else {
						/* Some of the borders should
						not be counted, e.g. [3,3). */
						n_rows = 0;
					}
				} else {
					if (should_count_the_left_border) {
						n_rows++;
					}

					if (should_count_the_right_border) {
						n_rows++;
					}
				}
			}

			if (i > divergence_level + 1 && !is_n_rows_exact) {
				/* In trees whose height is > 1 our algorithm
				tends to underestimate: multiply the estimate
				by 2: */

				n_rows = n_rows * 2;
			}

			DBUG_EXECUTE_IF("bug14007649", return(n_rows););

			/* Do not estimate the number of rows in the range
			to over 1 / 2 of the estimated rows in the whole
			table */

			if (n_rows > table_n_rows / 2 && !is_n_rows_exact) {

				n_rows = table_n_rows / 2;

				/* If there are just 0 or 1 rows in the table,
				then we estimate all rows are in the range */

				if (n_rows == 0) {
					n_rows = table_n_rows;
				}
			}

			return(n_rows);
		}

		if (!diverged && slot1->nth_rec != slot2->nth_rec) {

			/* If both slots do not point to the same page or if
			the paths have crossed and the same page on both
			apparently contains a different number of records,
			this means that the tree must have changed between
			the dive for slot1 and the dive for slot2 at the
			beginning of this function. */
			if (slot1->page_no != slot2->page_no
			    || slot1->page_level != slot2->page_level
			    || (slot1->nth_rec >= slot2->nth_rec
				&& slot1->n_recs != slot2->n_recs)) {

				/* If the tree keeps changing even after a
				few attempts, then just return some arbitrary
				number. */
				if (nth_attempt >= rows_in_range_max_retries) {
					return(rows_in_range_arbitrary_ret_val);
				}

				const int64_t	ret =
					btr_estimate_n_rows_in_range_low(
						index, tuple1, mode1,
						tuple2, mode2, nth_attempt + 1);

				return(ret);
			}

			diverged = TRUE;

			if (slot1->nth_rec < slot2->nth_rec) {
				/* We do not count the borders (nor the left
				nor the right one), thus "- 1". */
				n_rows = slot2->nth_rec - slot1->nth_rec - 1;

				if (n_rows > 0) {
					/* There is at least one row between
					the two borders pointed to by slot1
					and slot2, so on the level below the
					slots will point to non-adjacent
					pages. */
					diverged_lot = TRUE;
					divergence_level = i;
				}
			} else {
				/* It is possible that
				slot1->nth_rec >= slot2->nth_rec
				if, for example, we have a single page
				tree which contains (inf, 5, 6, supr)
				and we select where x > 20 and x < 30;
				in this case slot1->nth_rec will point
				to the supr record and slot2->nth_rec
				will point to 6 */
				return(0);
			}

		} else if (diverged && !diverged_lot) {

			if (slot1->nth_rec < slot1->n_recs
			    || slot2->nth_rec > 1) {

				diverged_lot = TRUE;
				divergence_level = i;

				n_rows = 0;

				if (slot1->nth_rec < slot1->n_recs) {
					n_rows += slot1->n_recs
						- slot1->nth_rec;
				}

				if (slot2->nth_rec > 1) {
					n_rows += slot2->nth_rec - 1;
				}
			}
		} else if (diverged_lot) {

			n_rows = btr_estimate_n_rows_in_range_on_level(
				index, slot1, slot2, n_rows,
				&is_n_rows_exact);
		}
	}
}

/** Estimates the number of rows in a given index range.
@param[in]	index	index
@param[in]	tuple1	range start, may also be empty tuple
@param[in]	mode1	search mode for range start
@param[in]	tuple2	range end, may also be empty tuple
@param[in]	mode2	search mode for range end
@return estimated number of rows */
int64_t
btr_estimate_n_rows_in_range(
	dict_index_t*	index,
	const dtuple_t*	tuple1,
	page_cur_mode_t	mode1,
	const dtuple_t*	tuple2,
	page_cur_mode_t	mode2)
{
	const int64_t	ret = btr_estimate_n_rows_in_range_low(
		index, tuple1, mode1, tuple2, mode2, 1 /* first attempt */);

	return(ret);
}

/*******************************************************************//**
Record the number of non_null key values in a given index for
each n-column prefix of the index where 1 <= n <= dict_index_get_n_unique(index).
The estimates are eventually stored in the array:
index->stat_n_non_null_key_vals[], which is indexed from 0 to n-1. */
static
void
btr_record_not_null_field_in_rec(
/*=============================*/
	ulint		n_unique,	/*!< in: dict_index_get_n_unique(index),
					number of columns uniquely determine
					an index entry */
	const ulint*	offsets,	/*!< in: rec_get_offsets(rec, index),
					its size could be for all fields or
					that of "n_unique" */
	ib_uint64_t*	n_not_null)	/*!< in/out: array to record number of
					not null rows for n-column prefix */
{
	ulint	i;

	ut_ad(rec_offs_n_fields(offsets) >= n_unique);

	if (n_not_null == NULL) {
		return;
	}

	for (i = 0; i < n_unique; i++) {
		if (rec_offs_nth_sql_null(offsets, i)) {
			break;
		}

		n_not_null[i]++;
	}
}

/*******************************************************************//**
Estimates the number of different key values in a given index, for
each n-column prefix of the index where 1 <= n <= dict_index_get_n_unique(index).
The estimates are stored in the array index->stat_n_diff_key_vals[] (indexed
0..n_uniq-1) and the number of pages that were sampled is saved in
index->stat_n_sample_sizes[].
If innodb_stats_method is nulls_ignored, we also record the number of
non-null values for each prefix and stored the estimates in
array index->stat_n_non_null_key_vals.
@return true if the index is available and we get the estimated numbers,
false if the index is unavailable. */
bool
btr_estimate_number_of_different_key_vals(
/*======================================*/
	dict_index_t*	index)	/*!< in: index */
{
	btr_cur_t	cursor;
	page_t*		page;
	rec_t*		rec;
	ulint		n_cols;
	ib_uint64_t*	n_diff;
	ib_uint64_t*	n_not_null;
	ibool		stats_null_not_equal;
	uintmax_t	n_sample_pages; /* number of pages to sample */
	ulint		not_empty_flag	= 0;
	ulint		total_external_size = 0;
	ulint		i;
	ulint		j;
	uintmax_t	add_on;
	mtr_t		mtr;
	mem_heap_t*	heap		= NULL;
	ulint*		offsets_rec	= NULL;
	ulint*		offsets_next_rec = NULL;

	/* For spatial index, there is no such stats can be
	fetched. */
	if (dict_index_is_spatial(index)) {
		return(false);
	}

	n_cols = dict_index_get_n_unique(index);

	heap = mem_heap_create((sizeof *n_diff + sizeof *n_not_null)
			       * n_cols
			       + dict_index_get_n_fields(index)
			       * (sizeof *offsets_rec
				  + sizeof *offsets_next_rec));

	n_diff = (ib_uint64_t*) mem_heap_zalloc(
		heap, n_cols * sizeof(n_diff[0]));

	n_not_null = NULL;

	/* Check srv_innodb_stats_method setting, and decide whether we
	need to record non-null value and also decide if NULL is
	considered equal (by setting stats_null_not_equal value) */
	switch (srv_innodb_stats_method) {
	case SRV_STATS_NULLS_IGNORED:
		n_not_null = (ib_uint64_t*) mem_heap_zalloc(
			heap, n_cols * sizeof *n_not_null);
		/* fall through */

	case SRV_STATS_NULLS_UNEQUAL:
		/* for both SRV_STATS_NULLS_IGNORED and SRV_STATS_NULLS_UNEQUAL
		case, we will treat NULLs as unequal value */
		stats_null_not_equal = TRUE;
		break;

	case SRV_STATS_NULLS_EQUAL:
		stats_null_not_equal = FALSE;
		break;

	default:
		ut_error;
	}

	/* It makes no sense to test more pages than are contained
	in the index, thus we lower the number if it is too high */
	if (srv_stats_transient_sample_pages > index->stat_index_size) {
		if (index->stat_index_size > 0) {
			n_sample_pages = index->stat_index_size;
		} else {
			n_sample_pages = 1;
		}
	} else {
		n_sample_pages = srv_stats_transient_sample_pages;
	}

	/* We sample some pages in the index to get an estimate */

	for (i = 0; i < n_sample_pages; i++) {
		mtr_start(&mtr);

		bool	available;

		available = btr_cur_open_at_rnd_pos(index, BTR_SEARCH_LEAF,
						    &cursor, &mtr);

		if (!available) {
			mtr_commit(&mtr);
			mem_heap_free(heap);

			return(false);
		}

		/* Count the number of different key values for each prefix of
		the key on this index page. If the prefix does not determine
		the index record uniquely in the B-tree, then we subtract one
		because otherwise our algorithm would give a wrong estimate
		for an index where there is just one key value. */

		page = btr_cur_get_page(&cursor);

		SRV_CORRUPT_TABLE_CHECK(page, goto exit_loop;);
		DBUG_EXECUTE_IF("ib_corrupt_page_while_stats_calc",
				page = NULL;);

		SRV_CORRUPT_TABLE_CHECK(page,
		{
			mtr_commit(&mtr);
			goto exit_loop;
		});

		rec = page_rec_get_next(page_get_infimum_rec(page));

		if (!page_rec_is_supremum(rec)) {
			not_empty_flag = 1;
			offsets_rec = rec_get_offsets(rec, index, offsets_rec,
						      ULINT_UNDEFINED, &heap);

			if (n_not_null != NULL) {
				btr_record_not_null_field_in_rec(
					n_cols, offsets_rec, n_not_null);
			}
		}

		while (!page_rec_is_supremum(rec)) {
			ulint	matched_fields;
			rec_t*	next_rec = page_rec_get_next(rec);
			if (page_rec_is_supremum(next_rec)) {
				total_external_size +=
					btr_rec_get_externally_stored_len(
						rec, offsets_rec);
				break;
			}

			offsets_next_rec = rec_get_offsets(next_rec, index,
							   offsets_next_rec,
							   ULINT_UNDEFINED,
							   &heap);

			cmp_rec_rec_with_match(rec, next_rec,
					       offsets_rec, offsets_next_rec,
					       index, stats_null_not_equal,
					       &matched_fields);

			for (j = matched_fields; j < n_cols; j++) {
				/* We add one if this index record has
				a different prefix from the previous */

				n_diff[j]++;
			}

			if (n_not_null != NULL) {
				btr_record_not_null_field_in_rec(
					n_cols, offsets_next_rec, n_not_null);
			}

			total_external_size
				+= btr_rec_get_externally_stored_len(
					rec, offsets_rec);

			rec = next_rec;
			/* Initialize offsets_rec for the next round
			and assign the old offsets_rec buffer to
			offsets_next_rec. */
			{
				ulint*	offsets_tmp = offsets_rec;
				offsets_rec = offsets_next_rec;
				offsets_next_rec = offsets_tmp;
			}
		}


		if (n_cols == dict_index_get_n_unique_in_tree(index)) {

			/* If there is more than one leaf page in the tree,
			we add one because we know that the first record
			on the page certainly had a different prefix than the
			last record on the previous index page in the
			alphabetical order. Before this fix, if there was
			just one big record on each clustered index page, the
			algorithm grossly underestimated the number of rows
			in the table. */

			if (btr_page_get_prev(page, &mtr) != FIL_NULL
			    || btr_page_get_next(page, &mtr) != FIL_NULL) {

				n_diff[n_cols - 1]++;
			}
		}

		mtr_commit(&mtr);
	}

exit_loop:
	/* If we saw k borders between different key values on
	n_sample_pages leaf pages, we can estimate how many
	there will be in index->stat_n_leaf_pages */

	/* We must take into account that our sample actually represents
	also the pages used for external storage of fields (those pages are
	included in index->stat_n_leaf_pages) */

	for (j = 0; j < n_cols; j++) {
		index->stat_n_diff_key_vals[j]
			= BTR_TABLE_STATS_FROM_SAMPLE(
				n_diff[j], index, n_sample_pages,
				total_external_size, not_empty_flag);

		/* If the tree is small, smaller than
		10 * n_sample_pages + total_external_size, then
		the above estimate is ok. For bigger trees it is common that we
		do not see any borders between key values in the few pages
		we pick. But still there may be n_sample_pages
		different key values, or even more. Let us try to approximate
		that: */

		add_on = index->stat_n_leaf_pages
			/ (10 * (n_sample_pages
				 + total_external_size));

		if (add_on > n_sample_pages) {
			add_on = n_sample_pages;
		}

		index->stat_n_diff_key_vals[j] += add_on;

		index->stat_n_sample_sizes[j] = n_sample_pages;

		/* Update the stat_n_non_null_key_vals[] with our
		sampled result. stat_n_non_null_key_vals[] is created
		and initialized to zero in dict_index_add_to_cache(),
		along with stat_n_diff_key_vals[] array */
		if (n_not_null != NULL) {
			index->stat_n_non_null_key_vals[j] =
				 BTR_TABLE_STATS_FROM_SAMPLE(
					n_not_null[j], index, n_sample_pages,
					total_external_size, not_empty_flag);
		}
	}

	mem_heap_free(heap);

	return(true);
}

/*================== EXTERNAL STORAGE OF BIG FIELDS ===================*/

/***********************************************************//**
Gets the offset of the pointer to the externally stored part of a field.
@return offset of the pointer to the externally stored part */
static
ulint
btr_rec_get_field_ref_offs(
/*=======================*/
	const ulint*	offsets,/*!< in: array returned by rec_get_offsets() */
	ulint		n)	/*!< in: index of the external field */
{
	ulint	field_ref_offs;
	ulint	local_len;

	ut_a(rec_offs_nth_extern(offsets, n));
	field_ref_offs = rec_get_nth_field_offs(offsets, n, &local_len);
	ut_a(local_len != UNIV_SQL_NULL);
	ut_a(local_len >= BTR_EXTERN_FIELD_REF_SIZE);

	return(field_ref_offs + local_len - BTR_EXTERN_FIELD_REF_SIZE);
}

/** Gets a pointer to the externally stored part of a field.
@param rec record
@param offsets rec_get_offsets(rec)
@param n index of the externally stored field
@return pointer to the externally stored part */
#define btr_rec_get_field_ref(rec, offsets, n)			\
	((rec) + btr_rec_get_field_ref_offs(offsets, n))

/** Gets the externally stored size of a record, in units of a database page.
@param[in]	rec	record
@param[in]	offsets	array returned by rec_get_offsets()
@return externally stored part, in units of a database page */
ulint
btr_rec_get_externally_stored_len(
	const rec_t*	rec,
	const ulint*	offsets)
{
	ulint	n_fields;
	ulint	total_extern_len = 0;
	ulint	i;

	ut_ad(!rec_offs_comp(offsets) || !rec_get_node_ptr_flag(rec));

	if (!rec_offs_any_extern(offsets)) {
		return(0);
	}

	n_fields = rec_offs_n_fields(offsets);

	for (i = 0; i < n_fields; i++) {
		if (rec_offs_nth_extern(offsets, i)) {

			ulint	extern_len = mach_read_from_4(
				btr_rec_get_field_ref(rec, offsets, i)
				+ BTR_EXTERN_LEN + 4);

			total_extern_len += ut_calc_align(extern_len,
							  UNIV_PAGE_SIZE);
		}
	}

	return(total_extern_len / UNIV_PAGE_SIZE);
}

/*******************************************************************//**
Sets the ownership bit of an externally stored field in a record. */
static
void
btr_cur_set_ownership_of_extern_field(
/*==================================*/
	page_zip_des_t*	page_zip,/*!< in/out: compressed page whose uncompressed
				part will be updated, or NULL */
	rec_t*		rec,	/*!< in/out: clustered index record */
	dict_index_t*	index,	/*!< in: index of the page */
	const ulint*	offsets,/*!< in: array returned by rec_get_offsets() */
	ulint		i,	/*!< in: field number */
	ibool		val,	/*!< in: value to set */
	mtr_t*		mtr)	/*!< in: mtr, or NULL if not logged */
{
	byte*	data;
	ulint	local_len;
	ulint	byte_val;

	data = rec_get_nth_field(rec, offsets, i, &local_len);
	ut_ad(rec_offs_nth_extern(offsets, i));
	ut_a(local_len >= BTR_EXTERN_FIELD_REF_SIZE);

	local_len -= BTR_EXTERN_FIELD_REF_SIZE;

	byte_val = mach_read_from_1(data + local_len + BTR_EXTERN_LEN);

	if (val) {
		byte_val = byte_val & (~BTR_EXTERN_OWNER_FLAG);
	} else {
#if defined UNIV_DEBUG || defined UNIV_BLOB_LIGHT_DEBUG
		ut_a(!(byte_val & BTR_EXTERN_OWNER_FLAG));
#endif /* UNIV_DEBUG || UNIV_BLOB_LIGHT_DEBUG */
		byte_val = byte_val | BTR_EXTERN_OWNER_FLAG;
	}

	if (page_zip) {
		mach_write_to_1(data + local_len + BTR_EXTERN_LEN, byte_val);
		page_zip_write_blob_ptr(page_zip, rec, index, offsets, i, mtr);
	} else if (mtr != NULL) {

		mlog_write_ulint(data + local_len + BTR_EXTERN_LEN, byte_val,
				 MLOG_1BYTE, mtr);
	} else {
		mach_write_to_1(data + local_len + BTR_EXTERN_LEN, byte_val);
	}
}

/*******************************************************************//**
Marks non-updated off-page fields as disowned by this record. The ownership
must be transferred to the updated record which is inserted elsewhere in the
index tree. In purge only the owner of externally stored field is allowed
to free the field. */
void
btr_cur_disown_inherited_fields(
/*============================*/
	page_zip_des_t*	page_zip,/*!< in/out: compressed page whose uncompressed
				part will be updated, or NULL */
	rec_t*		rec,	/*!< in/out: record in a clustered index */
	dict_index_t*	index,	/*!< in: index of the page */
	const ulint*	offsets,/*!< in: array returned by rec_get_offsets() */
	const upd_t*	update,	/*!< in: update vector */
	mtr_t*		mtr)	/*!< in/out: mini-transaction */
{
	ulint	i;

	ut_ad(rec_offs_validate(rec, index, offsets));
	ut_ad(!rec_offs_comp(offsets) || !rec_get_node_ptr_flag(rec));
	ut_ad(rec_offs_any_extern(offsets));
	ut_ad(mtr);

	for (i = 0; i < rec_offs_n_fields(offsets); i++) {
		if (rec_offs_nth_extern(offsets, i)
		    && !upd_get_field_by_field_no(update, i, false)) {
			btr_cur_set_ownership_of_extern_field(
				page_zip, rec, index, offsets, i, FALSE, mtr);
		}
	}
}

/*******************************************************************//**
Marks all extern fields in a record as owned by the record. This function
should be called if the delete mark of a record is removed: a not delete
marked record always owns all its extern fields. */
static
void
btr_cur_unmark_extern_fields(
/*=========================*/
	page_zip_des_t*	page_zip,/*!< in/out: compressed page whose uncompressed
				part will be updated, or NULL */
	rec_t*		rec,	/*!< in/out: record in a clustered index */
	dict_index_t*	index,	/*!< in: index of the page */
	const ulint*	offsets,/*!< in: array returned by rec_get_offsets() */
	mtr_t*		mtr)	/*!< in: mtr, or NULL if not logged */
{
	ulint	n;
	ulint	i;

	ut_ad(!rec_offs_comp(offsets) || !rec_get_node_ptr_flag(rec));
	n = rec_offs_n_fields(offsets);

	if (!rec_offs_any_extern(offsets)) {

		return;
	}

	for (i = 0; i < n; i++) {
		if (rec_offs_nth_extern(offsets, i)) {

			btr_cur_set_ownership_of_extern_field(
				page_zip, rec, index, offsets, i, TRUE, mtr);
		}
	}
}

/*******************************************************************//**
Flags the data tuple fields that are marked as extern storage in the
update vector.  We use this function to remember which fields we must
mark as extern storage in a record inserted for an update.
@return number of flagged external columns */
ulint
btr_push_update_extern_fields(
/*==========================*/
	dtuple_t*	tuple,	/*!< in/out: data tuple */
	const upd_t*	update,	/*!< in: update vector */
	mem_heap_t*	heap)	/*!< in: memory heap */
{
	ulint			n_pushed	= 0;
	ulint			n;
	const upd_field_t*	uf;

	ut_ad(tuple);
	ut_ad(update);

	uf = update->fields;
	n = upd_get_n_fields(update);

	for (; n--; uf++) {
		if (dfield_is_ext(&uf->new_val)) {
			dfield_t*	field
				= dtuple_get_nth_field(tuple, uf->field_no);

			if (!dfield_is_ext(field)) {
				dfield_set_ext(field);
				n_pushed++;
			}

			switch (uf->orig_len) {
				byte*	data;
				ulint	len;
				byte*	buf;
			case 0:
				break;
			case BTR_EXTERN_FIELD_REF_SIZE:
				/* Restore the original locally stored
				part of the column.  In the undo log,
				InnoDB writes a longer prefix of externally
				stored columns, so that column prefixes
				in secondary indexes can be reconstructed. */
				dfield_set_data(field,
						(byte*) dfield_get_data(field)
						+ dfield_get_len(field)
						- BTR_EXTERN_FIELD_REF_SIZE,
						BTR_EXTERN_FIELD_REF_SIZE);
				dfield_set_ext(field);
				break;
			default:
				/* Reconstruct the original locally
				stored part of the column.  The data
				will have to be copied. */
				ut_a(uf->orig_len > BTR_EXTERN_FIELD_REF_SIZE);

				data = (byte*) dfield_get_data(field);
				len = dfield_get_len(field);

				buf = (byte*) mem_heap_alloc(heap,
							     uf->orig_len);
				/* Copy the locally stored prefix. */
				memcpy(buf, data,
				       uf->orig_len
				       - BTR_EXTERN_FIELD_REF_SIZE);
				/* Copy the BLOB pointer. */
				memcpy(buf + uf->orig_len
				       - BTR_EXTERN_FIELD_REF_SIZE,
				       data + len - BTR_EXTERN_FIELD_REF_SIZE,
				       BTR_EXTERN_FIELD_REF_SIZE);

				dfield_set_data(field, buf, uf->orig_len);
				dfield_set_ext(field);
			}
		}
	}

	return(n_pushed);
}

/*******************************************************************//**
Returns the length of a BLOB part stored on the header page.
@return part length */
static
ulint
btr_blob_get_part_len(
/*==================*/
	const byte*	blob_header)	/*!< in: blob header */
{
	return(mach_read_from_4(blob_header + BTR_BLOB_HDR_PART_LEN));
}

/*******************************************************************//**
Returns the page number where the next BLOB part is stored.
@return page number or FIL_NULL if no more pages */
static
ulint
btr_blob_get_next_page_no(
/*======================*/
	const byte*	blob_header)	/*!< in: blob header */
{
	return(mach_read_from_4(blob_header + BTR_BLOB_HDR_NEXT_PAGE_NO));
}

/*******************************************************************//**
Deallocate a buffer block that was reserved for a BLOB part. */
static
void
btr_blob_free(
/*==========*/
	dict_index_t*	index,	/*!< in: index */
	buf_block_t*	block,	/*!< in: buffer block */
	ibool		all,	/*!< in: TRUE=remove also the compressed page
				if there is one */
	mtr_t*		mtr)	/*!< in: mini-transaction to commit */
{
	buf_pool_t*	buf_pool = buf_pool_from_block(block);
	page_id_t	page_id(block->page.id.space(),
				block->page.id.page_no());
	bool	freed	= false;

	ut_ad(mtr_is_block_fix(mtr, block, MTR_MEMO_PAGE_X_FIX, index->table));

	mtr_commit(mtr);

	mutex_enter(&buf_pool->LRU_list_mutex);
	buf_page_mutex_enter(block);

	/* Only free the block if it is still allocated to
	the same file page. */

	if (buf_block_get_state(block) == BUF_BLOCK_FILE_PAGE
	    && page_id.equals_to(block->page.id)) {

		freed = buf_LRU_free_page(&block->page, all);

		if (!freed && all && block->page.zip.data
		    && buf_block_get_state(block) == BUF_BLOCK_FILE_PAGE
		    && page_id.equals_to(block->page.id)) {

			/* Attempt to deallocate the uncompressed page
			if the whole block cannot be deallocted. */

			freed = buf_LRU_free_page(&block->page, false);
		}
	}

	if (!freed) {
		mutex_exit(&buf_pool->LRU_list_mutex);
		buf_page_mutex_exit(block);
	}
}

/** Helper class used while writing blob pages, during insert or update. */
struct btr_blob_log_check_t {
	/** Persistent cursor on a clusterex index record with blobs. */
	btr_pcur_t*	m_pcur;
	/** Mini transaction holding the latches for m_pcur */
	mtr_t*		m_mtr;
	/** rec_get_offsets(rec, index); offset of clust_rec */
	const ulint*	m_offsets;
	/** The block containing clustered record */
	buf_block_t**	m_block;
	/** The clustered record pointer */
	rec_t**		m_rec;
	/** The blob operation code */
	enum blob_op	m_op;

	/** Constructor
	@param[in]	pcur		persistent cursor on a clustered
					index record with blobs.
	@param[in]	mtr		mini-transaction holding latches for
					pcur.
	@param[in]	offsets		offsets of the clust_rec
	@param[in,out]	block		record block containing pcur record
	@param[in,out]	rec		the clustered record pointer
	@param[in]	op		the blob operation code */
	btr_blob_log_check_t(
		btr_pcur_t*	pcur,
		mtr_t*		mtr,
		const ulint*	offsets,
		buf_block_t**	block,
		rec_t**		rec,
		enum blob_op	op)
		: m_pcur(pcur),
		  m_mtr(mtr),
		  m_offsets(offsets),
		  m_block(block),
		  m_rec(rec),
		  m_op(op)
	{
		ut_ad(rec_offs_validate(*m_rec, m_pcur->index(), m_offsets));
		ut_ad((*m_block)->frame == page_align(*m_rec));
		ut_ad(*m_rec == btr_pcur_get_rec(m_pcur));
	}

	/** Check if there is enough space in log file. Commit and re-start the
	mini transaction. */
	void check()
	{
		dict_index_t*	index = m_pcur->index();
		ulint		offs = 0;
		ulint		page_no = ULINT_UNDEFINED;
		FlushObserver*	observer = m_mtr->get_flush_observer();

		if (m_op == BTR_STORE_INSERT_BULK) {
			offs = page_offset(*m_rec);
			page_no = page_get_page_no(
				buf_block_get_frame(*m_block));

			buf_block_buf_fix_inc(*m_block, __FILE__, __LINE__);
		} else {
			btr_pcur_store_position(m_pcur, m_mtr);
		}
		m_mtr->commit();

		DEBUG_SYNC_C("blob_write_middle");

		log_free_check();

		DEBUG_SYNC_C("blob_write_middle_after_check");

		const mtr_log_t log_mode = m_mtr->get_log_mode();
		m_mtr->start();
		m_mtr->set_log_mode(log_mode);
		m_mtr->set_named_space(index->space);
		m_mtr->set_flush_observer(observer);

		if (m_op == BTR_STORE_INSERT_BULK) {
			page_id_t       page_id(dict_index_get_space(index),
						page_no);
			page_size_t     page_size(dict_table_page_size(
						index->table));
			page_cur_t*	page_cur = &m_pcur->btr_cur.page_cur;

			mtr_x_lock(dict_index_get_lock(index), m_mtr);
			page_cur->block = btr_block_get(
				page_id, page_size, RW_X_LATCH, index, m_mtr);
			page_cur->rec = buf_block_get_frame(page_cur->block)
				+ offs;

			buf_block_buf_fix_dec(page_cur->block);
		} else {
			ut_ad(m_pcur->rel_pos == BTR_PCUR_ON);
			bool ret = btr_pcur_restore_position(
				BTR_MODIFY_LEAF | BTR_MODIFY_EXTERNAL,
				m_pcur, m_mtr);

			ut_a(ret);
		}

		*m_block	= btr_pcur_get_block(m_pcur);
		*m_rec		= btr_pcur_get_rec(m_pcur);

		ut_d(rec_offs_make_valid(
			*m_rec, index, const_cast<ulint*>(m_offsets)));

		ut_ad(m_mtr->memo_contains_page_flagged(
		      *m_rec,
		      MTR_MEMO_PAGE_X_FIX | MTR_MEMO_PAGE_SX_FIX)
		      || dict_table_is_intrinsic(index->table));

		ut_ad(mtr_memo_contains_flagged(m_mtr,
		      dict_index_get_lock(index),
		      MTR_MEMO_SX_LOCK | MTR_MEMO_X_LOCK)
		      || dict_table_is_intrinsic(index->table));
	}
};


/*******************************************************************//**
Stores the fields in big_rec_vec to the tablespace and puts pointers to
them in rec.  The extern flags in rec will have to be set beforehand.
The fields are stored on pages allocated from leaf node
file segment of the index tree.

TODO: If the allocation extends the tablespace, it will not be redo logged, in
any mini-transaction.  Tablespace extension should be redo-logged, so that
recovery will not fail when the big_rec was written to the extended portion of
the file, in case the file was somehow truncated in the crash.

@return DB_SUCCESS or DB_OUT_OF_FILE_SPACE */
dberr_t
btr_store_big_rec_extern_fields(
/*============================*/
	btr_pcur_t*	pcur,		/*!< in/out: a persistent cursor. if
					btr_mtr is restarted, then this can
					be repositioned. */
	const upd_t*	upd,		/*!< in: update vector */
	ulint*		offsets,	/*!< in/out: rec_get_offsets() on
					pcur. the "external storage" flags
					in offsets will correctly correspond
					to rec when this function returns */
	const big_rec_t*big_rec_vec,	/*!< in: vector containing fields
					to be stored externally */
	mtr_t*		btr_mtr,	/*!< in/out: mtr containing the
					latches to the clustered index. can be
					committed and restarted. */
	enum blob_op	op)		/*! in: operation code */
{
	ulint		rec_page_no;
	byte*		field_ref;
	ulint		extern_len;
	ulint		store_len;
	ulint		page_no;
	ulint		space_id;
	ulint		prev_page_no;
	ulint		hint_page_no;
	ulint		i;
	mtr_t		mtr;
	mtr_t		mtr_bulk;
	mem_heap_t*	heap = NULL;
	page_zip_des_t*	page_zip;
	z_stream	c_stream;
	dberr_t		error		= DB_SUCCESS;
	dict_index_t*	index		= pcur->index();
	buf_block_t*	rec_block	= btr_pcur_get_block(pcur);
	rec_t*		rec		= btr_pcur_get_rec(pcur);

	ut_ad(rec_offs_validate(rec, index, offsets));
	ut_ad(rec_offs_any_extern(offsets));
	ut_ad(btr_mtr);
	ut_ad(mtr_memo_contains_flagged(btr_mtr, dict_index_get_lock(index),
					MTR_MEMO_X_LOCK
					| MTR_MEMO_SX_LOCK)
	      || dict_table_is_intrinsic(index->table));
	ut_ad(mtr_is_block_fix(
		btr_mtr, rec_block, MTR_MEMO_PAGE_X_FIX, index->table));
	ut_ad(buf_block_get_frame(rec_block) == page_align(rec));
	ut_a(dict_index_is_clust(index));

	ut_a(dict_table_page_size(index->table)
		.equals_to(rec_block->page.size));

	btr_blob_log_check_t redo_log(pcur, btr_mtr, offsets, &rec_block,
				      &rec, op);
	page_zip = buf_block_get_page_zip(rec_block);
	space_id = rec_block->page.id.space();
	rec_page_no = rec_block->page.id.page_no();
	ut_a(fil_page_index_page_check(page_align(rec))
	     || op == BTR_STORE_INSERT_BULK);

	if (page_zip) {
		int	err;

		/* Zlib deflate needs 128 kilobytes for the default
		window size, plus 512 << memLevel, plus a few
		kilobytes for small objects.  We use reduced memLevel
		to limit the memory consumption, and preallocate the
		heap, hoping to avoid memory fragmentation. */
		heap = mem_heap_create(250000);
		page_zip_set_alloc(&c_stream, heap);

		err = deflateInit2(&c_stream, page_zip_level,
				   Z_DEFLATED, 15, 7, Z_DEFAULT_STRATEGY);
		ut_a(err == Z_OK);
	}

#if defined UNIV_DEBUG || defined UNIV_BLOB_LIGHT_DEBUG
	/* All pointers to externally stored columns in the record
	must either be zero or they must be pointers to inherited
	columns, owned by this record or an earlier record version. */
	for (i = 0; i < big_rec_vec->n_fields; i++) {
		field_ref = btr_rec_get_field_ref(
			rec, offsets, big_rec_vec->fields[i].field_no);

		ut_a(!(field_ref[BTR_EXTERN_LEN] & BTR_EXTERN_OWNER_FLAG));
		/* Either this must be an update in place,
		or the BLOB must be inherited, or the BLOB pointer
		must be zero (will be written in this function). */
		ut_a(op == BTR_STORE_UPDATE
		     || (field_ref[BTR_EXTERN_LEN] & BTR_EXTERN_INHERITED_FLAG)
		     || !memcmp(field_ref, field_ref_zero,
				BTR_EXTERN_FIELD_REF_SIZE));
	}
#endif /* UNIV_DEBUG || UNIV_BLOB_LIGHT_DEBUG */

	const page_size_t	page_size(dict_table_page_size(index->table));

	/* Space available in compressed page to carry blob data */
	const ulint	payload_size_zip = page_size.physical()
		- FIL_PAGE_DATA;

	/* Space available in uncompressed page to carry blob data */
	const ulint	payload_size = page_size.physical()
		- FIL_PAGE_DATA - BTR_BLOB_HDR_SIZE - FIL_PAGE_DATA_END;

	/* We have to create a file segment to the tablespace
	for each field and put the pointer to the field in rec */

	for (i = 0; i < big_rec_vec->n_fields; i++) {
		const ulint field_no = big_rec_vec->fields[i].field_no;

		field_ref = btr_rec_get_field_ref(rec, offsets, field_no);
#if defined UNIV_DEBUG || defined UNIV_BLOB_LIGHT_DEBUG
		/* A zero BLOB pointer should have been initially inserted. */
		ut_a(!memcmp(field_ref, field_ref_zero,
			     BTR_EXTERN_FIELD_REF_SIZE));
#endif /* UNIV_DEBUG || UNIV_BLOB_LIGHT_DEBUG */
		extern_len = big_rec_vec->fields[i].len;
		UNIV_MEM_ASSERT_RW(big_rec_vec->fields[i].data,
				   extern_len);

		ut_a(extern_len > 0);

		prev_page_no = FIL_NULL;

		if (page_zip) {
			int	err = deflateReset(&c_stream);
			ut_a(err == Z_OK);

			c_stream.next_in = (Bytef*)
				big_rec_vec->fields[i].data;
			c_stream.avail_in = static_cast<uInt>(extern_len);
		}

		for (ulint blob_npages = 0;; ++blob_npages) {
			buf_block_t*	block;
			page_t*		page;
			const ulint	commit_freq = 4;
			ulint		r_extents;

			ut_ad(page_align(field_ref) == page_align(rec));

			if (!(blob_npages % commit_freq)) {

				redo_log.check();

				field_ref = btr_rec_get_field_ref(
					rec, offsets, field_no);

				page_zip = buf_block_get_page_zip(rec_block);
				rec_page_no = rec_block->page.id.page_no();
			}

			mtr_start(&mtr);
			mtr.set_named_space(index->space);
			mtr.set_log_mode(btr_mtr->get_log_mode());
			mtr.set_flush_observer(btr_mtr->get_flush_observer());

			buf_page_get(rec_block->page.id,
				     rec_block->page.size, RW_X_LATCH, &mtr);

			if (prev_page_no == FIL_NULL) {
				hint_page_no = 1 + rec_page_no;
			} else {
				hint_page_no = prev_page_no + 1;
			}

			mtr_t	*alloc_mtr;

			if (op == BTR_STORE_INSERT_BULK) {
				mtr_start(&mtr_bulk);
				mtr_bulk.set_spaces(mtr);
				alloc_mtr = &mtr_bulk;
			} else {
				alloc_mtr = &mtr;
			}

			if (!fsp_reserve_free_extents(&r_extents, space_id, 1,
						      FSP_BLOB, alloc_mtr,
						      1)) {

				mtr_commit(alloc_mtr);
				error = DB_OUT_OF_FILE_SPACE;
				goto func_exit;
			}

			block = btr_page_alloc(index, hint_page_no, FSP_NO_DIR,
					       0, alloc_mtr, &mtr);

			alloc_mtr->release_free_extents(r_extents);

			if (op == BTR_STORE_INSERT_BULK) {
				mtr_commit(&mtr_bulk);
			}

			ut_a(block != NULL);

			page_no = block->page.id.page_no();
			page = buf_block_get_frame(block);

			if (prev_page_no != FIL_NULL) {
				buf_block_t*	prev_block;
				page_t*		prev_page;

				prev_block = buf_page_get(
					page_id_t(space_id, prev_page_no),
					rec_block->page.size,
					RW_X_LATCH, &mtr);

				buf_block_dbg_add_level(prev_block,
							SYNC_EXTERN_STORAGE);
				prev_page = buf_block_get_frame(prev_block);

				if (page_zip) {
					mlog_write_ulint(
						prev_page + FIL_PAGE_NEXT,
						page_no, MLOG_4BYTES, &mtr);
					memcpy(buf_block_get_page_zip(
						       prev_block)
					       ->data + FIL_PAGE_NEXT,
					       prev_page + FIL_PAGE_NEXT, 4);
				} else {
					mlog_write_ulint(
						prev_page + FIL_PAGE_DATA
						+ BTR_BLOB_HDR_NEXT_PAGE_NO,
						page_no, MLOG_4BYTES, &mtr);
				}

			} else if (dict_index_is_online_ddl(index)) {
				row_log_table_blob_alloc(index, page_no);
			}

			if (page_zip) {
				int		err;
				page_zip_des_t*	blob_page_zip;

				/* Write FIL_PAGE_TYPE to the redo log
				separately, before logging any other
				changes to the page, so that the debug
				assertions in
				recv_parse_or_apply_log_rec_body() can
				be made simpler.  Before InnoDB Plugin
				1.0.4, the initialization of
				FIL_PAGE_TYPE was logged as part of
				the mlog_log_string() below. */

				mlog_write_ulint(page + FIL_PAGE_TYPE,
						 prev_page_no == FIL_NULL
						 ? FIL_PAGE_TYPE_ZBLOB
						 : FIL_PAGE_TYPE_ZBLOB2,
						 MLOG_2BYTES, &mtr);

				c_stream.next_out = page
					+ FIL_PAGE_DATA;
				c_stream.avail_out = static_cast<uInt>(
					payload_size_zip);

				err = deflate(&c_stream, Z_FINISH);
				ut_a(err == Z_OK || err == Z_STREAM_END);
				ut_a(err == Z_STREAM_END
				     || c_stream.avail_out == 0);

				/* Write the "next BLOB page" pointer */
				mlog_write_ulint(page + FIL_PAGE_NEXT,
						 FIL_NULL, MLOG_4BYTES, &mtr);
				/* Initialize the unused "prev page" pointer */
				mlog_write_ulint(page + FIL_PAGE_PREV,
						 FIL_NULL, MLOG_4BYTES, &mtr);
				/* Write a back pointer to the record
				into the otherwise unused area.  This
				information could be useful in
				debugging.  Later, we might want to
				implement the possibility to relocate
				BLOB pages.  Then, we would need to be
				able to adjust the BLOB pointer in the
				record.  We do not store the heap
				number of the record, because it can
				change in page_zip_reorganize() or
				btr_page_reorganize().  However, also
				the page number of the record may
				change when B-tree nodes are split or
				merged.
				NOTE: FIL_PAGE_FILE_FLUSH_LSN space is
				used by R-tree index for a Split Sequence
				Number */
				ut_ad(!dict_index_is_spatial(index));

				mlog_write_ulint(page
						 + FIL_PAGE_FILE_FLUSH_LSN,
						 space_id,
						 MLOG_4BYTES, &mtr);
				mlog_write_ulint(page
						 + FIL_PAGE_FILE_FLUSH_LSN + 4,
						 rec_page_no,
						 MLOG_4BYTES, &mtr);

				/* Zero out the unused part of the page. */
				memset(page + page_zip_get_size(page_zip)
				       - c_stream.avail_out,
				       0, c_stream.avail_out);
				mlog_log_string(page + FIL_PAGE_FILE_FLUSH_LSN,
						page_zip_get_size(page_zip)
						- FIL_PAGE_FILE_FLUSH_LSN,
						&mtr);
				/* Copy the page to compressed storage,
				because it will be flushed to disk
				from there. */
				blob_page_zip = buf_block_get_page_zip(block);
				ut_ad(blob_page_zip);
				ut_ad(page_zip_get_size(blob_page_zip)
				      == page_zip_get_size(page_zip));
				memcpy(blob_page_zip->data, page,
				       page_zip_get_size(page_zip));

				if (err == Z_OK && prev_page_no != FIL_NULL) {

					goto next_zip_page;
				}

				if (err == Z_STREAM_END) {
					mach_write_to_4(field_ref
							+ BTR_EXTERN_LEN, 0);
					mach_write_to_4(field_ref
							+ BTR_EXTERN_LEN + 4,
							c_stream.total_in);
				} else {
					memset(field_ref + BTR_EXTERN_LEN,
					       0, 8);
				}

				if (prev_page_no == FIL_NULL) {
					ut_ad(blob_npages == 0);
					mach_write_to_4(field_ref
							+ BTR_EXTERN_SPACE_ID,
							space_id);

					mach_write_to_4(field_ref
							+ BTR_EXTERN_PAGE_NO,
							page_no);

					mach_write_to_4(field_ref
							+ BTR_EXTERN_OFFSET,
							FIL_PAGE_NEXT);
				}

				/* We compress a page when finish bulk insert.*/
				if (op != BTR_STORE_INSERT_BULK) {
					page_zip_write_blob_ptr(
						page_zip, rec, index, offsets,
						field_no, &mtr);
				}

next_zip_page:
				prev_page_no = page_no;

				/* Commit mtr and release the
				uncompressed page frame to save memory. */
				btr_blob_free(index, block, FALSE, &mtr);

				if (err == Z_STREAM_END) {
					break;
				}
			} else {
				mlog_write_ulint(page + FIL_PAGE_TYPE,
						 FIL_PAGE_TYPE_BLOB,
						 MLOG_2BYTES, &mtr);

				if (extern_len > payload_size) {
					store_len = payload_size;
				} else {
					store_len = extern_len;
				}

				mlog_write_string(page + FIL_PAGE_DATA
						  + BTR_BLOB_HDR_SIZE,
						  (const byte*)
						  big_rec_vec->fields[i].data
						  + big_rec_vec->fields[i].len
						  - extern_len,
						  store_len, &mtr);
				mlog_write_ulint(page + FIL_PAGE_DATA
						 + BTR_BLOB_HDR_PART_LEN,
						 store_len, MLOG_4BYTES, &mtr);
				mlog_write_ulint(page + FIL_PAGE_DATA
						 + BTR_BLOB_HDR_NEXT_PAGE_NO,
						 FIL_NULL, MLOG_4BYTES, &mtr);

				extern_len -= store_len;

				mlog_write_ulint(field_ref + BTR_EXTERN_LEN, 0,
						 MLOG_4BYTES, &mtr);
				mlog_write_ulint(field_ref
						 + BTR_EXTERN_LEN + 4,
						 big_rec_vec->fields[i].len
						 - extern_len,
						 MLOG_4BYTES, &mtr);

				if (prev_page_no == FIL_NULL) {
					ut_ad(blob_npages == 0);
					mlog_write_ulint(field_ref
							 + BTR_EXTERN_SPACE_ID,
							 space_id, MLOG_4BYTES,
							 &mtr);

					mlog_write_ulint(field_ref
							 + BTR_EXTERN_PAGE_NO,
							 page_no, MLOG_4BYTES,
							 &mtr);

					mlog_write_ulint(field_ref
							 + BTR_EXTERN_OFFSET,
							 FIL_PAGE_DATA,
							 MLOG_4BYTES,
							 &mtr);
				}

				prev_page_no = page_no;

				mtr_commit(&mtr);

				if (extern_len == 0) {
					break;
				}
			}
		}

		DBUG_EXECUTE_IF("btr_store_big_rec_extern",
				error = DB_OUT_OF_FILE_SPACE;
				goto func_exit;);

		rec_offs_make_nth_extern(offsets, field_no);
	}

func_exit:
	if (page_zip) {
		deflateEnd(&c_stream);
	}

	if (heap != NULL) {
		mem_heap_free(heap);
	}

#if defined UNIV_DEBUG || defined UNIV_BLOB_LIGHT_DEBUG
	/* All pointers to externally stored columns in the record
	must be valid. */
	for (i = 0; i < rec_offs_n_fields(offsets); i++) {
		if (!rec_offs_nth_extern(offsets, i)) {
			continue;
		}

		field_ref = btr_rec_get_field_ref(rec, offsets, i);

		/* The pointer must not be zero if the operation
		succeeded. */
		ut_a(0 != memcmp(field_ref, field_ref_zero,
				 BTR_EXTERN_FIELD_REF_SIZE)
		     || error != DB_SUCCESS);
		/* The column must not be disowned by this record. */
		ut_a(!(field_ref[BTR_EXTERN_LEN] & BTR_EXTERN_OWNER_FLAG));
	}
#endif /* UNIV_DEBUG || UNIV_BLOB_LIGHT_DEBUG */
	return(error);
}

/*******************************************************************//**
Check the FIL_PAGE_TYPE on an uncompressed BLOB page. */
static
void
btr_check_blob_fil_page_type(
/*=========================*/
	ulint		space_id,	/*!< in: space id */
	ulint		page_no,	/*!< in: page number */
	const page_t*	page,		/*!< in: page */
	ibool		read)		/*!< in: TRUE=read, FALSE=purge */
{
	ulint	type = fil_page_get_type(page);

	ut_a(space_id == page_get_space_id(page));
	ut_a(page_no == page_get_page_no(page));

	if (UNIV_UNLIKELY(type != FIL_PAGE_TYPE_BLOB)) {
		ulint	flags = fil_space_get_flags(space_id);

#ifndef UNIV_DEBUG /* Improve debug test coverage */
		if (dict_tf_get_format(flags) == UNIV_FORMAT_A) {
			/* Old versions of InnoDB did not initialize
			FIL_PAGE_TYPE on BLOB pages.  Do not print
			anything about the type mismatch when reading
			a BLOB page that is in Antelope format.*/
			return;
		}
#endif /* !UNIV_DEBUG */

		ib::fatal() << "FIL_PAGE_TYPE=" << type
			<< " on BLOB " << (read ? "read" : "purge")
			<< " space " << space_id << " page " << page_no
			<< " flags " << flags;
	}
}

/*******************************************************************//**
Frees the space in an externally stored field to the file space
management if the field in data is owned by the externally stored field,
in a rollback we may have the additional condition that the field must
not be inherited. */
void
btr_free_externally_stored_field(
/*=============================*/
	dict_index_t*	index,		/*!< in: index of the data, the index
					tree MUST be X-latched; if the tree
					height is 1, then also the root page
					must be X-latched! (this is relevant
					in the case this function is called
					from purge where 'data' is located on
					an undo log page, not an index
					page) */
	byte*		field_ref,	/*!< in/out: field reference */
	const rec_t*	rec,		/*!< in: record containing field_ref, for
					page_zip_write_blob_ptr(), or NULL */
	const ulint*	offsets,	/*!< in: rec_get_offsets(rec, index),
					or NULL */
	page_zip_des_t*	page_zip,	/*!< in: compressed page corresponding
					to rec, or NULL if rec == NULL */
	ulint		i,		/*!< in: field number of field_ref;
					ignored if rec == NULL */
	bool		rollback,	/*!< in: performing rollback? */
	mtr_t*		local_mtr)	/*!< in: mtr
					containing the latch to data an an
					X-latch to the index tree */
{
	page_t*		page;
	const ulint	space_id	= mach_read_from_4(
		field_ref + BTR_EXTERN_SPACE_ID);
	const ulint	start_page	= mach_read_from_4(
		field_ref + BTR_EXTERN_PAGE_NO);
	ulint		page_no;
	ulint		next_page_no;
	mtr_t		mtr;

	ut_ad(dict_index_is_clust(index));
	ut_ad(mtr_memo_contains_flagged(local_mtr, dict_index_get_lock(index),
					MTR_MEMO_X_LOCK
					| MTR_MEMO_SX_LOCK)
	      || dict_table_is_intrinsic(index->table));
	ut_ad(mtr_is_page_fix(
		local_mtr, field_ref, MTR_MEMO_PAGE_X_FIX, index->table));
	ut_ad(!rec || rec_offs_validate(rec, index, offsets));
	ut_ad(!rec || field_ref == btr_rec_get_field_ref(rec, offsets, i));
	ut_ad(local_mtr->is_named_space(
		      page_get_space_id(page_align(field_ref))));

	if (UNIV_UNLIKELY(!memcmp(field_ref, field_ref_zero,
				  BTR_EXTERN_FIELD_REF_SIZE))) {
		/* In the rollback, we may encounter a clustered index
		record with some unwritten off-page columns. There is
		nothing to free then. */
		ut_a(rollback);
		return;
	}

	ut_ad(!(mach_read_from_4(field_ref + BTR_EXTERN_LEN)
	        & ~((BTR_EXTERN_OWNER_FLAG
	             | BTR_EXTERN_INHERITED_FLAG) << 24)));
	ut_ad(space_id == index->space);

	const page_size_t	ext_page_size(dict_table_page_size(index->table));
	const page_size_t&	rec_page_size(rec == NULL
					      ? univ_page_size
					      : ext_page_size);
	if (rec == NULL) {
		/* This is a call from row_purge_upd_exist_or_extern(). */
		ut_ad(!page_zip);
	}

	for (;;) {
#ifdef UNIV_DEBUG
		buf_block_t*	rec_block;
#endif /* UNIV_DEBUG */
		buf_block_t*	ext_block;

		mtr_start(&mtr);
		mtr.set_spaces(*local_mtr);
		mtr.set_log_mode(local_mtr->get_log_mode());

		ut_ad(!dict_table_is_temporary(index->table)
		      || local_mtr->get_log_mode() == MTR_LOG_NO_REDO);

		const page_t*	p = page_align(field_ref);

		const page_id_t	page_id(page_get_space_id(p),
					page_get_page_no(p));

#ifdef UNIV_DEBUG
		rec_block =
#endif /* UNIV_DEBUG */
		buf_page_get(page_id, rec_page_size, RW_X_LATCH, &mtr);

		buf_block_dbg_add_level(rec_block, SYNC_NO_ORDER_CHECK);
		page_no = mach_read_from_4(field_ref + BTR_EXTERN_PAGE_NO);

		if (/* There is no external storage data */
		    page_no == FIL_NULL
		    /* This field does not own the externally stored field */
		    || (mach_read_from_1(field_ref + BTR_EXTERN_LEN)
			& BTR_EXTERN_OWNER_FLAG)
		    /* Rollback and inherited field */
		    || (rollback
			&& (mach_read_from_1(field_ref + BTR_EXTERN_LEN)
			    & BTR_EXTERN_INHERITED_FLAG))) {

			/* Do not free */
			mtr_commit(&mtr);

			return;
		}

		if (page_no == start_page && dict_index_is_online_ddl(index)) {
			row_log_table_blob_free(index, start_page);
		}

		ext_block = buf_page_get(
			page_id_t(space_id, page_no), ext_page_size,
			RW_X_LATCH, &mtr);

		buf_block_dbg_add_level(ext_block, SYNC_EXTERN_STORAGE);
		page = buf_block_get_frame(ext_block);

		if (ext_page_size.is_compressed()) {
			/* Note that page_zip will be NULL
			in row_purge_upd_exist_or_extern(). */
			switch (fil_page_get_type(page)) {
			case FIL_PAGE_TYPE_ZBLOB:
			case FIL_PAGE_TYPE_ZBLOB2:
				break;
			default:
				ut_error;
			}
			next_page_no = mach_read_from_4(page + FIL_PAGE_NEXT);

			btr_page_free_low(index, ext_block, ULINT_UNDEFINED,
					  &mtr);

			if (page_zip != NULL) {
				mach_write_to_4(field_ref + BTR_EXTERN_PAGE_NO,
						next_page_no);
				mach_write_to_4(field_ref + BTR_EXTERN_LEN + 4,
						0);
				page_zip_write_blob_ptr(page_zip, rec, index,
							offsets, i, &mtr);
			} else {
				mlog_write_ulint(field_ref
						 + BTR_EXTERN_PAGE_NO,
						 next_page_no,
						 MLOG_4BYTES, &mtr);
				mlog_write_ulint(field_ref
						 + BTR_EXTERN_LEN + 4, 0,
						 MLOG_4BYTES, &mtr);
			}
		} else {
			ut_a(!page_zip);
			btr_check_blob_fil_page_type(space_id, page_no, page,
						     FALSE);

			next_page_no = mach_read_from_4(
				page + FIL_PAGE_DATA
				+ BTR_BLOB_HDR_NEXT_PAGE_NO);

			btr_page_free_low(index, ext_block, ULINT_UNDEFINED,
					  &mtr);

			mlog_write_ulint(field_ref + BTR_EXTERN_PAGE_NO,
					 next_page_no,
					 MLOG_4BYTES, &mtr);
			/* Zero out the BLOB length.  If the server
			crashes during the execution of this function,
			trx_rollback_or_clean_all_recovered() could
			dereference the half-deleted BLOB, fetching a
			wrong prefix for the BLOB. */
			mlog_write_ulint(field_ref + BTR_EXTERN_LEN + 4,
					 0,
					 MLOG_4BYTES, &mtr);
		}

		/* Commit mtr and release the BLOB block to save memory. */
		btr_blob_free(index, ext_block, TRUE, &mtr);
	}
}

/***********************************************************//**
Frees the externally stored fields for a record. */
static
void
btr_rec_free_externally_stored_fields(
/*==================================*/
	dict_index_t*	index,	/*!< in: index of the data, the index
				tree MUST be X-latched */
	rec_t*		rec,	/*!< in/out: record */
	const ulint*	offsets,/*!< in: rec_get_offsets(rec, index) */
	page_zip_des_t*	page_zip,/*!< in: compressed page whose uncompressed
				part will be updated, or NULL */
	bool		rollback,/*!< in: performing rollback? */
	mtr_t*		mtr)	/*!< in: mini-transaction handle which contains
				an X-latch to record page and to the index
				tree */
{
	ulint	n_fields;
	ulint	i;

	ut_ad(rec_offs_validate(rec, index, offsets));
	ut_ad(mtr_is_page_fix(mtr, rec, MTR_MEMO_PAGE_X_FIX, index->table));
	/* Free possible externally stored fields in the record */

	ut_ad(dict_table_is_comp(index->table) == !!rec_offs_comp(offsets));
	n_fields = rec_offs_n_fields(offsets);

	for (i = 0; i < n_fields; i++) {
		if (rec_offs_nth_extern(offsets, i)) {
			btr_free_externally_stored_field(
				index, btr_rec_get_field_ref(rec, offsets, i),
				rec, offsets, page_zip, i, rollback, mtr);
		}
	}
}

/***********************************************************//**
Frees the externally stored fields for a record, if the field is mentioned
in the update vector. */
static
void
btr_rec_free_updated_extern_fields(
/*===============================*/
	dict_index_t*	index,	/*!< in: index of rec; the index tree MUST be
				X-latched */
	rec_t*		rec,	/*!< in/out: record */
	page_zip_des_t*	page_zip,/*!< in: compressed page whose uncompressed
				part will be updated, or NULL */
	const ulint*	offsets,/*!< in: rec_get_offsets(rec, index) */
	const upd_t*	update,	/*!< in: update vector */
	bool		rollback,/*!< in: performing rollback? */
	mtr_t*		mtr)	/*!< in: mini-transaction handle which contains
				an X-latch to record page and to the tree */
{
	ulint	n_fields;
	ulint	i;

	ut_ad(rec_offs_validate(rec, index, offsets));
	ut_ad(mtr_is_page_fix(mtr, rec, MTR_MEMO_PAGE_X_FIX, index->table));

	/* Free possible externally stored fields in the record */

	n_fields = upd_get_n_fields(update);

	for (i = 0; i < n_fields; i++) {
		const upd_field_t* ufield = upd_get_nth_field(update, i);

		if (rec_offs_nth_extern(offsets, ufield->field_no)) {
			ulint	len;
			byte*	data = rec_get_nth_field(
				rec, offsets, ufield->field_no, &len);
			ut_a(len >= BTR_EXTERN_FIELD_REF_SIZE);

			btr_free_externally_stored_field(
				index, data + len - BTR_EXTERN_FIELD_REF_SIZE,
				rec, offsets, page_zip,
				ufield->field_no, rollback, mtr);
		}
	}
}

/*******************************************************************//**
Copies the prefix of an uncompressed BLOB.  The clustered index record
that points to this BLOB must be protected by a lock or a page latch.
@return number of bytes written to buf */
static
ulint
btr_copy_blob_prefix(
/*=================*/
	byte*		buf,	/*!< out: the externally stored part of
				the field, or a prefix of it */
	ulint		len,	/*!< in: length of buf, in bytes */
	ulint		space_id,/*!< in: space id of the BLOB pages */
	ulint		page_no,/*!< in: page number of the first BLOB page */
	ulint		offset)	/*!< in: offset on the first BLOB page */
{
	ulint	copied_len	= 0;

	for (;;) {
		mtr_t		mtr;
		buf_block_t*	block;
		const page_t*	page;
		const byte*	blob_header;
		ulint		part_len;
		ulint		copy_len;
>>>>>>> 333b4508

      if (i > divergence_level + 1 && !is_n_rows_exact) {
        /* In trees whose height is > 1 our algorithm
        tends to underestimate: multiply the estimate
        by 2: */

        n_rows = n_rows * 2;
      }

      DBUG_EXECUTE_IF("bug14007649", return (n_rows););

      /* Do not estimate the number of rows in the range
      to over 1 / 2 of the estimated rows in the whole
      table */

      if (n_rows > table_n_rows / 2 && !is_n_rows_exact) {
        n_rows = table_n_rows / 2;

        /* If there are just 0 or 1 rows in the table,
        then we estimate all rows are in the range */

        if (n_rows == 0) {
          n_rows = table_n_rows;
        }
      }

      return (n_rows);
    }

    if (!diverged && slot1->nth_rec != slot2->nth_rec) {
      /* If both slots do not point to the same page,
      this means that the tree must have changed between
      the dive for slot1 and the dive for slot2 at the
      beginning of this function. */
      if (slot1->page_no != slot2->page_no ||
          slot1->page_level != slot2->page_level) {
        /* If the tree keeps changing even after a
        few attempts, then just return some arbitrary
        number. */
        if (nth_attempt >= rows_in_range_max_retries) {
          return (rows_in_range_arbitrary_ret_val);
        }

        const int64_t ret = btr_estimate_n_rows_in_range_low(
            index, tuple1, mode1, tuple2, mode2, nth_attempt + 1);

        return (ret);
      }

      diverged = TRUE;

      if (slot1->nth_rec < slot2->nth_rec) {
        /* We do not count the borders (nor the left
        nor the right one), thus "- 1". */
        n_rows = slot2->nth_rec - slot1->nth_rec - 1;

        if (n_rows > 0) {
          /* There is at least one row between
          the two borders pointed to by slot1
          and slot2, so on the level below the
          slots will point to non-adjacent
          pages. */
          diverged_lot = TRUE;
          divergence_level = i;
        }
      } else {
        /* It is possible that
        slot1->nth_rec >= slot2->nth_rec
        if, for example, we have a single page
        tree which contains (inf, 5, 6, supr)
        and we select where x > 20 and x < 30;
        in this case slot1->nth_rec will point
        to the supr record and slot2->nth_rec
        will point to 6. */
        n_rows = 0;
        should_count_the_left_border = false;
        should_count_the_right_border = false;
      }

    } else if (diverged && !diverged_lot) {
      if (slot1->nth_rec < slot1->n_recs || slot2->nth_rec > 1) {
        diverged_lot = TRUE;
        divergence_level = i;

        n_rows = 0;

        if (slot1->nth_rec < slot1->n_recs) {
          n_rows += slot1->n_recs - slot1->nth_rec;
        }

        if (slot2->nth_rec > 1) {
          n_rows += slot2->nth_rec - 1;
        }
      }
    } else if (diverged_lot) {
      n_rows = btr_estimate_n_rows_in_range_on_level(index, slot1, slot2,
                                                     n_rows, &is_n_rows_exact);
    }
  }
}

/** Estimates the number of rows in a given index range.
@param[in]	index	index
@param[in]	tuple1	range start, may also be empty tuple
@param[in]	mode1	search mode for range start
@param[in]	tuple2	range end, may also be empty tuple
@param[in]	mode2	search mode for range end
@return estimated number of rows */
int64_t btr_estimate_n_rows_in_range(dict_index_t *index,
                                     const dtuple_t *tuple1,
                                     page_cur_mode_t mode1,
                                     const dtuple_t *tuple2,
                                     page_cur_mode_t mode2) {
  const int64_t ret = btr_estimate_n_rows_in_range_low(
      index, tuple1, mode1, tuple2, mode2, 1 /* first attempt */);

  return (ret);
}

/** Record the number of non_null key values in a given index for
 each n-column prefix of the index where 1 <= n <=
 dict_index_get_n_unique(index). The estimates are eventually stored in the
 array: index->stat_n_non_null_key_vals[], which is indexed from 0 to n-1. */
static void btr_record_not_null_field_in_rec(
    ulint n_unique,          /*!< in: dict_index_get_n_unique(index),
                             number of columns uniquely determine
                             an index entry */
    const ulint *offsets,    /*!< in: rec_get_offsets(rec, index),
                             its size could be for all fields or
                             that of "n_unique" */
    ib_uint64_t *n_not_null) /*!< in/out: array to record number of
                             not null rows for n-column prefix */
{
  ulint i;

  ut_ad(rec_offs_n_fields(offsets) >= n_unique);

  if (n_not_null == NULL) {
    return;
  }

  for (i = 0; i < n_unique; i++) {
    if (rec_offs_nth_sql_null(offsets, i)) {
      break;
    }

    n_not_null[i]++;
  }
}

/** Estimates the number of different key values in a given index, for
 each n-column prefix of the index where 1 <= n <=
 dict_index_get_n_unique(index). The estimates are stored in the array
 index->stat_n_diff_key_vals[] (indexed 0..n_uniq-1) and the number of pages
 that were sampled is saved in index->stat_n_sample_sizes[]. If
 innodb_stats_method is nulls_ignored, we also record the number of non-null
 values for each prefix and stored the estimates in array
 index->stat_n_non_null_key_vals.
 @return true if the index is available and we get the estimated numbers,
 false if the index is unavailable. */
bool btr_estimate_number_of_different_key_vals(
    dict_index_t *index) /*!< in: index */
{
  btr_cur_t cursor;
  page_t *page;
  rec_t *rec;
  ulint n_cols;
  ib_uint64_t *n_diff;
  ib_uint64_t *n_not_null;
  ibool stats_null_not_equal;
  uintmax_t n_sample_pages; /* number of pages to sample */
  ulint not_empty_flag = 0;
  ulint total_external_size = 0;
  ulint i;
  ulint j;
  uintmax_t add_on;
  mtr_t mtr;
  mem_heap_t *heap = NULL;
  ulint *offsets_rec = NULL;
  ulint *offsets_next_rec = NULL;

  /* For spatial index, there is no such stats can be
  fetched. */
  if (dict_index_is_spatial(index)) {
    return (false);
  }

  n_cols = dict_index_get_n_unique(index);

  heap = mem_heap_create((sizeof *n_diff + sizeof *n_not_null) * n_cols +
                         dict_index_get_n_fields(index) *
                             (sizeof *offsets_rec + sizeof *offsets_next_rec));

  n_diff = (ib_uint64_t *)mem_heap_zalloc(heap, n_cols * sizeof(n_diff[0]));

  n_not_null = NULL;

  /* Check srv_innodb_stats_method setting, and decide whether we
  need to record non-null value and also decide if NULL is
  considered equal (by setting stats_null_not_equal value) */
  switch (srv_innodb_stats_method) {
    case SRV_STATS_NULLS_IGNORED:
      n_not_null =
          (ib_uint64_t *)mem_heap_zalloc(heap, n_cols * sizeof *n_not_null);
      /* fall through */

    case SRV_STATS_NULLS_UNEQUAL:
      /* for both SRV_STATS_NULLS_IGNORED and SRV_STATS_NULLS_UNEQUAL
      case, we will treat NULLs as unequal value */
      stats_null_not_equal = TRUE;
      break;

    case SRV_STATS_NULLS_EQUAL:
      stats_null_not_equal = FALSE;
      break;

    default:
      ut_error;
  }

  /* It makes no sense to test more pages than are contained
  in the index, thus we lower the number if it is too high */
  if (srv_stats_transient_sample_pages > index->stat_index_size) {
    if (index->stat_index_size > 0) {
      n_sample_pages = index->stat_index_size;
    } else {
      n_sample_pages = 1;
    }
  } else {
    n_sample_pages = srv_stats_transient_sample_pages;
  }

  /* We sample some pages in the index to get an estimate */

  for (i = 0; i < n_sample_pages; i++) {
    mtr_start(&mtr);

    bool available;

    available = btr_cur_open_at_rnd_pos(index, BTR_SEARCH_LEAF, &cursor, &mtr);

    if (!available) {
      mtr_commit(&mtr);
      mem_heap_free(heap);

      return (false);
    }

    /* Count the number of different key values for each prefix of
    the key on this index page. If the prefix does not determine
    the index record uniquely in the B-tree, then we subtract one
    because otherwise our algorithm would give a wrong estimate
    for an index where there is just one key value. */

    page = btr_cur_get_page(&cursor);

    rec = page_rec_get_next(page_get_infimum_rec(page));

    if (!page_rec_is_supremum(rec)) {
      not_empty_flag = 1;
      offsets_rec =
          rec_get_offsets(rec, index, offsets_rec, ULINT_UNDEFINED, &heap);

      if (n_not_null != NULL) {
        btr_record_not_null_field_in_rec(n_cols, offsets_rec, n_not_null);
      }
    }

    while (!page_rec_is_supremum(rec)) {
      ulint matched_fields;
      rec_t *next_rec = page_rec_get_next(rec);
      if (page_rec_is_supremum(next_rec)) {
        total_external_size +=
            lob::btr_rec_get_externally_stored_len(rec, offsets_rec);
        break;
      }

      offsets_next_rec = rec_get_offsets(next_rec, index, offsets_next_rec,
                                         ULINT_UNDEFINED, &heap);

      cmp_rec_rec_with_match(rec, next_rec, offsets_rec, offsets_next_rec,
                             index, stats_null_not_equal, &matched_fields);

      for (j = matched_fields; j < n_cols; j++) {
        /* We add one if this index record has
        a different prefix from the previous */

        n_diff[j]++;
      }

      if (n_not_null != NULL) {
        btr_record_not_null_field_in_rec(n_cols, offsets_next_rec, n_not_null);
      }

      total_external_size +=
          lob::btr_rec_get_externally_stored_len(rec, offsets_rec);

      rec = next_rec;
      /* Initialize offsets_rec for the next round
      and assign the old offsets_rec buffer to
      offsets_next_rec. */
      {
        ulint *offsets_tmp = offsets_rec;
        offsets_rec = offsets_next_rec;
        offsets_next_rec = offsets_tmp;
      }
    }

    if (n_cols == dict_index_get_n_unique_in_tree(index)) {
      /* If there is more than one leaf page in the tree,
      we add one because we know that the first record
      on the page certainly had a different prefix than the
      last record on the previous index page in the
      alphabetical order. Before this fix, if there was
      just one big record on each clustered index page, the
      algorithm grossly underestimated the number of rows
      in the table. */

      if (btr_page_get_prev(page, &mtr) != FIL_NULL ||
          btr_page_get_next(page, &mtr) != FIL_NULL) {
        n_diff[n_cols - 1]++;
      }
    }

    mtr_commit(&mtr);
  }

  /* If we saw k borders between different key values on
  n_sample_pages leaf pages, we can estimate how many
  there will be in index->stat_n_leaf_pages */

  /* We must take into account that our sample actually represents
  also the pages used for external storage of fields (those pages are
  included in index->stat_n_leaf_pages) */

  for (j = 0; j < n_cols; j++) {
    index->stat_n_diff_key_vals[j] = BTR_TABLE_STATS_FROM_SAMPLE(
        n_diff[j], index, n_sample_pages, total_external_size, not_empty_flag);

    /* If the tree is small, smaller than
    10 * n_sample_pages + total_external_size, then
    the above estimate is ok. For bigger trees it is common that we
    do not see any borders between key values in the few pages
    we pick. But still there may be n_sample_pages
    different key values, or even more. Let us try to approximate
    that: */

    add_on = index->stat_n_leaf_pages /
             (10 * (n_sample_pages + total_external_size));

    if (add_on > n_sample_pages) {
      add_on = n_sample_pages;
    }

    index->stat_n_diff_key_vals[j] += add_on;

    index->stat_n_sample_sizes[j] = n_sample_pages;

    /* Update the stat_n_non_null_key_vals[] with our
    sampled result. stat_n_non_null_key_vals[] is created
    and initialized to zero in dict_index_add_to_cache(),
    along with stat_n_diff_key_vals[] array */
    if (n_not_null != NULL) {
      index->stat_n_non_null_key_vals[j] =
          BTR_TABLE_STATS_FROM_SAMPLE(n_not_null[j], index, n_sample_pages,
                                      total_external_size, not_empty_flag);
    }
  }

  mem_heap_free(heap);

  return (true);
}

#endif /* !UNIV_HOTBACKUP */<|MERGE_RESOLUTION|>--- conflicted
+++ resolved
@@ -170,7 +170,6 @@
 @param[in]	cursor		cursor
 @param[in]	mtr		mini-transaction
 @return	blocks and savepoints which actually latched. */
-<<<<<<< HEAD
 btr_latch_leaves_t btr_cur_latch_leaves(buf_block_t *block,
                                         const page_id_t &page_id,
                                         const page_size_t &page_size,
@@ -199,50 +198,13 @@
       mode = latch_mode == BTR_MODIFY_LEAF ? RW_X_LATCH : RW_S_LATCH;
       latch_leaves.savepoints[1] = mtr_set_savepoint(mtr);
       get_block = btr_block_get(page_id, page_size, mode, cursor->index, mtr);
+
+      SRV_CORRUPT_TABLE_CHECK(get_block, return latch_leaves;);
+
       latch_leaves.blocks[1] = get_block;
-=======
-btr_latch_leaves_t
-btr_cur_latch_leaves(
-	buf_block_t*		block,
-	const page_id_t&	page_id,
-	const page_size_t&	page_size,
-	ulint			latch_mode,
-	btr_cur_t*		cursor,
-	mtr_t*			mtr)
-{
-	ulint		mode;
-	ulint		left_page_no;
-	ulint		right_page_no;
-	buf_block_t*	get_block;
-	page_t*		page = buf_block_get_frame(block);
-	bool		spatial;
-	btr_latch_leaves_t latch_leaves = {{NULL, NULL, NULL}, {0, 0, 0}};
-
-	spatial = dict_index_is_spatial(cursor->index) && cursor->rtr_info;
-	ut_ad(buf_page_in_file(&block->page));
-
-	switch (latch_mode) {
-	case BTR_SEARCH_LEAF:
-	case BTR_MODIFY_LEAF:
-	case BTR_SEARCH_TREE:
-		if (spatial) {
-			cursor->rtr_info->tree_savepoints[RTR_MAX_LEVELS]
-				= mtr_set_savepoint(mtr);
-		}
-
-		mode = latch_mode == BTR_MODIFY_LEAF ? RW_X_LATCH : RW_S_LATCH;
-		latch_leaves.savepoints[1] = mtr_set_savepoint(mtr);
-		get_block = btr_block_get(page_id, page_size, mode,
-					  cursor->index, mtr);
-
-		SRV_CORRUPT_TABLE_CHECK(get_block, return latch_leaves;);
-
-		latch_leaves.blocks[1] = get_block;
->>>>>>> 333b4508
 #ifdef UNIV_BTR_DEBUG
       ut_a(page_is_comp(get_block->frame) == page_is_comp(page));
 #endif /* UNIV_BTR_DEBUG */
-<<<<<<< HEAD
       if (spatial) {
         cursor->rtr_info->tree_blocks[RTR_MAX_LEVELS] = get_block;
       }
@@ -266,6 +228,9 @@
         latch_leaves.savepoints[0] = mtr_set_savepoint(mtr);
         get_block = btr_block_get(page_id_t(page_id.space(), left_page_no),
                                   page_size, RW_X_LATCH, cursor->index, mtr);
+
+        SRV_CORRUPT_TABLE_CHECK(get_block, return latch_leaves;);
+
         latch_leaves.blocks[0] = get_block;
 
         if (spatial) {
@@ -281,59 +246,10 @@
       latch_leaves.savepoints[1] = mtr_set_savepoint(mtr);
       get_block =
           btr_block_get(page_id, page_size, RW_X_LATCH, cursor->index, mtr);
+
+      SRV_CORRUPT_TABLE_CHECK(get_block, return latch_leaves;);
+
       latch_leaves.blocks[1] = get_block;
-=======
-		if (spatial) {
-			cursor->rtr_info->tree_blocks[RTR_MAX_LEVELS]
-				= get_block;
-		}
-
-		return(latch_leaves);
-	case BTR_MODIFY_TREE:
-		/* It is exclusive for other operations which calls
-		btr_page_set_prev() */
-		ut_ad(mtr_memo_contains_flagged(mtr,
-			dict_index_get_lock(cursor->index),
-			MTR_MEMO_X_LOCK | MTR_MEMO_SX_LOCK)
-		      || dict_table_is_intrinsic(cursor->index->table));
-		/* x-latch also siblings from left to right */
-		left_page_no = btr_page_get_prev(page, mtr);
-
-		if (left_page_no != FIL_NULL) {
-
-			if (spatial) {
-				cursor->rtr_info->tree_savepoints[
-					RTR_MAX_LEVELS] = mtr_set_savepoint(mtr);
-			}
-
-			latch_leaves.savepoints[0] = mtr_set_savepoint(mtr);
-			get_block = btr_block_get(
-				page_id_t(page_id.space(), left_page_no),
-				page_size, RW_X_LATCH, cursor->index, mtr);
-
-			SRV_CORRUPT_TABLE_CHECK(get_block, return latch_leaves;);
-
-			latch_leaves.blocks[0] = get_block;
-
-			if (spatial) {
-				cursor->rtr_info->tree_blocks[RTR_MAX_LEVELS]
-					= get_block;
-			}
-		}
-
-		if (spatial) {
-			cursor->rtr_info->tree_savepoints[RTR_MAX_LEVELS + 1]
-				= mtr_set_savepoint(mtr);
-		}
-
-		latch_leaves.savepoints[1] = mtr_set_savepoint(mtr);
-		get_block = btr_block_get(
-			page_id, page_size, RW_X_LATCH, cursor->index, mtr);
-
-		SRV_CORRUPT_TABLE_CHECK(get_block, return latch_leaves;);
-
-		latch_leaves.blocks[1] = get_block;
->>>>>>> 333b4508
 
 #ifdef UNIV_BTR_DEBUG
       /* Sanity check only after both the blocks are latched. */
@@ -345,7 +261,6 @@
       ut_a(page_is_comp(get_block->frame) == page_is_comp(page));
 #endif /* UNIV_BTR_DEBUG */
 
-<<<<<<< HEAD
       if (spatial) {
         cursor->rtr_info->tree_blocks[RTR_MAX_LEVELS + 1] = get_block;
       }
@@ -360,36 +275,15 @@
         latch_leaves.savepoints[2] = mtr_set_savepoint(mtr);
         get_block = btr_block_get(page_id_t(page_id.space(), right_page_no),
                                   page_size, RW_X_LATCH, cursor->index, mtr);
+
+        SRV_CORRUPT_TABLE_CHECK(get_block, return latch_leaves;);
+
         latch_leaves.blocks[2] = get_block;
-=======
-		if (spatial) {
-			cursor->rtr_info->tree_blocks[RTR_MAX_LEVELS + 1]
-				= get_block;
-		}
-
-		right_page_no = btr_page_get_next(page, mtr);
-
-		if (right_page_no != FIL_NULL) {
-			if (spatial) {
-				cursor->rtr_info->tree_savepoints[
-					RTR_MAX_LEVELS + 2] = mtr_set_savepoint(
-								mtr);
-			}
-			latch_leaves.savepoints[2] = mtr_set_savepoint(mtr);
-			get_block = btr_block_get(
-				page_id_t(page_id.space(), right_page_no),
-				page_size, RW_X_LATCH, cursor->index, mtr);
-
-			SRV_CORRUPT_TABLE_CHECK(get_block, return latch_leaves;);
-
-			latch_leaves.blocks[2] = get_block;
->>>>>>> 333b4508
 #ifdef UNIV_BTR_DEBUG
         ut_a(page_is_comp(get_block->frame) == page_is_comp(page));
         ut_a(btr_page_get_prev(get_block->frame, mtr) ==
              page_get_page_no(page));
 #endif /* UNIV_BTR_DEBUG */
-<<<<<<< HEAD
         if (spatial) {
           cursor->rtr_info->tree_blocks[RTR_MAX_LEVELS + 2] = get_block;
         }
@@ -411,34 +305,9 @@
                                   page_size, mode, cursor->index, mtr);
         latch_leaves.blocks[0] = get_block;
         cursor->left_block = get_block;
-=======
-			if (spatial) {
-				cursor->rtr_info->tree_blocks[
-					RTR_MAX_LEVELS + 2] = get_block;
-			}
-		}
-
-		return(latch_leaves);
-
-	case BTR_SEARCH_PREV:
-	case BTR_MODIFY_PREV:
-		mode = latch_mode == BTR_SEARCH_PREV ? RW_S_LATCH : RW_X_LATCH;
-		/* latch also left sibling */
-		rw_lock_s_lock(&block->lock);
-		left_page_no = btr_page_get_prev(page, mtr);
-		rw_lock_s_unlock(&block->lock);
-
-		if (left_page_no != FIL_NULL) {
-			latch_leaves.savepoints[0] = mtr_set_savepoint(mtr);
-			get_block = btr_block_get(
-				page_id_t(page_id.space(), left_page_no),
-				page_size, mode, cursor->index, mtr);
-			latch_leaves.blocks[0] = get_block;
-			cursor->left_block = get_block;
-
-			SRV_CORRUPT_TABLE_CHECK(get_block, return latch_leaves;);
-
->>>>>>> 333b4508
+
+        SRV_CORRUPT_TABLE_CHECK(get_block, return latch_leaves;);
+
 #ifdef UNIV_BTR_DEBUG
         ut_a(page_is_comp(get_block->frame) == page_is_comp(page));
         ut_a(btr_page_get_next(get_block->frame, mtr) ==
@@ -446,19 +315,12 @@
 #endif /* UNIV_BTR_DEBUG */
       }
 
-<<<<<<< HEAD
       latch_leaves.savepoints[1] = mtr_set_savepoint(mtr);
       get_block = btr_block_get(page_id, page_size, mode, cursor->index, mtr);
+
+      SRV_CORRUPT_TABLE_CHECK(get_block, return latch_leaves;);
+
       latch_leaves.blocks[1] = get_block;
-=======
-		latch_leaves.savepoints[1] = mtr_set_savepoint(mtr);
-		get_block = btr_block_get(page_id, page_size, mode,
-					  cursor->index, mtr);
-
-		SRV_CORRUPT_TABLE_CHECK(get_block, return latch_leaves;);
-
-		latch_leaves.blocks[1] = get_block;
->>>>>>> 333b4508
 #ifdef UNIV_BTR_DEBUG
       ut_a(page_is_comp(get_block->frame) == page_is_comp(page));
 #endif /* UNIV_BTR_DEBUG */
@@ -481,7 +343,6 @@
 @param[in]	line		line where called
 @param[in]	mtr		mini-transaction
 @return true if success */
-<<<<<<< HEAD
 bool btr_cur_optimistic_latch_leaves(buf_block_t *block,
                                      ib_uint64_t modify_clock,
                                      ulint *latch_mode, btr_cur_t *cursor,
@@ -531,9 +392,7 @@
         if (btr_page_get_prev(buf_block_get_frame(block), mtr) ==
             left_page_no) {
           /* adjust buf_fix_count */
-          buf_page_mutex_enter(block);
           buf_block_buf_fix_dec(block);
-          buf_page_mutex_exit(block);
 
           *latch_mode = mode;
           return (true);
@@ -549,9 +408,7 @@
       }
     unpin_failed:
       /* unpin the block */
-      buf_page_mutex_enter(block);
       buf_block_buf_fix_dec(block);
-      buf_page_mutex_exit(block);
 
       return (false);
 
@@ -559,93 +416,6 @@
       ut_error;
       return (false);
   }
-=======
-bool
-btr_cur_optimistic_latch_leaves(
-	buf_block_t*	block,
-	ib_uint64_t	modify_clock,
-	ulint*		latch_mode,
-	btr_cur_t*	cursor,
-	const char*	file,
-	ulint		line,
-	mtr_t*		mtr)
-{
-	ulint		mode;
-	ulint		left_page_no;
-
-	switch (*latch_mode) {
-	case BTR_SEARCH_LEAF:
-	case BTR_MODIFY_LEAF:
-		return(buf_page_optimistic_get(*latch_mode, block,
-				modify_clock, file, line, mtr));
-	case BTR_SEARCH_PREV:
-	case BTR_MODIFY_PREV:
-		mode = *latch_mode == BTR_SEARCH_PREV
-			? RW_S_LATCH : RW_X_LATCH;
-
-		buf_page_mutex_enter(block);
-		if (buf_block_get_state(block) != BUF_BLOCK_FILE_PAGE) {
-			buf_page_mutex_exit(block);
-			return(false);
-		}
-		/* pin the block not to be relocated */
-		buf_block_buf_fix_inc(block, file, line);
-		buf_page_mutex_exit(block);
-
-		rw_lock_s_lock(&block->lock);
-		if (block->modify_clock != modify_clock) {
-			rw_lock_s_unlock(&block->lock);
-
-			goto unpin_failed;
-		}
-		left_page_no = btr_page_get_prev(
-			buf_block_get_frame(block), mtr);
-		rw_lock_s_unlock(&block->lock);
-
-		if (left_page_no != FIL_NULL) {
-			const page_id_t	page_id(
-				dict_index_get_space(cursor->index),
-				left_page_no);
-
-			cursor->left_block = btr_block_get(
-				page_id,
-				dict_table_page_size(cursor->index->table),
-				mode, cursor->index, mtr);
-		} else {
-			cursor->left_block = NULL;
-		}
-
-		if (buf_page_optimistic_get(mode, block, modify_clock,
-					    file, line, mtr)) {
-			if (btr_page_get_prev(buf_block_get_frame(block), mtr)
-			    == left_page_no) {
-				/* adjust buf_fix_count */
-				buf_block_buf_fix_dec(block);
-
-				*latch_mode = mode;
-				return(true);
-			} else {
-				/* release the block */
-				btr_leaf_page_release(block, mode, mtr);
-			}
-		}
-
-		/* release the left block */
-		if (cursor->left_block != NULL) {
-			btr_leaf_page_release(cursor->left_block,
-					      mode, mtr);
-		}
-unpin_failed:
-		/* unpin the block */
-		buf_block_buf_fix_dec(block);
-
-		return(false);
-
-	default:
-		ut_error;
-		return(false);
-	}
->>>>>>> 333b4508
 }
 
 /**
@@ -1202,6 +972,18 @@
   tree_blocks[n_blocks] = block;
 
   if (block == NULL) {
+    SRV_CORRUPT_TABLE_CHECK(buf_mode == BUF_GET_IF_IN_POOL ||
+                                buf_mode == BUF_GET_IF_IN_POOL_OR_WATCH,
+                            {
+                              page_cursor->block = 0;
+                              page_cursor->rec = 0;
+                              if (estimate) {
+                                cursor->path_arr->nth_rec = ULINT_UNDEFINED;
+                              }
+
+                              goto func_exit;
+                            });
+
     /* This must be a search to perform an insert/delete
     mark/ delete; try using the insert/delete buffer */
 
@@ -1255,29 +1037,9 @@
         buf_pool_watch_unset(page_id);
         goto func_exit;
 
-<<<<<<< HEAD
       default:
         ut_error;
     }
-=======
-	if (block == NULL) {
-		SRV_CORRUPT_TABLE_CHECK(buf_mode == BUF_GET_IF_IN_POOL ||
-					buf_mode == BUF_GET_IF_IN_POOL_OR_WATCH,
-			{
-				page_cursor->block = 0;
-				page_cursor->rec = 0;
-				if (estimate) {
-
-					cursor->path_arr->nth_rec =
-						ULINT_UNDEFINED;
-				}
-
-				goto func_exit;
-			});
-
-		/* This must be a search to perform an insert/delete
-		mark/ delete; try using the insert/delete buffer */
->>>>>>> 333b4508
 
     /* Insert to the insert/delete buffer did not succeed, we
     must read the page from disk. */
@@ -1300,7 +1062,6 @@
     left_page_no = btr_page_get_prev(buf_block_get_frame(block), mtr);
     rw_lock_s_unlock(&block->lock);
 
-<<<<<<< HEAD
     if (left_page_no != FIL_NULL) {
       ut_ad(prev_n_blocks < leftmost_from_level);
 
@@ -1327,6 +1088,15 @@
   }
 
   page = buf_block_get_frame(block);
+
+  SRV_CORRUPT_TABLE_CHECK(page, {
+    page_cursor->block = nullptr;
+    page_cursor->rec = nullptr;
+
+    if (estimate) cursor->path_arr->nth_rec = ULINT_UNDEFINED;
+
+    goto func_exit;
+  });
 
   if (height == ULINT_UNDEFINED && page_is_leaf(page) &&
       rw_latch != RW_NO_LATCH && rw_latch != root_leaf_rw_latch) {
@@ -1345,43 +1115,6 @@
   }
 
   if (rw_latch != RW_NO_LATCH) {
-=======
-	page = buf_block_get_frame(block);
-
-	SRV_CORRUPT_TABLE_CHECK(page,
-		{
-		    page_cursor->block = 0;
-		    page_cursor->rec = 0;
-
-		    if (estimate) {
-
-			cursor->path_arr->nth_rec = ULINT_UNDEFINED;
-		    }
-
-		    goto func_exit;
-		});
-
-	if (height == ULINT_UNDEFINED
-	    && page_is_leaf(page)
-	    && rw_latch != RW_NO_LATCH
-	    && rw_latch != root_leaf_rw_latch) {
-		/* We should retry to get the page, because the root page
-		is latched with different level as a leaf page. */
-		ut_ad(root_leaf_rw_latch != RW_NO_LATCH);
-		ut_ad(rw_latch == RW_S_LATCH || rw_latch == RW_SX_LATCH);
-		ut_ad(rw_latch == RW_S_LATCH || modify_external);
-
-		ut_ad(n_blocks == 0);
-		mtr_release_block_at_savepoint(
-			mtr, tree_savepoints[n_blocks],
-			tree_blocks[n_blocks]);
-
-		upper_rw_latch = root_leaf_rw_latch;
-		goto search_loop;
-	}
-
-	if (rw_latch != RW_NO_LATCH) {
->>>>>>> 333b4508
 #ifdef UNIV_ZIP_DEBUG
     const page_zip_des_t *page_zip = buf_block_get_page_zip(block);
     ut_a(!page_zip || page_zip_validate(page_zip, page, index));
@@ -2161,7 +1894,6 @@
     ulint line,          /*!< in: line where called */
     mtr_t *mtr)          /*!< in/out: mini-transaction */
 {
-<<<<<<< HEAD
   page_cur_t *page_cursor;
   ulint node_ptr_max_size = UNIV_PAGE_SIZE / 2;
   ulint height;
@@ -2275,6 +2007,16 @@
 
     page = buf_block_get_frame(block);
 
+    SRV_CORRUPT_TABLE_CHECK(page, {
+      page_cursor->block = nullptr;
+      page_cursor->rec = nullptr;
+
+      if (estimate) cursor->path_arr->nth_rec = ULINT_UNDEFINED;
+
+      /* Can't use break with the macro */
+      goto exit_loop;
+    });
+
     if (height == ULINT_UNDEFINED && btr_page_get_level(page, mtr) == 0 &&
         rw_latch != RW_NO_LATCH && rw_latch != root_leaf_rw_latch) {
       /* We should retry to get the page, because the root page
@@ -2460,362 +2202,10 @@
     n_blocks++;
   }
 
+exit_loop:
   if (heap) {
     mem_heap_free(heap);
   }
-=======
-	page_cur_t*	page_cursor;
-	ulint		node_ptr_max_size = UNIV_PAGE_SIZE / 2;
-	ulint		height;
-	ulint		root_height = 0; /* remove warning */
-	rec_t*		node_ptr;
-	ulint		estimate;
-	ulint		savepoint;
-	ulint		upper_rw_latch, root_leaf_rw_latch;
-	btr_intention_t	lock_intention;
-	buf_block_t*	tree_blocks[BTR_MAX_LEVELS];
-	ulint		tree_savepoints[BTR_MAX_LEVELS];
-	ulint		n_blocks = 0;
-	ulint		n_releases = 0;
-	mem_heap_t*	heap		= NULL;
-	ulint		offsets_[REC_OFFS_NORMAL_SIZE];
-	ulint*		offsets		= offsets_;
-	rec_offs_init(offsets_);
-
-	estimate = latch_mode & BTR_ESTIMATE;
-	latch_mode &= ~BTR_ESTIMATE;
-
-	ut_ad(level != ULINT_UNDEFINED);
-
-	bool	s_latch_by_caller;
-
-	s_latch_by_caller = latch_mode & BTR_ALREADY_S_LATCHED;
-	latch_mode &= ~BTR_ALREADY_S_LATCHED;
-
-	lock_intention = btr_cur_get_and_clear_intention(&latch_mode);
-
-	ut_ad(!(latch_mode & BTR_MODIFY_EXTERNAL));
-
-	/* This function doesn't need to lock left page of the leaf page */
-	if (latch_mode == BTR_SEARCH_PREV) {
-		latch_mode = BTR_SEARCH_LEAF;
-	} else if (latch_mode == BTR_MODIFY_PREV) {
-		latch_mode = BTR_MODIFY_LEAF;
-	}
-
-	/* Store the position of the tree latch we push to mtr so that we
-	know how to release it when we have latched the leaf node */
-
-	savepoint = mtr_set_savepoint(mtr);
-
-	switch (latch_mode) {
-	case BTR_CONT_MODIFY_TREE:
-	case BTR_CONT_SEARCH_TREE:
-		upper_rw_latch = RW_NO_LATCH;
-		break;
-	case BTR_MODIFY_TREE:
-		/* Most of delete-intended operations are purging.
-		Free blocks and read IO bandwidth should be prior
-		for them, when the history list is glowing huge. */
-		if (lock_intention == BTR_INTENTION_DELETE
-		    && trx_sys->rseg_history_len > BTR_CUR_FINE_HISTORY_LENGTH
-		    && buf_get_n_pending_read_ios()) {
-			mtr_x_lock(dict_index_get_lock(index), mtr);
-		} else {
-			mtr_sx_lock(dict_index_get_lock(index), mtr);
-		}
-		upper_rw_latch = RW_X_LATCH;
-		break;
-	default:
-		ut_ad(!s_latch_by_caller
-		      || mtr_memo_contains_flagged(mtr,
-						 dict_index_get_lock(index),
-						 MTR_MEMO_SX_LOCK
-						 | MTR_MEMO_S_LOCK));
-		if (!srv_read_only_mode) {
-			if (!s_latch_by_caller) {
-				/* BTR_SEARCH_TREE is intended to be used with
-				BTR_ALREADY_S_LATCHED */
-				ut_ad(latch_mode != BTR_SEARCH_TREE);
-
-				mtr_s_lock(dict_index_get_lock(index), mtr);
-			}
-			upper_rw_latch = RW_S_LATCH;
-		} else {
-			upper_rw_latch = RW_NO_LATCH;
-		}
-	}
-	root_leaf_rw_latch = btr_cur_latch_for_root_leaf(latch_mode);
-
-	page_cursor = btr_cur_get_page_cur(cursor);
-	cursor->index = index;
-
-	page_id_t		page_id(dict_index_get_space(index),
-					dict_index_get_page(index));
-	const page_size_t&	page_size = dict_table_page_size(index->table);
-
-	if (root_leaf_rw_latch == RW_X_LATCH) {
-		node_ptr_max_size = dict_index_node_ptr_max_size(index);
-	}
-
-	height = ULINT_UNDEFINED;
-
-	for (;;) {
-		buf_block_t*	block;
-		page_t*		page;
-		ulint		rw_latch;
-
-		ut_ad(n_blocks < BTR_MAX_LEVELS);
-
-		if (height != 0
-		    && (latch_mode != BTR_MODIFY_TREE
-			|| height == level)) {
-			rw_latch = upper_rw_latch;
-		} else {
-			rw_latch = RW_NO_LATCH;
-		}
-
-		tree_savepoints[n_blocks] = mtr_set_savepoint(mtr);
-		block = buf_page_get_gen(page_id, page_size, rw_latch, NULL,
-					 BUF_GET, file, line, mtr);
-		tree_blocks[n_blocks] = block;
-
-		page = buf_block_get_frame(block);
-
-		SRV_CORRUPT_TABLE_CHECK(page,
-		{
-			page_cursor->block = 0;
-			page_cursor->rec = 0;
-
-			if (estimate) {
-
-				cursor->path_arr->nth_rec = ULINT_UNDEFINED;
-			}
-			/* Can't use break with the macro */
-			goto exit_loop;
-		});
-
-		if (height == ULINT_UNDEFINED
-		    && btr_page_get_level(page, mtr) == 0
-		    && rw_latch != RW_NO_LATCH
-		    && rw_latch != root_leaf_rw_latch) {
-			/* We should retry to get the page, because the root page
-			is latched with different level as a leaf page. */
-			ut_ad(root_leaf_rw_latch != RW_NO_LATCH);
-			ut_ad(rw_latch == RW_S_LATCH);
-
-			ut_ad(n_blocks == 0);
-			mtr_release_block_at_savepoint(
-				mtr, tree_savepoints[n_blocks],
-				tree_blocks[n_blocks]);
-
-			upper_rw_latch = root_leaf_rw_latch;
-			continue;
-		}
-
-		ut_ad(fil_page_index_page_check(page));
-		ut_ad(index->id == btr_page_get_index_id(page));
-
-		if (height == ULINT_UNDEFINED) {
-			/* We are in the root node */
-
-			height = btr_page_get_level(page, mtr);
-			root_height = height;
-			ut_a(height >= level);
-		} else {
-			/* TODO: flag the index corrupted if this fails */
-			ut_ad(height == btr_page_get_level(page, mtr));
-		}
-
-		if (height == level) {
-			if (srv_read_only_mode) {
-				btr_cur_latch_leaves(
-					block, page_id, page_size,
-					latch_mode, cursor, mtr);
-			} else if (height == 0) {
-				if (rw_latch == RW_NO_LATCH) {
-					btr_cur_latch_leaves(
-						block, page_id, page_size,
-						latch_mode, cursor, mtr);
-				}
-				/* In versions <= 3.23.52 we had
-				forgotten to release the tree latch
-				here. If in an index scan we had to
-				scan far to find a record visible to
-				the current transaction, that could
-				starve others waiting for the tree
-				latch. */
-
-				switch (latch_mode) {
-				case BTR_MODIFY_TREE:
-				case BTR_CONT_MODIFY_TREE:
-				case BTR_CONT_SEARCH_TREE:
-					break;
-				default:
-					if (!s_latch_by_caller) {
-						/* Release the tree s-latch */
-						mtr_release_s_latch_at_savepoint(
-							mtr, savepoint,
-							dict_index_get_lock(
-								index));
-					}
-
-					/* release upper blocks */
-					for (; n_releases < n_blocks;
-					     n_releases++) {
-						mtr_release_block_at_savepoint(
-							mtr,
-							tree_savepoints[
-								n_releases],
-							tree_blocks[
-								n_releases]);
-					}
-				}
-			} else { /* height != 0 */
-				/* We already have the block latched. */
-				ut_ad(latch_mode == BTR_SEARCH_TREE);
-				ut_ad(s_latch_by_caller);
-				ut_ad(upper_rw_latch == RW_S_LATCH);
-
-				ut_ad(mtr_memo_contains(mtr, block,
-							upper_rw_latch));
-
-				if (s_latch_by_caller) {
-					/* to exclude modifying tree operations
-					should sx-latch the index. */
-					ut_ad(mtr_memo_contains(
-						mtr,
-						dict_index_get_lock(index),
-						MTR_MEMO_SX_LOCK));
-					/* because has sx-latch of index,
-					can release upper blocks. */
-					for (; n_releases < n_blocks;
-					     n_releases++) {
-						mtr_release_block_at_savepoint(
-							mtr,
-							tree_savepoints[
-								n_releases],
-							tree_blocks[
-								n_releases]);
-					}
-				}
-			}
-		}
-
-		if (from_left) {
-			page_cur_set_before_first(block, page_cursor);
-		} else {
-			page_cur_set_after_last(block, page_cursor);
-		}
-
-		if (height == level) {
-			if (estimate) {
-				btr_cur_add_path_info(cursor, height,
-						      root_height);
-			}
-
-			break;
-		}
-
-		ut_ad(height > 0);
-
-		if (from_left) {
-			page_cur_move_to_next(page_cursor);
-		} else {
-			page_cur_move_to_prev(page_cursor);
-		}
-
-		if (estimate) {
-			btr_cur_add_path_info(cursor, height, root_height);
-		}
-
-		height--;
-
-		node_ptr = page_cur_get_rec(page_cursor);
-		offsets = rec_get_offsets(node_ptr, cursor->index, offsets,
-					  ULINT_UNDEFINED, &heap);
-
-		/* If the rec is the first or last in the page for
-		pessimistic delete intention, it might cause node_ptr insert
-		for the upper level. We should change the intention and retry.
-		*/
-		if (latch_mode == BTR_MODIFY_TREE
-		    && btr_cur_need_opposite_intention(
-			page, lock_intention, node_ptr)) {
-
-			ut_ad(upper_rw_latch == RW_X_LATCH);
-			/* release all blocks */
-			for (; n_releases <= n_blocks; n_releases++) {
-				mtr_release_block_at_savepoint(
-					mtr, tree_savepoints[n_releases],
-					tree_blocks[n_releases]);
-			}
-
-			lock_intention = BTR_INTENTION_BOTH;
-
-			page_id.set_page_no(dict_index_get_page(index));
-
-			height = ULINT_UNDEFINED;
-
-			n_blocks = 0;
-			n_releases = 0;
-
-			continue;
-		}
-
-		if (latch_mode == BTR_MODIFY_TREE
-		    && !btr_cur_will_modify_tree(
-				cursor->index, page, lock_intention, node_ptr,
-				node_ptr_max_size, page_size, mtr)) {
-			ut_ad(upper_rw_latch == RW_X_LATCH);
-			ut_ad(n_releases <= n_blocks);
-
-			/* we can release upper blocks */
-			for (; n_releases < n_blocks; n_releases++) {
-				if (n_releases == 0) {
-					/* we should not release root page
-					to pin to same block. */
-					continue;
-				}
-
-				/* release unused blocks to unpin */
-				mtr_release_block_at_savepoint(
-					mtr, tree_savepoints[n_releases],
-					tree_blocks[n_releases]);
-			}
-		}
-
-		if (height == level
-		    && latch_mode == BTR_MODIFY_TREE) {
-			ut_ad(upper_rw_latch == RW_X_LATCH);
-			/* we should sx-latch root page, if released already.
-			It contains seg_header. */
-			if (n_releases > 0) {
-				mtr_block_sx_latch_at_savepoint(
-					mtr, tree_savepoints[0],
-					tree_blocks[0]);
-			}
-
-			/* x-latch the branch blocks not released yet. */
-			for (ulint i = n_releases; i <= n_blocks; i++) {
-				mtr_block_x_latch_at_savepoint(
-					mtr, tree_savepoints[i],
-					tree_blocks[i]);
-			}
-		}
-
-		/* Go to the child node */
-		page_id.set_page_no(
-			btr_node_ptr_get_child_page_no(node_ptr, offsets));
-
-		n_blocks++;
-	}
-
-exit_loop:
-	if (heap) {
-		mem_heap_free(heap);
-	}
->>>>>>> 333b4508
 }
 
 /** Opens a cursor at either end of an index.
@@ -2922,7 +2312,6 @@
     ulint line,          /*!< in: line where called */
     mtr_t *mtr)          /*!< in: mtr */
 {
-<<<<<<< HEAD
   page_cur_t *page_cursor;
   ulint node_ptr_max_size = UNIV_PAGE_SIZE / 2;
   ulint height;
@@ -3025,6 +2414,13 @@
 
     page = buf_block_get_frame(block);
 
+    SRV_CORRUPT_TABLE_CHECK(page, {
+      page_cursor->block = nullptr;
+      page_cursor->rec = nullptr;
+
+      goto exit_loop;
+    });
+
     if (height == ULINT_UNDEFINED && btr_page_get_level(page, mtr) == 0 &&
         rw_latch != RW_NO_LATCH && rw_latch != root_leaf_rw_latch) {
       /* We should retry to get the page, because the root page
@@ -3158,284 +2554,12 @@
     n_blocks++;
   }
 
+exit_loop:
   if (UNIV_LIKELY_NULL(heap)) {
     mem_heap_free(heap);
   }
 
   return (true);
-=======
-	page_cur_t*	page_cursor;
-	ulint		node_ptr_max_size = UNIV_PAGE_SIZE / 2;
-	ulint		height;
-	rec_t*		node_ptr;
-	ulint		savepoint;
-	ulint		upper_rw_latch, root_leaf_rw_latch;
-	btr_intention_t	lock_intention;
-	buf_block_t*	tree_blocks[BTR_MAX_LEVELS];
-	ulint		tree_savepoints[BTR_MAX_LEVELS];
-	ulint		n_blocks = 0;
-	ulint		n_releases = 0;
-	mem_heap_t*	heap		= NULL;
-	ulint		offsets_[REC_OFFS_NORMAL_SIZE];
-	ulint*		offsets		= offsets_;
-	rec_offs_init(offsets_);
-
-	ut_ad(!dict_index_is_spatial(index));
-
-	lock_intention = btr_cur_get_and_clear_intention(&latch_mode);
-
-	ut_ad(!(latch_mode & BTR_MODIFY_EXTERNAL));
-
-	savepoint = mtr_set_savepoint(mtr);
-
-	switch (latch_mode) {
-	case BTR_MODIFY_TREE:
-		/* Most of delete-intended operations are purging.
-		Free blocks and read IO bandwidth should be prior
-		for them, when the history list is glowing huge. */
-		if (lock_intention == BTR_INTENTION_DELETE
-		    && trx_sys->rseg_history_len > BTR_CUR_FINE_HISTORY_LENGTH
-		    && buf_get_n_pending_read_ios()) {
-			mtr_x_lock(dict_index_get_lock(index), mtr);
-		} else {
-			mtr_sx_lock(dict_index_get_lock(index), mtr);
-		}
-		upper_rw_latch = RW_X_LATCH;
-		break;
-	case BTR_SEARCH_PREV:
-	case BTR_MODIFY_PREV:
-		/* This function doesn't support left uncle
-		   page lock for left leaf page lock, when
-		   needed. */
-	case BTR_SEARCH_TREE:
-	case BTR_CONT_MODIFY_TREE:
-	case BTR_CONT_SEARCH_TREE:
-		ut_ad(0);
-		/* fall through */
-	default:
-		if (!srv_read_only_mode) {
-			mtr_s_lock(dict_index_get_lock(index), mtr);
-			upper_rw_latch = RW_S_LATCH;
-		} else {
-			upper_rw_latch = RW_NO_LATCH;
-		}
-	}
-
-	DBUG_EXECUTE_IF("test_index_is_unavailable",
-			return(false););
-
-	if (index->page == FIL_NULL) {
-		/* Since we don't hold index lock until just now, the index
-		could be modified by others, for example, if this is a
-		statistics updater for referenced table, it could be marked
-		as unavailable by 'DROP TABLE' in the mean time, since
-		we don't hold lock for statistics updater */
-		return(false);
-	}
-
-	root_leaf_rw_latch = btr_cur_latch_for_root_leaf(latch_mode);
-
-	page_cursor = btr_cur_get_page_cur(cursor);
-	cursor->index = index;
-
-	page_id_t		page_id(dict_index_get_space(index),
-					dict_index_get_page(index));
-	const page_size_t&	page_size = dict_table_page_size(index->table);
-
-	if (root_leaf_rw_latch == RW_X_LATCH) {
-		node_ptr_max_size = dict_index_node_ptr_max_size(index);
-	}
-
-	height = ULINT_UNDEFINED;
-
-	for (;;) {
-		buf_block_t*	block;
-		page_t*		page;
-		ulint		rw_latch;
-
-		ut_ad(n_blocks < BTR_MAX_LEVELS);
-
-		if (height != 0
-		    && latch_mode != BTR_MODIFY_TREE) {
-			rw_latch = upper_rw_latch;
-		} else {
-			rw_latch = RW_NO_LATCH;
-		}
-
-		tree_savepoints[n_blocks] = mtr_set_savepoint(mtr);
-		block = buf_page_get_gen(page_id, page_size, rw_latch, NULL,
-					 BUF_GET, file, line, mtr);
-		tree_blocks[n_blocks] = block;
-
-		page = buf_block_get_frame(block);
-
-		SRV_CORRUPT_TABLE_CHECK(page,
-		{
-			page_cursor->block = 0;
-			page_cursor->rec = 0;
-
-			goto exit_loop;
-		});
-
-		if (height == ULINT_UNDEFINED
-		    && btr_page_get_level(page, mtr) == 0
-		    && rw_latch != RW_NO_LATCH
-		    && rw_latch != root_leaf_rw_latch) {
-			/* We should retry to get the page, because the root page
-			is latched with different level as a leaf page. */
-			ut_ad(root_leaf_rw_latch != RW_NO_LATCH);
-			ut_ad(rw_latch == RW_S_LATCH);
-
-			ut_ad(n_blocks == 0);
-			mtr_release_block_at_savepoint(
-				mtr, tree_savepoints[n_blocks],
-				tree_blocks[n_blocks]);
-
-			upper_rw_latch = root_leaf_rw_latch;
-			continue;
-		}
-
-		ut_ad(fil_page_index_page_check(page));
-		ut_ad(index->id == btr_page_get_index_id(page));
-
-		if (height == ULINT_UNDEFINED) {
-			/* We are in the root node */
-
-			height = btr_page_get_level(page, mtr);
-		}
-
-		if (height == 0) {
-			if (rw_latch == RW_NO_LATCH
-			    || srv_read_only_mode) {
-				btr_cur_latch_leaves(
-					block, page_id, page_size,
-					latch_mode, cursor, mtr);
-			}
-
-			/* btr_cur_open_at_index_side_func() and
-			btr_cur_search_to_nth_level() release
-			tree s-latch here.*/
-			switch (latch_mode) {
-			case BTR_MODIFY_TREE:
-			case BTR_CONT_MODIFY_TREE:
-			case BTR_CONT_SEARCH_TREE:
-				break;
-			default:
-				/* Release the tree s-latch */
-				if (!srv_read_only_mode) {
-					mtr_release_s_latch_at_savepoint(
-						mtr, savepoint,
-						dict_index_get_lock(index));
-				}
-
-				/* release upper blocks */
-				for (; n_releases < n_blocks; n_releases++) {
-					mtr_release_block_at_savepoint(
-						mtr,
-						tree_savepoints[n_releases],
-						tree_blocks[n_releases]);
-				}
-			}
-		}
-
-		page_cur_open_on_rnd_user_rec(block, page_cursor);
-
-		if (height == 0) {
-
-			break;
-		}
-
-		ut_ad(height > 0);
-
-		height--;
-
-		node_ptr = page_cur_get_rec(page_cursor);
-		offsets = rec_get_offsets(node_ptr, cursor->index, offsets,
-					  ULINT_UNDEFINED, &heap);
-
-		/* If the rec is the first or last in the page for
-		pessimistic delete intention, it might cause node_ptr insert
-		for the upper level. We should change the intention and retry.
-		*/
-		if (latch_mode == BTR_MODIFY_TREE
-		    && btr_cur_need_opposite_intention(
-			page, lock_intention, node_ptr)) {
-
-			ut_ad(upper_rw_latch == RW_X_LATCH);
-			/* release all blocks */
-			for (; n_releases <= n_blocks; n_releases++) {
-				mtr_release_block_at_savepoint(
-					mtr, tree_savepoints[n_releases],
-					tree_blocks[n_releases]);
-			}
-
-			lock_intention = BTR_INTENTION_BOTH;
-
-			page_id.set_page_no(dict_index_get_page(index));
-
-			height = ULINT_UNDEFINED;
-
-			n_blocks = 0;
-			n_releases = 0;
-
-			continue;
-		}
-
-		if (latch_mode == BTR_MODIFY_TREE
-		    && !btr_cur_will_modify_tree(
-				cursor->index, page, lock_intention, node_ptr,
-				node_ptr_max_size, page_size, mtr)) {
-			ut_ad(upper_rw_latch == RW_X_LATCH);
-			ut_ad(n_releases <= n_blocks);
-
-			/* we can release upper blocks */
-			for (; n_releases < n_blocks; n_releases++) {
-				if (n_releases == 0) {
-					/* we should not release root page
-					to pin to same block. */
-					continue;
-				}
-
-				/* release unused blocks to unpin */
-				mtr_release_block_at_savepoint(
-					mtr, tree_savepoints[n_releases],
-					tree_blocks[n_releases]);
-			}
-		}
-
-		if (height == 0
-		    && latch_mode == BTR_MODIFY_TREE) {
-			ut_ad(upper_rw_latch == RW_X_LATCH);
-			/* we should sx-latch root page, if released already.
-			It contains seg_header. */
-			if (n_releases > 0) {
-				mtr_block_sx_latch_at_savepoint(
-					mtr, tree_savepoints[0],
-					tree_blocks[0]);
-			}
-
-			/* x-latch the branch blocks not released yet. */
-			for (ulint i = n_releases; i <= n_blocks; i++) {
-				mtr_block_x_latch_at_savepoint(
-					mtr, tree_savepoints[i],
-					tree_blocks[i]);
-			}
-		}
-
-		/* Go to the child node */
-		page_id.set_page_no(
-			btr_node_ptr_get_child_page_no(node_ptr, offsets));
-
-		n_blocks++;
-	}
-
-exit_loop:
-	if (UNIV_LIKELY_NULL(heap)) {
-		mem_heap_free(heap);
-	}
-
-	return(true);
->>>>>>> 333b4508
 }
 
 /*==================== B-TREE INSERT =========================*/
@@ -3620,7 +2744,6 @@
                          mtr_commit(mtr) before latching
                          any further pages */
 {
-<<<<<<< HEAD
   big_rec_t *big_rec_vec = NULL;
   dict_index_t *index;
   page_cur_t *page_cursor;
@@ -3636,6 +2759,9 @@
   *big_rec = NULL;
 
   block = btr_cur_get_block(cursor);
+
+  SRV_CORRUPT_TABLE_CHECK(block, return (DB_CORRUPTION););
+
   page = buf_block_get_frame(block);
   index = cursor->index;
 
@@ -3647,38 +2773,6 @@
   ut_ad(dtuple_check_typed(entry));
 
   const page_size_t &page_size = block->page.size;
-=======
-	big_rec_t*	big_rec_vec	= NULL;
-	dict_index_t*	index;
-	page_cur_t*	page_cursor;
-	buf_block_t*	block;
-	page_t*		page;
-	rec_t*		dummy;
-	ibool		leaf;
-	ibool		reorg;
-	ibool		inherit = TRUE;
-	ulint		rec_size;
-	dberr_t		err;
-
-	*big_rec = NULL;
-
-	block = btr_cur_get_block(cursor);
-
-	SRV_CORRUPT_TABLE_CHECK(block, return(DB_CORRUPTION););
-
-	page = buf_block_get_frame(block);
-	index = cursor->index;
-
-	/* Block are not latched for insert if table is intrinsic
-	and index is auto-generated clustered index. */
-	ut_ad(mtr_is_block_fix(mtr, block, MTR_MEMO_PAGE_X_FIX, index->table));
-	ut_ad(!dict_index_is_online_ddl(index)
-	      || dict_index_is_clust(index)
-	      || (flags & BTR_CREATE_FLAG));
-	ut_ad(dtuple_check_typed(entry));
-
-	const page_size_t&	page_size = block->page.size;
->>>>>>> 333b4508
 
 #ifdef UNIV_DEBUG_VALGRIND
   if (page_size.is_compressed()) {
@@ -3911,7 +3005,6 @@
     que_thr_t *thr,      /*!< in: query thread or NULL */
     mtr_t *mtr)          /*!< in/out: mini-transaction */
 {
-<<<<<<< HEAD
   dict_index_t *index = cursor->index;
   big_rec_t *big_rec_vec = NULL;
   dberr_t err;
@@ -3943,6 +3036,8 @@
   }
 
   if (!(flags & BTR_NO_UNDO_LOG_FLAG) || index->table->is_intrinsic()) {
+    ut_a(cursor->tree_height != ULINT_UNDEFINED);
+
     /* First reserve enough free space for the file segments
     of the index tree, so that the insert will not fail because
     of lack of space */
@@ -4015,125 +3110,6 @@
       }
     }
   }
-=======
-	dict_index_t*	index		= cursor->index;
-	big_rec_t*	big_rec_vec	= NULL;
-	dberr_t		err;
-	ibool		inherit = FALSE;
-	bool		success;
-	ulint		n_reserved	= 0;
-
-	ut_ad(dtuple_check_typed(entry));
-
-	*big_rec = NULL;
-
-	ut_ad(mtr_memo_contains_flagged(
-		mtr, dict_index_get_lock(btr_cur_get_index(cursor)),
-		MTR_MEMO_X_LOCK | MTR_MEMO_SX_LOCK)
-	      || dict_table_is_intrinsic(cursor->index->table));
-	ut_ad(mtr_is_block_fix(
-		mtr, btr_cur_get_block(cursor),
-		MTR_MEMO_PAGE_X_FIX, cursor->index->table));
-	ut_ad(!dict_index_is_online_ddl(index)
-	      || dict_index_is_clust(index)
-	      || (flags & BTR_CREATE_FLAG));
-
-	cursor->flag = BTR_CUR_BINARY;
-
-	/* Check locks and write to undo log, if specified */
-
-	err = btr_cur_ins_lock_and_undo(flags, cursor, entry,
-					thr, mtr, &inherit);
-
-	if (err != DB_SUCCESS) {
-
-		return(err);
-	}
-
-	if (!(flags & BTR_NO_UNDO_LOG_FLAG)
-	    || dict_table_is_intrinsic(index->table)) {
-
-		ut_a(cursor->tree_height != ULINT_UNDEFINED);
-
-		/* First reserve enough free space for the file segments
-		of the index tree, so that the insert will not fail because
-		of lack of space */
-
-		ulint	n_extents = cursor->tree_height / 16 + 3;
-
-		success = fsp_reserve_free_extents(&n_reserved, index->space,
-						   n_extents, FSP_NORMAL, mtr);
-		if (!success) {
-			return(DB_OUT_OF_FILE_SPACE);
-		}
-	}
-
-	if (page_zip_rec_needs_ext(rec_get_converted_size(index, entry, n_ext),
-				   dict_table_is_comp(index->table),
-				   dtuple_get_n_fields(entry),
-				   dict_table_page_size(index->table))) {
-		/* The record is so big that we have to store some fields
-		externally on separate database pages */
-
-		if (UNIV_LIKELY_NULL(big_rec_vec)) {
-			/* This should never happen, but we handle
-			the situation in a robust manner. */
-			ut_ad(0);
-			dtuple_convert_back_big_rec(index, entry, big_rec_vec);
-		}
-
-		big_rec_vec = dtuple_convert_big_rec(index, 0, entry, &n_ext);
-
-		if (big_rec_vec == NULL) {
-
-			if (n_reserved > 0) {
-				fil_space_release_free_extents(index->space,
-							       n_reserved);
-			}
-			return(DB_TOO_BIG_RECORD);
-		}
-	}
-
-	if (dict_index_get_page(index)
-	    == btr_cur_get_block(cursor)->page.id.page_no()) {
-
-		/* The page is the root page */
-		*rec = btr_root_raise_and_insert(
-			flags, cursor, offsets, heap, entry, n_ext, mtr);
-	} else {
-		*rec = btr_page_split_and_insert(
-			flags, cursor, offsets, heap, entry, n_ext, mtr);
-	}
-
-	ut_ad(page_rec_get_next(btr_cur_get_rec(cursor)) == *rec
-	      || dict_index_is_spatial(index));
-
-	if (!(flags & BTR_NO_LOCKING_FLAG)) {
-		ut_ad(!dict_table_is_temporary(index->table));
-		if (dict_index_is_spatial(index)) {
-			/* Do nothing */
-		} else {
-			/* The cursor might be moved to the other page
-			and the max trx id field should be updated after
-			the cursor was fixed. */
-			if (!dict_index_is_clust(index)) {
-				page_update_max_trx_id(
-					btr_cur_get_block(cursor),
-					btr_cur_get_page_zip(cursor),
-					thr_get_trx(thr)->id, mtr);
-			}
-			if (!page_rec_is_infimum(btr_cur_get_rec(cursor))
-			    || btr_page_get_prev(
-				buf_block_get_frame(
-					btr_cur_get_block(cursor)), mtr)
-			       == FIL_NULL) {
-				/* split and inserted need to call
-				lock_update_insert() always. */
-				inherit = TRUE;
-			}
-		}
-	}
->>>>>>> 333b4508
 
 #ifdef BTR_CUR_ADAPT
   if (!index->disable_ahi) {
@@ -5652,16 +4628,9 @@
 
   /* This is intended only for leaf page deletions */
 
-<<<<<<< HEAD
   block = btr_cur_get_block(cursor);
-=======
-	SRV_CORRUPT_TABLE_CHECK(block, return(DB_CORRUPTION););
-
-	ut_ad(page_is_leaf(buf_block_get_frame(block)));
-	ut_ad(!dict_index_is_online_ddl(cursor->index)
-	      || dict_index_is_clust(cursor->index)
-	      || (flags & BTR_CREATE_FLAG));
->>>>>>> 333b4508
+
+  SRV_CORRUPT_TABLE_CHECK(block, return (DB_CORRUPTION););
 
   ut_ad(page_is_leaf(buf_block_get_frame(block)));
   ut_ad(!dict_index_is_online_ddl(cursor->index) ||
@@ -5777,7 +4746,6 @@
   bool parent_latched = false;
 #endif /* UNIV_DEBUG */
 
-<<<<<<< HEAD
   block = btr_cur_get_block(cursor);
   page = buf_block_get_frame(block);
   index = btr_cur_get_index(cursor);
@@ -5789,54 +4757,13 @@
                                   MTR_MEMO_X_LOCK | MTR_MEMO_SX_LOCK) ||
         index->table->is_intrinsic());
   ut_ad(mtr_is_block_fix(mtr, block, MTR_MEMO_PAGE_X_FIX, index->table));
-=======
-	block = btr_cur_get_block(cursor);
-	page = buf_block_get_frame(block);
-	index = btr_cur_get_index(cursor);
-
-	ut_ad(flags == 0 || flags == BTR_CREATE_FLAG);
-	ut_ad(!dict_index_is_online_ddl(index)
-	      || dict_index_is_clust(index)
-	      || (flags & BTR_CREATE_FLAG));
-	ut_ad(mtr_memo_contains_flagged(mtr, dict_index_get_lock(index),
-					MTR_MEMO_X_LOCK
-					| MTR_MEMO_SX_LOCK)
-	      || dict_table_is_intrinsic(index->table));
-	ut_ad(mtr_is_block_fix(mtr, block, MTR_MEMO_PAGE_X_FIX, index->table));
-	ut_ad(mtr->is_named_space(index->space));
-
-	if (!has_reserved_extents) {
-		/* First reserve enough free space for the file segments
-		of the index tree, so that the node pointer updates will
-		not fail because of lack of space */
-
-		ut_a(cursor->tree_height != ULINT_UNDEFINED);
-
-		ulint	n_extents = cursor->tree_height / 32 + 1;
-
-		success = fsp_reserve_free_extents(&n_reserved,
-						   index->space,
-						   n_extents,
-						   FSP_CLEANING, mtr);
-		if (!success) {
-			*err = DB_OUT_OF_FILE_SPACE;
-
-			return(FALSE);
-		}
-	}
-
-	heap = mem_heap_create(1024);
-	rec = btr_cur_get_rec(cursor);
-	page_zip = buf_block_get_page_zip(block);
-#ifdef UNIV_ZIP_DEBUG
-	ut_a(!page_zip || page_zip_validate(page_zip, page, index));
-#endif /* UNIV_ZIP_DEBUG */
->>>>>>> 333b4508
 
   if (!has_reserved_extents) {
     /* First reserve enough free space for the file segments
     of the index tree, so that the node pointer updates will
     not fail because of lack of space */
+
+    ut_a(cursor->tree_height != ULINT_UNDEFINED);
 
     ulint n_extents = cursor->tree_height / 32 + 1;
 
@@ -6195,7 +5122,6 @@
 rows_in_range_arbitrary_ret_val as a result (if
 nth_attempt >= rows_in_range_max_retries and the tree is modified between
 the two dives). */
-<<<<<<< HEAD
 static int64_t btr_estimate_n_rows_in_range_low(
     dict_index_t *index, const dtuple_t *tuple1, page_cur_mode_t mode1,
     const dtuple_t *tuple2, page_cur_mode_t mode2, unsigned nth_attempt) {
@@ -6259,6 +5185,12 @@
   }
 
   mtr_commit(&mtr);
+
+#ifdef UNIV_DEBUG
+  if (!strcmp(index->name, "iC")) {
+    DEBUG_SYNC_C("btr_estimate_n_rows_in_range_between_dives");
+  }
+#endif
 
   mtr_start(&mtr);
 
@@ -6397,1917 +5329,6 @@
           }
         }
       }
-=======
-static
-int64_t
-btr_estimate_n_rows_in_range_low(
-	dict_index_t*	index,
-	const dtuple_t*	tuple1,
-	page_cur_mode_t	mode1,
-	const dtuple_t*	tuple2,
-	page_cur_mode_t	mode2,
-	unsigned	nth_attempt)
-{
-	btr_path_t	path1[BTR_PATH_ARRAY_N_SLOTS];
-	btr_path_t	path2[BTR_PATH_ARRAY_N_SLOTS];
-	btr_cur_t	cursor;
-	btr_path_t*	slot1;
-	btr_path_t*	slot2;
-	ibool		diverged;
-	ibool		diverged_lot;
-	ulint		divergence_level;
-	int64_t		n_rows;
-	ibool		is_n_rows_exact;
-	ulint		i;
-	mtr_t		mtr;
-	int64_t		table_n_rows;
-
-	table_n_rows = dict_table_get_n_rows(index->table);
-
-	/* Below we dive to the two records specified by tuple1 and tuple2 and
-	we remember the entire dive paths from the tree root. The place where
-	the tuple1 path ends on the leaf level we call "left border" of our
-	interval and the place where the tuple2 path ends on the leaf level -
-	"right border". We take care to either include or exclude the interval
-	boundaries depending on whether <, <=, > or >= was specified. For
-	example if "5 < x AND x <= 10" then we should not include the left
-	boundary, but should include the right one. */
-
-	mtr_start(&mtr);
-
-	cursor.path_arr = path1;
-
-	bool	should_count_the_left_border;
-
-	if (dtuple_get_n_fields(tuple1) > 0) {
-
-		btr_cur_search_to_nth_level(index, 0, tuple1, mode1,
-					    BTR_SEARCH_LEAF | BTR_ESTIMATE,
-					    &cursor, 0,
-					    __FILE__, __LINE__, &mtr);
-
-		ut_ad(!page_rec_is_infimum(btr_cur_get_rec(&cursor)));
-
-		/* We should count the border if there are any records to
-		match the criteria, i.e. if the maximum record on the tree is
-		5 and x > 3 is specified then the cursor will be positioned at
-		5 and we should count the border, but if x > 7 is specified,
-		then the cursor will be positioned at 'sup' on the rightmost
-		leaf page in the tree and we should not count the border. */
-		should_count_the_left_border
-			= !page_rec_is_supremum(btr_cur_get_rec(&cursor));
-	} else {
-		btr_cur_open_at_index_side(true, index,
-					   BTR_SEARCH_LEAF | BTR_ESTIMATE,
-					   &cursor, 0, &mtr);
-
-		ut_ad(page_rec_is_infimum(btr_cur_get_rec(&cursor)));
-
-		/* The range specified is wihout a left border, just
-		'x < 123' or 'x <= 123' and btr_cur_open_at_index_side()
-		positioned the cursor on the infimum record on the leftmost
-		page, which must not be counted. */
-		should_count_the_left_border = false;
-	}
-
-	mtr_commit(&mtr);
-
-#ifdef UNIV_DEBUG
-	if (!strcmp(index->name, "iC")) {
-		DEBUG_SYNC_C("btr_estimate_n_rows_in_range_between_dives");
-	}
-#endif
-
-	mtr_start(&mtr);
-
-	cursor.path_arr = path2;
-
-	bool	should_count_the_right_border;
-
-	if (dtuple_get_n_fields(tuple2) > 0) {
-
-		btr_cur_search_to_nth_level(index, 0, tuple2, mode2,
-					    BTR_SEARCH_LEAF | BTR_ESTIMATE,
-					    &cursor, 0,
-					    __FILE__, __LINE__, &mtr);
-
-		const rec_t*	rec = btr_cur_get_rec(&cursor);
-
-		ut_ad(!(mode2 == PAGE_CUR_L && page_rec_is_supremum(rec)));
-
-		should_count_the_right_border
-			= (mode2 == PAGE_CUR_LE /* if the range is '<=' */
-			   /* and the record was found */
-			   && cursor.low_match >= dtuple_get_n_fields(tuple2))
-			|| (mode2 == PAGE_CUR_L /* or if the range is '<' */
-			    /* and there are any records to match the criteria,
-			    i.e. if the minimum record on the tree is 5 and
-			    x < 7 is specified then the cursor will be
-			    positioned at 5 and we should count the border, but
-			    if x < 2 is specified, then the cursor will be
-			    positioned at 'inf' and we should not count the
-			    border */
-			    && !page_rec_is_infimum(rec));
-		/* Notice that for "WHERE col <= 'foo'" MySQL passes to
-		ha_innobase::records_in_range():
-		min_key=NULL (left-unbounded) which is expected
-		max_key='foo' flag=HA_READ_AFTER_KEY (PAGE_CUR_G), which is
-		unexpected - one would expect
-		flag=HA_READ_KEY_OR_PREV (PAGE_CUR_LE). In this case the
-		cursor will be positioned on the first record to the right of
-		the requested one (can also be positioned on the 'sup') and
-		we should not count the right border. */
-	} else {
-		btr_cur_open_at_index_side(false, index,
-					   BTR_SEARCH_LEAF | BTR_ESTIMATE,
-					   &cursor, 0, &mtr);
-
-		ut_ad(page_rec_is_supremum(btr_cur_get_rec(&cursor)));
-
-		/* The range specified is wihout a right border, just
-		'x > 123' or 'x >= 123' and btr_cur_open_at_index_side()
-		positioned the cursor on the supremum record on the rightmost
-		page, which must not be counted. */
-		should_count_the_right_border = false;
-	}
-
-	mtr_commit(&mtr);
-
-	/* We have the path information for the range in path1 and path2 */
-
-	n_rows = 0;
-	is_n_rows_exact = TRUE;
-
-	/* This becomes true when the two paths do not pass through the
-	same pages anymore. */
-	diverged = FALSE;
-
-	/* This becomes true when the paths are not the same or adjacent
-	any more. This means that they pass through the same or
-	neighboring-on-the-same-level pages only. */
-	diverged_lot = FALSE;
-
-	/* This is the level where paths diverged a lot. */
-	divergence_level = 1000000;
-
-	for (i = 0; ; i++) {
-		ut_ad(i < BTR_PATH_ARRAY_N_SLOTS);
-
-		slot1 = path1 + i;
-		slot2 = path2 + i;
-
-		if (slot1->nth_rec == ULINT_UNDEFINED
-		    || slot2->nth_rec == ULINT_UNDEFINED) {
-
-			/* Here none of the borders were counted. For example,
-			if on the leaf level we descended to:
-			(inf, a, b, c, d, e, f, sup)
-			         ^        ^
-			       path1    path2
-			then n_rows will be 2 (c and d). */
-
-			if (is_n_rows_exact) {
-				/* Only fiddle to adjust this off-by-one
-				if the number is exact, otherwise we do
-				much grosser adjustments below. */
-
-				btr_path_t*	last1 = &path1[i - 1];
-				btr_path_t*	last2 = &path2[i - 1];
-
-				/* If both paths end up on the same record on
-				the leaf level. */
-				if (last1->page_no == last2->page_no
-				    && last1->nth_rec == last2->nth_rec) {
-
-					/* n_rows can be > 0 here if the paths
-					were first different and then converged
-					to the same record on the leaf level.
-					For example:
-					SELECT ... LIKE 'wait/synch/rwlock%'
-					mode1=PAGE_CUR_GE,
-					tuple1="wait/synch/rwlock"
-					path1[0]={nth_rec=58, n_recs=58,
-						  page_no=3, page_level=1}
-					path1[1]={nth_rec=56, n_recs=55,
-						  page_no=119, page_level=0}
-
-					mode2=PAGE_CUR_G
-					tuple2="wait/synch/rwlock"
-					path2[0]={nth_rec=57, n_recs=57,
-						  page_no=3, page_level=1}
-					path2[1]={nth_rec=56, n_recs=55,
-						  page_no=119, page_level=0} */
-
-					/* If the range is such that we should
-					count both borders, then avoid
-					counting that record twice - once as a
-					left border and once as a right
-					border. */
-					if (should_count_the_left_border
-					    && should_count_the_right_border) {
-
-						n_rows = 1;
-					} else {
-						/* Some of the borders should
-						not be counted, e.g. [3,3). */
-						n_rows = 0;
-					}
-				} else {
-					if (should_count_the_left_border) {
-						n_rows++;
-					}
-
-					if (should_count_the_right_border) {
-						n_rows++;
-					}
-				}
-			}
-
-			if (i > divergence_level + 1 && !is_n_rows_exact) {
-				/* In trees whose height is > 1 our algorithm
-				tends to underestimate: multiply the estimate
-				by 2: */
-
-				n_rows = n_rows * 2;
-			}
-
-			DBUG_EXECUTE_IF("bug14007649", return(n_rows););
-
-			/* Do not estimate the number of rows in the range
-			to over 1 / 2 of the estimated rows in the whole
-			table */
-
-			if (n_rows > table_n_rows / 2 && !is_n_rows_exact) {
-
-				n_rows = table_n_rows / 2;
-
-				/* If there are just 0 or 1 rows in the table,
-				then we estimate all rows are in the range */
-
-				if (n_rows == 0) {
-					n_rows = table_n_rows;
-				}
-			}
-
-			return(n_rows);
-		}
-
-		if (!diverged && slot1->nth_rec != slot2->nth_rec) {
-
-			/* If both slots do not point to the same page or if
-			the paths have crossed and the same page on both
-			apparently contains a different number of records,
-			this means that the tree must have changed between
-			the dive for slot1 and the dive for slot2 at the
-			beginning of this function. */
-			if (slot1->page_no != slot2->page_no
-			    || slot1->page_level != slot2->page_level
-			    || (slot1->nth_rec >= slot2->nth_rec
-				&& slot1->n_recs != slot2->n_recs)) {
-
-				/* If the tree keeps changing even after a
-				few attempts, then just return some arbitrary
-				number. */
-				if (nth_attempt >= rows_in_range_max_retries) {
-					return(rows_in_range_arbitrary_ret_val);
-				}
-
-				const int64_t	ret =
-					btr_estimate_n_rows_in_range_low(
-						index, tuple1, mode1,
-						tuple2, mode2, nth_attempt + 1);
-
-				return(ret);
-			}
-
-			diverged = TRUE;
-
-			if (slot1->nth_rec < slot2->nth_rec) {
-				/* We do not count the borders (nor the left
-				nor the right one), thus "- 1". */
-				n_rows = slot2->nth_rec - slot1->nth_rec - 1;
-
-				if (n_rows > 0) {
-					/* There is at least one row between
-					the two borders pointed to by slot1
-					and slot2, so on the level below the
-					slots will point to non-adjacent
-					pages. */
-					diverged_lot = TRUE;
-					divergence_level = i;
-				}
-			} else {
-				/* It is possible that
-				slot1->nth_rec >= slot2->nth_rec
-				if, for example, we have a single page
-				tree which contains (inf, 5, 6, supr)
-				and we select where x > 20 and x < 30;
-				in this case slot1->nth_rec will point
-				to the supr record and slot2->nth_rec
-				will point to 6 */
-				return(0);
-			}
-
-		} else if (diverged && !diverged_lot) {
-
-			if (slot1->nth_rec < slot1->n_recs
-			    || slot2->nth_rec > 1) {
-
-				diverged_lot = TRUE;
-				divergence_level = i;
-
-				n_rows = 0;
-
-				if (slot1->nth_rec < slot1->n_recs) {
-					n_rows += slot1->n_recs
-						- slot1->nth_rec;
-				}
-
-				if (slot2->nth_rec > 1) {
-					n_rows += slot2->nth_rec - 1;
-				}
-			}
-		} else if (diverged_lot) {
-
-			n_rows = btr_estimate_n_rows_in_range_on_level(
-				index, slot1, slot2, n_rows,
-				&is_n_rows_exact);
-		}
-	}
-}
-
-/** Estimates the number of rows in a given index range.
-@param[in]	index	index
-@param[in]	tuple1	range start, may also be empty tuple
-@param[in]	mode1	search mode for range start
-@param[in]	tuple2	range end, may also be empty tuple
-@param[in]	mode2	search mode for range end
-@return estimated number of rows */
-int64_t
-btr_estimate_n_rows_in_range(
-	dict_index_t*	index,
-	const dtuple_t*	tuple1,
-	page_cur_mode_t	mode1,
-	const dtuple_t*	tuple2,
-	page_cur_mode_t	mode2)
-{
-	const int64_t	ret = btr_estimate_n_rows_in_range_low(
-		index, tuple1, mode1, tuple2, mode2, 1 /* first attempt */);
-
-	return(ret);
-}
-
-/*******************************************************************//**
-Record the number of non_null key values in a given index for
-each n-column prefix of the index where 1 <= n <= dict_index_get_n_unique(index).
-The estimates are eventually stored in the array:
-index->stat_n_non_null_key_vals[], which is indexed from 0 to n-1. */
-static
-void
-btr_record_not_null_field_in_rec(
-/*=============================*/
-	ulint		n_unique,	/*!< in: dict_index_get_n_unique(index),
-					number of columns uniquely determine
-					an index entry */
-	const ulint*	offsets,	/*!< in: rec_get_offsets(rec, index),
-					its size could be for all fields or
-					that of "n_unique" */
-	ib_uint64_t*	n_not_null)	/*!< in/out: array to record number of
-					not null rows for n-column prefix */
-{
-	ulint	i;
-
-	ut_ad(rec_offs_n_fields(offsets) >= n_unique);
-
-	if (n_not_null == NULL) {
-		return;
-	}
-
-	for (i = 0; i < n_unique; i++) {
-		if (rec_offs_nth_sql_null(offsets, i)) {
-			break;
-		}
-
-		n_not_null[i]++;
-	}
-}
-
-/*******************************************************************//**
-Estimates the number of different key values in a given index, for
-each n-column prefix of the index where 1 <= n <= dict_index_get_n_unique(index).
-The estimates are stored in the array index->stat_n_diff_key_vals[] (indexed
-0..n_uniq-1) and the number of pages that were sampled is saved in
-index->stat_n_sample_sizes[].
-If innodb_stats_method is nulls_ignored, we also record the number of
-non-null values for each prefix and stored the estimates in
-array index->stat_n_non_null_key_vals.
-@return true if the index is available and we get the estimated numbers,
-false if the index is unavailable. */
-bool
-btr_estimate_number_of_different_key_vals(
-/*======================================*/
-	dict_index_t*	index)	/*!< in: index */
-{
-	btr_cur_t	cursor;
-	page_t*		page;
-	rec_t*		rec;
-	ulint		n_cols;
-	ib_uint64_t*	n_diff;
-	ib_uint64_t*	n_not_null;
-	ibool		stats_null_not_equal;
-	uintmax_t	n_sample_pages; /* number of pages to sample */
-	ulint		not_empty_flag	= 0;
-	ulint		total_external_size = 0;
-	ulint		i;
-	ulint		j;
-	uintmax_t	add_on;
-	mtr_t		mtr;
-	mem_heap_t*	heap		= NULL;
-	ulint*		offsets_rec	= NULL;
-	ulint*		offsets_next_rec = NULL;
-
-	/* For spatial index, there is no such stats can be
-	fetched. */
-	if (dict_index_is_spatial(index)) {
-		return(false);
-	}
-
-	n_cols = dict_index_get_n_unique(index);
-
-	heap = mem_heap_create((sizeof *n_diff + sizeof *n_not_null)
-			       * n_cols
-			       + dict_index_get_n_fields(index)
-			       * (sizeof *offsets_rec
-				  + sizeof *offsets_next_rec));
-
-	n_diff = (ib_uint64_t*) mem_heap_zalloc(
-		heap, n_cols * sizeof(n_diff[0]));
-
-	n_not_null = NULL;
-
-	/* Check srv_innodb_stats_method setting, and decide whether we
-	need to record non-null value and also decide if NULL is
-	considered equal (by setting stats_null_not_equal value) */
-	switch (srv_innodb_stats_method) {
-	case SRV_STATS_NULLS_IGNORED:
-		n_not_null = (ib_uint64_t*) mem_heap_zalloc(
-			heap, n_cols * sizeof *n_not_null);
-		/* fall through */
-
-	case SRV_STATS_NULLS_UNEQUAL:
-		/* for both SRV_STATS_NULLS_IGNORED and SRV_STATS_NULLS_UNEQUAL
-		case, we will treat NULLs as unequal value */
-		stats_null_not_equal = TRUE;
-		break;
-
-	case SRV_STATS_NULLS_EQUAL:
-		stats_null_not_equal = FALSE;
-		break;
-
-	default:
-		ut_error;
-	}
-
-	/* It makes no sense to test more pages than are contained
-	in the index, thus we lower the number if it is too high */
-	if (srv_stats_transient_sample_pages > index->stat_index_size) {
-		if (index->stat_index_size > 0) {
-			n_sample_pages = index->stat_index_size;
-		} else {
-			n_sample_pages = 1;
-		}
-	} else {
-		n_sample_pages = srv_stats_transient_sample_pages;
-	}
-
-	/* We sample some pages in the index to get an estimate */
-
-	for (i = 0; i < n_sample_pages; i++) {
-		mtr_start(&mtr);
-
-		bool	available;
-
-		available = btr_cur_open_at_rnd_pos(index, BTR_SEARCH_LEAF,
-						    &cursor, &mtr);
-
-		if (!available) {
-			mtr_commit(&mtr);
-			mem_heap_free(heap);
-
-			return(false);
-		}
-
-		/* Count the number of different key values for each prefix of
-		the key on this index page. If the prefix does not determine
-		the index record uniquely in the B-tree, then we subtract one
-		because otherwise our algorithm would give a wrong estimate
-		for an index where there is just one key value. */
-
-		page = btr_cur_get_page(&cursor);
-
-		SRV_CORRUPT_TABLE_CHECK(page, goto exit_loop;);
-		DBUG_EXECUTE_IF("ib_corrupt_page_while_stats_calc",
-				page = NULL;);
-
-		SRV_CORRUPT_TABLE_CHECK(page,
-		{
-			mtr_commit(&mtr);
-			goto exit_loop;
-		});
-
-		rec = page_rec_get_next(page_get_infimum_rec(page));
-
-		if (!page_rec_is_supremum(rec)) {
-			not_empty_flag = 1;
-			offsets_rec = rec_get_offsets(rec, index, offsets_rec,
-						      ULINT_UNDEFINED, &heap);
-
-			if (n_not_null != NULL) {
-				btr_record_not_null_field_in_rec(
-					n_cols, offsets_rec, n_not_null);
-			}
-		}
-
-		while (!page_rec_is_supremum(rec)) {
-			ulint	matched_fields;
-			rec_t*	next_rec = page_rec_get_next(rec);
-			if (page_rec_is_supremum(next_rec)) {
-				total_external_size +=
-					btr_rec_get_externally_stored_len(
-						rec, offsets_rec);
-				break;
-			}
-
-			offsets_next_rec = rec_get_offsets(next_rec, index,
-							   offsets_next_rec,
-							   ULINT_UNDEFINED,
-							   &heap);
-
-			cmp_rec_rec_with_match(rec, next_rec,
-					       offsets_rec, offsets_next_rec,
-					       index, stats_null_not_equal,
-					       &matched_fields);
-
-			for (j = matched_fields; j < n_cols; j++) {
-				/* We add one if this index record has
-				a different prefix from the previous */
-
-				n_diff[j]++;
-			}
-
-			if (n_not_null != NULL) {
-				btr_record_not_null_field_in_rec(
-					n_cols, offsets_next_rec, n_not_null);
-			}
-
-			total_external_size
-				+= btr_rec_get_externally_stored_len(
-					rec, offsets_rec);
-
-			rec = next_rec;
-			/* Initialize offsets_rec for the next round
-			and assign the old offsets_rec buffer to
-			offsets_next_rec. */
-			{
-				ulint*	offsets_tmp = offsets_rec;
-				offsets_rec = offsets_next_rec;
-				offsets_next_rec = offsets_tmp;
-			}
-		}
-
-
-		if (n_cols == dict_index_get_n_unique_in_tree(index)) {
-
-			/* If there is more than one leaf page in the tree,
-			we add one because we know that the first record
-			on the page certainly had a different prefix than the
-			last record on the previous index page in the
-			alphabetical order. Before this fix, if there was
-			just one big record on each clustered index page, the
-			algorithm grossly underestimated the number of rows
-			in the table. */
-
-			if (btr_page_get_prev(page, &mtr) != FIL_NULL
-			    || btr_page_get_next(page, &mtr) != FIL_NULL) {
-
-				n_diff[n_cols - 1]++;
-			}
-		}
-
-		mtr_commit(&mtr);
-	}
-
-exit_loop:
-	/* If we saw k borders between different key values on
-	n_sample_pages leaf pages, we can estimate how many
-	there will be in index->stat_n_leaf_pages */
-
-	/* We must take into account that our sample actually represents
-	also the pages used for external storage of fields (those pages are
-	included in index->stat_n_leaf_pages) */
-
-	for (j = 0; j < n_cols; j++) {
-		index->stat_n_diff_key_vals[j]
-			= BTR_TABLE_STATS_FROM_SAMPLE(
-				n_diff[j], index, n_sample_pages,
-				total_external_size, not_empty_flag);
-
-		/* If the tree is small, smaller than
-		10 * n_sample_pages + total_external_size, then
-		the above estimate is ok. For bigger trees it is common that we
-		do not see any borders between key values in the few pages
-		we pick. But still there may be n_sample_pages
-		different key values, or even more. Let us try to approximate
-		that: */
-
-		add_on = index->stat_n_leaf_pages
-			/ (10 * (n_sample_pages
-				 + total_external_size));
-
-		if (add_on > n_sample_pages) {
-			add_on = n_sample_pages;
-		}
-
-		index->stat_n_diff_key_vals[j] += add_on;
-
-		index->stat_n_sample_sizes[j] = n_sample_pages;
-
-		/* Update the stat_n_non_null_key_vals[] with our
-		sampled result. stat_n_non_null_key_vals[] is created
-		and initialized to zero in dict_index_add_to_cache(),
-		along with stat_n_diff_key_vals[] array */
-		if (n_not_null != NULL) {
-			index->stat_n_non_null_key_vals[j] =
-				 BTR_TABLE_STATS_FROM_SAMPLE(
-					n_not_null[j], index, n_sample_pages,
-					total_external_size, not_empty_flag);
-		}
-	}
-
-	mem_heap_free(heap);
-
-	return(true);
-}
-
-/*================== EXTERNAL STORAGE OF BIG FIELDS ===================*/
-
-/***********************************************************//**
-Gets the offset of the pointer to the externally stored part of a field.
-@return offset of the pointer to the externally stored part */
-static
-ulint
-btr_rec_get_field_ref_offs(
-/*=======================*/
-	const ulint*	offsets,/*!< in: array returned by rec_get_offsets() */
-	ulint		n)	/*!< in: index of the external field */
-{
-	ulint	field_ref_offs;
-	ulint	local_len;
-
-	ut_a(rec_offs_nth_extern(offsets, n));
-	field_ref_offs = rec_get_nth_field_offs(offsets, n, &local_len);
-	ut_a(local_len != UNIV_SQL_NULL);
-	ut_a(local_len >= BTR_EXTERN_FIELD_REF_SIZE);
-
-	return(field_ref_offs + local_len - BTR_EXTERN_FIELD_REF_SIZE);
-}
-
-/** Gets a pointer to the externally stored part of a field.
-@param rec record
-@param offsets rec_get_offsets(rec)
-@param n index of the externally stored field
-@return pointer to the externally stored part */
-#define btr_rec_get_field_ref(rec, offsets, n)			\
-	((rec) + btr_rec_get_field_ref_offs(offsets, n))
-
-/** Gets the externally stored size of a record, in units of a database page.
-@param[in]	rec	record
-@param[in]	offsets	array returned by rec_get_offsets()
-@return externally stored part, in units of a database page */
-ulint
-btr_rec_get_externally_stored_len(
-	const rec_t*	rec,
-	const ulint*	offsets)
-{
-	ulint	n_fields;
-	ulint	total_extern_len = 0;
-	ulint	i;
-
-	ut_ad(!rec_offs_comp(offsets) || !rec_get_node_ptr_flag(rec));
-
-	if (!rec_offs_any_extern(offsets)) {
-		return(0);
-	}
-
-	n_fields = rec_offs_n_fields(offsets);
-
-	for (i = 0; i < n_fields; i++) {
-		if (rec_offs_nth_extern(offsets, i)) {
-
-			ulint	extern_len = mach_read_from_4(
-				btr_rec_get_field_ref(rec, offsets, i)
-				+ BTR_EXTERN_LEN + 4);
-
-			total_extern_len += ut_calc_align(extern_len,
-							  UNIV_PAGE_SIZE);
-		}
-	}
-
-	return(total_extern_len / UNIV_PAGE_SIZE);
-}
-
-/*******************************************************************//**
-Sets the ownership bit of an externally stored field in a record. */
-static
-void
-btr_cur_set_ownership_of_extern_field(
-/*==================================*/
-	page_zip_des_t*	page_zip,/*!< in/out: compressed page whose uncompressed
-				part will be updated, or NULL */
-	rec_t*		rec,	/*!< in/out: clustered index record */
-	dict_index_t*	index,	/*!< in: index of the page */
-	const ulint*	offsets,/*!< in: array returned by rec_get_offsets() */
-	ulint		i,	/*!< in: field number */
-	ibool		val,	/*!< in: value to set */
-	mtr_t*		mtr)	/*!< in: mtr, or NULL if not logged */
-{
-	byte*	data;
-	ulint	local_len;
-	ulint	byte_val;
-
-	data = rec_get_nth_field(rec, offsets, i, &local_len);
-	ut_ad(rec_offs_nth_extern(offsets, i));
-	ut_a(local_len >= BTR_EXTERN_FIELD_REF_SIZE);
-
-	local_len -= BTR_EXTERN_FIELD_REF_SIZE;
-
-	byte_val = mach_read_from_1(data + local_len + BTR_EXTERN_LEN);
-
-	if (val) {
-		byte_val = byte_val & (~BTR_EXTERN_OWNER_FLAG);
-	} else {
-#if defined UNIV_DEBUG || defined UNIV_BLOB_LIGHT_DEBUG
-		ut_a(!(byte_val & BTR_EXTERN_OWNER_FLAG));
-#endif /* UNIV_DEBUG || UNIV_BLOB_LIGHT_DEBUG */
-		byte_val = byte_val | BTR_EXTERN_OWNER_FLAG;
-	}
-
-	if (page_zip) {
-		mach_write_to_1(data + local_len + BTR_EXTERN_LEN, byte_val);
-		page_zip_write_blob_ptr(page_zip, rec, index, offsets, i, mtr);
-	} else if (mtr != NULL) {
-
-		mlog_write_ulint(data + local_len + BTR_EXTERN_LEN, byte_val,
-				 MLOG_1BYTE, mtr);
-	} else {
-		mach_write_to_1(data + local_len + BTR_EXTERN_LEN, byte_val);
-	}
-}
-
-/*******************************************************************//**
-Marks non-updated off-page fields as disowned by this record. The ownership
-must be transferred to the updated record which is inserted elsewhere in the
-index tree. In purge only the owner of externally stored field is allowed
-to free the field. */
-void
-btr_cur_disown_inherited_fields(
-/*============================*/
-	page_zip_des_t*	page_zip,/*!< in/out: compressed page whose uncompressed
-				part will be updated, or NULL */
-	rec_t*		rec,	/*!< in/out: record in a clustered index */
-	dict_index_t*	index,	/*!< in: index of the page */
-	const ulint*	offsets,/*!< in: array returned by rec_get_offsets() */
-	const upd_t*	update,	/*!< in: update vector */
-	mtr_t*		mtr)	/*!< in/out: mini-transaction */
-{
-	ulint	i;
-
-	ut_ad(rec_offs_validate(rec, index, offsets));
-	ut_ad(!rec_offs_comp(offsets) || !rec_get_node_ptr_flag(rec));
-	ut_ad(rec_offs_any_extern(offsets));
-	ut_ad(mtr);
-
-	for (i = 0; i < rec_offs_n_fields(offsets); i++) {
-		if (rec_offs_nth_extern(offsets, i)
-		    && !upd_get_field_by_field_no(update, i, false)) {
-			btr_cur_set_ownership_of_extern_field(
-				page_zip, rec, index, offsets, i, FALSE, mtr);
-		}
-	}
-}
-
-/*******************************************************************//**
-Marks all extern fields in a record as owned by the record. This function
-should be called if the delete mark of a record is removed: a not delete
-marked record always owns all its extern fields. */
-static
-void
-btr_cur_unmark_extern_fields(
-/*=========================*/
-	page_zip_des_t*	page_zip,/*!< in/out: compressed page whose uncompressed
-				part will be updated, or NULL */
-	rec_t*		rec,	/*!< in/out: record in a clustered index */
-	dict_index_t*	index,	/*!< in: index of the page */
-	const ulint*	offsets,/*!< in: array returned by rec_get_offsets() */
-	mtr_t*		mtr)	/*!< in: mtr, or NULL if not logged */
-{
-	ulint	n;
-	ulint	i;
-
-	ut_ad(!rec_offs_comp(offsets) || !rec_get_node_ptr_flag(rec));
-	n = rec_offs_n_fields(offsets);
-
-	if (!rec_offs_any_extern(offsets)) {
-
-		return;
-	}
-
-	for (i = 0; i < n; i++) {
-		if (rec_offs_nth_extern(offsets, i)) {
-
-			btr_cur_set_ownership_of_extern_field(
-				page_zip, rec, index, offsets, i, TRUE, mtr);
-		}
-	}
-}
-
-/*******************************************************************//**
-Flags the data tuple fields that are marked as extern storage in the
-update vector.  We use this function to remember which fields we must
-mark as extern storage in a record inserted for an update.
-@return number of flagged external columns */
-ulint
-btr_push_update_extern_fields(
-/*==========================*/
-	dtuple_t*	tuple,	/*!< in/out: data tuple */
-	const upd_t*	update,	/*!< in: update vector */
-	mem_heap_t*	heap)	/*!< in: memory heap */
-{
-	ulint			n_pushed	= 0;
-	ulint			n;
-	const upd_field_t*	uf;
-
-	ut_ad(tuple);
-	ut_ad(update);
-
-	uf = update->fields;
-	n = upd_get_n_fields(update);
-
-	for (; n--; uf++) {
-		if (dfield_is_ext(&uf->new_val)) {
-			dfield_t*	field
-				= dtuple_get_nth_field(tuple, uf->field_no);
-
-			if (!dfield_is_ext(field)) {
-				dfield_set_ext(field);
-				n_pushed++;
-			}
-
-			switch (uf->orig_len) {
-				byte*	data;
-				ulint	len;
-				byte*	buf;
-			case 0:
-				break;
-			case BTR_EXTERN_FIELD_REF_SIZE:
-				/* Restore the original locally stored
-				part of the column.  In the undo log,
-				InnoDB writes a longer prefix of externally
-				stored columns, so that column prefixes
-				in secondary indexes can be reconstructed. */
-				dfield_set_data(field,
-						(byte*) dfield_get_data(field)
-						+ dfield_get_len(field)
-						- BTR_EXTERN_FIELD_REF_SIZE,
-						BTR_EXTERN_FIELD_REF_SIZE);
-				dfield_set_ext(field);
-				break;
-			default:
-				/* Reconstruct the original locally
-				stored part of the column.  The data
-				will have to be copied. */
-				ut_a(uf->orig_len > BTR_EXTERN_FIELD_REF_SIZE);
-
-				data = (byte*) dfield_get_data(field);
-				len = dfield_get_len(field);
-
-				buf = (byte*) mem_heap_alloc(heap,
-							     uf->orig_len);
-				/* Copy the locally stored prefix. */
-				memcpy(buf, data,
-				       uf->orig_len
-				       - BTR_EXTERN_FIELD_REF_SIZE);
-				/* Copy the BLOB pointer. */
-				memcpy(buf + uf->orig_len
-				       - BTR_EXTERN_FIELD_REF_SIZE,
-				       data + len - BTR_EXTERN_FIELD_REF_SIZE,
-				       BTR_EXTERN_FIELD_REF_SIZE);
-
-				dfield_set_data(field, buf, uf->orig_len);
-				dfield_set_ext(field);
-			}
-		}
-	}
-
-	return(n_pushed);
-}
-
-/*******************************************************************//**
-Returns the length of a BLOB part stored on the header page.
-@return part length */
-static
-ulint
-btr_blob_get_part_len(
-/*==================*/
-	const byte*	blob_header)	/*!< in: blob header */
-{
-	return(mach_read_from_4(blob_header + BTR_BLOB_HDR_PART_LEN));
-}
-
-/*******************************************************************//**
-Returns the page number where the next BLOB part is stored.
-@return page number or FIL_NULL if no more pages */
-static
-ulint
-btr_blob_get_next_page_no(
-/*======================*/
-	const byte*	blob_header)	/*!< in: blob header */
-{
-	return(mach_read_from_4(blob_header + BTR_BLOB_HDR_NEXT_PAGE_NO));
-}
-
-/*******************************************************************//**
-Deallocate a buffer block that was reserved for a BLOB part. */
-static
-void
-btr_blob_free(
-/*==========*/
-	dict_index_t*	index,	/*!< in: index */
-	buf_block_t*	block,	/*!< in: buffer block */
-	ibool		all,	/*!< in: TRUE=remove also the compressed page
-				if there is one */
-	mtr_t*		mtr)	/*!< in: mini-transaction to commit */
-{
-	buf_pool_t*	buf_pool = buf_pool_from_block(block);
-	page_id_t	page_id(block->page.id.space(),
-				block->page.id.page_no());
-	bool	freed	= false;
-
-	ut_ad(mtr_is_block_fix(mtr, block, MTR_MEMO_PAGE_X_FIX, index->table));
-
-	mtr_commit(mtr);
-
-	mutex_enter(&buf_pool->LRU_list_mutex);
-	buf_page_mutex_enter(block);
-
-	/* Only free the block if it is still allocated to
-	the same file page. */
-
-	if (buf_block_get_state(block) == BUF_BLOCK_FILE_PAGE
-	    && page_id.equals_to(block->page.id)) {
-
-		freed = buf_LRU_free_page(&block->page, all);
-
-		if (!freed && all && block->page.zip.data
-		    && buf_block_get_state(block) == BUF_BLOCK_FILE_PAGE
-		    && page_id.equals_to(block->page.id)) {
-
-			/* Attempt to deallocate the uncompressed page
-			if the whole block cannot be deallocted. */
-
-			freed = buf_LRU_free_page(&block->page, false);
-		}
-	}
-
-	if (!freed) {
-		mutex_exit(&buf_pool->LRU_list_mutex);
-		buf_page_mutex_exit(block);
-	}
-}
-
-/** Helper class used while writing blob pages, during insert or update. */
-struct btr_blob_log_check_t {
-	/** Persistent cursor on a clusterex index record with blobs. */
-	btr_pcur_t*	m_pcur;
-	/** Mini transaction holding the latches for m_pcur */
-	mtr_t*		m_mtr;
-	/** rec_get_offsets(rec, index); offset of clust_rec */
-	const ulint*	m_offsets;
-	/** The block containing clustered record */
-	buf_block_t**	m_block;
-	/** The clustered record pointer */
-	rec_t**		m_rec;
-	/** The blob operation code */
-	enum blob_op	m_op;
-
-	/** Constructor
-	@param[in]	pcur		persistent cursor on a clustered
-					index record with blobs.
-	@param[in]	mtr		mini-transaction holding latches for
-					pcur.
-	@param[in]	offsets		offsets of the clust_rec
-	@param[in,out]	block		record block containing pcur record
-	@param[in,out]	rec		the clustered record pointer
-	@param[in]	op		the blob operation code */
-	btr_blob_log_check_t(
-		btr_pcur_t*	pcur,
-		mtr_t*		mtr,
-		const ulint*	offsets,
-		buf_block_t**	block,
-		rec_t**		rec,
-		enum blob_op	op)
-		: m_pcur(pcur),
-		  m_mtr(mtr),
-		  m_offsets(offsets),
-		  m_block(block),
-		  m_rec(rec),
-		  m_op(op)
-	{
-		ut_ad(rec_offs_validate(*m_rec, m_pcur->index(), m_offsets));
-		ut_ad((*m_block)->frame == page_align(*m_rec));
-		ut_ad(*m_rec == btr_pcur_get_rec(m_pcur));
-	}
-
-	/** Check if there is enough space in log file. Commit and re-start the
-	mini transaction. */
-	void check()
-	{
-		dict_index_t*	index = m_pcur->index();
-		ulint		offs = 0;
-		ulint		page_no = ULINT_UNDEFINED;
-		FlushObserver*	observer = m_mtr->get_flush_observer();
-
-		if (m_op == BTR_STORE_INSERT_BULK) {
-			offs = page_offset(*m_rec);
-			page_no = page_get_page_no(
-				buf_block_get_frame(*m_block));
-
-			buf_block_buf_fix_inc(*m_block, __FILE__, __LINE__);
-		} else {
-			btr_pcur_store_position(m_pcur, m_mtr);
-		}
-		m_mtr->commit();
-
-		DEBUG_SYNC_C("blob_write_middle");
-
-		log_free_check();
-
-		DEBUG_SYNC_C("blob_write_middle_after_check");
-
-		const mtr_log_t log_mode = m_mtr->get_log_mode();
-		m_mtr->start();
-		m_mtr->set_log_mode(log_mode);
-		m_mtr->set_named_space(index->space);
-		m_mtr->set_flush_observer(observer);
-
-		if (m_op == BTR_STORE_INSERT_BULK) {
-			page_id_t       page_id(dict_index_get_space(index),
-						page_no);
-			page_size_t     page_size(dict_table_page_size(
-						index->table));
-			page_cur_t*	page_cur = &m_pcur->btr_cur.page_cur;
-
-			mtr_x_lock(dict_index_get_lock(index), m_mtr);
-			page_cur->block = btr_block_get(
-				page_id, page_size, RW_X_LATCH, index, m_mtr);
-			page_cur->rec = buf_block_get_frame(page_cur->block)
-				+ offs;
-
-			buf_block_buf_fix_dec(page_cur->block);
-		} else {
-			ut_ad(m_pcur->rel_pos == BTR_PCUR_ON);
-			bool ret = btr_pcur_restore_position(
-				BTR_MODIFY_LEAF | BTR_MODIFY_EXTERNAL,
-				m_pcur, m_mtr);
-
-			ut_a(ret);
-		}
-
-		*m_block	= btr_pcur_get_block(m_pcur);
-		*m_rec		= btr_pcur_get_rec(m_pcur);
-
-		ut_d(rec_offs_make_valid(
-			*m_rec, index, const_cast<ulint*>(m_offsets)));
-
-		ut_ad(m_mtr->memo_contains_page_flagged(
-		      *m_rec,
-		      MTR_MEMO_PAGE_X_FIX | MTR_MEMO_PAGE_SX_FIX)
-		      || dict_table_is_intrinsic(index->table));
-
-		ut_ad(mtr_memo_contains_flagged(m_mtr,
-		      dict_index_get_lock(index),
-		      MTR_MEMO_SX_LOCK | MTR_MEMO_X_LOCK)
-		      || dict_table_is_intrinsic(index->table));
-	}
-};
-
-
-/*******************************************************************//**
-Stores the fields in big_rec_vec to the tablespace and puts pointers to
-them in rec.  The extern flags in rec will have to be set beforehand.
-The fields are stored on pages allocated from leaf node
-file segment of the index tree.
-
-TODO: If the allocation extends the tablespace, it will not be redo logged, in
-any mini-transaction.  Tablespace extension should be redo-logged, so that
-recovery will not fail when the big_rec was written to the extended portion of
-the file, in case the file was somehow truncated in the crash.
-
-@return DB_SUCCESS or DB_OUT_OF_FILE_SPACE */
-dberr_t
-btr_store_big_rec_extern_fields(
-/*============================*/
-	btr_pcur_t*	pcur,		/*!< in/out: a persistent cursor. if
-					btr_mtr is restarted, then this can
-					be repositioned. */
-	const upd_t*	upd,		/*!< in: update vector */
-	ulint*		offsets,	/*!< in/out: rec_get_offsets() on
-					pcur. the "external storage" flags
-					in offsets will correctly correspond
-					to rec when this function returns */
-	const big_rec_t*big_rec_vec,	/*!< in: vector containing fields
-					to be stored externally */
-	mtr_t*		btr_mtr,	/*!< in/out: mtr containing the
-					latches to the clustered index. can be
-					committed and restarted. */
-	enum blob_op	op)		/*! in: operation code */
-{
-	ulint		rec_page_no;
-	byte*		field_ref;
-	ulint		extern_len;
-	ulint		store_len;
-	ulint		page_no;
-	ulint		space_id;
-	ulint		prev_page_no;
-	ulint		hint_page_no;
-	ulint		i;
-	mtr_t		mtr;
-	mtr_t		mtr_bulk;
-	mem_heap_t*	heap = NULL;
-	page_zip_des_t*	page_zip;
-	z_stream	c_stream;
-	dberr_t		error		= DB_SUCCESS;
-	dict_index_t*	index		= pcur->index();
-	buf_block_t*	rec_block	= btr_pcur_get_block(pcur);
-	rec_t*		rec		= btr_pcur_get_rec(pcur);
-
-	ut_ad(rec_offs_validate(rec, index, offsets));
-	ut_ad(rec_offs_any_extern(offsets));
-	ut_ad(btr_mtr);
-	ut_ad(mtr_memo_contains_flagged(btr_mtr, dict_index_get_lock(index),
-					MTR_MEMO_X_LOCK
-					| MTR_MEMO_SX_LOCK)
-	      || dict_table_is_intrinsic(index->table));
-	ut_ad(mtr_is_block_fix(
-		btr_mtr, rec_block, MTR_MEMO_PAGE_X_FIX, index->table));
-	ut_ad(buf_block_get_frame(rec_block) == page_align(rec));
-	ut_a(dict_index_is_clust(index));
-
-	ut_a(dict_table_page_size(index->table)
-		.equals_to(rec_block->page.size));
-
-	btr_blob_log_check_t redo_log(pcur, btr_mtr, offsets, &rec_block,
-				      &rec, op);
-	page_zip = buf_block_get_page_zip(rec_block);
-	space_id = rec_block->page.id.space();
-	rec_page_no = rec_block->page.id.page_no();
-	ut_a(fil_page_index_page_check(page_align(rec))
-	     || op == BTR_STORE_INSERT_BULK);
-
-	if (page_zip) {
-		int	err;
-
-		/* Zlib deflate needs 128 kilobytes for the default
-		window size, plus 512 << memLevel, plus a few
-		kilobytes for small objects.  We use reduced memLevel
-		to limit the memory consumption, and preallocate the
-		heap, hoping to avoid memory fragmentation. */
-		heap = mem_heap_create(250000);
-		page_zip_set_alloc(&c_stream, heap);
-
-		err = deflateInit2(&c_stream, page_zip_level,
-				   Z_DEFLATED, 15, 7, Z_DEFAULT_STRATEGY);
-		ut_a(err == Z_OK);
-	}
-
-#if defined UNIV_DEBUG || defined UNIV_BLOB_LIGHT_DEBUG
-	/* All pointers to externally stored columns in the record
-	must either be zero or they must be pointers to inherited
-	columns, owned by this record or an earlier record version. */
-	for (i = 0; i < big_rec_vec->n_fields; i++) {
-		field_ref = btr_rec_get_field_ref(
-			rec, offsets, big_rec_vec->fields[i].field_no);
-
-		ut_a(!(field_ref[BTR_EXTERN_LEN] & BTR_EXTERN_OWNER_FLAG));
-		/* Either this must be an update in place,
-		or the BLOB must be inherited, or the BLOB pointer
-		must be zero (will be written in this function). */
-		ut_a(op == BTR_STORE_UPDATE
-		     || (field_ref[BTR_EXTERN_LEN] & BTR_EXTERN_INHERITED_FLAG)
-		     || !memcmp(field_ref, field_ref_zero,
-				BTR_EXTERN_FIELD_REF_SIZE));
-	}
-#endif /* UNIV_DEBUG || UNIV_BLOB_LIGHT_DEBUG */
-
-	const page_size_t	page_size(dict_table_page_size(index->table));
-
-	/* Space available in compressed page to carry blob data */
-	const ulint	payload_size_zip = page_size.physical()
-		- FIL_PAGE_DATA;
-
-	/* Space available in uncompressed page to carry blob data */
-	const ulint	payload_size = page_size.physical()
-		- FIL_PAGE_DATA - BTR_BLOB_HDR_SIZE - FIL_PAGE_DATA_END;
-
-	/* We have to create a file segment to the tablespace
-	for each field and put the pointer to the field in rec */
-
-	for (i = 0; i < big_rec_vec->n_fields; i++) {
-		const ulint field_no = big_rec_vec->fields[i].field_no;
-
-		field_ref = btr_rec_get_field_ref(rec, offsets, field_no);
-#if defined UNIV_DEBUG || defined UNIV_BLOB_LIGHT_DEBUG
-		/* A zero BLOB pointer should have been initially inserted. */
-		ut_a(!memcmp(field_ref, field_ref_zero,
-			     BTR_EXTERN_FIELD_REF_SIZE));
-#endif /* UNIV_DEBUG || UNIV_BLOB_LIGHT_DEBUG */
-		extern_len = big_rec_vec->fields[i].len;
-		UNIV_MEM_ASSERT_RW(big_rec_vec->fields[i].data,
-				   extern_len);
-
-		ut_a(extern_len > 0);
-
-		prev_page_no = FIL_NULL;
-
-		if (page_zip) {
-			int	err = deflateReset(&c_stream);
-			ut_a(err == Z_OK);
-
-			c_stream.next_in = (Bytef*)
-				big_rec_vec->fields[i].data;
-			c_stream.avail_in = static_cast<uInt>(extern_len);
-		}
-
-		for (ulint blob_npages = 0;; ++blob_npages) {
-			buf_block_t*	block;
-			page_t*		page;
-			const ulint	commit_freq = 4;
-			ulint		r_extents;
-
-			ut_ad(page_align(field_ref) == page_align(rec));
-
-			if (!(blob_npages % commit_freq)) {
-
-				redo_log.check();
-
-				field_ref = btr_rec_get_field_ref(
-					rec, offsets, field_no);
-
-				page_zip = buf_block_get_page_zip(rec_block);
-				rec_page_no = rec_block->page.id.page_no();
-			}
-
-			mtr_start(&mtr);
-			mtr.set_named_space(index->space);
-			mtr.set_log_mode(btr_mtr->get_log_mode());
-			mtr.set_flush_observer(btr_mtr->get_flush_observer());
-
-			buf_page_get(rec_block->page.id,
-				     rec_block->page.size, RW_X_LATCH, &mtr);
-
-			if (prev_page_no == FIL_NULL) {
-				hint_page_no = 1 + rec_page_no;
-			} else {
-				hint_page_no = prev_page_no + 1;
-			}
-
-			mtr_t	*alloc_mtr;
-
-			if (op == BTR_STORE_INSERT_BULK) {
-				mtr_start(&mtr_bulk);
-				mtr_bulk.set_spaces(mtr);
-				alloc_mtr = &mtr_bulk;
-			} else {
-				alloc_mtr = &mtr;
-			}
-
-			if (!fsp_reserve_free_extents(&r_extents, space_id, 1,
-						      FSP_BLOB, alloc_mtr,
-						      1)) {
-
-				mtr_commit(alloc_mtr);
-				error = DB_OUT_OF_FILE_SPACE;
-				goto func_exit;
-			}
-
-			block = btr_page_alloc(index, hint_page_no, FSP_NO_DIR,
-					       0, alloc_mtr, &mtr);
-
-			alloc_mtr->release_free_extents(r_extents);
-
-			if (op == BTR_STORE_INSERT_BULK) {
-				mtr_commit(&mtr_bulk);
-			}
-
-			ut_a(block != NULL);
-
-			page_no = block->page.id.page_no();
-			page = buf_block_get_frame(block);
-
-			if (prev_page_no != FIL_NULL) {
-				buf_block_t*	prev_block;
-				page_t*		prev_page;
-
-				prev_block = buf_page_get(
-					page_id_t(space_id, prev_page_no),
-					rec_block->page.size,
-					RW_X_LATCH, &mtr);
-
-				buf_block_dbg_add_level(prev_block,
-							SYNC_EXTERN_STORAGE);
-				prev_page = buf_block_get_frame(prev_block);
-
-				if (page_zip) {
-					mlog_write_ulint(
-						prev_page + FIL_PAGE_NEXT,
-						page_no, MLOG_4BYTES, &mtr);
-					memcpy(buf_block_get_page_zip(
-						       prev_block)
-					       ->data + FIL_PAGE_NEXT,
-					       prev_page + FIL_PAGE_NEXT, 4);
-				} else {
-					mlog_write_ulint(
-						prev_page + FIL_PAGE_DATA
-						+ BTR_BLOB_HDR_NEXT_PAGE_NO,
-						page_no, MLOG_4BYTES, &mtr);
-				}
-
-			} else if (dict_index_is_online_ddl(index)) {
-				row_log_table_blob_alloc(index, page_no);
-			}
-
-			if (page_zip) {
-				int		err;
-				page_zip_des_t*	blob_page_zip;
-
-				/* Write FIL_PAGE_TYPE to the redo log
-				separately, before logging any other
-				changes to the page, so that the debug
-				assertions in
-				recv_parse_or_apply_log_rec_body() can
-				be made simpler.  Before InnoDB Plugin
-				1.0.4, the initialization of
-				FIL_PAGE_TYPE was logged as part of
-				the mlog_log_string() below. */
-
-				mlog_write_ulint(page + FIL_PAGE_TYPE,
-						 prev_page_no == FIL_NULL
-						 ? FIL_PAGE_TYPE_ZBLOB
-						 : FIL_PAGE_TYPE_ZBLOB2,
-						 MLOG_2BYTES, &mtr);
-
-				c_stream.next_out = page
-					+ FIL_PAGE_DATA;
-				c_stream.avail_out = static_cast<uInt>(
-					payload_size_zip);
-
-				err = deflate(&c_stream, Z_FINISH);
-				ut_a(err == Z_OK || err == Z_STREAM_END);
-				ut_a(err == Z_STREAM_END
-				     || c_stream.avail_out == 0);
-
-				/* Write the "next BLOB page" pointer */
-				mlog_write_ulint(page + FIL_PAGE_NEXT,
-						 FIL_NULL, MLOG_4BYTES, &mtr);
-				/* Initialize the unused "prev page" pointer */
-				mlog_write_ulint(page + FIL_PAGE_PREV,
-						 FIL_NULL, MLOG_4BYTES, &mtr);
-				/* Write a back pointer to the record
-				into the otherwise unused area.  This
-				information could be useful in
-				debugging.  Later, we might want to
-				implement the possibility to relocate
-				BLOB pages.  Then, we would need to be
-				able to adjust the BLOB pointer in the
-				record.  We do not store the heap
-				number of the record, because it can
-				change in page_zip_reorganize() or
-				btr_page_reorganize().  However, also
-				the page number of the record may
-				change when B-tree nodes are split or
-				merged.
-				NOTE: FIL_PAGE_FILE_FLUSH_LSN space is
-				used by R-tree index for a Split Sequence
-				Number */
-				ut_ad(!dict_index_is_spatial(index));
-
-				mlog_write_ulint(page
-						 + FIL_PAGE_FILE_FLUSH_LSN,
-						 space_id,
-						 MLOG_4BYTES, &mtr);
-				mlog_write_ulint(page
-						 + FIL_PAGE_FILE_FLUSH_LSN + 4,
-						 rec_page_no,
-						 MLOG_4BYTES, &mtr);
-
-				/* Zero out the unused part of the page. */
-				memset(page + page_zip_get_size(page_zip)
-				       - c_stream.avail_out,
-				       0, c_stream.avail_out);
-				mlog_log_string(page + FIL_PAGE_FILE_FLUSH_LSN,
-						page_zip_get_size(page_zip)
-						- FIL_PAGE_FILE_FLUSH_LSN,
-						&mtr);
-				/* Copy the page to compressed storage,
-				because it will be flushed to disk
-				from there. */
-				blob_page_zip = buf_block_get_page_zip(block);
-				ut_ad(blob_page_zip);
-				ut_ad(page_zip_get_size(blob_page_zip)
-				      == page_zip_get_size(page_zip));
-				memcpy(blob_page_zip->data, page,
-				       page_zip_get_size(page_zip));
-
-				if (err == Z_OK && prev_page_no != FIL_NULL) {
-
-					goto next_zip_page;
-				}
-
-				if (err == Z_STREAM_END) {
-					mach_write_to_4(field_ref
-							+ BTR_EXTERN_LEN, 0);
-					mach_write_to_4(field_ref
-							+ BTR_EXTERN_LEN + 4,
-							c_stream.total_in);
-				} else {
-					memset(field_ref + BTR_EXTERN_LEN,
-					       0, 8);
-				}
-
-				if (prev_page_no == FIL_NULL) {
-					ut_ad(blob_npages == 0);
-					mach_write_to_4(field_ref
-							+ BTR_EXTERN_SPACE_ID,
-							space_id);
-
-					mach_write_to_4(field_ref
-							+ BTR_EXTERN_PAGE_NO,
-							page_no);
-
-					mach_write_to_4(field_ref
-							+ BTR_EXTERN_OFFSET,
-							FIL_PAGE_NEXT);
-				}
-
-				/* We compress a page when finish bulk insert.*/
-				if (op != BTR_STORE_INSERT_BULK) {
-					page_zip_write_blob_ptr(
-						page_zip, rec, index, offsets,
-						field_no, &mtr);
-				}
-
-next_zip_page:
-				prev_page_no = page_no;
-
-				/* Commit mtr and release the
-				uncompressed page frame to save memory. */
-				btr_blob_free(index, block, FALSE, &mtr);
-
-				if (err == Z_STREAM_END) {
-					break;
-				}
-			} else {
-				mlog_write_ulint(page + FIL_PAGE_TYPE,
-						 FIL_PAGE_TYPE_BLOB,
-						 MLOG_2BYTES, &mtr);
-
-				if (extern_len > payload_size) {
-					store_len = payload_size;
-				} else {
-					store_len = extern_len;
-				}
-
-				mlog_write_string(page + FIL_PAGE_DATA
-						  + BTR_BLOB_HDR_SIZE,
-						  (const byte*)
-						  big_rec_vec->fields[i].data
-						  + big_rec_vec->fields[i].len
-						  - extern_len,
-						  store_len, &mtr);
-				mlog_write_ulint(page + FIL_PAGE_DATA
-						 + BTR_BLOB_HDR_PART_LEN,
-						 store_len, MLOG_4BYTES, &mtr);
-				mlog_write_ulint(page + FIL_PAGE_DATA
-						 + BTR_BLOB_HDR_NEXT_PAGE_NO,
-						 FIL_NULL, MLOG_4BYTES, &mtr);
-
-				extern_len -= store_len;
-
-				mlog_write_ulint(field_ref + BTR_EXTERN_LEN, 0,
-						 MLOG_4BYTES, &mtr);
-				mlog_write_ulint(field_ref
-						 + BTR_EXTERN_LEN + 4,
-						 big_rec_vec->fields[i].len
-						 - extern_len,
-						 MLOG_4BYTES, &mtr);
-
-				if (prev_page_no == FIL_NULL) {
-					ut_ad(blob_npages == 0);
-					mlog_write_ulint(field_ref
-							 + BTR_EXTERN_SPACE_ID,
-							 space_id, MLOG_4BYTES,
-							 &mtr);
-
-					mlog_write_ulint(field_ref
-							 + BTR_EXTERN_PAGE_NO,
-							 page_no, MLOG_4BYTES,
-							 &mtr);
-
-					mlog_write_ulint(field_ref
-							 + BTR_EXTERN_OFFSET,
-							 FIL_PAGE_DATA,
-							 MLOG_4BYTES,
-							 &mtr);
-				}
-
-				prev_page_no = page_no;
-
-				mtr_commit(&mtr);
-
-				if (extern_len == 0) {
-					break;
-				}
-			}
-		}
-
-		DBUG_EXECUTE_IF("btr_store_big_rec_extern",
-				error = DB_OUT_OF_FILE_SPACE;
-				goto func_exit;);
-
-		rec_offs_make_nth_extern(offsets, field_no);
-	}
-
-func_exit:
-	if (page_zip) {
-		deflateEnd(&c_stream);
-	}
-
-	if (heap != NULL) {
-		mem_heap_free(heap);
-	}
-
-#if defined UNIV_DEBUG || defined UNIV_BLOB_LIGHT_DEBUG
-	/* All pointers to externally stored columns in the record
-	must be valid. */
-	for (i = 0; i < rec_offs_n_fields(offsets); i++) {
-		if (!rec_offs_nth_extern(offsets, i)) {
-			continue;
-		}
-
-		field_ref = btr_rec_get_field_ref(rec, offsets, i);
-
-		/* The pointer must not be zero if the operation
-		succeeded. */
-		ut_a(0 != memcmp(field_ref, field_ref_zero,
-				 BTR_EXTERN_FIELD_REF_SIZE)
-		     || error != DB_SUCCESS);
-		/* The column must not be disowned by this record. */
-		ut_a(!(field_ref[BTR_EXTERN_LEN] & BTR_EXTERN_OWNER_FLAG));
-	}
-#endif /* UNIV_DEBUG || UNIV_BLOB_LIGHT_DEBUG */
-	return(error);
-}
-
-/*******************************************************************//**
-Check the FIL_PAGE_TYPE on an uncompressed BLOB page. */
-static
-void
-btr_check_blob_fil_page_type(
-/*=========================*/
-	ulint		space_id,	/*!< in: space id */
-	ulint		page_no,	/*!< in: page number */
-	const page_t*	page,		/*!< in: page */
-	ibool		read)		/*!< in: TRUE=read, FALSE=purge */
-{
-	ulint	type = fil_page_get_type(page);
-
-	ut_a(space_id == page_get_space_id(page));
-	ut_a(page_no == page_get_page_no(page));
-
-	if (UNIV_UNLIKELY(type != FIL_PAGE_TYPE_BLOB)) {
-		ulint	flags = fil_space_get_flags(space_id);
-
-#ifndef UNIV_DEBUG /* Improve debug test coverage */
-		if (dict_tf_get_format(flags) == UNIV_FORMAT_A) {
-			/* Old versions of InnoDB did not initialize
-			FIL_PAGE_TYPE on BLOB pages.  Do not print
-			anything about the type mismatch when reading
-			a BLOB page that is in Antelope format.*/
-			return;
-		}
-#endif /* !UNIV_DEBUG */
-
-		ib::fatal() << "FIL_PAGE_TYPE=" << type
-			<< " on BLOB " << (read ? "read" : "purge")
-			<< " space " << space_id << " page " << page_no
-			<< " flags " << flags;
-	}
-}
-
-/*******************************************************************//**
-Frees the space in an externally stored field to the file space
-management if the field in data is owned by the externally stored field,
-in a rollback we may have the additional condition that the field must
-not be inherited. */
-void
-btr_free_externally_stored_field(
-/*=============================*/
-	dict_index_t*	index,		/*!< in: index of the data, the index
-					tree MUST be X-latched; if the tree
-					height is 1, then also the root page
-					must be X-latched! (this is relevant
-					in the case this function is called
-					from purge where 'data' is located on
-					an undo log page, not an index
-					page) */
-	byte*		field_ref,	/*!< in/out: field reference */
-	const rec_t*	rec,		/*!< in: record containing field_ref, for
-					page_zip_write_blob_ptr(), or NULL */
-	const ulint*	offsets,	/*!< in: rec_get_offsets(rec, index),
-					or NULL */
-	page_zip_des_t*	page_zip,	/*!< in: compressed page corresponding
-					to rec, or NULL if rec == NULL */
-	ulint		i,		/*!< in: field number of field_ref;
-					ignored if rec == NULL */
-	bool		rollback,	/*!< in: performing rollback? */
-	mtr_t*		local_mtr)	/*!< in: mtr
-					containing the latch to data an an
-					X-latch to the index tree */
-{
-	page_t*		page;
-	const ulint	space_id	= mach_read_from_4(
-		field_ref + BTR_EXTERN_SPACE_ID);
-	const ulint	start_page	= mach_read_from_4(
-		field_ref + BTR_EXTERN_PAGE_NO);
-	ulint		page_no;
-	ulint		next_page_no;
-	mtr_t		mtr;
-
-	ut_ad(dict_index_is_clust(index));
-	ut_ad(mtr_memo_contains_flagged(local_mtr, dict_index_get_lock(index),
-					MTR_MEMO_X_LOCK
-					| MTR_MEMO_SX_LOCK)
-	      || dict_table_is_intrinsic(index->table));
-	ut_ad(mtr_is_page_fix(
-		local_mtr, field_ref, MTR_MEMO_PAGE_X_FIX, index->table));
-	ut_ad(!rec || rec_offs_validate(rec, index, offsets));
-	ut_ad(!rec || field_ref == btr_rec_get_field_ref(rec, offsets, i));
-	ut_ad(local_mtr->is_named_space(
-		      page_get_space_id(page_align(field_ref))));
-
-	if (UNIV_UNLIKELY(!memcmp(field_ref, field_ref_zero,
-				  BTR_EXTERN_FIELD_REF_SIZE))) {
-		/* In the rollback, we may encounter a clustered index
-		record with some unwritten off-page columns. There is
-		nothing to free then. */
-		ut_a(rollback);
-		return;
-	}
-
-	ut_ad(!(mach_read_from_4(field_ref + BTR_EXTERN_LEN)
-	        & ~((BTR_EXTERN_OWNER_FLAG
-	             | BTR_EXTERN_INHERITED_FLAG) << 24)));
-	ut_ad(space_id == index->space);
-
-	const page_size_t	ext_page_size(dict_table_page_size(index->table));
-	const page_size_t&	rec_page_size(rec == NULL
-					      ? univ_page_size
-					      : ext_page_size);
-	if (rec == NULL) {
-		/* This is a call from row_purge_upd_exist_or_extern(). */
-		ut_ad(!page_zip);
-	}
-
-	for (;;) {
-#ifdef UNIV_DEBUG
-		buf_block_t*	rec_block;
-#endif /* UNIV_DEBUG */
-		buf_block_t*	ext_block;
-
-		mtr_start(&mtr);
-		mtr.set_spaces(*local_mtr);
-		mtr.set_log_mode(local_mtr->get_log_mode());
-
-		ut_ad(!dict_table_is_temporary(index->table)
-		      || local_mtr->get_log_mode() == MTR_LOG_NO_REDO);
-
-		const page_t*	p = page_align(field_ref);
-
-		const page_id_t	page_id(page_get_space_id(p),
-					page_get_page_no(p));
-
-#ifdef UNIV_DEBUG
-		rec_block =
-#endif /* UNIV_DEBUG */
-		buf_page_get(page_id, rec_page_size, RW_X_LATCH, &mtr);
-
-		buf_block_dbg_add_level(rec_block, SYNC_NO_ORDER_CHECK);
-		page_no = mach_read_from_4(field_ref + BTR_EXTERN_PAGE_NO);
-
-		if (/* There is no external storage data */
-		    page_no == FIL_NULL
-		    /* This field does not own the externally stored field */
-		    || (mach_read_from_1(field_ref + BTR_EXTERN_LEN)
-			& BTR_EXTERN_OWNER_FLAG)
-		    /* Rollback and inherited field */
-		    || (rollback
-			&& (mach_read_from_1(field_ref + BTR_EXTERN_LEN)
-			    & BTR_EXTERN_INHERITED_FLAG))) {
-
-			/* Do not free */
-			mtr_commit(&mtr);
-
-			return;
-		}
-
-		if (page_no == start_page && dict_index_is_online_ddl(index)) {
-			row_log_table_blob_free(index, start_page);
-		}
-
-		ext_block = buf_page_get(
-			page_id_t(space_id, page_no), ext_page_size,
-			RW_X_LATCH, &mtr);
-
-		buf_block_dbg_add_level(ext_block, SYNC_EXTERN_STORAGE);
-		page = buf_block_get_frame(ext_block);
-
-		if (ext_page_size.is_compressed()) {
-			/* Note that page_zip will be NULL
-			in row_purge_upd_exist_or_extern(). */
-			switch (fil_page_get_type(page)) {
-			case FIL_PAGE_TYPE_ZBLOB:
-			case FIL_PAGE_TYPE_ZBLOB2:
-				break;
-			default:
-				ut_error;
-			}
-			next_page_no = mach_read_from_4(page + FIL_PAGE_NEXT);
-
-			btr_page_free_low(index, ext_block, ULINT_UNDEFINED,
-					  &mtr);
-
-			if (page_zip != NULL) {
-				mach_write_to_4(field_ref + BTR_EXTERN_PAGE_NO,
-						next_page_no);
-				mach_write_to_4(field_ref + BTR_EXTERN_LEN + 4,
-						0);
-				page_zip_write_blob_ptr(page_zip, rec, index,
-							offsets, i, &mtr);
-			} else {
-				mlog_write_ulint(field_ref
-						 + BTR_EXTERN_PAGE_NO,
-						 next_page_no,
-						 MLOG_4BYTES, &mtr);
-				mlog_write_ulint(field_ref
-						 + BTR_EXTERN_LEN + 4, 0,
-						 MLOG_4BYTES, &mtr);
-			}
-		} else {
-			ut_a(!page_zip);
-			btr_check_blob_fil_page_type(space_id, page_no, page,
-						     FALSE);
-
-			next_page_no = mach_read_from_4(
-				page + FIL_PAGE_DATA
-				+ BTR_BLOB_HDR_NEXT_PAGE_NO);
-
-			btr_page_free_low(index, ext_block, ULINT_UNDEFINED,
-					  &mtr);
-
-			mlog_write_ulint(field_ref + BTR_EXTERN_PAGE_NO,
-					 next_page_no,
-					 MLOG_4BYTES, &mtr);
-			/* Zero out the BLOB length.  If the server
-			crashes during the execution of this function,
-			trx_rollback_or_clean_all_recovered() could
-			dereference the half-deleted BLOB, fetching a
-			wrong prefix for the BLOB. */
-			mlog_write_ulint(field_ref + BTR_EXTERN_LEN + 4,
-					 0,
-					 MLOG_4BYTES, &mtr);
-		}
-
-		/* Commit mtr and release the BLOB block to save memory. */
-		btr_blob_free(index, ext_block, TRUE, &mtr);
-	}
-}
-
-/***********************************************************//**
-Frees the externally stored fields for a record. */
-static
-void
-btr_rec_free_externally_stored_fields(
-/*==================================*/
-	dict_index_t*	index,	/*!< in: index of the data, the index
-				tree MUST be X-latched */
-	rec_t*		rec,	/*!< in/out: record */
-	const ulint*	offsets,/*!< in: rec_get_offsets(rec, index) */
-	page_zip_des_t*	page_zip,/*!< in: compressed page whose uncompressed
-				part will be updated, or NULL */
-	bool		rollback,/*!< in: performing rollback? */
-	mtr_t*		mtr)	/*!< in: mini-transaction handle which contains
-				an X-latch to record page and to the index
-				tree */
-{
-	ulint	n_fields;
-	ulint	i;
-
-	ut_ad(rec_offs_validate(rec, index, offsets));
-	ut_ad(mtr_is_page_fix(mtr, rec, MTR_MEMO_PAGE_X_FIX, index->table));
-	/* Free possible externally stored fields in the record */
-
-	ut_ad(dict_table_is_comp(index->table) == !!rec_offs_comp(offsets));
-	n_fields = rec_offs_n_fields(offsets);
-
-	for (i = 0; i < n_fields; i++) {
-		if (rec_offs_nth_extern(offsets, i)) {
-			btr_free_externally_stored_field(
-				index, btr_rec_get_field_ref(rec, offsets, i),
-				rec, offsets, page_zip, i, rollback, mtr);
-		}
-	}
-}
-
-/***********************************************************//**
-Frees the externally stored fields for a record, if the field is mentioned
-in the update vector. */
-static
-void
-btr_rec_free_updated_extern_fields(
-/*===============================*/
-	dict_index_t*	index,	/*!< in: index of rec; the index tree MUST be
-				X-latched */
-	rec_t*		rec,	/*!< in/out: record */
-	page_zip_des_t*	page_zip,/*!< in: compressed page whose uncompressed
-				part will be updated, or NULL */
-	const ulint*	offsets,/*!< in: rec_get_offsets(rec, index) */
-	const upd_t*	update,	/*!< in: update vector */
-	bool		rollback,/*!< in: performing rollback? */
-	mtr_t*		mtr)	/*!< in: mini-transaction handle which contains
-				an X-latch to record page and to the tree */
-{
-	ulint	n_fields;
-	ulint	i;
-
-	ut_ad(rec_offs_validate(rec, index, offsets));
-	ut_ad(mtr_is_page_fix(mtr, rec, MTR_MEMO_PAGE_X_FIX, index->table));
-
-	/* Free possible externally stored fields in the record */
-
-	n_fields = upd_get_n_fields(update);
-
-	for (i = 0; i < n_fields; i++) {
-		const upd_field_t* ufield = upd_get_nth_field(update, i);
-
-		if (rec_offs_nth_extern(offsets, ufield->field_no)) {
-			ulint	len;
-			byte*	data = rec_get_nth_field(
-				rec, offsets, ufield->field_no, &len);
-			ut_a(len >= BTR_EXTERN_FIELD_REF_SIZE);
-
-			btr_free_externally_stored_field(
-				index, data + len - BTR_EXTERN_FIELD_REF_SIZE,
-				rec, offsets, page_zip,
-				ufield->field_no, rollback, mtr);
-		}
-	}
-}
-
-/*******************************************************************//**
-Copies the prefix of an uncompressed BLOB.  The clustered index record
-that points to this BLOB must be protected by a lock or a page latch.
-@return number of bytes written to buf */
-static
-ulint
-btr_copy_blob_prefix(
-/*=================*/
-	byte*		buf,	/*!< out: the externally stored part of
-				the field, or a prefix of it */
-	ulint		len,	/*!< in: length of buf, in bytes */
-	ulint		space_id,/*!< in: space id of the BLOB pages */
-	ulint		page_no,/*!< in: page number of the first BLOB page */
-	ulint		offset)	/*!< in: offset on the first BLOB page */
-{
-	ulint	copied_len	= 0;
-
-	for (;;) {
-		mtr_t		mtr;
-		buf_block_t*	block;
-		const page_t*	page;
-		const byte*	blob_header;
-		ulint		part_len;
-		ulint		copy_len;
->>>>>>> 333b4508
 
       if (i > divergence_level + 1 && !is_n_rows_exact) {
         /* In trees whose height is > 1 our algorithm
@@ -8338,12 +5359,16 @@
     }
 
     if (!diverged && slot1->nth_rec != slot2->nth_rec) {
-      /* If both slots do not point to the same page,
+      /* If both slots do not point to the same page or if
+      the paths have crossed and the same page on both
+      apparently contains a different number of records,
       this means that the tree must have changed between
       the dive for slot1 and the dive for slot2 at the
       beginning of this function. */
       if (slot1->page_no != slot2->page_no ||
-          slot1->page_level != slot2->page_level) {
+          slot1->page_level != slot2->page_level ||
+          (slot1->nth_rec >= slot2->nth_rec &&
+           slot1->n_recs != slot2->n_recs)) {
         /* If the tree keeps changing even after a
         few attempts, then just return some arbitrary
         number. */
@@ -8382,9 +5407,7 @@
         in this case slot1->nth_rec will point
         to the supr record and slot2->nth_rec
         will point to 6. */
-        n_rows = 0;
-        should_count_the_left_border = false;
-        should_count_the_right_border = false;
+        return (0);
       }
 
     } else if (diverged && !diverged_lot) {
@@ -8564,6 +5587,14 @@
 
     page = btr_cur_get_page(&cursor);
 
+    SRV_CORRUPT_TABLE_CHECK(page, goto exit_loop;);
+    DBUG_EXECUTE_IF("ib_corrupt_page_while_stats_calc", page = NULL;);
+
+    SRV_CORRUPT_TABLE_CHECK(page, {
+      mtr_commit(&mtr);
+      goto exit_loop;
+    });
+
     rec = page_rec_get_next(page_get_infimum_rec(page));
 
     if (!page_rec_is_supremum(rec)) {
@@ -8635,6 +5666,7 @@
     mtr_commit(&mtr);
   }
 
+exit_loop:
   /* If we saw k borders between different key values on
   n_sample_pages leaf pages, we can estimate how many
   there will be in index->stat_n_leaf_pages */
