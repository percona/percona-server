--- conflicted
+++ resolved
@@ -6239,6 +6239,8 @@
 	buf_block_t**	m_block;
 	/** The clustered record pointer */
 	rec_t**		m_rec;
+	/** The blob operation code */
+	enum blob_op	m_op;
 
 	/** Constructor
 	@param[in]	pcur		persistent cursor on a clustered
@@ -6247,18 +6249,21 @@
 					pcur.
 	@param[in]	offsets		offsets of the clust_rec
 	@param[in,out]	block		record block containing pcur record
-	@param[in,out]	rec		the clustered record pointer */
+	@param[in,out]	rec		the clustered record pointer
+	@param[in]	op		the blob operation code */
 	btr_blob_log_check_t(
 		btr_pcur_t*	pcur,
 		mtr_t*		mtr,
 		const ulint*	offsets,
 		buf_block_t**	block,
-		rec_t**		rec)
+		rec_t**		rec,
+		enum blob_op	op)
 		: m_pcur(pcur),
 		  m_mtr(mtr),
 		  m_offsets(offsets),
 		  m_block(block),
-		  m_rec(rec)
+		  m_rec(rec),
+		  m_op(op)
 	{
 		ut_ad(rec_offs_validate(*m_rec, m_pcur->index(), m_offsets));
 		ut_ad((*m_block)->frame == page_align(*m_rec));
@@ -6270,7 +6275,16 @@
 	void check()
 	{
 		dict_index_t*	index = m_pcur->index();
-		btr_pcur_store_position(m_pcur, m_mtr);
+		ulint		offs;
+		ulint		page_no;
+
+		if (m_op == BTR_STORE_INSERT_BULK) {
+			offs = page_offset(*m_rec);
+			page_no = page_get_page_no(
+				buf_block_get_frame(*m_block));
+		} else {
+			btr_pcur_store_position(m_pcur, m_mtr);
+		}
 		m_mtr->commit();
 
 		DEBUG_SYNC_C("blob_write_middle");
@@ -6282,11 +6296,26 @@
 		m_mtr->set_log_mode(log_mode);
 		m_mtr->set_named_space(index->space);
 
-		ut_ad(m_pcur->rel_pos == BTR_PCUR_ON);
-		bool ret = btr_pcur_restore_position(
-			BTR_MODIFY_LEAF | BTR_MODIFY_EXTERNAL, m_pcur, m_mtr);
-
-		ut_a(ret);
+		if (m_op == BTR_STORE_INSERT_BULK) {
+			page_id_t       page_id(dict_index_get_space(index),
+						page_no);
+			page_size_t     page_size(dict_table_page_size(
+						index->table));
+			page_cur_t*	page_cur = &m_pcur->btr_cur.page_cur;
+
+			mtr_x_lock(dict_index_get_lock(index), m_mtr);
+			page_cur->block = btr_block_get(
+				page_id, page_size, RW_X_LATCH, index, m_mtr);
+			page_cur->rec = buf_block_get_frame(page_cur->block)
+				+ offs;
+		} else {
+			ut_ad(m_pcur->rel_pos == BTR_PCUR_ON);
+			bool ret = btr_pcur_restore_position(
+				BTR_MODIFY_LEAF | BTR_MODIFY_EXTERNAL,
+				m_pcur, m_mtr);
+
+			ut_a(ret);
+		}
 
 		*m_block	= btr_pcur_get_block(m_pcur);
 		*m_rec		= btr_pcur_get_rec(m_pcur);
@@ -6300,8 +6329,8 @@
 		      || dict_table_is_intrinsic(index->table));
 
 		ut_ad(mtr_memo_contains_flagged(m_mtr,
-						dict_index_get_lock(index),
-						MTR_MEMO_SX_LOCK)
+		      dict_index_get_lock(index),
+		      MTR_MEMO_SX_LOCK | MTR_MEMO_X_LOCK)
 		      || dict_table_is_intrinsic(index->table));
 	}
 };
@@ -6372,7 +6401,7 @@
 		.equals_to(rec_block->page.size));
 
 	btr_blob_log_check_t redo_log(pcur, btr_mtr, offsets, &rec_block,
-				      &rec);
+				      &rec, op);
 	page_zip = buf_block_get_page_zip(rec_block);
 	space_id = rec_block->page.id.space();
 	rec_page_no = rec_block->page.id.page_no();
@@ -6501,34 +6530,26 @@
 				hint_page_no = prev_page_no + 1;
 			}
 
-<<<<<<< HEAD
-alloc_another:
 			if (op == BTR_STORE_INSERT_BULK) {
-				mtr_t	bulk_alloc_mtr;
-
-				mtr_set_log_mode(alloc_mtr, MTR_LOG_NO_REDO);
-
-				mtr_start(&bulk_alloc_mtr);
+				mtr_t	alloc_mtr;
+
+				mtr_start(&alloc_mtr);
 				if (index->is_redo_skipped) {
-					mtr_set_log_mode(&bulk_alloc_mtr,
+					mtr_set_log_mode(&alloc_mtr,
 							 MTR_LOG_NO_REDO);
 				} else {
-					bulk_alloc_mtr.set_named_space(
-						index->space);
+					alloc_mtr.set_named_space(index->space);
 				}
 
 				block = btr_page_alloc(index, hint_page_no,
-					FSP_NO_DIR, 0, &bulk_alloc_mtr, &mtr);
-				mtr_commit(&bulk_alloc_mtr);
+					FSP_NO_DIR, 0, &alloc_mtr, &mtr);
+				mtr_commit(&alloc_mtr);
 
 			} else {
 				block = btr_page_alloc(index, hint_page_no,
-					FSP_NO_DIR, 0, alloc_mtr, &mtr);
+					FSP_NO_DIR, 0, &mtr, &mtr);
 			}
-=======
-			block = btr_page_alloc(index, hint_page_no,
-					       FSP_NO_DIR, 0, &mtr, &mtr);
->>>>>>> ced958fb
+
 			if (UNIV_UNLIKELY(block == NULL)) {
 				mtr_commit(&mtr);
 				error = DB_OUT_OF_FILE_SPACE;
@@ -6684,19 +6705,12 @@
 							FIL_PAGE_NEXT);
 				}
 
-<<<<<<< HEAD
 				/* We compress a page when finish bulk insert.*/
 				if (op != BTR_STORE_INSERT_BULK) {
 					page_zip_write_blob_ptr(
 						page_zip, rec, index, offsets,
-						big_rec_vec->fields[i].field_no,
-						alloc_mtr);
+						field_no, &mtr);
 				}
-=======
-				page_zip_write_blob_ptr(
-					page_zip, rec, index, offsets,
-					field_no, &mtr);
->>>>>>> ced958fb
 
 next_zip_page:
 				prev_page_no = page_no;
