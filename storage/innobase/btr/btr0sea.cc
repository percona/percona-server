--- conflicted
+++ resolved
@@ -87,13 +87,6 @@
 /** The adaptive hash index */
 btr_search_sys_t *btr_search_sys;
 
-/** The size of the constantly allocated AHI hash tables. Written to under
-protection of all the AHI latches, read without latches. */
-ulint		btr_search_sys_constant_mem;
-/** The size of the memory heaps attached to the AHI hash tables. Accessed
-atomically. */
-ulint		btr_search_sys_variable_mem;
-
 /** If the number of records on the page divided by this parameter
 would have been successfully accessed using a hash index, the index
 is then built on the page, assuming the global limit has been reached */
@@ -128,32 +121,6 @@
 inline MY_ATTRIBUTE((warn_unused_result)) ulint
     btr_search_get_n_fields(ulint n_fields, ulint n_bytes) {
   return (n_fields + (n_bytes > 0 ? 1 : 0));
-}
-
-/** Check that AHI memory size variables are maintained correctly */
-static
-void
-btr_search_mem_accounting_validate(void)
-{
-#ifdef UNIV_DEBUG
-	ulint	actual_constant_mem = 0;
-	ulint	actual_variable_mem = 0;
-
-	btr_search_s_lock_all();
-
-	for (ulint i = 0; i < btr_ahi_parts; ++i) {
-		actual_constant_mem
-			+= (hash_get_n_cells(btr_search_sys->hash_tables[i])
-			    * sizeof(*btr_search_sys->hash_tables[i]->array));
-		actual_variable_mem
-			+= mem_heap_get_size(btr_search_sys->hash_tables[i]
-					     ->heap);
-	}
-	ut_ad(actual_constant_mem == btr_search_sys_constant_mem);
-	ut_ad(actual_variable_mem == btr_search_sys_variable_mem);
-
-	btr_search_s_unlock_all();
-#endif
 }
 
 /** Determine the number of accessed key fields.
@@ -207,22 +174,11 @@
 
     btr_search_x_lock(index);
 
-<<<<<<< HEAD
     if (btr_search_enabled && heap->free_block == NULL) {
       heap->free_block = block;
     } else {
       buf_block_free(block);
     }
-=======
-		if (btr_search_enabled
-		    && heap->free_block == NULL) {
-			heap->free_block = block;
-			os_atomic_increment_ulint(&btr_search_sys_variable_mem,
-						  UNIV_PAGE_SIZE);
-		} else {
-			buf_block_free(block);
-		}
->>>>>>> 333b4508
 
     btr_search_x_unlock(index);
   }
@@ -254,43 +210,15 @@
   btr_search_sys->hash_tables = reinterpret_cast<hash_table_t **>(
       ut_malloc(sizeof(hash_table_t *) * btr_ahi_parts, mem_key_ahi));
 
-<<<<<<< HEAD
   for (ulint i = 0; i < btr_ahi_parts; ++i) {
     btr_search_sys->hash_tables[i] =
         ib_create((hash_size / btr_ahi_parts), LATCH_ID_HASH_TABLE_MUTEX, 0,
                   MEM_HEAP_FOR_BTR_SEARCH);
-=======
-	btr_search_sys->hash_tables = reinterpret_cast<hash_table_t**>(
-		ut_malloc(sizeof(hash_table_t*) * btr_ahi_parts, mem_key_ahi));
-
-	btr_search_sys_variable_mem = 0;
-	btr_search_sys_constant_mem = 0;
-
-	for (ulint i = 0; i < btr_ahi_parts; ++i) {
-
-		btr_search_sys->hash_tables[i] =
-			ib_create((hash_size / btr_ahi_parts),
-				  LATCH_ID_HASH_TABLE_MUTEX,
-				  0, MEM_HEAP_FOR_BTR_SEARCH);
->>>>>>> 333b4508
 
 #if defined UNIV_AHI_DEBUG || defined UNIV_DEBUG
     btr_search_sys->hash_tables[i]->adaptive = TRUE;
 #endif /* UNIV_AHI_DEBUG || UNIV_DEBUG */
-<<<<<<< HEAD
-  }
-=======
-
-		btr_search_sys_constant_mem
-			+= (hash_get_n_cells(btr_search_sys->hash_tables[i])
-			    * sizeof(*btr_search_sys->hash_tables[i]->array));
-		btr_search_sys_variable_mem
-			+= mem_heap_get_size(btr_search_sys->hash_tables[i]
-					     ->heap);
-	}
-
-	btr_search_mem_accounting_validate();
->>>>>>> 333b4508
+  }
 }
 
 /** Resize hash index hash table.
@@ -308,17 +236,10 @@
     return;
   }
 
-<<<<<<< HEAD
   /* Step-2: Recreate hash tables with new size. */
   for (ulint i = 0; i < btr_ahi_parts; ++i) {
     mem_heap_free(btr_search_sys->hash_tables[i]->heap);
     hash_table_free(btr_search_sys->hash_tables[i]);
-=======
-	/* Step-2: Recreate hash tables with new size. */
-	ulint new_btr_search_sys_variable_mem = 0;
-	ulint new_btr_search_sys_constant_mem = 0;
-	for (ulint i = 0; i < btr_ahi_parts; ++i) {
->>>>>>> 333b4508
 
     btr_search_sys->hash_tables[i] =
         ib_create((hash_size / btr_ahi_parts), LATCH_ID_HASH_TABLE_MUTEX, 0,
@@ -327,7 +248,6 @@
 #if defined UNIV_AHI_DEBUG || defined UNIV_DEBUG
     btr_search_sys->hash_tables[i]->adaptive = TRUE;
 #endif /* UNIV_AHI_DEBUG || UNIV_DEBUG */
-<<<<<<< HEAD
   }
 
   /* Step-3: Unlock all search latches from exclusive mode. */
@@ -361,55 +281,6 @@
 
   ut_free(btr_search_latches);
   btr_search_latches = NULL;
-=======
-
-		new_btr_search_sys_constant_mem
-			+= (hash_get_n_cells(btr_search_sys->hash_tables[i])
-			    * sizeof(*btr_search_sys->hash_tables[i]->array));
-		new_btr_search_sys_variable_mem
-			+= mem_heap_get_size(btr_search_sys->hash_tables[i]
-					     ->heap);
-	}
-	btr_search_sys_variable_mem = new_btr_search_sys_variable_mem;
-	btr_search_sys_constant_mem = new_btr_search_sys_constant_mem;
-
-	/* Step-3: Unlock all search latches from exclusive mode. */
-	btr_search_x_unlock_all();
-
-	btr_search_mem_accounting_validate();
-}
-
-/** Frees the adaptive search system at a database shutdown. */
-void
-btr_search_sys_free()
-{
-	ut_ad(btr_search_sys != NULL && btr_search_latches != NULL);
-
-	/* Step-1: Release the hash tables. */
-	for (ulint i = 0; i < btr_ahi_parts; ++i) {
-
-		mem_heap_free(btr_search_sys->hash_tables[i]->heap);
-		hash_table_free(btr_search_sys->hash_tables[i]);
-
-	}
-
-	btr_search_sys_variable_mem = 0;
-	btr_search_sys_constant_mem = 0;
-
-	ut_free(btr_search_sys->hash_tables);
-	ut_free(btr_search_sys);
-	btr_search_sys = NULL;
-
-	/* Step-2: Release all allocates latches. */
-	for (ulint i = 0; i < btr_ahi_parts; ++i) {
-
-		rw_lock_free(btr_search_latches[i]);
-		ut_free(btr_search_latches[i]);
-	}
-
-	ut_free(btr_search_latches);
-	btr_search_latches = NULL;
->>>>>>> 333b4508
 }
 
 /** Set index->ref_count = 0 on all indexes of a table.
@@ -468,7 +339,6 @@
   /* Set all block->index = NULL. */
   buf_pool_clear_hash_index();
 
-<<<<<<< HEAD
   /* Clear the adaptive hash index. */
   for (ulint i = 0; i < btr_ahi_parts; ++i) {
     hash_table_clear(btr_search_sys->hash_tables[i]);
@@ -488,37 +358,6 @@
   btr_search_x_lock_all();
   btr_search_enabled = true;
   btr_search_x_unlock_all();
-=======
-	/* Clear the adaptive hash index. */
-	ulint new_btr_search_sys_variable_mem = 0;
-	for (ulint i = 0; i < btr_ahi_parts; ++i) {
-		hash_table_clear(btr_search_sys->hash_tables[i]);
-		mem_heap_empty(btr_search_sys->hash_tables[i]->heap);
-		new_btr_search_sys_variable_mem
-			+= mem_heap_get_size(btr_search_sys->hash_tables[i]
-					     ->heap);
-	}
-	btr_search_sys_variable_mem = new_btr_search_sys_variable_mem;
-
-	btr_search_x_unlock_all();
-
-	btr_search_mem_accounting_validate();
-}
-
-/** Enable the adaptive hash search system. */
-void
-btr_search_enable()
-{
-	os_rmb;
-	if (srv_buf_pool_old_size != srv_buf_pool_size)
-		return;
-
-	btr_search_x_lock_all();
-	btr_search_enabled = true;
-	btr_search_x_unlock_all();
-
-	btr_search_mem_accounting_validate();
->>>>>>> 333b4508
 }
 
 /** Creates and initializes a search info struct.
@@ -822,19 +661,12 @@
 
   block = btr_cur_get_block(cursor);
 
-<<<<<<< HEAD
+  SRV_CORRUPT_TABLE_CHECK(block, return;);
+
   /* NOTE that the following two function calls do NOT protect
   info or block->n_fields etc. with any semaphore, to save CPU time!
   We cannot assume the fields are consistent when we return from
   those functions! */
-=======
-	SRV_CORRUPT_TABLE_CHECK(block, return;);
-
-	/* NOTE that the following two function calls do NOT protect
-	info or block->n_fields etc. with any semaphore, to save CPU time!
-	We cannot assume the fields are consistent when we return from
-	those functions! */
->>>>>>> 333b4508
 
   btr_search_info_update_hash(info, cursor);
 
@@ -1201,17 +1033,8 @@
 #ifdef UNIV_SEARCH_PERF_STAT
   btr_search_n_succ++;
 #endif
-<<<<<<< HEAD
-  if (!has_search_latch && buf_page_peek_if_too_old(&block->page)) {
-    buf_page_make_young(&block->page);
-  }
-
   /* Increment the page get statistics though we did not really
   fix the page: for user info only */
-=======
-	/* Increment the page get statistics though we did not really
-	fix the page: for user info only */
->>>>>>> 333b4508
 
   {
     buf_pool_t *buf_pool = buf_pool_from_bpage(&block->page);
@@ -1224,7 +1047,6 @@
 
 /** Drop any adaptive hash index entries that point to an index page.
 @param[in,out]	block	block containing index page, s- or x-latched, or an
-<<<<<<< HEAD
                         index page for which we know that
                         block->buf_fix_count == 0 or it is an index page which
                         has already been removed from the buf_pool->page_hash
@@ -1255,6 +1077,7 @@
   assert_block_ahi_valid(block);
 
   if (index == NULL) {
+    assert_block_ahi_empty(block);
     return;
   }
 
@@ -1268,10 +1091,7 @@
   Determine the ahi_slot based on the block contents. */
 
   const space_index_t index_id = btr_page_get_index_id(block->frame);
-  const ulint ahi_slot =
-      ut_fold_ulint_pair(static_cast<ulint>(index_id),
-                         static_cast<ulint>(block->page.id.space())) %
-      btr_ahi_parts;
+  const ulint ahi_slot = static_cast<ulint>(index_id) % btr_ahi_parts;
   latch = btr_search_latches[ahi_slot];
 
   ut_ad(!btr_search_own_any(RW_LOCK_S));
@@ -1282,6 +1102,7 @@
 
   if (block->index == NULL) {
     rw_lock_s_unlock(latch);
+    assert_block_ahi_empty(block);
     return;
   }
 
@@ -1298,86 +1119,6 @@
   ut_ad(block->page.id.space() == index->space);
   ut_a(index_id == index->id);
   ut_a(!dict_index_is_ibuf(index));
-=======
-			index page for which we know that
-			block->buf_fix_count == 0 or it is an index page which
-			has already been removed from the buf_pool->page_hash
-			i.e.: it is in state BUF_BLOCK_REMOVE_HASH */
-void
-btr_search_drop_page_hash_index(buf_block_t* block)
-{
-	ulint			n_fields;
-	ulint			n_bytes;
-	const page_t*		page;
-	const rec_t*		rec;
-	ulint			fold;
-	ulint			prev_fold;
-	ulint			n_cached;
-	ulint			n_recs;
-	ulint*			folds;
-	ulint			i;
-	mem_heap_t*		heap;
-	const dict_index_t*	index;
-	ulint*			offsets;
-	rw_lock_t*		latch;
-	btr_search_t*		info;
-	ulint			old_ht_heap_size;
-	ulint			new_ht_heap_size;
-
-retry:
-	/* Do a dirty check on block->index, return if the block is
-	not in the adaptive hash index. */
-	index = block->index;
-	/* This debug check uses a dirty read that could theoretically cause
-	false positives while buf_pool_clear_hash_index() is executing. */
-	assert_block_ahi_valid(block);
-
-	if (index == NULL) {
-		assert_block_ahi_empty(block);
-		return;
-	}
-
-	ut_ad(block->page.buf_fix_count == 0
-	      || buf_block_get_state(block) == BUF_BLOCK_REMOVE_HASH
-	      || rw_lock_own(&block->lock, RW_LOCK_S)
-	      || rw_lock_own(&block->lock, RW_LOCK_X));
-
-	/* We must not dereference index here, because it could be freed
-	if (index->table->n_ref_count == 0 && !mutex_own(&dict_sys->mutex)).
-	Determine the ahi_slot based on the block contents. */
-
-	const index_id_t	index_id
-		= btr_page_get_index_id(block->frame);
-	const ulint		ahi_slot
-		= static_cast<ulint>(index_id) % btr_ahi_parts;
-	latch = btr_search_latches[ahi_slot];
-
-	ut_ad(!btr_search_own_any(RW_LOCK_S));
-	ut_ad(!btr_search_own_any(RW_LOCK_X));
-
-	rw_lock_s_lock(latch);
-	assert_block_ahi_valid(block);
-
-	if (block->index == NULL) {
-		rw_lock_s_unlock(latch);
-		assert_block_ahi_empty(block);
-		return;
-	}
-
-	/* The index associated with a block must remain the
-	same, because we are holding block->lock or the block is
-	not accessible by other threads (BUF_BLOCK_REMOVE_HASH),
-	or the index is not accessible to other threads
-	(buf_fix_count == 0 when DROP TABLE or similar is executing
-	buf_LRU_drop_page_hash_for_tablespace()). */
-	ut_a(index == block->index);
-	ut_ad(!index->disable_ahi);
-	ut_ad(btr_search_enabled);
-
-	ut_ad(block->page.id.space() == index->space);
-	ut_a(index_id == index->id);
-	ut_a(!dict_index_is_ibuf(index));
->>>>>>> 333b4508
 #ifdef UNIV_DEBUG
   switch (dict_index_get_online_status(index)) {
     case ONLINE_INDEX_CREATION:
@@ -1469,7 +1210,6 @@
 
     rw_lock_x_unlock(latch);
 
-<<<<<<< HEAD
     ut_free(folds);
     goto retry;
   }
@@ -1478,25 +1218,6 @@
     ha_remove_all_nodes_to_page(btr_search_sys->hash_tables[ahi_slot], folds[i],
                                 page);
   }
-=======
-	old_ht_heap_size
-		= mem_heap_get_size(btr_search_sys->hash_tables[ahi_slot]
-				    ->heap);
-	ut_d(os_rmb);
-	ut_ad(btr_search_sys_variable_mem >= old_ht_heap_size);
-	for (i = 0; i < n_cached; i++) {
-
-		ha_remove_all_nodes_to_page(
-			btr_search_sys->hash_tables[ahi_slot],
-			folds[i], page);
-	}
-	new_ht_heap_size
-		= mem_heap_get_size(btr_search_sys->hash_tables[ahi_slot]
-				    ->heap);
-	ut_ad(new_ht_heap_size <= old_ht_heap_size);
-	os_atomic_decrement_ulint(&btr_search_sys_variable_mem,
-				  (old_ht_heap_size - new_ht_heap_size));
->>>>>>> 333b4508
 
   info = btr_search_get_info(block->index);
   ut_a(info->ref_count > 0);
@@ -1997,30 +1718,11 @@
   if (block->index) {
     ut_a(block->index == index);
 
-<<<<<<< HEAD
     if (ha_search_and_delete_if_found(table, fold, rec)) {
       MONITOR_INC(MONITOR_ADAPTIVE_HASH_ROW_REMOVED);
     } else {
       MONITOR_INC(MONITOR_ADAPTIVE_HASH_ROW_REMOVE_NOT_FOUND);
     }
-=======
-		ulint old_ht_heap_size = mem_heap_get_size(table->heap);
-		ut_d(os_rmb);
-		ut_ad(btr_search_sys_variable_mem >= old_ht_heap_size);
-		if (ha_search_and_delete_if_found(table, fold, rec)) {
-
-			ulint new_ht_heap_size
-				= mem_heap_get_size(table->heap);
-			ut_ad(new_ht_heap_size <= old_ht_heap_size);
-			os_atomic_decrement_ulint(&btr_search_sys_variable_mem,
-						  (old_ht_heap_size
-						   - new_ht_heap_size));
-			MONITOR_INC(MONITOR_ADAPTIVE_HASH_ROW_REMOVED);
-		} else {
-			MONITOR_INC(
-				MONITOR_ADAPTIVE_HASH_ROW_REMOVE_NOT_FOUND);
-		}
->>>>>>> 333b4508
 
     assert_block_ahi_valid(block);
   }
@@ -2240,7 +1942,6 @@
 
 /** Validates the search system for given hash table.
 @param[in]	hash_table_id	hash table to validate
-<<<<<<< HEAD
 @return true if ok */
 static ibool btr_search_hash_table_validate(ulint hash_table_id) {
   ha_node_t *node;
@@ -2409,203 +2110,10 @@
   }
 
   return (ok);
-=======
-@return TRUE if ok */
-static
-ibool
-btr_search_hash_table_validate(ulint hash_table_id)
-{
-	ha_node_t*	node;
-	ibool		ok		= TRUE;
-	ulint		i;
-	ulint		cell_count;
-	mem_heap_t*	heap		= NULL;
-	ulint		offsets_[REC_OFFS_NORMAL_SIZE];
-	ulint*		offsets		= offsets_;
-
-	if (!btr_search_enabled) {
-		return(TRUE);
-	}
-
-	/* How many cells to check before temporarily releasing
-	search latches. */
-	ulint		chunk_size = 10000;
-
-	rec_offs_init(offsets_);
-
-	btr_search_x_lock_all();
-
-	cell_count = hash_get_n_cells(
-			btr_search_sys->hash_tables[hash_table_id]);
-
-	for (i = 0; i < cell_count; i++) {
-		/* We release search latches every once in a while to
-		give other queries a chance to run. */
-		if ((i != 0) && ((i % chunk_size) == 0)) {
-
-			btr_search_x_unlock_all();
-
-			os_thread_yield();
-
-			btr_search_x_lock_all();
-
-			ulint	curr_cell_count = hash_get_n_cells(
-				btr_search_sys->hash_tables[hash_table_id]);
-
-			if (cell_count != curr_cell_count) {
-
-				cell_count = curr_cell_count;
-
-				if (i >= cell_count) {
-					break;
-				}
-			}
-		}
-
-		node = (ha_node_t*) hash_get_nth_cell(
-			btr_search_sys->hash_tables[hash_table_id], i)->node;
-
-		for (; node != NULL; node = node->next) {
-			buf_block_t*		block
-				= buf_block_from_ahi((byte*) node->data);
-			const buf_block_t*	hash_block;
-			buf_pool_t*		buf_pool;
-			index_id_t		page_index_id;
-
-			buf_pool = buf_pool_from_bpage((buf_page_t*) block);
-			/* Prevent BUF_BLOCK_FILE_PAGE -> BUF_BLOCK_REMOVE_HASH
-			transition until we lock the block mutex */
-			mutex_enter(&buf_pool->LRU_list_mutex);
-
-			if (UNIV_LIKELY(buf_block_get_state(block)
-					== BUF_BLOCK_FILE_PAGE)) {
-
-				/* The space and offset are only valid
-				for file blocks.  It is possible that
-				the block is being freed
-				(BUF_BLOCK_REMOVE_HASH, see the
-				assertion and the comment below) */
-				hash_block = buf_block_hash_get(
-					buf_pool,
-					block->page.id);
-			} else {
-				hash_block = NULL;
-			}
-
-			if (hash_block) {
-				ut_a(hash_block == block);
-			} else {
-				/* When a block is being freed,
-				buf_LRU_search_and_free_block() first
-				removes the block from
-				buf_pool->page_hash by calling
-				buf_LRU_block_remove_hashed_page().
-				After that, it invokes
-				btr_search_drop_page_hash_index() to
-				remove the block from
-				btr_search_sys->hash_tables[i]. */
-
-				ut_a(buf_block_get_state(block)
-				     == BUF_BLOCK_REMOVE_HASH);
-			}
-
-			mutex_enter(&block->mutex);
-			mutex_exit(&buf_pool->LRU_list_mutex);
-
-			ut_a(!dict_index_is_ibuf(block->index));
-			ut_ad(block->page.id.space() == block->index->space);
-
-			page_index_id = btr_page_get_index_id(block->frame);
-
-			offsets = rec_get_offsets(
-				node->data, block->index, offsets,
-				btr_search_get_n_fields(block->curr_n_fields,
-							block->curr_n_bytes),
-				&heap);
-
-			const ulint	fold = rec_fold(
-				node->data, offsets,
-				block->curr_n_fields,
-				block->curr_n_bytes,
-				page_index_id);
-
-			if (node->fold != fold) {
-				const page_t*	page = block->frame;
-
-				ok = FALSE;
-
-				ib::error() << "Error in an adaptive hash"
-					<< " index pointer to page "
-					<< page_id_t(page_get_space_id(page),
-						     page_get_page_no(page))
-					<< ", ptr mem address "
-					<< reinterpret_cast<const void*>(
-						node->data)
-					<< ", index id " << page_index_id
-					<< ", node fold " << node->fold
-					<< ", rec fold " << fold;
-
-				fputs("InnoDB: Record ", stderr);
-				rec_print_new(stderr, node->data, offsets);
-				fprintf(stderr, "\nInnoDB: on that page."
-					" Page mem address %p, is hashed %p,"
-					" n fields %lu\n"
-					"InnoDB: side %lu\n",
-					(void*) page, (void*) block->index,
-					(ulong) block->curr_n_fields,
-					(ulong) block->curr_left_side);
-				ut_ad(0);
-			}
-
-			mutex_exit(&block->mutex);
-		}
-	}
-
-	for (i = 0; i < cell_count; i += chunk_size) {
-		/* We release search latches every once in a while to
-		give other queries a chance to run. */
-		if (i != 0) {
-
-			btr_search_x_unlock_all();
-
-			os_thread_yield();
-
-			btr_search_x_lock_all();
-
-			ulint	curr_cell_count = hash_get_n_cells(
-				btr_search_sys->hash_tables[hash_table_id]);
-
-			if (cell_count != curr_cell_count) {
-
-				cell_count = curr_cell_count;
-
-				if (i >= cell_count) {
-					break;
-				}
-			}
-		}
-
-		ulint end_index = ut_min(i + chunk_size - 1, cell_count - 1);
-
-		if (!ha_validate(btr_search_sys->hash_tables[hash_table_id],
-				 i, end_index)) {
-			ok = FALSE;
-		}
-	}
-
-	btr_search_x_unlock_all();
-
-	if (UNIV_LIKELY_NULL(heap)) {
-		mem_heap_free(heap);
-	}
-
-	return(ok);
->>>>>>> 333b4508
 }
 
 /** Validate the search system.
 @return true if ok. */
-<<<<<<< HEAD
 bool btr_search_validate() {
   for (ulint i = 0; i < btr_ahi_parts; ++i) {
     if (!btr_search_hash_table_validate(i)) {
@@ -2614,20 +2122,6 @@
   }
 
   return (true);
-=======
-bool
-btr_search_validate()
-{
-	for (ulint i = 0; i < btr_ahi_parts; ++i) {
-		if (!btr_search_hash_table_validate(i)) {
-			return(false);
-		}
-	}
-
-	btr_search_mem_accounting_validate();
-
-	return(true);
->>>>>>> 333b4508
 }
 
 #endif /* defined UNIV_AHI_DEBUG || defined UNIV_DEBUG */