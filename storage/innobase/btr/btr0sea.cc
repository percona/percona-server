/*****************************************************************************

Copyright (c) 1996, 2013, Oracle and/or its affiliates. All Rights Reserved.
Copyright (c) 2008, Google Inc.

Portions of this file contain modifications contributed and copyrighted by
Google, Inc. Those modifications are gratefully acknowledged and are described
briefly in the InnoDB documentation. The contributions by Google are
incorporated with their permission, and subject to the conditions contained in
the file COPYING.Google.

This program is free software; you can redistribute it and/or modify it under
the terms of the GNU General Public License as published by the Free Software
Foundation; version 2 of the License.

This program is distributed in the hope that it will be useful, but WITHOUT
ANY WARRANTY; without even the implied warranty of MERCHANTABILITY or FITNESS
FOR A PARTICULAR PURPOSE. See the GNU General Public License for more details.

You should have received a copy of the GNU General Public License along with
this program; if not, write to the Free Software Foundation, Inc.,
51 Franklin Street, Suite 500, Boston, MA 02110-1335 USA

*****************************************************************************/

/********************************************************************//**
@file btr/btr0sea.cc
The index tree adaptive search

Created 2/17/1996 Heikki Tuuri
*************************************************************************/

#include "btr0sea.h"
#ifdef UNIV_NONINL
#include "btr0sea.ic"
#endif

#include "buf0buf.h"
#include "page0page.h"
#include "page0cur.h"
#include "btr0cur.h"
#include "btr0pcur.h"
#include "btr0btr.h"
#include "ha0ha.h"

/** Flag: has the search system been enabled?
Protected by btr_search_latch. */
UNIV_INTERN char		btr_search_enabled	= TRUE;

/** A dummy variable to fool the compiler */
UNIV_INTERN ulint		btr_search_this_is_zero = 0;

#ifdef UNIV_SEARCH_PERF_STAT
/** Number of successful adaptive hash index lookups */
UNIV_INTERN ulint		btr_search_n_succ	= 0;
/** Number of failed adaptive hash index lookups */
UNIV_INTERN ulint		btr_search_n_hash_fail	= 0;
#endif /* UNIV_SEARCH_PERF_STAT */

/** padding to prevent other memory update
hotspots from residing on the same memory
cache line as btr_search_latch */
UNIV_INTERN byte		btr_sea_pad1[64];

/** The latch protecting the adaptive search system: this latch protects the
(1) positions of records on those pages where a hash index has been built.
NOTE: It does not protect values of non-ordering fields within a record from
being updated in-place! We can use fact (1) to perform unique searches to
indexes. */

/* We will allocate the latch from dynamic memory to get it to the
same DRAM page as other hotspot semaphores */
UNIV_INTERN rw_lock_t*		btr_search_latch_temp;

/** padding to prevent other memory update hotspots from residing on
the same memory cache line */
UNIV_INTERN byte		btr_sea_pad2[64];

/** The adaptive hash index */
UNIV_INTERN btr_search_sys_t*	btr_search_sys;

#ifdef UNIV_PFS_RWLOCK
/* Key to register btr_search_sys with performance schema */
UNIV_INTERN mysql_pfs_key_t	btr_search_latch_key;
#endif /* UNIV_PFS_RWLOCK */

/** If the number of records on the page divided by this parameter
would have been successfully accessed using a hash index, the index
is then built on the page, assuming the global limit has been reached */
#define BTR_SEARCH_PAGE_BUILD_LIMIT	16

/** The global limit for consecutive potentially successful hash searches,
before hash index building is started */
#define BTR_SEARCH_BUILD_LIMIT		100

/********************************************************************//**
Builds a hash index on a page with the given parameters. If the page already
has a hash index with different parameters, the old hash index is removed.
If index is non-NULL, this function checks if n_fields and n_bytes are
sensible values, and does not build a hash index if not. */
static
void
btr_search_build_page_hash_index(
/*=============================*/
	dict_index_t*	index,	/*!< in: index for which to build, or NULL if
				not known */
	buf_block_t*	block,	/*!< in: index page, s- or x-latched */
	ulint		n_fields,/*!< in: hash this many full fields */
	ulint		n_bytes,/*!< in: hash this many bytes from the next
				field */
	ibool		left_side);/*!< in: hash for searches from left side? */

/*****************************************************************//**
This function should be called before reserving any btr search mutex, if
the intended operation might add nodes to the search system hash table.
Because of the latching order, once we have reserved the btr search system
latch, we cannot allocate a free frame from the buffer pool. Checks that
there is a free buffer frame allocated for hash table heap in the btr search
system. If not, allocates a free frames for the heap. This check makes it
probable that, when have reserved the btr search system latch and we need to
allocate a new node to the hash table, it will succeed. However, the check
will not guarantee success. */
static
void
btr_search_check_free_space_in_heap(void)
/*=====================================*/
{
	hash_table_t*	table;
	mem_heap_t*	heap;

#ifdef UNIV_SYNC_DEBUG
	ut_ad(!rw_lock_own(&btr_search_latch, RW_LOCK_S));
	ut_ad(!rw_lock_own(&btr_search_latch, RW_LOCK_X));
#endif /* UNIV_SYNC_DEBUG */

	table = btr_search_sys->hash_index;

	heap = table->heap;

	/* Note that we peek the value of heap->free_block without reserving
	the latch: this is ok, because we will not guarantee that there will
	be enough free space in the hash table. */

	if (heap->free_block == NULL) {
		buf_block_t*	block = buf_block_alloc(NULL);

		rw_lock_x_lock(&btr_search_latch);

		if (heap->free_block == NULL) {
			heap->free_block = block;
		} else {
			buf_block_free(block);
		}

		rw_lock_x_unlock(&btr_search_latch);
	}
}

/*****************************************************************//**
Creates and initializes the adaptive search system at a database start. */
UNIV_INTERN
void
btr_search_sys_create(
/*==================*/
	ulint	hash_size)	/*!< in: hash index hash table size */
{
	/* We allocate the search latch from dynamic memory:
	see above at the global variable definition */

	btr_search_latch_temp = reinterpret_cast<rw_lock_t*>(
		mem_alloc(sizeof(rw_lock_t)));

	rw_lock_create(
		btr_search_latch_key, &btr_search_latch, SYNC_SEARCH_SYS);

	btr_search_sys = reinterpret_cast<btr_search_sys_t*>(
		mem_alloc(sizeof(btr_search_sys_t)));

	btr_search_sys->hash_index = ha_create(
		hash_size, "hash_table_mutex", 0, MEM_HEAP_FOR_BTR_SEARCH);

<<<<<<< HEAD
=======
	btr_search_sys->hash_index = ib_create(hash_size, 0,
					MEM_HEAP_FOR_BTR_SEARCH, 0);
>>>>>>> cf0d1c56
#if defined UNIV_AHI_DEBUG || defined UNIV_DEBUG
	btr_search_sys->hash_index->adaptive = TRUE;
#endif /* UNIV_AHI_DEBUG || UNIV_DEBUG */
}

/*****************************************************************//**
Frees the adaptive search system at a database shutdown. */
UNIV_INTERN
void
btr_search_sys_free(void)
/*=====================*/
{
	rw_lock_free(&btr_search_latch);
	mem_free(btr_search_latch_temp);
	btr_search_latch_temp = NULL;
	mem_heap_free(btr_search_sys->hash_index->heap);
	hash_table_free(btr_search_sys->hash_index);
	mem_free(btr_search_sys);
	btr_search_sys = NULL;
}

/********************************************************************//**
Set index->ref_count = 0 on all indexes of a table. */
static
void
btr_search_disable_ref_count(
/*=========================*/
	dict_table_t*	table)	/*!< in/out: table */
{
	dict_index_t*	index;

	ut_ad(mutex_own(&dict_sys->mutex));
#ifdef UNIV_SYNC_DEBUG
	ut_ad(rw_lock_own(&btr_search_latch, RW_LOCK_X));
#endif /* UNIV_SYNC_DEBUG */

	for (index = dict_table_get_first_index(table); index;
	     index = dict_table_get_next_index(index)) {

		index->search_info->ref_count = 0;
	}
}

/********************************************************************//**
Disable the adaptive hash search system and empty the index. */
UNIV_INTERN
void
btr_search_disable(void)
/*====================*/
{
	dict_table_t*	table;

	mutex_enter(&dict_sys->mutex);
	rw_lock_x_lock(&btr_search_latch);

	btr_search_enabled = FALSE;

	/* Clear the index->search_info->ref_count of every index in
	the data dictionary cache. */
	for (table = UT_LIST_GET_FIRST(dict_sys->table_LRU); table;
	     table = UT_LIST_GET_NEXT(table_LRU, table)) {

		btr_search_disable_ref_count(table);
	}

	for (table = UT_LIST_GET_FIRST(dict_sys->table_non_LRU); table;
	     table = UT_LIST_GET_NEXT(table_LRU, table)) {

		btr_search_disable_ref_count(table);
	}

	mutex_exit(&dict_sys->mutex);

	/* Set all block->index = NULL. */
	buf_pool_clear_hash_index();

	/* Clear the adaptive hash index. */
	hash_table_clear(btr_search_sys->hash_index);
	mem_heap_empty(btr_search_sys->hash_index->heap);

	rw_lock_x_unlock(&btr_search_latch);
}

/********************************************************************//**
Enable the adaptive hash search system. */
UNIV_INTERN
void
btr_search_enable(void)
/*====================*/
{
	rw_lock_x_lock(&btr_search_latch);

	btr_search_enabled = TRUE;

	rw_lock_x_unlock(&btr_search_latch);
}

/*****************************************************************//**
Creates and initializes a search info struct.
@return	own: search info struct */
UNIV_INTERN
btr_search_t*
btr_search_info_create(
/*===================*/
	mem_heap_t*	heap)	/*!< in: heap where created */
{
	btr_search_t*	info;

	info = (btr_search_t*) mem_heap_alloc(heap, sizeof(btr_search_t));

#ifdef UNIV_DEBUG
	info->magic_n = BTR_SEARCH_MAGIC_N;
#endif /* UNIV_DEBUG */

	info->ref_count = 0;
	info->root_guess = NULL;

	info->hash_analysis = 0;
	info->n_hash_potential = 0;

	info->last_hash_succ = FALSE;

#ifdef UNIV_SEARCH_PERF_STAT
	info->n_hash_succ = 0;
	info->n_hash_fail = 0;
	info->n_patt_succ = 0;
	info->n_searches = 0;
#endif /* UNIV_SEARCH_PERF_STAT */

	/* Set some sensible values */
	info->n_fields = 1;
	info->n_bytes = 0;

	info->left_side = TRUE;

	return(info);
}

/*****************************************************************//**
Returns the value of ref_count. The value is protected by
btr_search_latch.
@return	ref_count value. */
UNIV_INTERN
ulint
btr_search_info_get_ref_count(
/*==========================*/
	btr_search_t*   info)	/*!< in: search info. */
{
	ulint ret;

	ut_ad(info);

#ifdef UNIV_SYNC_DEBUG
	ut_ad(!rw_lock_own(&btr_search_latch, RW_LOCK_S));
	ut_ad(!rw_lock_own(&btr_search_latch, RW_LOCK_X));
#endif /* UNIV_SYNC_DEBUG */

	rw_lock_s_lock(&btr_search_latch);
	ret = info->ref_count;
	rw_lock_s_unlock(&btr_search_latch);

	return(ret);
}

/*********************************************************************//**
Updates the search info of an index about hash successes. NOTE that info
is NOT protected by any semaphore, to save CPU time! Do not assume its fields
are consistent. */
static
void
btr_search_info_update_hash(
/*========================*/
	btr_search_t*	info,	/*!< in/out: search info */
	btr_cur_t*	cursor)	/*!< in: cursor which was just positioned */
{
	dict_index_t*	index;
	ulint		n_unique;
	int		cmp;

#ifdef UNIV_SYNC_DEBUG
	ut_ad(!rw_lock_own(&btr_search_latch, RW_LOCK_S));
	ut_ad(!rw_lock_own(&btr_search_latch, RW_LOCK_X));
#endif /* UNIV_SYNC_DEBUG */

	index = cursor->index;

	if (dict_index_is_ibuf(index)) {
		/* So many deletes are performed on an insert buffer tree
		that we do not consider a hash index useful on it: */

		return;
	}

	n_unique = dict_index_get_n_unique_in_tree(index);

	if (info->n_hash_potential == 0) {

		goto set_new_recomm;
	}

	/* Test if the search would have succeeded using the recommended
	hash prefix */

	if (info->n_fields >= n_unique && cursor->up_match >= n_unique) {
increment_potential:
		info->n_hash_potential++;

		return;
	}

	cmp = ut_pair_cmp(info->n_fields, info->n_bytes,
			  cursor->low_match, cursor->low_bytes);

	if (info->left_side ? cmp <= 0 : cmp > 0) {

		goto set_new_recomm;
	}

	cmp = ut_pair_cmp(info->n_fields, info->n_bytes,
			  cursor->up_match, cursor->up_bytes);

	if (info->left_side ? cmp <= 0 : cmp > 0) {

		goto increment_potential;
	}

set_new_recomm:
	/* We have to set a new recommendation; skip the hash analysis
	for a while to avoid unnecessary CPU time usage when there is no
	chance for success */

	info->hash_analysis = 0;

	cmp = ut_pair_cmp(cursor->up_match, cursor->up_bytes,
			  cursor->low_match, cursor->low_bytes);
	if (cmp == 0) {
		info->n_hash_potential = 0;

		/* For extra safety, we set some sensible values here */

		info->n_fields = 1;
		info->n_bytes = 0;

		info->left_side = TRUE;

	} else if (cmp > 0) {
		info->n_hash_potential = 1;

		if (cursor->up_match >= n_unique) {

			info->n_fields = n_unique;
			info->n_bytes = 0;

		} else if (cursor->low_match < cursor->up_match) {

			info->n_fields = cursor->low_match + 1;
			info->n_bytes = 0;
		} else {
			info->n_fields = cursor->low_match;
			info->n_bytes = cursor->low_bytes + 1;
		}

		info->left_side = TRUE;
	} else {
		info->n_hash_potential = 1;

		if (cursor->low_match >= n_unique) {

			info->n_fields = n_unique;
			info->n_bytes = 0;

		} else if (cursor->low_match > cursor->up_match) {

			info->n_fields = cursor->up_match + 1;
			info->n_bytes = 0;
		} else {
			info->n_fields = cursor->up_match;
			info->n_bytes = cursor->up_bytes + 1;
		}

		info->left_side = FALSE;
	}
}

/*********************************************************************//**
Updates the block search info on hash successes. NOTE that info and
block->n_hash_helps, n_fields, n_bytes, side are NOT protected by any
semaphore, to save CPU time! Do not assume the fields are consistent.
@return	TRUE if building a (new) hash index on the block is recommended */
static
ibool
btr_search_update_block_hash_info(
/*==============================*/
	btr_search_t*	info,	/*!< in: search info */
	buf_block_t*	block,	/*!< in: buffer block */
	btr_cur_t*	cursor __attribute__((unused)))
				/*!< in: cursor */
{
#ifdef UNIV_SYNC_DEBUG
	ut_ad(!rw_lock_own(&btr_search_latch, RW_LOCK_S));
	ut_ad(!rw_lock_own(&btr_search_latch, RW_LOCK_X));
	ut_ad(rw_lock_own(&block->lock, RW_LOCK_S)
	      || rw_lock_own(&block->lock, RW_LOCK_X));
#endif /* UNIV_SYNC_DEBUG */
	ut_ad(cursor);

	info->last_hash_succ = FALSE;

	ut_a(buf_block_state_valid(block));
	ut_ad(info->magic_n == BTR_SEARCH_MAGIC_N);

	if ((block->n_hash_helps > 0)
	    && (info->n_hash_potential > 0)
	    && (block->n_fields == info->n_fields)
	    && (block->n_bytes == info->n_bytes)
	    && (block->left_side == info->left_side)) {

		if ((block->index)
		    && (block->curr_n_fields == info->n_fields)
		    && (block->curr_n_bytes == info->n_bytes)
		    && (block->curr_left_side == info->left_side)) {

			/* The search would presumably have succeeded using
			the hash index */

			info->last_hash_succ = TRUE;
		}

		block->n_hash_helps++;
	} else {
		block->n_hash_helps = 1;
		block->n_fields = info->n_fields;
		block->n_bytes = info->n_bytes;
		block->left_side = info->left_side;
	}

#ifdef UNIV_DEBUG
	if (cursor->index->table->does_not_fit_in_memory) {
		block->n_hash_helps = 0;
	}
#endif /* UNIV_DEBUG */

	if ((block->n_hash_helps > page_get_n_recs(block->frame)
	     / BTR_SEARCH_PAGE_BUILD_LIMIT)
	    && (info->n_hash_potential >= BTR_SEARCH_BUILD_LIMIT)) {

		if ((!block->index)
		    || (block->n_hash_helps
			> 2 * page_get_n_recs(block->frame))
		    || (block->n_fields != block->curr_n_fields)
		    || (block->n_bytes != block->curr_n_bytes)
		    || (block->left_side != block->curr_left_side)) {

			/* Build a new hash index on the page */

			return(TRUE);
		}
	}

	return(FALSE);
}

/*********************************************************************//**
Updates a hash node reference when it has been unsuccessfully used in a
search which could have succeeded with the used hash parameters. This can
happen because when building a hash index for a page, we do not check
what happens at page boundaries, and therefore there can be misleading
hash nodes. Also, collisions in the fold value can lead to misleading
references. This function lazily fixes these imperfections in the hash
index. */
static
void
btr_search_update_hash_ref(
/*=======================*/
	btr_search_t*	info,	/*!< in: search info */
	buf_block_t*	block,	/*!< in: buffer block where cursor positioned */
	btr_cur_t*	cursor)	/*!< in: cursor */
{
	dict_index_t*	index;
	ulint		fold;
	const rec_t*	rec;

	ut_ad(cursor->flag == BTR_CUR_HASH_FAIL);
#ifdef UNIV_SYNC_DEBUG
	ut_ad(rw_lock_own(&btr_search_latch, RW_LOCK_X));
	ut_ad(rw_lock_own(&(block->lock), RW_LOCK_S)
	      || rw_lock_own(&(block->lock), RW_LOCK_X));
#endif /* UNIV_SYNC_DEBUG */
	ut_ad(page_align(btr_cur_get_rec(cursor))
	      == buf_block_get_frame(block));

	index = block->index;

	if (!index) {

		return;
	}

	ut_a(index == cursor->index);
	ut_a(!dict_index_is_ibuf(index));

	if ((info->n_hash_potential > 0)
	    && (block->curr_n_fields == info->n_fields)
	    && (block->curr_n_bytes == info->n_bytes)
	    && (block->curr_left_side == info->left_side)) {
		mem_heap_t*	heap		= NULL;
		ulint		offsets_[REC_OFFS_NORMAL_SIZE];
		rec_offs_init(offsets_);

		rec = btr_cur_get_rec(cursor);

		if (!page_rec_is_user_rec(rec)) {

			return;
		}

		fold = rec_fold(rec,
				rec_get_offsets(rec, index, offsets_,
						ULINT_UNDEFINED, &heap),
				block->curr_n_fields,
				block->curr_n_bytes, index->id);
		if (UNIV_LIKELY_NULL(heap)) {
			mem_heap_free(heap);
		}
#ifdef UNIV_SYNC_DEBUG
		ut_ad(rw_lock_own(&btr_search_latch, RW_LOCK_X));
#endif /* UNIV_SYNC_DEBUG */

		ha_insert_for_fold(btr_search_sys->hash_index, fold,
				   block, rec);

		MONITOR_INC(MONITOR_ADAPTIVE_HASH_ROW_ADDED);
	}
}

/*********************************************************************//**
Updates the search info. */
UNIV_INTERN
void
btr_search_info_update_slow(
/*========================*/
	btr_search_t*	info,	/*!< in/out: search info */
	btr_cur_t*	cursor)	/*!< in: cursor which was just positioned */
{
	buf_block_t*	block;
	ibool		build_index;
	ulint*		params;
	ulint*		params2;

#ifdef UNIV_SYNC_DEBUG
	ut_ad(!rw_lock_own(&btr_search_latch, RW_LOCK_S));
	ut_ad(!rw_lock_own(&btr_search_latch, RW_LOCK_X));
#endif /* UNIV_SYNC_DEBUG */

	block = btr_cur_get_block(cursor);

	/* NOTE that the following two function calls do NOT protect
	info or block->n_fields etc. with any semaphore, to save CPU time!
	We cannot assume the fields are consistent when we return from
	those functions! */

	btr_search_info_update_hash(info, cursor);

	build_index = btr_search_update_block_hash_info(info, block, cursor);

	if (build_index || (cursor->flag == BTR_CUR_HASH_FAIL)) {

		btr_search_check_free_space_in_heap();
	}

	if (cursor->flag == BTR_CUR_HASH_FAIL) {
		/* Update the hash node reference, if appropriate */

#ifdef UNIV_SEARCH_PERF_STAT
		btr_search_n_hash_fail++;
#endif /* UNIV_SEARCH_PERF_STAT */

		rw_lock_x_lock(&btr_search_latch);

		btr_search_update_hash_ref(info, block, cursor);

		rw_lock_x_unlock(&btr_search_latch);
	}

	if (build_index) {
		/* Note that since we did not protect block->n_fields etc.
		with any semaphore, the values can be inconsistent. We have
		to check inside the function call that they make sense. We
		also malloc an array and store the values there to make sure
		the compiler does not let the function call parameters change
		inside the called function. It might be that the compiler
		would optimize the call just to pass pointers to block. */

		params = (ulint*) mem_alloc(3 * sizeof(ulint));
		params[0] = block->n_fields;
		params[1] = block->n_bytes;
		params[2] = block->left_side;

		/* Make sure the compiler cannot deduce the values and do
		optimizations */

		params2 = params + btr_search_this_is_zero;

		btr_search_build_page_hash_index(cursor->index,
						 block,
						 params2[0],
						 params2[1],
						 params2[2]);
		mem_free(params);
	}
}

/******************************************************************//**
Checks if a guessed position for a tree cursor is right. Note that if
mode is PAGE_CUR_LE, which is used in inserts, and the function returns
TRUE, then cursor->up_match and cursor->low_match both have sensible values.
@return	TRUE if success */
static
ibool
btr_search_check_guess(
/*===================*/
	btr_cur_t*	cursor,	/*!< in: guessed cursor position */
	ibool		can_only_compare_to_cursor_rec,
				/*!< in: if we do not have a latch on the page
				of cursor, but only a latch on
				btr_search_latch, then ONLY the columns
				of the record UNDER the cursor are
				protected, not the next or previous record
				in the chain: we cannot look at the next or
				previous record to check our guess! */
	const dtuple_t*	tuple,	/*!< in: data tuple */
	ulint		mode,	/*!< in: PAGE_CUR_L, PAGE_CUR_LE, PAGE_CUR_G,
				or PAGE_CUR_GE */
	mtr_t*		mtr)	/*!< in: mtr */
{
	rec_t*		rec;
	ulint		n_unique;
	ulint		match;
	ulint		bytes;
	int		cmp;
	mem_heap_t*	heap		= NULL;
	ulint		offsets_[REC_OFFS_NORMAL_SIZE];
	ulint*		offsets		= offsets_;
	ibool		success		= FALSE;
	rec_offs_init(offsets_);

	n_unique = dict_index_get_n_unique_in_tree(cursor->index);

	rec = btr_cur_get_rec(cursor);

	ut_ad(page_rec_is_user_rec(rec));

	match = 0;
	bytes = 0;

	offsets = rec_get_offsets(rec, cursor->index, offsets,
				  n_unique, &heap);
	cmp = page_cmp_dtuple_rec_with_match(tuple, rec,
					     offsets, &match, &bytes);

	if (mode == PAGE_CUR_GE) {
		if (cmp == 1) {
			goto exit_func;
		}

		cursor->up_match = match;

		if (match >= n_unique) {
			success = TRUE;
			goto exit_func;
		}
	} else if (mode == PAGE_CUR_LE) {
		if (cmp == -1) {
			goto exit_func;
		}

		cursor->low_match = match;

	} else if (mode == PAGE_CUR_G) {
		if (cmp != -1) {
			goto exit_func;
		}
	} else if (mode == PAGE_CUR_L) {
		if (cmp != 1) {
			goto exit_func;
		}
	}

	if (can_only_compare_to_cursor_rec) {
		/* Since we could not determine if our guess is right just by
		looking at the record under the cursor, return FALSE */
		goto exit_func;
	}

	match = 0;
	bytes = 0;

	if ((mode == PAGE_CUR_G) || (mode == PAGE_CUR_GE)) {
		rec_t*	prev_rec;

		ut_ad(!page_rec_is_infimum(rec));

		prev_rec = page_rec_get_prev(rec);

		if (page_rec_is_infimum(prev_rec)) {
			success = btr_page_get_prev(page_align(prev_rec), mtr)
				== FIL_NULL;

			goto exit_func;
		}

		offsets = rec_get_offsets(prev_rec, cursor->index, offsets,
					  n_unique, &heap);
		cmp = page_cmp_dtuple_rec_with_match(tuple, prev_rec,
						     offsets, &match, &bytes);
		if (mode == PAGE_CUR_GE) {
			success = cmp == 1;
		} else {
			success = cmp != -1;
		}

		goto exit_func;
	} else {
		rec_t*	next_rec;

		ut_ad(!page_rec_is_supremum(rec));

		next_rec = page_rec_get_next(rec);

		if (page_rec_is_supremum(next_rec)) {
			if (btr_page_get_next(page_align(next_rec), mtr)
			    == FIL_NULL) {

				cursor->up_match = 0;
				success = TRUE;
			}

			goto exit_func;
		}

		offsets = rec_get_offsets(next_rec, cursor->index, offsets,
					  n_unique, &heap);
		cmp = page_cmp_dtuple_rec_with_match(tuple, next_rec,
						     offsets, &match, &bytes);
		if (mode == PAGE_CUR_LE) {
			success = cmp == -1;
			cursor->up_match = match;
		} else {
			success = cmp != 1;
		}
	}
exit_func:
	if (UNIV_LIKELY_NULL(heap)) {
		mem_heap_free(heap);
	}
	return(success);
}

/******************************************************************//**
Tries to guess the right search position based on the hash search info
of the index. Note that if mode is PAGE_CUR_LE, which is used in inserts,
and the function returns TRUE, then cursor->up_match and cursor->low_match
both have sensible values.
@return	TRUE if succeeded */
UNIV_INTERN
ibool
btr_search_guess_on_hash(
/*=====================*/
	dict_index_t*	index,		/*!< in: index */
	btr_search_t*	info,		/*!< in: index search info */
	const dtuple_t*	tuple,		/*!< in: logical record */
	ulint		mode,		/*!< in: PAGE_CUR_L, ... */
	ulint		latch_mode,	/*!< in: BTR_SEARCH_LEAF, ...;
					NOTE that only if has_search_latch
					is 0, we will have a latch set on
					the cursor page, otherwise we assume
					the caller uses his search latch
					to protect the record! */
	btr_cur_t*	cursor,		/*!< out: tree cursor */
	ulint		has_search_latch,/*!< in: latch mode the caller
					currently has on btr_search_latch:
					RW_S_LATCH, RW_X_LATCH, or 0 */
	mtr_t*		mtr)		/*!< in: mtr */
{
	buf_pool_t*	buf_pool;
	buf_block_t*	block;
	const rec_t*	rec;
	ulint		fold;
	index_id_t	index_id;
#ifdef notdefined
	btr_cur_t	cursor2;
	btr_pcur_t	pcur;
#endif
	ut_ad(index && info && tuple && cursor && mtr);
	ut_ad(!dict_index_is_ibuf(index));
	ut_ad((latch_mode == BTR_SEARCH_LEAF)
	      || (latch_mode == BTR_MODIFY_LEAF));

	/* Note that, for efficiency, the struct info may not be protected by
	any latch here! */

	if (UNIV_UNLIKELY(info->n_hash_potential == 0)) {

		return(FALSE);
	}

	cursor->n_fields = info->n_fields;
	cursor->n_bytes = info->n_bytes;

	if (UNIV_UNLIKELY(dtuple_get_n_fields(tuple)
			  < cursor->n_fields + (cursor->n_bytes > 0))) {

		return(FALSE);
	}

	index_id = index->id;

#ifdef UNIV_SEARCH_PERF_STAT
	info->n_hash_succ++;
#endif
	fold = dtuple_fold(tuple, cursor->n_fields, cursor->n_bytes, index_id);

	cursor->fold = fold;
	cursor->flag = BTR_CUR_HASH;

	if (UNIV_LIKELY(!has_search_latch)) {
		rw_lock_s_lock(&btr_search_latch);

		if (UNIV_UNLIKELY(!btr_search_enabled)) {
			goto failure_unlock;
		}
	}

	ut_ad(rw_lock_get_writer(&btr_search_latch) != RW_LOCK_X);
	ut_ad(rw_lock_get_reader_count(&btr_search_latch) > 0);

	rec = (rec_t*) ha_search_and_get_data(btr_search_sys->hash_index, fold);

	if (UNIV_UNLIKELY(!rec)) {
		goto failure_unlock;
	}

	block = buf_block_align(rec);

	if (UNIV_LIKELY(!has_search_latch)) {

		if (UNIV_UNLIKELY(
			    !buf_page_get_known_nowait(latch_mode, block,
						       BUF_MAKE_YOUNG,
						       __FILE__, __LINE__,
						       mtr))) {
			goto failure_unlock;
		}

		rw_lock_s_unlock(&btr_search_latch);

		buf_block_dbg_add_level(block, SYNC_TREE_NODE_FROM_HASH);
	}

	if (UNIV_UNLIKELY(buf_block_get_state(block) != BUF_BLOCK_FILE_PAGE)) {
		ut_ad(buf_block_get_state(block) == BUF_BLOCK_REMOVE_HASH);

		if (UNIV_LIKELY(!has_search_latch)) {

			btr_leaf_page_release(block, latch_mode, mtr);
		}

		goto failure;
	}

	ut_ad(page_rec_is_user_rec(rec));

	btr_cur_position(index, (rec_t*) rec, block, cursor);

	/* Check the validity of the guess within the page */

	/* If we only have the latch on btr_search_latch, not on the
	page, it only protects the columns of the record the cursor
	is positioned on. We cannot look at the next of the previous
	record to determine if our guess for the cursor position is
	right. */
	if (UNIV_UNLIKELY(index_id != btr_page_get_index_id(block->frame))
	    || !btr_search_check_guess(cursor,
				       has_search_latch,
				       tuple, mode, mtr)) {
		if (UNIV_LIKELY(!has_search_latch)) {
			btr_leaf_page_release(block, latch_mode, mtr);
		}

		goto failure;
	}

	if (UNIV_LIKELY(info->n_hash_potential < BTR_SEARCH_BUILD_LIMIT + 5)) {

		info->n_hash_potential++;
	}

#ifdef notdefined
	/* These lines of code can be used in a debug version to check
	the correctness of the searched cursor position: */

	info->last_hash_succ = FALSE;

	/* Currently, does not work if the following fails: */
	ut_ad(!has_search_latch);

	btr_leaf_page_release(block, latch_mode, mtr);

	btr_cur_search_to_nth_level(index, 0, tuple, mode, latch_mode,
				    &cursor2, 0, mtr);
	if (mode == PAGE_CUR_GE
	    && page_rec_is_supremum(btr_cur_get_rec(&cursor2))) {

		/* If mode is PAGE_CUR_GE, then the binary search
		in the index tree may actually take us to the supremum
		of the previous page */

		info->last_hash_succ = FALSE;

		btr_pcur_open_on_user_rec(index, tuple, mode, latch_mode,
					  &pcur, mtr);
		ut_ad(btr_pcur_get_rec(&pcur) == btr_cur_get_rec(cursor));
	} else {
		ut_ad(btr_cur_get_rec(&cursor2) == btr_cur_get_rec(cursor));
	}

	/* NOTE that it is theoretically possible that the above assertions
	fail if the page of the cursor gets removed from the buffer pool
	meanwhile! Thus it might not be a bug. */
#endif
	info->last_hash_succ = TRUE;

#ifdef UNIV_SEARCH_PERF_STAT
	btr_search_n_succ++;
#endif
	if (UNIV_LIKELY(!has_search_latch)
	    && buf_page_peek_if_too_old(&block->page)) {

		buf_page_make_young(&block->page);
	}

	/* Increment the page get statistics though we did not really
	fix the page: for user info only */
	buf_pool = buf_pool_from_bpage(&block->page);
	buf_pool->stat.n_page_gets++;

	return(TRUE);

	/*-------------------------------------------*/
failure_unlock:
	if (UNIV_LIKELY(!has_search_latch)) {
		rw_lock_s_unlock(&btr_search_latch);
	}
failure:
	cursor->flag = BTR_CUR_HASH_FAIL;

#ifdef UNIV_SEARCH_PERF_STAT
	info->n_hash_fail++;

	if (info->n_hash_succ > 0) {
		info->n_hash_succ--;
	}
#endif
	info->last_hash_succ = FALSE;

	return(FALSE);
}

/********************************************************************//**
Drops a page hash index. */
UNIV_INTERN
void
btr_search_drop_page_hash_index(
/*============================*/
	buf_block_t*	block)	/*!< in: block containing index page,
				s- or x-latched, or an index page
				for which we know that
				block->buf_fix_count == 0 or it is an
				index page which has already been
				removed from the buf_pool->page_hash
				i.e.: it is in state
				BUF_BLOCK_REMOVE_HASH */
{
	hash_table_t*		table;
	ulint			n_fields;
	ulint			n_bytes;
	const page_t*		page;
	const rec_t*		rec;
	ulint			fold;
	ulint			prev_fold;
	index_id_t		index_id;
	ulint			n_cached;
	ulint			n_recs;
	ulint*			folds;
	ulint			i;
	mem_heap_t*		heap;
	const dict_index_t*	index;
	ulint*			offsets;
	btr_search_t*		info;

#ifdef UNIV_SYNC_DEBUG
	ut_ad(!rw_lock_own(&btr_search_latch, RW_LOCK_S));
	ut_ad(!rw_lock_own(&btr_search_latch, RW_LOCK_X));
#endif /* UNIV_SYNC_DEBUG */

	/* Do a dirty check on block->index, return if the block is
	not in the adaptive hash index. This is to avoid acquiring
	shared btr_search_latch for performance consideration. */
	if (!block->index) {
		return;
	}

retry:
	rw_lock_s_lock(&btr_search_latch);
	index = block->index;

	if (UNIV_LIKELY(!index)) {

		rw_lock_s_unlock(&btr_search_latch);

		return;
	}

	ut_a(!dict_index_is_ibuf(index));
#ifdef UNIV_DEBUG
	switch (dict_index_get_online_status(index)) {
	case ONLINE_INDEX_CREATION:
		/* The index is being created (bulk loaded). */
	case ONLINE_INDEX_COMPLETE:
		/* The index has been published. */
	case ONLINE_INDEX_ABORTED:
		/* Either the index creation was aborted due to an
		error observed by InnoDB (in which case there should
		not be any adaptive hash index entries), or it was
		completed and then flagged aborted in
		rollback_inplace_alter_table(). */
		break;
	case ONLINE_INDEX_ABORTED_DROPPED:
		/* The index should have been dropped from the tablespace
		already, and the adaptive hash index entries should have
		been dropped as well. */
		ut_error;
	}
#endif /* UNIV_DEBUG */

	table = btr_search_sys->hash_index;

#ifdef UNIV_SYNC_DEBUG
	ut_ad(rw_lock_own(&(block->lock), RW_LOCK_S)
	      || rw_lock_own(&(block->lock), RW_LOCK_X)
	      || block->page.buf_fix_count == 0
	      || buf_block_get_state(block) == BUF_BLOCK_REMOVE_HASH);
#endif /* UNIV_SYNC_DEBUG */

	n_fields = block->curr_n_fields;
	n_bytes = block->curr_n_bytes;

	/* NOTE: The fields of block must not be accessed after
	releasing btr_search_latch, as the index page might only
	be s-latched! */

	rw_lock_s_unlock(&btr_search_latch);

	ut_a(n_fields + n_bytes > 0);

	page = block->frame;
	n_recs = page_get_n_recs(page);

	/* Calculate and cache fold values into an array for fast deletion
	from the hash index */

	folds = (ulint*) mem_alloc(n_recs * sizeof(ulint));

	n_cached = 0;

	rec = page_get_infimum_rec(page);
	rec = page_rec_get_next_low(rec, page_is_comp(page));

	index_id = btr_page_get_index_id(page);

	ut_a(index_id == index->id);

	prev_fold = 0;

	heap = NULL;
	offsets = NULL;

	while (!page_rec_is_supremum(rec)) {
		offsets = rec_get_offsets(rec, index, offsets,
					  n_fields + (n_bytes > 0), &heap);
		ut_a(rec_offs_n_fields(offsets) == n_fields + (n_bytes > 0));
		fold = rec_fold(rec, offsets, n_fields, n_bytes, index_id);

		if (fold == prev_fold && prev_fold != 0) {

			goto next_rec;
		}

		/* Remove all hash nodes pointing to this page from the
		hash chain */

		folds[n_cached] = fold;
		n_cached++;
next_rec:
		rec = page_rec_get_next_low(rec, page_rec_is_comp(rec));
		prev_fold = fold;
	}

	if (UNIV_LIKELY_NULL(heap)) {
		mem_heap_free(heap);
	}

	rw_lock_x_lock(&btr_search_latch);

	if (UNIV_UNLIKELY(!block->index)) {
		/* Someone else has meanwhile dropped the hash index */

		goto cleanup;
	}

	ut_a(block->index == index);

	if (UNIV_UNLIKELY(block->curr_n_fields != n_fields)
	    || UNIV_UNLIKELY(block->curr_n_bytes != n_bytes)) {

		/* Someone else has meanwhile built a new hash index on the
		page, with different parameters */

		rw_lock_x_unlock(&btr_search_latch);

		mem_free(folds);
		goto retry;
	}

	for (i = 0; i < n_cached; i++) {

		ha_remove_all_nodes_to_page(table, folds[i], page);
	}

	info = btr_search_get_info(block->index);
	ut_a(info->ref_count > 0);
	info->ref_count--;

	block->index = NULL;

	MONITOR_INC(MONITOR_ADAPTIVE_HASH_PAGE_REMOVED);
	MONITOR_INC_VALUE(MONITOR_ADAPTIVE_HASH_ROW_REMOVED, n_cached);

cleanup:
#if defined UNIV_AHI_DEBUG || defined UNIV_DEBUG
	if (UNIV_UNLIKELY(block->n_pointers)) {
		/* Corruption */
		ut_print_timestamp(stderr);
		fprintf(stderr,
			"  InnoDB: Corruption of adaptive hash index."
			" After dropping\n"
			"InnoDB: the hash index to a page of %s,"
			" still %lu hash nodes remain.\n",
			index->name, (ulong) block->n_pointers);
		rw_lock_x_unlock(&btr_search_latch);

		ut_ad(btr_search_validate());
	} else {
		rw_lock_x_unlock(&btr_search_latch);
	}
#else /* UNIV_AHI_DEBUG || UNIV_DEBUG */
	rw_lock_x_unlock(&btr_search_latch);
#endif /* UNIV_AHI_DEBUG || UNIV_DEBUG */

	mem_free(folds);
}

/********************************************************************//**
Drops a possible page hash index when a page is evicted from the buffer pool
or freed in a file segment. */
UNIV_INTERN
void
btr_search_drop_page_hash_when_freed(
/*=================================*/
	ulint	space,		/*!< in: space id */
	ulint	zip_size,	/*!< in: compressed page size in bytes
				or 0 for uncompressed pages */
	ulint	page_no)	/*!< in: page number */
{
	buf_block_t*	block;
	mtr_t		mtr;

	ut_d(export_vars.innodb_ahi_drop_lookups++);

	mtr_start(&mtr);

	/* If the caller has a latch on the page, then the caller must
	have a x-latch on the page and it must have already dropped
	the hash index for the page. Because of the x-latch that we
	are possibly holding, we cannot s-latch the page, but must
	(recursively) x-latch it, even though we are only reading. */

	block = buf_page_get_gen(space, zip_size, page_no, RW_X_LATCH, NULL,
				 BUF_PEEK_IF_IN_POOL, __FILE__, __LINE__,
				 &mtr);

	if (block && block->index) {

		buf_block_dbg_add_level(block, SYNC_TREE_NODE_FROM_HASH);

		btr_search_drop_page_hash_index(block);
	}

	mtr_commit(&mtr);
}

/********************************************************************//**
Builds a hash index on a page with the given parameters. If the page already
has a hash index with different parameters, the old hash index is removed.
If index is non-NULL, this function checks if n_fields and n_bytes are
sensible values, and does not build a hash index if not. */
static
void
btr_search_build_page_hash_index(
/*=============================*/
	dict_index_t*	index,	/*!< in: index for which to build */
	buf_block_t*	block,	/*!< in: index page, s- or x-latched */
	ulint		n_fields,/*!< in: hash this many full fields */
	ulint		n_bytes,/*!< in: hash this many bytes from the next
				field */
	ibool		left_side)/*!< in: hash for searches from left side? */
{
	hash_table_t*	table;
	page_t*		page;
	rec_t*		rec;
	rec_t*		next_rec;
	ulint		fold;
	ulint		next_fold;
	ulint		n_cached;
	ulint		n_recs;
	ulint*		folds;
	rec_t**		recs;
	ulint		i;
	mem_heap_t*	heap		= NULL;
	ulint		offsets_[REC_OFFS_NORMAL_SIZE];
	ulint*		offsets		= offsets_;
	rec_offs_init(offsets_);

	ut_ad(index);
	ut_a(!dict_index_is_ibuf(index));

#ifdef UNIV_SYNC_DEBUG
	ut_ad(!rw_lock_own(&btr_search_latch, RW_LOCK_X));
	ut_ad(rw_lock_own(&(block->lock), RW_LOCK_S)
	      || rw_lock_own(&(block->lock), RW_LOCK_X));
#endif /* UNIV_SYNC_DEBUG */

	rw_lock_s_lock(&btr_search_latch);

	if (!btr_search_enabled) {
		rw_lock_s_unlock(&btr_search_latch);
		return;
	}

	table = btr_search_sys->hash_index;
	page = buf_block_get_frame(block);

	if (block->index && ((block->curr_n_fields != n_fields)
			     || (block->curr_n_bytes != n_bytes)
			     || (block->curr_left_side != left_side))) {

		rw_lock_s_unlock(&btr_search_latch);

		btr_search_drop_page_hash_index(block);
	} else {
		rw_lock_s_unlock(&btr_search_latch);
	}

	n_recs = page_get_n_recs(page);

	if (n_recs == 0) {

		return;
	}

	/* Check that the values for hash index build are sensible */

	if (n_fields + n_bytes == 0) {

		return;
	}

	if (dict_index_get_n_unique_in_tree(index) < n_fields
	    || (dict_index_get_n_unique_in_tree(index) == n_fields
		&& n_bytes > 0)) {
		return;
	}

	/* Calculate and cache fold values and corresponding records into
	an array for fast insertion to the hash index */

	folds = (ulint*) mem_alloc(n_recs * sizeof(ulint));
	recs = (rec_t**) mem_alloc(n_recs * sizeof(rec_t*));

	n_cached = 0;

	ut_a(index->id == btr_page_get_index_id(page));

	rec = page_rec_get_next(page_get_infimum_rec(page));

	offsets = rec_get_offsets(rec, index, offsets,
				  n_fields + (n_bytes > 0), &heap);

	if (!page_rec_is_supremum(rec)) {
		ut_a(n_fields <= rec_offs_n_fields(offsets));

		if (n_bytes > 0) {
			ut_a(n_fields < rec_offs_n_fields(offsets));
		}
	}

	fold = rec_fold(rec, offsets, n_fields, n_bytes, index->id);

	if (left_side) {

		folds[n_cached] = fold;
		recs[n_cached] = rec;
		n_cached++;
	}

	for (;;) {
		next_rec = page_rec_get_next(rec);

		if (page_rec_is_supremum(next_rec)) {

			if (!left_side) {

				folds[n_cached] = fold;
				recs[n_cached] = rec;
				n_cached++;
			}

			break;
		}

		offsets = rec_get_offsets(next_rec, index, offsets,
					  n_fields + (n_bytes > 0), &heap);
		next_fold = rec_fold(next_rec, offsets, n_fields,
				     n_bytes, index->id);

		if (fold != next_fold) {
			/* Insert an entry into the hash index */

			if (left_side) {

				folds[n_cached] = next_fold;
				recs[n_cached] = next_rec;
				n_cached++;
			} else {
				folds[n_cached] = fold;
				recs[n_cached] = rec;
				n_cached++;
			}
		}

		rec = next_rec;
		fold = next_fold;
	}

	btr_search_check_free_space_in_heap();

	rw_lock_x_lock(&btr_search_latch);

	if (UNIV_UNLIKELY(!btr_search_enabled)) {
		goto exit_func;
	}

	if (block->index && ((block->curr_n_fields != n_fields)
			     || (block->curr_n_bytes != n_bytes)
			     || (block->curr_left_side != left_side))) {
		goto exit_func;
	}

	/* This counter is decremented every time we drop page
	hash index entries and is incremented here. Since we can
	rebuild hash index for a page that is already hashed, we
	have to take care not to increment the counter in that
	case. */
	if (!block->index) {
		index->search_info->ref_count++;
	}

	block->n_hash_helps = 0;

	block->curr_n_fields = n_fields;
	block->curr_n_bytes = n_bytes;
	block->curr_left_side = left_side;
	block->index = index;

	for (i = 0; i < n_cached; i++) {

		ha_insert_for_fold(table, folds[i], block, recs[i]);
	}

	MONITOR_INC(MONITOR_ADAPTIVE_HASH_PAGE_ADDED);
	MONITOR_INC_VALUE(MONITOR_ADAPTIVE_HASH_ROW_ADDED, n_cached);
exit_func:
	rw_lock_x_unlock(&btr_search_latch);

	mem_free(folds);
	mem_free(recs);
	if (UNIV_LIKELY_NULL(heap)) {
		mem_heap_free(heap);
	}
}

/********************************************************************//**
Moves or deletes hash entries for moved records. If new_page is already hashed,
then the hash index for page, if any, is dropped. If new_page is not hashed,
and page is hashed, then a new hash index is built to new_page with the same
parameters as page (this often happens when a page is split). */
UNIV_INTERN
void
btr_search_move_or_delete_hash_entries(
/*===================================*/
	buf_block_t*	new_block,	/*!< in: records are copied
					to this page */
	buf_block_t*	block,		/*!< in: index page from which
					records were copied, and the
					copied records will be deleted
					from this page */
	dict_index_t*	index)		/*!< in: record descriptor */
{
	ulint	n_fields;
	ulint	n_bytes;
	ibool	left_side;

#ifdef UNIV_SYNC_DEBUG
	ut_ad(rw_lock_own(&(block->lock), RW_LOCK_X));
	ut_ad(rw_lock_own(&(new_block->lock), RW_LOCK_X));
#endif /* UNIV_SYNC_DEBUG */

	rw_lock_s_lock(&btr_search_latch);

	ut_a(!new_block->index || new_block->index == index);
	ut_a(!block->index || block->index == index);
	ut_a(!(new_block->index || block->index)
	     || !dict_index_is_ibuf(index));

	if (new_block->index) {

		rw_lock_s_unlock(&btr_search_latch);

		btr_search_drop_page_hash_index(block);

		return;
	}

	if (block->index) {

		n_fields = block->curr_n_fields;
		n_bytes = block->curr_n_bytes;
		left_side = block->curr_left_side;

		new_block->n_fields = block->curr_n_fields;
		new_block->n_bytes = block->curr_n_bytes;
		new_block->left_side = left_side;

		rw_lock_s_unlock(&btr_search_latch);

		ut_a(n_fields + n_bytes > 0);

		btr_search_build_page_hash_index(index, new_block, n_fields,
						 n_bytes, left_side);
		ut_ad(n_fields == block->curr_n_fields);
		ut_ad(n_bytes == block->curr_n_bytes);
		ut_ad(left_side == block->curr_left_side);
		return;
	}

	rw_lock_s_unlock(&btr_search_latch);
}

/********************************************************************//**
Updates the page hash index when a single record is deleted from a page. */
UNIV_INTERN
void
btr_search_update_hash_on_delete(
/*=============================*/
	btr_cur_t*	cursor)	/*!< in: cursor which was positioned on the
				record to delete using btr_cur_search_...,
				the record is not yet deleted */
{
	hash_table_t*	table;
	buf_block_t*	block;
	const rec_t*	rec;
	ulint		fold;
	dict_index_t*	index;
	ulint		offsets_[REC_OFFS_NORMAL_SIZE];
	mem_heap_t*	heap		= NULL;
	rec_offs_init(offsets_);

	block = btr_cur_get_block(cursor);

#ifdef UNIV_SYNC_DEBUG
	ut_ad(rw_lock_own(&(block->lock), RW_LOCK_X));
#endif /* UNIV_SYNC_DEBUG */

	index = block->index;

	if (!index) {

		return;
	}

	ut_a(index == cursor->index);
	ut_a(block->curr_n_fields + block->curr_n_bytes > 0);
	ut_a(!dict_index_is_ibuf(index));

	table = btr_search_sys->hash_index;

	rec = btr_cur_get_rec(cursor);

	fold = rec_fold(rec, rec_get_offsets(rec, index, offsets_,
					     ULINT_UNDEFINED, &heap),
			block->curr_n_fields, block->curr_n_bytes, index->id);
	if (UNIV_LIKELY_NULL(heap)) {
		mem_heap_free(heap);
	}

	rw_lock_x_lock(&btr_search_latch);

	if (block->index) {
		ut_a(block->index == index);

		if (ha_search_and_delete_if_found(table, fold, rec)) {
			MONITOR_INC(MONITOR_ADAPTIVE_HASH_ROW_REMOVED);
		} else {
			MONITOR_INC(
				MONITOR_ADAPTIVE_HASH_ROW_REMOVE_NOT_FOUND);
		}
	}

	rw_lock_x_unlock(&btr_search_latch);
}

/********************************************************************//**
Updates the page hash index when a single record is inserted on a page. */
UNIV_INTERN
void
btr_search_update_hash_node_on_insert(
/*==================================*/
	btr_cur_t*	cursor)	/*!< in: cursor which was positioned to the
				place to insert using btr_cur_search_...,
				and the new record has been inserted next
				to the cursor */
{
	hash_table_t*	table;
	buf_block_t*	block;
	dict_index_t*	index;
	rec_t*		rec;

	rec = btr_cur_get_rec(cursor);

	block = btr_cur_get_block(cursor);

#ifdef UNIV_SYNC_DEBUG
	ut_ad(rw_lock_own(&(block->lock), RW_LOCK_X));
#endif /* UNIV_SYNC_DEBUG */

	index = block->index;

	if (!index) {

		return;
	}

	ut_a(cursor->index == index);
	ut_a(!dict_index_is_ibuf(index));

	rw_lock_x_lock(&btr_search_latch);

	if (!block->index) {

		goto func_exit;
	}

	ut_a(block->index == index);

	if ((cursor->flag == BTR_CUR_HASH)
	    && (cursor->n_fields == block->curr_n_fields)
	    && (cursor->n_bytes == block->curr_n_bytes)
	    && !block->curr_left_side) {

		table = btr_search_sys->hash_index;

		if (ha_search_and_update_if_found(
			table, cursor->fold, rec, block,
			page_rec_get_next(rec))) {
			MONITOR_INC(MONITOR_ADAPTIVE_HASH_ROW_UPDATED);
		}

func_exit:
		rw_lock_x_unlock(&btr_search_latch);
	} else {
		rw_lock_x_unlock(&btr_search_latch);

		btr_search_update_hash_on_insert(cursor);
	}
}

/********************************************************************//**
Updates the page hash index when a single record is inserted on a page. */
UNIV_INTERN
void
btr_search_update_hash_on_insert(
/*=============================*/
	btr_cur_t*	cursor)	/*!< in: cursor which was positioned to the
				place to insert using btr_cur_search_...,
				and the new record has been inserted next
				to the cursor */
{
	hash_table_t*	table;
	buf_block_t*	block;
	dict_index_t*	index;
	const rec_t*	rec;
	const rec_t*	ins_rec;
	const rec_t*	next_rec;
	ulint		fold;
	ulint		ins_fold;
	ulint		next_fold = 0; /* remove warning (??? bug ???) */
	ulint		n_fields;
	ulint		n_bytes;
	ibool		left_side;
	ibool		locked		= FALSE;
	mem_heap_t*	heap		= NULL;
	ulint		offsets_[REC_OFFS_NORMAL_SIZE];
	ulint*		offsets		= offsets_;
	rec_offs_init(offsets_);

	block = btr_cur_get_block(cursor);

#ifdef UNIV_SYNC_DEBUG
	ut_ad(rw_lock_own(&(block->lock), RW_LOCK_X));
#endif /* UNIV_SYNC_DEBUG */

	index = block->index;

	if (!index) {

		return;
	}

	btr_search_check_free_space_in_heap();

	table = btr_search_sys->hash_index;

	rec = btr_cur_get_rec(cursor);

	ut_a(index == cursor->index);
	ut_a(!dict_index_is_ibuf(index));

	n_fields = block->curr_n_fields;
	n_bytes = block->curr_n_bytes;
	left_side = block->curr_left_side;

	ins_rec = page_rec_get_next_const(rec);
	next_rec = page_rec_get_next_const(ins_rec);

	offsets = rec_get_offsets(ins_rec, index, offsets,
				  ULINT_UNDEFINED, &heap);
	ins_fold = rec_fold(ins_rec, offsets, n_fields, n_bytes, index->id);

	if (!page_rec_is_supremum(next_rec)) {
		offsets = rec_get_offsets(next_rec, index, offsets,
					  n_fields + (n_bytes > 0), &heap);
		next_fold = rec_fold(next_rec, offsets, n_fields,
				     n_bytes, index->id);
	}

	if (!page_rec_is_infimum(rec)) {
		offsets = rec_get_offsets(rec, index, offsets,
					  n_fields + (n_bytes > 0), &heap);
		fold = rec_fold(rec, offsets, n_fields, n_bytes, index->id);
	} else {
		if (left_side) {

			rw_lock_x_lock(&btr_search_latch);

			locked = TRUE;

			if (!btr_search_enabled) {
				goto function_exit;
			}

			ha_insert_for_fold(table, ins_fold, block, ins_rec);
		}

		goto check_next_rec;
	}

	if (fold != ins_fold) {

		if (!locked) {

			rw_lock_x_lock(&btr_search_latch);

			locked = TRUE;

			if (!btr_search_enabled) {
				goto function_exit;
			}
		}

		if (!left_side) {
			ha_insert_for_fold(table, fold, block, rec);
		} else {
			ha_insert_for_fold(table, ins_fold, block, ins_rec);
		}
	}

check_next_rec:
	if (page_rec_is_supremum(next_rec)) {

		if (!left_side) {

			if (!locked) {
				rw_lock_x_lock(&btr_search_latch);

				locked = TRUE;

				if (!btr_search_enabled) {
					goto function_exit;
				}
			}

			ha_insert_for_fold(table, ins_fold, block, ins_rec);
		}

		goto function_exit;
	}

	if (ins_fold != next_fold) {

		if (!locked) {

			rw_lock_x_lock(&btr_search_latch);

			locked = TRUE;

			if (!btr_search_enabled) {
				goto function_exit;
			}
		}

		if (!left_side) {

			ha_insert_for_fold(table, ins_fold, block, ins_rec);
			/*
			fputs("Hash insert for ", stderr);
			dict_index_name_print(stderr, index);
			fprintf(stderr, " fold %lu\n", ins_fold);
			*/
		} else {
			ha_insert_for_fold(table, next_fold, block, next_rec);
		}
	}

function_exit:
	if (UNIV_LIKELY_NULL(heap)) {
		mem_heap_free(heap);
	}
	if (locked) {
		rw_lock_x_unlock(&btr_search_latch);
	}
}

#if defined UNIV_AHI_DEBUG || defined UNIV_DEBUG
/********************************************************************//**
Validates the search system.
@return	TRUE if ok */
UNIV_INTERN
ibool
btr_search_validate(void)
/*=====================*/
{
	ha_node_t*	node;
	ulint		n_page_dumps	= 0;
	ibool		ok		= TRUE;
	ulint		i;
	ulint		cell_count;
	mem_heap_t*	heap		= NULL;
	ulint		offsets_[REC_OFFS_NORMAL_SIZE];
	ulint*		offsets		= offsets_;

	/* How many cells to check before temporarily releasing
	btr_search_latch. */
	ulint		chunk_size = 10000;

	rec_offs_init(offsets_);

	rw_lock_x_lock(&btr_search_latch);
	buf_pool_mutex_enter_all();

	cell_count = hash_get_n_cells(btr_search_sys->hash_index);

	for (i = 0; i < cell_count; i++) {
		/* We release btr_search_latch every once in a while to
		give other queries a chance to run. */
		if ((i != 0) && ((i % chunk_size) == 0)) {
			buf_pool_mutex_exit_all();
			rw_lock_x_unlock(&btr_search_latch);
			os_thread_yield();
			rw_lock_x_lock(&btr_search_latch);
			buf_pool_mutex_enter_all();
		}

		node = (ha_node_t*)
			hash_get_nth_cell(btr_search_sys->hash_index, i)->node;

		for (; node != NULL; node = node->next) {
			const buf_block_t*	block
				= buf_block_align((byte*) node->data);
			const buf_block_t*	hash_block;
			buf_pool_t*		buf_pool;
			index_id_t		page_index_id;

			buf_pool = buf_pool_from_bpage((buf_page_t*) block);

			if (UNIV_LIKELY(buf_block_get_state(block)
					== BUF_BLOCK_FILE_PAGE)) {

				/* The space and offset are only valid
				for file blocks.  It is possible that
				the block is being freed
				(BUF_BLOCK_REMOVE_HASH, see the
				assertion and the comment below) */
				hash_block = buf_block_hash_get(
					buf_pool,
					buf_block_get_space(block),
					buf_block_get_page_no(block));
			} else {
				hash_block = NULL;
			}

			if (hash_block) {
				ut_a(hash_block == block);
			} else {
				/* When a block is being freed,
				buf_LRU_search_and_free_block() first
				removes the block from
				buf_pool->page_hash by calling
				buf_LRU_block_remove_hashed_page().
				After that, it invokes
				btr_search_drop_page_hash_index() to
				remove the block from
				btr_search_sys->hash_index. */

				ut_a(buf_block_get_state(block)
				     == BUF_BLOCK_REMOVE_HASH);
			}

			ut_a(!dict_index_is_ibuf(block->index));

			page_index_id = btr_page_get_index_id(block->frame);

			offsets = rec_get_offsets(node->data,
						  block->index, offsets,
						  block->curr_n_fields
						  + (block->curr_n_bytes > 0),
						  &heap);

			if (!block->index || node->fold
			    != rec_fold(node->data,
					offsets,
					block->curr_n_fields,
					block->curr_n_bytes,
					page_index_id)) {
				const page_t*	page = block->frame;

				ok = FALSE;
				ut_print_timestamp(stderr);

				fprintf(stderr,
					"  InnoDB: Error in an adaptive hash"
					" index pointer to page %lu\n"
					"InnoDB: ptr mem address %p"
					" index id %llu,"
					" node fold %lu, rec fold %lu\n",
					(ulong) page_get_page_no(page),
					node->data,
					(ullint) page_index_id,
					(ulong) node->fold,
					(ulong) rec_fold(node->data,
							 offsets,
							 block->curr_n_fields,
							 block->curr_n_bytes,
							 page_index_id));

				fputs("InnoDB: Record ", stderr);
				rec_print_new(stderr, node->data, offsets);
				fprintf(stderr, "\nInnoDB: on that page."
					" Page mem address %p, is hashed %p,"
					" n fields %lu, n bytes %lu\n"
					"InnoDB: side %lu\n",
					(void*) page, (void*) block->index,
					(ulong) block->curr_n_fields,
					(ulong) block->curr_n_bytes,
					(ulong) block->curr_left_side);

				if (n_page_dumps < 20) {
					buf_page_print(
						page, 0,
						BUF_PAGE_PRINT_NO_CRASH);
					n_page_dumps++;
				}
			}
		}
	}

	for (i = 0; i < cell_count; i += chunk_size) {
		ulint end_index = ut_min(i + chunk_size - 1, cell_count - 1);

		/* We release btr_search_latch every once in a while to
		give other queries a chance to run. */
		if (i != 0) {
			buf_pool_mutex_exit_all();
			rw_lock_x_unlock(&btr_search_latch);
			os_thread_yield();
			rw_lock_x_lock(&btr_search_latch);
			buf_pool_mutex_enter_all();
		}

		if (!ha_validate(btr_search_sys->hash_index, i, end_index)) {
			ok = FALSE;
		}
	}

	buf_pool_mutex_exit_all();
	rw_lock_x_unlock(&btr_search_latch);
	if (UNIV_LIKELY_NULL(heap)) {
		mem_heap_free(heap);
	}

	return(ok);
}
#endif /* defined UNIV_AHI_DEBUG || defined UNIV_DEBUG */<|MERGE_RESOLUTION|>--- conflicted
+++ resolved
@@ -176,14 +176,9 @@
 	btr_search_sys = reinterpret_cast<btr_search_sys_t*>(
 		mem_alloc(sizeof(btr_search_sys_t)));
 
-	btr_search_sys->hash_index = ha_create(
+	btr_search_sys->hash_index = ib_create(
 		hash_size, "hash_table_mutex", 0, MEM_HEAP_FOR_BTR_SEARCH);
 
-<<<<<<< HEAD
-=======
-	btr_search_sys->hash_index = ib_create(hash_size, 0,
-					MEM_HEAP_FOR_BTR_SEARCH, 0);
->>>>>>> cf0d1c56
 #if defined UNIV_AHI_DEBUG || defined UNIV_DEBUG
 	btr_search_sys->hash_index->adaptive = TRUE;
 #endif /* UNIV_AHI_DEBUG || UNIV_DEBUG */
