--- conflicted
+++ resolved
@@ -361,43 +361,28 @@
       buf_pool_chunk_map_t::value_type(chunk->blocks->frame, chunk));
 }
 
+ulint buf_get_flush_list_len(const buf_pool_t *buf_pool) {
+  ulint pages = 0;
+  if (buf_pool == nullptr) {
+    for (ulint i = 0; i < srv_buf_pool_instances; i++) {
+      buf_pool_t *buf_pool_instance;
+
+      buf_pool_instance = buf_pool_from_array(i);
+
+      pages += UT_LIST_GET_LEN(buf_pool_instance->flush_list);
+    }
+  } else {
+    pages = UT_LIST_GET_LEN(buf_pool->flush_list);
+  }
+  return (pages);
+}
+
 lsn_t buf_pool_get_oldest_modification_approx(void) {
   lsn_t lsn = 0;
   lsn_t oldest_lsn = 0;
 
-<<<<<<< HEAD
   for (ulint i = 0; i < srv_buf_pool_instances; i++) {
     buf_pool_t *buf_pool;
-=======
-ulint
-buf_get_flush_list_len(const buf_pool_t *buf_pool) {
-	ulint pages = 0;
-	if (buf_pool == NULL) {
-		for (ulint i = 0; i < srv_buf_pool_instances; i++) {
-			buf_pool_t *buf_pool_instance;
-
-			buf_pool_instance = buf_pool_from_array(i);
-
-			pages +=
-			    UT_LIST_GET_LEN(buf_pool_instance->flush_list);
-		}
-	} else {
-		pages = UT_LIST_GET_LEN(buf_pool->flush_list);
-	}
-	return (pages);
-}
-
-/********************************************************************//**
-Get total buffer pool statistics. */
-void
-buf_get_total_list_len(
-/*===================*/
-	ulint*		LRU_len,	/*!< out: length of all LRU lists */
-	ulint*		free_len,	/*!< out: length of all free lists */
-	ulint*		flush_list_len)	/*!< out: length of all flush lists */
-{
-	ulint		i;
->>>>>>> 9bf70e4c
 
     buf_pool = buf_pool_from_array(i);
 
