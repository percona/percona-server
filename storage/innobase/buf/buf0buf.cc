--- conflicted
+++ resolved
@@ -1336,14 +1336,7 @@
   /* 2. Initialize flushing fields
   -------------------------------- */
 
-<<<<<<< HEAD
   mutex_create(LATCH_ID_FLUSH_LIST, &buf_pool->flush_list_mutex);
-=======
-		buf_pool->last_printout_time = ut_time_monotonic();
-	}
-	/* 2. Initialize flushing fields
-	-------------------------------- */
->>>>>>> e66a2486
 
   for (i = BUF_FLUSH_LRU; i < BUF_FLUSH_N_TYPES; i++) {
     buf_pool->no_flush[i] = os_event_create(0);
@@ -2941,48 +2934,7 @@
 
   buf_LRU_make_block_young(bpage);
 
-<<<<<<< HEAD
   mutex_exit(&buf_pool->LRU_list_mutex);
-=======
-/********************************************************************//**
-Recommends a move of a block to the start of the LRU list if there is danger
-of dropping from the buffer pool. NOTE: does not reserve the buffer pool
-mutex.
-@return TRUE if should be made younger */
-static
-ibool
-buf_page_peek_if_too_old(
-/*=====================*/
-	const buf_page_t*	bpage)	/*!< in: block to make younger */
-{
-	buf_pool_t*		buf_pool = buf_pool_from_bpage(bpage);
-
-	if (buf_pool->freed_page_clock == 0) {
-		/* If eviction has not started yet, do not update the
-		statistics or move blocks in the LRU list.  This is
-		either the warm-up phase or an in-memory workload. */
-		return(FALSE);
-	} else if (buf_LRU_old_threshold_ms && bpage->old) {
-		unsigned	access_time = buf_page_is_accessed(bpage);
-
-		/* It is possible that the below comparison returns an
-		unexpected result. 2^32 milliseconds pass in about 50 days,
-		so if the difference between ut_time_ms() and access_time
-		is e.g. 50 days + 15 ms, then the below will behave as if
-		it is 15 ms. This is known and fixing it would require to
-		increase buf_page_t::access_time from 32 to 64 bits. */
-		if (access_time > 0
-		    && ((ib_uint32_t) (ut_time_monotonic_ms() - access_time))
-		    >= buf_LRU_old_threshold_ms) {
-			return(TRUE);
-		}
-
-		buf_pool->stat.n_pages_not_made_young++;
-		return(FALSE);
-	} else {
-		return(!buf_page_peek_if_young(bpage));
-	}
->>>>>>> e66a2486
 }
 
 /** Moves a page to the start of the buffer pool LRU list if it is too old.
@@ -3199,22 +3151,11 @@
   ut_a(buf_page_in_file(bpage));
 #endif /* UNIV_DEBUG || UNIV_BUF_DEBUG */
 
-<<<<<<< HEAD
   if (must_read) {
     /* Let us wait until the read operation
     completes */
-=======
-	if (must_read) {
-		/* Let us wait until the read operation
-		completes */
-
-		const ib_time_monotonic_us_t start_time =
-		    trx_stats::start_io_read(trx, 0);
-		for (;;) {
-			enum buf_io_fix	io_fix;
->>>>>>> e66a2486
-
-    const ib_uint64_t start_time = trx_stats::start_io_read(trx, 0);
+
+    const ib_time_monotonic_us_t start_time = trx_stats::start_io_read(trx, 0);
     for (;;) {
       enum buf_io_fix io_fix;
 
@@ -3435,7 +3376,7 @@
   if (buf_block_get_io_fix_unlocked(block) == BUF_IO_READ) {
     /* Wait until the read operation completes */
 
-    const ib_uint64_t start_time = trx_stats::start_io_read(trx, 0);
+    const ib_time_monotonic_us_t start_time = trx_stats::start_io_read(trx, 0);
 
     for (;;) {
       if (buf_block_get_io_fix_unlocked(block) == BUF_IO_READ) {
@@ -3544,7 +3485,6 @@
   return (DB_SUCCESS);
 }
 
-<<<<<<< HEAD
 struct Buf_fetch_other : public Buf_fetch<Buf_fetch_other> {
   Buf_fetch_other(const page_id_t &page_id, const page_size_t &page_size,
                   dberr_t *err)
@@ -3598,45 +3538,6 @@
   }
 
   return (DB_SUCCESS);
-=======
-/** Wait for the block to be read in.
-@param[in]	block	The block to check
-@param trx	Transaction to account the I/Os to */
-static
-void
-buf_wait_for_read(
-	buf_block_t*	block,
-	trx_t*		trx)
-{
-	/* Note:
-
-	We are using the block->lock to check for IO state (and a dirty read).
-	We set the IO_READ state under the protection of the hash_lock
-	(and block->mutex). This is safe because another thread can only
-	access the block (and check for IO state) after the block has been
-	added to the page hashtable. */
-
-	if (buf_block_get_io_fix_unlocked(block) == BUF_IO_READ) {
-
-		/* Wait until the read operation completes */
-
-		const ib_time_monotonic_us_t start_time =
-		    trx_stats::start_io_read(trx, 0);
-
-		for (;;) {
-			if (buf_block_get_io_fix_unlocked(block)
-			    == BUF_IO_READ) {
-				/* Wait by temporaly s-latch */
-				rw_lock_s_lock(&block->lock);
-				rw_lock_s_unlock(&block->lock);
-			} else {
-				break;
-			}
-		}
-
-		trx_stats::end_io_read(trx, start_time);
-	}
->>>>>>> e66a2486
 }
 
 template <typename T>
@@ -5635,7 +5536,6 @@
   }
 }
 
-<<<<<<< HEAD
 /** Refreshes the statistics used to print per-second averages.
 @param[in,out]	buf_pool	buffer pool instance */
 static void buf_refresh_io_stats(buf_pool_t *buf_pool) {
@@ -5647,19 +5547,6 @@
 @param[in]	buf_pool	buffer pool instance */
 static void buf_pool_invalidate_instance(buf_pool_t *buf_pool) {
   ulint i;
-=======
-/*********************************************************************//**
-Invalidates file pages in one buffer pool instance */
-static
-void
-buf_pool_invalidate_instance(
-/*=========================*/
-	buf_pool_t*	buf_pool)	/*!< in: buffer pool instance */
-{
-	ulint		i;
-
-	ut_ad(!mutex_own(&buf_pool->LRU_list_mutex));
->>>>>>> e66a2486
 
   ut_ad(!mutex_own(&buf_pool->LRU_list_mutex));
 
@@ -6492,32 +6379,10 @@
   ut_free(pool_info);
 }
 
-<<<<<<< HEAD
 /** Refreshes the statistics used to print per-second averages. */
 void buf_refresh_io_stats_all(void) {
   for (ulint i = 0; i < srv_buf_pool_instances; i++) {
     buf_pool_t *buf_pool;
-=======
-/**********************************************************************//**
-Refreshes the statistics used to print per-second averages. */
-void
-buf_refresh_io_stats(
-/*=================*/
-	buf_pool_t*	buf_pool)	/*!< in: buffer pool instance */
-{
-	buf_pool->last_printout_time = ut_time_monotonic();
-	buf_pool->old_stat = buf_pool->stat;
-}
-
-/**********************************************************************//**
-Refreshes the statistics used to print per-second averages. */
-void
-buf_refresh_io_stats_all(void)
-/*==========================*/
-{
-	for (ulint i = 0; i < srv_buf_pool_instances; i++) {
-		buf_pool_t*	buf_pool;
->>>>>>> e66a2486
 
     buf_pool = buf_pool_from_array(i);
 
