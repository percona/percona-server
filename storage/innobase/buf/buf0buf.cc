/*****************************************************************************

Copyright (c) 1995, 2018, Oracle and/or its affiliates. All Rights Reserved.
Copyright (c) 2008, Google Inc.

Portions of this file contain modifications contributed and copyrighted by
Google, Inc. Those modifications are gratefully acknowledged and are described
briefly in the InnoDB documentation. The contributions by Google are
incorporated with their permission, and subject to the conditions contained in
the file COPYING.Google.

This program is free software; you can redistribute it and/or modify it under
the terms of the GNU General Public License, version 2.0, as published by the
Free Software Foundation.

This program is also distributed with certain software (including but not
limited to OpenSSL) that is licensed under separate terms, as designated in a
particular file or component or in included license documentation. The authors
of MySQL hereby grant you an additional permission to link the program and
your derivative works with the separately licensed software that they have
included with MySQL.

This program is distributed in the hope that it will be useful, but WITHOUT
ANY WARRANTY; without even the implied warranty of MERCHANTABILITY or FITNESS
FOR A PARTICULAR PURPOSE. See the GNU General Public License, version 2.0,
for more details.

You should have received a copy of the GNU General Public License along with
this program; if not, write to the Free Software Foundation, Inc.,
51 Franklin St, Fifth Floor, Boston, MA 02110-1301  USA

*****************************************************************************/

/** @file buf/buf0buf.cc
 The database buffer buf_pool

 Created 11/5/1995 Heikki Tuuri
 *******************************************************/

#include "my_config.h"

#include "btr0btr.h"
#include "buf0buf.h"
#include "fil0fil.h"
#include "fsp0sysspace.h"
#include "ha_prototypes.h"
#include "mem0mem.h"
#include "my_dbug.h"
#include "page0size.h"
#ifndef UNIV_HOTBACKUP
#include "btr0sea.h"
#include "buf0buddy.h"
#include "buf0stats.h"
#include "dict0stats_bg.h"
#include "ibuf0ibuf.h"
#include "lock0lock.h"
#include "log0log.h"
#include "sync0rw.h"
#include "trx0purge.h"
#include "trx0undo.h"

#include <errno.h>
#include <stdarg.h>
#include <sys/types.h>
#include <time.h>
#include <map>
#include <new>
#include <sstream>

#include "buf0checksum.h"
#include "buf0dump.h"
#include "dict0dict.h"
#include "fil0crypt.h"
#include "log0recv.h"
#include "os0thread-create.h"
#include "page0zip.h"
#include "srv0mon.h"
#include "srv0srv.h"
#include "srv0start.h"
#include "sync0sync.h"
#include "trx0trx.h"
#include "ut0new.h"
#endif /* !UNIV_HOTBACKUP */

#ifdef HAVE_LIBNUMA
#include <numa.h>
#include <numaif.h>

struct set_numa_interleave_t {
  set_numa_interleave_t() {
    if (srv_numa_interleave) {
      ib::info(ER_IB_MSG_47) << "Setting NUMA memory policy to"
                                " MPOL_INTERLEAVE";
      if (set_mempolicy(MPOL_INTERLEAVE, numa_all_nodes_ptr->maskp,
                        numa_all_nodes_ptr->size) != 0) {
        ib::warn(ER_IB_MSG_48) << "Failed to set NUMA memory"
                                  " policy to MPOL_INTERLEAVE: "
                               << strerror(errno);
      }
    }
  }

  ~set_numa_interleave_t() {
    if (srv_numa_interleave) {
      ib::info(ER_IB_MSG_49) << "Setting NUMA memory policy to"
                                " MPOL_DEFAULT";
      if (set_mempolicy(MPOL_DEFAULT, NULL, 0) != 0) {
        ib::warn(ER_IB_MSG_50) << "Failed to set NUMA memory"
                                  " policy to MPOL_DEFAULT: "
                               << strerror(errno);
      }
    }
  }
};

#define NUMA_MEMPOLICY_INTERLEAVE_IN_SCOPE set_numa_interleave_t scoped_numa
#else
#define NUMA_MEMPOLICY_INTERLEAVE_IN_SCOPE
#endif /* HAVE_LIBNUMA */

/*
                IMPLEMENTATION OF THE BUFFER POOL
                =================================

                Buffer frames and blocks
                ------------------------
Following the terminology of Gray and Reuter, we call the memory
blocks where file pages are loaded buffer frames. For each buffer
frame there is a control block, or shortly, a block, in the buffer
control array. The control info which does not need to be stored
in the file along with the file page, resides in the control block.

                Buffer pool struct
                ------------------
The buffer buf_pool contains several mutexes which protects all the
control data structures of the buf_pool. The content of a buffer frame is
protected by a separate read-write lock in its control block, though.

<<<<<<< HEAD
=======
buf_pool->chunks_mutex protects the chunks, n_chunks during resize;
  it also protects buf_pool_should_madvise:
  - readers of buf_pool_should_madvise hold any buf_pool's chunks_mutex
  - writers hold all buf_pools' chunk_mutex-es;
  it is useful to think that it also protects the status of madvice() flags set
  for chunks in this pool, even though these flags are handled by OS, as we only
  modify them why holding this latch;
buf_pool->LRU_list_mutex protects the LRU_list;
buf_pool->free_list_mutex protects the free_list and withdraw list;
buf_pool->flush_state_mutex protects the flush state related data structures;
buf_pool->zip_free mutex protects the zip_free arrays;
buf_pool->zip_hash mutex protects the zip_hash hash and in_zip_hash flag.

>>>>>>> 8e797a5d
                Control blocks
                --------------

The control block contains, for instance, the bufferfix count
which is incremented when a thread wants a file page to be fixed
in a buffer frame. The bufferfix operation does not lock the
contents of the frame, however. For this purpose, the control
block contains a read-write lock.

The buffer frames have to be aligned so that the start memory
address of a frame is divisible by the universal page size, which
is a power of two.

The control blocks containing file pages are put to a hash table
according to the file address of the page.
We could speed up the access to an individual page by using
"pointer swizzling": we could replace the page references on
non-leaf index pages by direct pointers to the page, if it exists
in the buf_pool. We could make a separate hash table where we could
chain all the page references in non-leaf pages residing in the buf_pool,
using the page reference as the hash key,
and at the time of reading of a page update the pointers accordingly.
Drawbacks of this solution are added complexity and,
possibly, extra space required on non-leaf pages for memory pointers.
A simpler solution is just to speed up the hash table mechanism
in the database, using tables whose size is a power of 2.

                Lists of blocks
                ---------------

There are several lists of control blocks.

The free list (buf_pool->free) contains blocks which are currently not
used.

The common LRU list contains all the blocks holding a file page
except those for which the bufferfix count is non-zero.
The pages are in the LRU list roughly in the order of the last
access to the page, so that the oldest pages are at the end of the
list. We also keep a pointer to near the end of the LRU list,
which we can use when we want to artificially age a page in the
buf_pool. This is used if we know that some page is not needed
again for some time: we insert the block right after the pointer,
causing it to be replaced sooner than would normally be the case.
Currently this aging mechanism is used for read-ahead mechanism
of pages, and it can also be used when there is a scan of a full
table which cannot fit in the memory. Putting the pages near the
end of the LRU list, we make sure that most of the buf_pool stays
in the main memory, undisturbed.

The unzip_LRU list contains a subset of the common LRU list.  The
blocks on the unzip_LRU list hold a compressed file page and the
corresponding uncompressed page frame.  A block is in unzip_LRU if and
only if the predicate buf_page_belongs_to_unzip_LRU(&block->page)
holds.  The blocks in unzip_LRU will be in same order as they are in
the common LRU list.  That is, each manipulation of the common LRU
list will result in the same manipulation of the unzip_LRU list.

The chain of modified blocks (buf_pool->flush_list) contains the blocks
holding file pages that have been modified in the memory
but not written to disk yet. The block with the oldest modification
which has not yet been written to disk is at the end of the chain.
The access to this list is protected by buf_pool->flush_list_mutex.

The chain of unmodified compressed blocks (buf_pool->zip_clean)
contains the control blocks (buf_page_t) of those compressed pages
that are not in buf_pool->flush_list and for which no uncompressed
page has been allocated in the buffer pool.  The control blocks for
uncompressed pages are accessible via buf_block_t objects that are
reachable via buf_pool->chunks[].

The chains of free memory blocks (buf_pool->zip_free[]) are used by
the buddy allocator (buf0buddy.cc) to keep track of currently unused
memory blocks of size sizeof(buf_page_t)..UNIV_PAGE_SIZE / 2.  These
blocks are inside the UNIV_PAGE_SIZE-sized memory blocks of type
BUF_BLOCK_MEMORY that the buddy allocator requests from the buffer
pool.  The buddy allocator is solely used for allocating control
blocks for compressed pages (buf_page_t) and compressed page frames.

                Loading a file page
                -------------------

First, a victim block for replacement has to be found in the
buf_pool. It is taken from the free list or searched for from the
end of the LRU-list. An exclusive lock is reserved for the frame,
the io_fix field is set in the block fixing the block in buf_pool,
and the io-operation for loading the page is queued. The io-handler thread
releases the X-lock on the frame and resets the io_fix field
when the io operation completes.

A thread may request the above operation using the function
buf_page_get(). It may then continue to request a lock on the frame.
The lock is granted when the io-handler releases the x-lock.

                Read-ahead
                ----------

The read-ahead mechanism is intended to be intelligent and
isolated from the semantically higher levels of the database
index management. From the higher level we only need the
information if a file page has a natural successor or
predecessor page. On the leaf level of a B-tree index,
these are the next and previous pages in the natural
order of the pages.

Let us first explain the read-ahead mechanism when the leafs
of a B-tree are scanned in an ascending or descending order.
When a read page is the first time referenced in the buf_pool,
the buffer manager checks if it is at the border of a so-called
linear read-ahead area. The tablespace is divided into these
areas of size 64 blocks, for example. So if the page is at the
border of such an area, the read-ahead mechanism checks if
all the other blocks in the area have been accessed in an
ascending or descending order. If this is the case, the system
looks at the natural successor or predecessor of the page,
checks if that is at the border of another area, and in this case
issues read-requests for all the pages in that area. Maybe
we could relax the condition that all the pages in the area
have to be accessed: if data is deleted from a table, there may
appear holes of unused pages in the area.

A different read-ahead mechanism is used when there appears
to be a random access pattern to a file.
If a new page is referenced in the buf_pool, and several pages
of its random access area (for instance, 32 consecutive pages
in a tablespace) have recently been referenced, we may predict
that the whole area may be needed in the near future, and issue
the read requests for the whole area.
*/

#ifndef UNIV_HOTBACKUP
/** Value in microseconds */
static const int WAIT_FOR_READ = 100;
static const int WAIT_FOR_WRITE = 100;
/** Number of attempts made to read in a page in the buffer pool */
static const ulint BUF_PAGE_READ_MAX_RETRIES = 100;
/** Number of pages to read ahead */
static const ulint BUF_READ_AHEAD_PAGES = 64;
/** The maximum portion of the buffer pool that can be used for the
read-ahead buffer.  (Divide buf_pool size by this amount) */
static const ulint BUF_READ_AHEAD_PORTION = 32;

/** The buffer pools of the database */
buf_pool_t *buf_pool_ptr;

/** true when resizing buffer pool is in the critical path. */
volatile bool buf_pool_resizing;

/** true when withdrawing buffer pool pages might cause page relocation */
volatile bool buf_pool_withdrawing;

/** the clock is incremented every time a pointer to a page may become obsolete;
if the withdrwa clock has not changed, the pointer is still valid in buffer
pool. if changed, the pointer might not be in buffer pool any more. */
volatile ulint buf_withdraw_clock;

/** Map of buffer pool chunks by its first frame address
This is newly made by initialization of buffer pool and buf_resize_thread.
Note: mutex protection is required when creating multiple buffer pools
in parallel. We don't use a mutex during resize because that is still single
threaded. */
typedef std::map<const byte *, buf_chunk_t *, std::less<const byte *>,
                 ut_allocator<std::pair<const byte *const, buf_chunk_t *>>>
    buf_pool_chunk_map_t;

static buf_pool_chunk_map_t *buf_chunk_map_reg;

/** Container for how many pages from each index are contained in the buffer
pool(s). */
buf_stat_per_index_t *buf_stat_per_index;

#if defined UNIV_DEBUG || defined UNIV_BUF_DEBUG
/** This is used to insert validation operations in execution
in the debug version */
static ulint buf_dbg_counter = 0;
#endif /* UNIV_DEBUG || UNIV_BUF_DEBUG */

#ifdef UNIV_DEBUG
/** This is used to enable multiple buffer pool instances
with small buffer pool size. */
bool srv_buf_pool_debug;
#endif /* UNIV_DEBUG */

#if defined UNIV_PFS_MUTEX || defined UNIV_PFS_RWLOCK
#ifndef PFS_SKIP_BUFFER_MUTEX_RWLOCK

/* Buffer block mutexes and rwlocks can be registered
in one group rather than individually. If PFS_GROUP_BUFFER_SYNC
is defined, register buffer block mutex and rwlock
in one group after their initialization. */
#define PFS_GROUP_BUFFER_SYNC

/* This define caps the number of mutexes/rwlocks can
be registered with performance schema. Developers can
modify this define if necessary. Please note, this would
be effective only if PFS_GROUP_BUFFER_SYNC is defined. */
#define PFS_MAX_BUFFER_MUTEX_LOCK_REGISTER ULINT_MAX

#endif /* !PFS_SKIP_BUFFER_MUTEX_RWLOCK */
#endif /* UNIV_PFS_MUTEX || UNIV_PFS_RWLOCK */

/** Macro to determine whether the read of write counter is used depending
on the io_type */
#define MONITOR_RW_COUNTER(io_type, counter) \
  ((io_type == BUF_IO_READ) ? (counter##_READ) : (counter##_WRITTEN))

/** Registers a chunk to buf_pool_chunk_map
@param[in]	chunk	chunk of buffers */
static void buf_pool_register_chunk(buf_chunk_t *chunk) {
  buf_chunk_map_reg->insert(
      buf_pool_chunk_map_t::value_type(chunk->blocks->frame, chunk));
}

lsn_t buf_pool_get_oldest_modification_approx(void) {
  lsn_t lsn = 0;
  lsn_t oldest_lsn = 0;

  for (ulint i = 0; i < srv_buf_pool_instances; i++) {
    buf_pool_t *buf_pool;

    buf_pool = buf_pool_from_array(i);

    buf_flush_list_mutex_enter(buf_pool);

    buf_page_t *bpage;

    /* We don't let log-checkpoint halt because pages from system
    temporary are not yet flushed to the disk. Anyway, object
    residing in system temporary doesn't generate REDO logging. */
    for (bpage = UT_LIST_GET_LAST(buf_pool->flush_list);
         bpage != NULL && fsp_is_system_temporary(bpage->id.space());
         bpage = UT_LIST_GET_PREV(list, bpage)) {
      /* Do nothing. */
    }

    if (bpage != NULL) {
      ut_ad(bpage->in_flush_list);
      lsn = bpage->oldest_modification;
    }

    buf_flush_list_mutex_exit(buf_pool);

    if (!oldest_lsn || oldest_lsn > lsn) {
      oldest_lsn = lsn;
    }
  }

  /* The returned answer may be out of date: the flush_list can
  change after the mutex has been released. */

  return (oldest_lsn);
}

lsn_t buf_pool_get_oldest_modification_lwm(void) {
  const lsn_t lsn = buf_pool_get_oldest_modification_approx();

  if (lsn == 0) {
    return (0);
  }

  ut_a(lsn % OS_FILE_LOG_BLOCK_SIZE >= LOG_BLOCK_HDR_SIZE);

  const log_t &log = *log_sys;

  const lsn_t lag = log_buffer_flush_order_lag(log);

  ut_a(lag % OS_FILE_LOG_BLOCK_SIZE == 0);

  const lsn_t checkpoint_lsn = log_get_checkpoint_lsn(log);

  ut_a(checkpoint_lsn != 0);

  if (lsn > lag) {
    return (std::max(checkpoint_lsn, lsn - lag));

  } else {
    return (checkpoint_lsn);
  }
}

/** Get total buffer pool statistics. */
void buf_get_total_list_len(
    ulint *LRU_len,        /*!< out: length of all LRU lists */
    ulint *free_len,       /*!< out: length of all free lists */
    ulint *flush_list_len) /*!< out: length of all flush lists */
{
  ulint i;

  *LRU_len = 0;
  *free_len = 0;
  *flush_list_len = 0;

  for (i = 0; i < srv_buf_pool_instances; i++) {
    buf_pool_t *buf_pool;

    buf_pool = buf_pool_from_array(i);

    *LRU_len += UT_LIST_GET_LEN(buf_pool->LRU);
    *free_len += UT_LIST_GET_LEN(buf_pool->free);
    *flush_list_len += UT_LIST_GET_LEN(buf_pool->flush_list);
  }
}

/** Get total list size in bytes from all buffer pools. */
void buf_get_total_list_size_in_bytes(
    buf_pools_list_size_t *buf_pools_list_size) /*!< out: list sizes
                                                in all buffer pools */
{
  ut_ad(buf_pools_list_size);
  memset(buf_pools_list_size, 0, sizeof(*buf_pools_list_size));

  for (ulint i = 0; i < srv_buf_pool_instances; i++) {
    buf_pool_t *buf_pool;

    buf_pool = buf_pool_from_array(i);
    /* We don't need mutex protection since this is
    for statistics purpose */
    buf_pools_list_size->LRU_bytes += buf_pool->stat.LRU_bytes;
    buf_pools_list_size->unzip_LRU_bytes +=
        UT_LIST_GET_LEN(buf_pool->unzip_LRU) * UNIV_PAGE_SIZE;
    buf_pools_list_size->flush_list_bytes += buf_pool->stat.flush_list_bytes;
  }
}

/** Get total buffer pool statistics. */
void buf_get_total_stat(
    buf_pool_stat_t *tot_stat) /*!< out: buffer pool stats */
{
  ulint i;

  memset(tot_stat, 0, sizeof(*tot_stat));

  for (i = 0; i < srv_buf_pool_instances; i++) {
    buf_pool_stat_t *buf_stat;
    buf_pool_t *buf_pool;

    buf_pool = buf_pool_from_array(i);

    buf_stat = &buf_pool->stat;
    tot_stat->n_page_gets += buf_stat->n_page_gets;
    tot_stat->n_pages_read += buf_stat->n_pages_read;
    tot_stat->n_pages_written += buf_stat->n_pages_written;
    tot_stat->n_pages_created += buf_stat->n_pages_created;
    tot_stat->n_ra_pages_read_rnd += buf_stat->n_ra_pages_read_rnd;
    tot_stat->n_ra_pages_read += buf_stat->n_ra_pages_read;
    tot_stat->n_ra_pages_evicted += buf_stat->n_ra_pages_evicted;
    tot_stat->n_pages_made_young += buf_stat->n_pages_made_young;

    tot_stat->n_pages_not_made_young += buf_stat->n_pages_not_made_young;
  }
}

/** Allocates a buffer block.
 @return own: the allocated block, in state BUF_BLOCK_MEMORY */
buf_block_t *buf_block_alloc(
    buf_pool_t *buf_pool) /*!< in/out: buffer pool instance,
                          or NULL for round-robin selection
                          of the buffer pool */
{
  buf_block_t *block;
  ulint index;
  static ulint buf_pool_index;

  if (buf_pool == NULL) {
    /* We are allocating memory from any buffer pool, ensure
    we spread the grace on all buffer pool instances. */
    index = buf_pool_index++ % srv_buf_pool_instances;
    buf_pool = buf_pool_from_array(index);
  }

  block = buf_LRU_get_free_block(buf_pool);

  buf_block_set_state(block, BUF_BLOCK_MEMORY);

  return (block);
}
#endif /* !UNIV_HOTBACKUP */

/** Prints a page to stderr.
@param[in]	read_buf	a database page
@param[in]	page_size	page size
@param[in]	flags		0 or BUF_PAGE_PRINT_NO_CRASH or
BUF_PAGE_PRINT_NO_FULL */
void buf_page_print(const byte *read_buf, const page_size_t &page_size,
                    ulint flags) {
  if (!read_buf) {
    ib::info() << "Not dumping page as (in memory) pointer is NULL";
    return;
  }

  if (!(flags & BUF_PAGE_PRINT_NO_FULL)) {
    ib::info(ER_IB_MSG_51) << "Page dump in ascii and hex ("
                           << page_size.physical() << " bytes):";

    ut_print_buf(stderr, read_buf, page_size.physical());
    fputs("\nInnoDB: End of page dump\n", stderr);
  }

  if (page_size.is_compressed()) {
    BlockReporter compressed = BlockReporter(false, read_buf, page_size, false);

    /* Print compressed page. */
    ib::info(ER_IB_MSG_52)
        << "Compressed page type (" << fil_page_get_type(read_buf)
        << "); stored checksum in field1 "
        << mach_read_from_4(read_buf + FIL_PAGE_SPACE_OR_CHKSUM)
        << "; calculated checksums for field1: "
        << buf_checksum_algorithm_name(SRV_CHECKSUM_ALGORITHM_CRC32) << " "
        << compressed.calc_zip_checksum(SRV_CHECKSUM_ALGORITHM_CRC32) << "/"
        << compressed.calc_zip_checksum(SRV_CHECKSUM_ALGORITHM_CRC32, true)
        << ", " << buf_checksum_algorithm_name(SRV_CHECKSUM_ALGORITHM_INNODB)
        << " " << compressed.calc_zip_checksum(SRV_CHECKSUM_ALGORITHM_INNODB)
        << ", " << buf_checksum_algorithm_name(SRV_CHECKSUM_ALGORITHM_NONE)
        << " " << compressed.calc_zip_checksum(SRV_CHECKSUM_ALGORITHM_NONE)
        << "; page LSN " << mach_read_from_8(read_buf + FIL_PAGE_LSN)
        << "; page number (if stored to page"
        << " already) " << mach_read_from_4(read_buf + FIL_PAGE_OFFSET)
        << "; space id (if stored to page already) "
        << mach_read_from_4(read_buf + FIL_PAGE_ARCH_LOG_NO_OR_SPACE_ID);

  } else {
    const uint32_t crc32 = buf_calc_page_crc32(read_buf);

    const uint32_t crc32_legacy = buf_calc_page_crc32(read_buf, true);

    ib::info(ER_IB_MSG_53)
        << "Uncompressed page, stored checksum in field1 "
        << mach_read_from_4(read_buf + FIL_PAGE_SPACE_OR_CHKSUM)
        << ", calculated checksums for field1: "
        << buf_checksum_algorithm_name(SRV_CHECKSUM_ALGORITHM_CRC32) << " "
        << crc32 << "/" << crc32_legacy << ", "
        << buf_checksum_algorithm_name(SRV_CHECKSUM_ALGORITHM_INNODB) << " "
        << buf_calc_page_new_checksum(read_buf) << ", "
        << buf_checksum_algorithm_name(SRV_CHECKSUM_ALGORITHM_NONE) << " "
        << BUF_NO_CHECKSUM_MAGIC << ", stored checksum in field2 "
        << mach_read_from_4(read_buf + page_size.logical() -
                            FIL_PAGE_END_LSN_OLD_CHKSUM)
        << ", calculated checksums for field2: "
        << buf_checksum_algorithm_name(SRV_CHECKSUM_ALGORITHM_CRC32) << " "
        << crc32 << "/" << crc32_legacy << ", "
        << buf_checksum_algorithm_name(SRV_CHECKSUM_ALGORITHM_INNODB) << " "
        << buf_calc_page_old_checksum(read_buf) << ", "
        << buf_checksum_algorithm_name(SRV_CHECKSUM_ALGORITHM_NONE) << " "
        << BUF_NO_CHECKSUM_MAGIC << ",  page LSN "
        << mach_read_from_4(read_buf + FIL_PAGE_LSN) << " "
        << mach_read_from_4(read_buf + FIL_PAGE_LSN + 4)
        << ", low 4 bytes of LSN at page end "
        << mach_read_from_4(read_buf + page_size.logical() -
                            FIL_PAGE_END_LSN_OLD_CHKSUM + 4)
        << ", page number (if stored to page already) "
        << mach_read_from_4(read_buf + FIL_PAGE_OFFSET)
        << ", space id (if created with >= MySQL-4.1.1"
           " and stored already) "
        << mach_read_from_4(read_buf + FIL_PAGE_ARCH_LOG_NO_OR_SPACE_ID);
  }

#ifndef UNIV_HOTBACKUP
  if (mach_read_from_2(read_buf + TRX_UNDO_PAGE_HDR + TRX_UNDO_PAGE_TYPE) ==
      TRX_UNDO_INSERT) {
    fprintf(stderr, "InnoDB: Page may be an insert undo log page\n");
  } else if (mach_read_from_2(read_buf + TRX_UNDO_PAGE_HDR +
                              TRX_UNDO_PAGE_TYPE) == TRX_UNDO_UPDATE) {
    fprintf(stderr, "InnoDB: Page may be an update undo log page\n");
  }
#endif /* !UNIV_HOTBACKUP */

  switch (fil_page_get_type(read_buf)) {
    space_index_t index_id;
    case FIL_PAGE_INDEX:
    case FIL_PAGE_RTREE:
      index_id = btr_page_get_index_id(read_buf);
      fprintf(stderr,
              "InnoDB: Page may be an index page where"
              " index id is " IB_ID_FMT "\n",
              index_id);
      break;
    case FIL_PAGE_INODE:
      fputs("InnoDB: Page may be an 'inode' page\n", stderr);
      break;
    case FIL_PAGE_IBUF_FREE_LIST:
      fputs("InnoDB: Page may be an insert buffer free list page\n", stderr);
      break;
    case FIL_PAGE_TYPE_ALLOCATED:
      fputs("InnoDB: Page may be a freshly allocated page\n", stderr);
      break;
    case FIL_PAGE_IBUF_BITMAP:
      fputs("InnoDB: Page may be an insert buffer bitmap page\n", stderr);
      break;
    case FIL_PAGE_TYPE_SYS:
      fputs("InnoDB: Page may be a system page\n", stderr);
      break;
    case FIL_PAGE_TYPE_TRX_SYS:
      fputs("InnoDB: Page may be a transaction system page\n", stderr);
      break;
    case FIL_PAGE_TYPE_FSP_HDR:
      fputs("InnoDB: Page may be a file space header page\n", stderr);
      break;
    case FIL_PAGE_TYPE_XDES:
      fputs("InnoDB: Page may be an extent descriptor page\n", stderr);
      break;
    case FIL_PAGE_TYPE_BLOB:
      fputs("InnoDB: Page may be a BLOB page\n", stderr);
      break;
    case FIL_PAGE_SDI_BLOB:
      fputs("InnoDB: Page may be a SDI BLOB page\n", stderr);
      break;
    case FIL_PAGE_TYPE_ZBLOB:
    case FIL_PAGE_TYPE_ZBLOB2:
      fputs("InnoDB: Page may be a compressed BLOB page\n", stderr);
      break;
    case FIL_PAGE_SDI_ZBLOB:
      fputs("InnoDB: Page may be a compressed SDI BLOB page\n", stderr);
      break;
    case FIL_PAGE_TYPE_RSEG_ARRAY:
      fputs("InnoDB: Page may be a Rollback Segment Array page\n", stderr);
      break;
  }

  ut_ad(flags & BUF_PAGE_PRINT_NO_CRASH);
}

#ifndef UNIV_HOTBACKUP

#ifdef PFS_GROUP_BUFFER_SYNC

#ifndef PFS_SKIP_BUFFER_MUTEX_RWLOCK
extern mysql_pfs_key_t buffer_block_mutex_key;
#endif /* !PFS_SKIP_BUFFER_MUTEX_RWLOCK */

/** This function registers mutexes and rwlocks in buffer blocks with
 performance schema. If PFS_MAX_BUFFER_MUTEX_LOCK_REGISTER is
 defined to be a value less than chunk->size, then only mutexes
 and rwlocks in the first PFS_MAX_BUFFER_MUTEX_LOCK_REGISTER
 blocks are registered. */
static void pfs_register_buffer_block(
    buf_chunk_t *chunk) /*!< in/out: chunk of buffers */
{
  buf_block_t *block;
  ulint num_to_register;

  block = chunk->blocks;

  num_to_register = ut_min(chunk->size, PFS_MAX_BUFFER_MUTEX_LOCK_REGISTER);

  for (ulint i = 0; i < num_to_register; i++) {
#ifdef UNIV_PFS_MUTEX
    BPageMutex *mutex;

    mutex = &block->mutex;

#ifndef PFS_SKIP_BUFFER_MUTEX_RWLOCK
    mutex->pfs_add(buffer_block_mutex_key);
#endif /* !PFS_SKIP_BUFFER_MUTEX_RWLOCK */

#endif /* UNIV_PFS_MUTEX */

    rw_lock_t *rwlock;

#ifdef UNIV_PFS_RWLOCK
    rwlock = &block->lock;
    ut_a(!rwlock->pfs_psi);

#ifndef PFS_SKIP_BUFFER_MUTEX_RWLOCK
    rwlock->pfs_psi = (PSI_server)
                          ? PSI_server->init_rwlock(buf_block_lock_key, rwlock)
                          : NULL;
#else
    rwlock->pfs_psi =
        (PSI_server) ? PSI_server->init_rwlock(PFS_NOT_INSTRUMENTED, rwlock)
                     : NULL;
#endif /* !PFS_SKIP_BUFFER_MUTEX_RWLOCK */

#ifdef UNIV_DEBUG
    rwlock = &block->debug_latch;
    ut_a(!rwlock->pfs_psi);
    rwlock->pfs_psi = (PSI_server) ? PSI_server->init_rwlock(
                                         buf_block_debug_latch_key, rwlock)
                                   : NULL;
#endif /* UNIV_DEBUG */

#endif /* UNIV_PFS_RWLOCK */
    block++;
  }
}
#endif /* PFS_GROUP_BUFFER_SYNC */

/** Initializes a buffer control block when the buf_pool is created. */
static void buf_block_init(
    buf_pool_t *buf_pool, /*!< in: buffer pool instance */
    buf_block_t *block,   /*!< in: pointer to control block */
    byte *frame)          /*!< in: pointer to buffer frame */
{
  UNIV_MEM_DESC(frame, UNIV_PAGE_SIZE);

  /* This function should only be executed at database startup or by
  buf_pool_resize(). Either way, adaptive hash index must not exist. */
  assert_block_ahi_empty_on_init(block);

  block->frame = frame;

  block->page.buf_pool_index = buf_pool_index(buf_pool);
  block->page.state = BUF_BLOCK_NOT_USED;
  block->page.buf_fix_count = 0;
  block->page.io_fix = BUF_IO_NONE;
  block->page.flush_observer = NULL;

  block->modify_clock = 0;

  ut_d(block->page.file_page_was_freed = FALSE);

  block->index = NULL;
  block->made_dirty_with_no_latch = false;

  ut_d(block->page.in_page_hash = FALSE);
  ut_d(block->page.in_zip_hash = FALSE);
  ut_d(block->page.in_flush_list = FALSE);
  ut_d(block->page.in_free_list = FALSE);
  ut_d(block->page.in_LRU_list = FALSE);
  ut_d(block->in_unzip_LRU_list = FALSE);
  ut_d(block->in_withdraw_list = FALSE);

  page_zip_des_init(&block->page.zip);

  mutex_create(LATCH_ID_BUF_BLOCK_MUTEX, &block->mutex);

#if defined PFS_SKIP_BUFFER_MUTEX_RWLOCK || defined PFS_GROUP_BUFFER_SYNC
  /* If PFS_SKIP_BUFFER_MUTEX_RWLOCK is defined, skip registration
  of buffer block rwlock with performance schema.

  If PFS_GROUP_BUFFER_SYNC is defined, skip the registration
  since buffer block rwlock will be registered later in
  pfs_register_buffer_block(). */

  rw_lock_create(PFS_NOT_INSTRUMENTED, &block->lock, SYNC_LEVEL_VARYING);

  ut_d(rw_lock_create(PFS_NOT_INSTRUMENTED, &block->debug_latch,
                      SYNC_NO_ORDER_CHECK));

#else /* PFS_SKIP_BUFFER_MUTEX_RWLOCK || PFS_GROUP_BUFFER_SYNC */

  rw_lock_create(buf_block_lock_key, &block->lock, SYNC_LEVEL_VARYING);

  ut_d(rw_lock_create(buf_block_debug_latch_key, &block->debug_latch,
                      SYNC_NO_ORDER_CHECK));

#endif /* PFS_SKIP_BUFFER_MUTEX_RWLOCK || PFS_GROUP_BUFFER_SYNC */

  block->lock.is_block_lock = 1;

  ut_ad(rw_lock_validate(&(block->lock)));
}
/* We maintain our private view of innobase_should_madvise_buf_pool() which we
initialize at the beginning of buf_pool_init() and then update when the
@@global.innodb_buffer_pool_in_core_file changes.
Changes to buf_pool_should_madvise are protected by holding chunk_mutex for all
buf_pool_t instances.
This way, even if @@global.innodb_buffer_pool_in_core_file changes during
execution of buf_pool_init() (unlikely) or during buf_pool_resize(), we will use
a single consistent value for all (de)allocated chunks.
The function buf_pool_update_madvise() handles updating buf_pool_should_madvise
in reaction to changes to @@global.innodb_buffer_pool_in_core_file and makes
sure before releasing chunk_mutex-es that all chunks are properly madvised
according to new value.
It is important that initial value of this variable is `false` and not `true`,
as on some platforms which do not support madvise() or MADV_DONT_DUMP we need to
avoid taking any actions which might trigger a warning or disabling @@core_file.
*/
static bool buf_pool_should_madvise = false;

// Doxygen gets confused by buf_chunk_t somehow.

//! @cond

/* Implementation of buf_chunk_t's methods */

/** Advices the OS that this chunk should not be dumped to a core file.
Emits a warning to the log if could not succeed.
@return true iff succeeded, false if no OS support or failed */
bool buf_chunk_t::madvise_dump() {
#ifdef HAVE_MADV_DONTDUMP
  if (madvise(mem, mem_size(), MADV_DODUMP)) {
    ib::warn(ER_IB_MSG_MADVISE_FAILED, mem, mem_size(), "MADV_DODUMP",
             strerror(errno));
    return false;
  }
  return true;
#else  /* HAVE_MADV_DONTDUMP */
  ib::warn(ER_IB_MSG_MADV_DONTDUMP_UNSUPPORTED);
  return false;
#endif /* HAVE_MADV_DONTDUMP */
}

/** Advices the OS that this chunk should be dumped to a core file.
Emits a warning to the log if could not succeed.
@return true iff succeeded, false if no OS support or failed */
bool buf_chunk_t::madvise_dont_dump() {
#ifdef HAVE_MADV_DONTDUMP
  if (madvise(mem, mem_size(), MADV_DONTDUMP)) {
    ib::warn(ER_IB_MSG_MADVISE_FAILED, mem, mem_size(), "MADV_DONTDUMP",
             strerror(errno));
    return false;
  }
  return true;
#else  /* HAVE_MADV_DONTDUMP */
  ib::warn(ER_IB_MSG_MADV_DONTDUMP_UNSUPPORTED);
  return false;
#endif /* HAVE_MADV_DONTDUMP */
}

/* End of implementation of buf_chunk_t's methods */

//! @endcond

/* Implementation of buf_pool_t's methods */

/** A wrapper for buf_pool_t::allocator.alocate_large which also advices the OS
that this chunk should not be dumped to a core file if that was requested.
Emits a warning to the log and disables @@global.core_file if advising was
requested but could not be performed, but still return true as the allocation
itself succeeded.
@param[in]	mem_size  number of bytes to allocate
@param[in,out]  chunk     mem and mem_pfx fields of this chunk will be updated
                          to contain information about allocated memory region
@return true iff allocated successfully */
bool buf_pool_t::allocate_chunk(ulonglong mem_size, buf_chunk_t *chunk) {
  ut_ad(mutex_own(&chunks_mutex));
  chunk->mem = allocator.allocate_large(mem_size, &chunk->mem_pfx);
  if (chunk->mem == NULL) {
    return false;
  }
  /* Dump core without large memory buffers */
  if (buf_pool_should_madvise) {
    if (!chunk->madvise_dont_dump()) {
      innobase_disable_core_dump();
    }
  }
  return true;
}

/** A wrapper for buf_pool_t::allocator.deallocate_large which also advices the
OS that this chunk can be dumped to a core file.
Emits a warning to the log and disables @@global.core_file if advising was
requested but could not be performed.
@param[in]  chunk    mem and mem_pfx fields of this chunk will be used to locate
                     the memory region to free */
void buf_pool_t::deallocate_chunk(buf_chunk_t *chunk) {
  ut_ad(mutex_own(&chunks_mutex));
  /* Undo the effect of the earlier MADV_DONTDUMP */
  if (buf_pool_should_madvise) {
    if (!chunk->madvise_dump()) {
      innobase_disable_core_dump();
    }
  }
  allocator.deallocate_large(chunk->mem, &chunk->mem_pfx);
}

/** Advices the OS that all chunks in this buffer pool instance can be dumped
to a core file.
Emits a warning to the log if could not succeed.
@return true iff succeeded, false if no OS support or failed */
bool buf_pool_t::madvise_dump() {
  ut_ad(mutex_own(&chunks_mutex));
  for (buf_chunk_t *chunk = chunks; chunk < chunks + n_chunks; chunk++) {
    if (!chunk->madvise_dump()) {
      return false;
    }
  }
  return true;
}

/** Advices the OS that all chunks in this buffer pool instance should not
be dumped to a core file.
Emits a warning to the log if could not succeed.
@return true iff succeeded, false if no OS support or failed */
bool buf_pool_t::madvise_dont_dump() {
  ut_ad(mutex_own(&chunks_mutex));
  for (buf_chunk_t *chunk = chunks; chunk < chunks + n_chunks; chunk++) {
    if (!chunk->madvise_dont_dump()) {
      return false;
    }
  }
  return true;
}

/* End of implementation of buf_pool_t's methods */

/** Checks if innobase_should_madvise_buf_pool() value has changed since we've
last check and if so, then updates buf_pool_should_madvise and calls madvise
for all chunks in all srv_buf_pool_instances.
@see buf_pool_should_madvise comment for a longer explanation. */
void buf_pool_update_madvise() {
  /* We need to make sure that buf_pool_should_madvise value change does not
  occur in parallel with allocation or deallocation of chunks in some buf_pool
  as this could lead to inconsistency - we would call madvise for some but not
  all chunks, perhaps with a wrong MADV_DO(NT)_DUMP flag.
  Moreover, we are about to iterate over chunks, which requires the bounds of
  for loop to be fixed.
  To solve both problems we first latch all buf_pool_t::chunks_mutex-es, and
  only then update the buf_pool_should_madvise, and perform iteration over
  buf_pool-s and their chunks.*/
  for (ulint i = 0; i < srv_buf_pool_instances; i++) {
    mutex_enter(&buf_pool_from_array(i)->chunks_mutex);
  }

  auto should_madvise = innobase_should_madvise_buf_pool();
  /* This `if` is here not for performance, but for correctness: on platforms
  which do not support madvise MADV_DONT_DUMP we prefer to not call madvice to
  avoid warnings and disabling @@global.core_file in cases where the user did
  not really intend to change anything */
  if (should_madvise != buf_pool_should_madvise) {
    buf_pool_should_madvise = should_madvise;
    for (ulint i = 0; i < srv_buf_pool_instances; i++) {
      buf_pool_t *buf_pool = buf_pool_from_array(i);
      bool success = buf_pool_should_madvise ? buf_pool->madvise_dont_dump()
                                             : buf_pool->madvise_dump();
      if (!success) {
        innobase_disable_core_dump();
        break;
      }
    }
  }
  for (ulint i = 0; i < srv_buf_pool_instances; i++) {
    mutex_exit(&buf_pool_from_array(i)->chunks_mutex);
  }
}

/** Allocates a chunk of buffer frames. If called for an existing buf_pool, its
 free_list_mutex must be locked.
 @return chunk, or NULL on failure */
static buf_chunk_t *buf_chunk_init(
    buf_pool_t *buf_pool, /*!< in: buffer pool instance */
    buf_chunk_t *chunk,   /*!< out: chunk of buffers */
    ulonglong mem_size,   /*!< in: requested size in bytes */
    bool populate,        /*!< in: virtual page preallocation */
    std::mutex *mutex)    /*!< in,out: Mutex protecting chunk map. */
{
  buf_block_t *block;
  byte *frame;
  ulint i;
  ulint size_target;

  mutex_own(&buf_pool->chunks_mutex);

  /* Round down to a multiple of page size,
  although it already should be. */
  mem_size = ut_2pow_round(mem_size, UNIV_PAGE_SIZE);
  size_target = (mem_size / UNIV_PAGE_SIZE) - 1;
  /* Reserve space for the block descriptors. */
  mem_size += ut_2pow_round(
      (mem_size / UNIV_PAGE_SIZE) * (sizeof *block) + (UNIV_PAGE_SIZE - 1),
      UNIV_PAGE_SIZE);

  DBUG_EXECUTE_IF("ib_buf_chunk_init_fails", return (NULL););

<<<<<<< HEAD
  chunk->mem =
      buf_pool->allocator.allocate_large(mem_size, &chunk->mem_pfx, populate);

  if (chunk->mem == NULL) {
=======
  if (!buf_pool->allocate_chunk(mem_size, chunk)) {
>>>>>>> 8e797a5d
    return (NULL);
  }

#ifdef HAVE_LIBNUMA
  if (srv_numa_interleave) {
    int st = mbind(chunk->mem, chunk->mem_size(), MPOL_INTERLEAVE,
                   numa_all_nodes_ptr->maskp, numa_all_nodes_ptr->size,
                   MPOL_MF_MOVE);
    if (st != 0) {
      ib::warn(ER_IB_MSG_54) << "Failed to set NUMA memory policy of"
                                " buffer pool page frames to MPOL_INTERLEAVE"
                                " (error: "
                             << strerror(errno) << ").";
    }
  }
#endif /* HAVE_LIBNUMA */

  /* Allocate the block descriptors from
  the start of the memory block. */
  chunk->blocks = (buf_block_t *)chunk->mem;

  /* Align a pointer to the first frame.  Note that when
  os_large_page_size is smaller than UNIV_PAGE_SIZE,
  we may allocate one fewer block than requested.  When
  it is bigger, we may allocate more blocks than requested. */

  frame = (byte *)ut_align(chunk->mem, UNIV_PAGE_SIZE);
  chunk->size = chunk->mem_pfx.m_size / UNIV_PAGE_SIZE - (frame != chunk->mem);

  /* Subtract the space needed for block descriptors. */
  {
    ulint size = chunk->size;

    while (frame < (byte *)(chunk->blocks + size)) {
      frame += UNIV_PAGE_SIZE;
      size--;
    }

    chunk->size = size;
  }

  if (chunk->size > size_target) {
    chunk->size = size_target;
  }

  /* Init block structs and assign frames for them. Then we
  assign the frames to the first blocks (we already mapped the
  memory above). */

  block = chunk->blocks;

  for (i = chunk->size; i--;) {
    buf_block_init(buf_pool, block, frame);
    UNIV_MEM_INVALID(block->frame, UNIV_PAGE_SIZE);

    /* Add the block to the free list */
    UT_LIST_ADD_LAST(buf_pool->free, &block->page);

    ut_d(block->page.in_free_list = TRUE);
    ut_ad(buf_pool_from_block(block) == buf_pool);

    block++;
    frame += UNIV_PAGE_SIZE;
  }

  if (mutex != nullptr) {
    mutex->lock();
  }

  buf_pool_register_chunk(chunk);

  if (mutex != nullptr) {
    mutex->unlock();
  }

#ifdef PFS_GROUP_BUFFER_SYNC
  pfs_register_buffer_block(chunk);
#endif /* PFS_GROUP_BUFFER_SYNC */
  return (chunk);
}

#ifdef UNIV_DEBUG
/** Finds a block in the given buffer chunk that points to a
 given compressed page.
 @return buffer block pointing to the compressed page, or NULL */
static buf_block_t *buf_chunk_contains_zip(
    buf_chunk_t *chunk, /*!< in: chunk being checked */
    const void *data)   /*!< in: pointer to compressed page */
{
  buf_block_t *block;
  ulint i;

  block = chunk->blocks;

  for (i = chunk->size; i--; block++) {
    if (block->page.zip.data == data) {
      return (block);
    }
  }

  return (NULL);
}

/** Finds a block in the buffer pool that points to a
given compressed page. Used only to confirm that buffer pool does not contain a
given pointer, thus protected by zip_free_mutex.
@param[in]	buf_pool	buffer pool instance
@param[in]	data		pointer to compressed page
@return buffer block pointing to the compressed page, or NULL */
buf_block_t *buf_pool_contains_zip(buf_pool_t *buf_pool, const void *data) {
  ulint n;
  buf_chunk_t *chunk = buf_pool->chunks;

  ut_ad(buf_pool);
  ut_ad(mutex_own(&buf_pool->zip_free_mutex));
  for (n = buf_pool->n_chunks; n--; chunk++) {
    buf_block_t *block = buf_chunk_contains_zip(chunk, data);

    if (block) {
      return (block);
    }
  }

  return (NULL);
}
#endif /* UNIV_DEBUG */

/** Checks that all file pages in the buffer chunk are in a replaceable state.
 @return address of a non-free block, or NULL if all freed */
static const buf_block_t *buf_chunk_not_freed(
    buf_chunk_t *chunk) /*!< in: chunk being checked */
{
  buf_block_t *block;
  ulint i;

  block = chunk->blocks;

  for (i = chunk->size; i--; block++) {
    ibool ready;

    switch (buf_block_get_state(block)) {
      case BUF_BLOCK_POOL_WATCH:
      case BUF_BLOCK_ZIP_PAGE:
      case BUF_BLOCK_ZIP_DIRTY:
        /* The uncompressed buffer pool should never
        contain compressed block descriptors. */
        ut_error;
        break;
      case BUF_BLOCK_NOT_USED:
      case BUF_BLOCK_READY_FOR_USE:
      case BUF_BLOCK_MEMORY:
      case BUF_BLOCK_REMOVE_HASH:
        /* Skip blocks that are not being used for
        file pages. */
        break;
      case BUF_BLOCK_FILE_PAGE:
        buf_page_mutex_enter(block);
        ready = buf_flush_ready_for_replace(&block->page);
        buf_page_mutex_exit(block);

        if (UNIV_UNLIKELY(block->page.is_corrupt)) {
          /* corrupt page may remain, it can be
          skipped */
          break;
        }

        if (!ready) {
          return (block);
        }

        break;
    }
  }

  return (NULL);
}

/** Set buffer pool size variables
 Note: It's safe without mutex protection because of startup only. */
static void buf_pool_set_sizes(void) {
  ulint i;
  ulint curr_size = 0;

  for (i = 0; i < srv_buf_pool_instances; i++) {
    buf_pool_t *buf_pool;

    buf_pool = buf_pool_from_array(i);
    curr_size += buf_pool->curr_pool_size;
  }
  if (srv_buf_pool_curr_size == 0) {
    srv_buf_pool_curr_size = curr_size;
  } else {
    srv_buf_pool_curr_size = srv_buf_pool_size;
  }
  srv_buf_pool_old_size = srv_buf_pool_size;
  srv_buf_pool_base_size = srv_buf_pool_size;
  os_wmb;
}

/** Initialize a buffer pool instance.
@param[in]	buf_pool	    buffer pool instance
@param[in]	buf_pool_size size in bytes
@param[in]	populate      virtual page preallocation
@param[in]	instance_no   id of the instance
@param[in,out]  mutex     Mutex to protect common data structures
@param[out] err           DB_SUCCESS if all goes well
@param[in]  populate      virtual page preallocation */
static void buf_pool_create(buf_pool_t *buf_pool, ulint buf_pool_size,
                            ulint instance_no, std::mutex *mutex, dberr_t &err,
                            bool populate) {
  ulint i;
  ulint chunk_size;
  buf_chunk_t *chunk;

#ifdef UNIV_LINUX
  cpu_set_t cpuset;

  CPU_ZERO(&cpuset);

  const long n_cores = sysconf(_SC_NPROCESSORS_ONLN);

  CPU_SET(instance_no % n_cores, &cpuset);

  os_thread_id_t thread_id;

  thread_id = os_thread_get_curr_id();

  if (pthread_setaffinity_np(thread_id, sizeof(cpuset), &cpuset) == -1) {
    ib::error() << "sched_setaffinity() failed!";
  }
  /* Linux might be able to set different setting for each thread
  worth to try to set high priority for this thread. */
  setpriority(PRIO_PROCESS, (pid_t)syscall(SYS_gettid), -20);
#endif /* UNIV_LINUX */

  ut_ad(buf_pool_size % srv_buf_pool_chunk_unit == 0);

  /* 1. Initialize general fields
  ------------------------------- */
  mutex_create(LATCH_ID_BUF_POOL_CHUNKS, &buf_pool->chunks_mutex);
  mutex_create(LATCH_ID_BUF_POOL_LRU_LIST, &buf_pool->LRU_list_mutex);
  mutex_create(LATCH_ID_BUF_POOL_FREE_LIST, &buf_pool->free_list_mutex);
  mutex_create(LATCH_ID_BUF_POOL_ZIP_FREE, &buf_pool->zip_free_mutex);
  mutex_create(LATCH_ID_BUF_POOL_ZIP_HASH, &buf_pool->zip_hash_mutex);
  mutex_create(LATCH_ID_BUF_POOL_ZIP, &buf_pool->zip_mutex);
  mutex_create(LATCH_ID_BUF_POOL_FLUSH_STATE, &buf_pool->flush_state_mutex);

  new (&buf_pool->allocator) ut_allocator<unsigned char>(mem_key_buf_buf_pool);

  if (buf_pool_size > 0) {
    mutex_enter(&buf_pool->chunks_mutex);
    buf_pool->n_chunks = buf_pool_size / srv_buf_pool_chunk_unit;
    chunk_size = srv_buf_pool_chunk_unit;

    buf_pool->chunks = reinterpret_cast<buf_chunk_t *>(
        ut_zalloc_nokey(buf_pool->n_chunks * sizeof(*chunk)));
    buf_pool->chunks_old = NULL;

    UT_LIST_INIT(buf_pool->LRU, &buf_page_t::LRU);
    UT_LIST_INIT(buf_pool->free, &buf_page_t::list);
    UT_LIST_INIT(buf_pool->withdraw, &buf_page_t::list);
    buf_pool->withdraw_target = 0;
    UT_LIST_INIT(buf_pool->flush_list, &buf_page_t::list);
    UT_LIST_INIT(buf_pool->unzip_LRU, &buf_block_t::unzip_LRU);

#if defined UNIV_DEBUG || defined UNIV_BUF_DEBUG
    UT_LIST_INIT(buf_pool->zip_clean, &buf_page_t::list);
#endif /* UNIV_DEBUG || UNIV_BUF_DEBUG */

    for (i = 0; i < UT_ARR_SIZE(buf_pool->zip_free); ++i) {
      UT_LIST_INIT(buf_pool->zip_free[i], &buf_buddy_free_t::list);
    }

    buf_pool->curr_size = 0;
    chunk = buf_pool->chunks;

    do {
      if (!buf_chunk_init(buf_pool, chunk, chunk_size, populate, mutex)) {
        while (--chunk >= buf_pool->chunks) {
          buf_block_t *block = chunk->blocks;

          for (i = chunk->size; i--; block++) {
            mutex_free(&block->mutex);
            rw_lock_free(&block->lock);

            ut_d(rw_lock_free(&block->debug_latch));
          }
          buf_pool->deallocate_chunk(chunk);
        }
        ut_free(buf_pool->chunks);
        buf_pool->chunks = nullptr;

        err = DB_ERROR;
        mutex_exit(&buf_pool->chunks_mutex);
        return;
      }

      buf_pool->curr_size += chunk->size;
    } while (++chunk < buf_pool->chunks + buf_pool->n_chunks);
    mutex_exit(&buf_pool->chunks_mutex);

    buf_pool->instance_no = instance_no;
    buf_pool->read_ahead_area = static_cast<page_no_t>(
        ut_min(BUF_READ_AHEAD_PAGES,
               ut_2_power_up(buf_pool->curr_size / BUF_READ_AHEAD_PORTION)));
    buf_pool->curr_pool_size = buf_pool->curr_size * UNIV_PAGE_SIZE;

    buf_pool->old_size = buf_pool->curr_size;
    buf_pool->n_chunks_new = buf_pool->n_chunks;

    /* Number of locks protecting page_hash must be a
    power of two */
    srv_n_page_hash_locks =
        static_cast<ulong>(ut_2_power_up(srv_n_page_hash_locks));
    ut_a(srv_n_page_hash_locks != 0);
    ut_a(srv_n_page_hash_locks <= MAX_PAGE_HASH_LOCKS);

    buf_pool->page_hash =
        ib_create(2 * buf_pool->curr_size, LATCH_ID_HASH_TABLE_RW_LOCK,
                  srv_n_page_hash_locks, MEM_HEAP_FOR_PAGE_HASH);

    buf_pool->page_hash_old = NULL;

    buf_pool->zip_hash = hash_create(2 * buf_pool->curr_size);

    buf_pool->last_printout_time = ut_time();
  }
  /* 2. Initialize flushing fields
  -------------------------------- */

  mutex_create(LATCH_ID_FLUSH_LIST, &buf_pool->flush_list_mutex);

  for (i = BUF_FLUSH_LRU; i < BUF_FLUSH_N_TYPES; i++) {
    buf_pool->no_flush[i] = os_event_create(0);
  }

  buf_pool->watch = (buf_page_t *)ut_zalloc_nokey(sizeof(*buf_pool->watch) *
                                                  BUF_POOL_WATCH_SIZE);
  for (i = 0; i < BUF_POOL_WATCH_SIZE; i++) {
    buf_pool->watch[i].buf_pool_index = buf_pool->instance_no;
  }

  /* All fields are initialized by ut_zalloc_nokey(). */

  buf_pool->try_LRU_scan = TRUE;

  /* Dirty Page Tracking is disabled by default. */
  buf_pool->track_page_lsn = LSN_MAX;

  buf_pool->max_lsn_io = 0;

  /* Initialize the hazard pointer for flush_list batches */
  new (&buf_pool->flush_hp) FlushHp(buf_pool, &buf_pool->flush_list_mutex);

  /* Initialize the hazard pointer for LRU batches */
  new (&buf_pool->lru_hp) LRUHp(buf_pool, &buf_pool->LRU_list_mutex);

  /* Initialize the iterator for LRU scan search */
  new (&buf_pool->lru_scan_itr) LRUItr(buf_pool, &buf_pool->LRU_list_mutex);

  /* Initialize the iterator for single page scan search */
  new (&buf_pool->single_scan_itr) LRUItr(buf_pool, &buf_pool->LRU_list_mutex);

  err = DB_SUCCESS;
}

/** Free one buffer pool instance
@param[in]	buf_pool	buffer pool instance to free */
static void buf_pool_free_instance(buf_pool_t *buf_pool) {
  buf_chunk_t *chunk;
  buf_chunk_t *chunks;
  buf_page_t *bpage;
  buf_page_t *prev_bpage = 0;

  mutex_free(&buf_pool->LRU_list_mutex);
  mutex_free(&buf_pool->free_list_mutex);
  mutex_free(&buf_pool->zip_free_mutex);
  mutex_free(&buf_pool->zip_hash_mutex);
  mutex_free(&buf_pool->flush_state_mutex);
  mutex_free(&buf_pool->zip_mutex);
  mutex_free(&buf_pool->flush_list_mutex);

  for (bpage = UT_LIST_GET_LAST(buf_pool->LRU); bpage != NULL;
       bpage = prev_bpage) {
    prev_bpage = UT_LIST_GET_PREV(LRU, bpage);
    buf_page_state state = buf_page_get_state(bpage);

    ut_ad(buf_page_in_file(bpage));
    ut_ad(bpage->in_LRU_list);

    if (state != BUF_BLOCK_FILE_PAGE) {
      /* We must not have any dirty block except
      when doing a fast shutdown. */
      ut_ad(state == BUF_BLOCK_ZIP_PAGE || srv_fast_shutdown == 2);
      buf_page_free_descriptor(bpage);
    }
  }

  ut_free(buf_pool->watch);
  buf_pool->watch = NULL;
  mutex_enter(&buf_pool->chunks_mutex);
  chunks = buf_pool->chunks;
  chunk = chunks + buf_pool->n_chunks;

  while (--chunk >= chunks) {
    buf_block_t *block = chunk->blocks;

    for (ulint i = chunk->size; i--; block++) {
      mutex_free(&block->mutex);
      rw_lock_free(&block->lock);

      ut_d(rw_lock_free(&block->debug_latch));
    }

    buf_pool->deallocate_chunk(chunk);
  }

  for (ulint i = BUF_FLUSH_LRU; i < BUF_FLUSH_N_TYPES; ++i) {
    os_event_destroy(buf_pool->no_flush[i]);
  }

  ut_free(buf_pool->chunks);
  mutex_exit(&buf_pool->chunks_mutex);
  mutex_free(&buf_pool->chunks_mutex);
  ha_clear(buf_pool->page_hash);
  hash_table_free(buf_pool->page_hash);
  hash_table_free(buf_pool->zip_hash);

  buf_pool->allocator.~ut_allocator();
}

/** Frees the buffer pool global data structures. */
static void buf_pool_free() {
  UT_DELETE(buf_stat_per_index);

  UT_DELETE(buf_chunk_map_reg);
  buf_chunk_map_reg = nullptr;

  ut_free(buf_pool_ptr);
  buf_pool_ptr = nullptr;
}

/** Creates the buffer pool.
@param[in]  total_size    Size of the total pool in bytes.
@param[in]  populate	  Virtual page preallocation
@param[in]  n_instances   Number of buffer pool instances to create.
@return DB_SUCCESS if success, DB_ERROR if not enough memory or error */
dberr_t buf_pool_init(ulint total_size, bool populate, ulint n_instances) {
  ulint i;
  const ulint size = total_size / n_instances;

  ut_ad(n_instances > 0);
  ut_ad(n_instances <= MAX_BUFFER_POOLS);
  ut_ad(n_instances == srv_buf_pool_instances);

  NUMA_MEMPOLICY_INTERLEAVE_IN_SCOPE;

  /* Usually buf_pool_should_madvise is protected by buf_pool_t::chunk_mutex-es,
  but at this point in time there is no buf_pool_t instances yet, and no risk of
  race condition with sys_var modifications or buffer pool resizing because we
  have just started initializing the buffer pool.*/
  buf_pool_should_madvise = innobase_should_madvise_buf_pool();

  buf_pool_resizing = false;
  buf_pool_withdrawing = false;
  buf_withdraw_clock = 0;

  buf_pool_ptr =
      (buf_pool_t *)ut_zalloc_nokey(n_instances * sizeof *buf_pool_ptr);

  buf_chunk_map_reg = UT_NEW_NOKEY(buf_pool_chunk_map_t());

  std::vector<dberr_t> errs;

  errs.assign(n_instances, DB_SUCCESS);

#ifdef UNIV_LINUX
  ulint n_cores = sysconf(_SC_NPROCESSORS_ONLN);

  /* Magic nuber 8 is from empirical testing on a
  4 socket x 10 Cores x 2 HT host. 128G / 16 instances
  takes about 4 secs, compared to 10 secs without this
  optimisation.. */

  if (n_cores > 8) {
    n_cores = 8;
  }
#else
  ulint n_cores = 4;
#endif /* UNIV_LINUX */

  dberr_t err = DB_SUCCESS;

  for (i = 0; i < n_instances; /* no op */) {
    ulint n = i + n_cores;

    if (n > n_instances) {
      n = n_instances;
    }

    std::vector<std::thread> threads;

    std::mutex m;

    for (ulint id = i; id < n; ++id) {
      threads.emplace_back(std::thread(buf_pool_create, &buf_pool_ptr[id], size,
                                       id, &m, std::ref(errs[id]), populate));
    }

    for (ulint id = i; id < n; ++id) {
      threads[id - i].join();

      if (errs[id] != DB_SUCCESS) {
        err = errs[id];
      }
    }

    if (err != DB_SUCCESS) {
      for (size_t id = 0; id < n; ++id) {
        if (buf_pool_ptr[id].chunks != nullptr) {
          buf_pool_free_instance(&buf_pool_ptr[id]);
        }
      }

      buf_pool_free();

      return (err);
    }

    /* Do the next block of instances */
    i = n;
  }

  buf_pool_set_sizes();
  buf_LRU_old_ratio_update(100 * 3 / 8, FALSE);

  btr_search_sys_create(buf_pool_get_curr_size() / sizeof(void *) / 64);

  buf_stat_per_index =
      UT_NEW(buf_stat_per_index_t(), mem_key_buf_stat_per_index_t);

  return (DB_SUCCESS);
}

/** Reallocate a control block.
@param[in]	buf_pool	buffer pool instance
@param[in]	block		pointer to control block
@retval true	if succeeded or if failed because the block was fixed
@retval false	if failed because of no free blocks. */
static bool buf_page_realloc(buf_pool_t *buf_pool, buf_block_t *block) {
  buf_block_t *new_block;

  ut_ad(buf_pool_withdrawing);
  ut_ad(mutex_own(&buf_pool->LRU_list_mutex));
  ut_ad(!btr_search_enabled);

  new_block = buf_LRU_get_free_only(buf_pool);

  if (new_block == NULL) {
    return (false); /* free_list was not enough */
  }

  rw_lock_t *hash_lock = buf_page_hash_lock_get(buf_pool, block->page.id);

  rw_lock_x_lock(hash_lock);
  mutex_enter(&block->mutex);

  if (buf_page_can_relocate(&block->page)) {
    mutex_enter(&new_block->mutex);

    memcpy(new_block->frame, block->frame, UNIV_PAGE_SIZE);
    new (&new_block->page) buf_page_t(block->page);

    /* relocate LRU list */
    ut_ad(block->page.in_LRU_list);
    ut_ad(!block->page.in_zip_hash);
    ut_d(block->page.in_LRU_list = FALSE);

    buf_LRU_adjust_hp(buf_pool, &block->page);

    buf_page_t *prev_b = UT_LIST_GET_PREV(LRU, &block->page);
    UT_LIST_REMOVE(buf_pool->LRU, &block->page);

    if (prev_b != NULL) {
      UT_LIST_INSERT_AFTER(buf_pool->LRU, prev_b, &new_block->page);
    } else {
      UT_LIST_ADD_FIRST(buf_pool->LRU, &new_block->page);
    }

    if (buf_pool->LRU_old == &block->page) {
      buf_pool->LRU_old = &new_block->page;
    }

    ut_ad(new_block->page.in_LRU_list);

    /* relocate unzip_LRU list */
    if (block->page.zip.data != NULL) {
      ut_ad(block->in_unzip_LRU_list);
      ut_d(new_block->in_unzip_LRU_list = TRUE);
      UNIV_MEM_DESC(&new_block->page.zip.data,
                    page_zip_get_size(&new_block->page.zip));

      buf_block_t *prev_block = UT_LIST_GET_PREV(unzip_LRU, block);
      UT_LIST_REMOVE(buf_pool->unzip_LRU, block);

      ut_d(block->in_unzip_LRU_list = FALSE);
      block->page.zip.data = NULL;
      page_zip_set_size(&block->page.zip, 0);

      if (prev_block != NULL) {
        UT_LIST_INSERT_AFTER(buf_pool->unzip_LRU, prev_block, new_block);
      } else {
        UT_LIST_ADD_FIRST(buf_pool->unzip_LRU, new_block);
      }
    } else {
      ut_ad(!block->in_unzip_LRU_list);
      ut_d(new_block->in_unzip_LRU_list = FALSE);
    }

    /* relocate buf_pool->page_hash */
    ut_ad(block->page.in_page_hash);
    ut_ad(&block->page == buf_page_hash_get_low(buf_pool, block->page.id));
    ut_d(block->page.in_page_hash = FALSE);
    ulint fold = block->page.id.fold();
    ut_ad(fold == new_block->page.id.fold());
    HASH_DELETE(buf_page_t, hash, buf_pool->page_hash, fold, (&block->page));
    HASH_INSERT(buf_page_t, hash, buf_pool->page_hash, fold,
                (&new_block->page));

    ut_ad(new_block->page.in_page_hash);

    buf_block_modify_clock_inc(block);
    memset(block->frame + FIL_PAGE_OFFSET, 0xff, 4);
    memset(block->frame + FIL_PAGE_ARCH_LOG_NO_OR_SPACE_ID, 0xff, 4);
    UNIV_MEM_INVALID(block->frame, UNIV_PAGE_SIZE);
    buf_block_set_state(block, BUF_BLOCK_REMOVE_HASH);
    block->page.id.reset(UINT32_UNDEFINED, UINT32_UNDEFINED);

    /* Relocate buf_pool->flush_list. */
    if (block->page.oldest_modification) {
      buf_flush_relocate_on_flush_list(&block->page, &new_block->page);
    }

    /* set other flags of buf_block_t */

    /* This code should only be executed by buf_pool_resize(),
    while the adaptive hash index is disabled. */
    assert_block_ahi_empty(block);
    assert_block_ahi_empty_on_init(new_block);
    ut_ad(!block->index);
    new_block->index = NULL;
    new_block->n_hash_helps = 0;
    new_block->n_fields = 1;
    new_block->left_side = TRUE;

    new_block->lock_hash_val = block->lock_hash_val;
    ut_ad(new_block->lock_hash_val ==
          lock_rec_hash(new_block->page.id.space(),
                        new_block->page.id.page_no()));

    rw_lock_x_unlock(hash_lock);
    mutex_exit(&block->mutex);
    mutex_exit(&new_block->mutex);

    /* free block */
    buf_block_set_state(block, BUF_BLOCK_MEMORY);
    buf_LRU_block_free_non_file_page(block);
  } else {
    rw_lock_x_unlock(hash_lock);
    mutex_exit(&block->mutex);

    /* free new_block */
    buf_LRU_block_free_non_file_page(new_block);
  }

  return (true); /* free_list was enough */
}

static void buf_resize_status(const char *fmt, ...)
    MY_ATTRIBUTE((format(printf, 1, 2)));

/** Sets the global variable that feeds MySQL's innodb_buffer_pool_resize_status
to the specified string. The format and the following parameters are the
same as the ones used for printf(3).
@param[in]	fmt	format
@param[in]	...	extra parameters according to fmt */
static void buf_resize_status(const char *fmt, ...) {
  va_list ap;

  va_start(ap, fmt);

  ut_vsnprintf(export_vars.innodb_buffer_pool_resize_status,
               sizeof(export_vars.innodb_buffer_pool_resize_status), fmt, ap);

  va_end(ap);

  ib::info(ER_IB_MSG_55) << export_vars.innodb_buffer_pool_resize_status;
}

/** Determines if a block is intended to be withdrawn. The caller must ensure
that there was a sufficient memory barrier to read curr_size and old_size.
@param[in]	buf_pool	buffer pool instance
@param[in]	block		pointer to control block
@retval true	if will be withdrawn */
bool buf_block_will_withdrawn(buf_pool_t *buf_pool, const buf_block_t *block) {
  ut_ad(buf_pool->curr_size < buf_pool->old_size);

  const buf_chunk_t *chunk = buf_pool->chunks + buf_pool->n_chunks_new;
  const buf_chunk_t *echunk = buf_pool->chunks + buf_pool->n_chunks;

  while (chunk < echunk) {
    if (block >= chunk->blocks && block < chunk->blocks + chunk->size) {
      return (true);
    }
    ++chunk;
  }

  return (false);
}

/** Determines if a frame is intended to be withdrawn. The caller must ensure
that there was a sufficient memory barrier to read curr_size and old_size.
@param[in]	buf_pool	buffer pool instance
@param[in]	ptr		pointer to a frame
@retval true	if will be withdrawn */
bool buf_frame_will_withdrawn(buf_pool_t *buf_pool, const byte *ptr) {
  ut_ad(buf_pool->curr_size < buf_pool->old_size);

  const buf_chunk_t *chunk = buf_pool->chunks + buf_pool->n_chunks_new;
  const buf_chunk_t *echunk = buf_pool->chunks + buf_pool->n_chunks;

  while (chunk < echunk) {
    if (ptr >= chunk->blocks->frame &&
        ptr < (chunk->blocks + chunk->size - 1)->frame + UNIV_PAGE_SIZE) {
      return (true);
    }
    ++chunk;
  }

  return (false);
}

/** Withdraw the buffer pool blocks from end of the buffer pool instance
until withdrawn by buf_pool->withdraw_target.
@param[in]	buf_pool	buffer pool instance
@retval true	if retry is needed */
static bool buf_pool_withdraw_blocks(buf_pool_t *buf_pool) {
  buf_block_t *block;
  ulint loop_count = 0;
  ulint i = buf_pool_index(buf_pool);
  ulint lru_len;

  ib::info(ER_IB_MSG_56) << "buffer pool " << i
                         << " : start to withdraw the last "
                         << buf_pool->withdraw_target << " blocks.";

  /* Minimize buf_pool->zip_free[i] lists */
  buf_buddy_condense_free(buf_pool);

  mutex_enter(&buf_pool->LRU_list_mutex);
  lru_len = UT_LIST_GET_LEN(buf_pool->LRU);
  mutex_exit(&buf_pool->LRU_list_mutex);

  mutex_enter(&buf_pool->free_list_mutex);
  while (UT_LIST_GET_LEN(buf_pool->withdraw) < buf_pool->withdraw_target) {
    /* try to withdraw from free_list */
    ulint count1 = 0;

    block = reinterpret_cast<buf_block_t *>(UT_LIST_GET_FIRST(buf_pool->free));
    while (block != NULL &&
           UT_LIST_GET_LEN(buf_pool->withdraw) < buf_pool->withdraw_target) {
      ut_ad(block->page.in_free_list);
      ut_ad(!block->page.in_flush_list);
      ut_ad(!block->page.in_LRU_list);
      ut_a(!buf_page_in_file(&block->page));

      buf_block_t *next_block;
      next_block =
          reinterpret_cast<buf_block_t *>(UT_LIST_GET_NEXT(list, &block->page));

      if (buf_block_will_withdrawn(buf_pool, block)) {
        /* This should be withdrawn */
        UT_LIST_REMOVE(buf_pool->free, &block->page);
        UT_LIST_ADD_LAST(buf_pool->withdraw, &block->page);
        ut_d(block->in_withdraw_list = TRUE);
        count1++;
      }

      block = next_block;
    }

    /* reserve free_list length */
    if (UT_LIST_GET_LEN(buf_pool->withdraw) < buf_pool->withdraw_target) {
      ulint scan_depth;
      ulint n_flushed = 0;

      /* cap scan_depth with current LRU size. */
      scan_depth = ut_min(ut_max(buf_pool->withdraw_target -
                                     UT_LIST_GET_LEN(buf_pool->withdraw),
                                 static_cast<ulint>(srv_LRU_scan_depth)),
                          lru_len);
      mutex_exit(&buf_pool->free_list_mutex);

      buf_flush_do_batch(buf_pool, BUF_FLUSH_LRU, scan_depth, 0, &n_flushed);
      buf_flush_wait_batch_end(buf_pool, BUF_FLUSH_LRU);

      if (n_flushed) {
        MONITOR_INC_VALUE_CUMULATIVE(MONITOR_LRU_BATCH_FLUSH_TOTAL_PAGE,
                                     MONITOR_LRU_BATCH_FLUSH_COUNT,
                                     MONITOR_LRU_BATCH_FLUSH_PAGES, n_flushed);
      }
    } else {
      mutex_exit(&buf_pool->free_list_mutex);
    }

    /* relocate blocks/buddies in withdrawn area */
    ulint count2 = 0;

    mutex_enter(&buf_pool->LRU_list_mutex);
    buf_page_t *bpage;
    bpage = UT_LIST_GET_FIRST(buf_pool->LRU);
    while (bpage != NULL) {
      BPageMutex *block_mutex;
      buf_page_t *next_bpage;

      block_mutex = buf_page_get_mutex(bpage);
      mutex_enter(block_mutex);

      next_bpage = UT_LIST_GET_NEXT(LRU, bpage);

      if (bpage->zip.data != NULL &&
          buf_frame_will_withdrawn(buf_pool,
                                   static_cast<byte *>(bpage->zip.data))) {
        if (buf_page_can_relocate(bpage)) {
          mutex_exit(block_mutex);
          if (!buf_buddy_realloc(buf_pool, bpage->zip.data,
                                 page_zip_get_size(&bpage->zip))) {
            /* failed to allocate block */
            break;
          }
          mutex_enter(block_mutex);
          count2++;
        }
        /* NOTE: if the page is in use,
        not reallocated yet */
      }

      if (buf_page_get_state(bpage) == BUF_BLOCK_FILE_PAGE &&
          buf_block_will_withdrawn(buf_pool,
                                   reinterpret_cast<buf_block_t *>(bpage))) {
        if (buf_page_can_relocate(bpage)) {
          mutex_exit(block_mutex);
          if (!buf_page_realloc(buf_pool,
                                reinterpret_cast<buf_block_t *>(bpage))) {
            /* failed to allocate block */
            break;
          }
          count2++;
        } else {
          mutex_exit(block_mutex);
        }
        /* NOTE: if the page is in use,
        not reallocated yet */
      } else {
        mutex_exit(block_mutex);
      }

      bpage = next_bpage;
    }

    mutex_exit(&buf_pool->LRU_list_mutex);

    mutex_enter(&buf_pool->free_list_mutex);

    buf_resize_status("buffer pool %lu : withdrawing blocks. (%lu/%lu)", i,
                      UT_LIST_GET_LEN(buf_pool->withdraw),
                      buf_pool->withdraw_target);

    ib::info(ER_IB_MSG_57) << "buffer pool " << i << " : withdrew " << count1
                           << " blocks from free list."
                           << " Tried to relocate " << count2 << " pages ("
                           << UT_LIST_GET_LEN(buf_pool->withdraw) << "/"
                           << buf_pool->withdraw_target << ").";

    if (++loop_count >= 10) {
      /* give up for now.
      retried after user threads paused. */

      mutex_exit(&buf_pool->free_list_mutex);

      ib::info(ER_IB_MSG_58)
          << "buffer pool " << i << " : will retry to withdraw later.";

      /* need retry later */
      return (true);
    }
  }
  mutex_exit(&buf_pool->free_list_mutex);

  /* confirm withdrawn enough */
  const buf_chunk_t *chunk = buf_pool->chunks + buf_pool->n_chunks_new;
  const buf_chunk_t *echunk = buf_pool->chunks + buf_pool->n_chunks;

  while (chunk < echunk) {
    block = chunk->blocks;
    for (ulint j = chunk->size; j--; block++) {
      /* If !=BUF_BLOCK_NOT_USED block in the
      withdrawn area, it means corruption
      something */
      ut_a(buf_block_get_state(block) == BUF_BLOCK_NOT_USED);
      ut_ad(block->in_withdraw_list);
    }
    ++chunk;
  }

  mutex_enter(&buf_pool->free_list_mutex);
  ib::info(ER_IB_MSG_59) << "buffer pool " << i << " : withdrawn target "
                         << UT_LIST_GET_LEN(buf_pool->withdraw) << " blocks.";
  mutex_exit(&buf_pool->free_list_mutex);

  /* retry is not needed */
  ++buf_withdraw_clock;
  os_wmb;

  return (false);
}

/** resize page_hash and zip_hash for a buffer pool instance.
@param[in]	buf_pool	buffer pool instance */
static void buf_pool_resize_hash(buf_pool_t *buf_pool) {
  hash_table_t *new_hash_table;

  ut_ad(mutex_own(&buf_pool->zip_hash_mutex));
  ut_ad(buf_pool->page_hash_old == NULL);

  /* recreate page_hash */
  new_hash_table = ib_recreate(buf_pool->page_hash, 2 * buf_pool->curr_size);

  for (ulint i = 0; i < hash_get_n_cells(buf_pool->page_hash); i++) {
    buf_page_t *bpage;

    bpage = static_cast<buf_page_t *>(HASH_GET_FIRST(buf_pool->page_hash, i));

    while (bpage) {
      buf_page_t *prev_bpage = bpage;
      ulint fold;

      bpage = static_cast<buf_page_t *>(HASH_GET_NEXT(hash, prev_bpage));

      fold = prev_bpage->id.fold();

      HASH_DELETE(buf_page_t, hash, buf_pool->page_hash, fold, prev_bpage);

      HASH_INSERT(buf_page_t, hash, new_hash_table, fold, prev_bpage);
    }
  }

  buf_pool->page_hash_old = buf_pool->page_hash;
  buf_pool->page_hash = new_hash_table;

  /* recreate zip_hash */
  new_hash_table = hash_create(2 * buf_pool->curr_size);

  for (ulint i = 0; i < hash_get_n_cells(buf_pool->zip_hash); i++) {
    buf_page_t *bpage;

    bpage = static_cast<buf_page_t *>(HASH_GET_FIRST(buf_pool->zip_hash, i));

    while (bpage) {
      buf_page_t *prev_bpage = bpage;
      ulint fold;

      bpage = static_cast<buf_page_t *>(HASH_GET_NEXT(hash, prev_bpage));

      fold = BUF_POOL_ZIP_FOLD(reinterpret_cast<buf_block_t *>(prev_bpage));

      HASH_DELETE(buf_page_t, hash, buf_pool->zip_hash, fold, prev_bpage);

      HASH_INSERT(buf_page_t, hash, new_hash_table, fold, prev_bpage);
    }
  }

  hash_table_free(buf_pool->zip_hash);
  buf_pool->zip_hash = new_hash_table;
}

#ifdef UNIV_DEBUG
/** This is a debug routine to inject an memory allocation failure error. */
static void buf_pool_resize_chunk_make_null(buf_chunk_t **new_chunks) {
  static int count = 0;

  if (count == 1) {
    ut_free(*new_chunks);
    *new_chunks = NULL;
  }

  count++;
}
#endif /* UNIV_DEBUG */

/** Resize the buffer pool based on srv_buf_pool_size from
srv_buf_pool_old_size. */
static void buf_pool_resize() {
  buf_pool_t *buf_pool;
  ulint new_instance_size;
  bool warning = false;

  NUMA_MEMPOLICY_INTERLEAVE_IN_SCOPE;

  ut_ad(!buf_pool_resizing);
  ut_ad(!buf_pool_withdrawing);
  ut_ad(srv_buf_pool_chunk_unit > 0);

  /* Assumes that buf_resize_thread has already issued the necessary
  memory barrier to read srv_buf_pool_size and srv_buf_pool_old_size */
  new_instance_size = srv_buf_pool_size / srv_buf_pool_instances;
  new_instance_size /= UNIV_PAGE_SIZE;

  buf_resize_status(
      "Resizing buffer pool from " ULINTPF " to " ULINTPF " (unit=%llu).",
      srv_buf_pool_old_size, srv_buf_pool_size, srv_buf_pool_chunk_unit);

  /* set new limit for all buffer pool for resizing */
  for (ulint i = 0; i < srv_buf_pool_instances; i++) {
    buf_pool = buf_pool_from_array(i);

    // No locking needed to read, same thread updated those
    ut_ad(buf_pool->curr_size == buf_pool->old_size);
    ut_ad(buf_pool->n_chunks_new == buf_pool->n_chunks);
#ifdef UNIV_DEBUG
    mutex_enter(&buf_pool->free_list_mutex);
    ut_ad(UT_LIST_GET_LEN(buf_pool->withdraw) == 0);
    mutex_exit(&buf_pool->free_list_mutex);

    buf_flush_list_mutex_enter(buf_pool);
    ut_ad(buf_pool->flush_rbt == NULL);
    buf_flush_list_mutex_exit(buf_pool);
#endif

    buf_pool->curr_size = new_instance_size;

    buf_pool->n_chunks_new =
        new_instance_size * UNIV_PAGE_SIZE / srv_buf_pool_chunk_unit;

    os_wmb;
  }

  /* disable AHI if needed */
  bool btr_search_disabled = false;

  buf_resize_status("Disabling adaptive hash index.");

  rw_lock_s_lock(btr_search_latches[0]);
  if (btr_search_enabled) {
    rw_lock_s_unlock(btr_search_latches[0]);
    btr_search_disabled = true;
  } else {
    rw_lock_s_unlock(btr_search_latches[0]);
  }

  btr_search_disable(true);

  if (btr_search_disabled) {
    ib::info(ER_IB_MSG_60) << "disabled adaptive hash index.";
  }

  /* set withdraw target */
  for (ulint i = 0; i < srv_buf_pool_instances; i++) {
    buf_pool = buf_pool_from_array(i);
    if (buf_pool->curr_size < buf_pool->old_size) {
      ulint withdraw_target = 0;

      const buf_chunk_t *chunk = buf_pool->chunks + buf_pool->n_chunks_new;
      const buf_chunk_t *echunk = buf_pool->chunks + buf_pool->n_chunks;

      while (chunk < echunk) {
        withdraw_target += chunk->size;
        ++chunk;
      }

      ut_ad(buf_pool->withdraw_target == 0);
      buf_pool->withdraw_target = withdraw_target;
      buf_pool_withdrawing = true;
    }
  }

  buf_resize_status("Withdrawing blocks to be shrunken.");

  ib_time_t withdraw_started = ut_time();
  ulint message_interval = 60;
  ulint retry_interval = 1;

withdraw_retry:
  bool should_retry_withdraw = false;

  /* wait for the number of blocks fit to the new size (if needed)*/
  for (ulint i = 0; i < srv_buf_pool_instances; i++) {
    buf_pool = buf_pool_from_array(i);
    if (buf_pool->curr_size < buf_pool->old_size) {
      should_retry_withdraw |= buf_pool_withdraw_blocks(buf_pool);
    }
  }

  if (srv_shutdown_state != SRV_SHUTDOWN_NONE) {
    /* abort to resize for shutdown. */
    buf_pool_withdrawing = false;
    return;
  }

  /* abort buffer pool load */
  buf_load_abort();

  if (should_retry_withdraw &&
      ut_difftime(ut_time(), withdraw_started) >= message_interval) {
    if (message_interval > 900) {
      message_interval = 1800;
    } else {
      message_interval *= 2;
    }

    lock_mutex_enter();
    trx_sys_mutex_enter();
    bool found = false;
    for (trx_t *trx = UT_LIST_GET_FIRST(trx_sys->mysql_trx_list); trx != NULL;
         trx = UT_LIST_GET_NEXT(mysql_trx_list, trx)) {
      if (trx->state != TRX_STATE_NOT_STARTED && trx->mysql_thd != NULL &&
          ut_difftime(withdraw_started, trx->start_time) > 0) {
        if (!found) {
          ib::warn(ER_IB_MSG_61) << "The following trx might hold"
                                    " the blocks in buffer pool to"
                                    " be withdrawn. Buffer pool"
                                    " resizing can complete only"
                                    " after all the transactions"
                                    " below release the blocks.";
          found = true;
        }

        lock_trx_print_wait_and_mvcc_state(stderr, trx);
      }
    }
    trx_sys_mutex_exit();
    lock_mutex_exit();

    withdraw_started = ut_time();
  }

  if (should_retry_withdraw) {
    ib::info(ER_IB_MSG_62) << "Will retry to withdraw " << retry_interval
                           << " seconds later.";
    os_thread_sleep(retry_interval * 1000000);

    if (retry_interval > 5) {
      retry_interval = 10;
    } else {
      retry_interval *= 2;
    }

    goto withdraw_retry;
  }

  buf_pool_withdrawing = false;

  buf_resize_status("Latching whole of buffer pool.");

#ifdef UNIV_DEBUG
  {
    bool should_wait = true;

    while (should_wait) {
      should_wait = false;
      DBUG_EXECUTE_IF("ib_buf_pool_resize_wait_before_resize",
                      should_wait = true;
                      os_thread_sleep(10000););
    }
  }
#endif /* UNIV_DEBUG */

  if (srv_shutdown_state != SRV_SHUTDOWN_NONE) {
    return;
  }

  /* Indicate critical path */
  buf_pool_resizing = true;

  /* Acquire all buffer pool mutexes and hash table locks */
  /* TODO: while we certainly lock a lot here, it does not necessarily
  buy us enough correctness. Exploits the fact that freed pages must
  have no pointers to them from the buffer pool nor from any other thread
  except for the freeing one to remove redundant locking. The same applies
  to freshly allocated pages before any pointers to them are published.*/
  for (ulint i = 0; i < srv_buf_pool_instances; ++i) {
    mutex_enter(&(buf_pool_from_array(i)->chunks_mutex));
  }

  for (ulint i = 0; i < srv_buf_pool_instances; ++i) {
    mutex_enter(&(buf_pool_from_array(i)->LRU_list_mutex));
  }

  for (ulint i = 0; i < srv_buf_pool_instances; ++i) {
    hash_lock_x_all(buf_pool_from_array(i)->page_hash);
  }

  for (ulint i = 0; i < srv_buf_pool_instances; ++i) {
    mutex_enter(&(buf_pool_from_array(i)->zip_free_mutex));
  }

  for (ulint i = 0; i < srv_buf_pool_instances; ++i) {
    mutex_enter(&(buf_pool_from_array(i)->free_list_mutex));
  }

  for (ulint i = 0; i < srv_buf_pool_instances; ++i) {
    mutex_enter(&(buf_pool_from_array(i)->zip_hash_mutex));
  }

  for (ulint i = 0; i < srv_buf_pool_instances; ++i) {
    mutex_enter(&(buf_pool_from_array(i)->flush_state_mutex));
  }

  UT_DELETE(buf_chunk_map_reg);
  buf_chunk_map_reg = UT_NEW_NOKEY(buf_pool_chunk_map_t());

  /* add/delete chunks */
  for (ulint i = 0; i < srv_buf_pool_instances; ++i) {
    buf_pool_t *buf_pool = buf_pool_from_array(i);
    buf_chunk_t *chunk;
    buf_chunk_t *echunk;

    buf_resize_status(
        "buffer pool %lu :"
        " resizing with chunks %lu to %lu.",
        i, buf_pool->n_chunks, buf_pool->n_chunks_new);

    if (buf_pool->n_chunks_new < buf_pool->n_chunks) {
      /* delete chunks */
      chunk = buf_pool->chunks + buf_pool->n_chunks_new;
      echunk = buf_pool->chunks + buf_pool->n_chunks;

      ulint sum_freed = 0;

      while (chunk < echunk) {
        buf_block_t *block = chunk->blocks;

        for (ulint j = chunk->size; j--; block++) {
          mutex_free(&block->mutex);
          rw_lock_free(&block->lock);

          ut_d(rw_lock_free(&block->debug_latch));
        }

        buf_pool->deallocate_chunk(chunk);

        sum_freed += chunk->size;

        ++chunk;
      }

      /* discard withdraw list */
      UT_LIST_INIT(buf_pool->withdraw, &buf_page_t::list);
      buf_pool->withdraw_target = 0;

      ib::info(ER_IB_MSG_63)
          << "buffer pool " << i << " : "
          << buf_pool->n_chunks - buf_pool->n_chunks_new << " chunks ("
          << sum_freed << " blocks) were freed.";

      buf_pool->n_chunks = buf_pool->n_chunks_new;
    }

    {
      /* reallocate buf_pool->chunks */
      const ulint new_chunks_size = buf_pool->n_chunks_new * sizeof(*chunk);

      buf_chunk_t *new_chunks = reinterpret_cast<buf_chunk_t *>(
          ut_zalloc_nokey_nofatal(new_chunks_size));

      DBUG_EXECUTE_IF("buf_pool_resize_chunk_null",
                      buf_pool_resize_chunk_make_null(&new_chunks););

      if (new_chunks == NULL) {
        ib::error(ER_IB_MSG_64) << "buffer pool " << i
                                << " : failed to allocate"
                                   " the chunk array.";
        buf_pool->n_chunks_new = buf_pool->n_chunks;
        warning = true;
        buf_pool->chunks_old = NULL;
        for (ulint j = 0; j < buf_pool->n_chunks_new; j++) {
          buf_pool_register_chunk(&buf_pool->chunks[j]);
        }
        goto calc_buf_pool_size;
      }

      ulint n_chunks_copy = ut_min(buf_pool->n_chunks_new, buf_pool->n_chunks);

      memcpy(new_chunks, buf_pool->chunks, n_chunks_copy * sizeof(*chunk));

      for (ulint j = 0; j < n_chunks_copy; j++) {
        buf_pool_register_chunk(&new_chunks[j]);
      }

      buf_pool->chunks_old = buf_pool->chunks;
      buf_pool->chunks = new_chunks;
    }

    if (buf_pool->n_chunks_new > buf_pool->n_chunks) {
      /* add chunks */
      chunk = buf_pool->chunks + buf_pool->n_chunks;
      echunk = buf_pool->chunks + buf_pool->n_chunks_new;

      ulint sum_added = 0;
      ulint n_chunks = buf_pool->n_chunks;

      while (chunk < echunk) {
        ulonglong unit = srv_buf_pool_chunk_unit;

        if (!buf_chunk_init(buf_pool, chunk, unit,
                            static_cast<bool>(srv_numa_interleave), nullptr)) {
          ib::error(ER_IB_MSG_65) << "buffer pool " << i
                                  << " : failed to allocate"
                                     " new memory.";

          warning = true;

          buf_pool->n_chunks_new = n_chunks;

          break;
        }

        sum_added += chunk->size;

        ++n_chunks;
        ++chunk;
      }

      ib::info(ER_IB_MSG_66)
          << "buffer pool " << i << " : "
          << buf_pool->n_chunks_new - buf_pool->n_chunks << " chunks ("
          << sum_added << " blocks) were added.";

      buf_pool->n_chunks = n_chunks;
    }
  calc_buf_pool_size:

    /* recalc buf_pool->curr_size */
    ulint new_size = 0;

    chunk = buf_pool->chunks;
    do {
      new_size += chunk->size;
    } while (++chunk < buf_pool->chunks + buf_pool->n_chunks);

    buf_pool->curr_size = new_size;
    buf_pool->n_chunks_new = buf_pool->n_chunks;

    if (buf_pool->chunks_old) {
      ut_free(buf_pool->chunks_old);
      buf_pool->chunks_old = NULL;
    }
  }

  /* set instance sizes */
  {
    ulint curr_size = 0;

    for (ulint i = 0; i < srv_buf_pool_instances; i++) {
      buf_pool = buf_pool_from_array(i);

      ut_ad(UT_LIST_GET_LEN(buf_pool->withdraw) == 0);

      buf_pool->read_ahead_area = static_cast<page_no_t>(
          ut_min(BUF_READ_AHEAD_PAGES,
                 ut_2_power_up(buf_pool->curr_size / BUF_READ_AHEAD_PORTION)));
      buf_pool->curr_pool_size = buf_pool->curr_size * UNIV_PAGE_SIZE;
      curr_size += buf_pool->curr_pool_size;
      buf_pool->old_size = buf_pool->curr_size;
    }
    srv_buf_pool_curr_size = curr_size;
    innodb_set_buf_pool_size(buf_pool_size_align(curr_size));
  }

  const bool new_size_too_diff =
      srv_buf_pool_base_size > srv_buf_pool_size * 2 ||
      srv_buf_pool_base_size * 2 < srv_buf_pool_size;

  /* Normalize page_hash and zip_hash,
  if the new size is too different */
  if (!warning && new_size_too_diff) {
    buf_resize_status("Resizing hash tables.");

    for (ulint i = 0; i < srv_buf_pool_instances; ++i) {
      buf_pool_t *buf_pool = buf_pool_from_array(i);

      buf_pool_resize_hash(buf_pool);

      ib::info(ER_IB_MSG_67)
          << "buffer pool " << i << " : hash tables were resized.";
    }
  }

  /* Release all buf_pool_mutex/page_hash */
  for (ulint i = 0; i < srv_buf_pool_instances; ++i) {
    buf_pool_t *buf_pool = buf_pool_from_array(i);

    mutex_exit(&buf_pool->chunks_mutex);
    mutex_exit(&buf_pool->flush_state_mutex);
    mutex_exit(&buf_pool->zip_hash_mutex);
    mutex_exit(&buf_pool->free_list_mutex);
    mutex_exit(&buf_pool->zip_free_mutex);
    hash_unlock_x_all(buf_pool->page_hash);
    mutex_exit(&buf_pool->LRU_list_mutex);

    if (buf_pool->page_hash_old != NULL) {
      hash_table_free(buf_pool->page_hash_old);
      buf_pool->page_hash_old = NULL;
    }
  }

  buf_pool_resizing = false;

  /* Normalize other components, if the new size is too different */
  if (!warning && new_size_too_diff) {
    srv_buf_pool_base_size = srv_buf_pool_size;

    buf_resize_status("Resizing also other hash tables.");

    /* normalize lock_sys */
    srv_lock_table_size = 5 * (srv_buf_pool_size / UNIV_PAGE_SIZE);
    lock_sys_resize(srv_lock_table_size);

    /* normalize btr_search_sys */
    btr_search_sys_resize(buf_pool_get_curr_size() / sizeof(void *) / 64);

    /* normalize dict_sys */
    dict_resize();

    ib::info(ER_IB_MSG_68) << "Resized hash tables at lock_sys,"
                              " adaptive hash index, dictionary.";
  }

  /* normalize ibuf->max_size */
  ibuf_max_size_update(srv_change_buffer_max_size);

  if (srv_buf_pool_old_size != srv_buf_pool_size) {
    ib::info(ER_IB_MSG_69) << "Completed to resize buffer pool from "
                           << srv_buf_pool_old_size << " to "
                           << srv_buf_pool_size << ".";
    srv_buf_pool_old_size = srv_buf_pool_size;
    os_wmb;
  }

  /* enable AHI if needed */
  if (btr_search_disabled) {
    btr_search_enable();
    ib::info(ER_IB_MSG_70) << "Re-enabled adaptive hash index.";
  }

  char now[32];

  ut_sprintf_timestamp(now);
  if (!warning) {
    buf_resize_status("Completed resizing buffer pool at %s.", now);
  } else {
    buf_resize_status(
        "Resizing buffer pool failed,"
        " finished resizing at %s.",
        now);
  }

#if defined UNIV_DEBUG || defined UNIV_BUF_DEBUG
  ut_a(buf_validate());
#endif /* UNIV_DEBUG || UNIV_BUF_DEBUG */

  return;
}

/** This is the thread for resizing buffer pool. It waits for an event and
when waked up either performs a resizing and sleeps again. */
void buf_resize_thread() {
  my_thread_init();

  while (srv_shutdown_state == SRV_SHUTDOWN_NONE) {
    os_event_wait(srv_buf_resize_event);
    os_event_reset(srv_buf_resize_event);

    if (srv_shutdown_state != SRV_SHUTDOWN_NONE) {
      break;
    }

    os_rmb;
    if (srv_buf_pool_old_size == srv_buf_pool_size) {
      std::ostringstream sout;
      sout << "Size did not change (old size = new size = " << srv_buf_pool_size
           << ". Nothing to do.";
      buf_resize_status("%s", sout.str().c_str());

      /* nothing to do */
      continue;
    }

    buf_pool_resize();
  }

  my_thread_end();

  std::atomic_thread_fence(std::memory_order_seq_cst);
  srv_threads.m_buf_resize_thread_active = false;
}

/** Clears the adaptive hash index on all pages in the buffer pool. */
void buf_pool_clear_hash_index(void) {
  ulint p;

  ut_ad(btr_search_own_all(RW_LOCK_X));
  ut_ad(!buf_pool_resizing);
  ut_ad(!btr_search_enabled);

  DEBUG_SYNC_C("purge_wait_for_btr_search_latch");

  for (p = 0; p < srv_buf_pool_instances; p++) {
    buf_pool_t *buf_pool = buf_pool_from_array(p);
    buf_chunk_t *chunks = buf_pool->chunks;
    buf_chunk_t *chunk = chunks + buf_pool->n_chunks;

    while (--chunk >= chunks) {
      buf_block_t *block = chunk->blocks;
      ulint i = chunk->size;

      for (; i--; block++) {
        dict_index_t *index = block->index;
        assert_block_ahi_valid(block);

        /* We can set block->index = NULL
        and block->n_pointers = 0
        when btr_search_own_all(RW_LOCK_X);
        see the comments in buf0buf.h */

        if (!index) {
          continue;
        }

        switch (buf_block_get_state(block)) {
          case BUF_BLOCK_FILE_PAGE:
            break;
          case BUF_BLOCK_REMOVE_HASH:
            /* It is possible that a parallel thread
            might have set this state. It means AHI
            for this block is being removed. After
            this function, AHI entries would anyway
            be removed. So its Ok to reset block
            index/pointers here otherwise it would
            be pointing to removed AHI entries. */
            break;
          default:
            /* No other state should have AHI */
            ut_ad(block->index == nullptr);
            ut_ad(block->n_pointers == 0);
        }

#if defined UNIV_AHI_DEBUG || defined UNIV_DEBUG
        block->n_pointers = 0;
#endif /* UNIV_AHI_DEBUG || UNIV_DEBUG */
        block->index = NULL;
      }
    }
  }
}

/** Relocate a buffer control block.  Relocates the block on the LRU list
and in buf_pool->page_hash.  Does not relocate bpage->list.
The caller must take care of relocating bpage->list.
@param[in,out]	bpage	control block being relocated, buf_page_get_state()
                        must be BUF_BLOCK_ZIP_DIRTY or BUF_BLOCK_ZIP_PAGE
@param[in,out]	dpage	destination control block */
static void buf_relocate(buf_page_t *bpage, buf_page_t *dpage) {
  buf_page_t *b;
  buf_pool_t *buf_pool = buf_pool_from_bpage(bpage);

  ut_ad(mutex_own(&buf_pool->LRU_list_mutex));
  ut_ad(buf_page_hash_lock_held_x(buf_pool, bpage));
  ut_ad(mutex_own(buf_page_get_mutex(bpage)));
  ut_a(buf_page_get_io_fix(bpage) == BUF_IO_NONE);
  ut_a(bpage->buf_fix_count == 0);
  ut_ad(bpage->in_LRU_list);
  ut_ad(!bpage->in_zip_hash);
  ut_ad(bpage->in_page_hash);
  ut_ad(bpage == buf_page_hash_get_low(buf_pool, bpage->id));

  ut_ad(!buf_pool_watch_is_sentinel(buf_pool, bpage));
#ifdef UNIV_DEBUG
  switch (buf_page_get_state(bpage)) {
    case BUF_BLOCK_POOL_WATCH:
    case BUF_BLOCK_NOT_USED:
    case BUF_BLOCK_READY_FOR_USE:
    case BUF_BLOCK_FILE_PAGE:
    case BUF_BLOCK_MEMORY:
    case BUF_BLOCK_REMOVE_HASH:
      ut_error;
    case BUF_BLOCK_ZIP_DIRTY:
    case BUF_BLOCK_ZIP_PAGE:
      break;
  }
#endif /* UNIV_DEBUG */

  new (dpage) buf_page_t(*bpage);

  /* Important that we adjust the hazard pointer before
  removing bpage from LRU list. */
  buf_LRU_adjust_hp(buf_pool, bpage);

  ut_d(bpage->in_LRU_list = FALSE);
  ut_d(bpage->in_page_hash = FALSE);

  /* relocate buf_pool->LRU */
  b = UT_LIST_GET_PREV(LRU, bpage);
  UT_LIST_REMOVE(buf_pool->LRU, bpage);

  if (b != NULL) {
    UT_LIST_INSERT_AFTER(buf_pool->LRU, b, dpage);
  } else {
    UT_LIST_ADD_FIRST(buf_pool->LRU, dpage);
  }

  if (buf_pool->LRU_old == bpage) {
    buf_pool->LRU_old = dpage;
#ifdef UNIV_LRU_DEBUG
    /* buf_pool->LRU_old must be the first item in the LRU list
    whose "old" flag is set. */
    ut_a(buf_pool->LRU_old->old);
    ut_a(!UT_LIST_GET_PREV(LRU, buf_pool->LRU_old) ||
         !UT_LIST_GET_PREV(LRU, buf_pool->LRU_old)->old);
    ut_a(!UT_LIST_GET_NEXT(LRU, buf_pool->LRU_old) ||
         UT_LIST_GET_NEXT(LRU, buf_pool->LRU_old)->old);
  } else {
    /* Check that the "old" flag is consistent in
    the block and its neighbours. */
    buf_page_set_old(dpage, buf_page_is_old(dpage));
#endif /* UNIV_LRU_DEBUG */
  }

  ut_d(CheckInLRUList::validate(buf_pool));

  /* relocate buf_pool->page_hash */
  ulint fold = bpage->id.fold();
  ut_ad(fold == dpage->id.fold());
  HASH_DELETE(buf_page_t, hash, buf_pool->page_hash, fold, bpage);
  HASH_INSERT(buf_page_t, hash, buf_pool->page_hash, fold, dpage);
}

/** Hazard Pointer implementation. */

/** Set current value
@param bpage	buffer block to be set as hp */
void HazardPointer::set(buf_page_t *bpage) {
  ut_ad(mutex_own(m_mutex));
  ut_ad(!bpage || buf_pool_from_bpage(bpage) == m_buf_pool);
  ut_ad(!bpage || buf_page_in_file(bpage) ||
        buf_page_get_state(bpage) == BUF_BLOCK_REMOVE_HASH);

  m_hp = bpage;
}

/** Checks if a bpage is the hp
@param bpage    buffer block to be compared
@return true if it is hp */

bool HazardPointer::is_hp(const buf_page_t *bpage) {
  ut_ad(mutex_own(m_mutex));
  ut_ad(!m_hp || buf_pool_from_bpage(m_hp) == m_buf_pool);
  ut_ad(!bpage || buf_pool_from_bpage(bpage) == m_buf_pool);

  return (bpage == m_hp);
}

/** Adjust the value of hp. This happens when some other thread working
on the same list attempts to remove the hp from the list.
@param bpage	buffer block to be compared */

void FlushHp::adjust(const buf_page_t *bpage) {
  ut_ad(bpage != NULL);

  /** We only support reverse traversal for now. */
  if (is_hp(bpage)) {
    m_hp = UT_LIST_GET_PREV(list, m_hp);
  }

  ut_ad(!m_hp || m_hp->in_flush_list);
}

/** Adjust the value of hp. This happens when some other thread working
on the same list attempts to remove the hp from the list.
@param bpage	buffer block to be compared */

void LRUHp::adjust(const buf_page_t *bpage) {
  ut_ad(bpage);

  /** We only support reverse traversal for now. */
  if (is_hp(bpage)) {
    m_hp = UT_LIST_GET_PREV(LRU, m_hp);
  }

  ut_ad(!m_hp || m_hp->in_LRU_list);
}

/** Selects from where to start a scan. If we have scanned too deep into
the LRU list it resets the value to the tail of the LRU list.
@return buf_page_t from where to start scan. */

buf_page_t *LRUItr::start() {
  ut_ad(mutex_own(m_mutex));

  if (!m_hp || m_hp->old) {
    m_hp = UT_LIST_GET_LAST(m_buf_pool->LRU);
  }

  return (m_hp);
}

/** Determine if a block is a sentinel for a buffer pool watch.
@param[in]	buf_pool	buffer pool instance
@param[in]	bpage		block
@return true if a sentinel for a buffer pool watch, false if not */
ibool buf_pool_watch_is_sentinel(const buf_pool_t *buf_pool,
                                 const buf_page_t *bpage) {
  /* We must own the appropriate hash lock. */
  ut_ad(buf_page_hash_lock_held_s_or_x(buf_pool, bpage));
  ut_ad(buf_page_in_file(bpage));

  if (bpage < &buf_pool->watch[0] ||
      bpage >= &buf_pool->watch[BUF_POOL_WATCH_SIZE]) {
    ut_ad(buf_page_get_state(bpage) != BUF_BLOCK_ZIP_PAGE ||
          bpage->zip.data != NULL);

    return (FALSE);
  }

  ut_ad(buf_page_get_state(bpage) == BUF_BLOCK_ZIP_PAGE);
  ut_ad(!bpage->in_zip_hash);
  ut_ad(bpage->in_page_hash);
  ut_ad(bpage->zip.data == NULL);
  return (TRUE);
}

/** Add watch for the given page to be read in. Caller must have
appropriate hash_lock for the bpage and hold the LRU list mutex to avoid a race
condition with buf_LRU_free_page inserting the same page into the page hash.
This function may release the hash_lock and reacquire it.
@param[in]	page_id		page id
@param[in,out]	hash_lock	hash_lock currently latched
@return NULL if watch set, block if the page is in the buffer pool */
static buf_page_t *buf_pool_watch_set(const page_id_t &page_id,
                                      rw_lock_t **hash_lock) {
  buf_page_t *bpage;
  ulint i;
  buf_pool_t *buf_pool = buf_pool_get(page_id);

  ut_ad(*hash_lock == buf_page_hash_lock_get(buf_pool, page_id));

  ut_ad(rw_lock_own(*hash_lock, RW_LOCK_X));

  bpage = buf_page_hash_get_low(buf_pool, page_id);

  if (bpage != NULL) {
  page_found:
    if (!buf_pool_watch_is_sentinel(buf_pool, bpage)) {
      /* The page was loaded meanwhile. */
      return (bpage);
    }

    /* Add to an existing watch. */
    buf_block_fix(bpage);
    return (NULL);
  }

  /* From this point this function becomes fairly heavy in terms
  of latching. We acquire all the hash_locks. They are needed
  because we don't want to read any stale information in
  buf_pool->watch[]. However, it is not in the critical code path
  as this function will be called only by the purge thread. */

  /* To obey latching order first release the hash_lock. */
  rw_lock_x_unlock(*hash_lock);

  mutex_enter(&buf_pool->LRU_list_mutex);
  hash_lock_x_all(buf_pool->page_hash);

  /* If not own LRU_list_mutex, page_hash can be changed. */
  *hash_lock = buf_page_hash_lock_get(buf_pool, page_id);

  /* We have to recheck that the page
  was not loaded or a watch set by some other
  purge thread. This is because of the small
  time window between when we release the
  hash_lock to lock all the hash_locks. */

  bpage = buf_page_hash_get_low(buf_pool, page_id);
  if (bpage) {
    mutex_exit(&buf_pool->LRU_list_mutex);
    hash_unlock_x_all_but(buf_pool->page_hash, *hash_lock);
    goto page_found;
  }

  /* The maximum number of purge threads should never exceed
  BUF_POOL_WATCH_SIZE. So there is no way for purge thread
  instance to hold a watch when setting another watch. */
  for (i = 0; i < BUF_POOL_WATCH_SIZE; i++) {
    bpage = &buf_pool->watch[i];

    ut_ad(bpage->access_time == 0);
    ut_ad(bpage->newest_modification == 0);
    ut_ad(bpage->oldest_modification == 0);
    ut_ad(bpage->zip.data == NULL);
    ut_ad(!bpage->in_zip_hash);

    switch (bpage->state) {
      case BUF_BLOCK_POOL_WATCH:
        ut_ad(!bpage->in_page_hash);
        ut_ad(bpage->buf_fix_count == 0);

        bpage->state = BUF_BLOCK_ZIP_PAGE;
        bpage->id.copy_from(page_id);
        bpage->buf_fix_count = 1;
        bpage->buf_pool_index = buf_pool_index(buf_pool);

        ut_d(bpage->in_page_hash = TRUE);
        HASH_INSERT(buf_page_t, hash, buf_pool->page_hash, page_id.fold(),
                    bpage);

        mutex_exit(&buf_pool->LRU_list_mutex);

        /* Once the sentinel is in the page_hash we can
        safely release all locks except just the
        relevant hash_lock */
        hash_unlock_x_all_but(buf_pool->page_hash, *hash_lock);

        return (NULL);
      case BUF_BLOCK_ZIP_PAGE:
        ut_ad(bpage->in_page_hash);
        ut_ad(bpage->buf_fix_count > 0);
        break;
      default:
        ut_error;
    }
  }

  /* Allocation failed.  Either the maximum number of purge
  threads should never exceed BUF_POOL_WATCH_SIZE, or this code
  should be modified to return a special non-NULL value and the
  caller should purge the record directly. */
  ut_error;
}

/** Remove the sentinel block for the watch before replacing it with a
real block. buf_page_watch_unset() or buf_page_watch_occurred() will notice
that the block has been replaced with the real block.
@param[in,out]	buf_pool	buffer pool instance
@param[in,out]	watch		sentinel for watch
*/
static void buf_pool_watch_remove(buf_pool_t *buf_pool, buf_page_t *watch) {
#ifdef UNIV_DEBUG
  /* We must also own the appropriate hash_bucket mutex. */
  rw_lock_t *hash_lock = buf_page_hash_lock_get(buf_pool, watch->id);
  ut_ad(rw_lock_own(hash_lock, RW_LOCK_X));
#endif /* UNIV_DEBUG */

  ut_ad(buf_page_get_state(watch) == BUF_BLOCK_ZIP_PAGE);

  HASH_DELETE(buf_page_t, hash, buf_pool->page_hash, watch->id.fold(), watch);
  ut_d(watch->in_page_hash = FALSE);
  watch->buf_fix_count = 0;
  watch->state = BUF_BLOCK_POOL_WATCH;
}

/** Stop watching if the page has been read in.
buf_pool_watch_set(same_page_id) must have returned NULL before.
@param[in]	page_id	page id */
void buf_pool_watch_unset(const page_id_t &page_id) {
  buf_page_t *bpage;
  buf_pool_t *buf_pool = buf_pool_get(page_id);

  rw_lock_t *hash_lock = buf_page_hash_lock_get(buf_pool, page_id);
  rw_lock_x_lock(hash_lock);

  /* page_hash can be changed. */
  hash_lock = buf_page_hash_lock_x_confirm(hash_lock, buf_pool, page_id);

  /* The page must exist because buf_pool_watch_set()
  increments buf_fix_count. */
  bpage = buf_page_hash_get_low(buf_pool, page_id);

  if (buf_block_unfix(bpage) == 0 &&
      buf_pool_watch_is_sentinel(buf_pool, bpage)) {
    buf_pool_watch_remove(buf_pool, bpage);
  }

  rw_lock_x_unlock(hash_lock);
}

/** Check if the page has been read in.
This may only be called after buf_pool_watch_set(same_page_id)
has returned NULL and before invoking buf_pool_watch_unset(same_page_id).
@param[in]	page_id	page id
@return false if the given page was not read in, true if it was */
ibool buf_pool_watch_occurred(const page_id_t &page_id) {
  ibool ret;
  buf_page_t *bpage;
  buf_pool_t *buf_pool = buf_pool_get(page_id);
  rw_lock_t *hash_lock = buf_page_hash_lock_get(buf_pool, page_id);

  rw_lock_s_lock(hash_lock);

  /* If not own buf_pool_mutex, page_hash can be changed. */
  hash_lock = buf_page_hash_lock_s_confirm(hash_lock, buf_pool, page_id);

  /* The page must exist because buf_pool_watch_set()
  increments buf_fix_count. */
  bpage = buf_page_hash_get_low(buf_pool, page_id);

  ret = !buf_pool_watch_is_sentinel(buf_pool, bpage);
  rw_lock_s_unlock(hash_lock);

  return (ret);
}

/** Moves a page to the start of the buffer pool LRU list. This high-level
function can be used to prevent an important page from slipping out of
the buffer pool.
@param[in,out]	bpage	buffer block of a file page */
void buf_page_make_young(buf_page_t *bpage) {
  buf_pool_t *buf_pool = buf_pool_from_bpage(bpage);

  mutex_enter(&buf_pool->LRU_list_mutex);

  ut_a(buf_page_in_file(bpage));

  buf_LRU_make_block_young(bpage);

  mutex_exit(&buf_pool->LRU_list_mutex);
}

/** Moves a page to the start of the buffer pool LRU list if it is too old.
This high-level function can be used to prevent an important page from
slipping out of the buffer pool. The page must be fixed to the buffer pool.
@param[in,out]	bpage	buffer block of a file page */
static void buf_page_make_young_if_needed(buf_page_t *bpage) {
  ut_ad(!mutex_own(&buf_pool_from_bpage(bpage)->LRU_list_mutex));
  ut_ad(bpage->buf_fix_count > 0);
  ut_a(buf_page_in_file(bpage));

  if (buf_page_peek_if_too_old(bpage)) {
    buf_page_make_young(bpage);
  }
}

#ifdef UNIV_DEBUG

/** Sets file_page_was_freed TRUE if the page is found in the buffer pool.
This function should be called when we free a file page and want the
debug version to check that it is not accessed any more unless
reallocated.
@param[in]	page_id	page id
@return control block if found in page hash table, otherwise NULL */
buf_page_t *buf_page_set_file_page_was_freed(const page_id_t &page_id) {
  buf_page_t *bpage;
  buf_pool_t *buf_pool = buf_pool_get(page_id);
  rw_lock_t *hash_lock;

  bpage = buf_page_hash_get_s_locked(buf_pool, page_id, &hash_lock);

  if (bpage) {
    BPageMutex *block_mutex = buf_page_get_mutex(bpage);
    ut_ad(!buf_pool_watch_is_sentinel(buf_pool, bpage));
    mutex_enter(block_mutex);
    rw_lock_s_unlock(hash_lock);

    bpage->file_page_was_freed = TRUE;
    mutex_exit(block_mutex);
  }

  return (bpage);
}

/** Sets file_page_was_freed FALSE if the page is found in the buffer pool.
This function should be called when we free a file page and want the
debug version to check that it is not accessed any more unless
reallocated.
@param[in]	page_id	page id
@return control block if found in page hash table, otherwise NULL */
buf_page_t *buf_page_reset_file_page_was_freed(const page_id_t &page_id) {
  buf_page_t *bpage;
  buf_pool_t *buf_pool = buf_pool_get(page_id);
  rw_lock_t *hash_lock;

  bpage = buf_page_hash_get_s_locked(buf_pool, page_id, &hash_lock);
  if (bpage) {
    BPageMutex *block_mutex = buf_page_get_mutex(bpage);
    ut_ad(!buf_pool_watch_is_sentinel(buf_pool, bpage));
    mutex_enter(block_mutex);
    rw_lock_s_unlock(hash_lock);
    bpage->file_page_was_freed = FALSE;
    mutex_exit(block_mutex);
  }

  return (bpage);
}
#endif /* UNIV_DEBUG */

/** Attempts to discard the uncompressed frame of a compressed page.
The caller should not be holding any mutexes when this function is called.
@param[in]	page_id	page id
*/
static void buf_block_try_discard_uncompressed(const page_id_t &page_id) {
  buf_page_t *bpage;
  buf_pool_t *buf_pool = buf_pool_get(page_id);

  /* Since we need to acquire buf_pool->LRU_list_mutex to discard
  the uncompressed frame and because page_hash mutex resides below
  buf_pool->LRU_list_mutex in sync ordering therefore we must first
  release the page_hash mutex. This means that the block in question
  can move out of page_hash. Therefore we need to check again if the
  block is still in page_hash. */
  mutex_enter(&buf_pool->LRU_list_mutex);

  bpage = buf_page_hash_get(buf_pool, page_id);

  if (bpage) {
    BPageMutex *block_mutex = buf_page_get_mutex(bpage);

    mutex_enter(block_mutex);

    if (buf_LRU_free_page(bpage, false)) {
      return;
    }
    mutex_exit(block_mutex);
  }

  mutex_exit(&buf_pool->LRU_list_mutex);
}

/** Get read access to a compressed page (usually of type
FIL_PAGE_TYPE_ZBLOB or FIL_PAGE_TYPE_ZBLOB2).
The page must be released with buf_page_release_zip().
NOTE: the page is not protected by any latch.  Mutual exclusion has to
be implemented at a higher level.  In other words, all possible
accesses to a given page through this function must be protected by
the same set of mutexes or latches.
@param[in]	page_id		page id
@param[in]	page_size	page size
@return pointer to the block */
buf_page_t *buf_page_get_zip(const page_id_t &page_id,
                             const page_size_t &page_size) {
  buf_page_t *bpage;
  BPageMutex *block_mutex;
  rw_lock_t *hash_lock;
  ibool discard_attempted = FALSE;
  ibool must_read;
  trx_t *trx = innobase_get_trx_for_slow_log();
  buf_pool_t *buf_pool = buf_pool_get(page_id);

  buf_pool->stat.n_page_gets++;

  for (;;) {
  lookup:

    /* The following call will also grab the page_hash
    mutex if the page is found. */
    bpage = buf_page_hash_get_s_locked(buf_pool, page_id, &hash_lock);
    if (bpage) {
      ut_ad(!buf_pool_watch_is_sentinel(buf_pool, bpage));
      break;
    }

    /* Page not in buf_pool: needs to be read from file */

    ut_ad(!hash_lock);
    buf_read_page(page_id, page_size, trx);

#if defined UNIV_DEBUG || defined UNIV_BUF_DEBUG
    ut_a(++buf_dbg_counter % 5771 || buf_validate());
#endif /* UNIV_DEBUG || UNIV_BUF_DEBUG */
  }

  ut_ad(buf_page_hash_lock_held_s(buf_pool, bpage));

  if (bpage->zip.data == NULL) {
    /* There is no compressed page. */
  err_exit:
    rw_lock_s_unlock(hash_lock);

    return (NULL);
  }

  if (UNIV_UNLIKELY(bpage->is_corrupt && srv_pass_corrupt_table <= 1)) {
    rw_lock_s_unlock(hash_lock);

    return (NULL);
  }

  ut_ad(!buf_pool_watch_is_sentinel(buf_pool, bpage));

  switch (buf_page_get_state(bpage)) {
    case BUF_BLOCK_POOL_WATCH:
    case BUF_BLOCK_NOT_USED:
    case BUF_BLOCK_READY_FOR_USE:
    case BUF_BLOCK_MEMORY:
    case BUF_BLOCK_REMOVE_HASH:
      ut_error;

    case BUF_BLOCK_ZIP_PAGE:
    case BUF_BLOCK_ZIP_DIRTY:
      buf_block_fix(bpage);
      block_mutex = &buf_pool->zip_mutex;
      mutex_enter(block_mutex);
      goto got_block;
    case BUF_BLOCK_FILE_PAGE:
      /* Discard the uncompressed page frame if possible. */
      if (!discard_attempted) {
        rw_lock_s_unlock(hash_lock);
        buf_block_try_discard_uncompressed(page_id);
        discard_attempted = TRUE;
        goto lookup;
      }

      buf_block_buf_fix_inc((buf_block_t *)bpage, __FILE__, __LINE__);

      block_mutex = &((buf_block_t *)bpage)->mutex;

      mutex_enter(block_mutex);

      goto got_block;
  }

  ut_error;
  goto err_exit;

got_block:
  must_read = buf_page_get_io_fix(bpage) == BUF_IO_READ;

  rw_lock_s_unlock(hash_lock);

  ut_ad(!bpage->file_page_was_freed);

  buf_page_set_accessed(bpage);

  mutex_exit(block_mutex);

  buf_page_make_young_if_needed(bpage);

#if defined UNIV_DEBUG || defined UNIV_BUF_DEBUG
  ut_a(++buf_dbg_counter % 5771 || buf_validate());
  ut_a(bpage->buf_fix_count > 0);
  ut_a(buf_page_in_file(bpage));
#endif /* UNIV_DEBUG || UNIV_BUF_DEBUG */

  if (must_read) {
    /* Let us wait until the read operation
    completes */

    const ib_uint64_t start_time = trx_stats::start_io_read(trx, 0);
    for (;;) {
      enum buf_io_fix io_fix;

      mutex_enter(block_mutex);
      io_fix = buf_page_get_io_fix(bpage);
      mutex_exit(block_mutex);

      if (io_fix == BUF_IO_READ) {
        os_thread_sleep(WAIT_FOR_READ);
      } else {
        break;
      }
    }
    trx_stats::end_io_read(trx, start_time);
  }

#ifdef UNIV_IBUF_COUNT_DEBUG
  ut_a(ibuf_count_get(page_id) == 0);
#endif /* UNIV_IBUF_COUNT_DEBUG */

  return (bpage);
}

/** Initialize some fields of a control block. */
UNIV_INLINE
void buf_block_init_low(buf_block_t *block) /*!< in: block to init */
{
  /* No adaptive hash index entries may point to a previously
  unused (and now freshly allocated) block. */
  assert_block_ahi_empty_on_init(block);
  block->index = NULL;
  block->made_dirty_with_no_latch = false;

  block->n_hash_helps = 0;
  block->n_fields = 1;
  block->n_bytes = 0;
  block->left_side = TRUE;
}
#endif /* !UNIV_HOTBACKUP */

/** Decompress a block.
 @return true if successful */
ibool buf_zip_decompress(buf_block_t *block, /*!< in/out: block */
                         ibool check) /*!< in: TRUE=verify the page checksum */
{
  const byte *frame = block->page.zip.data;

  ut_ad(block->page.size.is_compressed());
  ut_a(block->page.id.space() != 0);

  BlockReporter compressed =
      BlockReporter(false, frame, block->page.size, false);

  if (check && !compressed.verify_zip_checksum()) {
    ib::error(ER_IB_MSG_71)
        << "Compressed page checksum mismatch " << block->page.id
        << "): stored: " << mach_read_from_4(frame + FIL_PAGE_SPACE_OR_CHKSUM)
        << ", crc32: "
        << compressed.calc_zip_checksum(SRV_CHECKSUM_ALGORITHM_CRC32) << "/"
        << compressed.calc_zip_checksum(SRV_CHECKSUM_ALGORITHM_CRC32, true)
        << " innodb: "
        << compressed.calc_zip_checksum(SRV_CHECKSUM_ALGORITHM_INNODB)
        << ", none: "
        << compressed.calc_zip_checksum(SRV_CHECKSUM_ALGORITHM_NONE);

    return (FALSE);
  }

  switch (fil_page_get_type(frame)) {
    case FIL_PAGE_INDEX:
    case FIL_PAGE_SDI:
    case FIL_PAGE_RTREE:
      if (page_zip_decompress(&block->page.zip, block->frame, TRUE)) {
        return (TRUE);
      }

      ib::error(ER_IB_MSG_72)
          << "Unable to decompress space " << block->page.id.space() << " page "
          << block->page.id.page_no();

      return (FALSE);

    case FIL_PAGE_TYPE_ALLOCATED:
    case FIL_PAGE_INODE:
    case FIL_PAGE_IBUF_BITMAP:
    case FIL_PAGE_TYPE_FSP_HDR:
    case FIL_PAGE_TYPE_XDES:
    case FIL_PAGE_TYPE_ZBLOB:
    case FIL_PAGE_TYPE_ZBLOB2:
    case FIL_PAGE_SDI_ZBLOB:
    case FIL_PAGE_TYPE_ZLOB_FIRST:
    case FIL_PAGE_TYPE_ZLOB_DATA:
    case FIL_PAGE_TYPE_ZLOB_INDEX:
    case FIL_PAGE_TYPE_ZLOB_FRAG:
    case FIL_PAGE_TYPE_ZLOB_FRAG_ENTRY:
      /* Copy to uncompressed storage. */
      memcpy(block->frame, frame, block->page.size.physical());
      return (TRUE);
  }

  ib::error(ER_IB_MSG_73) << "Unknown compressed page type "
                          << fil_page_get_type(frame);

  return (FALSE);
}

#ifndef UNIV_HOTBACKUP
/** Get a buffer block from an adaptive hash index pointer.
This function does not return if the block is not identified.
@param[in]	ptr	pointer to within a page frame
@return pointer to block, never NULL */
buf_block_t *buf_block_from_ahi(const byte *ptr) {
  buf_pool_chunk_map_t::iterator it;

  buf_pool_chunk_map_t *chunk_map = buf_chunk_map_reg;
  ut_ad(!buf_pool_resizing);

  buf_chunk_t *chunk;
  it = chunk_map->upper_bound(ptr);

  ut_a(it != chunk_map->begin());

  if (it == chunk_map->end()) {
    chunk = chunk_map->rbegin()->second;
  } else {
    chunk = (--it)->second;
  }

  ulint offs = ptr - chunk->blocks->frame;

  offs >>= UNIV_PAGE_SIZE_SHIFT;

  ut_a(offs < chunk->size);

  buf_block_t *block = &chunk->blocks[offs];

  /* The function buf_chunk_init() invokes buf_block_init() so that
  block[n].frame == block->frame + n * UNIV_PAGE_SIZE.  Check it. */
  ut_ad(block->frame == page_align(ptr));
  /* Read the state of the block without holding a mutex.
  A state transition from BUF_BLOCK_FILE_PAGE to
  BUF_BLOCK_REMOVE_HASH is possible during this execution. */
  ut_d(const buf_page_state state = buf_block_get_state(block));
  ut_ad(state == BUF_BLOCK_FILE_PAGE || state == BUF_BLOCK_REMOVE_HASH);
  return (block);
}

/** Find out if a pointer belongs to a buf_block_t. It can be a pointer to
 the buf_block_t itself or a member of it. This functions checks one of
 the buffer pool instances.
 @return true if ptr belongs to a buf_block_t struct */
static ibool buf_pointer_is_block_field_instance(
    buf_pool_t *buf_pool, /*!< in: buffer pool instance */
    const void *ptr)      /*!< in: pointer not dereferenced */
{
  const buf_chunk_t *chunk = buf_pool->chunks;
  const buf_chunk_t *const echunk =
      chunk + ut_min(buf_pool->n_chunks, buf_pool->n_chunks_new);

  /* TODO: protect buf_pool->chunks with a mutex (the older pointer will
  currently remain while during buf_pool_resize()) */
  while (chunk < echunk) {
    if (ptr >= (void *)chunk->blocks &&
        ptr < (void *)(chunk->blocks + chunk->size)) {
      return (TRUE);
    }

    chunk++;
  }

  return (FALSE);
}

/** Find out if a buffer block was created by buf_chunk_init().
 @return true if "block" has been added to buf_pool->free by buf_chunk_init() */
static ibool buf_block_is_uncompressed(
    buf_pool_t *buf_pool,     /*!< in: buffer pool instance */
    const buf_block_t *block) /*!< in: pointer to block,
                              not dereferenced */
{
  if ((((ulint)block) % sizeof *block) != 0) {
    /* The pointer should be aligned. */
    return (FALSE);
  }

  return (buf_pointer_is_block_field_instance(buf_pool, (void *)block));
}

#if defined UNIV_DEBUG || defined UNIV_IBUF_DEBUG
/** Return true if probe is enabled.
 @return true if probe enabled. */
static bool buf_debug_execute_is_force_flush() {
  DBUG_EXECUTE_IF("ib_buf_force_flush", return (true););

  /* This is used during queisce testing, we want to ensure maximum
  buffering by the change buffer. */

  if (srv_ibuf_disable_background_merge) {
    return (true);
  }

  return (false);
}
#endif /* UNIV_DEBUG || UNIV_IBUF_DEBUG */

/** Wait for the block to be read in.
@param[in]	block	The block to check
@param trx	Transaction to account the I/Os to */
static void buf_wait_for_read(buf_block_t *block, trx_t *trx) {
  /* Note:

  We are using the block->lock to check for IO state (and a dirty read).
  We set the IO_READ state under the protection of the hash_lock
  (and block->mutex). This is safe because another thread can only
  access the block (and check for IO state) after the block has been
  added to the page hashtable. */

  if (buf_block_get_io_fix_unlocked(block) == BUF_IO_READ) {
    /* Wait until the read operation completes */

    const ib_uint64_t start_time = trx_stats::start_io_read(trx, 0);

    for (;;) {
      if (buf_block_get_io_fix_unlocked(block) == BUF_IO_READ) {
        /* Wait by temporaly s-latch */
        if (rw_lock_s_lock_low(&block->lock, 0, __FILE__, __LINE__)) {
          rw_lock_s_unlock(&block->lock);
        } else {
          /* If we can't acquire the latch in S mode then the IO thread
          must have read the page in. */
          os_thread_sleep(20);
        }
      } else {
        break;
      }
    }

    trx_stats::end_io_read(trx, start_time);
  }
}

<<<<<<< HEAD
/** This is the general function used to get access to a database page.
@param[in]	page_id			page id
@param[in]	page_size		page size
@param[in]	rw_latch		RW_S_LATCH, RW_X_LATCH, RW_NO_LATCH
@param[in]	guess			guessed block or NULL
@param[in]	mode			BUF_GET, BUF_GET_IF_IN_POOL,
                                        BUF_PEEK_IF_IN_POOL, BUF_GET_NO_LATCH,
                                        or BUF_GET_IF_IN_POOL_OR_WATCH
@param[in]	file			file name
@param[in]	line			line where called
@param[in]	mtr			mini-transaction
@param[in]	dirty_with_no_latch	mark page as dirty even if page is
                                        being pinned without any latch
@return pointer to the block or NULL */
buf_block_t *buf_page_get_gen(const page_id_t &page_id,
                              const page_size_t &page_size, ulint rw_latch,
                              buf_block_t *guess, ulint mode, const char *file,
                              ulint line, mtr_t *mtr, bool dirty_with_no_latch,
                              dberr_t *err) {
  buf_block_t *block;
  unsigned access_time;
  rw_lock_t *hash_lock;
  trx_t *trx = innobase_get_trx_for_slow_log();
  buf_block_t *fix_block;
  ulint retries = 0;
  buf_pool_t *buf_pool = buf_pool_get(page_id);

  ut_ad(mtr->is_active());
  ut_ad((rw_latch == RW_S_LATCH) || (rw_latch == RW_X_LATCH) ||
        (rw_latch == RW_SX_LATCH) || (rw_latch == RW_NO_LATCH));

  if (err) {
    *err = DB_SUCCESS;
  }

#ifdef UNIV_DEBUG
  switch (mode) {
    case BUF_GET_NO_LATCH:
      ut_ad(rw_latch == RW_NO_LATCH);
      break;
    case BUF_GET:
    case BUF_GET_IF_IN_POOL:
    case BUF_PEEK_IF_IN_POOL:
    case BUF_GET_IF_IN_POOL_OR_WATCH:
    case BUF_GET_POSSIBLY_FREED:
=======
template <typename T>
struct Buf_fetch {
  Buf_fetch(const page_id_t &page_id, const page_size_t &page_size)
      : m_page_id(page_id),
        m_page_size(page_size),
        m_is_temp_space(fsp_is_system_temporary(page_id.space())),
        m_buf_pool(buf_pool_get(m_page_id)) {}

  buf_block_t *single_page();

  buf_block_t *lookup();

  buf_block_t *is_on_watch();

  void read_page();

  dberr_t zip_page_handler(buf_block_t *&fix_block);

  dberr_t check_state(buf_block_t *&block);

  void temp_space_page_handler(buf_block_t *block);

  void mtr_add_page(buf_block_t *block);

  bool is_optimistic() const;

#if defined UNIV_DEBUG || defined UNIV_IBUF_DEBUG
  dberr_t debug_check(buf_block_t *fix_block);
#endif /* UNIV_DEBUG || UNIV_IBUF_DEBUG */

  const page_id_t &m_page_id;
  const page_size_t &m_page_size;
  const bool m_is_temp_space{};
  ulint m_rw_latch;
  buf_block_t *m_guess{};
  Page_fetch m_mode;
  const char *m_file{};
  int m_line{};
  mtr_t *m_mtr{};
  bool m_dirty_with_no_latch{};
  size_t m_retries{};
  buf_pool_t *m_buf_pool{};
  rw_lock_t *m_hash_lock{};

  friend T;
};

struct Buf_fetch_normal : public Buf_fetch<Buf_fetch_normal> {
  Buf_fetch_normal(const page_id_t &page_id, const page_size_t &page_size)
      : Buf_fetch(page_id, page_size) {}

  dberr_t get(buf_block_t *&block);
};

dberr_t Buf_fetch_normal::get(buf_block_t *&block) {
  /* Keep this path as simple as possible. */
  for (;;) {
    /* Lookup the page in the page hash. If it doesn't exist in the
    buffer pool then try and read it in from disk. */

    block = lookup();

    if (block != nullptr) {
      buf_block_fix(block);

      /* Now safe to release page_hash S lock. */
      rw_lock_s_unlock(m_hash_lock);
>>>>>>> 8e797a5d
      break;
    }

    /* Page not in buf_pool: needs to be read from file */
    read_page();
  }

  return (DB_SUCCESS);
}

struct Buf_fetch_other : public Buf_fetch<Buf_fetch_other> {
  Buf_fetch_other(const page_id_t &page_id, const page_size_t &page_size)
      : Buf_fetch(page_id, page_size) {}
  dberr_t get(buf_block_t *&block);
};

dberr_t Buf_fetch_other::get(buf_block_t *&block) {
  for (;;) {
    /* Lookup the page in the page hash. If it doesn't exist in the
    buffer pool then try and read it in from disk. */

    block = lookup();

    if (block != nullptr) {
      if (m_is_temp_space) {
        temp_space_page_handler(block);
      } else {
        buf_block_fix(block);
      }

      /* Now safe to release page_hash S lock. */
      rw_lock_s_unlock(m_hash_lock);
      break;
    }

    if (m_mode == Page_fetch::IF_IN_POOL_OR_WATCH) {
      block = is_on_watch();
    }

    if (block != nullptr) {
      break;
    }

    if (is_optimistic() || m_mode == Page_fetch::IF_IN_POOL_OR_WATCH) {
      /* If it was an optimistic request, return the page only if it was
      found in the buffer pool and we haven't been able to find it then
      return nullptr (not found). */

      ut_ad(!rw_lock_own(m_hash_lock, RW_LOCK_X));
      ut_ad(!rw_lock_own(m_hash_lock, RW_LOCK_S));

      return (DB_NOT_FOUND);
    }

    /* Page not in buf_pool: needs to be read from file */
    read_page();
  }

  return (DB_SUCCESS);
}

template <typename T>
buf_block_t *Buf_fetch<T>::lookup() {
  m_hash_lock = buf_page_hash_lock_get(m_buf_pool, m_page_id);

  auto block = m_guess;

  rw_lock_s_lock(m_hash_lock);

  /* If not own LRU_list_mutex, page_hash can be changed. */
  m_hash_lock =
      buf_page_hash_lock_s_confirm(m_hash_lock, m_buf_pool, m_page_id);

  if (block != nullptr) {
    /* If the m_guess is a compressed page descriptor that has been allocated
    by buf_page_alloc_descriptor(), it may have been freed by buf_relocate(). */

    if (!buf_block_is_uncompressed(m_buf_pool, block) ||
        !m_page_id.equals_to(block->page.id) ||
        buf_block_get_state(block) != BUF_BLOCK_FILE_PAGE) {
      /* Our m_guess was bogus or things have changed since. */
      block = m_guess = nullptr;

    } else {
      ut_ad(!block->page.in_zip_hash);
    }
  }

  if (block == nullptr) {
    block = reinterpret_cast<buf_block_t *>(
        buf_page_hash_get_low(m_buf_pool, m_page_id));
  }

  if (block == nullptr) {
    rw_lock_s_unlock(m_hash_lock);

    return (nullptr);
  }

  const auto bpage = &block->page;

  if (buf_pool_watch_is_sentinel(m_buf_pool, bpage)) {
    rw_lock_s_unlock(m_hash_lock);

    return (nullptr);
  }

  return (block);
}

template <typename T>
buf_block_t *Buf_fetch<T>::is_on_watch() {
  ut_ad(m_mode == Page_fetch::IF_IN_POOL_OR_WATCH);

  rw_lock_x_lock(m_hash_lock);

<<<<<<< HEAD
    dberr_t local_err = buf_read_page(page_id, page_size, trx);

    if (local_err == DB_SUCCESS) {
      buf_read_ahead_random(page_id, page_size, ibuf_inside(mtr), trx);

      retries = 0;
    } else if (retries < BUF_PAGE_READ_MAX_RETRIES) {
      ++retries;
      DBUG_EXECUTE_IF("innodb_page_corruption_retries",
                      retries = BUF_PAGE_READ_MAX_RETRIES;);
    } else {
      if (err) {
        *err = local_err;
      }

      /* Pages whose encryption key is unavailable or used
      key, encryption algorithm or encryption method is
      incorrect are marked as encrypted in
      buf_page_check_corrupt(). Unencrypted page could be
      corrupted in a way where the key_id field is
      nonzero. There is no checksum on field
      FIL_PAGE_FILE_FLUSH_LSN_OR_KEY_VERSION. */
      if (local_err == DB_DECRYPTION_FAILED) {
        return (NULL);
      }

      ib::fatal(ER_IB_MSG_74)
          << "Unable to read page " << page_id << " into the buffer pool after "
          << BUF_PAGE_READ_MAX_RETRIES
          << " attempts."
             " The most probable cause of this error may"
             " be that the table has been corrupted. Or,"
             " the table was compressed with with an"
             " algorithm that is not supported by this"
             " instance. If it is not a decompress failure,"
             " you can try to fix this problem by using"
             " innodb_force_recovery."
             " Please see " REFMAN
             " for more"
             " details. Aborting...";
    }
=======
  /* If not own LRU_list_mutex, page_hash can be changed. */
  m_hash_lock =
      buf_page_hash_lock_x_confirm(m_hash_lock, m_buf_pool, m_page_id);

  auto block = reinterpret_cast<buf_block_t *>(
      buf_pool_watch_set(m_page_id, &m_hash_lock));
>>>>>>> 8e797a5d

  if (block == nullptr) {
    rw_lock_x_unlock(m_hash_lock);
    return (nullptr);
  }

  /* We can release hash_lock after we increment the fix count to make
  sure that no state change takes place. */

  if (m_is_temp_space) {
    temp_space_page_handler(block);
  } else {
    buf_block_fix(block);
  }

  rw_lock_x_unlock(m_hash_lock);

<<<<<<< HEAD
  if (mode == BUF_GET_IF_IN_POOL || mode == BUF_PEEK_IF_IN_POOL) {
    buf_page_t *fix_page = &fix_block->page;

    const bool must_read =
        (buf_page_get_io_fix_unlocked(fix_page) == BUF_IO_READ);
=======
  return (block);
}

template <typename T>
dberr_t Buf_fetch<T>::zip_page_handler(buf_block_t *&fix_block) {
  if (m_mode == Page_fetch::PEEK_IF_IN_POOL) {
    /* This m_mode is only used for dropping an adaptive hash index.  There
    cannot be an adaptive hash index for a compressed-only page, so do
    not bother decompressing the page. */
>>>>>>> 8e797a5d

    buf_block_unfix(fix_block);

    return (DB_NOT_FOUND);
  }

<<<<<<< HEAD
  if (UNIV_UNLIKELY(fix_block->page.is_corrupt &&
                    srv_pass_corrupt_table <= 1)) {
    buf_block_unfix(fix_block);

    return (NULL);
  }

  switch (buf_block_get_state(fix_block)) {
    buf_page_t *bpage;
=======
#if defined UNIV_DEBUG || defined UNIV_IBUF_DEBUG
  ut_ad(buf_page_get_mutex(&fix_block->page) == &m_buf_pool->zip_mutex);
#endif /* UNIV_DEBUG || UNIV_IBUF_DEBUG */
>>>>>>> 8e797a5d

  const auto bpage = &fix_block->page;

  /* Note: We have already buffer fixed this block. */
  if (bpage->buf_fix_count > 1 ||
      buf_page_get_io_fix_unlocked(bpage) != BUF_IO_NONE) {
    /* This condition often occurs when the buffer is not buffer-fixed, but
    I/O-fixed by buf_page_init_for_read(). */

    buf_block_unfix(fix_block);

    /* The block is buffer-fixed or I/O-fixed.  Try again later. */
    os_thread_sleep(WAIT_FOR_READ);

    return (DB_FAIL);
  }

  /* Buffer-fix the block so that it cannot be evicted or relocated while we
  are attempting to allocate an uncompressed page. */

  auto block = buf_LRU_get_free_block(m_buf_pool);

  mutex_enter(&m_buf_pool->LRU_list_mutex);

  /* If not own LRU_list_mutex, page_hash can be changed. */
  m_hash_lock = buf_page_hash_lock_get(m_buf_pool, m_page_id);

  rw_lock_x_lock(m_hash_lock);

  /* Buffer-fixing prevents the page_hash from changing. */
  ut_ad(bpage == buf_page_hash_get_low(m_buf_pool, m_page_id));

  buf_block_unfix(fix_block);

  buf_page_mutex_enter(block);

  mutex_enter(&m_buf_pool->zip_mutex);

  if (bpage->buf_fix_count > 0 || buf_page_get_io_fix(bpage) != BUF_IO_NONE) {
    mutex_exit(&m_buf_pool->zip_mutex);

    /* The block was buffer-fixed or I/O-fixed while buf_pool->mutex was not
    held by this thread.  Free the block that was allocated and retry.
    This should be extremely unlikely, for example, if buf_page_get_zip()
    was invoked. */

    mutex_exit(&m_buf_pool->LRU_list_mutex);

    rw_lock_x_unlock(m_hash_lock);

    buf_page_mutex_exit(block);

    buf_LRU_block_free_non_file_page(block);

    /* Try again */
    return (DB_FAIL);
  }

  /* Move the compressed page from bpage to block, and uncompress it. */

  /* Note: this is the uncompressed block and it is not accessible by other
  threads yet because it is not in any list or hash table */

  buf_relocate(bpage, &block->page);

  buf_block_init_low(block);

  /* Set after buf_relocate(). */
  block->page.buf_fix_count = 1;

  block->lock_hash_val = lock_rec_hash(m_page_id.space(), m_page_id.page_no());

  UNIV_MEM_DESC(&block->page.zip.data, page_zip_get_size(&block->page.zip));

  if (buf_page_get_state(&block->page) == BUF_BLOCK_ZIP_PAGE) {
#if defined UNIV_DEBUG || defined UNIV_BUF_DEBUG
    UT_LIST_REMOVE(m_buf_pool->zip_clean, &block->page);
#endif /* UNIV_DEBUG || UNIV_BUF_DEBUG */
    ut_ad(!block->page.in_flush_list);

  } else {
    /* Relocate buf_pool->flush_list. */
    buf_flush_relocate_on_flush_list(bpage, &block->page);
  }

  /* Buffer-fix, I/O-fix, and X-latch the block for the duration of the
  decompression.  Also add the block to the unzip_LRU list. */
  block->page.state = BUF_BLOCK_FILE_PAGE;

  /* Insert at the front of unzip_LRU list. */
  buf_unzip_LRU_add_block(block, FALSE);

  mutex_exit(&m_buf_pool->LRU_list_mutex);

  buf_block_set_io_fix(block, BUF_IO_READ);

  rw_lock_x_lock_inline(&block->lock, 0, m_file, m_line);

  UNIV_MEM_INVALID(bpage, sizeof *bpage);

  rw_lock_x_unlock(m_hash_lock);

  mutex_exit(&m_buf_pool->zip_mutex);

  auto access_time = buf_page_is_accessed(&block->page);

  buf_page_mutex_exit(block);

  os_atomic_increment_ulint(&m_buf_pool->n_pend_unzip, 1);

  buf_page_free_descriptor(bpage);

  /* Decompress the page while not holding any buf_pool or block->mutex. */

  /* Page checksum verification is already done when the page is read from
  disk. Hence page checksum verification is not necessary when
  decompressing the page. */
  {
    bool success = buf_zip_decompress(block, FALSE);
    ut_a(success);
  }

  if (!recv_no_ibuf_operations) {
    if (access_time != 0) {
#ifdef UNIV_IBUF_COUNT_DEBUG
      ut_a(ibuf_count_get(m_page_id) == 0);
#endif /* UNIV_IBUF_COUNT_DEBUG */
    } else {
      ibuf_merge_or_delete_for_page(block, m_page_id, &m_page_size, TRUE);
    }
  }

  buf_page_mutex_enter(block);

  buf_block_set_io_fix(block, BUF_IO_NONE);

  buf_page_mutex_exit(block);

  os_atomic_decrement_ulint(&m_buf_pool->n_pend_unzip, 1);

  rw_lock_x_unlock(&block->lock);

  fix_block = block;

  return (DB_SUCCESS);
}

template <typename T>
dberr_t Buf_fetch<T>::check_state(buf_block_t *&block) {
  switch (buf_block_get_state(block)) {
    case BUF_BLOCK_FILE_PAGE:
      ut_ad(buf_page_get_mutex(&block->page) != &m_buf_pool->zip_mutex);

      {
        const auto bpage = &block->page;

        if (m_is_temp_space &&
            buf_page_get_io_fix_unlocked(bpage) != BUF_IO_NONE) {
          /* This suggest that page is being flushed.  Avoid returning
          reference to this page.  Instead wait for flush action to
          complete.  For normal page this sync is done using SX lock but for
          intrinsic there is no latching. */

          buf_block_unfix(block);

          os_thread_sleep(WAIT_FOR_WRITE);

          return (DB_FAIL);
        }
      }

      return (DB_SUCCESS);

    case BUF_BLOCK_ZIP_PAGE:
    case BUF_BLOCK_ZIP_DIRTY:

      return (zip_page_handler(block));

    case BUF_BLOCK_POOL_WATCH:
    case BUF_BLOCK_NOT_USED:
    case BUF_BLOCK_READY_FOR_USE:
    case BUF_BLOCK_MEMORY:
    case BUF_BLOCK_REMOVE_HASH:
      ut_error;
      break;
  }

  return (DB_ERROR);
}

template <typename T>
void Buf_fetch<T>::read_page() {
  if (buf_read_page(m_page_id, m_page_size)) {
    buf_read_ahead_random(m_page_id, m_page_size, ibuf_inside(m_mtr));

    m_retries = 0;

  } else if (m_retries < BUF_PAGE_READ_MAX_RETRIES) {
    ++m_retries;

    DBUG_EXECUTE_IF("innodb_page_corruption_retries",
                    m_retries = BUF_PAGE_READ_MAX_RETRIES;);
  } else {
    ib::fatal(ER_IB_MSG_74)
        << "Unable to read page " << m_page_id << " into the buffer pool after "
        << BUF_PAGE_READ_MAX_RETRIES
        << " attempts. The most probable cause of this error may"
           " be that the table has been corrupted. Or, the table was"
           " compressed with with an algorithm that is not supported by "
           "this"
           " instance. If it is not a decompress failure, you can try to "
           "fix"
           " this problem by using innodb_force_recovery. Please "
           "see " REFMAN " for more details. Aborting...";
  }

#if defined UNIV_DEBUG || defined UNIV_BUF_DEBUG
  ut_ad(fsp_skip_sanity_check(m_page_id.space()) || ++buf_dbg_counter % 5771 ||
        buf_validate());
#endif /* UNIV_DEBUG || UNIV_BUF_DEBUG */
}

template <typename T>
void Buf_fetch<T>::mtr_add_page(buf_block_t *block) {
  mtr_memo_type_t fix_type;

  switch (m_rw_latch) {
    case RW_NO_LATCH:

      fix_type = MTR_MEMO_BUF_FIX;
      break;

    case RW_S_LATCH:
      rw_lock_s_lock_inline(&block->lock, 0, m_file, m_line);

      fix_type = MTR_MEMO_PAGE_S_FIX;
      break;

    case RW_SX_LATCH:
      rw_lock_sx_lock_inline(&block->lock, 0, m_file, m_line);

      fix_type = MTR_MEMO_PAGE_SX_FIX;
      break;

    default:
      ut_ad(m_rw_latch == RW_X_LATCH);
      rw_lock_x_lock_inline(&block->lock, 0, m_file, m_line);

      fix_type = MTR_MEMO_PAGE_X_FIX;
      break;
  }

  mtr_memo_push(m_mtr, block, fix_type);
}

template <typename T>
bool Buf_fetch<T>::is_optimistic() const {
  return (m_mode == Page_fetch::IF_IN_POOL ||
          m_mode == Page_fetch::PEEK_IF_IN_POOL);
}

template <typename T>
void Buf_fetch<T>::temp_space_page_handler(buf_block_t *block) {
  /* For temporary tablespace, the mutex is being used for synchronization
  between user thread and flush thread, instead of block->lock. See
  buf_flush_page() for the flush thread counterpart. */
  auto block_mutex = buf_page_get_mutex(&block->page);

  mutex_enter(block_mutex);

  buf_block_fix(block);

  mutex_exit(block_mutex);
}

#if defined UNIV_DEBUG || defined UNIV_IBUF_DEBUG
template <typename T>
dberr_t Buf_fetch<T>::debug_check(buf_block_t *fix_block) {
  if ((m_mode == Page_fetch::IF_IN_POOL ||
       m_mode == Page_fetch::IF_IN_POOL_OR_WATCH) &&
      (ibuf_debug || buf_debug_execute_is_force_flush())) {
    /* Try to evict the block from the buffer pool, to use the
    insert buffer (change buffer) as much as possible. */

    mutex_enter(&m_buf_pool->LRU_list_mutex);

    buf_block_unfix(fix_block);

    /* Now we are only holding the buf_pool->LRU_list_mutex,
    not block->mutex or m_hash_lock. Blocks cannot be
    relocated or enter or exit the buf_pool while we
    are holding the buf_pool->LRU_list_mutex. */

    auto fix_mutex = buf_page_get_mutex(&fix_block->page);

    mutex_enter(fix_mutex);

    if (buf_LRU_free_page(&fix_block->page, true)) {
      /* If not own LRU_list_mutex, page_hash can be changed. */
      m_hash_lock = buf_page_hash_lock_get(m_buf_pool, m_page_id);

      rw_lock_x_lock(m_hash_lock);

      /* If not own LRU_list_mutex, page_hash can be changed. */
      m_hash_lock =
          buf_page_hash_lock_x_confirm(m_hash_lock, m_buf_pool, m_page_id);

      buf_block_t *block;

      if (m_mode == Page_fetch::IF_IN_POOL_OR_WATCH) {
        /* Set the watch, as it would have been set if the page were not in the
        buffer pool in the first place. */

        block = reinterpret_cast<buf_block_t *>(
            buf_pool_watch_set(m_page_id, &m_hash_lock));

      } else {
        block = reinterpret_cast<buf_block_t *>(
            buf_page_hash_get_low(m_buf_pool, m_page_id));
      }

      rw_lock_x_unlock(m_hash_lock);

      if (block != nullptr) {
        /* Either the page has been read in or a watch was set on that in the
        window where we released the buf_pool::mutex and before we acquire
        the m_hash_lock above. Try again. */
        m_guess = block;

        return (DB_FAIL);
      }

      ib::info(ER_IB_MSG_75)
          << "innodb_change_buffering_debug evict " << m_page_id;

      return (DB_NOT_FOUND);
    }

    if (buf_flush_page_try(m_buf_pool, fix_block)) {
      ib::info(ER_IB_MSG_76)
          << "innodb_change_buffering_debug flush " << m_page_id;

      m_guess = fix_block;

      return (DB_FAIL);
    }

    mutex_exit(&m_buf_pool->LRU_list_mutex);

    buf_block_fix(fix_block);

    buf_page_mutex_exit(fix_block);

    /* Failed to evict the page; change it directly */
  }

  return (DB_SUCCESS);
}

#endif /* UNIV_DEBUG || UNIV_IBUF_DEBUG */

template <typename T>
buf_block_t *Buf_fetch<T>::single_page() {
  buf_block_t *block;

  m_buf_pool->stat.n_page_gets++;

  for (;;) {
    if (static_cast<T *>(this)->get(block) == DB_NOT_FOUND) {
      return (nullptr);
    }

    if (is_optimistic()) {
      const auto bpage = &block->page;
      auto block_mutex = buf_page_get_mutex(bpage);

      mutex_enter(block_mutex);

      const auto state = buf_page_get_io_fix_unlocked(bpage);

      mutex_exit(block_mutex);

      if (state == BUF_IO_READ) {
        /* The page is being read to buffer pool, but we cannot wait around for
        the read to complete. */

        buf_block_unfix(block);

        return (nullptr);
      }
    }

    switch (check_state(block)) {
      case DB_NOT_FOUND:
        return (nullptr);
      case DB_FAIL:
        /* Restart the outer for(;;) loop. */
        continue;
      case DB_SUCCESS:
        break;
      default:
        ut_error;
        break;
    }

    ut_ad(block->page.buf_fix_count > 0);

    ut_ad(!rw_lock_own(m_hash_lock, RW_LOCK_X));

    ut_ad(!rw_lock_own(m_hash_lock, RW_LOCK_S));

    ut_ad(buf_block_get_state(block) == BUF_BLOCK_FILE_PAGE);

#if defined UNIV_DEBUG || defined UNIV_IBUF_DEBUG
    switch (debug_check(block)) {
      case DB_NOT_FOUND:
        return (nullptr);
      case DB_FAIL:
        /* Restart the outer for(;;) loop. */
        continue;
      case DB_SUCCESS:
        break;
      default:
        ut_error;
        break;
    }
#endif /* UNIV_DEBUG || UNIV_IBUF_DEBUG */

    /* Break out of the outer for (;;) loop. */
    break;
  }

  ut_ad(block->page.buf_fix_count > 0);

#ifdef UNIV_DEBUG
  /* We have already buffer fixed the page, and we are committed to returning
  this page to the caller. Register for debugging.  Avoid debug latching if
  page/block belongs to system temporary tablespace (Not much needed for
  table with single threaded access.). */

  if (!m_is_temp_space) {
    bool ret;
    ret = rw_lock_s_lock_nowait(&block->debug_latch, m_file, m_line);
    ut_a(ret);
  }
#endif /* UNIV_DEBUG */

<<<<<<< HEAD
  ut_ad(mode == BUF_GET_POSSIBLY_FREED || mode == BUF_PEEK_IF_IN_POOL ||
        !fix_block->page.file_page_was_freed);
=======
  ut_ad(m_mode == Page_fetch::POSSIBLY_FREED ||
        !block->page.file_page_was_freed);
>>>>>>> 8e797a5d

  /* Check if this is the first access to the page */
  const auto access_time = buf_page_is_accessed(&block->page);

  /* Don't move the page to the head of the LRU list so that the
  page can be discarded quickly if it is not accessed again. */
  if (m_mode != Page_fetch::SCAN) {
    /* This is a heuristic and we don't care about ordering issues. */
    if (access_time == 0) {
      buf_page_mutex_enter(block);

      buf_page_set_accessed(&block->page);

      buf_page_mutex_exit(block);
    }

    if (m_mode != Page_fetch::PEEK_IF_IN_POOL) {
      buf_page_make_young_if_needed(&block->page);
    }
  }

#if defined UNIV_DEBUG || defined UNIV_BUF_DEBUG
  ut_a(fsp_skip_sanity_check(m_page_id.space()) || ++buf_dbg_counter % 5771 ||
       buf_validate());
  ut_a(buf_block_get_state(block) == BUF_BLOCK_FILE_PAGE);
#endif /* UNIV_DEBUG || UNIV_BUF_DEBUG */

<<<<<<< HEAD
  /* We have to wait here because the IO_READ state was set
  under the protection of the hash_lock and not the block->mutex
  and block->lock. */
  buf_wait_for_read(fix_block, trx);
=======
  /* We have to wait here because the IO_READ state was set under the protection
  of the hash_lock and not the block->mutex and block->lock. */
  buf_wait_for_read(block);
>>>>>>> 8e797a5d

  /* Mark block as dirty if requested by caller. If not requested (false)
  then we avoid updating the dirty state of the block and retain the
  original one. This is reason why ?
  Same block can be shared/pinned by 2 different mtrs. If first mtr
  set the dirty state to true and second mtr mark it as false the last
  updated dirty state is retained. Which means we can loose flushing of
  a modified block. */
  if (m_dirty_with_no_latch) {
    block->made_dirty_with_no_latch = m_dirty_with_no_latch;
  }

  mtr_add_page(block);

  if (m_mode != Page_fetch::PEEK_IF_IN_POOL && m_mode != Page_fetch::SCAN &&
      access_time == 0) {
    /* In the case of a first access, try to apply linear read-ahead */

    buf_read_ahead_linear(m_page_id, m_page_size, ibuf_inside(m_mtr));
  }

#ifdef UNIV_IBUF_COUNT_DEBUG
  ut_ad(ibuf_count_get(block->page.id) == 0);
#endif /* UNIV_IBUF_COUNT_DEBUG */

  ut_ad(!rw_lock_own(m_hash_lock, RW_LOCK_X));
  ut_ad(!rw_lock_own(m_hash_lock, RW_LOCK_S));

  return (block);
}

buf_block_t *buf_page_get_gen(const page_id_t &page_id,
                              const page_size_t &page_size, ulint rw_latch,
                              buf_block_t *guess, Page_fetch mode,
                              const char *file, ulint line, mtr_t *mtr,
                              bool dirty_with_no_latch) {
#ifdef UNIV_DEBUG
  ut_ad(mtr->is_active());

  ut_ad(rw_latch == RW_S_LATCH || rw_latch == RW_X_LATCH ||
        rw_latch == RW_SX_LATCH || rw_latch == RW_NO_LATCH);

  ut_ad(!ibuf_inside(mtr) ||
        ibuf_page_low(page_id, page_size, false, file, line, nullptr));

  switch (mode) {
    case Page_fetch::NO_LATCH:
      ut_ad(rw_latch == RW_NO_LATCH);
      break;
    case Page_fetch::NORMAL:
    case Page_fetch::SCAN:
    case Page_fetch::IF_IN_POOL:
    case Page_fetch::PEEK_IF_IN_POOL:
    case Page_fetch::IF_IN_POOL_OR_WATCH:
    case Page_fetch::POSSIBLY_FREED:
      break;
    default:
      ib::fatal() << "Unknown fetch mode: " << (int)mode;
      ut_error;
  }

  bool found;
  const page_size_t &space_page_size =
      fil_space_get_page_size(page_id.space(), &found);

  ut_ad(found);

<<<<<<< HEAD
    buf_read_ahead_linear(page_id, page_size, ibuf_inside(mtr), trx);
  }
=======
  ut_ad(page_size.equals_to(space_page_size));
#endif /* UNIV_DEBUG */
>>>>>>> 8e797a5d

  if (mode == Page_fetch::NORMAL && !fsp_is_system_temporary(page_id.space())) {
    Buf_fetch_normal fetch(page_id, page_size);

    fetch.m_rw_latch = rw_latch;
    fetch.m_guess = guess;
    fetch.m_mode = mode;
    fetch.m_file = file;
    fetch.m_line = line;
    fetch.m_mtr = mtr;
    fetch.m_dirty_with_no_latch = dirty_with_no_latch;

<<<<<<< HEAD
  trx_stats::inc_page_get(trx, fix_block->page.id.fold());

  return (fix_block);
}

/** This is the general function used to get optimistic access to a database
 page.
 @return true if success */
ibool buf_page_optimistic_get(
    ulint rw_latch,           /*!< in: RW_S_LATCH, RW_X_LATCH */
    buf_block_t *block,       /*!< in: guessed buffer block */
    ib_uint64_t modify_clock, /*!< in: modify clock value */
    const char *file,         /*!< in: file name */
    ulint line,               /*!< in: line where called */
    mtr_t *mtr)               /*!< in: mini-transaction */
{
  buf_pool_t *buf_pool;
  ibool success;
  trx_t *trx = NULL;
=======
    return (fetch.single_page());

  } else {
    Buf_fetch_other fetch(page_id, page_size);
>>>>>>> 8e797a5d

    fetch.m_rw_latch = rw_latch;
    fetch.m_guess = guess;
    fetch.m_mode = mode;
    fetch.m_file = file;
    fetch.m_line = line;
    fetch.m_mtr = mtr;
    fetch.m_dirty_with_no_latch = dirty_with_no_latch;

    return (fetch.single_page());
  }
}

bool buf_page_optimistic_get(ulint rw_latch, buf_block_t *block,
                             uint64_t modify_clock, Page_fetch fetch_mode,
                             const char *file, ulint line, mtr_t *mtr) {
  ut_ad(mtr->is_active());
  ut_ad(rw_latch == RW_S_LATCH || rw_latch == RW_X_LATCH);

  buf_page_mutex_enter(block);

  if (UNIV_UNLIKELY(block->modify_clock != modify_clock ||
                    (buf_block_get_state(block) != BUF_BLOCK_FILE_PAGE))) {
    buf_page_mutex_exit(block);

    return (false);
  }

  buf_block_buf_fix_inc(block, file, line);

<<<<<<< HEAD
  buf_page_mutex_exit(block);

=======
  auto access_time = buf_page_is_accessed(&block->page);

  buf_page_set_accessed(&block->page);

  buf_page_mutex_exit(block);

  if (fetch_mode != Page_fetch::SCAN) {
    buf_page_make_young_if_needed(&block->page);
  }

>>>>>>> 8e797a5d
  ut_ad(!ibuf_inside(mtr) || ibuf_page(block->page.id, block->page.size, NULL));

  bool success;
  mtr_memo_type_t fix_type;

  switch (rw_latch) {
    case RW_S_LATCH:
      success = rw_lock_s_lock_nowait(&block->lock, file, line);

      fix_type = MTR_MEMO_PAGE_S_FIX;
      break;
    case RW_X_LATCH:
      success = rw_lock_x_lock_func_nowait_inline(&block->lock, file, line);

      fix_type = MTR_MEMO_PAGE_X_FIX;
      break;
    default:
      ut_error; /* RW_SX_LATCH is not implemented yet */
  }

  if (UNIV_UNLIKELY(!success)) {
    buf_block_buf_fix_dec(block);

    return (false);
  }

  if (UNIV_UNLIKELY(modify_clock != block->modify_clock)) {
    buf_block_dbg_add_level(block, SYNC_NO_ORDER_CHECK);

    if (rw_latch == RW_S_LATCH) {
      rw_lock_s_unlock(&block->lock);
    } else {
      rw_lock_x_unlock(&block->lock);
    }

    buf_block_buf_fix_dec(block);

    return (false);
  }

  buf_page_mutex_enter(block);

  const auto access_time = buf_page_is_accessed(&block->page);

  buf_page_set_accessed(&block->page);

  ut_ad(!block->page.file_page_was_freed);

  buf_page_mutex_exit(block);

  buf_page_make_young_if_needed(&block->page);

  mtr_memo_push(mtr, block, fix_type);

#if defined UNIV_DEBUG || defined UNIV_BUF_DEBUG
  ut_a(fsp_skip_sanity_check(block->page.id.space()) ||
       ++buf_dbg_counter % 5771 || buf_validate());
  ut_a(block->page.buf_fix_count > 0);
  ut_a(buf_block_get_state(block) == BUF_BLOCK_FILE_PAGE);
#endif /* UNIV_DEBUG || UNIV_BUF_DEBUG */

<<<<<<< HEAD
  if (!access_time) {
    trx = innobase_get_trx_for_slow_log();
    /* In the case of a first access, try to apply linear
    read-ahead */
    buf_read_ahead_linear(block->page.id, block->page.size, ibuf_inside(mtr),
                          trx);
=======
  ut_d(buf_page_mutex_enter(block));
  ut_ad(!block->page.file_page_was_freed);
  ut_d(buf_page_mutex_exit(block));

  if (access_time == 0) {
    /* In the case of a first access, try to apply linear read-ahead */
    buf_read_ahead_linear(block->page.id, block->page.size, ibuf_inside(mtr));
>>>>>>> 8e797a5d
  }

#ifdef UNIV_IBUF_COUNT_DEBUG
  ut_a(ibuf_count_get(block->page.id) == 0);
#endif /* UNIV_IBUF_COUNT_DEBUG */

  {
    auto buf_pool = buf_pool_from_block(block);
    buf_pool->stat.n_page_gets++;
  }

<<<<<<< HEAD
  trx_stats::inc_page_get(trx, block->page.id.fold());

  return (TRUE);
=======
  return (true);
>>>>>>> 8e797a5d
}

bool buf_page_get_known_nowait(ulint rw_latch, buf_block_t *block,
                               Cache_hint hint, const char *file, ulint line,
                               mtr_t *mtr) {
  ut_ad(mtr->is_active());
  ut_ad((rw_latch == RW_S_LATCH) || (rw_latch == RW_X_LATCH));

  buf_page_mutex_enter(block);

  if (buf_block_get_state(block) == BUF_BLOCK_REMOVE_HASH) {
    /* Another thread is just freeing the block from the LRU list
    of the buffer pool: do not try to access this page; this
    attempt to access the page can only come through the hash
    index because when the buffer block state is ..._REMOVE_HASH,
    we have already removed it from the page address hash table
    of the buffer pool. */

    buf_page_mutex_exit(block);

    return (false);
  }

  ut_a(buf_block_get_state(block) == BUF_BLOCK_FILE_PAGE);

  buf_block_buf_fix_inc(block, file, line);

  buf_page_set_accessed(&block->page);

  buf_page_mutex_exit(block);

  auto buf_pool = buf_pool_from_block(block);

  if (hint == Cache_hint::MAKE_YOUNG) {
    buf_page_make_young_if_needed(&block->page);
  }

  ut_ad(!ibuf_inside(mtr) || hint == Cache_hint::KEEP_OLD);

  bool success;
  mtr_memo_type_t fix_type;

  switch (rw_latch) {
    case RW_S_LATCH:
      success = rw_lock_s_lock_nowait(&block->lock, file, line);
      fix_type = MTR_MEMO_PAGE_S_FIX;
      break;
    case RW_X_LATCH:
      success = rw_lock_x_lock_func_nowait_inline(&block->lock, file, line);

      fix_type = MTR_MEMO_PAGE_X_FIX;
      break;
    default:
      ut_error; /* RW_SX_LATCH is not implemented yet */
  }

  if (!success) {
    buf_block_buf_fix_dec(block);

    return (false);
  }

  mtr_memo_push(mtr, block, fix_type);

#if defined UNIV_DEBUG || defined UNIV_BUF_DEBUG
  ut_a(++buf_dbg_counter % 5771 || buf_validate());
  ut_a(block->page.buf_fix_count > 0);
  ut_a(buf_block_get_state(block) == BUF_BLOCK_FILE_PAGE);
#endif /* UNIV_DEBUG || UNIV_BUF_DEBUG */

#ifdef UNIV_DEBUG
  if (hint != Cache_hint::KEEP_OLD) {
    /* If hint == BUF_KEEP_OLD, we are executing an I/O
    completion routine.  Avoid a bogus assertion failure
    when ibuf_merge_or_delete_for_page() is processing a
    page that was just freed due to DROP INDEX, or
    deleting a record from SYS_INDEXES. This check will be
    skipped in recv_recover_page() as well. */

    buf_page_mutex_enter(block);
    ut_a(!block->page.file_page_was_freed);
    buf_page_mutex_exit(block);
  }
#endif /* UNIV_DEBUG */

#ifdef UNIV_IBUF_COUNT_DEBUG
  ut_a((hint == Cache_hint::KEEP_OLD) || ibuf_count_get(block->page.id) == 0);
#endif /* UNIV_IBUF_COUNT_DEBUG */

<<<<<<< HEAD
  trx_t *trx = innobase_get_trx_for_slow_log();
  trx_stats::inc_page_get(trx, block->page.id.fold());

  return (TRUE);
=======
  ++buf_pool->stat.n_page_gets;

  return (true);
>>>>>>> 8e797a5d
}

/** Given a tablespace id and page number tries to get that page. If the
page is not in the buffer pool it is not loaded and NULL is returned.
Suitable for using when holding the lock_sys_t::mutex.
@param[in]	page_id	page id
@param[in]	file	file name
@param[in]	line	line where called
@param[in]	mtr	mini-transaction
@return pointer to a page or NULL */
const buf_block_t *buf_page_try_get_func(const page_id_t &page_id,
                                         const char *file, ulint line,
                                         mtr_t *mtr) {
  buf_block_t *block;
  ibool success;
  buf_pool_t *buf_pool = buf_pool_get(page_id);
  rw_lock_t *hash_lock;

  ut_ad(mtr);
  ut_ad(mtr->is_active());

  block = buf_block_hash_get_s_locked(buf_pool, page_id, &hash_lock);

  if (!block || buf_block_get_state(block) != BUF_BLOCK_FILE_PAGE) {
    if (block) {
      rw_lock_s_unlock(hash_lock);
    }
    return (NULL);
  }

  ut_ad(!buf_pool_watch_is_sentinel(buf_pool, &block->page));

  buf_block_buf_fix_inc(block, file, line);

  rw_lock_s_unlock(hash_lock);

#if defined UNIV_DEBUG || defined UNIV_BUF_DEBUG
  buf_page_mutex_enter(block);
  ut_a(buf_block_get_state(block) == BUF_BLOCK_FILE_PAGE);
  ut_a(page_id.equals_to(block->page.id));
  buf_page_mutex_exit(block);
#endif /* UNIV_DEBUG || UNIV_BUF_DEBUG */

  mtr_memo_type_t fix_type = MTR_MEMO_PAGE_S_FIX;
  success = rw_lock_s_lock_nowait(&block->lock, file, line);

  if (!success) {
    /* Let us try to get an X-latch. If the current thread
    is holding an X-latch on the page, we cannot get an
    S-latch. */

    fix_type = MTR_MEMO_PAGE_X_FIX;
    success = rw_lock_x_lock_func_nowait_inline(&block->lock, file, line);
  }

  if (!success) {
    buf_block_buf_fix_dec(block);

    return (NULL);
  }

  mtr_memo_push(mtr, block, fix_type);

#if defined UNIV_DEBUG || defined UNIV_BUF_DEBUG
  ut_a(fsp_skip_sanity_check(block->page.id.space()) ||
       ++buf_dbg_counter % 5771 || buf_validate());
  ut_a(block->page.buf_fix_count > 0);
  ut_a(buf_block_get_state(block) == BUF_BLOCK_FILE_PAGE);
#endif /* UNIV_DEBUG || UNIV_BUF_DEBUG */

  ut_d(buf_page_mutex_enter(block));
  ut_d(ut_a(!block->page.file_page_was_freed));
  ut_d(buf_page_mutex_exit(block));

  buf_block_dbg_add_level(block, SYNC_NO_ORDER_CHECK);

  buf_pool->stat.n_page_gets++;

#ifdef UNIV_IBUF_COUNT_DEBUG
  ut_a(ibuf_count_get(block->page.id) == 0);
#endif /* UNIV_IBUF_COUNT_DEBUG */

  return (block);
}

/** Initialize some fields of a control block. */
UNIV_INLINE
void buf_page_init_low(buf_page_t *bpage) /*!< in: block to init */
{
  bpage->flush_type = BUF_FLUSH_LRU;
  bpage->io_fix = BUF_IO_NONE;
  ut_a(bpage->buf_fix_count == 0);
  bpage->freed_page_clock = 0;
  bpage->access_time = 0;
  bpage->newest_modification = 0;
  bpage->oldest_modification = 0;
  HASH_INVALIDATE(bpage, hash);
  bpage->is_corrupt = false;
  bpage->encrypted = false;

  ut_d(bpage->file_page_was_freed = FALSE);
}

/** Inits a page to the buffer buf_pool. The block pointer must be private to
the calling thread at the start of this function.
@param[in,out]	buf_pool	buffer pool
@param[in]	page_id		page id
@param[in]	page_size	page size
@param[in,out]	block		block to init */
static void buf_page_init(buf_pool_t *buf_pool, const page_id_t &page_id,
                          const page_size_t &page_size, buf_block_t *block) {
  buf_page_t *hash_page;

  ut_ad(buf_pool == buf_pool_get(page_id));

  ut_ad(!mutex_own(buf_page_get_mutex(&block->page)));
  ut_a(buf_block_get_state(block) != BUF_BLOCK_FILE_PAGE);

  ut_ad(rw_lock_own(buf_page_hash_lock_get(buf_pool, page_id), RW_LOCK_X));

  /* Set the state of the block */
  buf_block_set_file_page(block, page_id);

#ifdef UNIV_DEBUG_VALGRIND
  if (fsp_is_system_or_temp_tablespace(page_id.space())) {
    /* Silence valid Valgrind warnings about uninitialized
    data being written to data files.  There are some unused
    bytes on some pages that InnoDB does not initialize. */
    UNIV_MEM_VALID(block->frame, UNIV_PAGE_SIZE);
  }
#endif /* UNIV_DEBUG_VALGRIND */

  buf_block_init_low(block);

  block->lock_hash_val = lock_rec_hash(page_id.space(), page_id.page_no());

  buf_page_init_low(&block->page);

  /* Insert into the hash table of file pages */

  hash_page = buf_page_hash_get_low(buf_pool, page_id);

  if (hash_page == NULL) {
    /* Block not found in hash table */
  } else if (buf_pool_watch_is_sentinel(buf_pool, hash_page)) {
    /* Preserve the reference count. */
    uint32_t buf_fix_count = hash_page->buf_fix_count;

    ut_a(buf_fix_count > 0);

    os_atomic_increment_uint32(&block->page.buf_fix_count, buf_fix_count);

    buf_pool_watch_remove(buf_pool, hash_page);
  } else {
    ib::error(ER_IB_MSG_77)
        << "Page " << page_id
        << " already found in the hash table: " << hash_page << ", " << block;

    ut_d(buf_print());
    ut_d(buf_LRU_print());
    ut_d(buf_validate());
    ut_d(buf_LRU_validate());
    ut_ad(0);
  }

  ut_ad(!block->page.in_zip_hash);
  ut_ad(!block->page.in_page_hash);
  ut_d(block->page.in_page_hash = TRUE);

  block->page.id.copy_from(page_id);
  block->page.size.copy_from(page_size);

  HASH_INSERT(buf_page_t, hash, buf_pool->page_hash, page_id.fold(),
              &block->page);

  if (page_size.is_compressed()) {
    page_zip_set_size(&block->page.zip, page_size.physical());
  }
}

/** Inits a page for read to the buffer buf_pool. If the page is
(1) already in buf_pool, or
(2) if we specify to read only ibuf pages and the page is not an ibuf page, or
(3) if the space is deleted or being deleted,
then this function does nothing.
Sets the io_fix flag to BUF_IO_READ and sets a non-recursive exclusive lock
on the buffer frame. The io-handler must take care that the flag is cleared
and the lock released later.
@param[out]	err			DB_SUCCESS or DB_TABLESPACE_DELETED
@param[in]	mode			BUF_READ_IBUF_PAGES_ONLY, ...
@param[in]	page_id			page id
@param[in]	page_size		page size
@param[in]	unzip			TRUE=request uncompressed page
@return pointer to the block or NULL */
buf_page_t *buf_page_init_for_read(dberr_t *err, ulint mode,
                                   const page_id_t &page_id,
                                   const page_size_t &page_size, ibool unzip) {
  buf_block_t *block;
  rw_lock_t *hash_lock;
  mtr_t mtr;
  void *data = NULL;
  buf_pool_t *buf_pool = buf_pool_get(page_id);

  ut_ad(buf_pool);

  *err = DB_SUCCESS;

  if (mode == BUF_READ_IBUF_PAGES_ONLY) {
    /* It is a read-ahead within an ibuf routine */

    ut_ad(!ibuf_bitmap_page(page_id, page_size));

    ibuf_mtr_start(&mtr);

    if (!recv_no_ibuf_operations && !ibuf_page(page_id, page_size, &mtr)) {
      ibuf_mtr_commit(&mtr);

      return (NULL);
    }
  } else {
    ut_ad(mode == BUF_READ_ANY_PAGE);
  }

  if (page_size.is_compressed() && !unzip && !recv_recovery_is_on()) {
    block = NULL;
  } else {
    block = buf_LRU_get_free_block(buf_pool);
    ut_ad(block);
    ut_ad(buf_pool_from_block(block) == buf_pool);
  }

  buf_page_t *bpage = NULL;
  if (block == NULL) {
    bpage = buf_page_alloc_descriptor();
  }

  if ((block != NULL && page_size.is_compressed()) || block == NULL) {
    data = buf_buddy_alloc(buf_pool, page_size.physical());
  }

  mutex_enter(&buf_pool->LRU_list_mutex);

  hash_lock = buf_page_hash_lock_get(buf_pool, page_id);

  rw_lock_x_lock(hash_lock);

  buf_page_t *watch_page;

  watch_page = buf_page_hash_get_low(buf_pool, page_id);

  if (watch_page != NULL && !buf_pool_watch_is_sentinel(buf_pool, watch_page)) {
    /* The page is already in the buffer pool. */
    watch_page = NULL;

    mutex_exit(&buf_pool->LRU_list_mutex);

    rw_lock_x_unlock(hash_lock);

    if (bpage != NULL) {
      buf_page_free_descriptor(bpage);
    }

    if (data != NULL) {
      buf_buddy_free(buf_pool, data, page_size.physical());
    }

    if (block != NULL) {
      buf_LRU_block_free_non_file_page(block);
    }

    bpage = NULL;

    goto func_exit;
  }

  if (block != NULL) {
    ut_ad(!bpage);
    bpage = &block->page;

    ut_ad(buf_pool_from_bpage(bpage) == buf_pool);

    buf_page_init(buf_pool, page_id, page_size, block);

    buf_page_mutex_enter(block);

    /* Note: We are using the hash_lock for protection. This is
    safe because no other thread can lookup the block from the
    page hashtable yet. */

    buf_page_set_io_fix(bpage, BUF_IO_READ);

    /* The block must be put to the LRU list, to the old blocks */
    buf_LRU_add_block(bpage, TRUE /* to old blocks */);

    if (page_size.is_compressed()) {
      block->page.zip.data = (page_zip_t *)data;

      /* To maintain the invariant
      block->in_unzip_LRU_list
      == buf_page_belongs_to_unzip_LRU(&block->page)
      we have to add this block to unzip_LRU
      after block->page.zip.data is set. */
      ut_ad(buf_page_belongs_to_unzip_LRU(&block->page));
      buf_unzip_LRU_add_block(block, TRUE);
    }

    mutex_exit(&buf_pool->LRU_list_mutex);

    /* We set a pass-type x-lock on the frame because then
    the same thread which called for the read operation
    (and is running now at this point of code) can wait
    for the read to complete by waiting for the x-lock on
    the frame; if the x-lock were recursive, the same
    thread would illegally get the x-lock before the page
    read is completed.  The x-lock is cleared by the
    io-handler thread. */

    rw_lock_x_lock_gen(&block->lock, BUF_IO_READ);

    rw_lock_x_unlock(hash_lock);

    buf_page_mutex_exit(block);
  } else {
    /* Initialize the buf_pool pointer. */
    bpage->buf_pool_index = buf_pool_index(buf_pool);

    page_zip_des_init(&bpage->zip);
    page_zip_set_size(&bpage->zip, page_size.physical());
    ut_ad(data);
    bpage->zip.data = (page_zip_t *)data;

    bpage->size.copy_from(page_size);

    mutex_enter(&buf_pool->zip_mutex);
    UNIV_MEM_DESC(bpage->zip.data, bpage->size.physical());

    buf_page_init_low(bpage);

    bpage->state = BUF_BLOCK_ZIP_PAGE;
    bpage->id.copy_from(page_id);
    bpage->flush_observer = NULL;

    ut_d(bpage->in_page_hash = FALSE);
    ut_d(bpage->in_zip_hash = FALSE);
    ut_d(bpage->in_flush_list = FALSE);
    ut_d(bpage->in_free_list = FALSE);
    ut_d(bpage->in_LRU_list = FALSE);

    ut_d(bpage->in_page_hash = TRUE);

    if (watch_page != NULL) {
      /* Preserve the reference count. */
      uint32_t buf_fix_count;

      buf_fix_count = watch_page->buf_fix_count;

      ut_a(buf_fix_count > 0);

      os_atomic_increment_uint32(&bpage->buf_fix_count, buf_fix_count);

      ut_ad(buf_pool_watch_is_sentinel(buf_pool, watch_page));
      buf_pool_watch_remove(buf_pool, watch_page);
    }

    HASH_INSERT(buf_page_t, hash, buf_pool->page_hash, bpage->id.fold(), bpage);

    rw_lock_x_unlock(hash_lock);

    /* The block must be put to the LRU list, to the old blocks.
    The zip size is already set into the page zip */
    buf_LRU_add_block(bpage, TRUE /* to old blocks */);
#if defined UNIV_DEBUG || defined UNIV_BUF_DEBUG
    buf_LRU_insert_zip_clean(bpage);
#endif /* UNIV_DEBUG || UNIV_BUF_DEBUG */
    mutex_exit(&buf_pool->LRU_list_mutex);

    buf_page_set_io_fix(bpage, BUF_IO_READ);

    mutex_exit(&buf_pool->zip_mutex);
  }

  os_atomic_increment_ulint(&buf_pool->n_pend_reads, 1);
func_exit:

  if (mode == BUF_READ_IBUF_PAGES_ONLY) {
    ibuf_mtr_commit(&mtr);
  }

  ut_ad(!rw_lock_own(hash_lock, RW_LOCK_X));
  ut_ad(!rw_lock_own(hash_lock, RW_LOCK_S));
  ut_ad(!bpage || buf_page_in_file(bpage));

  return (bpage);
}

buf_block_t *buf_page_create(const page_id_t &page_id,
                             const page_size_t &page_size,
                             rw_lock_type_t rw_latch, mtr_t *mtr) {
  buf_frame_t *frame;
  buf_block_t *block;
  buf_block_t *free_block = NULL;
  buf_pool_t *buf_pool = buf_pool_get(page_id);
  rw_lock_t *hash_lock;

  ut_ad(mtr->is_active());
  ut_ad(page_id.space() != 0 || !page_size.is_compressed());

  free_block = buf_LRU_get_free_block(buf_pool);

  mutex_enter(&buf_pool->LRU_list_mutex);

  hash_lock = buf_page_hash_lock_get(buf_pool, page_id);
  rw_lock_x_lock(hash_lock);

  block = (buf_block_t *)buf_page_hash_get_low(buf_pool, page_id);

  if (block && buf_page_in_file(&block->page) &&
      !buf_pool_watch_is_sentinel(buf_pool, &block->page)) {
#ifdef UNIV_IBUF_COUNT_DEBUG
    ut_a(ibuf_count_get(page_id) == 0);
#endif /* UNIV_IBUF_COUNT_DEBUG */

    ut_d(block->page.file_page_was_freed = FALSE);

    /* Page can be found in buf_pool */
    mutex_exit(&buf_pool->LRU_list_mutex);
    rw_lock_x_unlock(hash_lock);

    buf_block_free(free_block);

    return (buf_page_get(page_id, page_size, rw_latch, mtr));
  }

  /* If we get here, the page was not in buf_pool: init it there */

  DBUG_PRINT("ib_buf", ("create page " UINT32PF ":" UINT32PF, page_id.space(),
                        page_id.page_no()));

  block = free_block;

  buf_page_init(buf_pool, page_id, page_size, block);

  buf_block_buf_fix_inc(block, __FILE__, __LINE__);

  buf_page_mutex_enter(block);

  buf_page_set_accessed(&block->page);

  mutex_exit(&block->mutex);

  /* Latch the page before releasing hash lock so that concurrent request for
  this page doesn't see half initialized page. ALTER tablespace for encryption
  and clone page copy can request page for any page id within tablespace
  size limit. */
  mtr_memo_type_t mtr_latch_type;

  if (rw_latch == RW_X_LATCH) {
    rw_lock_x_lock(&block->lock);
    mtr_latch_type = MTR_MEMO_PAGE_X_FIX;
  } else {
    rw_lock_sx_lock(&block->lock);
    mtr_latch_type = MTR_MEMO_PAGE_SX_FIX;
  }
  mtr_memo_push(mtr, block, mtr_latch_type);

  rw_lock_x_unlock(hash_lock);

  /* The block must be put to the LRU list */
  buf_LRU_add_block(&block->page, FALSE);

  os_atomic_increment_ulint(&buf_pool->stat.n_pages_created, 1);

  if (page_size.is_compressed()) {
    mutex_exit(&buf_pool->LRU_list_mutex);

    auto data = buf_buddy_alloc(buf_pool, page_size.physical());

    mutex_enter(&buf_pool->LRU_list_mutex);

    buf_page_mutex_enter(block);
    block->page.zip.data = (page_zip_t *)data;
    buf_page_mutex_exit(block);

    /* To maintain the invariant
    block->in_unzip_LRU_list
    == buf_page_belongs_to_unzip_LRU(&block->page)
    we have to add this block to unzip_LRU after
    block->page.zip.data is set. */
    ut_ad(buf_page_belongs_to_unzip_LRU(&block->page));
    buf_unzip_LRU_add_block(block, FALSE);
  }

  mutex_exit(&buf_pool->LRU_list_mutex);

  /* Delete possible entries for the page from the insert buffer:
  such can exist if the page belonged to an index which was dropped */
  ibuf_merge_or_delete_for_page(NULL, page_id, &page_size, TRUE);

  frame = block->frame;

  memset(frame + FIL_PAGE_PREV, 0xff, 4);
  memset(frame + FIL_PAGE_NEXT, 0xff, 4);
  mach_write_to_2(frame + FIL_PAGE_TYPE, FIL_PAGE_TYPE_ALLOCATED);

  /* These 8 bytes are also repurposed for PageIO compression and must
  be reset when the frame is assigned to a new page id. See fil0fil.h.

  FIL_PAGE_FILE_FLUSH_LSN is used on the following pages:
  (1) The first page of the InnoDB system tablespace (page 0:0)
  (2) FIL_RTREE_SPLIT_SEQ_NUM on R-tree pages .

  Therefore we don't transparently compress such pages. */

  memset(frame + FIL_PAGE_FILE_FLUSH_LSN, 0, 8);

#if defined UNIV_DEBUG || defined UNIV_BUF_DEBUG
  ut_a(++buf_dbg_counter % 5771 || buf_validate());
#endif /* UNIV_DEBUG || UNIV_BUF_DEBUG */
#ifdef UNIV_IBUF_COUNT_DEBUG
  ut_a(ibuf_count_get(block->page.id) == 0);
#endif
  return (block);
}

/** Monitor the buffer page read/write activity, and increment corresponding
 counter value if MONITOR_MODULE_BUF_PAGE (module_buf_page) module is
 enabled. */
static void buf_page_monitor(
    const buf_page_t *bpage, /*!< in: pointer to the block */
    enum buf_io_fix io_type) /*!< in: io_fix types */
{
  monitor_id_t counter;

  ut_a(io_type == BUF_IO_READ || io_type == BUF_IO_WRITE);

  const byte *frame =
      bpage->zip.data != NULL ? bpage->zip.data : ((buf_block_t *)bpage)->frame;

  const ulint page_type = fil_page_get_type(frame);

  bool is_leaf = false;
  bool is_ibuf = false;

  if (page_type == FIL_PAGE_INDEX || page_type == FIL_PAGE_RTREE) {
    is_leaf = page_is_leaf(frame);

    const space_index_t ibuf_index_id =
        static_cast<space_index_t>(DICT_IBUF_ID_MIN + IBUF_SPACE_ID);

    const uint32_t space_id = bpage->id.space();
    const space_index_t idx_id = btr_page_get_index_id(frame);

    is_ibuf = space_id == IBUF_SPACE_ID && idx_id == ibuf_index_id;

    /* Account reading of leaf pages into the buffer pool(s). */
    if (is_leaf && io_type == BUF_IO_READ) {
      buf_stat_per_index->inc(index_id_t(space_id, idx_id));
    }
  }

  if (!MONITOR_IS_ON(MONITOR_MODULE_BUF_PAGE)) {
    return;
  }

  switch (page_type) {
    case FIL_PAGE_INDEX:
      /* Check if it is an index page for insert buffer */
      if (is_ibuf) {
        if (is_leaf) {
          counter = MONITOR_RW_COUNTER(io_type, MONITOR_INDEX_IBUF_LEAF_PAGE);
        } else {
          counter =
              MONITOR_RW_COUNTER(io_type, MONITOR_INDEX_IBUF_NON_LEAF_PAGE);
        }
        break;
      }
      /* fall through */
    case FIL_PAGE_RTREE:
      if (is_leaf) {
        counter = MONITOR_RW_COUNTER(io_type, MONITOR_INDEX_LEAF_PAGE);
      } else {
        counter = MONITOR_RW_COUNTER(io_type, MONITOR_INDEX_NON_LEAF_PAGE);
      }
      break;

    case FIL_PAGE_UNDO_LOG:
      counter = MONITOR_RW_COUNTER(io_type, MONITOR_UNDO_LOG_PAGE);
      break;

    case FIL_PAGE_INODE:
      counter = MONITOR_RW_COUNTER(io_type, MONITOR_INODE_PAGE);
      break;

    case FIL_PAGE_IBUF_FREE_LIST:
      counter = MONITOR_RW_COUNTER(io_type, MONITOR_IBUF_FREELIST_PAGE);
      break;

    case FIL_PAGE_IBUF_BITMAP:
      counter = MONITOR_RW_COUNTER(io_type, MONITOR_IBUF_BITMAP_PAGE);
      break;

    case FIL_PAGE_TYPE_SYS:
      counter = MONITOR_RW_COUNTER(io_type, MONITOR_SYSTEM_PAGE);
      break;

    case FIL_PAGE_TYPE_TRX_SYS:
      counter = MONITOR_RW_COUNTER(io_type, MONITOR_TRX_SYSTEM_PAGE);
      break;

    case FIL_PAGE_TYPE_FSP_HDR:
      counter = MONITOR_RW_COUNTER(io_type, MONITOR_FSP_HDR_PAGE);
      break;

    case FIL_PAGE_TYPE_XDES:
      counter = MONITOR_RW_COUNTER(io_type, MONITOR_XDES_PAGE);
      break;

    case FIL_PAGE_TYPE_BLOB:
      counter = MONITOR_RW_COUNTER(io_type, MONITOR_BLOB_PAGE);
      break;

    case FIL_PAGE_TYPE_ZBLOB:
      counter = MONITOR_RW_COUNTER(io_type, MONITOR_ZBLOB_PAGE);
      break;

    case FIL_PAGE_TYPE_ZBLOB2:
      counter = MONITOR_RW_COUNTER(io_type, MONITOR_ZBLOB2_PAGE);
      break;

    case FIL_PAGE_TYPE_RSEG_ARRAY:
      counter = MONITOR_RW_COUNTER(io_type, MONITOR_RSEG_ARRAY_PAGE);
      break;

    default:
      counter = MONITOR_RW_COUNTER(io_type, MONITOR_OTHER_PAGE);
  }

  MONITOR_INC_NOCHECK(counter);
}

/** Unfixes the page, unlatches the page,
removes it from page_hash and removes it from LRU.
@param[in,out]	bpage	pointer to the block */
void buf_read_page_handle_error(buf_page_t *bpage) {
  buf_pool_t *buf_pool = buf_pool_from_bpage(bpage);
  const ibool uncompressed = (buf_page_get_state(bpage) == BUF_BLOCK_FILE_PAGE);

  /* First unfix and release lock on the bpage */
  mutex_enter(&buf_pool->LRU_list_mutex);

  rw_lock_t *hash_lock = buf_page_hash_lock_get(buf_pool, bpage->id);

  rw_lock_x_lock(hash_lock);

  mutex_enter(buf_page_get_mutex(bpage));

  ut_ad(buf_page_get_io_fix(bpage) == BUF_IO_READ);
  ut_ad(bpage->buf_fix_count == 0);

  /* Set BUF_IO_NONE before we remove the block from LRU list */
  buf_page_set_io_fix(bpage, BUF_IO_NONE);

  if (uncompressed) {
    rw_lock_x_unlock_gen(&((buf_block_t *)bpage)->lock, BUF_IO_READ);
  }

  /* The hash lock and block mutex will be released during the "free" */
  buf_LRU_free_one_page(bpage, true, true);

  ut_ad(!rw_lock_own(hash_lock, RW_LOCK_X) &&
        !rw_lock_own(hash_lock, RW_LOCK_S));

  mutex_exit(&buf_pool->LRU_list_mutex);

  ut_ad(buf_pool->n_pend_reads > 0);
  os_atomic_decrement_ulint(&buf_pool->n_pend_reads, 1);
}

dberr_t buf_page_check_corrupt(buf_page_t *bpage, fil_space_t *space) {
  ut_ad(space->n_pending_ios > 0);
  byte *dst_frame =
      (bpage->zip.data) ? bpage->zip.data : ((buf_block_t *)bpage)->frame;

  dberr_t err = DB_SUCCESS;
  fil_space_crypt_t *crypt_data = space->crypt_data;
  ulint page_type = mach_read_from_2(dst_frame + FIL_PAGE_TYPE);
  ulint original_page_type =
      mach_read_from_2(dst_frame + FIL_PAGE_ORIGINAL_TYPE_V1);
  bool was_page_read_encrypted = original_page_type == FIL_PAGE_ENCRYPTED;
  bpage->encrypted = bpage->encrypted || was_page_read_encrypted ||
                     page_type == FIL_PAGE_ENCRYPTED ||
                     page_type == FIL_PAGE_ENCRYPTED_RTREE ||
                     page_type == FIL_PAGE_COMPRESSED_AND_ENCRYPTED;

  ut_ad(bpage->id.page_no() != 0 || (original_page_type != FIL_PAGE_ENCRYPTED &&
                                     page_type != FIL_PAGE_ENCRYPTED));

  BlockReporter reporter(true, dst_frame, bpage->size,
                         fsp_is_checksum_disabled(bpage->id.space()));

  bool corrupted = bpage->is_corrupt || reporter.is_corrupted();

  if (!corrupted) {
    bpage->encrypted = false;
  } else {
    err = DB_PAGE_CORRUPTED;
  }

  if (corrupted && !bpage->encrypted) {
    /* An error will be reported by
    buf_page_io_complete(). */
  } else if (bpage->encrypted && corrupted) {
    bpage->encrypted = true;
    err = DB_DECRYPTION_FAILED;
    ib::error() << "The page " << bpage->id << " in file '"
                << space->files.begin()->name << "' cannot be decrypted.";

    if (crypt_data) {
      ib::info() << "However key management plugin or used key_version "
                 << mach_read_from_4(dst_frame + FIL_PAGE_FILE_FLUSH_LSN)
                 << " is not found or"
                    " used encryption algorithm or method does not match.";
    }

    if (bpage->id.space() != TRX_SYS_SPACE) {
      ib::info() << "Marking tablespace as missing."
                    " You may drop this table or"
                    " install correct key management plugin"
                    " and key file.";
    }
  }
  return err;
}

/** Completes an asynchronous read or write request of a file page to or from
the buffer pool.
@param[in]	bpage	pointer to the block in question
@param[in]	evict	whether or not to evict the page from LRU list
@retval	DB_SUCCESS		always when writing, or if a read page was OK
@retval	DB_TABLESPACE_DELETED	if the tablespace does not exist
@retval	DB_PAGE_CORRUPTED	if the checksum fails on a page read
@retval	DB_DECRYPTION_FAILED	if page post encryption checksum matches but
                                after decryption normal page checksum does
                                not match */
dberr_t buf_page_io_complete(buf_page_t *bpage, bool evict) {
  enum buf_io_fix io_type;
  buf_pool_t *buf_pool = buf_pool_from_bpage(bpage);
  const ibool uncompressed = (buf_page_get_state(bpage) == BUF_BLOCK_FILE_PAGE);
  bool have_LRU_mutex = false;

  ut_a(buf_page_in_file(bpage));

  /* We do not need protect io_fix here by mutex to read
  it because this is the only function where we can change the value
  from BUF_IO_READ or BUF_IO_WRITE to some other value, and our code
  ensures that this is the only thread that handles the i/o for this
  block. */

  io_type = buf_page_get_io_fix_unlocked(bpage);
  ut_ad(io_type == BUF_IO_READ || io_type == BUF_IO_WRITE);

  if (io_type == BUF_IO_READ) {
    page_no_t read_page_no;
    space_id_t read_space_id;
    uint key_version = 0;
    byte *frame;
    bool compressed_page;

    fil_space_t *space = fil_space_acquire_for_io(bpage->id.space());
    if (!space) {
      return DB_TABLESPACE_DELETED;
    }

    dberr_t err = DB_SUCCESS;

    if (bpage->size.is_compressed()) {
      frame = bpage->zip.data;
      os_atomic_increment_ulint(&buf_pool->n_pend_unzip, 1);
      if (uncompressed && !buf_zip_decompress((buf_block_t *)bpage, FALSE)) {
        os_atomic_decrement_ulint(&buf_pool->n_pend_unzip, 1);

        compressed_page = false;
        err = DB_PAGE_CORRUPTED;
        goto corrupt;
      }
      os_atomic_decrement_ulint(&buf_pool->n_pend_unzip, 1);
    } else {
      ut_a(uncompressed);
      frame = ((buf_block_t *)bpage)->frame;
    }

    /* If this page is not uninitialized and not in the
    doublewrite buffer, then the page number and space id
    should be the same as in block. */
    read_page_no = mach_read_from_4(frame + FIL_PAGE_OFFSET);
    read_space_id = mach_read_from_4(frame + FIL_PAGE_ARCH_LOG_NO_OR_SPACE_ID);
    key_version = mach_read_from_4(frame + FIL_PAGE_ENCRYPTION_KEY_VERSION);

    if (bpage->id.space() == TRX_SYS_SPACE &&
        buf_dblwr_page_inside(bpage->id.page_no())) {
      ib::error(ER_IB_MSG_78) << "Reading page " << bpage->id
                              << ", which is in the doublewrite buffer!";

    } else if (read_space_id == 0 && read_page_no == 0) {
      /* This is likely an uninitialized page. */
    } else if ((bpage->id.space() != 0 && bpage->id.space() != read_space_id) ||
               bpage->id.page_no() != read_page_no) {
      /* We did not compare space_id to read_space_id
      if bpage->space == 0, because the field on the
      page may contain garbage in MySQL < 4.1.1,
      which only supported bpage->space == 0. */

      ib::error(ER_IB_MSG_79) << "Space id and page no stored in "
                                 "the page, read in are "
                              << page_id_t(read_space_id, read_page_no)
                              << ", should be " << bpage->id;
    }

    if (UNIV_LIKELY(!bpage->is_corrupt || !srv_pass_corrupt_table)) {
      compressed_page = Compression::is_compressed_page(frame);

      /* If the decompress failed then the most likely case is
      that we are reading in a page for which this instance doesn't
      support the compression algorithm. */
      if (compressed_page) {
        Compression::meta_t meta;

        Compression::deserialize_header(frame, &meta);

        ib::error(ER_IB_MSG_80)
            << "Page " << bpage->id << " "
            << "compressed with " << Compression::to_string(meta) << " "
            << "that is not supported by this instance";
      }

      /* From version 3.23.38 up we store the page checksum
      to the 4 first bytes of the page end lsn field */

      err = buf_page_check_corrupt(bpage, space);

      if (compressed_page || err != DB_SUCCESS) {
        // Here bpage should not be encrypted. If it is still encrypted it means
        // that decryption failed and whole space is not readable
        if (bpage->encrypted) {
          ib::error()
              << "Page is still encrypted - which means decryption failed. "
                 "Marking whole space as encrypted";
          fil_space_set_encrypted(bpage->id.space());

          trx_t *trx;
          trx = innobase_get_trx();
          if (trx && trx->dict_operation_lock_mode == RW_X_LATCH) {
            dict_table_set_encrypted_by_space(bpage->id.space(), false);
          } else {
            dict_table_set_encrypted_by_space(bpage->id.space(), true);
          }
        }

        /* Not a real corruption if it was triggered by
        error injection */
        DBUG_EXECUTE_IF("buf_page_import_corrupt_failure",
                        goto page_not_corrupt;);

      corrupt:
        /* Compressed pages are basically gibberish avoid
        printing the contents. */
        if (!compressed_page && err == DB_PAGE_CORRUPTED) {
          ib::error(ER_IB_MSG_81)
              << "Database page corruption on disk"
                 " or a failed file read of page "
              << bpage->id << ". You may have to recover from "
              << "a backup.";

          buf_page_print(frame, bpage->size, BUF_PAGE_PRINT_NO_CRASH);

          ib::info(ER_IB_MSG_82) << "It is also possible that your"
                                    " operating system has corrupted"
                                    " its own file cache and rebooting"
                                    " your computer removes the error."
                                    " If the corrupt page is an index page."
                                    " You can also try to fix the"
                                    " corruption by dumping, dropping,"
                                    " and reimporting the corrupt table."
                                    " You can use CHECK TABLE to scan"
                                    " your table for corruption. "
                                 << FORCE_RECOVERY_MSG;
        }

        if (srv_pass_corrupt_table && bpage->id.space() != 0 &&
            bpage->id.space() < dict_sys_t::s_log_space_first_id) {
          trx_t *trx;

          ib::warn() << "Space " << bpage->id.space()
                     << " will be treated as corrupt.",
              fil_space_set_corrupt(bpage->id.space());

          trx = innobase_get_trx();
          if (trx && trx->dict_operation_lock_mode == RW_X_LATCH) {
            dict_table_set_corrupt_by_space(bpage->id.space(), false);
          } else {
            dict_table_set_corrupt_by_space(bpage->id.space(), true);
          }
          bpage->is_corrupt = true;
        } else if (srv_force_recovery < SRV_FORCE_IGNORE_CORRUPT) {
          /* We do not have to mark any index as
          corrupted here, since we only know the space
          id but not the exact index id. There could
          be multiple tables/indexes in the same space,
          so we will mark it later in upper layer */

          buf_read_page_handle_error(bpage);
          fil_space_release_for_io(space);
          return (err);
        }
      }
    }

    DBUG_EXECUTE_IF("buf_page_import_corrupt_failure", page_not_corrupt
                    : bpage = bpage;);

    if (recv_recovery_is_on()) {
      /* Pages must be uncompressed for crash recovery. */
      ut_a(uncompressed);
      recv_recover_page(true, (buf_block_t *)bpage);
    }

    if (uncompressed && !Compression::is_compressed_page(frame) &&
        !recv_no_ibuf_operations &&
        fil_page_get_type(frame) == FIL_PAGE_INDEX && page_is_leaf(frame) &&
        !fsp_is_system_temporary(bpage->id.space()) &&
        !fsp_is_undo_tablespace(bpage->id.space())) {
      buf_block_t *block;
      bool update_ibuf_bitmap;

      if (UNIV_UNLIKELY(bpage->is_corrupt && srv_pass_corrupt_table)) {
        block = nullptr;
        update_ibuf_bitmap = false;
      } else if (UNIV_UNLIKELY(bpage->encrypted)) {
        ib::warn() << "Table in tablespace " << bpage->id.space()
                   << " encrypted. However key "
                      "management plugin or used "
                   << "key_version " << key_version
                   << "is not found or"
                      " used encryption algorithm or method does not match."
                      " Can't continue opening the table.";

        block = reinterpret_cast<buf_block_t *>(bpage);
        update_ibuf_bitmap = true;
      } else {
        block = reinterpret_cast<buf_block_t *>(bpage);
        update_ibuf_bitmap = true;
      }
      ibuf_merge_or_delete_for_page(block, bpage->id, &bpage->size,
                                    update_ibuf_bitmap);
    }
    fil_space_release_for_io(space);
  }

  mutex_enter(&buf_pool->LRU_list_mutex);

  BPageMutex *page_mutex = buf_page_get_mutex(bpage);
  mutex_enter(page_mutex);

  if (io_type == BUF_IO_WRITE &&
      (
#if defined UNIV_DEBUG || defined UNIV_BUF_DEBUG
          /* to keep consistency at buf_LRU_insert_zip_clean() */
          buf_page_get_state(bpage) == BUF_BLOCK_ZIP_DIRTY ||
#endif /* UNIV_DEBUG || UNIV_BUF_DEBUG */
          buf_page_get_flush_type(bpage) == BUF_FLUSH_LRU ||
          buf_page_get_flush_type(bpage) == BUF_FLUSH_SINGLE_PAGE)) {

    have_LRU_mutex = true; /* optimistic */
  } else {
    mutex_exit(&buf_pool->LRU_list_mutex);
  }

#ifdef UNIV_IBUF_COUNT_DEBUG
  if (io_type == BUF_IO_WRITE || uncompressed) {
    /* For BUF_IO_READ of compressed-only blocks, the
    buffered operations will be merged by buf_page_get_gen()
    after the block has been uncompressed. */
    ut_a(ibuf_count_get(bpage->id) == 0);
  }
#endif /* UNIV_IBUF_COUNT_DEBUG */

  /* Because this thread which does the unlocking is not the same that
  did the locking, we use a pass value != 0 in unlock, which simply
  removes the newest lock debug record, without checking the thread
  id. */

  buf_page_monitor(bpage, io_type);

  switch (io_type) {
    case BUF_IO_READ:

      ut_ad(!have_LRU_mutex);

      buf_page_set_io_fix(bpage, BUF_IO_NONE);

      /* NOTE that the call to ibuf may have moved the ownership of
      the x-latch to this OS thread: do not let this confuse you in
      debugging! */

      if (uncompressed) {
        rw_lock_x_unlock_gen(&((buf_block_t *)bpage)->lock, BUF_IO_READ);
      }

      mutex_exit(buf_page_get_mutex(bpage));

      ut_ad(buf_pool->n_pend_reads > 0);
      os_atomic_decrement_ulint(&buf_pool->n_pend_reads, 1);
      os_atomic_increment_ulint(&buf_pool->stat.n_pages_read, 1);

      break;

    case BUF_IO_WRITE:
      /* Write means a flush operation: call the completion
      routine in the flush system */

      buf_flush_write_complete(bpage);

      if (uncompressed) {
        rw_lock_sx_unlock_gen(&((buf_block_t *)bpage)->lock, BUF_IO_WRITE);
      }

      os_atomic_increment_ulint(&buf_pool->stat.n_pages_written, 1);

      /* We decide whether or not to evict the page from the
      LRU list based on the flush_type.
      * BUF_FLUSH_LIST: don't evict
      * BUF_FLUSH_LRU: always evict
      * BUF_FLUSH_SINGLE_PAGE: eviction preference is passed
      by the caller explicitly. */
      if (buf_page_get_flush_type(bpage) == BUF_FLUSH_LRU) {
        evict = true;
        ut_ad(have_LRU_mutex);
      }

      if (evict && buf_LRU_free_page(bpage, true)) {
        have_LRU_mutex = false;
      } else {
        mutex_exit(buf_page_get_mutex(bpage));
      }
      if (have_LRU_mutex) {
        mutex_exit(&buf_pool->LRU_list_mutex);
      }

      break;

    default:
      ut_error;
  }

  DBUG_PRINT("ib_buf", ("%s page " UINT32PF ":" UINT32PF,
                        io_type == BUF_IO_READ ? "read" : "wrote",
                        bpage->id.space(), bpage->id.page_no()));

  return DB_SUCCESS;
}

/** Asserts that all file pages in the buffer are in a replaceable state.
@param[in]	buf_pool	buffer pool instance */
static void buf_must_be_all_freed_instance(buf_pool_t *buf_pool) {
  ulint i;
  buf_chunk_t *chunk;

  ut_ad(buf_pool);

  chunk = buf_pool->chunks;

  for (i = buf_pool->n_chunks; i--; chunk++) {
    mutex_enter(&buf_pool->LRU_list_mutex);

    const buf_block_t *block = buf_chunk_not_freed(chunk);

    mutex_exit(&buf_pool->LRU_list_mutex);

    if (block) {
      ib::fatal(ER_IB_MSG_83)
          << "Page " << block->page.id << " still fixed or dirty";
    }
  }
}

/** Refreshes the statistics used to print per-second averages.
@param[in,out]	buf_pool	buffer pool instance */
static void buf_refresh_io_stats(buf_pool_t *buf_pool) {
  buf_pool->last_printout_time = ut_time();
  buf_pool->old_stat = buf_pool->stat;
}

/** Invalidates file pages in one buffer pool instance
@param[in]	buf_pool	buffer pool instance */
static void buf_pool_invalidate_instance(buf_pool_t *buf_pool) {
  ulint i;

  ut_ad(!mutex_own(&buf_pool->LRU_list_mutex));

  mutex_enter(&buf_pool->flush_state_mutex);

  for (i = BUF_FLUSH_LRU; i < BUF_FLUSH_N_TYPES; i++) {
    /* As this function is called during startup and
    during redo application phase during recovery, InnoDB
    is single threaded (apart from IO helper threads) at
    this stage. No new write batch can be in intialization
    stage at this point. */
    ut_ad(buf_pool->init_flush[i] == FALSE);

    /* However, it is possible that a write batch that has
    been posted earlier is still not complete. For buffer
    pool invalidation to proceed we must ensure there is NO
    write activity happening. */
    if (buf_pool->n_flush[i] > 0) {
      buf_flush_t type = static_cast<buf_flush_t>(i);

      mutex_exit(&buf_pool->flush_state_mutex);
      buf_flush_wait_batch_end(buf_pool, type);
      mutex_enter(&buf_pool->flush_state_mutex);
    }
  }

  mutex_exit(&buf_pool->flush_state_mutex);

  ut_d(buf_must_be_all_freed_instance(buf_pool));

  while (buf_LRU_scan_and_free_block(buf_pool, true)) {
  }

  mutex_enter(&buf_pool->LRU_list_mutex);

  ut_ad(UT_LIST_GET_LEN(buf_pool->LRU) == 0);
  ut_ad(UT_LIST_GET_LEN(buf_pool->unzip_LRU) == 0);

  buf_pool->freed_page_clock = 0;
  buf_pool->LRU_old = NULL;
  buf_pool->LRU_old_len = 0;

  mutex_exit(&buf_pool->LRU_list_mutex);

  memset(&buf_pool->stat, 0x00, sizeof(buf_pool->stat));
  buf_refresh_io_stats(buf_pool);
}

/** Invalidates the file pages in the buffer pool when an archive recovery is
 completed. All the file pages buffered must be in a replaceable state when
 this function is called: not latched and not modified. */
void buf_pool_invalidate(void) {
  ulint i;

  for (i = 0; i < srv_buf_pool_instances; i++) {
    buf_pool_invalidate_instance(buf_pool_from_array(i));
  }
}

#if defined UNIV_DEBUG || defined UNIV_BUF_DEBUG
/** Validates data in one buffer pool instance
@param[in]	buf_pool	buffer pool instance
@return true */
static ibool buf_pool_validate_instance(buf_pool_t *buf_pool) {
  buf_page_t *b;
  buf_chunk_t *chunk;
  ulint i;
  ulint n_lru_flush = 0;
  ulint n_page_flush = 0;
  ulint n_list_flush = 0;
  ulint n_lru = 0;
  ulint n_flush = 0;
  ulint n_free = 0;
  ulint n_zip = 0;

  ut_ad(buf_pool);

  mutex_enter(&buf_pool->chunks_mutex);
  mutex_enter(&buf_pool->LRU_list_mutex);
  hash_lock_x_all(buf_pool->page_hash);
  mutex_enter(&buf_pool->zip_mutex);
  mutex_enter(&buf_pool->free_list_mutex);
  mutex_enter(&buf_pool->flush_state_mutex);

  chunk = buf_pool->chunks;

  /* Check the uncompressed blocks. */

  for (i = buf_pool->n_chunks; i--; chunk++) {
    ulint j;
    buf_block_t *block = chunk->blocks;

    for (j = chunk->size; j--; block++) {
      switch (buf_block_get_state(block)) {
        case BUF_BLOCK_POOL_WATCH:
        case BUF_BLOCK_ZIP_PAGE:
        case BUF_BLOCK_ZIP_DIRTY:
          /* These should only occur on
          zip_clean, zip_free[], or flush_list. */
          ut_error;
          break;

        case BUF_BLOCK_FILE_PAGE:
          ut_a(buf_page_hash_get_low(buf_pool, block->page.id) == &block->page);

#ifdef UNIV_IBUF_COUNT_DEBUG
          ut_a(buf_page_get_io_fix(&block->page) == BUF_IO_READ ||
               !ibuf_count_get(block->page.id));
#endif
          switch (buf_page_get_io_fix_unlocked(&block->page)) {
            case BUF_IO_NONE:
              break;

            case BUF_IO_WRITE:
              switch (buf_page_get_flush_type(&block->page)) {
                case BUF_FLUSH_LRU:
                case BUF_FLUSH_SINGLE_PAGE:
                case BUF_FLUSH_LIST:
                  break;
                default:
                  ut_error;
              }

              break;

            case BUF_IO_READ:

              ut_a(rw_lock_is_locked(&block->lock, RW_LOCK_X));
              break;

            case BUF_IO_PIN:
              break;
          }

          n_lru++;
          break;

        case BUF_BLOCK_NOT_USED:
          n_free++;
          break;

        case BUF_BLOCK_READY_FOR_USE:
        case BUF_BLOCK_MEMORY:
        case BUF_BLOCK_REMOVE_HASH:
          /* do nothing */
          break;
      }
    }
  }

  /* Check clean compressed-only blocks. */

  for (b = UT_LIST_GET_FIRST(buf_pool->zip_clean); b;
       b = UT_LIST_GET_NEXT(list, b)) {
    ut_a(buf_page_get_state(b) == BUF_BLOCK_ZIP_PAGE);
    switch (buf_page_get_io_fix(b)) {
      case BUF_IO_NONE:
      case BUF_IO_PIN:
        /* All clean blocks should be I/O-unfixed. */
        break;
      case BUF_IO_READ:
        /* In buf_LRU_free_page(), we temporarily set
        b->io_fix = BUF_IO_READ for a newly allocated
        control block in order to prevent
        buf_page_get_gen() from decompressing the block. */
        break;
      default:
        ut_error;
        break;
    }

    /* It is OK to read oldest_modification here because
    we have acquired buf_pool->zip_mutex above which acts
    as the 'block->mutex' for these bpages. */
    ut_a(!b->oldest_modification);
    ut_a(buf_page_hash_get_low(buf_pool, b->id) == b);
    n_lru++;
    n_zip++;
  }

  /* Check dirty blocks. */

  buf_flush_list_mutex_enter(buf_pool);
  for (b = UT_LIST_GET_FIRST(buf_pool->flush_list); b;
       b = UT_LIST_GET_NEXT(list, b)) {
    ut_ad(b->in_flush_list);
    ut_a(b->oldest_modification);
    n_flush++;

    switch (buf_page_get_state(b)) {
      case BUF_BLOCK_ZIP_DIRTY:
        n_lru++;
        n_zip++;
        /* fallthrough */
      case BUF_BLOCK_FILE_PAGE:
        switch (buf_page_get_io_fix_unlocked(b)) {
          case BUF_IO_NONE:
          case BUF_IO_READ:
          case BUF_IO_PIN:
            break;
          case BUF_IO_WRITE:
            switch (buf_page_get_flush_type(b)) {
              case BUF_FLUSH_LRU:
                n_lru_flush++;
                break;
              case BUF_FLUSH_SINGLE_PAGE:
                n_page_flush++;
                break;
              case BUF_FLUSH_LIST:
                n_list_flush++;
                break;
              default:
                ut_error;
            }
            break;
        }
        break;
      case BUF_BLOCK_POOL_WATCH:
      case BUF_BLOCK_ZIP_PAGE:
      case BUF_BLOCK_NOT_USED:
      case BUF_BLOCK_READY_FOR_USE:
      case BUF_BLOCK_MEMORY:
      case BUF_BLOCK_REMOVE_HASH:
        ut_error;
        break;
    }
    ut_a(buf_page_hash_get_low(buf_pool, b->id) == b);
  }

  ut_a(UT_LIST_GET_LEN(buf_pool->flush_list) == n_flush);

  hash_unlock_x_all(buf_pool->page_hash);
  buf_flush_list_mutex_exit(buf_pool);

  mutex_exit(&buf_pool->zip_mutex);

  if (buf_pool->curr_size == buf_pool->old_size &&
      n_lru + n_free > buf_pool->curr_size + n_zip) {
    ib::fatal(ER_IB_MSG_84)
        << "n_LRU " << n_lru << ", n_free " << n_free << ", pool "
        << buf_pool->curr_size << " zip " << n_zip << ". Aborting...";
  }

  ut_a(UT_LIST_GET_LEN(buf_pool->LRU) == n_lru);

  mutex_exit(&buf_pool->LRU_list_mutex);
  mutex_exit(&buf_pool->chunks_mutex);

  if (buf_pool->curr_size == buf_pool->old_size &&
      UT_LIST_GET_LEN(buf_pool->free) > n_free) {
    ib::fatal(ER_IB_MSG_85)
        << "Free list len " << UT_LIST_GET_LEN(buf_pool->free)
        << ", free blocks " << n_free << ". Aborting...";
  }

  mutex_exit(&buf_pool->free_list_mutex);

  ut_a(buf_pool->n_flush[BUF_FLUSH_LIST] == n_list_flush);
  ut_a(buf_pool->n_flush[BUF_FLUSH_LRU] == n_lru_flush);
  ut_a(buf_pool->n_flush[BUF_FLUSH_SINGLE_PAGE] == n_page_flush);

  mutex_exit(&buf_pool->flush_state_mutex);

  ut_a(buf_LRU_validate());
  ut_a(buf_flush_validate(buf_pool));

  return (TRUE);
}

/** Validates the buffer buf_pool data structure.
 @return true */
ibool buf_validate(void) {
  ulint i;

  for (i = 0; i < srv_buf_pool_instances; i++) {
    buf_pool_t *buf_pool;

    buf_pool = buf_pool_from_array(i);

    buf_pool_validate_instance(buf_pool);
  }
  return (TRUE);
}

#endif /* UNIV_DEBUG || UNIV_BUF_DEBUG */

#if defined UNIV_DEBUG_PRINT || defined UNIV_DEBUG || defined UNIV_BUF_DEBUG
/** Prints info of the buffer buf_pool data structure for one instance.
@param[in]	buf_pool	buffer pool instance */
static void buf_print_instance(buf_pool_t *buf_pool) {
  index_id_t *index_ids;
  ulint *counts;
  ulint size;
  ulint i;
  ulint j;
  ulint n_found;
  buf_chunk_t *chunk;

  ut_ad(buf_pool);

  size = buf_pool->curr_size;

  index_ids =
      static_cast<index_id_t *>(ut_malloc_nokey(size * sizeof *index_ids));

  counts = static_cast<ulint *>(ut_malloc_nokey(sizeof(ulint) * size));

  mutex_enter(&buf_pool->LRU_list_mutex);
  mutex_enter(&buf_pool->free_list_mutex);
  mutex_enter(&buf_pool->flush_state_mutex);
  buf_flush_list_mutex_enter(buf_pool);

  ib::info(ER_IB_MSG_86) << *buf_pool;

  buf_flush_list_mutex_exit(buf_pool);
  mutex_exit(&buf_pool->flush_state_mutex);
  mutex_exit(&buf_pool->free_list_mutex);

  /* Count the number of blocks belonging to each index in the buffer */

  n_found = 0;

  chunk = buf_pool->chunks;

  for (i = buf_pool->n_chunks; i--; chunk++) {
    buf_block_t *block = chunk->blocks;
    ulint n_blocks = chunk->size;

    for (; n_blocks--; block++) {
      const buf_frame_t *frame = block->frame;

      if (fil_page_index_page_check(frame)) {
        index_id_t id(block->page.id.space(), btr_page_get_index_id(frame));

        /* Look for the id in the index_ids array */
        j = 0;

        while (j < n_found) {
          if (index_ids[j] == id) {
            counts[j]++;

            break;
          }
          j++;
        }

        if (j == n_found) {
          n_found++;
          index_ids[j] = id;
          counts[j] = 1;
        }
      }
    }
  }

  mutex_exit(&buf_pool->LRU_list_mutex);

  for (i = 0; i < n_found; i++) {
    ib::info info(ER_IB_MSG_1217);

    info << "Block count for index " << index_ids[i] << " in buffer is about "
         << counts[i];
  }

  ut_free(index_ids);
  ut_free(counts);

  ut_a(buf_pool_validate_instance(buf_pool));
}

/** Prints info of the buffer buf_pool data structure. */
void buf_print(void) {
  ulint i;

  for (i = 0; i < srv_buf_pool_instances; i++) {
    buf_pool_t *buf_pool;

    buf_pool = buf_pool_from_array(i);
    buf_print_instance(buf_pool);
  }
}
#endif /* UNIV_DEBUG_PRINT || UNIV_DEBUG || UNIV_BUF_DEBUG */

#ifdef UNIV_DEBUG
/** Returns the number of latched pages in the buffer pool.
@param[in]	buf_pool	buffer pool instance
@return number of latched pages */
static ulint buf_get_latched_pages_number_instance(buf_pool_t *buf_pool) {
  buf_page_t *b;
  ulint i;
  buf_chunk_t *chunk;
  ulint fixed_pages_number = 0;

  mutex_enter(&buf_pool->LRU_list_mutex);

  chunk = buf_pool->chunks;

  for (i = buf_pool->n_chunks; i--; chunk++) {
    buf_block_t *block;
    ulint j;

    block = chunk->blocks;

    for (j = chunk->size; j--; block++) {
      if (buf_block_get_state(block) != BUF_BLOCK_FILE_PAGE) {
        continue;
      }

      if (block->page.buf_fix_count != 0 ||
          buf_page_get_io_fix_unlocked(&block->page) != BUF_IO_NONE) {
        fixed_pages_number++;
      }
    }
  }

  mutex_exit(&buf_pool->LRU_list_mutex);

  mutex_enter(&buf_pool->zip_mutex);

  /* Traverse the lists of clean and dirty compressed-only blocks. */

  for (b = UT_LIST_GET_FIRST(buf_pool->zip_clean); b;
       b = UT_LIST_GET_NEXT(list, b)) {
    ut_a(buf_page_get_state(b) == BUF_BLOCK_ZIP_PAGE);
    ut_a(buf_page_get_io_fix(b) != BUF_IO_WRITE);

    if (b->buf_fix_count != 0 || buf_page_get_io_fix(b) != BUF_IO_NONE) {
      fixed_pages_number++;
    }
  }

  buf_flush_list_mutex_enter(buf_pool);
  for (b = UT_LIST_GET_FIRST(buf_pool->flush_list); b;
       b = UT_LIST_GET_NEXT(list, b)) {
    ut_ad(b->in_flush_list);

    switch (buf_page_get_state(b)) {
      case BUF_BLOCK_ZIP_DIRTY:
        if (b->buf_fix_count != 0 || buf_page_get_io_fix(b) != BUF_IO_NONE) {
          fixed_pages_number++;
        }
        break;
      case BUF_BLOCK_FILE_PAGE:
        /* uncompressed page */
        break;
      case BUF_BLOCK_REMOVE_HASH:
        /* We hold flush list but not LRU list mutex here.
        Thus encountering BUF_BLOCK_REMOVE_HASH pages is
        possible.  */
        break;
      case BUF_BLOCK_POOL_WATCH:
      case BUF_BLOCK_ZIP_PAGE:
      case BUF_BLOCK_NOT_USED:
      case BUF_BLOCK_READY_FOR_USE:
      case BUF_BLOCK_MEMORY:
        ut_error;
        break;
    }
  }

  buf_flush_list_mutex_exit(buf_pool);
  mutex_exit(&buf_pool->zip_mutex);

  return (fixed_pages_number);
}

/** Returns the number of latched pages in all the buffer pools.
 @return number of latched pages */
ulint buf_get_latched_pages_number(void) {
  ulint i;
  ulint total_latched_pages = 0;

  for (i = 0; i < srv_buf_pool_instances; i++) {
    buf_pool_t *buf_pool;

    buf_pool = buf_pool_from_array(i);

    total_latched_pages += buf_get_latched_pages_number_instance(buf_pool);
  }

  return (total_latched_pages);
}

#endif /* UNIV_DEBUG */

/** Returns the number of pending buf pool read ios.
 @return number of pending read I/O operations */
ulint buf_get_n_pending_read_ios(void) {
  ulint pend_ios = 0;

  os_rmb;
  for (ulint i = 0; i < srv_buf_pool_instances; i++) {
    pend_ios += buf_pool_from_array(i)->n_pend_reads;
  }

  return (pend_ios);
}

/** Returns the ratio in percents of modified pages in the buffer pool /
 database pages in the buffer pool.
 @return modified page percentage ratio */
double buf_get_modified_ratio_pct(void) {
  double ratio;
  ulint lru_len = 0;
  ulint free_len = 0;
  ulint flush_list_len = 0;

  buf_get_total_list_len(&lru_len, &free_len, &flush_list_len);

  ratio = static_cast<double>(100 * flush_list_len) / (1 + lru_len + free_len);

  /* 1 + is there to avoid division by zero */

  return (ratio);
}

/** Aggregates a pool stats information with the total buffer pool stats  */
static void buf_stats_aggregate_pool_info(
    buf_pool_info_t *total_info,      /*!< in/out: the buffer pool
                                      info to store aggregated
                                      result */
    const buf_pool_info_t *pool_info) /*!< in: individual buffer pool
                                      stats info */
{
  ut_a(total_info && pool_info);

  /* Nothing to copy if total_info is the same as pool_info */
  if (total_info == pool_info) {
    return;
  }

  total_info->pool_size += pool_info->pool_size;
  total_info->pool_size_bytes += pool_info->pool_size_bytes;
  total_info->lru_len += pool_info->lru_len;
  total_info->old_lru_len += pool_info->old_lru_len;
  total_info->free_list_len += pool_info->free_list_len;
  total_info->flush_list_len += pool_info->flush_list_len;
  total_info->n_pend_unzip += pool_info->n_pend_unzip;
  total_info->n_pend_reads += pool_info->n_pend_reads;
  total_info->n_pending_flush_lru += pool_info->n_pending_flush_lru;
  total_info->n_pending_flush_list += pool_info->n_pending_flush_list;
  total_info->n_pages_made_young += pool_info->n_pages_made_young;
  total_info->n_pages_not_made_young += pool_info->n_pages_not_made_young;
  total_info->n_pages_read += pool_info->n_pages_read;
  total_info->n_pages_created += pool_info->n_pages_created;
  total_info->n_pages_written += pool_info->n_pages_written;
  total_info->n_page_gets += pool_info->n_page_gets;
  total_info->n_ra_pages_read_rnd += pool_info->n_ra_pages_read_rnd;
  total_info->n_ra_pages_read += pool_info->n_ra_pages_read;
  total_info->n_ra_pages_evicted += pool_info->n_ra_pages_evicted;
  total_info->page_made_young_rate += pool_info->page_made_young_rate;
  total_info->page_not_made_young_rate += pool_info->page_not_made_young_rate;
  total_info->pages_read_rate += pool_info->pages_read_rate;
  total_info->pages_created_rate += pool_info->pages_created_rate;
  total_info->pages_written_rate += pool_info->pages_written_rate;
  total_info->n_page_get_delta += pool_info->n_page_get_delta;
  total_info->page_read_delta += pool_info->page_read_delta;
  total_info->young_making_delta += pool_info->young_making_delta;
  total_info->not_young_making_delta += pool_info->not_young_making_delta;
  total_info->pages_readahead_rnd_rate += pool_info->pages_readahead_rnd_rate;
  total_info->pages_readahead_rate += pool_info->pages_readahead_rate;
  total_info->pages_evicted_rate += pool_info->pages_evicted_rate;
  total_info->unzip_lru_len += pool_info->unzip_lru_len;
  total_info->io_sum += pool_info->io_sum;
  total_info->io_cur += pool_info->io_cur;
  total_info->unzip_sum += pool_info->unzip_sum;
  total_info->unzip_cur += pool_info->unzip_cur;
}
/** Collect buffer pool stats information for a buffer pool. Also
 record aggregated stats if there are more than one buffer pool
 in the server */
void buf_stats_get_pool_info(
    buf_pool_t *buf_pool,           /*!< in: buffer pool */
    ulint pool_id,                  /*!< in: buffer pool ID */
    buf_pool_info_t *all_pool_info) /*!< in/out: buffer pool info
                                    to fill */
{
  buf_pool_info_t *pool_info;
  time_t current_time;
  double time_elapsed;

  /* Find appropriate pool_info to store stats for this buffer pool */
  pool_info = &all_pool_info[pool_id];

  pool_info->pool_unique_id = pool_id;

  pool_info->pool_size = buf_pool->curr_size;

  pool_info->pool_size_bytes = buf_pool->curr_pool_size;

  pool_info->lru_len = UT_LIST_GET_LEN(buf_pool->LRU);

  pool_info->old_lru_len = buf_pool->LRU_old_len;

  pool_info->free_list_len = UT_LIST_GET_LEN(buf_pool->free);

  pool_info->flush_list_len = UT_LIST_GET_LEN(buf_pool->flush_list);

  pool_info->n_pend_unzip = UT_LIST_GET_LEN(buf_pool->unzip_LRU);

  pool_info->n_pend_reads = buf_pool->n_pend_reads;

  pool_info->n_pending_flush_lru =
      (buf_pool->n_flush[BUF_FLUSH_LRU] + buf_pool->init_flush[BUF_FLUSH_LRU]);

  pool_info->n_pending_flush_list = (buf_pool->n_flush[BUF_FLUSH_LIST] +
                                     buf_pool->init_flush[BUF_FLUSH_LIST]);

  pool_info->n_pending_flush_single_page =
      (buf_pool->n_flush[BUF_FLUSH_SINGLE_PAGE] +
       buf_pool->init_flush[BUF_FLUSH_SINGLE_PAGE]);

  current_time = time(NULL);
  time_elapsed = 0.001 + difftime(current_time, buf_pool->last_printout_time);

  pool_info->n_pages_made_young = buf_pool->stat.n_pages_made_young;

  pool_info->n_pages_not_made_young = buf_pool->stat.n_pages_not_made_young;

  pool_info->n_pages_read = buf_pool->stat.n_pages_read;

  pool_info->n_pages_created = buf_pool->stat.n_pages_created;

  pool_info->n_pages_written = buf_pool->stat.n_pages_written;

  pool_info->n_page_gets = buf_pool->stat.n_page_gets;

  pool_info->n_ra_pages_read_rnd = buf_pool->stat.n_ra_pages_read_rnd;
  pool_info->n_ra_pages_read = buf_pool->stat.n_ra_pages_read;

  pool_info->n_ra_pages_evicted = buf_pool->stat.n_ra_pages_evicted;

  pool_info->page_made_young_rate = (buf_pool->stat.n_pages_made_young -
                                     buf_pool->old_stat.n_pages_made_young) /
                                    time_elapsed;

  pool_info->page_not_made_young_rate =
      (buf_pool->stat.n_pages_not_made_young -
       buf_pool->old_stat.n_pages_not_made_young) /
      time_elapsed;

  pool_info->pages_read_rate =
      (buf_pool->stat.n_pages_read - buf_pool->old_stat.n_pages_read) /
      time_elapsed;

  pool_info->pages_created_rate =
      (buf_pool->stat.n_pages_created - buf_pool->old_stat.n_pages_created) /
      time_elapsed;

  pool_info->pages_written_rate =
      (buf_pool->stat.n_pages_written - buf_pool->old_stat.n_pages_written) /
      time_elapsed;

  pool_info->n_page_get_delta =
      buf_pool->stat.n_page_gets - buf_pool->old_stat.n_page_gets;

  if (pool_info->n_page_get_delta) {
    pool_info->page_read_delta =
        buf_pool->stat.n_pages_read - buf_pool->old_stat.n_pages_read;

    pool_info->young_making_delta = buf_pool->stat.n_pages_made_young -
                                    buf_pool->old_stat.n_pages_made_young;

    pool_info->not_young_making_delta =
        buf_pool->stat.n_pages_not_made_young -
        buf_pool->old_stat.n_pages_not_made_young;
  }
  pool_info->pages_readahead_rnd_rate =
      (buf_pool->stat.n_ra_pages_read_rnd -
       buf_pool->old_stat.n_ra_pages_read_rnd) /
      time_elapsed;

  pool_info->pages_readahead_rate =
      (buf_pool->stat.n_ra_pages_read - buf_pool->old_stat.n_ra_pages_read) /
      time_elapsed;

  pool_info->pages_evicted_rate = (buf_pool->stat.n_ra_pages_evicted -
                                   buf_pool->old_stat.n_ra_pages_evicted) /
                                  time_elapsed;

  pool_info->unzip_lru_len = UT_LIST_GET_LEN(buf_pool->unzip_LRU);

  pool_info->io_sum = buf_LRU_stat_sum.io;

  pool_info->io_cur = buf_LRU_stat_cur.io;

  pool_info->unzip_sum = buf_LRU_stat_sum.unzip;

  pool_info->unzip_cur = buf_LRU_stat_cur.unzip;

  buf_refresh_io_stats(buf_pool);
}

/** Prints info of the buffer i/o. */
static void buf_print_io_instance(
    buf_pool_info_t *pool_info, /*!< in: buffer pool info */
    FILE *file)                 /*!< in/out: buffer where to print */
{
  ut_ad(pool_info);

  fprintf(file,
          "Buffer pool size   " ULINTPF
          "\n"
          "Buffer pool size, bytes " ULINTPF
          "\n"
          "Free buffers       " ULINTPF
          "\n"
          "Database pages     " ULINTPF
          "\n"
          "Old database pages " ULINTPF
          "\n"
          "Modified db pages  " ULINTPF
          "\n"
          "Pending reads      " ULINTPF
          "\n"
          "Pending writes: LRU " ULINTPF ", flush list " ULINTPF
          ", single page " ULINTPF "\n",
          pool_info->pool_size, pool_info->pool_size_bytes,
          pool_info->free_list_len, pool_info->lru_len, pool_info->old_lru_len,
          pool_info->flush_list_len, pool_info->n_pend_reads,
          pool_info->n_pending_flush_lru, pool_info->n_pending_flush_list,
          pool_info->n_pending_flush_single_page);

  fprintf(file,
          "Pages made young " ULINTPF ", not young " ULINTPF
          "\n"
          "%.2f youngs/s, %.2f non-youngs/s\n"
          "Pages read " ULINTPF ", created " ULINTPF ", written " ULINTPF
          "\n"
          "%.2f reads/s, %.2f creates/s, %.2f writes/s\n",
          pool_info->n_pages_made_young, pool_info->n_pages_not_made_young,
          pool_info->page_made_young_rate, pool_info->page_not_made_young_rate,
          pool_info->n_pages_read, pool_info->n_pages_created,
          pool_info->n_pages_written, pool_info->pages_read_rate,
          pool_info->pages_created_rate, pool_info->pages_written_rate);

  if (pool_info->n_page_get_delta) {
    fprintf(file,
            "Buffer pool hit rate %lu / 1000,"
            " young-making rate %lu / 1000 not %lu / 1000\n",
            (ulong)(1000 - (1000 * pool_info->page_read_delta /
                            pool_info->n_page_get_delta)),
            (ulong)(1000 * pool_info->young_making_delta /
                    pool_info->n_page_get_delta),
            (ulong)(1000 * pool_info->not_young_making_delta /
                    pool_info->n_page_get_delta));
  } else {
    fputs("No buffer pool page gets since the last printout\n", file);
  }

  /* Statistics about read ahead algorithm */
  fprintf(file,
          "Pages read ahead %.2f/s,"
          " evicted without access %.2f/s,"
          " Random read ahead %.2f/s\n",

          pool_info->pages_readahead_rate, pool_info->pages_evicted_rate,
          pool_info->pages_readahead_rnd_rate);

  /* Print some values to help us with visualizing what is
  happening with LRU eviction. */
  fprintf(file,
          "LRU len: " ULINTPF ", unzip_LRU len: " ULINTPF
          "\n"
          "I/O sum[" ULINTPF "]:cur[" ULINTPF
          "], "
          "unzip sum[" ULINTPF "]:cur[" ULINTPF "]\n",
          pool_info->lru_len, pool_info->unzip_lru_len, pool_info->io_sum,
          pool_info->io_cur, pool_info->unzip_sum, pool_info->unzip_cur);
}

/** Prints info of the buffer i/o. */
void buf_print_io(FILE *file) /*!< in/out: buffer where to print */
{
  ulint i;
  buf_pool_info_t *pool_info;
  buf_pool_info_t *pool_info_total;

  /* If srv_buf_pool_instances is greater than 1, allocate
  one extra buf_pool_info_t, the last one stores
  aggregated/total values from all pools */
  if (srv_buf_pool_instances > 1) {
    pool_info = (buf_pool_info_t *)ut_zalloc_nokey(
        (srv_buf_pool_instances + 1) * sizeof *pool_info);

    pool_info_total = &pool_info[srv_buf_pool_instances];
  } else {
    ut_a(srv_buf_pool_instances == 1);

    pool_info_total = pool_info =
        static_cast<buf_pool_info_t *>(ut_zalloc_nokey(sizeof *pool_info));
  }

  os_rmb;

  for (i = 0; i < srv_buf_pool_instances; i++) {
    buf_pool_t *buf_pool;

    buf_pool = buf_pool_from_array(i);

    /* Fetch individual buffer pool info and calculate
    aggregated stats along the way */
    buf_stats_get_pool_info(buf_pool, i, pool_info);

    /* If we have more than one buffer pool, store
    the aggregated stats  */
    if (srv_buf_pool_instances > 1) {
      buf_stats_aggregate_pool_info(pool_info_total, &pool_info[i]);
    }
  }

  /* Print the aggreate buffer pool info */
  buf_print_io_instance(pool_info_total, file);

  /* If there are more than one buffer pool, print each individual pool
  info */
  if (srv_buf_pool_instances > 1) {
    fputs(
        "----------------------\n"
        "INDIVIDUAL BUFFER POOL INFO\n"
        "----------------------\n",
        file);

    for (i = 0; i < srv_buf_pool_instances; i++) {
      fprintf(file, "---BUFFER POOL " ULINTPF "\n", i);
      buf_print_io_instance(&pool_info[i], file);
    }
  }

  ut_free(pool_info);
}

/** Refreshes the statistics used to print per-second averages. */
void buf_refresh_io_stats_all(void) {
  for (ulint i = 0; i < srv_buf_pool_instances; i++) {
    buf_pool_t *buf_pool;

    buf_pool = buf_pool_from_array(i);

    buf_refresh_io_stats(buf_pool);
  }
}

/** Aborts the current process if there is any page in other state. */
void buf_must_be_all_freed(void) {
  for (ulint i = 0; i < srv_buf_pool_instances; i++) {
    buf_pool_t *buf_pool;

    buf_pool = buf_pool_from_array(i);

    buf_must_be_all_freed_instance(buf_pool);
  }
}

/** Checks that there currently are no pending i/o-operations for the buffer
pool.
@return number of pending i/o */
ulint buf_pool_check_no_pending_io(void) {
  ulint i;
  ulint pending_io = 0;

  for (i = 0; i < srv_buf_pool_instances; i++) {
    buf_pool_t *buf_pool;

    buf_pool = buf_pool_from_array(i);

    pending_io += buf_pool->n_pend_reads;

    mutex_enter(&buf_pool->flush_state_mutex);
    pending_io += +buf_pool->n_flush[BUF_FLUSH_LRU] +
                  buf_pool->n_flush[BUF_FLUSH_SINGLE_PAGE] +
                  buf_pool->n_flush[BUF_FLUSH_LIST];
    mutex_exit(&buf_pool->flush_state_mutex);
  }

  return (pending_io);
}

#if 0
Code currently not used
/*********************************************************************//**
Gets the current length of the free list of buffer blocks.
@return length of the free list */
ulint
buf_get_free_list_len(void)
{
	ulint	len;

	mutex_enter(&buf_pool->free_list_mutex);

	len = UT_LIST_GET_LEN(buf_pool->free);

	mutex_exit(&buf_pool->free_list_mutex);

	return(len);
}
#endif

#else /* !UNIV_HOTBACKUP */

/** Inits a page to the buffer buf_pool, for use in mysqlbackup --restore.
@param[in]	page_id		page id
@param[in]	page_size	page size
@param[in,out]	block		block to init */
void meb_page_init(const page_id_t &page_id, const page_size_t &page_size,
                   buf_block_t *block) {
  block->page.state = BUF_BLOCK_FILE_PAGE;
  block->page.id.copy_from(page_id);
  block->page.size.copy_from(page_size);

  page_zip_des_init(&block->page.zip);

  /* We assume that block->page.data has been allocated
  with page_size == univ_page_size. */
  if (page_size.is_compressed()) {
    page_zip_set_size(&block->page.zip, page_size.physical());
    block->page.zip.data = block->frame + page_size.logical();
  } else {
    page_zip_set_size(&block->page.zip, 0);
  }

  ib::trace_1() << "meb_page_init: block  Space: " << block->page.id.space()
                << " , zip_size: " << block->page.size.physical()
                << " unzip_size: " << block->page.size.logical() << " }\n";
}

#endif /* !UNIV_HOTBACKUP */

/** Print the given buf_pool_t object.
@param[in,out]	out		the output stream
@param[in]	buf_pool	the buf_pool_t object to be printed
@return the output stream */
std::ostream &operator<<(std::ostream &out, const buf_pool_t &buf_pool) {
#ifndef UNIV_HOTBACKUP
  /* These locking requirements might be relaxed if desired */
  ut_ad(mutex_own(&buf_pool.LRU_list_mutex));
  ut_ad(mutex_own(&buf_pool.free_list_mutex));
  ut_ad(mutex_own(&buf_pool.flush_state_mutex));
  ut_ad(buf_flush_list_mutex_own(&buf_pool));

  out << "[buffer pool instance: "
      << "buf_pool size=" << buf_pool.curr_size
      << ", database pages=" << UT_LIST_GET_LEN(buf_pool.LRU)
      << ", free pages=" << UT_LIST_GET_LEN(buf_pool.free)
      << ", modified database pages=" << UT_LIST_GET_LEN(buf_pool.flush_list)
      << ", n pending decompressions=" << buf_pool.n_pend_unzip
      << ", n pending reads=" << buf_pool.n_pend_reads
      << ", n pending flush LRU=" << buf_pool.n_flush[BUF_FLUSH_LRU]
      << " list=" << buf_pool.n_flush[BUF_FLUSH_LIST]
      << " single page=" << buf_pool.n_flush[BUF_FLUSH_SINGLE_PAGE]
      << ", pages made young=" << buf_pool.stat.n_pages_made_young
      << ", not young=" << buf_pool.stat.n_pages_not_made_young
      << ", pages read=" << buf_pool.stat.n_pages_read
      << ", created=" << buf_pool.stat.n_pages_created
      << ", written=" << buf_pool.stat.n_pages_written << "]";
#endif /* !UNIV_HOTBACKUP */
  return (out);
}

/** Get the page type as a string.
@return the page type as a string. */
const char *buf_block_t::get_page_type_str() const {
  page_type_t type = get_page_type();

#define PAGE_TYPE(x) \
  case x:            \
    return (#x);

  switch (type) {
    PAGE_TYPE(FIL_PAGE_INDEX);
    PAGE_TYPE(FIL_PAGE_RTREE);
    PAGE_TYPE(FIL_PAGE_SDI);
    PAGE_TYPE(FIL_PAGE_UNDO_LOG);
    PAGE_TYPE(FIL_PAGE_INODE);
    PAGE_TYPE(FIL_PAGE_IBUF_FREE_LIST);
    PAGE_TYPE(FIL_PAGE_TYPE_ALLOCATED);
    PAGE_TYPE(FIL_PAGE_IBUF_BITMAP);
    PAGE_TYPE(FIL_PAGE_TYPE_SYS);
    PAGE_TYPE(FIL_PAGE_TYPE_TRX_SYS);
    PAGE_TYPE(FIL_PAGE_TYPE_FSP_HDR);
    PAGE_TYPE(FIL_PAGE_TYPE_XDES);
    PAGE_TYPE(FIL_PAGE_TYPE_BLOB);
    PAGE_TYPE(FIL_PAGE_TYPE_ZBLOB);
    PAGE_TYPE(FIL_PAGE_TYPE_ZBLOB2);
    PAGE_TYPE(FIL_PAGE_TYPE_UNKNOWN);
    PAGE_TYPE(FIL_PAGE_COMPRESSED);
    PAGE_TYPE(FIL_PAGE_ENCRYPTED);
    PAGE_TYPE(FIL_PAGE_COMPRESSED_AND_ENCRYPTED);
    PAGE_TYPE(FIL_PAGE_ENCRYPTED_RTREE);
    PAGE_TYPE(FIL_PAGE_SDI_BLOB);
    PAGE_TYPE(FIL_PAGE_SDI_ZBLOB);
    PAGE_TYPE(FIL_PAGE_TYPE_LOB_INDEX);
    PAGE_TYPE(FIL_PAGE_TYPE_LOB_DATA);
    PAGE_TYPE(FIL_PAGE_TYPE_LOB_FIRST);
    PAGE_TYPE(FIL_PAGE_TYPE_ZLOB_FIRST);
    PAGE_TYPE(FIL_PAGE_TYPE_ZLOB_DATA);
    PAGE_TYPE(FIL_PAGE_TYPE_ZLOB_INDEX);
    PAGE_TYPE(FIL_PAGE_TYPE_ZLOB_FRAG);
    PAGE_TYPE(FIL_PAGE_TYPE_ZLOB_FRAG_ENTRY);
  }
  ut_ad(0);
  return ("UNKNOWN");
}

#ifndef UNIV_HOTBACKUP
/** Frees the buffer pool instances and the global data structures. */
void buf_pool_free_all() {
  for (ulint i = 0; i < srv_buf_pool_instances; ++i) {
    buf_pool_t *ptr = &buf_pool_ptr[i];

    buf_pool_free_instance(ptr);
  }

  buf_pool_free();
}
#endif /* !UNIV_HOTBACKUP */<|MERGE_RESOLUTION|>--- conflicted
+++ resolved
@@ -132,12 +132,10 @@
 
                 Buffer pool struct
                 ------------------
-The buffer buf_pool contains several mutexes which protects all the
+The buffer buf_pool contains several mutexes which protect all the
 control data structures of the buf_pool. The content of a buffer frame is
 protected by a separate read-write lock in its control block, though.
 
-<<<<<<< HEAD
-=======
 buf_pool->chunks_mutex protects the chunks, n_chunks during resize;
   it also protects buf_pool_should_madvise:
   - readers of buf_pool_should_madvise hold any buf_pool's chunks_mutex
@@ -151,7 +149,6 @@
 buf_pool->zip_free mutex protects the zip_free arrays;
 buf_pool->zip_hash mutex protects the zip_hash hash and in_zip_hash flag.
 
->>>>>>> 8e797a5d
                 Control blocks
                 --------------
 
@@ -875,10 +872,12 @@
 @param[in]	mem_size  number of bytes to allocate
 @param[in,out]  chunk     mem and mem_pfx fields of this chunk will be updated
                           to contain information about allocated memory region
+@param[in]      populate  virtual page prealloation
 @return true iff allocated successfully */
-bool buf_pool_t::allocate_chunk(ulonglong mem_size, buf_chunk_t *chunk) {
+bool buf_pool_t::allocate_chunk(ulonglong mem_size, buf_chunk_t *chunk,
+                                bool populate) {
   ut_ad(mutex_own(&chunks_mutex));
-  chunk->mem = allocator.allocate_large(mem_size, &chunk->mem_pfx);
+  chunk->mem = allocator.allocate_large(mem_size, &chunk->mem_pfx, populate);
   if (chunk->mem == NULL) {
     return false;
   }
@@ -1006,14 +1005,7 @@
 
   DBUG_EXECUTE_IF("ib_buf_chunk_init_fails", return (NULL););
 
-<<<<<<< HEAD
-  chunk->mem =
-      buf_pool->allocator.allocate_large(mem_size, &chunk->mem_pfx, populate);
-
-  if (chunk->mem == NULL) {
-=======
-  if (!buf_pool->allocate_chunk(mem_size, chunk)) {
->>>>>>> 8e797a5d
+  if (!buf_pool->allocate_chunk(mem_size, chunk, populate)) {
     return (NULL);
   }
 
@@ -3412,60 +3404,18 @@
   }
 }
 
-<<<<<<< HEAD
-/** This is the general function used to get access to a database page.
-@param[in]	page_id			page id
-@param[in]	page_size		page size
-@param[in]	rw_latch		RW_S_LATCH, RW_X_LATCH, RW_NO_LATCH
-@param[in]	guess			guessed block or NULL
-@param[in]	mode			BUF_GET, BUF_GET_IF_IN_POOL,
-                                        BUF_PEEK_IF_IN_POOL, BUF_GET_NO_LATCH,
-                                        or BUF_GET_IF_IN_POOL_OR_WATCH
-@param[in]	file			file name
-@param[in]	line			line where called
-@param[in]	mtr			mini-transaction
-@param[in]	dirty_with_no_latch	mark page as dirty even if page is
-                                        being pinned without any latch
-@return pointer to the block or NULL */
-buf_block_t *buf_page_get_gen(const page_id_t &page_id,
-                              const page_size_t &page_size, ulint rw_latch,
-                              buf_block_t *guess, ulint mode, const char *file,
-                              ulint line, mtr_t *mtr, bool dirty_with_no_latch,
-                              dberr_t *err) {
-  buf_block_t *block;
-  unsigned access_time;
-  rw_lock_t *hash_lock;
-  trx_t *trx = innobase_get_trx_for_slow_log();
-  buf_block_t *fix_block;
-  ulint retries = 0;
-  buf_pool_t *buf_pool = buf_pool_get(page_id);
-
-  ut_ad(mtr->is_active());
-  ut_ad((rw_latch == RW_S_LATCH) || (rw_latch == RW_X_LATCH) ||
-        (rw_latch == RW_SX_LATCH) || (rw_latch == RW_NO_LATCH));
-
-  if (err) {
-    *err = DB_SUCCESS;
-  }
-
-#ifdef UNIV_DEBUG
-  switch (mode) {
-    case BUF_GET_NO_LATCH:
-      ut_ad(rw_latch == RW_NO_LATCH);
-      break;
-    case BUF_GET:
-    case BUF_GET_IF_IN_POOL:
-    case BUF_PEEK_IF_IN_POOL:
-    case BUF_GET_IF_IN_POOL_OR_WATCH:
-    case BUF_GET_POSSIBLY_FREED:
-=======
 template <typename T>
 struct Buf_fetch {
-  Buf_fetch(const page_id_t &page_id, const page_size_t &page_size)
+  Buf_fetch(const page_id_t &page_id, const page_size_t &page_size,
+            dberr_t *err)
       : m_page_id(page_id),
         m_page_size(page_size),
         m_is_temp_space(fsp_is_system_temporary(page_id.space())),
-        m_buf_pool(buf_pool_get(m_page_id)) {}
+        m_buf_pool(buf_pool_get(m_page_id)),
+        m_trx(innobase_get_trx_for_slow_log()),
+        m_err(err) {
+    if (m_err) *m_err = DB_SUCCESS;
+  }
 
   buf_block_t *single_page();
 
@@ -3502,13 +3452,16 @@
   size_t m_retries{};
   buf_pool_t *m_buf_pool{};
   rw_lock_t *m_hash_lock{};
+  trx_t *const m_trx;  // For InnoDB slow query log extensions
+  dberr_t *m_err;      // For rotated key encryption
 
   friend T;
 };
 
 struct Buf_fetch_normal : public Buf_fetch<Buf_fetch_normal> {
-  Buf_fetch_normal(const page_id_t &page_id, const page_size_t &page_size)
-      : Buf_fetch(page_id, page_size) {}
+  Buf_fetch_normal(const page_id_t &page_id, const page_size_t &page_size,
+                   dberr_t *err)
+      : Buf_fetch(page_id, page_size, err) {}
 
   dberr_t get(buf_block_t *&block);
 };
@@ -3526,7 +3479,6 @@
 
       /* Now safe to release page_hash S lock. */
       rw_lock_s_unlock(m_hash_lock);
->>>>>>> 8e797a5d
       break;
     }
 
@@ -3538,8 +3490,9 @@
 }
 
 struct Buf_fetch_other : public Buf_fetch<Buf_fetch_other> {
-  Buf_fetch_other(const page_id_t &page_id, const page_size_t &page_size)
-      : Buf_fetch(page_id, page_size) {}
+  Buf_fetch_other(const page_id_t &page_id, const page_size_t &page_size,
+                  dberr_t *err)
+      : Buf_fetch(page_id, page_size, err) {}
   dberr_t get(buf_block_t *&block);
 };
 
@@ -3643,56 +3596,12 @@
 
   rw_lock_x_lock(m_hash_lock);
 
-<<<<<<< HEAD
-    dberr_t local_err = buf_read_page(page_id, page_size, trx);
-
-    if (local_err == DB_SUCCESS) {
-      buf_read_ahead_random(page_id, page_size, ibuf_inside(mtr), trx);
-
-      retries = 0;
-    } else if (retries < BUF_PAGE_READ_MAX_RETRIES) {
-      ++retries;
-      DBUG_EXECUTE_IF("innodb_page_corruption_retries",
-                      retries = BUF_PAGE_READ_MAX_RETRIES;);
-    } else {
-      if (err) {
-        *err = local_err;
-      }
-
-      /* Pages whose encryption key is unavailable or used
-      key, encryption algorithm or encryption method is
-      incorrect are marked as encrypted in
-      buf_page_check_corrupt(). Unencrypted page could be
-      corrupted in a way where the key_id field is
-      nonzero. There is no checksum on field
-      FIL_PAGE_FILE_FLUSH_LSN_OR_KEY_VERSION. */
-      if (local_err == DB_DECRYPTION_FAILED) {
-        return (NULL);
-      }
-
-      ib::fatal(ER_IB_MSG_74)
-          << "Unable to read page " << page_id << " into the buffer pool after "
-          << BUF_PAGE_READ_MAX_RETRIES
-          << " attempts."
-             " The most probable cause of this error may"
-             " be that the table has been corrupted. Or,"
-             " the table was compressed with with an"
-             " algorithm that is not supported by this"
-             " instance. If it is not a decompress failure,"
-             " you can try to fix this problem by using"
-             " innodb_force_recovery."
-             " Please see " REFMAN
-             " for more"
-             " details. Aborting...";
-    }
-=======
   /* If not own LRU_list_mutex, page_hash can be changed. */
   m_hash_lock =
       buf_page_hash_lock_x_confirm(m_hash_lock, m_buf_pool, m_page_id);
 
   auto block = reinterpret_cast<buf_block_t *>(
       buf_pool_watch_set(m_page_id, &m_hash_lock));
->>>>>>> 8e797a5d
 
   if (block == nullptr) {
     rw_lock_x_unlock(m_hash_lock);
@@ -3710,13 +3619,6 @@
 
   rw_lock_x_unlock(m_hash_lock);
 
-<<<<<<< HEAD
-  if (mode == BUF_GET_IF_IN_POOL || mode == BUF_PEEK_IF_IN_POOL) {
-    buf_page_t *fix_page = &fix_block->page;
-
-    const bool must_read =
-        (buf_page_get_io_fix_unlocked(fix_page) == BUF_IO_READ);
-=======
   return (block);
 }
 
@@ -3726,28 +3628,15 @@
     /* This m_mode is only used for dropping an adaptive hash index.  There
     cannot be an adaptive hash index for a compressed-only page, so do
     not bother decompressing the page. */
->>>>>>> 8e797a5d
 
     buf_block_unfix(fix_block);
 
     return (DB_NOT_FOUND);
   }
 
-<<<<<<< HEAD
-  if (UNIV_UNLIKELY(fix_block->page.is_corrupt &&
-                    srv_pass_corrupt_table <= 1)) {
-    buf_block_unfix(fix_block);
-
-    return (NULL);
-  }
-
-  switch (buf_block_get_state(fix_block)) {
-    buf_page_t *bpage;
-=======
 #if defined UNIV_DEBUG || defined UNIV_IBUF_DEBUG
   ut_ad(buf_page_get_mutex(&fix_block->page) == &m_buf_pool->zip_mutex);
 #endif /* UNIV_DEBUG || UNIV_IBUF_DEBUG */
->>>>>>> 8e797a5d
 
   const auto bpage = &fix_block->page;
 
@@ -3940,8 +3829,9 @@
 
 template <typename T>
 void Buf_fetch<T>::read_page() {
-  if (buf_read_page(m_page_id, m_page_size)) {
-    buf_read_ahead_random(m_page_id, m_page_size, ibuf_inside(m_mtr));
+  const auto local_err = buf_read_page(m_page_id, m_page_size, m_trx);
+  if (local_err == DB_SUCCESS) {
+    buf_read_ahead_random(m_page_id, m_page_size, ibuf_inside(m_mtr), m_trx);
 
     m_retries = 0;
 
@@ -3951,6 +3841,19 @@
     DBUG_EXECUTE_IF("innodb_page_corruption_retries",
                     m_retries = BUF_PAGE_READ_MAX_RETRIES;);
   } else {
+    if (m_err) {
+      *m_err = local_err;
+    }
+
+    /* Pages whose encryption key is unavailable or used
+       key, encryption algorithm or encryption method is
+       incorrect are marked as encrypted in
+       buf_page_check_corrupt(). Unencrypted page could be
+       corrupted in a way where the key_id field is
+       nonzero. There is no checksum on field
+       FIL_PAGE_FILE_FLUSH_LSN_OR_KEY_VERSION. */
+    if (local_err == DB_DECRYPTION_FAILED) return;
+
     ib::fatal(ER_IB_MSG_74)
         << "Unable to read page " << m_page_id << " into the buffer pool after "
         << BUF_PAGE_READ_MAX_RETRIES
@@ -4122,13 +4025,8 @@
 
     if (is_optimistic()) {
       const auto bpage = &block->page;
-      auto block_mutex = buf_page_get_mutex(bpage);
-
-      mutex_enter(block_mutex);
 
       const auto state = buf_page_get_io_fix_unlocked(bpage);
-
-      mutex_exit(block_mutex);
 
       if (state == BUF_IO_READ) {
         /* The page is being read to buffer pool, but we cannot wait around for
@@ -4138,6 +4036,12 @@
 
         return (nullptr);
       }
+    }
+
+    if (UNIV_UNLIKELY(block->page.is_corrupt && srv_pass_corrupt_table <= 1)) {
+      buf_block_unfix(block);
+
+      return (nullptr);
     }
 
     switch (check_state(block)) {
@@ -4195,13 +4099,9 @@
   }
 #endif /* UNIV_DEBUG */
 
-<<<<<<< HEAD
-  ut_ad(mode == BUF_GET_POSSIBLY_FREED || mode == BUF_PEEK_IF_IN_POOL ||
-        !fix_block->page.file_page_was_freed);
-=======
   ut_ad(m_mode == Page_fetch::POSSIBLY_FREED ||
+        m_mode == Page_fetch::PEEK_IF_IN_POOL ||
         !block->page.file_page_was_freed);
->>>>>>> 8e797a5d
 
   /* Check if this is the first access to the page */
   const auto access_time = buf_page_is_accessed(&block->page);
@@ -4229,16 +4129,9 @@
   ut_a(buf_block_get_state(block) == BUF_BLOCK_FILE_PAGE);
 #endif /* UNIV_DEBUG || UNIV_BUF_DEBUG */
 
-<<<<<<< HEAD
-  /* We have to wait here because the IO_READ state was set
-  under the protection of the hash_lock and not the block->mutex
-  and block->lock. */
-  buf_wait_for_read(fix_block, trx);
-=======
   /* We have to wait here because the IO_READ state was set under the protection
   of the hash_lock and not the block->mutex and block->lock. */
-  buf_wait_for_read(block);
->>>>>>> 8e797a5d
+  buf_wait_for_read(block, m_trx);
 
   /* Mark block as dirty if requested by caller. If not requested (false)
   then we avoid updating the dirty state of the block and retain the
@@ -4257,7 +4150,7 @@
       access_time == 0) {
     /* In the case of a first access, try to apply linear read-ahead */
 
-    buf_read_ahead_linear(m_page_id, m_page_size, ibuf_inside(m_mtr));
+    buf_read_ahead_linear(m_page_id, m_page_size, ibuf_inside(m_mtr), m_trx);
   }
 
 #ifdef UNIV_IBUF_COUNT_DEBUG
@@ -4266,6 +4159,8 @@
 
   ut_ad(!rw_lock_own(m_hash_lock, RW_LOCK_X));
   ut_ad(!rw_lock_own(m_hash_lock, RW_LOCK_S));
+
+  trx_stats::inc_page_get(m_trx, block->page.id.fold());
 
   return (block);
 }
@@ -4274,7 +4169,7 @@
                               const page_size_t &page_size, ulint rw_latch,
                               buf_block_t *guess, Page_fetch mode,
                               const char *file, ulint line, mtr_t *mtr,
-                              bool dirty_with_no_latch) {
+                              bool dirty_with_no_latch, dberr_t *err) {
 #ifdef UNIV_DEBUG
   ut_ad(mtr->is_active());
 
@@ -4306,16 +4201,11 @@
 
   ut_ad(found);
 
-<<<<<<< HEAD
-    buf_read_ahead_linear(page_id, page_size, ibuf_inside(mtr), trx);
-  }
-=======
   ut_ad(page_size.equals_to(space_page_size));
 #endif /* UNIV_DEBUG */
->>>>>>> 8e797a5d
 
   if (mode == Page_fetch::NORMAL && !fsp_is_system_temporary(page_id.space())) {
-    Buf_fetch_normal fetch(page_id, page_size);
+    Buf_fetch_normal fetch(page_id, page_size, err);
 
     fetch.m_rw_latch = rw_latch;
     fetch.m_guess = guess;
@@ -4325,32 +4215,10 @@
     fetch.m_mtr = mtr;
     fetch.m_dirty_with_no_latch = dirty_with_no_latch;
 
-<<<<<<< HEAD
-  trx_stats::inc_page_get(trx, fix_block->page.id.fold());
-
-  return (fix_block);
-}
-
-/** This is the general function used to get optimistic access to a database
- page.
- @return true if success */
-ibool buf_page_optimistic_get(
-    ulint rw_latch,           /*!< in: RW_S_LATCH, RW_X_LATCH */
-    buf_block_t *block,       /*!< in: guessed buffer block */
-    ib_uint64_t modify_clock, /*!< in: modify clock value */
-    const char *file,         /*!< in: file name */
-    ulint line,               /*!< in: line where called */
-    mtr_t *mtr)               /*!< in: mini-transaction */
-{
-  buf_pool_t *buf_pool;
-  ibool success;
-  trx_t *trx = NULL;
-=======
     return (fetch.single_page());
 
   } else {
-    Buf_fetch_other fetch(page_id, page_size);
->>>>>>> 8e797a5d
+    Buf_fetch_other fetch(page_id, page_size, err);
 
     fetch.m_rw_latch = rw_latch;
     fetch.m_guess = guess;
@@ -4381,21 +4249,8 @@
 
   buf_block_buf_fix_inc(block, file, line);
 
-<<<<<<< HEAD
   buf_page_mutex_exit(block);
 
-=======
-  auto access_time = buf_page_is_accessed(&block->page);
-
-  buf_page_set_accessed(&block->page);
-
-  buf_page_mutex_exit(block);
-
-  if (fetch_mode != Page_fetch::SCAN) {
-    buf_page_make_young_if_needed(&block->page);
-  }
-
->>>>>>> 8e797a5d
   ut_ad(!ibuf_inside(mtr) || ibuf_page(block->page.id, block->page.size, NULL));
 
   bool success;
@@ -4446,7 +4301,9 @@
 
   buf_page_mutex_exit(block);
 
-  buf_page_make_young_if_needed(&block->page);
+  if (fetch_mode != Page_fetch::SCAN) {
+    buf_page_make_young_if_needed(&block->page);
+  }
 
   mtr_memo_push(mtr, block, fix_type);
 
@@ -4457,22 +4314,14 @@
   ut_a(buf_block_get_state(block) == BUF_BLOCK_FILE_PAGE);
 #endif /* UNIV_DEBUG || UNIV_BUF_DEBUG */
 
-<<<<<<< HEAD
-  if (!access_time) {
+  trx_t *trx;
+  if (access_time == 0) {
     trx = innobase_get_trx_for_slow_log();
-    /* In the case of a first access, try to apply linear
-    read-ahead */
+    /* In the case of a first access, try to apply linear read-ahead */
     buf_read_ahead_linear(block->page.id, block->page.size, ibuf_inside(mtr),
                           trx);
-=======
-  ut_d(buf_page_mutex_enter(block));
-  ut_ad(!block->page.file_page_was_freed);
-  ut_d(buf_page_mutex_exit(block));
-
-  if (access_time == 0) {
-    /* In the case of a first access, try to apply linear read-ahead */
-    buf_read_ahead_linear(block->page.id, block->page.size, ibuf_inside(mtr));
->>>>>>> 8e797a5d
+  } else {
+    trx = nullptr;
   }
 
 #ifdef UNIV_IBUF_COUNT_DEBUG
@@ -4484,13 +4333,9 @@
     buf_pool->stat.n_page_gets++;
   }
 
-<<<<<<< HEAD
   trx_stats::inc_page_get(trx, block->page.id.fold());
 
-  return (TRUE);
-=======
   return (true);
->>>>>>> 8e797a5d
 }
 
 bool buf_page_get_known_nowait(ulint rw_latch, buf_block_t *block,
@@ -4580,16 +4425,12 @@
   ut_a((hint == Cache_hint::KEEP_OLD) || ibuf_count_get(block->page.id) == 0);
 #endif /* UNIV_IBUF_COUNT_DEBUG */
 
-<<<<<<< HEAD
-  trx_t *trx = innobase_get_trx_for_slow_log();
+  ++buf_pool->stat.n_page_gets;
+
+  auto *const trx = innobase_get_trx_for_slow_log();
   trx_stats::inc_page_get(trx, block->page.id.fold());
 
-  return (TRUE);
-=======
-  ++buf_pool->stat.n_page_gets;
-
   return (true);
->>>>>>> 8e797a5d
 }
 
 /** Given a tablespace id and page number tries to get that page. If the
