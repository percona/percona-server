--- conflicted
+++ resolved
@@ -793,12 +793,8 @@
 static buf_chunk_t *buf_chunk_init(
     buf_pool_t *buf_pool, /*!< in: buffer pool instance */
     buf_chunk_t *chunk,   /*!< out: chunk of buffers */
-<<<<<<< HEAD
-    ulint mem_size,       /*!< in: requested size in bytes */
+    ulonglong mem_size,   /*!< in: requested size in bytes */
     bool populate,        /*!< in: virtual page preallocation */
-=======
-    ulonglong mem_size,   /*!< in: requested size in bytes */
->>>>>>> e4924f36
     std::mutex *mutex)    /*!< in,out: Mutex protecting chunk map. */
 {
   buf_block_t *block;
