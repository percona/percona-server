--- conflicted
+++ resolved
@@ -1,11 +1,7 @@
 /*****************************************************************************
 
-<<<<<<< HEAD
 Copyright (c) 1995, 2018, Oracle and/or its affiliates. All Rights Reserved.
-=======
-Copyright (c) 1995, 2017, Oracle and/or its affiliates. All Rights Reserved.
 Copyright (c) 2016, Percona Inc. All Rights Reserved.
->>>>>>> 333b4508
 
 This program is free software; you can redistribute it and/or modify it under
 the terms of the GNU General Public License, version 2.0, as published by the
@@ -35,17 +31,7 @@
  Created 2011/12/19
  *******************************************************/
 
-<<<<<<< HEAD
 #include <sys/types.h>
-=======
-#include "ha_prototypes.h"
-#include "buf0dblwr.h"
-
-#ifdef UNIV_NONINL
-#include "buf0buf.ic"
-#include "buf0dblrw.ic"
-#endif
->>>>>>> 333b4508
 
 #include "buf0buf.h"
 #include "buf0checksum.h"
@@ -137,16 +123,8 @@
 
   mutex_create(LATCH_ID_BUF_DBLWR, &buf_dblwr->mutex);
 
-<<<<<<< HEAD
-  buf_dblwr->b_event = os_event_create("dblwr_batch_event");
   buf_dblwr->s_event = os_event_create("dblwr_single_event");
-  buf_dblwr->first_free = 0;
   buf_dblwr->s_reserved = 0;
-  buf_dblwr->b_reserved = 0;
-=======
-	buf_dblwr->s_event = os_event_create("dblwr_single_event");
-	buf_dblwr->s_reserved = 0;
->>>>>>> 333b4508
 
   buf_dblwr->block1 =
       mach_read_from_4(doublewrite + TRX_SYS_DOUBLEWRITE_BLOCK1);
@@ -329,105 +307,72 @@
 
 /** Compute the path to the parallel doublewrite buffer, if not already done */
 MY_ATTRIBUTE((warn_unused_result))
-static
-dberr_t
-buf_parallel_dblwr_make_path(void)
-{
-	if (parallel_dblwr_buf.path)
-		return(DB_SUCCESS);
-
-	char path[FN_REFLEN + 1 /* OS_PATH_SEPARATOR */];
-	const char *dir = NULL;
-
-	ut_ad(srv_parallel_doublewrite_path);
-
-	if (is_absolute_path(srv_parallel_doublewrite_path)) {
-
-		strncpy(path, srv_parallel_doublewrite_path, sizeof(path));
-	} else {
-
-		/* A relative path to the parallel doublewrite file is based
-		either on srv_data_home, either mysql data directory if the
-		former is empty. */
-		dir = srv_data_home[0] ? srv_data_home
-			: fil_path_to_mysql_datadir;
-		if (dir[strlen(dir) - 1] == OS_PATH_SEPARATOR) {
-
-			ut_snprintf(path, sizeof(path), "%s%s",
-				    dir,
-				    srv_parallel_doublewrite_path);
-		} else {
-
-			ut_snprintf(path, sizeof(path), "%s%c%s",
-				    dir,
-				    OS_PATH_SEPARATOR,
-				    srv_parallel_doublewrite_path);
-		}
-	}
-
-	os_file_type_t	type;
-	bool		exists = false;
-	bool		ret;
-
-	ret = os_file_status(path, &exists, &type);
-
-	/* For realpath() to succeed the file must exist. */
-
-	if (ret && exists) {
-		if (my_realpath(path, path, MY_WME) != 0) {
-
-			return(DB_ERROR);
-		}
-		if (type != OS_FILE_TYPE_FILE) {
-			ib::error() << "Parallel doublewrite path "
-				    << path << " must point to a regular "
-				"file";
-			return(DB_WRONG_FILE_NAME);
-		}
-	} else if (!is_absolute_path(srv_parallel_doublewrite_path)) {
-		/* If it does not exist, and is not an absolute path, then
-		resolve only the directory part and append
-		srv_parallel_doublewrite_path to it. */
-		char	dir_full[FN_REFLEN];
-
-		if (my_realpath(dir_full, dir, MY_WME) != 0) {
-
-			return(DB_ERROR);
-		}
-
-		if (dir_full[strlen(dir_full) - 1] == OS_PATH_SEPARATOR) {
-
-			ut_snprintf(path, sizeof(path), "%s%s",
-				    dir_full,
-				    srv_parallel_doublewrite_path);
-		} else {
-
-			ut_snprintf(path, sizeof(path), "%s%c%s",
-				    dir_full,
-				    OS_PATH_SEPARATOR,
-				    srv_parallel_doublewrite_path);
-		}
-	}
-
-	parallel_dblwr_buf.path = mem_strdup(path);
-
-	return(parallel_dblwr_buf.path ? DB_SUCCESS : DB_OUT_OF_MEMORY);
+static dberr_t buf_parallel_dblwr_make_path(void) noexcept {
+  if (parallel_dblwr_buf.path) return (DB_SUCCESS);
+
+  char path[FN_REFLEN + 1 /* OS_PATH_SEPARATOR */];
+  const char *dir = nullptr;
+
+  ut_ad(srv_parallel_doublewrite_path);
+
+  if (Fil_path::is_absolute_path(srv_parallel_doublewrite_path)) {
+    strncpy(path, srv_parallel_doublewrite_path, sizeof(path));
+  } else {
+    /* A relative path to the parallel doublewrite file is based either on
+    srv_data_home, either mysql data directory if the former is empty. */
+    dir = srv_data_home[0] ? srv_data_home : MySQL_datadir_path;
+    if (dir[strlen(dir) - 1] == OS_PATH_SEPARATOR)
+      snprintf(path, sizeof(path), "%s%s", dir, srv_parallel_doublewrite_path);
+    else
+      snprintf(path, sizeof(path), "%s%c%s", dir, OS_PATH_SEPARATOR,
+               srv_parallel_doublewrite_path);
+  }
+
+  os_file_type_t type;
+  bool exists = false;
+
+  bool ret = os_file_status(path, &exists, &type);
+
+  /* For realpath() to succeed the file must exist. */
+
+  if (ret && exists) {
+    if (my_realpath(path, path, MY_WME) != 0) return (DB_ERROR);
+    if (type != OS_FILE_TYPE_FILE) {
+      ib::error() << "Parallel doublewrite path " << path
+                  << " must point to "
+                     "a regular file";
+      return (DB_WRONG_FILE_NAME);
+    }
+  } else if (!Fil_path::is_absolute_path(srv_parallel_doublewrite_path)) {
+    /* If it does not exist, and is not an absolute path, then resolve only the
+    directory part and append srv_parallel_doublewrite_path to it. */
+    char dir_full[FN_REFLEN];
+
+    if (my_realpath(dir_full, dir, MY_WME) != 0) return (DB_ERROR);
+
+    if (dir_full[strlen(dir_full) - 1] == OS_PATH_SEPARATOR)
+      snprintf(path, sizeof(path), "%s%s", dir_full,
+               srv_parallel_doublewrite_path);
+    else
+      snprintf(path, sizeof(path), "%s%c%s", dir_full, OS_PATH_SEPARATOR,
+               srv_parallel_doublewrite_path);
+  }
+
+  parallel_dblwr_buf.path = mem_strdup(path);
+  return (parallel_dblwr_buf.path ? DB_SUCCESS : DB_OUT_OF_MEMORY);
 }
 
 /** Close the parallel doublewrite buffer file */
-static
-void
-buf_parallel_dblwr_close(void)
-{
-	if (!parallel_dblwr_buf.file.is_closed()) {
-		os_file_close(parallel_dblwr_buf.file);
-		parallel_dblwr_buf.file.set_closed();
-	}
+static void buf_parallel_dblwr_close(void) noexcept {
+  if (!parallel_dblwr_buf.file.is_closed()) {
+    os_file_close(parallel_dblwr_buf.file);
+    parallel_dblwr_buf.file.set_closed();
+  }
 }
 
 /** Maximum possible parallel doublewrite buffer file size in bytes */
 #define MAX_DOUBLEWRITE_FILE_SIZE \
-	((MAX_DOUBLEWRITE_BATCH_SIZE) * (MAX_DBLWR_SHARDS) * (UNIV_PAGE_SIZE))
+  ((MAX_DOUBLEWRITE_BATCH_SIZE) * (MAX_DBLWR_SHARDS) * (UNIV_PAGE_SIZE))
 
 /**
 At database startup initializes the doublewrite buffer memory structure if
@@ -450,18 +395,13 @@
   ibool reset_space_ids = FALSE;
   recv_dblwr_t &recv_dblwr = recv_sys->dblwr;
 
-<<<<<<< HEAD
+  if (srv_read_only_mode) {
+    ib::info() << "Skipping doublewrite buffer processing due to "
+                  "InnoDB running in read only mode";
+    return (DB_SUCCESS);
+  }
+
   /* We do the file i/o past the buffer pool */
-=======
-	if (srv_read_only_mode) {
-
-		ib::info() << "Skipping doublewrite buffer processing due to "
-			"InnoDB running in read only mode";
-		return(DB_SUCCESS);
-	}
-
-	/* We do the file i/o past the buffer pool */
->>>>>>> 333b4508
 
   unaligned_read_buf = static_cast<byte *>(ut_malloc_nokey(2 * UNIV_PAGE_SIZE));
 
@@ -591,6 +531,103 @@
     page += univ_page_size.physical();
   }
 
+  err = buf_parallel_dblwr_make_path();
+  if (err != DB_SUCCESS) {
+    ut_free(unaligned_read_buf);
+    return (err);
+  }
+
+  ut_ad(parallel_dblwr_buf.file.is_closed());
+  bool success;
+  parallel_dblwr_buf.file = os_file_create_simple_no_error_handling(
+      innodb_parallel_dblwrite_file_key, parallel_dblwr_buf.path, OS_FILE_OPEN,
+      OS_FILE_READ_ONLY, true, &success);
+  if (!success) {
+    /* We are not supposed to check errno != ENOENT directly, but
+    os_file_get_last_error will spam error log if it's handled
+    there. */
+    if (errno != ENOENT) {
+      os_file_get_last_error(true);
+      ib::error() << "Failed to open the parallel doublewrite "
+                     "buffer at "
+                  << parallel_dblwr_buf.path;
+      ut_free(unaligned_read_buf);
+      return (DB_CANNOT_OPEN_FILE);
+    }
+    /* Failed to open because the file did not exist: OK */
+    ib::info() << "Crash recovery did not find the parallel "
+                  "doublewrite buffer at "
+               << parallel_dblwr_buf.path;
+  } else {
+    /* Cannot possibly be upgrading from 4.1 */
+    ut_ad(!reset_space_ids);
+
+    os_file_set_nocache(parallel_dblwr_buf.file, parallel_dblwr_buf.path,
+                        "open", false);
+
+    os_offset_t size = os_file_get_size(parallel_dblwr_buf.file);
+
+    if (size > MAX_DOUBLEWRITE_FILE_SIZE) {
+      ib::error() << "Parallel doublewrite buffer size " << size
+                  << " bytes is larger than the maximum "
+                     "size "
+                  << MAX_DOUBLEWRITE_FILE_SIZE
+                  << " bytes supported by this server "
+                     "version";
+      buf_parallel_dblwr_close();
+      ut_free(unaligned_read_buf);
+      return (DB_CORRUPTION);
+    }
+
+    if (size % UNIV_PAGE_SIZE) {
+      ib::error() << "Parallel doublewrite buffer size " << size
+                  << " bytes is not a multiple of "
+                     "a page size "
+                  << UNIV_PAGE_SIZE << " bytes";
+      buf_parallel_dblwr_close();
+      ut_free(unaligned_read_buf);
+      return (DB_CORRUPTION);
+    }
+
+    if (size == 0) {
+      ib::info() << "Parallel doublewrite buffer is zero-sized";
+      buf_parallel_dblwr_close();
+      ut_free(unaligned_read_buf);
+      return (DB_SUCCESS);
+    }
+
+    ib::info() << "Recovering partial pages from the parallel "
+                  "doublewrite buffer at "
+               << parallel_dblwr_buf.path;
+
+    parallel_dblwr_buf.recovery_buf_unaligned = static_cast<byte *>(
+        ut_malloc(size + UNIV_PAGE_SIZE, mem_key_parallel_doublewrite));
+    if (!parallel_dblwr_buf.recovery_buf_unaligned) {
+      buf_parallel_dblwr_close();
+      ut_free(unaligned_read_buf);
+      return (DB_OUT_OF_MEMORY);
+    }
+    byte *recovery_buf = static_cast<byte *>(
+        ut_align(parallel_dblwr_buf.recovery_buf_unaligned, UNIV_PAGE_SIZE));
+
+    err = os_file_read(read_request, parallel_dblwr_buf.file, recovery_buf, 0,
+                       size);
+    if (err != DB_SUCCESS) {
+      ib::error() << "Failed to read the parallel "
+                     "doublewrite buffer";
+      buf_parallel_dblwr_close();
+      ut_free(unaligned_read_buf);
+      ut_free(parallel_dblwr_buf.recovery_buf_unaligned);
+      return (DB_ERROR);
+    }
+
+    for (page = recovery_buf; page < recovery_buf + size;
+         page += UNIV_PAGE_SIZE) {
+      recv_dblwr.add(page);
+    }
+    buf_parallel_dblwr_close();
+  }
+
   if (reset_space_ids) {
     os_file_flush(file);
   }
@@ -598,6 +635,22 @@
   ut_free(unaligned_read_buf);
 
   return (DB_SUCCESS);
+}
+
+/** Delete the parallel doublewrite file, if its path already has been
+computed. It is up to the caller to ensure that this called at safe point */
+void buf_parallel_dblwr_delete() noexcept {
+  if (parallel_dblwr_buf.path)
+    os_file_delete_if_exists(innodb_parallel_dblwrite_file_key,
+                             parallel_dblwr_buf.path, nullptr);
+}
+
+/** Release any unused parallel doublewrite pages and free their underlying
+buffer at the end of crash recovery */
+void buf_parallel_dblwr_finish_recovery() noexcept {
+  recv_sys->dblwr.pages.clear();
+  ut_free(parallel_dblwr_buf.recovery_buf_unaligned);
+  parallel_dblwr_buf.recovery_buf_unaligned = nullptr;
 }
 
 /** Recover a single page
@@ -686,121 +739,10 @@
 
       bool t3 = reporter.is_corrupted();
 
-<<<<<<< HEAD
       if (t1 && !(t2 || t3)) {
         /* Database page contained only
         zeroes, while a valid copy is
         available in dblwr buffer. */
-=======
-	err = buf_parallel_dblwr_make_path();
-	if (err != DB_SUCCESS) {
-
-		ut_free(unaligned_read_buf);
-		return(err);
-	}
-
-	ut_ad(parallel_dblwr_buf.file.is_closed());
-	bool success;
-	parallel_dblwr_buf.file
-		= os_file_create_simple_no_error_handling(
-			innodb_parallel_dblwrite_file_key,
-			parallel_dblwr_buf.path,
-			OS_FILE_OPEN, OS_FILE_READ_ONLY, true, &success);
-	if (!success) {
-		/* We are not supposed to check errno != ENOENT directly, but
-		os_file_get_last_error will spam error log if it's handled
-		there. */
-		if (errno != ENOENT) {
-			os_file_get_last_error(true);
-			ib::error()
-				<< "Failed to open the parallel doublewrite "
-				"buffer at " << parallel_dblwr_buf.path;
-			ut_free(unaligned_read_buf);
-			return(DB_CANNOT_OPEN_FILE);
-		}
-		/* Failed to open because the file did not exist: OK */
-		ib::info() << "Crash recovery did not find the parallel "
-			"doublewrite buffer at "
-			   << parallel_dblwr_buf.path;
-	} else {
-		/* Cannot possibly be upgrading from 4.1 */
-		ut_ad(!reset_space_ids);
-
-		os_file_set_nocache(parallel_dblwr_buf.file,
-				    parallel_dblwr_buf.path,
-				    "open", false);
-
-		os_offset_t size = os_file_get_size(parallel_dblwr_buf.file);
-
-		if (size > MAX_DOUBLEWRITE_FILE_SIZE) {
-			ib::error() << "Parallel doublewrite buffer size "
-				    << size
-				    << " bytes is larger than the maximum "
-				"size " << MAX_DOUBLEWRITE_FILE_SIZE
-				    << " bytes supported by this server "
-				"version";
-			buf_parallel_dblwr_close();
-			ut_free(unaligned_read_buf);
-			return(DB_CORRUPTION);
-		}
-
-		if (size % UNIV_PAGE_SIZE) {
-			ib::error() << "Parallel doublewrite buffer size "
-				    << size << " bytes is not a multiple of "
-				"a page size "
-				    << UNIV_PAGE_SIZE << " bytes";
-			buf_parallel_dblwr_close();
-			ut_free(unaligned_read_buf);
-			return(DB_CORRUPTION);
-		}
-
-		if (size == 0) {
-			ib::info()
-				<< "Parallel doublewrite buffer is zero-sized";
-			buf_parallel_dblwr_close();
-			ut_free(unaligned_read_buf);
-			return(DB_SUCCESS);
-		}
-
-		ib::info() << "Recovering partial pages from the parallel "
-			"doublewrite buffer at " << parallel_dblwr_buf.path;
-
-		parallel_dblwr_buf.recovery_buf_unaligned
-			= static_cast<byte *>(
-				ut_malloc(size + UNIV_PAGE_SIZE,
-					  mem_key_parallel_doublewrite));
-		if (!parallel_dblwr_buf.recovery_buf_unaligned) {
-			buf_parallel_dblwr_close();
-			ut_free(unaligned_read_buf);
-			return(DB_OUT_OF_MEMORY);
-		}
-		byte* recovery_buf = static_cast<byte *>
-			(ut_align(parallel_dblwr_buf.recovery_buf_unaligned,
-				  UNIV_PAGE_SIZE));
-
-		err = os_file_read(read_request, parallel_dblwr_buf.file,
-				   recovery_buf, 0, size);
-		if (err != DB_SUCCESS) {
-			ib::error() << "Failed to read the parallel "
-				"doublewrite buffer";
-			buf_parallel_dblwr_close();
-			ut_free(unaligned_read_buf);
-			ut_free(parallel_dblwr_buf.recovery_buf_unaligned);
-			return(DB_ERROR);
-		}
-
-		for (page = recovery_buf; page < recovery_buf + size;
-		     page += UNIV_PAGE_SIZE) {
-
-			recv_dblwr.add(page);
-		}
-		buf_parallel_dblwr_close();
-	}
-
-	if (reset_space_ids) {
-		os_file_flush(file);
-	}
->>>>>>> 333b4508
 
       } else {
         ut_free(ptr);
@@ -830,30 +772,7 @@
   ut_free(ptr);
 }
 
-/** Delete the parallel doublewrite file, if its path already has been
-computed. It is up to the caller to ensure that this called at safe point */
-void
-buf_parallel_dblwr_delete(void)
-{
-	if (parallel_dblwr_buf.path) {
-
-		os_file_delete_if_exists(innodb_parallel_dblwrite_file_key,
-					 parallel_dblwr_buf.path, NULL);
-	}
-}
-
-/** Release any unused parallel doublewrite pages and free their underlying
-buffer at the end of crash recovery */
-void
-buf_parallel_dblwr_finish_recovery(void)
-{
-	recv_sys->dblwr.pages.clear();
-	ut_free(parallel_dblwr_buf.recovery_buf_unaligned);
-	parallel_dblwr_buf.recovery_buf_unaligned = NULL;
-}
-
 /** Process and remove the double write buffer pages for all tablespaces. */
-<<<<<<< HEAD
 void buf_dblwr_process() {
   page_no_t page_no_dblwr = 0;
   recv_dblwr_t &dblwr = recv_sys->dblwr;
@@ -879,9 +798,15 @@
     }
   }
 
-  dblwr.pages.clear();
-
   fil_flush_file_spaces(to_int(FIL_TYPE_TABLESPACE));
+
+  buf_parallel_dblwr_finish_recovery();
+
+  /* If parallel doublewrite buffer was used, now it's safe to delete and
+  re-create it. */
+  buf_parallel_dblwr_delete();
+  if (buf_parallel_dblwr_create() != DB_SUCCESS)
+    ib::fatal() << "Creating the parallel doublewrite buffer failed";
 }
 
 /** Recover pages from the double write buffer for a specific tablespace.
@@ -900,196 +825,6 @@
 
     if (space_id == space->id) {
       page_no_t page_no;
-=======
-void
-buf_dblwr_process(void)
-{
-	ulint		page_no_dblwr	= 0;
-	byte*		read_buf;
-	byte*		unaligned_read_buf;
-	recv_dblwr_t&	recv_dblwr	= recv_sys->dblwr;
-
-	ut_ad(!srv_read_only_mode);
-
-	unaligned_read_buf = static_cast<byte*>(
-		ut_malloc_nokey(2 * UNIV_PAGE_SIZE));
-
-	read_buf = static_cast<byte*>(
-		ut_align(unaligned_read_buf, UNIV_PAGE_SIZE));
-
-	for (recv_dblwr_t::list::iterator i = recv_dblwr.pages.begin();
-	     i != recv_dblwr.pages.end();
-	     ++i, ++page_no_dblwr) {
-
-		const byte*	page		= *i;
-		ulint		page_no		= page_get_page_no(page);
-		ulint		space_id	= page_get_space_id(page);
-
-		fil_space_t*	space = fil_space_get(space_id);
-
-		if (space == NULL) {
-			/* Maybe we have dropped the tablespace
-			and this page once belonged to it: do nothing */
-			continue;
-		}
-
-		fil_space_open_if_needed(space);
-
-		if (page_no >= space->size) {
-
-			/* Do not report the warning if the tablespace is
-			schedule for truncate or was truncated and we have live
-			MLOG_TRUNCATE record in redo. */
-			bool	skip_warning =
-				srv_is_tablespace_truncated(space_id)
-				|| srv_was_tablespace_truncated(space);
-
-			if (!skip_warning) {
-				ib::warn() << "Page " << page_no_dblwr
-					<< " in the doublewrite buffer is"
-					" not within space bounds: page "
-					<< page_id_t(space_id, page_no);
-			}
-		} else {
-			const page_size_t	page_size(space->flags);
-			const page_id_t		page_id(space_id, page_no);
-
-			/* We want to ensure that for partial reads the
-			unread portion of the page is NUL. */
-			memset(read_buf, 0x0, page_size.physical());
-
-			IORequest	request;
-
-			request.dblwr_recover();
-
-			/* Read in the actual page from the file */
-			dberr_t	err = fil_io(
-				request, true,
-				page_id, page_size,
-				0, page_size.physical(), read_buf, NULL);
-
-			if (err != DB_SUCCESS) {
-
-				ib::warn()
-					<< "Double write buffer recovery: "
-					<< page_id << " read failed with "
-					<< "error: " << ut_strerr(err);
-			}
-
-			/* Check if the page is corrupt */
-			if (buf_page_is_corrupted(
-				true, read_buf, page_size,
-				fsp_is_checksum_disabled(space_id))) {
-
-				ib::info() << "Database page corruption or"
-					<< " a failed file read of page "
-					<< page_id
-					<< ". Trying to recover it from the"
-					<< " doublewrite buffer.";
-
-				if (buf_page_is_corrupted(
-					true, page, page_size,
-					fsp_is_checksum_disabled(space_id))) {
-
-					ib::error() << "Dump of the page:";
-					buf_page_print(
-						read_buf, page_size,
-						BUF_PAGE_PRINT_NO_CRASH);
-					ib::error() << "Dump of corresponding"
-						" page in doublewrite buffer:";
-
-					buf_page_print(
-						page, page_size,
-						BUF_PAGE_PRINT_NO_CRASH);
-
-					ib::fatal() << "The page in the"
-						" doublewrite buffer is"
-						" corrupt. Cannot continue"
-						" operation. You can try to"
-						" recover the database with"
-						" innodb_force_recovery=6";
-				}
-			} else if (buf_page_is_zeroes(read_buf, page_size)
-				   && !buf_page_is_zeroes(page, page_size)
-				   && !buf_page_is_corrupted(
-					true, page, page_size,
-					fsp_is_checksum_disabled(space_id))) {
-
-				/* Database page contained only zeroes, while
-				a valid copy is available in dblwr buffer. */
-
-			} else {
-
-				bool t1 = buf_page_is_zeroes(
-                                        read_buf, page_size);
-
-				bool t2 = buf_page_is_zeroes(page, page_size);
-
-				bool t3 = buf_page_is_corrupted(
-					true, page, page_size,
-					fsp_is_checksum_disabled(space_id));
-
-				if (t1 && !(t2 || t3)) {
-
-					/* Database page contained only
-					zeroes, while a valid copy is
-					available in dblwr buffer. */
-
-				} else {
-					continue;
-				}
-			}
-
-			/* Recovered data file pages are written out
-			as uncompressed. */
-
-			IORequest	write_request(IORequest::WRITE);
-
-			write_request.disable_compression();
-
-			/* Write the good page from the doublewrite
-			buffer to the intended position. */
-
-			fil_io(write_request, true,
-			       page_id, page_size,
-			       0, page_size.physical(),
-			       const_cast<byte*>(page), NULL);
-
-			ib::info()
-				<< "Recovered page "
-				<< page_id
-				<< " from the doublewrite buffer.";
-		}
-	}
-
-	fil_flush_file_spaces(FIL_TYPE_TABLESPACE);
-	ut_free(unaligned_read_buf);
-
-	buf_parallel_dblwr_finish_recovery();
-
-	/* If parallel doublewrite buffer was used, now it's safe to
-	delete and re-create it. */
-	buf_parallel_dblwr_delete();
-	if (buf_parallel_dblwr_create() != DB_SUCCESS) {
-		ib::fatal()
-			<< "Creating the parallel doublewrite buffer failed";
-	}
-}
-
-/****************************************************************//**
-Frees doublewrite buffer. */
-void
-buf_dblwr_free(void)
-/*================*/
-{
-	/* Free the double write data structures. */
-	ut_a(buf_dblwr != NULL);
-	ut_ad(buf_dblwr->s_reserved == 0);
-
-	os_event_destroy(buf_dblwr->s_event);
-	ut_free(buf_dblwr->write_buf_unaligned);
-	buf_dblwr->write_buf_unaligned = NULL;
->>>>>>> 333b4508
 
       page_no = page_get_page_no(page.m_page);
 
@@ -1110,9 +845,7 @@
 void buf_dblwr_free(void) {
   /* Free the double write data structures. */
   ut_ad(buf_dblwr->s_reserved == 0);
-  ut_ad(buf_dblwr->b_reserved == 0);
-
-  os_event_destroy(buf_dblwr->b_event);
+
   os_event_destroy(buf_dblwr->s_event);
   ut_free(buf_dblwr->write_buf_unaligned);
   buf_dblwr->write_buf_unaligned = NULL;
@@ -1133,7 +866,6 @@
     const buf_page_t *bpage, /*!< in: buffer block descriptor */
     buf_flush_t flush_type)  /*!< in: flush type */
 {
-<<<<<<< HEAD
   if (!srv_use_doublewrite_buf || buf_dblwr == NULL ||
       fsp_is_system_temporary(bpage->id.space())) {
     return;
@@ -1143,35 +875,22 @@
 
   switch (flush_type) {
     case BUF_FLUSH_LIST:
-    case BUF_FLUSH_LRU:
-      mutex_enter(&buf_dblwr->mutex);
-
-      ut_ad(buf_dblwr->batch_running);
-      ut_ad(buf_dblwr->b_reserved > 0);
-      ut_ad(buf_dblwr->b_reserved <= buf_dblwr->first_free);
-
-      buf_dblwr->b_reserved--;
-
-      if (buf_dblwr->b_reserved == 0) {
-        mutex_exit(&buf_dblwr->mutex);
-        /* This will finish the batch. Sync data files
-        to the disk. */
-        fil_flush_file_spaces(to_int(FIL_TYPE_TABLESPACE));
-        mutex_enter(&buf_dblwr->mutex);
-
-        /* We can now reuse the doublewrite memory buffer: */
-        buf_dblwr->first_free = 0;
-        buf_dblwr->batch_running = false;
-        os_event_set(buf_dblwr->b_event);
-      }
-
-      mutex_exit(&buf_dblwr->mutex);
-      break;
+    case BUF_FLUSH_LRU: {
+      const ulint i = buf_parallel_dblwr_partition(bpage, flush_type);
+      struct parallel_dblwr_shard_t *const dblwr_shard =
+          &parallel_dblwr_buf.shard[i];
+
+      ut_ad(!os_event_is_set(dblwr_shard->batch_completed));
+
+      if (dblwr_shard->batch_size.fetch_sub(1, std::memory_order_relaxed) == 0)
+        /* The last page from the doublewrite batch. */
+        os_event_set(dblwr_shard->batch_completed);
+    } break;
     case BUF_FLUSH_SINGLE_PAGE: {
       const ulint size = 2 * TRX_SYS_DOUBLEWRITE_BLOCK_SIZE;
       ulint i;
       mutex_enter(&buf_dblwr->mutex);
-      for (i = srv_doublewrite_batch_size; i < size; ++i) {
+      for (i = 0; i < size; ++i) {
         if (buf_dblwr->buf_block_arr[i] == bpage) {
           buf_dblwr->s_reserved--;
           buf_dblwr->buf_block_arr[i] = NULL;
@@ -1190,61 +909,6 @@
     case BUF_FLUSH_N_TYPES:
       ut_error;
   }
-=======
-	if (!srv_use_doublewrite_buf
-	    || buf_dblwr == NULL
-	    || fsp_is_system_temporary(bpage->id.space())) {
-		return;
-	}
-
-	ut_ad(!srv_read_only_mode);
-
-	switch (flush_type) {
-	case BUF_FLUSH_LIST:
-	case BUF_FLUSH_LRU:
-		{
-			ulint i = buf_parallel_dblwr_partition(bpage,
-							       flush_type);
-			struct parallel_dblwr_shard_t* dblwr_shard
-				= &parallel_dblwr_buf.shard[i];
-
-			ut_ad(!os_event_is_set(dblwr_shard->batch_completed));
-
-			if (os_atomic_decrement_ulint(&dblwr_shard->batch_size,
-						      1)
-			    == 0) {
-
-				/* The last page from the doublewrite batch. */
-				os_event_set(dblwr_shard->batch_completed);
-			}
-
-			break;
-		}
-	case BUF_FLUSH_SINGLE_PAGE:
-		{
-			const ulint size = 2 * TRX_SYS_DOUBLEWRITE_BLOCK_SIZE;
-			ulint i;
-			mutex_enter(&buf_dblwr->mutex);
-			for (i = 0; i < size; ++i) {
-				if (buf_dblwr->buf_block_arr[i] == bpage) {
-					buf_dblwr->s_reserved--;
-					buf_dblwr->buf_block_arr[i] = NULL;
-					buf_dblwr->in_use[i] = false;
-					break;
-				}
-			}
-
-			/* The block we are looking for must exist as a
-			reserved block. */
-			ut_a(i < size);
-		}
-		os_event_set(buf_dblwr->s_event);
-		mutex_exit(&buf_dblwr->mutex);
-		break;
-	case BUF_FLUSH_N_TYPES:
-		ut_error;
-	}
->>>>>>> 333b4508
 }
 
 /** Check the LSN values on the page. */
@@ -1378,7 +1042,6 @@
     buf_block_t *block =
         reinterpret_cast<buf_block_t *>(const_cast<buf_page_t *>(bpage));
 
-<<<<<<< HEAD
     ut_a(buf_block_get_state(block) == BUF_BLOCK_FILE_PAGE);
     buf_dblwr_check_page_lsn(block->frame);
 
@@ -1388,42 +1051,21 @@
     ut_a(err == DB_SUCCESS);
   }
 }
-=======
-/********************************************************************//**
-Flushes possible buffered writes from the specified partition of the
-doublewrite memory buffer to disk, and also wakes up the aio thread if
-simulated aio is used. It is very important to call this function after a batch
-of writes has been posted, and also when we may have to wait for a page latch!
-Otherwise a deadlock of threads can occur. */
-void
-buf_dblwr_flush_buffered_writes(
-/*============================*/
-	ulint dblwr_partition)	/*!< in: doublewrite partition */
-{
-	byte*		write_buf;
-	ulint		len;
-
-	ut_ad(parallel_dblwr_buf.recovery_buf_unaligned == NULL);
-
-	if (!srv_use_doublewrite_buf || buf_dblwr == NULL) {
-		/* Sync the writes to the disk. */
-		buf_dblwr_sync_datafiles();
-		return;
-	}
->>>>>>> 333b4508
-
-/** Flushes possible buffered writes from the doublewrite memory buffer to disk,
- and also wakes up the aio thread if simulated aio is used. It is very
- important to call this function after a batch of writes has been posted,
- and also when we may have to wait for a page latch! Otherwise a deadlock
- of threads can occur. */
-void buf_dblwr_flush_buffered_writes(void) {
+
+/** Flushes possible buffered writes from the specified partition of
+the doublewrite memory buffer to disk, and also wakes up the aio
+thread if simulated aio is used. It is very important to call this
+function after a batch of writes has been posted, and also when we may
+have to wait for a page latch! Otherwise a deadlock of threads can
+occur.
+@param[in]	dblwr_partition	doublewrite partition */
+void buf_dblwr_flush_buffered_writes(ulint dblwr_partition) noexcept {
   ulint len;
-  dberr_t err;
   byte *write_buf;
-  ulint first_free;
-
-  if (!srv_use_doublewrite_buf || buf_dblwr == NULL) {
+
+  ut_ad(parallel_dblwr_buf.recovery_buf_unaligned == nullptr);
+
+  if (!srv_use_doublewrite_buf || buf_dblwr == nullptr) {
     /* Sync the writes to the disk. */
     buf_dblwr_sync_datafiles();
     return;
@@ -1431,73 +1073,30 @@
 
   ut_ad(!srv_read_only_mode);
 
-<<<<<<< HEAD
-try_again:
-  mutex_enter(&buf_dblwr->mutex);
-=======
-	struct parallel_dblwr_shard_t* dblwr_shard
-		= &parallel_dblwr_buf.shard[dblwr_partition];
->>>>>>> 333b4508
+  struct parallel_dblwr_shard_t *const dblwr_shard =
+      &parallel_dblwr_buf.shard[dblwr_partition];
 
   /* Write first to doublewrite buffer blocks. We use synchronous
   aio and thus know that file write has been completed when the
   control returns. */
 
-<<<<<<< HEAD
-  if (buf_dblwr->first_free == 0) {
-    mutex_exit(&buf_dblwr->mutex);
-
+  if (dblwr_shard->first_free == 0) {
     /* Wake possible simulated aio thread as there could be
     system temporary tablespace pages active for flushing.
     Note: system temporary tablespace pages are not scheduled
     for doublewrite. */
     os_aio_simulated_wake_handler_threads();
-=======
-	if (dblwr_shard->first_free == 0) {
->>>>>>> 333b4508
 
     return;
   }
 
-  if (buf_dblwr->batch_running) {
-    /* Another thread is running the batch right now. Wait
-    for it to finish. */
-    int64_t sig_count = os_event_reset(buf_dblwr->b_event);
-    mutex_exit(&buf_dblwr->mutex);
-
-<<<<<<< HEAD
-    os_event_wait_low(buf_dblwr->b_event, sig_count);
-    goto try_again;
-  }
-
-  ut_a(!buf_dblwr->batch_running);
-  ut_ad(buf_dblwr->first_free == buf_dblwr->b_reserved);
-
-  /* Disallow anyone else to post to doublewrite buffer or to
-  start another batch of flushing. */
-  buf_dblwr->batch_running = true;
-  first_free = buf_dblwr->first_free;
-
-  /* Now safe to release the mutex. Note that though no other
-  thread is allowed to post to the doublewrite batch flushing
-  but any threads working on single page flushes are allowed
-  to proceed. */
-  mutex_exit(&buf_dblwr->mutex);
-
-  write_buf = buf_dblwr->write_buf;
-
-  for (ulint len2 = 0, i = 0; i < buf_dblwr->first_free;
+  write_buf = dblwr_shard->write_buf;
+
+  for (ulint len2 = 0, i = 0; i < dblwr_shard->first_free;
        len2 += UNIV_PAGE_SIZE, i++) {
     const buf_block_t *block;
 
-    block = (buf_block_t *)buf_dblwr->buf_block_arr[i];
-=======
-	write_buf = dblwr_shard->write_buf;
-
-	for (ulint len2 = 0, i = 0;
-	     i < dblwr_shard->first_free;
-	     len2 += UNIV_PAGE_SIZE, i++) {
->>>>>>> 333b4508
+    block = reinterpret_cast<buf_block_t *>(dblwr_shard->buf_block_arr[i]);
 
     if (buf_block_get_state(block) != BUF_BLOCK_FILE_PAGE ||
         block->page.zip.data) {
@@ -1506,220 +1105,103 @@
       continue;
     }
 
-<<<<<<< HEAD
     /* Check that the actual page in the buffer pool is
     not corrupt and the LSN values are sane. */
     buf_dblwr_check_block(block);
-=======
-		block = (buf_block_t*)dblwr_shard->buf_block_arr[i];
->>>>>>> 333b4508
 
     /* Check that the page as written to the doublewrite
     buffer has sane LSN values. */
     buf_dblwr_check_page_lsn(write_buf + len2);
   }
 
-  /* Write out the first block of the doublewrite buffer */
-  len = ut_min(TRX_SYS_DOUBLEWRITE_BLOCK_SIZE, buf_dblwr->first_free) *
-        UNIV_PAGE_SIZE;
-
-  err =
-      fil_io(IORequestWrite, true, page_id_t(TRX_SYS_SPACE, buf_dblwr->block1),
-             univ_page_size, 0, len, (void *)write_buf, NULL);
-
-<<<<<<< HEAD
-  ut_a(err == DB_SUCCESS);
-
-  if (buf_dblwr->first_free <= TRX_SYS_DOUBLEWRITE_BLOCK_SIZE) {
-    /* No unwritten pages in the second block. */
-    goto flush;
-  }
-
-  /* Write out the second block of the doublewrite buffer. */
-  len =
-      (buf_dblwr->first_free - TRX_SYS_DOUBLEWRITE_BLOCK_SIZE) * UNIV_PAGE_SIZE;
-
-  write_buf =
-      buf_dblwr->write_buf + TRX_SYS_DOUBLEWRITE_BLOCK_SIZE * UNIV_PAGE_SIZE;
-
-  err =
-      fil_io(IORequestWrite, true, page_id_t(TRX_SYS_SPACE, buf_dblwr->block2),
-             univ_page_size, 0, len, (void *)write_buf, NULL);
-
-  ut_a(err == DB_SUCCESS);
-
-flush:
+  len = dblwr_shard->first_free * UNIV_PAGE_SIZE;
+
+  /* Find our part of the doublewrite buffer */
+  const os_offset_t file_pos =
+      dblwr_partition * srv_doublewrite_batch_size * UNIV_PAGE_SIZE;
+  IORequest io_req(IORequest::WRITE | IORequest::NO_COMPRESSION);
+
+#ifdef UNIV_DEBUG
+  /* The file size must not increase */
+  const os_offset_t desired_size = srv_doublewrite_batch_size * UNIV_PAGE_SIZE *
+                                   buf_parallel_dblwr_shard_num();
+  const os_offset_t actual_size = os_file_get_size(parallel_dblwr_buf.file);
+  ut_ad(desired_size == actual_size);
+  ut_ad(file_pos + len <= actual_size);
+  /* We must not touch neighboring buffers */
+  ut_ad(file_pos + len <=
+        (dblwr_partition + 1) * srv_doublewrite_batch_size * UNIV_PAGE_SIZE);
+#endif
+
+  os_file_write(io_req, parallel_dblwr_buf.path, parallel_dblwr_buf.file,
+                write_buf, file_pos, len);
+
+  ut_ad(dblwr_shard->first_free <= srv_doublewrite_batch_size);
+
   /* increment the doublewrite flushed pages counter */
-  srv_stats.dblwr_pages_written.add(buf_dblwr->first_free);
+  srv_stats.dblwr_pages_written.add(dblwr_shard->first_free);
   srv_stats.dblwr_writes.inc();
 
-  /* Now flush the doublewrite buffer data to disk */
-  fil_flush(TRX_SYS_SPACE);
+  if (parallel_dblwr_buf.needs_flush) os_file_flush(parallel_dblwr_buf.file);
 
   /* We know that the writes have been flushed to disk now
   and in recovery we will find them in the doublewrite buffer
   blocks. Next do the writes to the intended positions. */
 
-  /* Up to this point first_free and buf_dblwr->first_free are
-  same because we have set the buf_dblwr->batch_running flag
-  disallowing any other thread to post any request but we
-  can't safely access buf_dblwr->first_free in the loop below.
-  This is so because it is possible that after we are done with
-  the last iteration and before we terminate the loop, the batch
-  gets finished in the IO helper thread and another thread posts
-  a new batch setting buf_dblwr->first_free to a higher value.
-  If this happens and we are using buf_dblwr->first_free in the
-  loop termination condition then we'll end up dispatching
-  the same block twice from two different threads. */
-  ut_ad(first_free == buf_dblwr->first_free);
-  for (ulint i = 0; i < first_free; i++) {
-    buf_dblwr_write_block_to_datafile(buf_dblwr->buf_block_arr[i], false);
-  }
+  dblwr_shard->batch_size.store(dblwr_shard->first_free,
+                                std::memory_order_release);
+
+  for (ulint i = 0; i < dblwr_shard->first_free; i++)
+    buf_dblwr_write_block_to_datafile(dblwr_shard->buf_block_arr[i], false);
 
   /* Wake possible simulated aio thread to actually post the
   writes to the operating system. We don't flush the files
   at this point. We leave it to the IO helper thread to flush
   datafiles when the whole batch has been processed. */
   os_aio_simulated_wake_handler_threads();
+
+  os_event_wait(dblwr_shard->batch_completed);
+  os_event_reset(dblwr_shard->batch_completed);
+
+#ifdef UNIV_DEBUG
+  ut_ad(dblwr_shard->batch_size.load(std::memory_order_acquire) == 0);
+#endif
+  dblwr_shard->first_free = 0;
+
+  /* This will finish the batch. Sync data files to the disk. */
+  fil_flush_file_spaces(FIL_TYPE_TABLESPACE);
 }
 
 /** Posts a buffer page for writing. If the doublewrite memory buffer
 is full, calls buf_dblwr_flush_buffered_writes and waits for for free
 space to appear.
-@param[in]	bpage	buffer block to write */
-void buf_dblwr_add_to_batch(buf_page_t *bpage) {
+@param[in]	bpage	buffer block to write
+@param[in]	flush_type	BUF_FLUSH_LRU or BUF_FLUSH_LIST */
+void buf_dblwr_add_to_batch(buf_page_t *bpage,
+                            buf_flush_t flush_type) noexcept {
+  ut_ad(flush_type == BUF_FLUSH_LRU || flush_type == BUF_FLUSH_LIST);
   ut_a(buf_page_in_file(bpage));
   ut_ad(!mutex_own(&buf_pool_from_bpage(bpage)->LRU_list_mutex));
 
+  const auto dblwr_partition = buf_parallel_dblwr_partition(bpage, flush_type);
+  struct parallel_dblwr_shard_t *dblwr_shard =
+      &parallel_dblwr_buf.shard[dblwr_partition];
+
 try_again:
-  mutex_enter(&buf_dblwr->mutex);
-
-  ut_a(buf_dblwr->first_free <= srv_doublewrite_batch_size);
-
-  if (buf_dblwr->batch_running) {
-    /* This not nearly as bad as it looks. There is only
-    page_cleaner thread which does background flushing
-    in batches therefore it is unlikely to be a contention
-    point. The only exception is when a user thread is
-    forced to do a flush batch because of a sync
-    checkpoint. */
-    int64_t sig_count = os_event_reset(buf_dblwr->b_event);
-    mutex_exit(&buf_dblwr->mutex);
-
-    os_event_wait_low(buf_dblwr->b_event, sig_count);
+  ut_a(dblwr_shard->first_free <= srv_doublewrite_batch_size);
+  ut_ad(!os_event_is_set(dblwr_shard->batch_completed));
+
+  if (dblwr_shard->first_free == srv_doublewrite_batch_size) {
+    buf_dblwr_flush_buffered_writes(dblwr_partition);
     goto try_again;
   }
 
-  if (buf_dblwr->first_free == srv_doublewrite_batch_size) {
-    mutex_exit(&(buf_dblwr->mutex));
-
-    buf_dblwr_flush_buffered_writes();
-
-    goto try_again;
-  }
-=======
-	len = dblwr_shard->first_free * UNIV_PAGE_SIZE;
-
-	/* Find our part of the doublewrite buffer */
-	os_offset_t file_pos = dblwr_partition
-		* srv_doublewrite_batch_size * UNIV_PAGE_SIZE;
-	IORequest io_req(IORequest::WRITE | IORequest::NO_COMPRESSION);
-
-#ifdef UNIV_DEBUG
-	/* The file size must not increase */
-	os_offset_t desired_size = srv_doublewrite_batch_size * UNIV_PAGE_SIZE
-		* buf_parallel_dblwr_shard_num();
-	os_offset_t actual_size = os_file_get_size(parallel_dblwr_buf.file);
-	ut_ad(desired_size == actual_size);
-	ut_ad(file_pos + len <= actual_size);
-	/* We must not touch neighboring buffers */
-	ut_ad(file_pos + len <= (dblwr_partition + 1)
-	      * srv_doublewrite_batch_size * UNIV_PAGE_SIZE);
-#endif
-
-	os_file_write(io_req, parallel_dblwr_buf.path, parallel_dblwr_buf.file,
-		      write_buf, file_pos, len);
-
-	ut_ad(dblwr_shard->first_free <= srv_doublewrite_batch_size);
-
-	/* increment the doublewrite flushed pages counter */
-	srv_stats.dblwr_pages_written.add(dblwr_shard->first_free);
-	srv_stats.dblwr_writes.inc();
-
-	if (parallel_dblwr_buf.needs_flush)
-		os_file_flush(parallel_dblwr_buf.file);
-
-	/* We know that the writes have been flushed to disk now
-	and in recovery we will find them in the doublewrite buffer
-	blocks. Next do the writes to the intended positions. */
-
-	dblwr_shard->batch_size = dblwr_shard->first_free;
-	os_wmb;
-
-	for (ulint i = 0; i < dblwr_shard->first_free; i++) {
-		buf_dblwr_write_block_to_datafile(
-			dblwr_shard->buf_block_arr[i], false);
-	}
-
-	/* Wake possible simulated aio thread to actually post the
-	writes to the operating system. We don't flush the files
-	at this point. We leave it to the IO helper thread to flush
-	datafiles when the whole batch has been processed. */
-	os_aio_simulated_wake_handler_threads();
-
-	os_event_wait(dblwr_shard->batch_completed);
-	os_event_reset(dblwr_shard->batch_completed);
-
-#ifdef UNIV_DEBUG
-	os_rmb;
-	ut_ad(dblwr_shard->batch_size == 0);
-#endif
-	dblwr_shard->first_free = 0;
-
-	/* This will finish the batch. Sync data files
-	to the disk. */
-	fil_flush_file_spaces(FIL_TYPE_TABLESPACE);
-}
-
-/********************************************************************//**
-Posts a buffer page for writing. If the doublewrite memory buffer is
-full, calls buf_dblwr_flush_buffered_writes and waits for for free
-space to appear. */
-void
-buf_dblwr_add_to_batch(
-/*====================*/
-	buf_page_t*	bpage,	/*!< in: buffer block to write */
-	buf_flush_t	flush_type)/*!< in: BUF_FLUSH_LRU or BUF_FLUSH_LIST */
-{
-	ut_ad(flush_type == BUF_FLUSH_LRU || flush_type == BUF_FLUSH_LIST);
-	ut_a(buf_page_in_file(bpage));
-	ut_ad(!mutex_own(&buf_pool_from_bpage(bpage)->LRU_list_mutex));
-
-	ulint dblwr_partition = buf_parallel_dblwr_partition(bpage,
-							     flush_type);
-	struct parallel_dblwr_shard_t* dblwr_shard
-		= &parallel_dblwr_buf.shard[dblwr_partition];
-
-try_again:
-	ut_a(dblwr_shard->first_free <= srv_doublewrite_batch_size);
-	ut_ad(!os_event_is_set(dblwr_shard->batch_completed));
-
-	if (dblwr_shard->first_free == srv_doublewrite_batch_size) {
-
-		buf_dblwr_flush_buffered_writes(dblwr_partition);
->>>>>>> 333b4508
-
-  byte *p =
-      buf_dblwr->write_buf + univ_page_size.physical() * buf_dblwr->first_free;
-
-<<<<<<< HEAD
+  byte *p = dblwr_shard->write_buf +
+            univ_page_size.physical() * dblwr_shard->first_free;
+
   if (bpage->size.is_compressed()) {
     UNIV_MEM_ASSERT_RW(bpage->zip.data, bpage->size.physical());
     /* Copy the compressed page and clear the rest. */
-=======
-	byte*	p = dblwr_shard->write_buf
-		+ univ_page_size.physical() * dblwr_shard->first_free;
->>>>>>> 333b4508
 
     memcpy(p, bpage->zip.data, bpage->size.physical());
 
@@ -1733,31 +1215,10 @@
     memcpy(p, ((buf_block_t *)bpage)->frame, bpage->size.logical());
   }
 
-  buf_dblwr->buf_block_arr[buf_dblwr->first_free] = bpage;
-
-<<<<<<< HEAD
-  buf_dblwr->first_free++;
-  buf_dblwr->b_reserved++;
-
-  ut_ad(!buf_dblwr->batch_running);
-  ut_ad(buf_dblwr->first_free == buf_dblwr->b_reserved);
-  ut_ad(buf_dblwr->b_reserved <= srv_doublewrite_batch_size);
-
-  if (buf_dblwr->first_free == srv_doublewrite_batch_size) {
-    mutex_exit(&(buf_dblwr->mutex));
-
-    buf_dblwr_flush_buffered_writes();
-
-    return;
-  }
-
-  mutex_exit(&(buf_dblwr->mutex));
-=======
-	dblwr_shard->buf_block_arr[dblwr_shard->first_free++] = bpage;
-
-	ut_ad(!os_event_is_set(dblwr_shard->batch_completed));
-	ut_ad(dblwr_shard->first_free <= srv_doublewrite_batch_size);
->>>>>>> 333b4508
+  dblwr_shard->buf_block_arr[dblwr_shard->first_free++] = bpage;
+
+  ut_ad(!os_event_is_set(dblwr_shard->batch_completed));
+  ut_ad(dblwr_shard->first_free <= srv_doublewrite_batch_size);
 }
 
 /** Writes a page to the doublewrite buffer on disk, sync it, then write
@@ -1771,10 +1232,8 @@
     buf_page_t *bpage, /*!< in: buffer block to write */
     bool sync)         /*!< in: true if sync IO requested */
 {
-<<<<<<< HEAD
   page_no_t i;
   dberr_t err;
-  ulint n_slots;
   page_no_t size;
   page_no_t offset;
 
@@ -1782,12 +1241,7 @@
   ut_a(srv_use_doublewrite_buf);
   ut_a(buf_dblwr != NULL);
 
-  /* total number of slots available for single page flushes
-  starts from srv_doublewrite_batch_size to the end of the
-  buffer. */
   size = 2 * TRX_SYS_DOUBLEWRITE_BLOCK_SIZE;
-  ut_a(size > srv_doublewrite_batch_size);
-  n_slots = size - srv_doublewrite_batch_size;
 
   if (buf_page_get_state(bpage) == BUF_BLOCK_FILE_PAGE) {
     /* Check that the actual page in the buffer pool is
@@ -1803,7 +1257,7 @@
 
 retry:
   mutex_enter(&buf_dblwr->mutex);
-  if (buf_dblwr->s_reserved == n_slots) {
+  if (buf_dblwr->s_reserved == size) {
     /* All slots are reserved. */
     int64_t sig_count = os_event_reset(buf_dblwr->s_event);
     mutex_exit(&buf_dblwr->mutex);
@@ -1812,7 +1266,7 @@
     goto retry;
   }
 
-  for (i = srv_doublewrite_batch_size; i < size; ++i) {
+  for (i = 0; i < size; ++i) {
     if (!buf_dblwr->in_use[i]) {
       break;
     }
@@ -1881,6 +1335,143 @@
   buf_dblwr_write_block_to_datafile(bpage, sync);
 }
 
+/** Compute the size and path of the parallel doublewrite buffer, create it,
+and disable OS caching for it
+@return DB_SUCCESS or error code */
+static MY_ATTRIBUTE((warn_unused_result)) dberr_t
+    buf_parallel_dblwr_file_create(void) noexcept {
+  ut_ad(!srv_read_only_mode);
+  /* The buffer size is two doublewrite batches (one for LRU, one for
+  flush list flusher) per buffer pool instance. */
+  const os_offset_t size = srv_doublewrite_batch_size * UNIV_PAGE_SIZE *
+                           buf_parallel_dblwr_shard_num();
+  ut_a(size <= MAX_DOUBLEWRITE_FILE_SIZE);
+  ut_a(size > 0);
+  ut_a(size % UNIV_PAGE_SIZE == 0);
+
+  dberr_t err = buf_parallel_dblwr_make_path();
+  if (err != DB_SUCCESS) return (err);
+
+  ut_ad(parallel_dblwr_buf.file.is_closed());
+  ut_ad(parallel_dblwr_buf.recovery_buf_unaligned == NULL);
+
+  /* Set O_SYNC if innodb_flush_method == O_DSYNC. */
+  const ulint o_sync =
+      (srv_unix_file_flush_method == SRV_UNIX_O_DSYNC) ? OS_FILE_O_SYNC : 0;
+
+  bool success;
+  parallel_dblwr_buf.file = os_file_create_simple(
+      innodb_parallel_dblwrite_file_key, parallel_dblwr_buf.path,
+      OS_FILE_CREATE | o_sync, OS_FILE_READ_WRITE, false, &success);
+  if (!success) {
+    if (os_file_get_last_error(false) == OS_FILE_ALREADY_EXISTS) {
+      ib::error() << "A parallel doublewrite file " << parallel_dblwr_buf.path
+                  << " found on startup.";
+    }
+    return (DB_ERROR);
+  }
+
+  const bool o_direct_set = os_file_set_nocache(
+      parallel_dblwr_buf.file, parallel_dblwr_buf.path, "create", false);
+  switch (srv_unix_file_flush_method) {
+    case SRV_UNIX_NOSYNC:
+    case SRV_UNIX_O_DSYNC:
+    case SRV_UNIX_O_DIRECT_NO_FSYNC:
+      parallel_dblwr_buf.needs_flush = !o_direct_set;
+      break;
+    case SRV_UNIX_FSYNC:
+    case SRV_UNIX_LITTLESYNC:
+    case SRV_UNIX_O_DIRECT:
+      parallel_dblwr_buf.needs_flush = true;
+      break;
+  }
+
+  success = os_file_set_size(parallel_dblwr_buf.path, parallel_dblwr_buf.file,
+                             0, size, srv_read_only_mode, true);
+  if (!success) {
+    buf_parallel_dblwr_free(true);
+    return (DB_ERROR);
+  }
+  ut_ad(os_file_get_size(parallel_dblwr_buf.file) == size);
+
+  ib::info() << "Created parallel doublewrite buffer at "
+             << parallel_dblwr_buf.path << ", size "
+             << os_file_get_size(parallel_dblwr_buf.file) << " bytes";
+
+  return (DB_SUCCESS);
+}
+
+/** Initialize parallel doublewrite subsystem: create its data structure and
+the disk file.
+@return DB_SUCCESS or error code */
+dberr_t buf_parallel_dblwr_create(void) noexcept {
+  if (!parallel_dblwr_buf.file.is_closed() || srv_read_only_mode) {
+    ut_ad(parallel_dblwr_buf.recovery_buf_unaligned == nullptr);
+    return (DB_SUCCESS);
+  }
+
+  memset(parallel_dblwr_buf.shard, 0, sizeof(parallel_dblwr_buf.shard));
+
+  dberr_t err = buf_parallel_dblwr_file_create();
+  if (err != DB_SUCCESS) {
+    return (err);
+  }
+
+  for (ulint i = 0; i < buf_parallel_dblwr_shard_num(); i++) {
+    struct parallel_dblwr_shard_t *dblwr_shard = &parallel_dblwr_buf.shard[i];
+
+    dblwr_shard->write_buf_unaligned = static_cast<byte *>(
+        ut_malloc((1 + srv_doublewrite_batch_size) * UNIV_PAGE_SIZE,
+                  mem_key_parallel_doublewrite));
+    if (!dblwr_shard->write_buf_unaligned) {
+      buf_parallel_dblwr_free(true);
+      return (DB_OUT_OF_MEMORY);
+    }
+    dblwr_shard->write_buf = static_cast<byte *>(
+        ut_align(dblwr_shard->write_buf_unaligned, UNIV_PAGE_SIZE));
+    dblwr_shard->buf_block_arr = static_cast<buf_page_t **>(
+        ut_zalloc(srv_doublewrite_batch_size * sizeof(void *),
+                  mem_key_parallel_doublewrite));
+    if (!dblwr_shard->buf_block_arr) {
+      buf_parallel_dblwr_free(true);
+      return (DB_OUT_OF_MEMORY);
+    }
+
+    dblwr_shard->batch_completed =
+        os_event_create("parallel_dblwr_batch_completed");
+    os_event_reset(dblwr_shard->batch_completed);
+  }
+
+  return (DB_SUCCESS);
+}
+
+/** Cleanup parallel doublewrite memory structures and optionally close and
+delete the doublewrite buffer file too.
+@param	delete_file	whether to close and delete the buffer file too  */
+void buf_parallel_dblwr_free(bool delete_file) noexcept {
+  for (ulint i = 0; i < buf_parallel_dblwr_shard_num(); i++) {
+    struct parallel_dblwr_shard_t *dblwr_shard = &parallel_dblwr_buf.shard[i];
+
+    if (dblwr_shard->write_buf_unaligned && dblwr_shard->buf_block_arr) {
+      os_event_destroy(dblwr_shard->batch_completed);
+    }
+
+    ut_free(dblwr_shard->write_buf_unaligned);
+    ut_free(dblwr_shard->buf_block_arr);
+  }
+
+  if (delete_file) {
+    buf_parallel_dblwr_close();
+    buf_parallel_dblwr_delete();
+  }
+
+  ut_free(parallel_dblwr_buf.path);
+  parallel_dblwr_buf.path = nullptr;
+}
+
+/** The parallel doublewrite buffer */
+parallel_dblwr_t parallel_dblwr_buf;
+
 /** Constructor
 @param[in]	no	Doublewrite page number
 @param[in]	page	Page read from no */
@@ -1892,276 +1483,4 @@
   ut_a(m_page != nullptr);
 
   memcpy(m_page, page, UNIV_PAGE_SIZE);
-}
-=======
-	ulint		size;
-	ulint		offset;
-	ulint		i;
-
-	ut_a(buf_page_in_file(bpage));
-	ut_a(srv_use_doublewrite_buf);
-	ut_a(buf_dblwr != NULL);
-
-	size = 2 * TRX_SYS_DOUBLEWRITE_BLOCK_SIZE;
-
-	if (buf_page_get_state(bpage) == BUF_BLOCK_FILE_PAGE) {
-
-		/* Check that the actual page in the buffer pool is
-		not corrupt and the LSN values are sane. */
-		buf_dblwr_check_block((buf_block_t*) bpage);
-
-		/* Check that the page as written to the doublewrite
-		buffer has sane LSN values. */
-		if (!bpage->zip.data) {
-			buf_dblwr_check_page_lsn(
-				((buf_block_t*) bpage)->frame);
-		}
-	}
-
-retry:
-	mutex_enter(&buf_dblwr->mutex);
-	if (buf_dblwr->s_reserved == size) {
-
-		/* All slots are reserved. */
-		int64_t	sig_count = os_event_reset(buf_dblwr->s_event);
-		mutex_exit(&buf_dblwr->mutex);
-		os_event_wait_low(buf_dblwr->s_event, sig_count);
-
-		goto retry;
-	}
-
-	for (i = 0; i < size; ++i) {
-
-		if (!buf_dblwr->in_use[i]) {
-			break;
-		}
-	}
-
-	/* We are guaranteed to find a slot. */
-	ut_a(i < size);
-	buf_dblwr->in_use[i] = true;
-	buf_dblwr->s_reserved++;
-	buf_dblwr->buf_block_arr[i] = bpage;
-
-	/* increment the doublewrite flushed pages counter */
-	srv_stats.dblwr_pages_written.inc();
-	srv_stats.dblwr_writes.inc();
-
-	mutex_exit(&buf_dblwr->mutex);
-
-	/* Lets see if we are going to write in the first or second
-	block of the doublewrite buffer. */
-	if (i < TRX_SYS_DOUBLEWRITE_BLOCK_SIZE) {
-		offset = buf_dblwr->block1 + i;
-	} else {
-		offset = buf_dblwr->block2 + i
-			 - TRX_SYS_DOUBLEWRITE_BLOCK_SIZE;
-	}
-
-	/* We deal with compressed and uncompressed pages a little
-	differently here. In case of uncompressed pages we can
-	directly write the block to the allocated slot in the
-	doublewrite buffer in the system tablespace and then after
-	syncing the system table space we can proceed to write the page
-	in the datafile.
-	In case of compressed page we first do a memcpy of the block
-	to the in-memory buffer of doublewrite before proceeding to
-	write it. This is so because we want to pad the remaining
-	bytes in the doublewrite page with zeros. */
-
-	if (bpage->size.is_compressed()) {
-		memcpy(buf_dblwr->write_buf + univ_page_size.physical() * i,
-		       bpage->zip.data, bpage->size.physical());
-
-		memset(buf_dblwr->write_buf + univ_page_size.physical() * i
-		       + bpage->size.physical(), 0x0,
-		       univ_page_size.physical() - bpage->size.physical());
-
-		fil_io(IORequestWrite, true,
-		       page_id_t(TRX_SYS_SPACE, offset), univ_page_size, 0,
-		       univ_page_size.physical(),
-		       (void*) (buf_dblwr->write_buf
-				+ univ_page_size.physical() * i),
-		       NULL);
-	} else {
-		/* It is a regular page. Write it directly to the
-		doublewrite buffer */
-		fil_io(IORequestWrite, true,
-		       page_id_t(TRX_SYS_SPACE, offset), univ_page_size, 0,
-		       univ_page_size.physical(),
-		       (void*) ((buf_block_t*) bpage)->frame,
-		       NULL);
-	}
-
-	/* Now flush the doublewrite buffer data to disk */
-	fil_flush(TRX_SYS_SPACE);
-
-	/* We know that the write has been flushed to disk now
-	and during recovery we will find it in the doublewrite buffer
-	blocks. Next do the write to the intended position. */
-	buf_dblwr_write_block_to_datafile(bpage, sync);
-}
-
-/** Compute the size and path of the parallel doublewrite buffer, create it,
-and disable OS caching for it
-@return DB_SUCCESS or error code */
-static MY_ATTRIBUTE((warn_unused_result))
-dberr_t
-buf_parallel_dblwr_file_create(void)
-{
-	ut_ad(!srv_read_only_mode);
-	/* The buffer size is two doublewrite batches (one for LRU, one for
-	flush list flusher) per buffer pool instance. */
-	os_offset_t size = srv_doublewrite_batch_size * UNIV_PAGE_SIZE
-		* buf_parallel_dblwr_shard_num();
-	ut_a(size <= MAX_DOUBLEWRITE_FILE_SIZE);
-	ut_a(size > 0);
-	ut_a(size % UNIV_PAGE_SIZE == 0);
-
-	dberr_t err = buf_parallel_dblwr_make_path();
-	if (err != DB_SUCCESS)
-		return(err);
-
-	ut_ad(parallel_dblwr_buf.file.is_closed());
-	ut_ad(parallel_dblwr_buf.recovery_buf_unaligned == NULL);
-
-	/* Set O_SYNC if innodb_flush_method == O_DSYNC. */
-	ulint o_sync = (srv_unix_file_flush_method == SRV_UNIX_O_DSYNC)
-		? OS_FILE_O_SYNC : 0;
-
-	bool success;
-	parallel_dblwr_buf.file
-		= os_file_create_simple(innodb_parallel_dblwrite_file_key,
-					parallel_dblwr_buf.path,
-					OS_FILE_CREATE | o_sync,
-					OS_FILE_READ_WRITE, false, &success);
-	if (!success) {
-		if (os_file_get_last_error(false) == OS_FILE_ALREADY_EXISTS) {
-			ib::error() << "A parallel doublewrite file "
-				    << parallel_dblwr_buf.path
-				    << " found on startup.";
-		}
-		return(DB_ERROR);
-	}
-
-	const bool o_direct_set
-		= os_file_set_nocache(parallel_dblwr_buf.file,
-				      parallel_dblwr_buf.path,
-				      "create", false);
-	switch (srv_unix_file_flush_method) {
-	case SRV_UNIX_NOSYNC:
-	case SRV_UNIX_O_DSYNC:
-	case SRV_UNIX_O_DIRECT_NO_FSYNC:
-	case SRV_UNIX_ALL_O_DIRECT:
-		parallel_dblwr_buf.needs_flush = !o_direct_set;
-		break;
-	case SRV_UNIX_FSYNC:
-	case SRV_UNIX_LITTLESYNC:
-	case SRV_UNIX_O_DIRECT:
-		parallel_dblwr_buf.needs_flush = true;
-		break;
-	}
-
-	success = os_file_set_size(parallel_dblwr_buf.path,
-				   parallel_dblwr_buf.file, size, false);
-	if (!success) {
-		buf_parallel_dblwr_free(true);
-		return(DB_ERROR);
-	}
-	ut_ad(os_file_get_size(parallel_dblwr_buf.file) == size);
-
-	ib::info() << "Created parallel doublewrite buffer at "
-		   << parallel_dblwr_buf.path << ", size "
-		   << os_file_get_size(parallel_dblwr_buf.file) << " bytes";
-
-	return(DB_SUCCESS);
-}
-
-/** Initialize parallel doublewrite subsystem: create its data structure and
-the disk file.
-@return DB_SUCCESS or error code */
-dberr_t
-buf_parallel_dblwr_create(void)
-{
-	if (!parallel_dblwr_buf.file.is_closed() || srv_read_only_mode) {
-
-		ut_ad(parallel_dblwr_buf.recovery_buf_unaligned == NULL);
-		return(DB_SUCCESS);
-	}
-
-	memset(parallel_dblwr_buf.shard, 0, sizeof(parallel_dblwr_buf.shard));
-
-	dberr_t err = buf_parallel_dblwr_file_create();
-	if (err != DB_SUCCESS) {
-		return(err);
-	}
-
-	for (ulint i = 0; i < buf_parallel_dblwr_shard_num(); i++) {
-
-		struct parallel_dblwr_shard_t* dblwr_shard
-			= &parallel_dblwr_buf.shard[i];
-
-		dblwr_shard->write_buf_unaligned
-			= static_cast<byte*>(ut_malloc((1
-					  + srv_doublewrite_batch_size)
-						       * UNIV_PAGE_SIZE,
-					mem_key_parallel_doublewrite));
-		if (!dblwr_shard->write_buf_unaligned) {
-			buf_parallel_dblwr_free(true);
-			return(DB_OUT_OF_MEMORY);
-		}
-		dblwr_shard->write_buf = static_cast<byte*>(
-			ut_align(dblwr_shard->write_buf_unaligned,
-				 UNIV_PAGE_SIZE));
-		dblwr_shard->buf_block_arr
-			= static_cast<buf_page_t**>(
-			ut_zalloc(srv_doublewrite_batch_size
-				  * sizeof(void*),
-				  mem_key_parallel_doublewrite));
-		if (!dblwr_shard->buf_block_arr) {
-			buf_parallel_dblwr_free(true);
-			return(DB_OUT_OF_MEMORY);
-		}
-
-		dblwr_shard->batch_completed
-			= os_event_create("parallel_dblwr_batch_completed");
-		os_event_reset(dblwr_shard->batch_completed);
-	}
-
-	return(DB_SUCCESS);
-}
-
-/** Cleanup parallel doublewrite memory structures and optionally close and
-delete the doublewrite buffer file too.
-@param	delete_file	whether to close and delete the buffer file too  */
-void
-buf_parallel_dblwr_free(bool delete_file)
-{
-	for (ulint i = 0; i < buf_parallel_dblwr_shard_num(); i++) {
-
-		struct parallel_dblwr_shard_t* dblwr_shard
-			= &parallel_dblwr_buf.shard[i];
-
-		if (dblwr_shard->write_buf_unaligned
-		    && dblwr_shard->buf_block_arr) {
-			os_event_destroy(dblwr_shard->batch_completed);
-		}
-
-		ut_free(dblwr_shard->write_buf_unaligned);
-		ut_free(dblwr_shard->buf_block_arr);
-	}
-
-	if (delete_file) {
-		buf_parallel_dblwr_close();
-		buf_parallel_dblwr_delete();
-	}
-
-	ut_free(parallel_dblwr_buf.path);
-	parallel_dblwr_buf.path = NULL;
-}
-
-/** The parallel doublewrite buffer */
-parallel_dblwr_t parallel_dblwr_buf;
-
-#endif /* !UNIV_HOTBACKUP */
->>>>>>> 333b4508
+}