/*****************************************************************************

Copyright (c) 1995, 2023, Oracle and/or its affiliates.

This program is free software; you can redistribute it and/or modify it under
the terms of the GNU General Public License, version 2.0, as published by the
Free Software Foundation.

This program is also distributed with certain software (including but not
limited to OpenSSL) that is licensed under separate terms, as designated in a
particular file or component or in included license documentation. The authors
of MySQL hereby grant you an additional permission to link the program and
your derivative works with the separately licensed software that they have
included with MySQL.

This program is distributed in the hope that it will be useful, but WITHOUT
ANY WARRANTY; without even the implied warranty of MERCHANTABILITY or FITNESS
FOR A PARTICULAR PURPOSE. See the GNU General Public License, version 2.0,
for more details.

You should have received a copy of the GNU General Public License along with
this program; if not, write to the Free Software Foundation, Inc.,
51 Franklin St, Fifth Floor, Boston, MA 02110-1301  USA

*****************************************************************************/

/** @file buf/buf0lru.cc
 The database buffer replacement algorithm

 Created 11/5/1995 Heikki Tuuri
 *******************************************************/

#include "buf0lru.h"

#include "btr0btr.h"
#include "btr0sea.h"
#include "buf0buddy.h"
#include "buf0buf.h"
#include "buf0dblwr.h"
#include "buf0flu.h"
#include "buf0rea.h"
#include "buf0stats.h"
#include "fil0fil.h"
#include "hash0hash.h"
#include "ibuf0ibuf.h"
#include "log0recv.h"
#include "log0write.h"
#include "my_dbug.h"
#include "os0event.h"
#include "os0file.h"
#include "page0zip.h"
#include "srv0mon.h"
#include "srv0srv.h"
#include "srv0start.h"
#include "sync0rw.h"
#include "trx0trx.h"
#include "ut0byte.h"
#include "ut0rnd.h"

/** The number of blocks from the LRU_old pointer onward, including
the block pointed to, must be buf_pool->LRU_old_ratio/BUF_LRU_OLD_RATIO_DIV
of the whole LRU list length, except that the tolerance defined below
is allowed. Note that the tolerance must be small enough such that for
even the BUF_LRU_OLD_MIN_LEN long LRU list, the LRU_old pointer is not
allowed to point to either end of the LRU list. */

constexpr uint32_t BUF_LRU_OLD_TOLERANCE = 20;

/** The minimum amount of non-old blocks when the LRU_old list exists
(that is, when there are more than BUF_LRU_OLD_MIN_LEN blocks).
@see buf_LRU_old_adjust_len */
constexpr uint32_t BUF_LRU_NON_OLD_MIN_LEN = 5;
static_assert(BUF_LRU_NON_OLD_MIN_LEN < BUF_LRU_OLD_MIN_LEN,
              "BUF_LRU_NON_OLD_MIN_LEN >= BUF_LRU_OLD_MIN_LEN");
/** When dropping the search hash index entries before deleting an ibd
file, we build a local array of pages belonging to that tablespace
in the buffer pool. Following is the size of that array.
We also release buf_pool->LRU_list_mutex after scanning this many pages of the
flush_list when dropping a table. This is to ensure that other threads
are not blocked for extended period of time when using very large
buffer pools. */
static const ulint BUF_LRU_DROP_SEARCH_SIZE = 1024;

/** We scan these many blocks when looking for a clean page to evict
during LRU eviction. */
static const ulint BUF_LRU_SEARCH_SCAN_THRESHOLD = 100;

/** If we switch on the InnoDB monitor because there are too few available
frames in the buffer pool, we set this to true */
static std::atomic_bool buf_lru_switched_on_innodb_mon = false;

/** These statistics are not 'of' LRU but 'for' LRU.  We keep count of I/O
 and page_zip_decompress() operations.  Based on the statistics,
 buf_LRU_evict_from_unzip_LRU() decides if we want to evict from
 unzip_LRU or the regular LRU.  From unzip_LRU, we will only evict the
 uncompressed frame (meaning we can evict dirty blocks as well).  From
 the regular LRU, we will evict the entire block (i.e.: both the
 uncompressed and compressed data), which must be clean. */

/** @{ */

/** Number of intervals for which we keep the history of these stats.
Each interval is 1 second, defined by the rate at which
srv_error_monitor_thread() calls buf_LRU_stat_update(). */
static const ulint BUF_LRU_STAT_N_INTERVAL = 50;

/** Co-efficient with which we multiply I/O operations to equate them
with page_zip_decompress() operations. */
static const ulint BUF_LRU_IO_TO_UNZIP_FACTOR = 50;

/** Sampled values buf_LRU_stat_cur.
Not protected by any mutex.  Updated by buf_LRU_stat_update(). */
static buf_LRU_stat_t buf_LRU_stat_arr[BUF_LRU_STAT_N_INTERVAL];

/** Cursor to buf_LRU_stat_arr[] that is updated in a round-robin fashion. */
static ulint buf_LRU_stat_arr_ind;

/** Current operation counters.  Not protected by any mutex.  Cleared
by buf_LRU_stat_update(). */
buf_LRU_stat_t buf_LRU_stat_cur;

/** Running sum of past values of buf_LRU_stat_cur.
Updated by buf_LRU_stat_update().  Not Protected by any mutex. */
buf_LRU_stat_t buf_LRU_stat_sum;

/** @} */

/** @name Heuristics for detecting index scan
@{ */
/** Move blocks to "new" LRU list only if the first access was at
least this many milliseconds ago.  Not protected by any mutex or latch. */
uint buf_LRU_old_threshold;
std::chrono::milliseconds get_buf_LRU_old_threshold() {
  return std::chrono::milliseconds{buf_LRU_old_threshold};
}

/** @} */

/** Takes a block out of the LRU list and page hash table.
If the block is compressed-only (BUF_BLOCK_ZIP_PAGE),
the object will be freed.

The caller must hold buf_pool->LRU_list_mutex, the buf_page_get_mutex() mutex
and the appropriate hash_lock. This function will release the
buf_page_get_mutex() and the hash_lock.

If a compressed page is freed other compressed pages may be relocated.

@param[in]      bpage           block, must contain a file page and
                                be in a state where it can be freed; there
                                may or may not be a hash index to the page
@param[in]      zip             true if should remove also the
                                compressed page of an uncompressed page
@param[in]      ignore_content  true if should ignore page content, since it
                                could be not initialized
@retval true if BUF_BLOCK_FILE_PAGE was removed from page_hash. The
caller needs to free the page to the free list
@retval false if BUF_BLOCK_ZIP_PAGE was removed from page_hash. In
this case the block is already returned to the buddy allocator. */
[[nodiscard]] static bool buf_LRU_block_remove_hashed(buf_page_t *bpage,
                                                      bool zip,
                                                      bool ignore_content);

/** Puts a file page whose has no hash index to the free list.
@param[in,out] block            Must contain a file page and be in a state
                                where it can be freed. */
static void buf_LRU_block_free_hashed_page(buf_block_t *block) noexcept;

/** Increases LRU size in bytes with page size inline function
@param[in]      bpage           control block
@param[in]      buf_pool        buffer pool instance */
static inline void incr_LRU_size_in_bytes(buf_page_t *bpage,
                                          buf_pool_t *buf_pool) {
  ut_ad(mutex_own(&buf_pool->LRU_list_mutex));

  buf_pool->stat.LRU_bytes += bpage->size.physical();

  ut_ad(buf_pool->stat.LRU_bytes <= buf_pool->curr_pool_size);
}

/** Determines if the unzip_LRU list should be used for evicting a victim
instead of the general LRU list.
@param[in,out]  buf_pool        buffer pool instance
@return true if should use unzip_LRU */
bool buf_LRU_evict_from_unzip_LRU(buf_pool_t *buf_pool) {
  ut_ad(mutex_own(&buf_pool->LRU_list_mutex));

  /* If the unzip_LRU list is empty, we can only use the LRU. */
  if (UT_LIST_GET_LEN(buf_pool->unzip_LRU) == 0) {
    return false;
  }

  /* If unzip_LRU is at most 10% of the size of the LRU list,
  then use the LRU.  This slack allows us to keep hot
  decompressed pages in the buffer pool. */
  if (UT_LIST_GET_LEN(buf_pool->unzip_LRU) <=
      UT_LIST_GET_LEN(buf_pool->LRU) / 10) {
    return false;
  }

  /* If eviction hasn't started yet, we assume by default
  that a workload is disk bound. */
  if (buf_pool->freed_page_clock == 0) {
    return true;
  }

  /* Calculate the average over past intervals, and add the values
  of the current interval. */
  ulint io_avg =
      buf_LRU_stat_sum.io / BUF_LRU_STAT_N_INTERVAL + buf_LRU_stat_cur.io;

  ulint unzip_avg =
      buf_LRU_stat_sum.unzip / BUF_LRU_STAT_N_INTERVAL + buf_LRU_stat_cur.unzip;

  /* Decide based on our formula.  If the load is I/O bound
  (unzip_avg is smaller than the weighted io_avg), evict an
  uncompressed frame from unzip_LRU.  Otherwise we assume that
  the load is CPU bound and evict from the regular LRU. */
  return (unzip_avg <= io_avg * BUF_LRU_IO_TO_UNZIP_FACTOR);
}

/** Attempts to drop page hash index on a batch of pages belonging to a
particular space id.
@param[in]      space_id        space id
@param[in]      page_size       page size
@param[in]      arr             array of page_no
@param[in]      count           number of entries in array */
static void buf_LRU_drop_page_hash_batch(space_id_t space_id,
                                         const page_size_t &page_size,
                                         const page_no_t *arr, ulint count) {
  ut_ad(count <= BUF_LRU_DROP_SEARCH_SIZE);

  for (ulint i = 0; i < count; ++i, ++arr) {
    /* While our only caller
    buf_LRU_drop_page_hash_for_tablespace()
    is being executed for DROP TABLE or similar,
    the table cannot be evicted from the buffer pool.
    Note: this should not be executed for DROP TABLESPACE,
    because DROP TABLESPACE would be refused if tables existed
    in the tablespace, and a previous DROP TABLE would have
    already removed the AHI entries. */
    btr_search_drop_page_hash_when_freed(page_id_t(space_id, *arr), page_size);
  }
}

/** When doing a DROP TABLE/DISCARD TABLESPACE we have to drop all page
hash index entries belonging to that table. This function tries to
do that in batch. Note that this is a 'best effort' attempt and does
not guarantee that ALL hash entries will be removed.
@param[in]      buf_pool        buffer pool instance
@param[in]      space_id        space id */
static void buf_LRU_drop_page_hash_for_tablespace(buf_pool_t *buf_pool,
                                                  space_id_t space_id) {
  bool found;
  const page_size_t page_size(fil_space_get_page_size(space_id, &found));

  if (!found) {
    /* Somehow, the tablespace does not exist.  Nothing to drop. */
    ut_d(ut_error);
    ut_o(return );
  }

  page_no_t *page_arr = static_cast<page_no_t *>(ut::malloc_withkey(
      UT_NEW_THIS_FILE_PSI_KEY, sizeof(page_no_t) * BUF_LRU_DROP_SEARCH_SIZE));

  ulint num_entries = 0;

  mutex_enter(&buf_pool->LRU_list_mutex);

scan_again:
  for (buf_page_t *bpage = UT_LIST_GET_LAST(buf_pool->LRU); bpage != nullptr;
       /* No op */) {
    buf_page_t *prev_bpage = UT_LIST_GET_PREV(LRU, bpage);

    ut_a(buf_page_in_file(bpage));

    if (buf_page_get_state(bpage) != BUF_BLOCK_FILE_PAGE ||
        bpage->id.space() != space_id || bpage->was_io_fixed()) {
      /* Compressed pages are never hashed.
      Skip blocks of other tablespaces.
      Skip I/O-fixed blocks (to be dealt with later). */
    next_page:
      bpage = prev_bpage;
      continue;
    }

    buf_block_t *block = reinterpret_cast<buf_block_t *>(bpage);

    mutex_enter(&block->mutex);

    block->ahi.validate();

    bool skip = bpage->buf_fix_count > 0 || !block->ahi.index;

    mutex_exit(&block->mutex);

    if (skip) {
      /* Skip this block, because there are
      no adaptive hash index entries
      pointing to it, or because we cannot
      drop them due to the buffer-fix. */
      goto next_page;
    }

    /* Store the page number so that we can drop the hash
    index in a batch later. */
    page_arr[num_entries] = bpage->id.page_no();
    ut_a(num_entries < BUF_LRU_DROP_SEARCH_SIZE);
    ++num_entries;

    if (num_entries < BUF_LRU_DROP_SEARCH_SIZE) {
      goto next_page;
    }

    /* Array full. We release the LRU list mutex to obey
    the latching order. */
    mutex_exit(&buf_pool->LRU_list_mutex);

    buf_LRU_drop_page_hash_batch(space_id, page_size, page_arr, num_entries);

    num_entries = 0;

    mutex_enter(&buf_pool->LRU_list_mutex);

    /* Note that we released the buf_pool->LRU_list_mutex above
    after reading the prev_bpage during processing of a
    page_hash_batch (i.e.: when the array was full).
    Because prev_bpage could belong to a compressed-only
    block, it may have been relocated, and thus the
    pointer cannot be trusted. Because bpage is of type
    buf_block_t, it is safe to dereference.

    bpage can change in the LRU list. This is OK because
    this function is a 'best effort' to drop as many
    search hash entries as possible and it does not
    guarantee that ALL such entries will be dropped. */

    /* If, however, bpage has been removed from LRU list
    to the free list then we should restart the scan. */
    if (bpage != nullptr && buf_page_get_state(bpage) != BUF_BLOCK_FILE_PAGE) {
      goto scan_again;
    }
  }

  mutex_exit(&buf_pool->LRU_list_mutex);

  /* Drop any remaining batch of search hashed pages. */
  buf_LRU_drop_page_hash_batch(space_id, page_size, page_arr, num_entries);
  ut::free(page_arr);
}

/** Try to pin the block in buffer pool. Once pinned, the block cannot be moved
within flush list or removed. The dirty page can be flushed when we release the
flush list mutex. We return without pinning in that case.
@param[in,out]  buf_pool  buffer pool instance
@param[in,out]  bpage     page to remove
@return true if page could be pinned successfully. */
static bool buf_page_try_pin(buf_pool_t *buf_pool, buf_page_t *bpage) {
  /* Allow pin/unpin with NULL. */
  if (bpage == nullptr) {
    return true;
  }

  ut_ad(mutex_own(&buf_pool->LRU_list_mutex));
  ut_ad(buf_flush_list_mutex_own(buf_pool));
  ut_ad(bpage->in_flush_list);

  /* To take care of the ABA problem that the block get flushed and
  re-inserted into flush list, we can check the oldest LSN. It is
  safe to access oldest LSN with flush list mutex protection as it
  is set and reset while adding and removing from flush list. */
  auto saved_oldest_lsn = bpage->get_oldest_lsn();

  buf_flush_list_mutex_exit(buf_pool);

  /* The LRU list mutex ensures that the page descriptor cannot be freed
  for both compressed and uncompressed page. */
  BPageMutex *block_mutex = buf_page_get_mutex(bpage);
  mutex_enter(block_mutex);

  bool pinned = false;

  /* Recheck the I/O fix and the flush list presence now that we
  hold the right mutex */
  if (buf_page_get_io_fix(bpage) == BUF_IO_NONE && bpage->is_dirty() &&
      saved_oldest_lsn == bpage->get_oldest_lsn()) {
    /* "Fix" the block so that the position cannot be
    changed after we release the buffer pool and
    block mutexes. */
    buf_page_set_sticky(bpage);
    pinned = true;
    ut_ad(bpage->in_flush_list);
  }

  mutex_exit(block_mutex);
  buf_flush_list_mutex_enter(buf_pool);

  return pinned;
}

/** Unpin the block in buffer pool. Ensure that the dirty page cannot be
flushed even though we need to release the flush list mutex momentarily.
@param[in,out]  buf_pool  buffer pool instance
@param[in,out]  bpage     page to remove */
static void buf_page_unpin(buf_pool_t *buf_pool, buf_page_t *bpage) {
  /* Allow pin/unpin with NULL. */
  if (bpage == nullptr) {
    return;
  }

  ut_ad(mutex_own(&buf_pool->LRU_list_mutex));
  ut_ad(buf_flush_list_mutex_own(buf_pool));

  buf_flush_list_mutex_exit(buf_pool);

  BPageMutex *block_mutex = buf_page_get_mutex(bpage);
  mutex_enter(block_mutex);

  /* "Unfix" the block now that we have both the LRU list and block mutexes . */
  buf_page_unset_sticky(bpage);

  buf_flush_list_mutex_enter(buf_pool);

  /* Release block mutex only after re-acquiring the flush list mutex to
  avoid any window where the page could have been flushed concurrently. The
  block mutex must be acquired before flushing a page. */
  mutex_exit(block_mutex);
}

/** If we have hogged the resources for too long then release the LRU list and
flush list mutexes and do a thread yield. Set the current page to "sticky" so
that it is not relocated during the yield. If I/O is started before sticky BIT
could be set, we skip yielding. The caller should restart the scan.
@param[in,out]  buf_pool        buffer pool instance
@param[in,out]  bpage           page to remove
@param[in]      processed       number of pages processed
@param[out]     restart         if caller needs to restart scan
@return true if yielded. */
[[nodiscard]] static bool buf_flush_try_yield(buf_pool_t *buf_pool,
                                              buf_page_t *bpage,
                                              size_t processed, bool &restart) {
  ut_ad(mutex_own(&buf_pool->LRU_list_mutex));
  ut_ad(buf_flush_list_mutex_own(buf_pool));

  restart = false;

  /* Every BUF_LRU_DROP_SEARCH_SIZE iterations in the loop we release
  buf_pool->LRU_list_mutex to let other threads do their job but only if the
  block is not IO fixed. This ensures that the block stays in its position in
  the flush_list. We read io_fix without block_mutex, because we will recheck
  with block_mutex.*/
  if (bpage != nullptr && processed >= BUF_LRU_DROP_SEARCH_SIZE &&
      bpage->was_io_fix_none()) {
    if (!buf_page_try_pin(buf_pool, bpage)) {
      restart = true;
      return false;
    }

    ut_ad(bpage->in_flush_list);
    ut_d(auto oldest_lsn = bpage->get_oldest_lsn());

    /* Now it is safe to release the LRU list mutex. */
    buf_flush_list_mutex_exit(buf_pool);
    mutex_exit(&buf_pool->LRU_list_mutex);

    /* Try and force a context switch. */
    std::this_thread::yield();

    mutex_enter(&buf_pool->LRU_list_mutex);
    buf_flush_list_mutex_enter(buf_pool);

    buf_page_unpin(buf_pool, bpage);

    /* Should not have been removed from the flush list during the yield. */
    ut_ad(bpage->in_flush_list);

    /* The oldest LSN change would mean the page is removed and inserted back.
    This ABA issue is handled during pinning and should not be the case. */
    ut_ad(oldest_lsn == bpage->get_oldest_lsn());

    return true;
  }
  return false;
}

/** Check if a dirty page should be flushed or removed based on space ID and
flush observer.
@param[in]  page        dirty page in flush list
@param[in]  observer    Flush observer
@param[in]  space       Space ID
@return true, if page should considered for flush or removal. */
static inline bool check_page_flush_observer(buf_page_t *page,
                                             const Flush_observer *observer,
                                             space_id_t space) {
  /* If no flush observer then compare space ID. */
  if (observer == nullptr) {
    return (space == page->id.space());
  }
  /* Otherwise, match the flush observer pointer. */
  return (observer == page->get_flush_observer());
}

/** Attempts to remove a single page from flush list. It is fine to
skip flush if the page flush is already in progress.
@param[in,out]  buf_pool  buffer pool instance
@param[in,out]  bpage     page to remove
@return true if page could be removed successfully. */
static bool remove_page_flush_list(buf_pool_t *buf_pool, buf_page_t *bpage) {
  ut_ad(mutex_own(&buf_pool->LRU_list_mutex));
  ut_ad(buf_flush_list_mutex_own(buf_pool));

  /* It is safe to check bpage->space and bpage->io_fix while holding
  buf_pool->LRU_list_mutex only. We will repeat the check of io_fix
  under block_mutex later, this is just an optimization to avoid the
  mutex acquisition if its likely io_fix is not NONE. */
  if (bpage->was_io_fixed()) {
    /* We cannot remove this page during this scan. */
    return false;
  }
  BPageMutex *block_mutex = buf_page_get_mutex(bpage);

  /* We don't have to worry about bpage becoming a dangling pointer by a
  compressed page flush list relocation because we hold LRU mutex. */
  buf_flush_list_mutex_exit(buf_pool);
  mutex_enter(block_mutex);

  bool removed = false;
  /* Recheck the page I/O fix and the flush list presence now that we hold
  the right mutex. */
  if (buf_page_get_io_fix(bpage) == BUF_IO_NONE && bpage->is_dirty()) {
    buf_flush_remove(bpage);
    removed = true;
  }

  mutex_exit(block_mutex);
  buf_flush_list_mutex_enter(buf_pool);

  ut_ad(mutex_own(&buf_pool->LRU_list_mutex));
  return removed;
}

/** Remove all dirty pages belonging to a given tablespace inside a specific
buffer pool instance. The pages still remain a part of LRU and are evicted from
the list as they age towards the tail of the LRU. We don't check for interrupt
as we must finish the operation. Usually this function is called as a cleanup
work after an interrupt is received.
@param[in,out]  buf_pool  buffer pool instance
@param[in]      id        space id for which to remove or flush pages
@param[in]      observer  flush observer to identify specific pages
@retval DB_SUCCESS if all freed
@retval DB_FAIL if not all freed and caller should call function again. */
[[nodiscard]] static dberr_t remove_pages_flush_list(buf_pool_t *buf_pool,
                                                     space_id_t id,
                                                     Flush_observer *observer) {
  ut_ad(mutex_own(&buf_pool->LRU_list_mutex));

  buf_flush_list_mutex_enter(buf_pool);

  buf_page_t *prev = nullptr;
  size_t processed = 0;
  dberr_t error = DB_SUCCESS;

  for (buf_page_t *bpage = UT_LIST_GET_LAST(buf_pool->flush_list);
       bpage != nullptr; bpage = prev) {
    ut_a(buf_page_in_file(bpage));

    /* Save the previous page before freeing the current one. */
    prev = UT_LIST_GET_PREV(list, bpage);

    if (check_page_flush_observer(bpage, observer, id)) {
      /* Try to PIN the previous page before removing. This would let us
      continue the current iteration after removal. */
      bool pinned = buf_page_try_pin(buf_pool, prev);

      /* Try to remove the current page even if pin failed. */
      bool removed = remove_page_flush_list(buf_pool, bpage);

      if (!pinned) {
        /* We should not trust prev pointer as PIN was unsuccessful. */
        error = DB_FAIL;
        break;
      }

      if (!removed) {
        /* Currently we come back and re-check. The iteration can continue.
        In future, it is also possible to wait for the concurrent IO to complete
        to avoid re-scanning. */
        error = DB_FAIL;
      }

      buf_page_unpin(buf_pool, prev);
    }

    ++processed;

    /* Yield if we have hogged the CPU and mutexes for too long. */
    bool restart = false;
    if (buf_flush_try_yield(buf_pool, prev, processed, restart)) {
      ut_ad(!restart);
      /* Reset the batch size counter if we had to yield. */
      processed = 0;
    }

    if (restart) {
      /* The previous page is already flushed or being flushed. We need at least
      another iteration. Current iteration can continue. */
      error = DB_FAIL;
    }
  }

  buf_flush_list_mutex_exit(buf_pool);
  return error;
}

/** Flushes a single page inside a buffer pool instance.
@param[in,out]  buf_pool  buffer pool instance
@param[in,out]  bpage     page to flush
@return true if page was flushed. */
static bool flush_page_flush_list(buf_pool_t *buf_pool, buf_page_t *bpage) {
  ut_ad(mutex_own(&buf_pool->LRU_list_mutex));
  ut_ad(buf_flush_list_mutex_own(buf_pool));

  if (bpage->was_io_fixed()) {
    return false;
  }

  BPageMutex *block_mutex = buf_page_get_mutex(bpage);

  /* We don't have to worry about bpage becoming a dangling pointer by a
  compressed page flush list relocation because we hold LRU mutex. */
  buf_flush_list_mutex_exit(buf_pool);

  mutex_enter(block_mutex);
  bool flushed = false;

  if (buf_flush_ready_for_flush(bpage, BUF_FLUSH_SINGLE_PAGE)) {
    /* We trigger single page flush and async IO. However, if double write is
    used, dblwr::write() forces all single page flush to sync IO.
    1. It makes the function behaviour change from sync to async for temp
       tablespaces and if redo is disabled. The caller must not assume
       the page is flushed when we return flushed = T.
    2. For bulk flush async trigger could be better for performance and seems
       to be the case in 5.7. Need to validate if 8.0 forcing sync flush
       is intentional - No functional impact. */
    flushed = buf_flush_page(buf_pool, bpage, BUF_FLUSH_SINGLE_PAGE, false);
  }

  if (flushed) {
    /* During flush, we have already released the LRU list and block mutexes.
    Wake up possible simulated aio thread to actually post the writes to the
    operating system */
    os_aio_simulated_wake_handler_threads();
    mutex_enter(&buf_pool->LRU_list_mutex);
  } else {
    mutex_exit(block_mutex);
  }

  buf_flush_list_mutex_enter(buf_pool);

  ut_ad(!mutex_own(block_mutex));
  ut_ad(mutex_own(&buf_pool->LRU_list_mutex));

  return flushed;
}

/** Remove all dirty pages belonging to a given tablespace inside a specific
buffer pool instance when we are deleting the data file(s) of that
tablespace. The pages still remain a part of LRU and are evicted from
the list as they age towards the tail of the LRU.
@param[in,out]  buf_pool  buffer pool instance
@param[in]      id        space id for which to remove or flush pages
@param[in]      observer  flush observer
@param[in]      trx       transaction to check if the operation must be
                          interrupted, can be NULL
@retval DB_SUCCESS if all freed
@retval DB_FAIL if not all freed
@retval DB_INTERRUPTED if the transaction was interrupted */
[[nodiscard]] static dberr_t flush_pages_flush_list(buf_pool_t *buf_pool,
                                                    space_id_t id,
                                                    Flush_observer *observer,
                                                    const trx_t *trx) {
  ut_ad(mutex_own(&buf_pool->LRU_list_mutex));

  buf_flush_list_mutex_enter(buf_pool);

  buf_page_t *prev = nullptr;
  size_t processed = 0;

  dberr_t error = DB_SUCCESS;

  for (buf_page_t *bpage = UT_LIST_GET_LAST(buf_pool->flush_list);
       bpage != nullptr; bpage = prev) {
    ut_a(buf_page_in_file(bpage));

    /* Save the previous page before flushing the current one. */
    prev = UT_LIST_GET_PREV(list, bpage);

    if (check_page_flush_observer(bpage, observer, id)) {
      /* Try to PIN the previous page before flushing. This would let us
      continue the current iteration after flush. */
      bool pinned = buf_page_try_pin(buf_pool, prev);

      /* Try to flush the current page even if pin failed. */
      flush_page_flush_list(buf_pool, bpage);

      /* Currently we come back and re-check once flush is triggered. If the
      flush is unsuccessful we need to rescan too. So, we set the error for
      rescan unconditionally here. The iteration can continue if PIN was
      successful. */
      error = DB_FAIL;

      if (!pinned) {
        /* We should not trust prev pointer as PIN was unsuccessful. */
        break;
      }

      buf_page_unpin(buf_pool, prev);
    }

    ++processed;

    /* Yield if we have hogged the CPU and mutexes for too long. */
    bool restart = false;
    if (buf_flush_try_yield(buf_pool, prev, processed, restart)) {
      ut_ad(!restart);
      /* Reset the batch size counter if we had to yield. */
      processed = 0;
    }

    if (restart) {
      /* The previous page is already flushed or being flushed. We need at least
      another iteration. Current iteration can continue. */
      error = DB_FAIL;
    }

    /* The check for trx is interrupted is expensive, we want to check every
    N iterations. */
    if (processed == 0 && trx && trx_is_interrupted(trx)) {
      if (trx->flush_observer != nullptr) {
        trx->flush_observer->interrupted();
      }
      error = DB_INTERRUPTED;
      break;
    }
  }

  buf_flush_list_mutex_exit(buf_pool);
  return error;
}

/** Remove or flush all the dirty pages that belong to a given tablespace
inside a specific buffer pool instance. The pages will remain in the LRU
list and will be evicted from the LRU list as they age and move towards
the tail of the LRU list.
@param[in,out]  buf_pool        buffer pool instance
@param[in]      id              space id
@param[in]      observer        flush observer
@param[in]      flush           flush to disk if true, otherwise remove
                                the pages without flushing
@param[in]      trx             transaction to check if the operation
                                must be interrupted
@param[in]      strict          true, if no page from tablespace
                                can be in buffer pool just after flush */
static void buf_flush_dirty_pages(buf_pool_t *buf_pool, space_id_t id,
                                  Flush_observer *observer, bool flush,
                                  const trx_t *trx, bool strict) {
  dberr_t err;

  do {
    /* TODO: it should be possible to avoid locking the LRU list
    mutex here. */
    mutex_enter(&buf_pool->LRU_list_mutex);

    if (flush) {
      err = flush_pages_flush_list(buf_pool, id, observer, trx);

    } else {
      err = remove_pages_flush_list(buf_pool, id, observer);
    }

    mutex_exit(&buf_pool->LRU_list_mutex);

    ut_ad(buf_flush_validate(buf_pool));

    if (err == DB_FAIL) {
      std::this_thread::sleep_for(std::chrono::milliseconds(2));
    }

    if (err == DB_INTERRUPTED && observer != nullptr) {
      ut_a(flush);

      flush = false;
      err = DB_FAIL;
    }

    /* DB_FAIL is a soft error, it means that the task wasn't
    completed, needs to be retried. */

    ut_ad(buf_flush_validate(buf_pool));

  } while (err == DB_FAIL);

  ut_ad(observer != nullptr || err == DB_INTERRUPTED || !strict ||
        buf_pool_get_dirty_pages_count(buf_pool, id, observer) == 0);
}

/** Remove all pages that belong to a given tablespace inside a specific
buffer pool instance when we are DISCARDing the tablespace.
@param[in,out]  buf_pool        buffer pool instance
@param[in]      id              space id */
static void buf_LRU_remove_all_pages(buf_pool_t *buf_pool, ulint id) {
  buf_page_t *bpage;

scan_again:
  mutex_enter(&buf_pool->LRU_list_mutex);

  auto all_freed = true;

  for (bpage = UT_LIST_GET_LAST(buf_pool->LRU); bpage != nullptr;
       /* No op */) {
    rw_lock_t *hash_lock;
    buf_page_t *prev_bpage;
    BPageMutex *block_mutex;

    ut_a(buf_page_in_file(bpage));
    ut_ad(bpage->in_LRU_list);

    prev_bpage = UT_LIST_GET_PREV(LRU, bpage);

    /* It is safe to check bpage->id.space() and bpage->io_fix
    while holding buf_pool->LRU_list_mutex only and later recheck
    while holding the buf_page_get_mutex() mutex.  */

    if (bpage->id.space() != id) {
      /* Skip this block, as it does not belong to
      the space that is being invalidated. */
      goto next_page;
    } else if (bpage->was_io_fixed()) {
      /* We cannot remove this page during this scan
      yet; maybe the system is currently reading it
      in, or flushing the modifications to the file */

      all_freed = false;
      goto next_page;
    } else {
      hash_lock = buf_page_hash_lock_get(buf_pool, bpage->id);

      rw_lock_x_lock(hash_lock, UT_LOCATION_HERE);

      block_mutex = buf_page_get_mutex(bpage);

      mutex_enter(block_mutex);

      if (bpage->id.space() != id || bpage->buf_fix_count > 0 ||
          (buf_page_get_io_fix(bpage) != BUF_IO_NONE)) {
        mutex_exit(block_mutex);

        rw_lock_x_unlock(hash_lock);

        /* We cannot remove this page during
        this scan yet; maybe the system is
        currently reading it in, or flushing
        the modifications to the file */

        all_freed = false;

        goto next_page;
      }
    }

    ut_ad(mutex_own(block_mutex));

    DBUG_PRINT("ib_buf", ("evict page " UINT32PF ":" UINT32PF " state %u",
                          bpage->id.space(), bpage->id.page_no(),
                          static_cast<unsigned>(bpage->state)));

    if (buf_page_get_state(bpage) != BUF_BLOCK_FILE_PAGE) {
      /* Do nothing, because the adaptive hash index
      covers uncompressed pages only. */
    } else if (((buf_block_t *)bpage)->ahi.index) {
      mutex_exit(&buf_pool->LRU_list_mutex);

      rw_lock_x_unlock(hash_lock);

      mutex_exit(block_mutex);

      /* Note that the following call will acquire
      and release block->lock X-latch.
      Note that the table cannot be evicted during
      the execution of ALTER TABLE...DISCARD TABLESPACE
      because MySQL is keeping the table handle open. */

      btr_search_drop_page_hash_when_freed(bpage->id, bpage->size);

      goto scan_again;
    } else {
      reinterpret_cast<buf_block_t *>(bpage)->ahi.assert_empty();
    }

    if (bpage->is_dirty()) {
      buf_flush_remove(bpage);
    }

    ut_ad(!bpage->in_flush_list);

    /* Remove from the LRU list. */

    if (buf_LRU_block_remove_hashed(bpage, true, false)) {
      buf_LRU_block_free_hashed_page((buf_block_t *)bpage);
    } else {
      ut_ad(block_mutex == &buf_pool->zip_mutex);
    }

    ut_ad(!mutex_own(block_mutex));

    /* buf_LRU_block_remove_hashed() releases the hash_lock */
    ut_ad(!rw_lock_own(hash_lock, RW_LOCK_X));
    ut_ad(!rw_lock_own(hash_lock, RW_LOCK_S));

  next_page:
    bpage = prev_bpage;
  }

  mutex_exit(&buf_pool->LRU_list_mutex);

  if (!all_freed) {
    std::this_thread::sleep_for(std::chrono::milliseconds(20));

    goto scan_again;
  }
}

/** Remove pages belonging to a given tablespace inside a specific
 buffer pool instance when we are deleting the data file(s) of that
 tablespace. The pages still remain a part of LRU and are evicted from
 the list as they age towards the tail of the LRU only if buf_remove
 is BUF_REMOVE_FLUSH_NO_WRITE. */
static void buf_LRU_remove_pages(
    buf_pool_t *buf_pool,    /*!< buffer pool instance */
    space_id_t id,           /*!< in: space id */
    buf_remove_t buf_remove, /*!< in: remove or flush strategy */
    const trx_t *trx,        /*!< to check if the operation must
                             be interrupted */
    bool strict)             /*!< in: true if no page from tablespace
                             can be in buffer pool just after flush */
{
  Flush_observer *observer = (trx == nullptr) ? nullptr : trx->flush_observer;

  switch (buf_remove) {
    case BUF_REMOVE_ALL_NO_WRITE:
      buf_LRU_remove_all_pages(buf_pool, id);
      break;

    case BUF_REMOVE_FLUSH_NO_WRITE:
      /* Pass trx as NULL to avoid interruption check. */
      buf_flush_dirty_pages(buf_pool, id, observer, false, nullptr, strict);
      break;

    case BUF_REMOVE_FLUSH_WRITE:
      buf_flush_dirty_pages(buf_pool, id, observer, true, trx, strict);

      if (observer == nullptr) {
        /* Ensure that all asynchronous IO is completed. */
        os_aio_wait_until_no_pending_writes();
        fil_flush(id);
      }
      break;

    case BUF_REMOVE_NONE:
      ut_error;
      break;
  }
}

void buf_LRU_flush_or_remove_pages(space_id_t id, buf_remove_t buf_remove,
                                   const trx_t *trx, bool strict) {
  /* Before we attempt to drop pages one by one we first
  attempt to drop page hash index entries in batches to make
  it more efficient. The batching attempt is a best effort
  attempt and does not guarantee that all pages hash entries
  will be dropped. We get rid of remaining page hash entries
  one by one below. */
  for (ulint i = 0; i < srv_buf_pool_instances; i++) {
    auto buf_pool = buf_pool_from_array(i);

    switch (buf_remove) {
      case BUF_REMOVE_ALL_NO_WRITE:
        buf_LRU_drop_page_hash_for_tablespace(buf_pool, id);
        break;

      case BUF_REMOVE_FLUSH_NO_WRITE:
        /* It is a DROP TABLE for a single table
        tablespace. No AHI entries exist because
        we already dealt with them when freeing up
        extents. */
      case BUF_REMOVE_FLUSH_WRITE:
        /* We allow read-only queries against the
        table, there is no need to drop the AHI entries. */
        break;

      case BUF_REMOVE_NONE:
        ut_error;
        break;
    }

    buf_LRU_remove_pages(buf_pool, id, buf_remove, trx, strict);
  }
}

#if defined UNIV_DEBUG || defined UNIV_BUF_DEBUG
/** Insert a compressed block into buf_pool->zip_clean in the LRU order.
@param[in]      bpage   pointer to the block in question */
void buf_LRU_insert_zip_clean(buf_page_t *bpage) {
  buf_pool_t *buf_pool = buf_pool_from_bpage(bpage);

  ut_ad(mutex_own(&buf_pool->LRU_list_mutex));
  ut_ad(mutex_own(&buf_pool->zip_mutex));
  ut_ad(buf_page_get_state(bpage) == BUF_BLOCK_ZIP_PAGE);

  /* Find the first successor of bpage in the LRU list
  that is in the zip_clean list. */
  buf_page_t *b = bpage;

  do {
    b = UT_LIST_GET_NEXT(LRU, b);
  } while (b && buf_page_get_state(b) != BUF_BLOCK_ZIP_PAGE);

  /* Insert bpage before b, i.e., after the predecessor of b. */
  if (b != nullptr) {
    b = UT_LIST_GET_PREV(list, b);
  }

  if (b != nullptr) {
    UT_LIST_INSERT_AFTER(buf_pool->zip_clean, b, bpage);
  } else {
    UT_LIST_ADD_FIRST(buf_pool->zip_clean, bpage);
  }
}
#endif /* UNIV_DEBUG || UNIV_BUF_DEBUG */

/** Try to free an uncompressed page of a compressed block from the unzip
LRU list.  The compressed page is preserved, and it need not be clean.
@param[in]      buf_pool        buffer pool instance
@param[in]      scan_all        scan whole LRU list if true, otherwise
                                scan only srv_LRU_scan_depth / 2 blocks
@return true if freed */
static bool buf_LRU_free_from_unzip_LRU_list(buf_pool_t *buf_pool,
                                             bool scan_all) {
  ut_ad(mutex_own(&buf_pool->LRU_list_mutex));

  if (!buf_LRU_evict_from_unzip_LRU(buf_pool)) {
    return (false);
  }

  ulint scanned = 0;
  bool freed = false;

<<<<<<< HEAD
  for (buf_block_t *block = UT_LIST_GET_LAST(buf_pool->unzip_LRU);
       block != nullptr && !freed && (scan_all || scanned < srv_LRU_scan_depth);
       ++scanned) {
    buf_block_t *prev_block;
=======
	for (buf_block_t* block = UT_LIST_GET_LAST(buf_pool->unzip_LRU);
	     block != NULL
	     && (scan_all || scanned < srv_LRU_scan_depth);
	     ++scanned) {
>>>>>>> 68344f18

    prev_block = UT_LIST_GET_PREV(unzip_LRU, block);

    mutex_enter(&block->mutex);

    ut_ad(buf_block_get_state(block) == BUF_BLOCK_FILE_PAGE);
    ut_ad(block->in_unzip_LRU_list);
    ut_ad(block->page.in_LRU_list);

    freed = buf_LRU_free_page(&block->page, false);

    if (!freed) {
      mutex_exit(&block->mutex);
    }

<<<<<<< HEAD
    block = prev_block;
  }

  if (scanned) {
    MONITOR_INC_VALUE_CUMULATIVE(MONITOR_LRU_UNZIP_SEARCH_SCANNED,
                                 MONITOR_LRU_UNZIP_SEARCH_SCANNED_NUM_CALL,
                                 MONITOR_LRU_UNZIP_SEARCH_SCANNED_PER_CALL,
                                 scanned);
  }
=======
		if (freed) {
			++scanned;
			break;
		}

		mutex_exit(&block->mutex);
		block = prev_block;
	}
>>>>>>> 68344f18

  return (freed);
}

/** Try to free a clean page from the common LRU list.
@param[in,out]  buf_pool        buffer pool instance
@param[in]      scan_all        scan whole LRU list if true, otherwise scan
                                only up to BUF_LRU_SEARCH_SCAN_THRESHOLD
@return true if freed */
<<<<<<< HEAD
static bool buf_LRU_free_from_common_LRU_list(buf_pool_t *buf_pool,
                                              bool scan_all) {
  ut_ad(mutex_own(&buf_pool->LRU_list_mutex));

  bool freed{};
  ulint scanned{};

  for (buf_page_t *bpage = buf_pool->lru_scan_itr.start();
       bpage != nullptr && !freed &&
       (scan_all || scanned < BUF_LRU_SEARCH_SCAN_THRESHOLD);
       ++scanned, bpage = buf_pool->lru_scan_itr.get()) {
    ut_ad(mutex_own(&buf_pool->LRU_list_mutex));
    auto prev = UT_LIST_GET_PREV(LRU, bpage);
    auto block_mutex = buf_page_get_mutex(bpage);

    buf_pool->lru_scan_itr.set(prev);

    ut_ad(bpage->in_LRU_list);
    ut_ad(buf_page_in_file(bpage));

    const auto accessed = buf_page_is_accessed(bpage);

    if (bpage->was_stale()) {
      freed = buf_page_free_stale(buf_pool, bpage);
    } else {
      mutex_enter(block_mutex);

      if (buf_flush_ready_for_replace(bpage)) {
        freed = buf_LRU_free_page(bpage, true);
      }

      if (!freed) {
        mutex_exit(block_mutex);
      }
    }

    if (freed && accessed == std::chrono::steady_clock::time_point{}) {
      /* Keep track of pages that are evicted without
      ever being accessed. This gives us a measure of
      the effectiveness of readahead */
      ++buf_pool->stat.n_ra_pages_evicted;
    }

    ut_ad(!mutex_own(block_mutex));

    if (freed) {
      break;
    }
  }

  if (scanned) {
    MONITOR_INC_VALUE_CUMULATIVE(MONITOR_LRU_SEARCH_SCANNED,
                                 MONITOR_LRU_SEARCH_SCANNED_NUM_CALL,
                                 MONITOR_LRU_SEARCH_SCANNED_PER_CALL, scanned);
  }

  ut_ad(freed ? !mutex_own(&buf_pool->LRU_list_mutex)
              : mutex_own(&buf_pool->LRU_list_mutex));

  return (freed);
=======
static
bool
buf_LRU_free_from_common_LRU_list(
/*==============================*/
	buf_pool_t*	buf_pool,	/*!< in: buffer pool instance */
	bool		scan_all)	/*!< in: scan whole LRU list
					if true, otherwise scan only
					up to BUF_LRU_SEARCH_SCAN_THRESHOLD */
{
	ut_ad(mutex_own(&buf_pool->LRU_list_mutex));

	ulint		scanned = 0;
	bool		freed = false;

	for (buf_page_t* bpage = buf_pool->lru_scan_itr.start();
	     bpage != NULL
	     && (scan_all || scanned < BUF_LRU_SEARCH_SCAN_THRESHOLD);
	     ++scanned, bpage = buf_pool->lru_scan_itr.get()) {

		buf_page_t*	prev = UT_LIST_GET_PREV(LRU, bpage);
		BPageMutex*	mutex = buf_page_get_mutex(bpage);

		buf_pool->lru_scan_itr.set(prev);

		ut_ad(buf_page_in_file(bpage));
		ut_ad(bpage->in_LRU_list);

		unsigned	accessed = buf_page_is_accessed(bpage);

		mutex_enter(mutex);

		if (buf_flush_ready_for_replace(bpage)) {

			freed = buf_LRU_free_page(bpage, true);
		}

		if (!freed)
			mutex_exit(mutex);

		if (freed && !accessed) {
			/* Keep track of pages that are evicted without
			ever being accessed. This gives us a measure of
			the effectiveness of readahead */
			++buf_pool->stat.n_ra_pages_evicted;
		}

		ut_ad(!mutex_own(mutex));

		if (freed) {
			++scanned;
			break;
		}
	}

	if (scanned) {
		MONITOR_INC_VALUE_CUMULATIVE(
			MONITOR_LRU_SEARCH_SCANNED,
			MONITOR_LRU_SEARCH_SCANNED_NUM_CALL,
			MONITOR_LRU_SEARCH_SCANNED_PER_CALL,
			scanned);
	}

	return(freed);
>>>>>>> 68344f18
}

bool buf_LRU_scan_and_free_block(buf_pool_t *buf_pool, bool scan_all) {
  bool freed = false;
  bool use_unzip_list = UT_LIST_GET_LEN(buf_pool->unzip_LRU) > 0;

  mutex_enter(&buf_pool->LRU_list_mutex);

  if (use_unzip_list) {
    freed = buf_LRU_free_from_unzip_LRU_list(buf_pool, scan_all);
  }

  if (!freed) {
    freed = buf_LRU_free_from_common_LRU_list(buf_pool, scan_all);
  }

  if (!freed) {
    mutex_exit(&buf_pool->LRU_list_mutex);
  }

  ut_ad(!mutex_own(&buf_pool->LRU_list_mutex));

  return (freed);
}

/** Returns true if less than 25 % of the buffer pool in any instance is
 available. This can be used in heuristics to prevent huge transactions
 eating up the whole buffer pool for their locks.
 @return true if less than 25 % of buffer pool left */
bool buf_LRU_buf_pool_running_out(void) {
  bool ret = false;

  for (ulint i = 0; i < srv_buf_pool_instances && !ret; i++) {
    buf_pool_t *buf_pool;

    buf_pool = buf_pool_from_array(i);

    if (!recv_recovery_is_on() &&
        UT_LIST_GET_LEN(buf_pool->free) + UT_LIST_GET_LEN(buf_pool->LRU) <
            std::min(buf_pool->curr_size, buf_pool->old_size) / 4) {
      ret = true;
    }
  }

  return ret;
}

/** Returns a free block from the buf_pool.
The block is taken off the free list.  If it is empty, returns NULL.
@param[in]      buf_pool        buffer pool instance
@return a free control block, or NULL if the buf_block->free list is empty */
buf_block_t *buf_LRU_get_free_only(buf_pool_t *buf_pool) {
  buf_block_t *block;

  mutex_enter(&buf_pool->free_list_mutex);

  block = reinterpret_cast<buf_block_t *>(UT_LIST_GET_FIRST(buf_pool->free));

  while (block != nullptr) {
    ut_ad(block->page.in_free_list);
    ut_d(block->page.in_free_list = false);
    ut_ad(!block->page.in_flush_list);
    ut_ad(!block->page.in_LRU_list);
    ut_a(!buf_page_in_file(&block->page));
    UT_LIST_REMOVE(buf_pool->free, &block->page);
    mutex_exit(&buf_pool->free_list_mutex);

    if (!buf_get_withdraw_depth(buf_pool) ||
        !buf_block_will_withdrawn(buf_pool, block)) {
      /* found valid free block */
      /* No adaptive hash index entries may point to
      a free block. */
      block->ahi.assert_empty();

      buf_block_set_state(block, BUF_BLOCK_READY_FOR_USE);

      UNIV_MEM_ALLOC(block->frame, UNIV_PAGE_SIZE);

      ut_ad(buf_pool_from_block(block) == buf_pool);

      return (block);
    }

    /* This should be withdrawn */
    mutex_enter(&buf_pool->free_list_mutex);
    UT_LIST_ADD_LAST(buf_pool->withdraw, &block->page);
    ut_d(block->in_withdraw_list = true);

    block = reinterpret_cast<buf_block_t *>(UT_LIST_GET_FIRST(buf_pool->free));
  }

  mutex_exit(&buf_pool->free_list_mutex);

  return (block);
}

/** Checks how much of buf_pool is occupied by non-data objects like
 AHI, lock heaps etc. Depending on the size of non-data objects this
 function will either assert or issue a warning and switch on the
 status monitor. */
static void buf_LRU_check_size_of_non_data_objects(
    const buf_pool_t *buf_pool) /*!< in: buffer pool instance */
{
  if (!recv_recovery_is_on() && buf_pool->curr_size == buf_pool->old_size &&
      UT_LIST_GET_LEN(buf_pool->free) + UT_LIST_GET_LEN(buf_pool->LRU) <
          buf_pool->curr_size / 20) {
    ib::fatal(UT_LOCATION_HERE, ER_IB_MSG_132)
        << "Over 95 percent of the buffer pool is"
           " occupied by lock heaps or the adaptive hash index!"
           " Check that your transactions do not set too many"
           " row locks. Your buffer pool size is "
        << (buf_pool->curr_size / (1024 * 1024 / UNIV_PAGE_SIZE))
        << " MB."
           " Maybe you should make the buffer pool bigger?"
           " We intentionally generate a seg fault to print"
           " a stack trace on Linux!";

  } else if (!recv_recovery_is_on() &&
             buf_pool->curr_size == buf_pool->old_size &&
             (UT_LIST_GET_LEN(buf_pool->free) +
              UT_LIST_GET_LEN(buf_pool->LRU)) < buf_pool->curr_size / 3) {
    if (!buf_lru_switched_on_innodb_mon.exchange(true)) {
      /* Over 67 % of the buffer pool is occupied by lock
      heaps or the adaptive hash index. This may be a memory
      leak! */

      ib::warn(ER_IB_MSG_133)
          << "Over 67 percent of the buffer pool is"
             " occupied by lock heaps or the adaptive hash"
             " index! Check that your transactions do not"
             " set too many row locks. Your buffer pool"
             " size is "
          << (buf_pool->curr_size / (1024 * 1024 / UNIV_PAGE_SIZE))
          << " MB. Maybe you should make the buffer pool"
             " bigger?. Starting the InnoDB Monitor to print"
             " diagnostics, including lock heap and hash"
             " index sizes.";

      srv_innodb_needs_monitoring++;
    }

  } else if (buf_lru_switched_on_innodb_mon.load()) {
    if (buf_lru_switched_on_innodb_mon.exchange(false)) {
      srv_innodb_needs_monitoring--;
    }
  }
}

/** Diagnose failure to get a free page and request InnoDB monitor output in
the error log if more than two seconds have been spent already.
@param[in]	n_iterations	how many buf_LRU_get_free_page iterations
already completed
@param[in]	started_time	timestamp of when the attempt to get the
free page started
@param[in]	flush_failures	how many times single-page flush, if allowed,
has failed
@param[in,out]	started_monitor	whether InnoDB monitor print has been requested
*/
static void buf_LRU_handle_lack_of_free_blocks(
    ulint n_iterations, std::chrono::steady_clock::time_point started_time,
    ulint flush_failures, bool *started_monitor) {
  static std::chrono::steady_clock::time_point last_printout_time;

  /* Legacy algorithm started warning after at least 2 seconds, we
  emulate this. */
  const auto current_time = std::chrono::steady_clock::now();
  const std::chrono::milliseconds limit{2000};

  if ((current_time - started_time > limit) &&
      (current_time - last_printout_time > limit) &&
      srv_buf_pool_old_size == srv_buf_pool_size) {
    ib::warn(ER_IB_MSG_134)
        << "Difficult to find free blocks in the buffer pool"
           " ("
        << n_iterations << " search iterations)! " << flush_failures
        << " failed attempts to"
           " flush a page! Consider increasing the buffer pool"
           " size. It is also possible that in your Unix version"
           " fsync is very slow, or completely frozen inside"
           " the OS kernel. Then upgrading to a newer version"
           " of your operating system may help. Look at the"
           " number of fsyncs in diagnostic info below."
           " Pending flushes (fsync) log: "
        << log_pending_flushes()
        << "; buffer pool: " << fil_n_pending_tablespace_flushes << ". "
        << os_n_file_reads << " OS file reads, " << os_n_file_writes
        << " OS file writes, " << os_n_fsyncs
        << " OS fsyncs. Starting InnoDB Monitor to print"
           " further diagnostics to the standard output.";

    last_printout_time = current_time;

    if (!*started_monitor) {
      *started_monitor = true;
      srv_innodb_needs_monitoring++;
    }
  }
}

/** The maximum allowed backoff sleep time duration, microseconds */
static constexpr auto MAX_FREE_LIST_BACKOFF_SLEEP = 10000;

/** The sleep reduction factor for high-priority waiter backoff sleeps */
static constexpr auto FREE_LIST_BACKOFF_HIGH_PRIO_DIVIDER = 100;

/** The sleep reduction factor for low-priority waiter backoff sleeps */
static constexpr auto FREE_LIST_BACKOFF_LOW_PRIO_DIVIDER = 1;

/** Returns a free block from the buf_pool. The block is taken off the
free list. If free list is empty, blocks are moved from the end of the
LRU list to the free list.
This function is called from a user thread when it needs a clean
block to read in a page. Note that we only ever get a block from
the free list. Even when we flush a page or find a page in LRU scan
we put it to free list to be used.
* iteration 0:
  * get a block from free list, success:done
  * if buf_pool->try_LRU_scan is set
    * scan LRU up to srv_LRU_scan_depth to find a clean block
    * the above will put the block on free list
    * success:retry the free list
  * flush one dirty page from tail of LRU to disk
    * the above will put the block on free list
    * success: retry the free list
* iteration 1:
  * same as iteration 0 except:
    * scan whole LRU list
    * scan LRU list even if buf_pool->try_LRU_scan is not set
* iteration > 1:
  * same as iteration 1 but sleep 10ms
@param[in,out]  buf_pool        buffer pool instance
@return the free control block, in state BUF_BLOCK_READY_FOR_USE */
buf_block_t *buf_LRU_get_free_block(buf_pool_t *buf_pool) {
  buf_block_t *block = nullptr;
  bool freed = false;
  ulint n_iterations = 0;
  ulint flush_failures = 0;
  bool started_monitor = false;
  std::chrono::steady_clock::time_point started_time;

  ut_ad(!mutex_own(&buf_pool->LRU_list_mutex));

  MONITOR_INC(MONITOR_LRU_GET_FREE_SEARCH);
loop:
  buf_LRU_check_size_of_non_data_objects(buf_pool);

  /* If there is a block in the free list, take it */
  if (DBUG_EVALUATE_IF("simulate_lack_of_pages", true, false)) {
    block = NULL;

    if (srv_debug_monitor_printed) DBUG_SET("-d,simulate_lack_of_pages");

  } else if (DBUG_EVALUATE_IF("simulate_recovery_lack_of_pages",
                              recv_recovery_on, false)) {
    block = NULL;

    if (srv_debug_monitor_printed) {
      flush_error_log_messages();
      DBUG_SUICIDE();
    }
  } else {
    block = buf_LRU_get_free_only(buf_pool);
  }

  if (block != nullptr) {
    ut_ad(!block->page.someone_has_io_responsibility());
    ut_ad(buf_pool_from_block(block) == buf_pool);
    memset(&block->page.zip, 0, sizeof block->page.zip);

    if (started_monitor) {
      srv_innodb_needs_monitoring--;
    }

    block->page.reset_flush_observer();
    return block;
  }

  if (started_time == std::chrono::steady_clock::time_point{})
    started_time = std::chrono::steady_clock::now();

  MONITOR_INC(MONITOR_LRU_GET_FREE_LOOPS);

  freed = false;

  if (srv_empty_free_list_algorithm == SRV_EMPTY_FREE_LIST_BACKOFF &&
      buf_flush_page_cleaner_is_active() &&
      (srv_shutdown_state.load() == SRV_SHUTDOWN_NONE ||
       srv_shutdown_state.load() == SRV_SHUTDOWN_CLEANUP)) {
    /* Backoff to minimize the free list mutex contention while the free list
    is empty */
    const auto priority = srv_current_thread_priority;

    if (n_iterations < 3) {
      std::this_thread::yield();
      if (!priority) {
        std::this_thread::yield();
      }
    } else {
      ulint i, b;

      if (n_iterations < 6) {
        i = n_iterations - 3;
      } else if (n_iterations < 8) {
        i = 4;
      } else if (n_iterations < 11) {
        i = 5;
      } else {
        i = n_iterations - 5;
      }
      b = 1 << i;
      if (b > MAX_FREE_LIST_BACKOFF_SLEEP) {
        b = MAX_FREE_LIST_BACKOFF_SLEEP;
      }
      std::this_thread::sleep_for(std::chrono::microseconds(
          b / (priority ? FREE_LIST_BACKOFF_HIGH_PRIO_DIVIDER
                        : FREE_LIST_BACKOFF_LOW_PRIO_DIVIDER)));
    }

    buf_LRU_handle_lack_of_free_blocks(n_iterations, started_time,
                                       flush_failures, &started_monitor);

    n_iterations++;

    srv_stats.buf_pool_wait_free.add(n_iterations, 1);

    /* In case of backoff, do not ever attempt single page flushes and
    wait for the cleaner to free some pages instead.  */
    goto loop;
  } else {
    /* The LRU manager is not running or Oracle MySQL 5.6 algorithm
    was requested, will perform a single page flush  */
    ut_ad((srv_empty_free_list_algorithm == SRV_EMPTY_FREE_LIST_LEGACY) ||
          !buf_flush_page_cleaner_is_active() ||
          (srv_shutdown_state.load() != SRV_SHUTDOWN_NONE &&
           srv_shutdown_state.load() != SRV_SHUTDOWN_CLEANUP));
  }
  if (buf_pool->init_flush[BUF_FLUSH_LRU] && dblwr::is_enabled()) {
    /* If there is an LRU flush happening in the background then we
    wait for it to end instead of trying a single page flush. If,
    however, we are not using doublewrite buffer then it is better to
    do our own single page flush instead of waiting for LRU flush to
    end. */
    buf_flush_wait_batch_end(buf_pool, BUF_FLUSH_LRU);
    goto loop;
  }

  os_rmb;

  if (DBUG_EVALUATE_IF("simulate_recovery_lack_of_pages", true, false) ||
      DBUG_EVALUATE_IF("simulate_lack_of_pages", true, false))
    buf_pool->try_LRU_scan = false;

  if (buf_pool->try_LRU_scan || n_iterations > 0) {
    /* If no block was in the free list, search from the
    end of the LRU list and try to free a block there.
    If we are doing for the first time we'll scan only
    tail of the LRU list otherwise we scan the whole LRU
    list. */
    freed = buf_LRU_scan_and_free_block(buf_pool, n_iterations > 0);

    if (!freed && n_iterations == 0) {
      /* Tell other threads that there is no point
      in scanning the LRU list. This flag is set to
      true again when we flush a batch from this
      buffer pool. */
      buf_pool->try_LRU_scan = false;
      os_wmb;
    }
  }

  if (freed) {
    goto loop;
  }

  if (n_iterations > 20 && srv_buf_pool_old_size == srv_buf_pool_size) {
    ib::warn(ER_IB_MSG_134)
        << "Difficult to find free blocks in the buffer pool"
           " ("
        << n_iterations << " search iterations)! " << flush_failures
        << " failed attempts to"
           " flush a page! Consider increasing the buffer pool"
           " size. It is also possible that in your Unix version"
           " fsync is very slow, or completely frozen inside"
           " the OS kernel. Then upgrading to a newer version"
           " of your operating system may help. Look at the"
           " number of fsyncs in diagnostic info below."
           " Pending flushes (fsync) log: "
        << log_pending_flushes()
        << "; buffer pool: " << fil_n_pending_tablespace_flushes << ". "
        << os_n_file_reads << " OS file reads, " << os_n_file_writes
        << " OS file writes, " << os_n_fsyncs
        << " OS fsyncs. Starting InnoDB Monitor to print"
           " further diagnostics to the standard output.";
    if (!started_monitor) {
      started_monitor = true;
      srv_innodb_needs_monitoring++;
    }
  }

  /* If we have scanned the whole LRU and still are unable to
  find a free block then we should sleep here to let the
  page_cleaner do an LRU batch for us. */

  if (!srv_read_only_mode) {
    os_event_set(buf_flush_event);
  }

  if (n_iterations > 1) {
    MONITOR_INC(MONITOR_LRU_GET_FREE_WAITS);
    std::this_thread::sleep_for(std::chrono::milliseconds(10));
  }

  /* No free block was found: try to flush the LRU list.
  This call will flush one page from the LRU and put it on the
  free list. That means that the free block is up for grabs for
  all user threads.

  TODO: A more elegant way would have been to return the freed
  up block to the caller here but the code that deals with
  removing the block from page_hash and LRU_list is fairly
  involved (particularly in case of compressed pages). We
  can do that in a separate patch sometime in future. */

  if (!buf_flush_single_page_from_LRU(buf_pool)) {
    MONITOR_INC(MONITOR_LRU_SINGLE_FLUSH_FAILURE_COUNT);
    ++flush_failures;
  }

  srv_stats.buf_pool_wait_free.add(n_iterations, 1);

  n_iterations++;

  goto loop;
}

/** Calculates the desired number for the old blocks list.
@param[in]      buf_pool        buffer pool instance */
static size_t calculate_desired_LRU_old_size(const buf_pool_t *buf_pool) {
  return std::min(UT_LIST_GET_LEN(buf_pool->LRU) *
                      static_cast<size_t>(buf_pool->LRU_old_ratio) /
                      BUF_LRU_OLD_RATIO_DIV,
                  UT_LIST_GET_LEN(buf_pool->LRU) -
                      (BUF_LRU_OLD_TOLERANCE + BUF_LRU_NON_OLD_MIN_LEN));
}

/** Moves the LRU_old pointer so that the length of the old blocks list
is inside the allowed limits.
@param[in]      buf_pool        buffer pool instance */
static inline void buf_LRU_old_adjust_len(buf_pool_t *buf_pool) {
  ulint old_len;
  ulint new_len;

  ut_a(buf_pool->LRU_old);
  ut_ad(mutex_own(&buf_pool->LRU_list_mutex));
  ut_ad(buf_pool->LRU_old_ratio >= BUF_LRU_OLD_RATIO_MIN);
  ut_ad(buf_pool->LRU_old_ratio <= BUF_LRU_OLD_RATIO_MAX);
  static_assert(BUF_LRU_OLD_RATIO_MIN * BUF_LRU_OLD_MIN_LEN >
                    BUF_LRU_OLD_RATIO_DIV * (BUF_LRU_OLD_TOLERANCE + 5),
                "BUF_LRU_OLD_RATIO_MIN * BUF_LRU_OLD_MIN_LEN <= "
                "BUF_LRU_OLD_RATIO_DIV * (BUF_LRU_OLD_TOLERANCE + 5)");
#ifdef UNIV_LRU_DEBUG
  /* buf_pool->LRU_old must be the first item in the LRU list
  whose "old" flag is set. */
  ut_a(buf_pool->LRU_old->old);
  ut_a(!UT_LIST_GET_PREV(LRU, buf_pool->LRU_old) ||
       !UT_LIST_GET_PREV(LRU, buf_pool->LRU_old)->old);
  ut_a(!UT_LIST_GET_NEXT(LRU, buf_pool->LRU_old) ||
       UT_LIST_GET_NEXT(LRU, buf_pool->LRU_old)->old);
#endif /* UNIV_LRU_DEBUG */

  old_len = buf_pool->LRU_old_len;
  new_len = calculate_desired_LRU_old_size(buf_pool);

  for (;;) {
    buf_page_t *LRU_old = buf_pool->LRU_old;

    ut_a(LRU_old);
    ut_ad(LRU_old->in_LRU_list);
#ifdef UNIV_LRU_DEBUG
    ut_a(LRU_old->old);
#endif /* UNIV_LRU_DEBUG */

    /* Update the LRU_old pointer if necessary */

    if (old_len + BUF_LRU_OLD_TOLERANCE < new_len) {
      buf_pool->LRU_old = LRU_old = UT_LIST_GET_PREV(LRU, LRU_old);
#ifdef UNIV_LRU_DEBUG
      ut_a(!LRU_old->old);
#endif /* UNIV_LRU_DEBUG */
      old_len = ++buf_pool->LRU_old_len;
      buf_page_set_old(LRU_old, true);

    } else if (old_len > new_len + BUF_LRU_OLD_TOLERANCE) {
      buf_pool->LRU_old = UT_LIST_GET_NEXT(LRU, LRU_old);
      old_len = --buf_pool->LRU_old_len;
      buf_page_set_old(LRU_old, false);
    } else {
      return;
    }
  }
}

/** Initializes the old blocks pointer in the LRU list. This function should be
called when the LRU list grows to BUF_LRU_OLD_MIN_LEN length.
@param[in,out]  buf_pool        buffer pool instance */
static void buf_LRU_old_init(buf_pool_t *buf_pool) {
  ut_ad(mutex_own(&buf_pool->LRU_list_mutex));
  ut_a(UT_LIST_GET_LEN(buf_pool->LRU) == BUF_LRU_OLD_MIN_LEN);

  /* We first initialize all blocks in the LRU list as old and then use
  the adjust function to move the LRU_old pointer to the right
  position */

  for (buf_page_t *bpage = UT_LIST_GET_LAST(buf_pool->LRU); bpage != nullptr;
       bpage = UT_LIST_GET_PREV(LRU, bpage)) {
    ut_ad(bpage->in_LRU_list);
    ut_ad(buf_page_in_file(bpage));

    /* This loop temporarily violates the
    assertions of buf_page_set_old(). */
    bpage->old = true;
  }

  buf_pool->LRU_old = UT_LIST_GET_FIRST(buf_pool->LRU);
  buf_pool->LRU_old_len = UT_LIST_GET_LEN(buf_pool->LRU);

  buf_LRU_old_adjust_len(buf_pool);
}

/** Remove a block from the unzip_LRU list if it belonged to the list.
@param[in]      bpage   control block */
static void buf_unzip_LRU_remove_block_if_needed(buf_page_t *bpage) {
  buf_pool_t *buf_pool = buf_pool_from_bpage(bpage);

  ut_ad(buf_page_in_file(bpage));
  ut_ad(mutex_own(&buf_pool->LRU_list_mutex));

  if (buf_page_belongs_to_unzip_LRU(bpage)) {
    buf_block_t *block = reinterpret_cast<buf_block_t *>(bpage);

    ut_ad(block->in_unzip_LRU_list);
    ut_d(block->in_unzip_LRU_list = false);

    UT_LIST_REMOVE(buf_pool->unzip_LRU, block);
  }
}

/** Adjust LRU hazard pointers if needed.
@param[in] buf_pool Buffer pool instance
@param[in] bpage Control block */
void buf_LRU_adjust_hp(buf_pool_t *buf_pool, const buf_page_t *bpage) {
  buf_pool->lru_hp.adjust(bpage);
  buf_pool->lru_scan_itr.adjust(bpage);
  buf_pool->single_scan_itr.adjust(bpage);
}

/** Removes a block from the LRU list.
@param[in]      bpage   control block */
static inline void buf_LRU_remove_block(buf_page_t *bpage) {
  buf_pool_t *buf_pool = buf_pool_from_bpage(bpage);

  ut_ad(mutex_own(&buf_pool->LRU_list_mutex));

  ut_a(buf_page_in_file(bpage));

  ut_ad(bpage->in_LRU_list);

  /* Important that we adjust the hazard pointers before removing
  bpage from the LRU list. */
  buf_LRU_adjust_hp(buf_pool, bpage);

  /* If the LRU_old pointer is defined and points to just this block,
  move it backward one step */

  if (bpage == buf_pool->LRU_old) {
    /* Below: the previous block is guaranteed to exist,
    because the LRU_old pointer is only allowed to differ
    by BUF_LRU_OLD_TOLERANCE from strict
    buf_pool->LRU_old_ratio/BUF_LRU_OLD_RATIO_DIV of the LRU
    list length. */
    buf_page_t *prev_bpage = UT_LIST_GET_PREV(LRU, bpage);

    ut_a(prev_bpage);
#ifdef UNIV_LRU_DEBUG
    ut_a(!prev_bpage->old);
#endif /* UNIV_LRU_DEBUG */
    buf_pool->LRU_old = prev_bpage;
    buf_page_set_old(prev_bpage, true);

    buf_pool->LRU_old_len++;
  }

  /* Remove the block from the LRU list */
  UT_LIST_REMOVE(buf_pool->LRU, bpage);
  ut_d(bpage->in_LRU_list = false);

  buf_pool->stat.LRU_bytes -= bpage->size.physical();

  buf_unzip_LRU_remove_block_if_needed(bpage);

  /* If the LRU list is so short that LRU_old is not defined,
  clear the "old" flags and return */
  if (UT_LIST_GET_LEN(buf_pool->LRU) < BUF_LRU_OLD_MIN_LEN) {
    for (auto bpage : buf_pool->LRU) {
      /* This loop temporarily violates the
      assertions of buf_page_set_old(). */
      bpage->old = false;
    }

    buf_pool->LRU_old = nullptr;
    buf_pool->LRU_old_len = 0;

    return;
  }

  ut_ad(buf_pool->LRU_old);

  /* Update the LRU_old_len field if necessary */
  if (buf_page_is_old(bpage)) {
    buf_pool->LRU_old_len--;
  }

  /* Adjust the length of the old block list if necessary */
  buf_LRU_old_adjust_len(buf_pool);
}

/** Adds a block to the LRU list of decompressed zip pages.
@param[in]      block   control block
@param[in]      old     true if should be put to the end of the list,
                        else put to the start */
void buf_unzip_LRU_add_block(buf_block_t *block, bool old) {
  buf_pool_t *buf_pool = buf_pool_from_block(block);

  ut_ad(mutex_own(&buf_pool->LRU_list_mutex));

  ut_a(buf_page_belongs_to_unzip_LRU(&block->page));

  ut_ad(!block->in_unzip_LRU_list);
  ut_d(block->in_unzip_LRU_list = true);

  if (old) {
    UT_LIST_ADD_LAST(buf_pool->unzip_LRU, block);
  } else {
    UT_LIST_ADD_FIRST(buf_pool->unzip_LRU, block);
  }
}

/** Adds a block to the LRU list. Please make sure that the page_size is
already set when invoking the function, so that we can get correct
page_size from the buffer page when adding a block into LRU
@param[in]      bpage   control block
@param[in]      old     true if should be put to the old blocks in the LRU list,
                        else put to the start; if the LRU list is very short,
                        the block is added to the start, regardless of this
                        parameter */
static inline void buf_LRU_add_block_low(buf_page_t *bpage, bool old) {
  buf_pool_t *buf_pool = buf_pool_from_bpage(bpage);

  ut_ad(mutex_own(&buf_pool->LRU_list_mutex));

  ut_a(buf_page_in_file(bpage));
  ut_ad(!bpage->in_LRU_list);

  if (!old || (UT_LIST_GET_LEN(buf_pool->LRU) < BUF_LRU_OLD_MIN_LEN)) {
    UT_LIST_ADD_FIRST(buf_pool->LRU, bpage);

    bpage->freed_page_clock = buf_pool->freed_page_clock;
  } else {
#ifdef UNIV_LRU_DEBUG
    /* buf_pool->LRU_old must be the first item in the LRU list
    whose "old" flag is set. */
    ut_a(buf_pool->LRU_old->old);
    ut_a(!UT_LIST_GET_PREV(LRU, buf_pool->LRU_old) ||
         !UT_LIST_GET_PREV(LRU, buf_pool->LRU_old)->old);
    ut_a(!UT_LIST_GET_NEXT(LRU, buf_pool->LRU_old) ||
         UT_LIST_GET_NEXT(LRU, buf_pool->LRU_old)->old);
#endif /* UNIV_LRU_DEBUG */
    UT_LIST_INSERT_AFTER(buf_pool->LRU, buf_pool->LRU_old, bpage);

    buf_pool->LRU_old_len++;
  }

  ut_d(bpage->in_LRU_list = true);

  incr_LRU_size_in_bytes(bpage, buf_pool);

  if (UT_LIST_GET_LEN(buf_pool->LRU) > BUF_LRU_OLD_MIN_LEN) {
    ut_ad(buf_pool->LRU_old);

    /* Adjust the length of the old block list if necessary */

    buf_page_set_old(bpage, old);
    buf_LRU_old_adjust_len(buf_pool);

  } else if (UT_LIST_GET_LEN(buf_pool->LRU) == BUF_LRU_OLD_MIN_LEN) {
    /* The LRU list is now long enough for LRU_old to become
    defined: init it */

    buf_LRU_old_init(buf_pool);
  } else {
    buf_page_set_old(bpage, buf_pool->LRU_old != nullptr);
  }

  /* If this is a zipped block with decompressed frame as well
  then put it on the unzip_LRU list */
  if (buf_page_belongs_to_unzip_LRU(bpage)) {
    buf_unzip_LRU_add_block((buf_block_t *)bpage, old);
  }
}

/** Adds a block to the LRU list. Please make sure that the page_size is
 already set when invoking the function, so that we can get correct
 page_size from the buffer page when adding a block into LRU */
void buf_LRU_add_block(buf_page_t *bpage, /*!< in: control block */
                       bool old) /*!< in: true if should be put to the old
                                  blocks in the LRU list, else put to the start;
                                  if the LRU list is very short, the block is
                                  added to the start, regardless of this
                                  parameter */
{
  buf_LRU_add_block_low(bpage, old);
}

/** Moves a block to the start of the LRU list.
@param[in]      bpage   control block */
void buf_LRU_make_block_young(buf_page_t *bpage) {
  buf_pool_t *buf_pool = buf_pool_from_bpage(bpage);

  ut_ad(mutex_own(&buf_pool->LRU_list_mutex));

  if (bpage->old) {
    buf_pool->stat.n_pages_made_young++;
  }

  buf_LRU_remove_block(bpage);
  buf_LRU_add_block_low(bpage, false);
}

/** Moves a block to the end of the LRU list.
@param[in]      bpage   control block */
void buf_LRU_make_block_old(buf_page_t *bpage) {
  ut_d(buf_pool_t *buf_pool =) buf_pool_from_bpage(bpage);

  ut_ad(mutex_own(&buf_pool->LRU_list_mutex));

  buf_LRU_remove_block(bpage);
  buf_LRU_add_block_low(bpage, true);
}

bool buf_LRU_free_page(buf_page_t *bpage, bool zip) {
  auto buf_pool = buf_pool_from_bpage(bpage);
  auto block_mutex = buf_page_get_mutex(bpage);
  auto hash_lock = buf_page_hash_lock_get(buf_pool, bpage->id);

  ut_ad(bpage->in_LRU_list);
  ut_ad(mutex_own(&buf_pool->LRU_list_mutex));
  ut_ad(mutex_own(block_mutex));
  ut_ad(buf_page_in_file(bpage));

  if (!buf_page_can_relocate(bpage)) {
    /* Do not free buffer fixed and I/O-fixed blocks. */
    return (false);
  }

#ifdef UNIV_IBUF_COUNT_DEBUG
  ut_a(ibuf_count_get(bpage->id) == 0);
#endif /* UNIV_IBUF_COUNT_DEBUG */

  buf_page_t *b{};
  auto is_dirty = bpage->is_dirty();

  if (zip || bpage->zip.data == nullptr) {
    /* This would completely free the block. */
    /* Do not completely free dirty blocks. */

    if (is_dirty) {
      return (false);
    }
  } else if (is_dirty && buf_page_get_state(bpage) != BUF_BLOCK_FILE_PAGE) {
    ut_ad(buf_page_get_state(bpage) == BUF_BLOCK_ZIP_DIRTY);

    return (false);

  } else if (buf_page_get_state(bpage) == BUF_BLOCK_FILE_PAGE) {
    b = buf_page_alloc_descriptor();
    ut_a(b);
  }

  ut_ad(buf_page_in_file(bpage));
  ut_ad(bpage->in_LRU_list);
  ut_ad(bpage->in_flush_list == is_dirty);

  DBUG_PRINT("ib_buf", ("free page " UINT32PF ":" UINT32PF, bpage->id.space(),
                        bpage->id.page_no()));

  mutex_exit(block_mutex);
  DBUG_EXECUTE_IF("buf_lru_free_page_delay_block_mutex_reacquisition",
                  std::this_thread::sleep_for(std::chrono::microseconds(100)););

  rw_lock_x_lock(hash_lock, UT_LOCATION_HERE);
  mutex_enter(block_mutex);
  is_dirty = bpage->is_dirty();

  if (!buf_page_can_relocate(bpage) ||
      ((zip || bpage->zip.data == nullptr) && is_dirty)) {
    rw_lock_x_unlock(hash_lock);

    if (b != nullptr) {
      buf_page_free_descriptor(b);
    }

    return (false);
  }

  if (is_dirty && buf_page_get_state(bpage) != BUF_BLOCK_FILE_PAGE) {
    ut_ad(buf_page_get_state(bpage) == BUF_BLOCK_ZIP_DIRTY);

    rw_lock_x_unlock(hash_lock);

    if (b != nullptr) {
      buf_page_free_descriptor(b);
    }

    return (false);
  }

  if (b != nullptr) {
    new (b) buf_page_t(*bpage);
  }

  ut_ad(rw_lock_own(hash_lock, RW_LOCK_X));
  ut_ad(buf_page_can_relocate(bpage));

  if (!buf_LRU_block_remove_hashed(bpage, zip, false)) {
    mutex_exit(&buf_pool->LRU_list_mutex);

    if (b != nullptr) {
      buf_page_free_descriptor(b);
    }
    return true;
  }
  ut_ad(!mutex_own(block_mutex));

  /* buf_LRU_block_remove_hashed() releases the hash_lock */
  ut_ad(!rw_lock_own(hash_lock, RW_LOCK_X) &&
        !rw_lock_own(hash_lock, RW_LOCK_S));

  /* We have just freed a BUF_BLOCK_FILE_PAGE. If b != nullptr
  then it was a compressed page with an uncompressed frame and
  we are interested in freeing only the uncompressed frame.
  Therefore we have to reinsert the compressed page descriptor
  into the LRU and page_hash (and possibly flush_list).
  if b == nullptr then it was a regular page that has been freed */

  if (b != nullptr) {
    auto prev_b = UT_LIST_GET_PREV(LRU, b);

    rw_lock_x_lock(hash_lock, UT_LOCATION_HERE);

    mutex_enter(block_mutex);

    ut_a(!buf_page_hash_get_low(buf_pool, b->id));

    b->state = b->is_dirty() ? BUF_BLOCK_ZIP_DIRTY : BUF_BLOCK_ZIP_PAGE;

    ut_ad(b->size.is_compressed());

    UNIV_MEM_DESC(b->zip.data, b->size.physical());

    /* The fields in_page_hash and in_LRU_list of
    the to-be-freed block descriptor should have
    been cleared in
    buf_LRU_block_remove_hashed(), which
    invokes buf_LRU_remove_block(). */
    ut_ad(!bpage->in_page_hash);
    ut_ad(!bpage->in_LRU_list);

    /* bpage->state was BUF_BLOCK_FILE_PAGE because
    b != NULL. The type cast below is thus valid. */
    ut_ad(!((buf_block_t *)bpage)->in_unzip_LRU_list);

    /* The fields of bpage were copied to b before
    buf_LRU_block_remove_hashed() was invoked. */
    ut_ad(!b->in_zip_hash);
    ut_ad(b->in_page_hash);
    ut_ad(b->in_LRU_list);

    HASH_INSERT(buf_page_t, hash, buf_pool->page_hash, b->id.hash(), b);

    /* Insert b where bpage was in the LRU list. */
    if (prev_b != nullptr) {
      ut_ad(prev_b->in_LRU_list);
      ut_ad(buf_page_in_file(prev_b));

      UT_LIST_INSERT_AFTER(buf_pool->LRU, prev_b, b);

      incr_LRU_size_in_bytes(b, buf_pool);

      if (buf_page_is_old(b)) {
        buf_pool->LRU_old_len++;
        if (buf_pool->LRU_old == UT_LIST_GET_NEXT(LRU, b)) {
          buf_pool->LRU_old = b;
        }
      }

      auto lru_len = UT_LIST_GET_LEN(buf_pool->LRU);

      if (lru_len > BUF_LRU_OLD_MIN_LEN) {
        ut_ad(buf_pool->LRU_old);
        /* Adjust the length of the
        old block list if necessary */
        buf_LRU_old_adjust_len(buf_pool);
      } else if (lru_len == BUF_LRU_OLD_MIN_LEN) {
        /* The LRU list is now long
        enough for LRU_old to become
        defined: init it */
        buf_LRU_old_init(buf_pool);
      }
#ifdef UNIV_LRU_DEBUG
      /* Check that the "old" flag is consistent
      in the block and its neighbours. */
      buf_page_set_old(b, buf_page_is_old(b));
#endif /* UNIV_LRU_DEBUG */
    } else {
      ut_d(b->in_LRU_list = false);
      buf_LRU_add_block_low(b, buf_page_is_old(b));
    }

    mutex_enter(&buf_pool->zip_mutex);
    rw_lock_x_unlock(hash_lock);
    if (b->state == BUF_BLOCK_ZIP_PAGE) {
#if defined UNIV_DEBUG || defined UNIV_BUF_DEBUG
      buf_LRU_insert_zip_clean(b);
#endif /* UNIV_DEBUG || UNIV_BUF_DEBUG */
    } else {
      /* Relocate on buf_pool->flush_list. */
      buf_flush_relocate_on_flush_list(bpage, b);
    }

    bpage->zip.data = nullptr;

    page_zip_set_size(&bpage->zip, 0);

    bpage->size.copy_from(
        page_size_t(bpage->size.logical(), bpage->size.logical(), false));

    /* Prevent buf_page_get_gen() from
    decompressing the block while we release block_mutex. */

    buf_page_set_sticky(b);

    mutex_exit(&buf_pool->zip_mutex);

    mutex_exit(block_mutex);
  }

  mutex_exit(&buf_pool->LRU_list_mutex);

  /* Remove possible adaptive hash index on the page.
  The page was declared uninitialized by
  buf_LRU_block_remove_hashed().  We need to flag
  the contents of the page valid (which it still is) in
  order to avoid bogus Valgrind warnings.*/
  UNIV_MEM_VALID(((buf_block_t *)bpage)->frame, UNIV_PAGE_SIZE);
  btr_search_drop_page_hash_index((buf_block_t *)bpage, true);
  UNIV_MEM_INVALID(((buf_block_t *)bpage)->frame, UNIV_PAGE_SIZE);

  if (b != nullptr) {
    /* Compute and stamp the compressed page
    checksum while not holding any mutex.  The
    block is already half-freed
    (BUF_BLOCK_REMOVE_HASH) and removed from
    buf_pool->page_hash, thus inaccessible by any
    other thread. */

    ut_ad(b->size.is_compressed());

    BlockReporter reporter = BlockReporter(false, b->zip.data, b->size, false);

    const uint32_t checksum = reporter.calc_zip_checksum(
        static_cast<srv_checksum_algorithm_t>(srv_checksum_algorithm));

    mach_write_to_4(b->zip.data + FIL_PAGE_SPACE_OR_CHKSUM, checksum);
  }

  if (b != nullptr) {
    mutex_enter(&buf_pool->zip_mutex);

    buf_page_unset_sticky(b);

    mutex_exit(&buf_pool->zip_mutex);
  }

  buf_LRU_block_free_hashed_page((buf_block_t *)bpage);

  return (true);
}

/** Puts a block back to the free list.
@param[in]  block  block must not contain a file page */
void buf_LRU_block_free_non_file_page(buf_block_t *block) {
  void *data;
  buf_pool_t *buf_pool = buf_pool_from_block(block);

  switch (buf_block_get_state(block)) {
    case BUF_BLOCK_MEMORY:
    case BUF_BLOCK_READY_FOR_USE:
      break;
    default:
      ut_error;
  }

  block->ahi.assert_empty();
  ut_ad(!block->page.in_free_list);
  ut_ad(!block->page.in_flush_list);
  ut_ad(!block->page.in_LRU_list);

#ifdef UNIV_DEBUG
  /* Wipe contents of page to reveal possible stale pointers to it */
  memset(block->frame, '\0', UNIV_PAGE_SIZE);
#else
  /* Wipe page_no and space_id */
  memset(block->frame + FIL_PAGE_OFFSET, 0xfe, 4);
  memset(block->frame + FIL_PAGE_ARCH_LOG_NO_OR_SPACE_ID, 0xfe, 4);
#endif /* UNIV_DEBUG */
  UNIV_MEM_ASSERT_AND_FREE(block->frame, UNIV_PAGE_SIZE);
  data = block->page.zip.data;

  if (data != nullptr) {
    block->page.zip.data = nullptr;

    ut_ad(block->page.size.is_compressed());

    buf_buddy_free(buf_pool, data, block->page.size.physical());

    page_zip_set_size(&block->page.zip, 0);

    block->page.size.copy_from(page_size_t(block->page.size.logical(),
                                           block->page.size.logical(), false));
  }

#ifndef UNIV_HOTBACKUP
  buf_page_prepare_for_free(&block->page);
  ut_ad(block->page.get_space() == nullptr);
#endif /* !UNIV_HOTBACKUP */

  if (buf_get_withdraw_depth(buf_pool) &&
      buf_block_will_withdrawn(buf_pool, block)) {
    /* This should be withdrawn */
    buf_block_set_state(block, BUF_BLOCK_NOT_USED);
    mutex_enter(&buf_pool->free_list_mutex);
    UT_LIST_ADD_LAST(buf_pool->withdraw, &block->page);
    ut_d(block->in_withdraw_list = true);
    mutex_exit(&buf_pool->free_list_mutex);
  } else {
    buf_block_set_state(block, BUF_BLOCK_NOT_USED);
    mutex_enter(&buf_pool->free_list_mutex);
    UT_LIST_ADD_FIRST(buf_pool->free, &block->page);
    ut_d(block->page.in_free_list = true);
    ut_ad(!block->page.someone_has_io_responsibility());
    mutex_exit(&buf_pool->free_list_mutex);
  }
}

/** Takes a block out of the LRU list and page hash table.
If the block is compressed-only (BUF_BLOCK_ZIP_PAGE),
the object will be freed.

The caller must hold buf_pool->LRU_list_mutex, the buf_page_get_mutex() mutex
and the appropriate hash_lock. This function will release the
buf_page_get_mutex() and the hash_lock.

If a compressed page is freed other compressed pages may be relocated.

@param[in]      bpage           block, must contain a file page and
                                be in a state where it can be freed; there
                                may or may not be a hash index to the page
@param[in]      zip             true if should remove also the
                                compressed page of an uncompressed page
@param[in]      ignore_content  true if should ignore page content, since it
                                could be not initialized
@retval true if BUF_BLOCK_FILE_PAGE was removed from page_hash. The
caller needs to free the page to the free list
@retval false if BUF_BLOCK_ZIP_PAGE was removed from page_hash. In
this case the block is already returned to the buddy allocator. */
static bool buf_LRU_block_remove_hashed(buf_page_t *bpage, bool zip,
                                        bool ignore_content) {
  const buf_page_t *hashed_bpage;
  buf_pool_t *buf_pool = buf_pool_from_bpage(bpage);
  rw_lock_t *hash_lock;

  ut_ad(mutex_own(&buf_pool->LRU_list_mutex));
  ut_ad(mutex_own(buf_page_get_mutex(bpage)));

  hash_lock = buf_page_hash_lock_get(buf_pool, bpage->id);

  ut_ad(rw_lock_own(hash_lock, RW_LOCK_X));

  ut_a(buf_page_get_io_fix(bpage) == BUF_IO_NONE);
  ut_a(bpage->buf_fix_count == 0);

  buf_LRU_remove_block(bpage);

  buf_pool->freed_page_clock += 1;

  switch (buf_page_get_state(bpage)) {
    case BUF_BLOCK_FILE_PAGE: {
      UNIV_MEM_ASSERT_W(bpage, sizeof(buf_block_t));
      UNIV_MEM_ASSERT_W(((buf_block_t *)bpage)->frame, UNIV_PAGE_SIZE);

      buf_block_modify_clock_inc((buf_block_t *)bpage);

      if (bpage->zip.data != nullptr) {
        const page_t *page = ((buf_block_t *)bpage)->frame;

        ut_a(!zip || !bpage->is_dirty());
        ut_ad(bpage->size.is_compressed());

        switch (fil_page_get_type(page)) {
          case FIL_PAGE_TYPE_ALLOCATED:
          case FIL_PAGE_INODE:
          case FIL_PAGE_IBUF_BITMAP:
          case FIL_PAGE_TYPE_FSP_HDR:
          case FIL_PAGE_TYPE_XDES:
          case FIL_PAGE_TYPE_ZLOB_FIRST:
          case FIL_PAGE_TYPE_ZLOB_DATA:
          case FIL_PAGE_TYPE_ZLOB_INDEX:
          case FIL_PAGE_TYPE_ZLOB_FRAG:
          case FIL_PAGE_TYPE_ZLOB_FRAG_ENTRY:
            /* These are essentially uncompressed pages. */
            if (!zip) {
              /* InnoDB writes the data to the
              uncompressed page frame.  Copy it
              to the compressed page, which will
              be preserved. */
              memcpy(bpage->zip.data, page, bpage->size.physical());
            }
            break;
          case FIL_PAGE_TYPE_ZBLOB:
          case FIL_PAGE_TYPE_ZBLOB2:
          case FIL_PAGE_SDI_ZBLOB:
            break;
          case FIL_PAGE_INDEX:
          case FIL_PAGE_SDI:
          case FIL_PAGE_RTREE:
#ifdef UNIV_ZIP_DEBUG
            ut_a(page_zip_validate(&bpage->zip, page,
                                   ((buf_block_t *)bpage)->index));
#endif /* UNIV_ZIP_DEBUG */
            break;
          default:
            ib::error(ER_IB_MSG_135) << "The compressed page to be"
                                        " evicted seems corrupt:";
            ut_print_buf(stderr, page, bpage->size.logical());

            ib::error(ER_IB_MSG_136) << "Possibly older version of"
                                        " the page:";

            ut_print_buf(stderr, bpage->zip.data, bpage->size.physical());
            putc('\n', stderr);
            ut_error;
        }

        break;
      }

      if (!ignore_content) {
        /* Account the eviction of index leaf pages from
        the buffer pool(s). */

        const byte *frame = bpage->zip.data != nullptr
                                ? bpage->zip.data
                                : reinterpret_cast<buf_block_t *>(bpage)->frame;

        const ulint type = fil_page_get_type(frame);

        if ((type == FIL_PAGE_INDEX || type == FIL_PAGE_RTREE) &&
            page_is_leaf(frame)) {
          uint32_t space_id = bpage->id.space();

          space_index_t idx_id = btr_page_get_index_id(frame);

          buf_stat_per_index->dec(index_id_t(space_id, idx_id));
        }
      }
    }
      [[fallthrough]];
    case BUF_BLOCK_ZIP_PAGE:
      ut_a(!bpage->is_dirty());
      if (bpage->size.is_compressed()) {
        UNIV_MEM_ASSERT_W(bpage->zip.data, bpage->size.physical());
      }
      break;
    case BUF_BLOCK_POOL_WATCH:
    case BUF_BLOCK_ZIP_DIRTY:
    case BUF_BLOCK_NOT_USED:
    case BUF_BLOCK_READY_FOR_USE:
    case BUF_BLOCK_MEMORY:
    case BUF_BLOCK_REMOVE_HASH:
      ut_error;
      break;
  }

  hashed_bpage = buf_page_hash_get_low(buf_pool, bpage->id);

  if (bpage != hashed_bpage) {
    ib::error(ER_IB_MSG_137)
        << "Page " << bpage->id << " not found in the hash table";

    if (hashed_bpage) {
      ib::error(ER_IB_MSG_138)
          << "In hash table we find block " << hashed_bpage << " of "
          << hashed_bpage->id << " which is not " << bpage;
    }

    ut_d(mutex_exit(buf_page_get_mutex(bpage)));
    ut_d(rw_lock_x_unlock(hash_lock));
    ut_d(mutex_exit(&buf_pool->LRU_list_mutex));
    ut_d(buf_print());
    ut_d(buf_LRU_print());
    ut_d(buf_validate());
    ut_d(buf_LRU_validate());
    ut_d(ut_error);
  }

  ut_ad(!bpage->in_zip_hash);
  ut_ad(bpage->in_page_hash);
  ut_d(bpage->in_page_hash = false);

  HASH_DELETE(buf_page_t, hash, buf_pool->page_hash, bpage->id.hash(), bpage);

  switch (buf_page_get_state(bpage)) {
    case BUF_BLOCK_ZIP_PAGE:
      ut_ad(!bpage->in_free_list);
      ut_ad(!bpage->in_flush_list);
      ut_ad(!bpage->in_LRU_list);
      ut_a(bpage->zip.data);
      ut_a(bpage->size.is_compressed());

#if defined UNIV_DEBUG || defined UNIV_BUF_DEBUG
      UT_LIST_REMOVE(buf_pool->zip_clean, bpage);
#endif /* UNIV_DEBUG || UNIV_BUF_DEBUG */

      mutex_exit(&buf_pool->zip_mutex);
      rw_lock_x_unlock(hash_lock);

      buf_buddy_free(buf_pool, bpage->zip.data, bpage->size.physical());

      buf_page_free_descriptor(bpage);
      return (false);

    case BUF_BLOCK_FILE_PAGE:
      memset(((buf_block_t *)bpage)->frame + FIL_PAGE_OFFSET, 0xff, 4);
      memset(((buf_block_t *)bpage)->frame + FIL_PAGE_ARCH_LOG_NO_OR_SPACE_ID,
             0xff, 4);
      UNIV_MEM_INVALID(((buf_block_t *)bpage)->frame, UNIV_PAGE_SIZE);
      buf_page_set_state(bpage, BUF_BLOCK_REMOVE_HASH);

      /* Question: If we release bpage and hash mutex here
      then what protects us against:
      1) Some other thread buffer fixing this page
      2) Some other thread trying to read this page and
      not finding it in buffer pool attempting to read it
      from the disk.
      Answer:
      1) Cannot happen because the page is no longer in the
      page_hash. Only possibility is when while invalidating
      a tablespace we buffer fix the prev_page in LRU to
      avoid relocation during the scan. But that is not
      possible because we are holding LRU list mutex.

      2) Not possible because in buf_page_init_for_read()
      we do a look up of page_hash while holding LRU list
      mutex and since we are holding LRU list mutex here
      and by the time we'll release it in the caller we'd
      have inserted the compressed only descriptor in the
      page_hash. */
      ut_ad(mutex_own(&buf_pool->LRU_list_mutex));
      rw_lock_x_unlock(hash_lock);
      mutex_exit(&((buf_block_t *)bpage)->mutex);

      if (zip && bpage->zip.data) {
        /* Free the compressed page. */
        void *data = bpage->zip.data;
        bpage->zip.data = nullptr;

        ut_ad(!bpage->in_free_list);
        ut_ad(!bpage->in_flush_list);
        ut_ad(!bpage->in_LRU_list);

        buf_buddy_free(buf_pool, data, bpage->size.physical());

        page_zip_set_size(&bpage->zip, 0);

        bpage->size.copy_from(
            page_size_t(bpage->size.logical(), bpage->size.logical(), false));
      }

      return (true);

    case BUF_BLOCK_POOL_WATCH:
    case BUF_BLOCK_ZIP_DIRTY:
    case BUF_BLOCK_NOT_USED:
    case BUF_BLOCK_READY_FOR_USE:
    case BUF_BLOCK_MEMORY:
    case BUF_BLOCK_REMOVE_HASH:
      break;
  }

  ut_error;
}

static void buf_LRU_block_free_hashed_page(buf_block_t *block) noexcept {
  buf_block_set_state(block, BUF_BLOCK_MEMORY);

  buf_LRU_block_free_non_file_page(block);
}

void buf_LRU_free_one_page(buf_page_t *bpage, bool ignore_content) {
#ifdef UNIV_DEBUG
  buf_pool_t *buf_pool = buf_pool_from_bpage(bpage);
  BPageMutex *block_mutex = buf_page_get_mutex(bpage);
  rw_lock_t *hash_lock = buf_page_hash_lock_get(buf_pool, bpage->id);

  ut_ad(mutex_own(&buf_pool->LRU_list_mutex));
  ut_ad(mutex_own(block_mutex));
  ut_ad(rw_lock_own(hash_lock, RW_LOCK_X));
#endif /* UNIV_DEBUG */

  if (buf_LRU_block_remove_hashed(bpage, true, ignore_content)) {
    buf_LRU_block_free_hashed_page((buf_block_t *)bpage);
  }

  /* buf_LRU_block_remove_hashed() releases hash_lock and block_mutex */
  ut_ad(!rw_lock_own(hash_lock, RW_LOCK_X) &&
        !rw_lock_own(hash_lock, RW_LOCK_S));

  ut_ad(!mutex_own(block_mutex));
}

/** Updates buf_pool->LRU_old_ratio for one buffer pool instance.
@param[in]      buf_pool        buffer pool instance
@param[in]      old_pct         Reserve this percentage of
                                the buffer pool for "old" blocks
@param[in]      adjust          true=adjust the LRU list;
                                false=just assign buf_pool->LRU_old_ratio
                                during the initialization of InnoDB
@return updated old_pct */
static uint buf_LRU_old_ratio_update_instance(buf_pool_t *buf_pool,
                                              uint old_pct, bool adjust) {
  uint ratio;

  ratio = old_pct * BUF_LRU_OLD_RATIO_DIV / 100;
  if (ratio < BUF_LRU_OLD_RATIO_MIN) {
    ratio = BUF_LRU_OLD_RATIO_MIN;
  } else if (ratio > BUF_LRU_OLD_RATIO_MAX) {
    ratio = BUF_LRU_OLD_RATIO_MAX;
  }

  if (adjust) {
    mutex_enter(&buf_pool->LRU_list_mutex);

    if (ratio != buf_pool->LRU_old_ratio) {
      buf_pool->LRU_old_ratio = ratio;

      if (UT_LIST_GET_LEN(buf_pool->LRU) >= BUF_LRU_OLD_MIN_LEN) {
        buf_LRU_old_adjust_len(buf_pool);
      }
    }

    mutex_exit(&buf_pool->LRU_list_mutex);
  } else {
    buf_pool->LRU_old_ratio = ratio;
  }
  /* the reverse of
  ratio = old_pct * BUF_LRU_OLD_RATIO_DIV / 100 */
  return ((uint)(ratio * 100 / (double)BUF_LRU_OLD_RATIO_DIV + 0.5));
}

/** Updates buf_pool->LRU_old_ratio.
 @return updated old_pct */
uint buf_LRU_old_ratio_update(
    uint old_pct, /*!< in: Reserve this percentage of
                  the buffer pool for "old" blocks. */
    bool adjust)  /*!< in: true=adjust the LRU list;
                   false=just assign buf_pool->LRU_old_ratio
                   during the initialization of InnoDB */
{
  uint new_ratio = 0;

  for (ulint i = 0; i < srv_buf_pool_instances; i++) {
    buf_pool_t *buf_pool;

    buf_pool = buf_pool_from_array(i);

    new_ratio = buf_LRU_old_ratio_update_instance(buf_pool, old_pct, adjust);
  }

  return (new_ratio);
}

/** Update the historical stats that we are collecting for LRU eviction
 policy at the end of each interval. */
void buf_LRU_stat_update(void) {
  buf_LRU_stat_t *item;
  buf_pool_t *buf_pool;
  bool evict_started = false;
  buf_LRU_stat_t cur_stat;

  /* If we haven't started eviction yet then don't update stats. */
  os_rmb;
  for (ulint i = 0; i < srv_buf_pool_instances; i++) {
    buf_pool = buf_pool_from_array(i);

    if (buf_pool->freed_page_clock != 0) {
      evict_started = true;
      break;
    }
  }

  if (!evict_started) {
    goto func_exit;
  }

  /* Update the index. */
  item = &buf_LRU_stat_arr[buf_LRU_stat_arr_ind];
  buf_LRU_stat_arr_ind++;
  buf_LRU_stat_arr_ind %= BUF_LRU_STAT_N_INTERVAL;

  /* Add the current value and subtract the obsolete entry.
  Since buf_LRU_stat_cur is not protected by any mutex,
  it can be changing between adding to buf_LRU_stat_sum
  and copying to item. Assign it to local variables to make
  sure the same value assign to the buf_LRU_stat_sum
  and item */
  cur_stat = buf_LRU_stat_cur;

  buf_LRU_stat_sum.io += cur_stat.io - item->io;
  buf_LRU_stat_sum.unzip += cur_stat.unzip - item->unzip;

  /* Put current entry in the array. */
  memcpy(item, &cur_stat, sizeof *item);

func_exit:
  /* Clear the current entry. */
  memset(&buf_LRU_stat_cur, 0, sizeof buf_LRU_stat_cur);
  os_wmb;
}

#if defined UNIV_DEBUG || defined UNIV_BUF_DEBUG
/** Validates the LRU list for one buffer pool instance.
@param[in]      buf_pool        buffer pool instance */
void buf_LRU_validate_instance(buf_pool_t *buf_pool) {
  mutex_enter(&buf_pool->LRU_list_mutex);

  if (UT_LIST_GET_LEN(buf_pool->LRU) >= BUF_LRU_OLD_MIN_LEN) {
    ut_a(buf_pool->LRU_old);

    const size_t new_len = calculate_desired_LRU_old_size(buf_pool);

    ut_a(buf_pool->LRU_old_len >= new_len - BUF_LRU_OLD_TOLERANCE);
    ut_a(buf_pool->LRU_old_len <= new_len + BUF_LRU_OLD_TOLERANCE);
  }

  CheckInLRUList::validate(buf_pool);

  ulint old_len = 0;

  for (auto bpage : buf_pool->LRU) {
    switch (buf_page_get_state(bpage)) {
      case BUF_BLOCK_POOL_WATCH:
      case BUF_BLOCK_NOT_USED:
      case BUF_BLOCK_READY_FOR_USE:
      case BUF_BLOCK_MEMORY:
      case BUF_BLOCK_REMOVE_HASH:
        ut_error;
        break;
      case BUF_BLOCK_FILE_PAGE:
        ut_ad(((buf_block_t *)bpage)->in_unzip_LRU_list ==
              buf_page_belongs_to_unzip_LRU(bpage));
      case BUF_BLOCK_ZIP_PAGE:
      case BUF_BLOCK_ZIP_DIRTY:
        break;
    }

    if (buf_page_is_old(bpage)) {
      const buf_page_t *prev = UT_LIST_GET_PREV(LRU, bpage);
      const buf_page_t *next = UT_LIST_GET_NEXT(LRU, bpage);

      if (!old_len++) {
        ut_a(buf_pool->LRU_old == bpage);
      } else {
        ut_a(!prev || buf_page_is_old(prev));
      }

      ut_a(!next || buf_page_is_old(next));
    }
  }

  ut_a(buf_pool->LRU_old_len == old_len);

  mutex_exit(&buf_pool->LRU_list_mutex);

  mutex_enter(&buf_pool->free_list_mutex);

  CheckInFreeList::validate(buf_pool);

  for (auto bpage : buf_pool->free) {
    ut_a(buf_page_get_state(bpage) == BUF_BLOCK_NOT_USED);
  }

  mutex_exit(&buf_pool->free_list_mutex);

  mutex_enter(&buf_pool->LRU_list_mutex);

  CheckUnzipLRUAndLRUList::validate(buf_pool);

  for (auto block : buf_pool->unzip_LRU) {
    ut_ad(block->in_unzip_LRU_list);
    ut_ad(block->page.in_LRU_list);
    ut_a(buf_page_belongs_to_unzip_LRU(&block->page));
  }

  mutex_exit(&buf_pool->LRU_list_mutex);
}

/** Validates the LRU list. */
void buf_LRU_validate(void) {
  for (size_t i = 0; i < srv_buf_pool_instances; i++) {
    buf_pool_t *buf_pool = buf_pool_from_array(i);
    buf_LRU_validate_instance(buf_pool);
  }
}

Space_References buf_LRU_count_space_references() {
  Space_References result;
  for (size_t i = 0; i < srv_buf_pool_instances; i++) {
    buf_pool_t *buf_pool = buf_pool_from_array(i);

    mutex_enter(&buf_pool->LRU_list_mutex);

    for (auto bpage : buf_pool->LRU) {
      /* We have the LRU mutex, it is safe to assume the space ID will not be
      changed, as it would require removal from the LRU first. */
      result[bpage->get_space()]++;
    }

    for (size_t j = 0; j < BUF_POOL_WATCH_SIZE; j++) {
      const auto &bpage = &buf_pool->watch[j];

      switch (bpage->state) {
        case BUF_BLOCK_ZIP_PAGE:
          result[bpage->get_space()]++;
          break;
        default:
          break;
      }
    }

    mutex_exit(&buf_pool->LRU_list_mutex);
  }

  return result;
}
#endif /* UNIV_DEBUG || UNIV_BUF_DEBUG */

#if defined UNIV_DEBUG_PRINT || defined UNIV_DEBUG || defined UNIV_BUF_DEBUG
/** Prints the LRU list for one buffer pool instance.
@param[in]      buf_pool        buffer pool instance */
static void buf_LRU_print_instance(buf_pool_t *buf_pool) {
  mutex_enter(&buf_pool->LRU_list_mutex);

  for (auto bpage : buf_pool->LRU) {
    mutex_enter(buf_page_get_mutex(bpage));

    fprintf(stderr, "BLOCK space " UINT32PF " page " UINT32PF " ",
            bpage->id.space(), bpage->id.page_no());

    if (buf_page_is_old(bpage)) {
      fputs("old ", stderr);
    }

    if (bpage->buf_fix_count) {
      fprintf(stderr, "buffix count %lu ", (ulong)bpage->buf_fix_count);
    }

    if (buf_page_get_io_fix(bpage)) {
      fprintf(stderr, "io_fix %lu ", (ulong)buf_page_get_io_fix(bpage));
    }

    if (bpage->is_dirty()) {
      fputs("modif. ", stderr);
    }

    switch (buf_page_get_state(bpage)) {
      const byte *frame;
      case BUF_BLOCK_FILE_PAGE:
        frame = buf_block_get_frame((buf_block_t *)bpage);
        fprintf(stderr,
                "\ntype %lu"
                " index id " IB_ID_FMT "\n",
                (ulong)fil_page_get_type(frame), btr_page_get_index_id(frame));
        break;
      case BUF_BLOCK_ZIP_PAGE:
        frame = bpage->zip.data;
        fprintf(stderr,
                "\ntype %lu size %lu"
                " index id " IB_ID_FMT "\n",
                (ulong)fil_page_get_type(frame), (ulong)bpage->size.physical(),
                btr_page_get_index_id(frame));
        break;

      default:
        fprintf(stderr, "\n!state %lu!\n", (ulong)buf_page_get_state(bpage));
        break;
    }

    mutex_exit(buf_page_get_mutex(bpage));
  }

  mutex_exit(&buf_pool->LRU_list_mutex);
}

/** Prints the LRU list. */
void buf_LRU_print(void) {
  for (size_t i = 0; i < srv_buf_pool_instances; i++) {
    buf_pool_t *buf_pool;

    buf_pool = buf_pool_from_array(i);
    buf_LRU_print_instance(buf_pool);
  }
}
#endif /* UNIV_DEBUG_PRINT || UNIV_DEBUG || UNIV_BUF_DEBUG */<|MERGE_RESOLUTION|>--- conflicted
+++ resolved
@@ -1055,17 +1055,10 @@
   ulint scanned = 0;
   bool freed = false;
 
-<<<<<<< HEAD
   for (buf_block_t *block = UT_LIST_GET_LAST(buf_pool->unzip_LRU);
-       block != nullptr && !freed && (scan_all || scanned < srv_LRU_scan_depth);
+       block != nullptr && (scan_all || scanned < srv_LRU_scan_depth);
        ++scanned) {
     buf_block_t *prev_block;
-=======
-	for (buf_block_t* block = UT_LIST_GET_LAST(buf_pool->unzip_LRU);
-	     block != NULL
-	     && (scan_all || scanned < srv_LRU_scan_depth);
-	     ++scanned) {
->>>>>>> 68344f18
 
     prev_block = UT_LIST_GET_PREV(unzip_LRU, block);
 
@@ -1077,11 +1070,12 @@
 
     freed = buf_LRU_free_page(&block->page, false);
 
-    if (!freed) {
-      mutex_exit(&block->mutex);
-    }
-
-<<<<<<< HEAD
+    if (freed) {
+      ++scanned;
+      break;
+    }
+
+    mutex_exit(&block->mutex);
     block = prev_block;
   }
 
@@ -1091,16 +1085,6 @@
                                  MONITOR_LRU_UNZIP_SEARCH_SCANNED_PER_CALL,
                                  scanned);
   }
-=======
-		if (freed) {
-			++scanned;
-			break;
-		}
-
-		mutex_exit(&block->mutex);
-		block = prev_block;
-	}
->>>>>>> 68344f18
 
   return (freed);
 }
@@ -1110,7 +1094,6 @@
 @param[in]      scan_all        scan whole LRU list if true, otherwise scan
                                 only up to BUF_LRU_SEARCH_SCAN_THRESHOLD
 @return true if freed */
-<<<<<<< HEAD
 static bool buf_LRU_free_from_common_LRU_list(buf_pool_t *buf_pool,
                                               bool scan_all) {
   ut_ad(mutex_own(&buf_pool->LRU_list_mutex));
@@ -1119,7 +1102,7 @@
   ulint scanned{};
 
   for (buf_page_t *bpage = buf_pool->lru_scan_itr.start();
-       bpage != nullptr && !freed &&
+       bpage != nullptr &&
        (scan_all || scanned < BUF_LRU_SEARCH_SCAN_THRESHOLD);
        ++scanned, bpage = buf_pool->lru_scan_itr.get()) {
     ut_ad(mutex_own(&buf_pool->LRU_list_mutex));
@@ -1157,6 +1140,7 @@
     ut_ad(!mutex_own(block_mutex));
 
     if (freed) {
+      ++scanned;
       break;
     }
   }
@@ -1171,71 +1155,6 @@
               : mutex_own(&buf_pool->LRU_list_mutex));
 
   return (freed);
-=======
-static
-bool
-buf_LRU_free_from_common_LRU_list(
-/*==============================*/
-	buf_pool_t*	buf_pool,	/*!< in: buffer pool instance */
-	bool		scan_all)	/*!< in: scan whole LRU list
-					if true, otherwise scan only
-					up to BUF_LRU_SEARCH_SCAN_THRESHOLD */
-{
-	ut_ad(mutex_own(&buf_pool->LRU_list_mutex));
-
-	ulint		scanned = 0;
-	bool		freed = false;
-
-	for (buf_page_t* bpage = buf_pool->lru_scan_itr.start();
-	     bpage != NULL
-	     && (scan_all || scanned < BUF_LRU_SEARCH_SCAN_THRESHOLD);
-	     ++scanned, bpage = buf_pool->lru_scan_itr.get()) {
-
-		buf_page_t*	prev = UT_LIST_GET_PREV(LRU, bpage);
-		BPageMutex*	mutex = buf_page_get_mutex(bpage);
-
-		buf_pool->lru_scan_itr.set(prev);
-
-		ut_ad(buf_page_in_file(bpage));
-		ut_ad(bpage->in_LRU_list);
-
-		unsigned	accessed = buf_page_is_accessed(bpage);
-
-		mutex_enter(mutex);
-
-		if (buf_flush_ready_for_replace(bpage)) {
-
-			freed = buf_LRU_free_page(bpage, true);
-		}
-
-		if (!freed)
-			mutex_exit(mutex);
-
-		if (freed && !accessed) {
-			/* Keep track of pages that are evicted without
-			ever being accessed. This gives us a measure of
-			the effectiveness of readahead */
-			++buf_pool->stat.n_ra_pages_evicted;
-		}
-
-		ut_ad(!mutex_own(mutex));
-
-		if (freed) {
-			++scanned;
-			break;
-		}
-	}
-
-	if (scanned) {
-		MONITOR_INC_VALUE_CUMULATIVE(
-			MONITOR_LRU_SEARCH_SCANNED,
-			MONITOR_LRU_SEARCH_SCANNED_NUM_CALL,
-			MONITOR_LRU_SEARCH_SCANNED_PER_CALL,
-			scanned);
-	}
-
-	return(freed);
->>>>>>> 68344f18
 }
 
 bool buf_LRU_scan_and_free_block(buf_pool_t *buf_pool, bool scan_all) {
