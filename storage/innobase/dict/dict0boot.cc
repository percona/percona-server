--- conflicted
+++ resolved
@@ -84,13 +84,9 @@
 	mtr_t		mtr;
 
 	mtr_start(&mtr);
-<<<<<<< HEAD
 	mtr.set_sys_modified();
 
-	if (table) {	
-=======
 	if (table) {
->>>>>>> 198687aa
 		dict_disable_redo_if_temporary(table, &mtr);
 	} else if (disable_redo) {
 		/* In non-read-only mode we need to ensure that space-id header
