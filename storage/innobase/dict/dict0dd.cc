/*****************************************************************************

Copyright (c) 2017, 2018, Oracle and/or its affiliates. All Rights Reserved.

This program is free software; you can redistribute it and/or modify it under
the terms of the GNU General Public License, version 2.0, as published by the
Free Software Foundation.

This program is also distributed with certain software (including but not
limited to OpenSSL) that is licensed under separate terms, as designated in a
particular file or component or in included license documentation. The authors
of MySQL hereby grant you an additional permission to link the program and
your derivative works with the separately licensed software that they have
included with MySQL.

This program is distributed in the hope that it will be useful, but WITHOUT
ANY WARRANTY; without even the implied warranty of MERCHANTABILITY or FITNESS
FOR A PARTICULAR PURPOSE. See the GNU General Public License, version 2.0,
for more details.

You should have received a copy of the GNU General Public License along with
this program; if not, write to the Free Software Foundation, Inc.,
51 Franklin St, Fifth Floor, Boston, MA 02110-1301  USA

*****************************************************************************/

/** @file dict/dict0dd.cc
Data dictionary interface */

#ifndef UNIV_HOTBACKUP
#include <auto_thd.h>
#include <current_thd.h>
#include <sql_backup_lock.h>
#include <sql_class.h>
#include <sql_thd_internal_api.h>
#else /* !UNIV_HOTBACKUP */
#include <my_base.h>
#endif /* !UNIV_HOTBACKUP */

#include <dd/properties.h>
#include "dict0crea.h"
#include "dict0dd.h"
#include "dict0dict.h"
#include "dict0mem.h"
#include "dict0priv.h"
#ifndef UNIV_HOTBACKUP
#include "dict0stats.h"
#endif /* !UNIV_HOTBACKUP */
#include "data0type.h"
#include "dict0dict.h"
#include "mach0data.h"
#include "rem0rec.h"
#ifndef UNIV_HOTBACKUP
#include "fts0priv.h"
#include "gis/rtree_support.h"  // fetch_srs
#endif                          /* !UNIV_HOTBACKUP */
#include "srv0start.h"
#include "ut0crc32.h"
#ifndef UNIV_HOTBACKUP
#include "btr0sea.h"
#include "derror.h"
#include "fts0plugin.h"
#include "ha_innodb.h"
#include "ha_innopart.h"
#include "ha_prototypes.h"
#include "query_options.h"
#include "sql_base.h"
#include "sql_table.h"
#endif /* !UNIV_HOTBACKUP */

const char *DD_instant_col_val_coder::encode(const byte *stream, size_t in_len,
                                             size_t *out_len) {
  cleanup();

  m_result = UT_NEW_ARRAY_NOKEY(byte, in_len * 2);
  char *result = reinterpret_cast<char *>(m_result);

  for (size_t i = 0; i < in_len; ++i) {
    uint8_t v1 = ((stream[i] & 0xF0) >> 4);
    uint8_t v2 = (stream[i] & 0x0F);

    result[i * 2] = (v1 < 10 ? '0' + v1 : 'a' + v1 - 10);
    result[i * 2 + 1] = (v2 < 10 ? '0' + v2 : 'a' + v2 - 10);
  }

  *out_len = in_len * 2;

  return (result);
}

const byte *DD_instant_col_val_coder::decode(const char *stream, size_t in_len,
                                             size_t *out_len) {
  ut_ad(in_len % 2 == 0);

  cleanup();

  m_result = UT_NEW_ARRAY_NOKEY(byte, in_len / 2);

  for (size_t i = 0; i < in_len / 2; ++i) {
    char c1 = stream[i * 2];
    char c2 = stream[i * 2 + 1];

    ut_ad(isdigit(c1) || (c1 >= 'a' && c1 <= 'f'));
    ut_ad(isdigit(c2) || (c2 >= 'a' && c2 <= 'f'));

    m_result[i] = ((isdigit(c1) ? c1 - '0' : c1 - 'a' + 10) << 4) +
                  ((isdigit(c2) ? c2 - '0' : c2 - 'a' + 10));
  }

  *out_len = in_len / 2;

  return (m_result);
}

#ifndef UNIV_HOTBACKUP
/** Check if the InnoDB index is consistent with dd::Index
@param[in]	index		InnoDB index
@param[in]	dd_index	dd::Index or dd::Partition_index
@return	true	if match
@retval	false	if not match */
template <typename Index>
static bool dd_index_match(const dict_index_t *index, const Index *dd_index) {
  bool match = true;

  /* Don't check the name for primary index, since internal index
  name could be variant */
  if (my_strcasecmp(system_charset_info, index->name(),
                    dd_index->name().c_str()) != 0 &&
      strcmp(dd_index->name().c_str(), "PRIMARY") != 0) {
    ib::warn(ER_IB_MSG_162)
        << "Index name in InnoDB is " << index->name()
        << " while index name in global DD is " << dd_index->name();
    match = false;
  }

  const dd::Properties &p = dd_index->se_private_data();
  uint64 id;
  uint32 root;
  uint64 trx_id;
  ut_ad(p.exists(dd_index_key_strings[DD_INDEX_ID]));
  p.get_uint64(dd_index_key_strings[DD_INDEX_ID], &id);
  if (id != index->id) {
    ib::warn(ER_IB_MSG_163)
        << "Index id in InnoDB is " << index->id << " while index id in"
        << " global DD is " << id;
    match = false;
  }

  ut_ad(p.exists(dd_index_key_strings[DD_INDEX_ROOT]));
  p.get_uint32(dd_index_key_strings[DD_INDEX_ROOT], &root);
  if (root != index->page) {
    ib::warn(ER_IB_MSG_164)
        << "Index root in InnoDB is " << index->page << " while index root in"
        << " global DD is " << root;
    match = false;
  }

  ut_ad(p.exists(dd_index_key_strings[DD_INDEX_TRX_ID]));
  p.get_uint64(dd_index_key_strings[DD_INDEX_TRX_ID], &trx_id);
  /* For DD tables, the trx_id=0 is got from get_se_private_id().
  TODO: index->trx_id is not expected to be 0 once Bug#25730513 is fixed*/
  if (trx_id != 0 && index->trx_id != 0 && trx_id != index->trx_id) {
    ib::warn(ER_IB_MSG_165) << "Index transaction id in InnoDB is "
                            << index->trx_id << " while index transaction"
                            << " id in global DD is " << trx_id;
    match = false;
  }

  return (match);
}

/** Check if the InnoDB table is consistent with dd::Table
@param[in]	table			InnoDB table
@param[in]	dd_table		dd::Table or dd::Partition
@return	true	if match
@retval	false	if not match */
template <typename Table>
bool dd_table_match(const dict_table_t *table, const Table *dd_table) {
  /* Temporary table has no metadata written */
  if (dd_table == nullptr || table->is_temporary()) {
    return (true);
  }

  bool match = true;

  if (dd_table->se_private_id() != table->id) {
    ib::warn(ER_IB_MSG_166)
        << "Table id in InnoDB is " << table->id
        << " while the id in global DD is " << dd_table->se_private_id();
    match = false;
  }

  /* If tablespace is discarded, no need to check indexes */
  if (dict_table_is_discarded(table)) {
    return (match);
  }

  for (const auto dd_index : dd_table->indexes()) {
    if (dd_table->tablespace_id() == dict_sys_t::s_dd_sys_space_id &&
        dd_index->tablespace_id() != dd_table->tablespace_id()) {
      ib::warn(ER_IB_MSG_167)
          << "Tablespace id in table is " << dd_table->tablespace_id()
          << ", while tablespace id in index " << dd_index->name() << " is "
          << dd_index->tablespace_id();
    }

    const dict_index_t *index = dd_find_index(table, dd_index);
    ut_ad(index != nullptr);

    if (!dd_index_match(index, dd_index)) {
      match = false;
    }
  }

  /* Tablespace and options can be checked here too */
  return (match);
}

template bool dd_table_match<dd::Table>(const dict_table_t *,
                                        const dd::Table *);
template bool dd_table_match<dd::Partition>(const dict_table_t *,
                                            const dd::Partition *);

/** Release a metadata lock.
@param[in,out]	thd	current thread
@param[in,out]	mdl	metadata lock */
void dd_mdl_release(THD *thd, MDL_ticket **mdl) {
  if (*mdl == nullptr) {
    return;
  }

  dd::release_mdl(thd, *mdl);
  *mdl = nullptr;
}

/** Check if current undo needs a MDL or not
@param[in]	trx	transaction
@return true if MDL is necessary, otherwise false */
bool dd_mdl_for_undo(const trx_t *trx) {
  /* Try best to find a valid THD for checking, in case in background
  rollback thread, trx doens't hold a mysql_thd */
  THD *thd = trx->mysql_thd == nullptr ? current_thd : trx->mysql_thd;

  /* There are four cases for the undo to check here:
  1. In recovery phase, binlog recover, there is no concurrent
  user queries, so MDL is no necessary. In this case, thd is NULL.
  2. In background rollback thread, there could be concurrent
  user queries, so MDL is needed. In this case, thd is not NULL
  3. In runtime transaction rollback, no need for MDL.
  THD::transaction_rollback_request would be set.
  4. In runtime asynchronous rollback, no need for MDL.
  Check TRX_FORCE_ROLLBACK. */
  return (thd != nullptr && !thd->transaction_rollback_request &&
          ((trx->in_innodb & TRX_FORCE_ROLLBACK) == 0));
}

/** Instantiate an InnoDB in-memory table metadata (dict_table_t)
based on a Global DD object.
@param[in,out]	client		data dictionary client
@param[in]	dd_table	Global DD table object
@param[in]	dd_part		Global DD partition or subpartition, or NULL
@param[in]	tbl_name	table name, or NULL if not known
@param[out]	table		InnoDB table (NULL if not found or loadable)
@param[in]	thd		Thread THD
@return	error code
@retval	0	on success */
int dd_table_open_on_dd_obj(dd::cache::Dictionary_client *client,
                            const dd::Table &dd_table,
                            const dd::Partition *dd_part, const char *tbl_name,
                            dict_table_t *&table, THD *thd) {
#ifdef UNIV_DEBUG
  if (dd_part != nullptr) {
    ut_ad(&dd_part->table() == &dd_table);
    ut_ad(dd_table.se_private_id() == dd::INVALID_OBJECT_ID);
    ut_ad(dd_table_is_partitioned(dd_table));

    ut_ad(dd_part->parent_partition_id() == dd::INVALID_OBJECT_ID ||
          dd_part->parent() != nullptr);

    ut_ad(((dd_part->table().subpartition_type() != dd::Table::ST_NONE) ==
           (dd_part->parent() != nullptr)));
  }
#endif /* UNIV_DEBUG */

  int error = 0;
  const table_id_t table_id =
      dd_part == nullptr ? dd_table.se_private_id() : dd_part->se_private_id();
  const ulint fold = ut_fold_ull(table_id);

  ut_ad(table_id != dd::INVALID_OBJECT_ID);

  mutex_enter(&dict_sys->mutex);

  HASH_SEARCH(id_hash, dict_sys->table_id_hash, fold, dict_table_t *, table,
              ut_ad(table->cached), table->id == table_id);

  if (table != nullptr) {
    table->acquire();
  }

  mutex_exit(&dict_sys->mutex);

  if (table != nullptr) {
    return (0);
  }

#ifdef UNIV_DEBUG
  /* If this is a internal temporary table, it's impossible
  to verify the MDL against the table name, because both the
  database name and table name may be invalid for MDL */
  if (tbl_name && !row_is_mysql_tmp_table_name(tbl_name)) {
    char db_buf[MAX_DATABASE_NAME_LEN + 1];
    char tbl_buf[MAX_TABLE_NAME_LEN + 1];

    dd_parse_tbl_name(tbl_name, db_buf, tbl_buf, nullptr, nullptr, nullptr);
    ut_ad(innobase_strcasecmp(dd_table.name().c_str(), tbl_buf) == 0);
  }
#endif /* UNIV_DEBUG */

  TABLE_SHARE ts;
  dd::Schema *schema;
  const char *table_cache_key;
  size_t table_cache_key_len;

  if (tbl_name != nullptr) {
    schema = nullptr;
    table_cache_key = tbl_name;
    table_cache_key_len = dict_get_db_name_len(tbl_name);
  } else {
    error = client->acquire_uncached<dd::Schema>(dd_table.schema_id(), &schema);

    if (error != 0) {
      return (error);
    }

    table_cache_key = schema->name().c_str();
    table_cache_key_len = schema->name().size();
  }

  init_tmp_table_share(thd, &ts, table_cache_key, table_cache_key_len,
                       dd_table.name().c_str(), "" /* file name */, nullptr);

  error = open_table_def_suppress_invalid_meta_data(thd, &ts, dd_table);

  if (error == 0) {
    TABLE td;

    error = open_table_from_share(thd, &ts, dd_table.name().c_str(), 0,
                                  OPEN_FRM_FILE_ONLY, 0, &td, false, &dd_table);
    if (error == 0) {
      char tmp_name[MAX_FULL_NAME_LEN + 1];
      const char *tab_namep;

      if (tbl_name) {
        tab_namep = tbl_name;
      } else {
        char tmp_schema[MAX_DATABASE_NAME_LEN + 1];
        char tmp_tablename[MAX_TABLE_NAME_LEN + 1];
        tablename_to_filename(schema->name().c_str(), tmp_schema,
                              MAX_DATABASE_NAME_LEN + 1);
        tablename_to_filename(dd_table.name().c_str(), tmp_tablename,
                              MAX_TABLE_NAME_LEN + 1);
        snprintf(tmp_name, sizeof tmp_name, "%s/%s", tmp_schema, tmp_tablename);
        tab_namep = tmp_name;
      }

      if (dd_part == nullptr) {
        table = dd_open_table(client, &td, tab_namep, &dd_table, thd);
      } else {
        table = dd_open_table(client, &td, tab_namep, dd_part, thd);
      }

      closefrm(&td, false);
    }
  }

  free_table_share(&ts);

  return (error);
}

/** Load an InnoDB table definition by InnoDB table ID.
@param[in,out]	thd		current thread
@param[in,out]	mdl		metadata lock;
nullptr if we are resurrecting table IX locks in recovery
@param[in]	table_id	InnoDB table or partition ID
@return	InnoDB table
@retval	nullptr	if the table is not found, or there was an error */
static dict_table_t *dd_table_open_on_id_low(THD *thd, MDL_ticket **mdl,
                                             table_id_t table_id) {
  char part_name[FN_REFLEN * 2];
  const char *name_to_open = nullptr;

  ut_ad(thd == nullptr || thd == current_thd);
#ifdef UNIV_DEBUG
  btrsea_sync_check check(false);
  ut_ad(!sync_check_iterate(check));
#endif
  ut_ad(!srv_is_being_shutdown);

  if (thd == nullptr) {
    ut_ad(mdl == nullptr);
    thd = current_thd;
  }

  const dd::Table *dd_table;
  const dd::Partition *dd_part = nullptr;
  dd::cache::Dictionary_client *dc = dd::get_dd_client(thd);
  dd::cache::Dictionary_client::Auto_releaser releaser(dc);

  /* Since we start with table se_private_id, and we do not have
  table name, so we cannot MDL lock the table(name). So we will
  try to get the table name without MDL protection, and verify later,
  after we got the table name and MDL lock it. Thus a loop is needed
  in case the verification failed, and another attempt is made until
  all things matches */
  for (;;) {
    dd::String_type schema;
    dd::String_type tablename;
    if (dc->get_table_name_by_se_private_id(handler_name, table_id, &schema,
                                            &tablename)) {
      return (nullptr);
    }

    const bool not_table = schema.empty();

    if (not_table) {
      if (dc->get_table_name_by_partition_se_private_id(handler_name, table_id,
                                                        &schema, &tablename) ||
          schema.empty()) {
        return (nullptr);
      }
    }

    /* Now we have tablename, and MDL locked it if necessary. */
    if (mdl != nullptr) {
      if (*mdl == nullptr &&
          dd_mdl_acquire(thd, mdl, schema.c_str(), tablename.c_str())) {
        return (nullptr);
      }

      ut_ad(*mdl != nullptr);
    }

    if (dc->acquire(schema, tablename, &dd_table) || dd_table == nullptr) {
      if (mdl != nullptr) {
        dd_mdl_release(thd, mdl);
      }
      return (nullptr);
    }

    const bool is_part = dd_table_is_partitioned(*dd_table);

    /* Verify facts between dd_table and facts we know
    1) Partiton table or not
    2) Table ID matches or not
    3) Table in InnoDB */
    bool same_name = not_table == is_part &&
                     (not_table || dd_table->se_private_id() == table_id) &&
                     dd_table->engine() == handler_name;

    /* Do more verification for partition table */
    if (same_name && is_part) {
      auto end = dd_table->leaf_partitions().end();
      auto i =
          std::search_n(dd_table->leaf_partitions().begin(), end, 1, table_id,
                        [](const dd::Partition *p, table_id_t id) {
                          return (p->se_private_id() == id);
                        });

      if (i == end) {
        same_name = false;
      } else {
        size_t name_len;

        dd_part = *i;
        ut_ad(dd_part_is_stored(dd_part));
        /* For partition, we need to compose the
        name. */
        char tmp_schema[MAX_DATABASE_NAME_LEN + 1];
        char tmp_tablename[MAX_TABLE_NAME_LEN + 1];
        tablename_to_filename(schema.c_str(), tmp_schema,
                              MAX_DATABASE_NAME_LEN + 1);
        tablename_to_filename(tablename.c_str(), tmp_tablename,
                              MAX_TABLE_NAME_LEN + 1);
        snprintf(part_name, sizeof part_name, "%s/%s", tmp_schema,
                 tmp_tablename);
        name_len = strlen(part_name);
        Ha_innopart_share::create_partition_postfix(
            part_name + name_len, FN_REFLEN - name_len, dd_part);
        name_to_open = part_name;
      }
    }

    /* facts do not match, retry */
    if (!same_name) {
      if (mdl != nullptr) {
        dd_mdl_release(thd, mdl);
      }
      continue;
    }

    ut_ad(same_name);
    break;
  }

  ut_ad(dd_part != nullptr || dd_table->se_private_id() == table_id);
  ut_ad(dd_part == nullptr || dd_table == &dd_part->table());
  ut_ad(dd_part == nullptr || dd_part->se_private_id() == table_id);

  dict_table_t *ib_table = nullptr;

  dd_table_open_on_dd_obj(dc, *dd_table, dd_part, name_to_open, ib_table, thd);

  if (mdl && ib_table == nullptr) {
    dd_mdl_release(thd, mdl);
  }

  return (ib_table);
}
#endif /* !UNIV_HOTBACKUP */

/** Check if access to a table should be refused.
@param[in,out]	table	InnoDB table or partition
@return	error code
@retval	0	on success */
static MY_ATTRIBUTE((warn_unused_result)) int dd_check_corrupted(
    dict_table_t *&table) {
  if (table->is_corrupted()) {
    if (dict_table_is_sdi(table->id)
#ifndef UNIV_HOTBACKUP
        || dict_table_is_system(table->id)
#endif /* !UNIV_HOTBACKUP */
    ) {
#ifndef UNIV_HOTBACKUP
      my_error(ER_TABLE_CORRUPT, MYF(0), "", table->name.m_name);
#else  /* !UNIV_HOTBACKUP */
      ib::fatal(ER_IB_MSG_168) << "table is corrupt: " << table->name.m_name;
#endif /* !UNIV_HOTBACKUP */
    } else {
      char db_buf[MAX_DATABASE_NAME_LEN + 1];
      char tbl_buf[MAX_TABLE_NAME_LEN + 1];

#ifndef UNIV_HOTBACKUP
      dd_parse_tbl_name(table->name.m_name, db_buf, tbl_buf, nullptr, nullptr,
                        nullptr);
      my_error(ER_TABLE_CORRUPT, MYF(0), db_buf, tbl_buf);
#else  /* !UNIV_HOTBACKUP */
      ib::fatal(ER_IB_MSG_169) << "table is corrupt: " << table->name.m_name;
#endif /* !UNIV_HOTBACKUP */
    }
    table = nullptr;
    return (HA_ERR_TABLE_CORRUPT);
  }

  dict_index_t *index = table->first_index();
  if (!dict_table_is_sdi(table->id) && fil_space_get(index->space) == nullptr) {
#ifndef UNIV_HOTBACKUP
    my_error(ER_TABLESPACE_MISSING, MYF(0), table->name.m_name);
#else  /* !UNIV_HOTBACKUP */
    ib::fatal(ER_IB_MSG_170)
        << "table space is missing: " << table->name.m_name;
#endif /* !UNIV_HOTBACKUP */
    table = nullptr;
    return (HA_ERR_TABLESPACE_MISSING);
  }

  /* Ignore missing tablespaces for secondary indexes. */
  while ((index = index->next())) {
    if (!index->is_corrupted() && fil_space_get(index->space) == nullptr) {
      dict_set_corrupted(index);
    }
  }

  return (0);
}

/** Open a persistent InnoDB table based on InnoDB table id, and
hold Shared MDL lock on it.
@param[in]	table_id		table identifier
@param[in,out]	thd			current MySQL connection (for mdl)
@param[in,out]	mdl			metadata lock (*mdl set if
table_id was found)
@param[in]	dict_locked		dict_sys mutex is held
@param[in]	check_corruption	check if the table is corrupted or not.
mdl=NULL if we are resurrecting table IX locks in recovery
@return table
@retval NULL if the table does not exist or cannot be opened */
dict_table_t *dd_table_open_on_id(table_id_t table_id, THD *thd,
                                  MDL_ticket **mdl, bool dict_locked,
                                  bool check_corruption) {
  dict_table_t *ib_table;
  const ulint fold = ut_fold_ull(table_id);
  char db_buf[MAX_DATABASE_NAME_LEN + 1];
  char tbl_buf[MAX_TABLE_NAME_LEN + 1];
  char full_name[MAX_FULL_NAME_LEN + 1];

  if (!dict_locked) {
    mutex_enter(&dict_sys->mutex);
  }

  HASH_SEARCH(id_hash, dict_sys->table_id_hash, fold, dict_table_t *, ib_table,
              ut_ad(ib_table->cached), ib_table->id == table_id);

reopen:
  if (ib_table == nullptr) {
#ifndef UNIV_HOTBACKUP
    if (dict_table_is_sdi(table_id)) {
      /* The table is SDI table */
      space_id_t space_id = dict_sdi_get_space_id(table_id);

      /* Create in-memory table oject for SDI table */
      dict_index_t *sdi_index =
          dict_sdi_create_idx_in_mem(space_id, false, 0, false);

      if (sdi_index == nullptr) {
        if (!dict_locked) {
          mutex_exit(&dict_sys->mutex);
        }
        return (nullptr);
      }

      ib_table = sdi_index->table;

      ut_ad(ib_table != nullptr);
      ib_table->acquire();

      if (!dict_locked) {
        mutex_exit(&dict_sys->mutex);
      }
    } else {
      mutex_exit(&dict_sys->mutex);

      ib_table = dd_table_open_on_id_low(thd, mdl, table_id);

      if (dict_locked) {
        mutex_enter(&dict_sys->mutex);
      }
    }
#else  /* !UNIV_HOTBACKUP */
    /* PRELIMINARY TEMPORARY WORKAROUND: is this ever used? */
    bool not_hotbackup = false;
    ut_a(not_hotbackup);
#endif /* !UNIV_HOTBACKUP */
  } else if (mdl == nullptr || ib_table->is_temporary() ||
             dict_table_is_sdi(ib_table->id)) {
    if (dd_check_corrupted(ib_table)) {
      ut_ad(ib_table == nullptr);
    } else {
      ib_table->acquire();
    }

    if (!dict_locked) {
      mutex_exit(&dict_sys->mutex);
    }
  } else {
    for (;;) {
#ifndef UNIV_HOTBACKUP
      bool ret = dd_parse_tbl_name(ib_table->name.m_name, db_buf, tbl_buf,
                                   nullptr, nullptr, nullptr);
#endif /* !UNIV_HOTBACKUP */

      memset(full_name, 0, MAX_FULL_NAME_LEN + 1);

      strcpy(full_name, ib_table->name.m_name);

      ut_ad(!ib_table->is_temporary());

      mutex_exit(&dict_sys->mutex);

#ifndef UNIV_HOTBACKUP
      if (ret == false) {
        if (dict_locked) {
          mutex_enter(&dict_sys->mutex);
        }
        return (nullptr);
      }

      if (dd_mdl_acquire(thd, mdl, db_buf, tbl_buf)) {
        if (dict_locked) {
          mutex_enter(&dict_sys->mutex);
        }
        return (nullptr);
      }
#endif /* !UNIV_HOTBACKUP */

      /* Re-lookup the table after acquiring MDL. */
      mutex_enter(&dict_sys->mutex);

      HASH_SEARCH(id_hash, dict_sys->table_id_hash, fold, dict_table_t *,
                  ib_table, ut_ad(ib_table->cached), ib_table->id == table_id);

      if (ib_table != nullptr) {
        ulint namelen = strlen(ib_table->name.m_name);

        /* The table could have been renamed. After
        we release dict mutex before the old table
        name is MDL locked. So we need to go back
        to  MDL lock the new name. */
        if (namelen != strlen(full_name) ||
            memcmp(ib_table->name.m_name, full_name, namelen)) {
#ifndef UNIV_HOTBACKUP
          dd_mdl_release(thd, mdl);
#endif /* !UNIV_HOTBACKUP */
          continue;
        } else if (check_corruption && dd_check_corrupted(ib_table)) {
          ut_ad(ib_table == nullptr);
        } else if (ib_table->discard_after_ddl) {
#ifndef UNIV_HOTBACKUP
          btr_drop_ahi_for_table(ib_table);
          dict_table_remove_from_cache(ib_table);
#endif /* !UNIV_HOTBACKUP */
          ib_table = nullptr;
#ifndef UNIV_HOTBACKUP
          dd_mdl_release(thd, mdl);
#endif /* !UNIV_HOTBACKUP */
          goto reopen;
        } else {
          ib_table->acquire_with_lock();
        }
      }

      mutex_exit(&dict_sys->mutex);
      break;
    }

#ifndef UNIV_HOTBACKUP
    ut_ad(*mdl != nullptr);

    /* Now the table can't be found, release MDL,
    let dd_table_open_on_id_low() do the lock, as table
    name could be changed */
    if (ib_table == nullptr) {
      dd_mdl_release(thd, mdl);
      ib_table = dd_table_open_on_id_low(thd, mdl, table_id);

      if (ib_table == nullptr && *mdl != nullptr) {
        dd_mdl_release(thd, mdl);
      }
    }
#else  /* !UNIV_HOTBACKUP */
    /* PRELIMINARY TEMPORARY WORKAROUND: is this ever used? */
    bool not_hotbackup = false;
    ut_a(not_hotbackup);
#endif /* !UNIV_HOTBACKUP */

    if (dict_locked) {
      mutex_enter(&dict_sys->mutex);
    }
  }

  ut_ad(dict_locked == mutex_own(&dict_sys->mutex));

  return (ib_table);
}

#ifndef UNIV_HOTBACKUP
/** Set the discard flag for a non-partitioned dd table.
@param[in,out]	thd		current thread
@param[in]	table		InnoDB table
@param[in,out]	table_def	MySQL dd::Table to update
@param[in]	discard		discard flag
@return	true	if success
@retval false if fail. */
bool dd_table_discard_tablespace(THD *thd, const dict_table_t *table,
                                 dd::Table *table_def, bool discard) {
  bool ret = false;

  DBUG_ENTER("dd_table_set_discard_flag");

  ut_ad(thd == current_thd);
#ifdef UNIV_DEBUG
  btrsea_sync_check check(false);
  ut_ad(!sync_check_iterate(check));
#endif /* UNIV_DEBUG */

  ut_ad(!srv_is_being_shutdown);

  if (table_def->se_private_id() != dd::INVALID_OBJECT_ID) {
    ut_ad(table_def->table().leaf_partitions()->empty());

    /* For discarding, we need to set new private
    id to dd_table */
    if (discard) {
      /* Set the new private id to dd_table object. */
      table_def->set_se_private_id(table->id);
    } else {
      ut_ad(table_def->se_private_id() == table->id);
    }

    /* Set index root page. */
    for (auto dd_index : *table_def->indexes()) {
      const dict_index_t *index = dd_find_index(table, dd_index);
      ut_ad(index != nullptr);

      dd::Properties &p = dd_index->se_private_data();
      p.set_uint32(dd_index_key_strings[DD_INDEX_ROOT], index->page);
    }

    /* Set new table id for dd columns when it's importing
    tablespace. */
    if (!discard) {
      for (auto dd_column : *table_def->columns()) {
        dd_column->se_private_data().set_uint64(
            dd_index_key_strings[DD_TABLE_ID], table->id);
      }
    }

    /* Set discard flag. */
    dd::Properties &p = table_def->se_private_data();
    p.set_bool(dd_table_key_strings[DD_TABLE_DISCARD], discard);

    using Client = dd::cache::Dictionary_client;
    using Releaser = dd::cache::Dictionary_client::Auto_releaser;

    /* Get Tablespace object */
    dd::Tablespace *dd_space = nullptr;
    Client *client = dd::get_dd_client(thd);
    Releaser releaser{client};

    dd::Object_id dd_space_id =
        (*table_def->indexes()->begin())->tablespace_id();

    std::string space_name;

    dd_filename_to_spacename(table->name.m_name, &space_name);

    if (dd::acquire_exclusive_tablespace_mdl(thd, space_name.c_str(), false)) {
      ut_a(false);
    }

    if (client->acquire_for_modification(dd_space_id, &dd_space)) {
      ut_a(false);
    }

    ut_a(dd_space != NULL);

    dd_tablespace_set_discard(dd_space, discard);

    if (client->update(dd_space)) {
      ut_ad(0);
    }
    ret = true;
  } else {
    ret = false;
  }

  DBUG_RETURN(ret);
}

/** Open an internal handle to a persistent InnoDB table by name.
@param[in,out]	thd		current thread
@param[out]	mdl		metadata lock
@param[in]	name		InnoDB table name
@param[in]	dict_locked	has dict_sys mutex locked
@param[in]	ignore_err	whether to ignore err
@return handle to non-partitioned table
@retval NULL if the table does not exist */
dict_table_t *dd_table_open_on_name(THD *thd, MDL_ticket **mdl,
                                    const char *name, bool dict_locked,
                                    ulint ignore_err) {
  DBUG_ENTER("dd_table_open_on_name");

#ifdef UNIV_DEBUG
  btrsea_sync_check check(false);
  ut_ad(!sync_check_iterate(check));
#endif
  ut_ad(!srv_is_being_shutdown);

  char db_buf[MAX_DATABASE_NAME_LEN + 1];
  char tbl_buf[MAX_TABLE_NAME_LEN + 1];
  char part_buf[MAX_TABLE_NAME_LEN + 1];
  char sub_buf[MAX_TABLE_NAME_LEN + 1];
  bool skip_mdl = !(thd && mdl);
  dict_table_t *table = nullptr;

  /* Get pointer to a table object in InnoDB dictionary cache.
  For intrinsic table, get it from session private data */
  if (thd) {
    table = thd_to_innodb_session(thd)->lookup_table_handler(name);
  }

  if (table != nullptr) {
    table->acquire();
    DBUG_RETURN(table);
  }

  db_buf[0] = tbl_buf[0] = part_buf[0] = sub_buf[0] = '\0';
  if (!dd_parse_tbl_name(name, db_buf, tbl_buf, part_buf, sub_buf, nullptr)) {
    DBUG_RETURN(nullptr);
  }

  if (!skip_mdl && dd_mdl_acquire(thd, mdl, db_buf, tbl_buf)) {
    DBUG_RETURN(nullptr);
  }

  if (!dict_locked) {
    mutex_enter(&dict_sys->mutex);
  }

  table = dict_table_check_if_in_cache_low(name);

  if (table != nullptr) {
    table->acquire_with_lock();
    if (!dict_locked) {
      mutex_exit(&dict_sys->mutex);
    }
    DBUG_RETURN(table);
  }

  mutex_exit(&dict_sys->mutex);

  const dd::Table *dd_table = nullptr;
  dd::cache::Dictionary_client *client = dd::get_dd_client(thd);
  dd::cache::Dictionary_client::Auto_releaser releaser(client);

  if (client->acquire(db_buf, tbl_buf, &dd_table) || dd_table == nullptr ||
      dd_table->engine() != innobase_hton_name) {
    /* The checking for engine should be only useful(valid)
    for getting table statistics for IS. Two relevant API
    functions are:
    1. innobase_get_table_statistics
    2. innobase_get_index_column_cardinality */
    table = nullptr;
  } else {
    if (dd_table->se_private_id() == dd::INVALID_OBJECT_ID) {
      ut_ad(!dd_table->leaf_partitions().empty());
      if (strlen(part_buf) != 0) {
        const dd::Partition *dd_part = nullptr;
        for (auto part : dd_table->leaf_partitions()) {
          if (part->parent() != nullptr) {
            ut_ad(strlen(sub_buf) != 0);
            if (part->name() == sub_buf && part->parent()->name() == part_buf) {
              dd_part = part;
              break;
            }
          } else if (part->name() == part_buf) {
            dd_part = part;
            break;
          }
        }

        ut_ad(dd_part != nullptr);
        dd_table_open_on_dd_obj(client, *dd_table, dd_part, name, table, thd);
      } else {
        /* FIXME: Once FK functions will not open
        partitioned table in current improper way,
        just assert this false */
        table = nullptr;
      }
    } else {
      ut_ad(dd_table->leaf_partitions().empty());
      dd_table_open_on_dd_obj(client, *dd_table, nullptr, name, table, thd);
    }
  }

  if (table && table->is_corrupted() &&
      !(ignore_err & DICT_ERR_IGNORE_CORRUPT)) {
    mutex_enter(&dict_sys->mutex);
    table->release();
    dict_table_remove_from_cache(table);
    table = nullptr;
    mutex_exit(&dict_sys->mutex);
  }

  if (table == nullptr && mdl) {
    dd_mdl_release(thd, mdl);
    *mdl = nullptr;
  }

  if (dict_locked) {
    mutex_enter(&dict_sys->mutex);
  }

  DBUG_RETURN(table);
}
#endif /* !UNIV_HOTBACKUP */

/** Close an internal InnoDB table handle.
@param[in,out]	table		InnoDB table handle
@param[in,out]	thd		current MySQL connection (for mdl)
@param[in,out]	mdl		metadata lock (will be set NULL)
@param[in]	dict_locked	whether we hold dict_sys mutex */
void dd_table_close(dict_table_t *table, THD *thd, MDL_ticket **mdl,
                    bool dict_locked) {
  dict_table_close(table, dict_locked, false);

#ifndef UNIV_HOTBACKUP
  if (mdl != nullptr && *mdl != nullptr) {
    ut_ad(!table->is_temporary());
    dd_mdl_release(thd, mdl);
  }
#endif /* !UNIV_HOTBACKUP */
}

#ifndef UNIV_HOTBACKUP
/** Update filename of dd::Tablespace
@param[in]	dd_space_id	DD tablespace id
@param[in]	new_space_name	New tablespace name
@param[in]	new_path	New data file path
@retval DB_SUCCESS on success. */
dberr_t dd_rename_tablespace(dd::Object_id dd_space_id,
                             const char *new_space_name, const char *new_path) {
  THD *thd = current_thd;
  std::string tablespace_name;

  DBUG_ENTER("dd_rename_tablespace");
#ifdef UNIV_DEBUG
  btrsea_sync_check check(false);
  ut_ad(!sync_check_iterate(check));
#endif /* UNIV_DEBUG */
  ut_ad(!srv_is_being_shutdown);

  dd::cache::Dictionary_client *client = dd::get_dd_client(thd);
  dd::cache::Dictionary_client::Auto_releaser releaser(client);

  dd::Tablespace *dd_space = nullptr;

  /* Get the dd tablespace */
  if (client->acquire_uncached_uncommitted<dd::Tablespace>(dd_space_id,
                                                           &dd_space)) {
    ut_ad(false);
    DBUG_RETURN(DB_ERROR);
  }

  ut_a(dd_space != nullptr);
  MDL_ticket *src_ticket = nullptr;
  if (dd::acquire_exclusive_tablespace_mdl(thd, dd_space->name().c_str(), false,
                                           &src_ticket)) {
    ut_ad(false);
    DBUG_RETURN(DB_ERROR);
  }

  dd_filename_to_spacename(new_space_name, &tablespace_name);
  MDL_ticket *dst_ticket = nullptr;
  if (dd::acquire_exclusive_tablespace_mdl(thd, tablespace_name.c_str(), false,
                                           &dst_ticket)) {
    ut_ad(false);
    DBUG_RETURN(DB_ERROR);
  }

  dd::Tablespace *new_space = nullptr;

  /* Acquire the new dd tablespace for modification */
  if (client->acquire_for_modification<dd::Tablespace>(dd_space_id,
                                                       &new_space)) {
    ut_ad(false);
    DBUG_RETURN(DB_ERROR);
  }

  ut_ad(new_space->files().size() == 1);

  new_space->set_name(tablespace_name.c_str());

  if (new_path != nullptr) {
    dd::Tablespace_file *dd_file =
        const_cast<dd::Tablespace_file *>(*(new_space->files().begin()));

    dd_file->set_filename(new_path);

  } else {
#ifdef UNIV_DEBUG
    const dd::Properties &p = dd_space->se_private_data();
    bool is_discarded = false;
    ut_ad(p.exists(dd_space_key_strings[DD_SPACE_DISCARD]));
    p.get_bool(dd_space_key_strings[DD_SPACE_DISCARD], &is_discarded);
    ut_ad(is_discarded);
#endif /* UNIV_DEBUG */
  }

  bool fail = client->update(new_space);
  ut_ad(!fail);
  dd::rename_tablespace_mdl_hook(thd, src_ticket, dst_ticket);
  DBUG_RETURN(fail ? DB_ERROR : DB_SUCCESS);
}

/** Validate the table format options.
@param[in]	thd		THD instance
@param[in]	form		MySQL table definition
@param[in]	real_type	real row type if it's not ROW_TYPE_NOT_USED
@param[in]	zip_allowed	whether ROW_FORMAT=COMPRESSED is OK
@param[in]	strict		whether innodb_strict_mode=ON
@param[out]	is_redundant	whether ROW_FORMAT=REDUNDANT
@param[out]	blob_prefix	whether ROW_FORMAT=DYNAMIC
                                or ROW_FORMAT=COMPRESSED
@param[out]	zip_ssize	log2(compressed page size),
                                or 0 if not ROW_FORMAT=COMPRESSED
@param[out]	is_implicit	if tablespace is implicit
@retval true if invalid (my_error will have been called)
@retval false if valid */
static bool format_validate(THD *thd, const TABLE *form, row_type real_type,
                            bool zip_allowed, bool strict, bool *is_redundant,
                            bool *blob_prefix, ulint *zip_ssize,
                            bool is_implicit) {
  bool is_temporary = false;
  ut_ad(thd != nullptr);
  ut_ad(!zip_allowed || srv_page_size <= UNIV_ZIP_SIZE_MAX);

  /* 1+log2(compressed_page_size), or 0 if not compressed */
  *zip_ssize = 0;
  const ulint zip_ssize_max =
      std::min((ulint)UNIV_PAGE_SSIZE_MAX, (ulint)PAGE_ZIP_SSIZE_MAX);
  const char *zip_refused = zip_allowed ? nullptr
                                        : srv_page_size <= UNIV_ZIP_SIZE_MAX
                                              ? "innodb_file_per_table=OFF"
                                              : "innodb_page_size>16k";
  bool invalid = false;

  if (real_type == ROW_TYPE_NOT_USED) {
    real_type = form->s->real_row_type;
  }

  if (auto key_block_size = form->s->key_block_size) {
    unsigned valid_zssize = 0;
    char kbs[MY_INT32_NUM_DECIMAL_DIGITS + sizeof "KEY_BLOCK_SIZE=" + 1];
    snprintf(kbs, sizeof kbs, "KEY_BLOCK_SIZE=%u", key_block_size);
    for (unsigned kbsize = 1, zssize = 1; zssize <= zip_ssize_max;
         zssize++, kbsize <<= 1) {
      if (kbsize == key_block_size) {
        valid_zssize = zssize;
        break;
      }
    }

    if (valid_zssize == 0) {
      if (strict) {
        my_error(ER_WRONG_VALUE, MYF(0), "KEY_BLOCK_SIZE",
                 kbs + sizeof "KEY_BLOCK_SIZE");
        invalid = true;
      } else {
        push_warning_printf(thd, Sql_condition::SL_WARNING, ER_WRONG_VALUE,
                            ER_DEFAULT(ER_WRONG_VALUE), "KEY_BLOCK_SIZE",
                            kbs + sizeof "KEY_BLOCK_SIZE");
      }
    } else if (!zip_allowed) {
      int error = is_temporary ? ER_UNSUPPORT_COMPRESSED_TEMPORARY_TABLE
                               : ER_ILLEGAL_HA_CREATE_OPTION;

      if (strict) {
        my_error(error, MYF(0), innobase_hton_name, kbs, zip_refused);
        invalid = true;
      } else {
        push_warning_printf(thd, Sql_condition::SL_WARNING, error,
                            ER_DEFAULT(error), innobase_hton_name, kbs,
                            zip_refused);
      }
    } else if (real_type != ROW_TYPE_COMPRESSED) {
      /* This could happen when
      1. There was an ALTER TABLE ... COPY to move
      the table from COMPRESSED into DYNAMIC, etc.
      2. For partitioned table, some partitions of which
      could be of different row format from the specified
      one */
    } else if (form->s->row_type == ROW_TYPE_DEFAULT ||
               form->s->row_type == ROW_TYPE_COMPRESSED) {
      ut_ad(real_type == ROW_TYPE_COMPRESSED);
      *zip_ssize = valid_zssize;
    } else {
      int error = is_temporary ? ER_UNSUPPORT_COMPRESSED_TEMPORARY_TABLE
                               : ER_ILLEGAL_HA_CREATE_OPTION;
      const char *conflict = get_row_format_name(form->s->row_type);

      if (strict) {
        my_error(error, MYF(0), innobase_hton_name, kbs, conflict);
        invalid = true;
      } else {
        push_warning_printf(thd, Sql_condition::SL_WARNING, error,
                            ER_DEFAULT(error), innobase_hton_name, kbs,
                            conflict);
      }
    }
  } else if (form->s->row_type != ROW_TYPE_COMPRESSED || !is_temporary) {
    /* not ROW_FORMAT=COMPRESSED (nor KEY_BLOCK_SIZE),
    or not TEMPORARY TABLE */
  } else if (strict) {
    my_error(ER_UNSUPPORT_COMPRESSED_TEMPORARY_TABLE, MYF(0));
    invalid = true;
  } else {
    push_warning(thd, Sql_condition::SL_WARNING,
                 ER_UNSUPPORT_COMPRESSED_TEMPORARY_TABLE,
                 ER_THD(thd, ER_UNSUPPORT_COMPRESSED_TEMPORARY_TABLE));
  }

  /* Check for a valid InnoDB ROW_FORMAT specifier and
  other incompatibilities. */
  rec_format_t innodb_row_format = REC_FORMAT_DYNAMIC;

  switch (form->s->row_type) {
    case ROW_TYPE_DYNAMIC:
      ut_ad(*zip_ssize == 0);
      /* If non strict_mode, row type can be converted between
      COMPRESSED and DYNAMIC */
      ut_ad(real_type == ROW_TYPE_DYNAMIC || real_type == ROW_TYPE_COMPRESSED);
      break;
    case ROW_TYPE_COMPACT:
      ut_ad(*zip_ssize == 0);
      ut_ad(real_type == ROW_TYPE_COMPACT);
      innodb_row_format = REC_FORMAT_COMPACT;
      break;
    case ROW_TYPE_REDUNDANT:
      ut_ad(*zip_ssize == 0);
      ut_ad(real_type == ROW_TYPE_REDUNDANT);
      innodb_row_format = REC_FORMAT_REDUNDANT;
      break;
    case ROW_TYPE_FIXED:
    case ROW_TYPE_PAGED:
    case ROW_TYPE_NOT_USED: {
      const char *name = get_row_format_name(form->s->row_type);
      if (strict) {
        my_error(ER_ILLEGAL_HA_CREATE_OPTION, MYF(0), innobase_hton_name, name);
        invalid = true;
      } else {
        push_warning_printf(
            thd, Sql_condition::SL_WARNING, ER_ILLEGAL_HA_CREATE_OPTION,
            ER_DEFAULT(ER_ILLEGAL_HA_CREATE_OPTION), innobase_hton_name, name);
      }
    }
      /* fall through */
    case ROW_TYPE_DEFAULT:
      switch (real_type) {
        case ROW_TYPE_FIXED:
        case ROW_TYPE_PAGED:
        case ROW_TYPE_NOT_USED:
        case ROW_TYPE_DEFAULT:
          /* get_real_row_type() should not return these */
          ut_ad(0);
          /* fall through */
        case ROW_TYPE_DYNAMIC:
          ut_ad(*zip_ssize == 0);
          break;
        case ROW_TYPE_COMPACT:
          ut_ad(*zip_ssize == 0);
          innodb_row_format = REC_FORMAT_COMPACT;
          break;
        case ROW_TYPE_REDUNDANT:
          ut_ad(*zip_ssize == 0);
          innodb_row_format = REC_FORMAT_REDUNDANT;
          break;
        case ROW_TYPE_COMPRESSED:
          innodb_row_format = REC_FORMAT_COMPRESSED;
          break;
      }

      if (*zip_ssize == 0) {
        /* No valid KEY_BLOCK_SIZE was specified,
        so do not imply ROW_FORMAT=COMPRESSED. */
        if (innodb_row_format == REC_FORMAT_COMPRESSED) {
          innodb_row_format = REC_FORMAT_DYNAMIC;
        }
        break;
      }
      /* fall through */
    case ROW_TYPE_COMPRESSED:
      if (is_temporary) {
        if (strict) {
          invalid = true;
        }
        /* ER_UNSUPPORT_COMPRESSED_TEMPORARY_TABLE
        was already reported. */
        ut_ad(real_type == ROW_TYPE_DYNAMIC);
        break;
      } else if (zip_allowed && real_type == ROW_TYPE_COMPRESSED) {
        /* ROW_FORMAT=COMPRESSED without KEY_BLOCK_SIZE
        implies half the maximum compressed page size. */
        if (*zip_ssize == 0) {
          *zip_ssize = zip_ssize_max - 1;
        }
        innodb_row_format = REC_FORMAT_COMPRESSED;
        break;
      }

      if (strict) {
        my_error(ER_ILLEGAL_HA_CREATE_OPTION, MYF(0), innobase_hton_name,
                 "ROW_FORMAT=COMPRESSED", zip_refused);
        invalid = true;
      }
  }

  if (const char *algorithm =
          form->s->compress.length > 0 ? form->s->compress.str : nullptr) {
    Compression compression;
    dberr_t err = Compression::check(algorithm, &compression);

    if (err == DB_UNSUPPORTED) {
      my_error(ER_WRONG_VALUE, MYF(0), "COMPRESSION", algorithm);
      invalid = true;
    } else if (compression.m_type != Compression::NONE) {
      if (*zip_ssize != 0) {
        if (strict) {
          my_error(ER_ILLEGAL_HA_CREATE_OPTION, MYF(0), innobase_hton_name,
                   "COMPRESSION",
                   form->s->key_block_size ? "KEY_BLOCK_SIZE"
                                           : "ROW_FORMAT=COMPRESSED");
          invalid = true;
        }
      }

      if (is_temporary) {
        my_error(ER_ILLEGAL_HA_CREATE_OPTION, MYF(0), innobase_hton_name,
                 "COMPRESSION", "TEMPORARY");
        invalid = true;
      } else if (!is_implicit && strict) {
        my_error(ER_ILLEGAL_HA_CREATE_OPTION, MYF(0), innobase_hton_name,
                 "COMPRESSION", "TABLESPACE");
        invalid = true;
      }
    }
  }

  /* Check if there are any FTS indexes defined on this table. */
  for (uint i = 0; i < form->s->keys; i++) {
    const KEY *key = &form->key_info[i];

    if ((key->flags & HA_FULLTEXT) && is_temporary) {
      /* We don't support FTS indexes in temporary
      tables. */
      my_error(ER_INNODB_NO_FT_TEMP_TABLE, MYF(0));
      return (true);
    }
  }

  ut_ad((*zip_ssize == 0) == (innodb_row_format != REC_FORMAT_COMPRESSED));

  *is_redundant = false;
  *blob_prefix = false;

  switch (innodb_row_format) {
    case REC_FORMAT_REDUNDANT:
      *is_redundant = true;
      *blob_prefix = true;
      break;
    case REC_FORMAT_COMPACT:
      *blob_prefix = true;
      break;
    case REC_FORMAT_COMPRESSED:
      ut_ad(!is_temporary);
      break;
    case REC_FORMAT_DYNAMIC:
      break;
  }

  return (invalid);
}

/** Set the AUTO_INCREMENT attribute.
@param[in,out]	se_private_data		dd::Table::se_private_data
@param[in]	autoinc			the auto-increment value */
void dd_set_autoinc(dd::Properties &se_private_data, uint64 autoinc) {
  /* The value of "autoinc" here is the AUTO_INCREMENT attribute
  specified at table creation. AUTO_INCREMENT=0 will silently
  be treated as AUTO_INCREMENT=1. Likewise, if no AUTO_INCREMENT
  attribute was specified, the value would be 0. */

  if (autoinc > 0) {
    /* InnoDB persists the "previous" AUTO_INCREMENT value. */
    autoinc--;
  }

  uint64 version = 0;

  if (se_private_data.exists(dd_table_key_strings[DD_TABLE_AUTOINC])) {
    /* Increment the dynamic metadata version, so that
    any previously buffered persistent dynamic metadata
    will be ignored after this transaction commits. */

    if (!se_private_data.get_uint64(dd_table_key_strings[DD_TABLE_VERSION],
                                    &version)) {
      version++;
    } else {
      /* incomplete se_private_data */
      ut_ad(false);
    }
  }

  se_private_data.set_uint64(dd_table_key_strings[DD_TABLE_VERSION], version);
  se_private_data.set_uint64(dd_table_key_strings[DD_TABLE_AUTOINC], autoinc);
}

/** Copy the AUTO_INCREMENT and version attribute if exist.
@param[in]	src	dd::Table::se_private_data to copy from
@param[out]	dest	dd::Table::se_private_data to copy to */
void dd_copy_autoinc(const dd::Properties &src, dd::Properties &dest) {
  uint64_t autoinc = 0;
  uint64_t version = 0;

  if (!src.exists(dd_table_key_strings[DD_TABLE_AUTOINC])) {
    return;
  }

  if (src.get_uint64(dd_table_key_strings[DD_TABLE_AUTOINC],
                     reinterpret_cast<uint64 *>(&autoinc)) ||
      src.get_uint64(dd_table_key_strings[DD_TABLE_VERSION],
                     reinterpret_cast<uint64 *>(&version))) {
    ut_ad(0);
    return;
  }

  dest.set_uint64(dd_table_key_strings[DD_TABLE_VERSION], version);
  dest.set_uint64(dd_table_key_strings[DD_TABLE_AUTOINC], autoinc);
}

/** Copy the metadata of a table definition if there was an instant
ADD COLUMN happened. This should be done when it's not an ALTER TABLE
with rebuild.
@param[in,out]	new_table	New table definition
@param[in]	old_table	Old table definition */
void dd_copy_instant_n_cols(dd::Table &new_table, const dd::Table &old_table) {
  ut_ad(dd_table_has_instant_cols(old_table));

  if (!dd_table_has_instant_cols(new_table)) {
    uint32_t cols;
    old_table.se_private_data().get_uint32(
        dd_table_key_strings[DD_TABLE_INSTANT_COLS], &cols);
    new_table.se_private_data().set_uint32(
        dd_table_key_strings[DD_TABLE_INSTANT_COLS], cols);
  }
#ifdef UNIV_DEBUG
  else {
    uint32_t old_cols, new_cols;
    old_table.se_private_data().get_uint32(
        dd_table_key_strings[DD_TABLE_INSTANT_COLS], &old_cols);
    new_table.se_private_data().get_uint32(
        dd_table_key_strings[DD_TABLE_INSTANT_COLS], &new_cols);
    ut_ad(old_cols == new_cols);
  }
#endif /* UNIV_DEBUG */
}

/** Copy the engine-private parts of a table or partition definition
when the change does not affect InnoDB. This mainly copies the common
private data between dd::Table and dd::Partition
@tparam		Table		dd::Table or dd::Partition
@param[in,out]	new_table	Copy of old table or partition definition
@param[in]	old_table	Old table or partition definition */
template <typename Table>
void dd_copy_private(Table &new_table, const Table &old_table) {
  uint64 autoinc = 0;
  uint64 version = 0;
  bool reset = false;
  dd::Properties &se_private_data = new_table.se_private_data();

  /* AUTOINC metadata could be set at the beginning for
  non-partitioned tables. So already set metadata should be kept */
  if (se_private_data.exists(dd_table_key_strings[DD_TABLE_AUTOINC])) {
    se_private_data.get_uint64(dd_table_key_strings[DD_TABLE_AUTOINC],
                               &autoinc);
    se_private_data.get_uint64(dd_table_key_strings[DD_TABLE_VERSION],
                               &version);
    reset = true;
  }

  new_table.se_private_data().clear();

  new_table.set_se_private_id(old_table.se_private_id());
  new_table.set_se_private_data(old_table.se_private_data());

  if (reset) {
    se_private_data.set_uint64(dd_table_key_strings[DD_TABLE_VERSION], version);
    se_private_data.set_uint64(dd_table_key_strings[DD_TABLE_AUTOINC], autoinc);
  }

  ut_ad(new_table.indexes()->size() == old_table.indexes().size());

  /* Note that server could provide old and new dd::Table with
  different index order in this case, so always do a double loop */
  for (const auto old_index : old_table.indexes()) {
    auto idx = new_table.indexes()->begin();
    for (; (*idx)->name() != old_index->name(); ++idx)
      ;
    ut_ad(idx != new_table.indexes()->end());

    auto new_index = *idx;
    ut_ad(!old_index->se_private_data().empty());
    ut_ad(new_index != nullptr);
    ut_ad(new_index->se_private_data().empty());
    ut_ad(new_index->name() == old_index->name());

    new_index->set_se_private_data(old_index->se_private_data());
    new_index->set_tablespace_id(old_index->tablespace_id());

    dd::Properties &new_options = new_index->options();
    new_options.clear();
    new_options.assign(old_index->options());
  }

  new_table.table().set_row_format(old_table.table().row_format());
  dd::Properties &new_options = new_table.options();
  new_options.clear();
  new_options.assign(old_table.options());
}

template void dd_copy_private<dd::Table>(dd::Table &, const dd::Table &);
template void dd_copy_private<dd::Partition>(dd::Partition &,
                                             const dd::Partition &);

/** Copy the engine-private parts of column definitions of a table.
@param[in,out]	new_table	Copy of old table
@param[in]	old_table	Old table */
void dd_copy_table_columns(dd::Table &new_table, const dd::Table &old_table) {
  /* Columns in new table maybe more than old tables, when this is
  called for adding instant columns. Also adding and dropping
  virtual columns instantly is another case. */
  for (const auto old_col : old_table.columns()) {
    dd::Column *new_col = const_cast<dd::Column *>(
        dd_find_column(&new_table, old_col->name().c_str()));

    if (new_col == nullptr) {
      ut_ad(old_col->is_virtual());
      continue;
    }

    if (!old_col->se_private_data().empty()) {
      new_col->se_private_data().clear();
      new_col->se_private_data().assign(old_col->se_private_data());
    }
  }
}

void dd_part_adjust_table_id(dd::Table *new_table) {
  ut_ad(dd_table_is_partitioned(*new_table));

  auto part = new_table->leaf_partitions()->begin();
  table_id_t table_id = (*part)->se_private_id();

  for (auto dd_column : *new_table->table().columns()) {
    dd_column->se_private_data().set_uint64(dd_index_key_strings[DD_TABLE_ID],
                                            table_id);
  }
}

/** Clear the instant ADD COLUMN information of a table
@param[in,out]	dd_table	dd::Table */
void dd_clear_instant_table(dd::Table &dd_table) {
  ut_ad(dd_table_has_instant_cols(dd_table));
  dd_table.se_private_data().remove(
      dd_table_key_strings[DD_TABLE_INSTANT_COLS]);

  ut_d(bool found = false);
  for (auto col : *dd_table.columns()) {
    dd::Properties &col_private = col->se_private_data();
    if (col_private.exists(
            dd_column_key_strings[DD_INSTANT_COLUMN_DEFAULT_NULL])) {
      ut_d(found = true);
      col_private.remove(dd_column_key_strings[DD_INSTANT_COLUMN_DEFAULT_NULL]);
    } else if (col_private.exists(
                   dd_column_key_strings[DD_INSTANT_COLUMN_DEFAULT])) {
      ut_d(found = true);
      col_private.remove(dd_column_key_strings[DD_INSTANT_COLUMN_DEFAULT]);
    }
  }

  ut_ad(found);
}

/** Clear the instant ADD COLUMN information of a partition, to make it
as a normal partition
@param[in,out]	dd_part		dd::Partition */
void dd_clear_instant_part(dd::Partition &dd_part) {
  ut_ad(dd_part_has_instant_cols(dd_part));

  dd_part.se_private_data().remove(
      dd_partition_key_strings[DD_PARTITION_INSTANT_COLS]);
}

#ifdef UNIV_DEBUG
bool dd_instant_columns_exist(const dd::Table &dd_table) {
  uint32_t n_cols = 0;
  uint32_t non_instant_cols = 0;
  bool found = false;

  ut_ad(dd_table.se_private_data().exists(
      dd_table_key_strings[DD_TABLE_INSTANT_COLS]));

  dd_table.se_private_data().get_uint32(
      dd_table_key_strings[DD_TABLE_INSTANT_COLS], &n_cols);

  for (auto col : dd_table.columns()) {
    if (col->is_virtual() || col->is_se_hidden()) {
      continue;
    }

    const dd::Properties &col_private = col->se_private_data();
    if (col_private.exists(
            dd_column_key_strings[DD_INSTANT_COLUMN_DEFAULT_NULL]) ||
        col_private.exists(dd_column_key_strings[DD_INSTANT_COLUMN_DEFAULT])) {
      found = true;
      continue;
    }

    ++non_instant_cols;
  }

  ut_ad(found);
  /* Please note that n_cols could be 0 if the table only had some virtual
  columns before instant ADD COLUMN. So below check should be sufficient */
  ut_ad(non_instant_cols == n_cols);
  return (found && non_instant_cols == n_cols);
}
#endif /* UNIV_DEBUG */

/** Add column default values for new instantly added columns
@param[in]	old_table	MySQL table as it is before the ALTER operation
@param[in]	altered_table	MySQL table that is being altered
@param[in,out]	new_dd_table	New dd::Table
@param[in]	new_table	New InnoDB table object */
void dd_add_instant_columns(const TABLE *old_table, const TABLE *altered_table,
                            dd::Table *new_dd_table,
                            const dict_table_t *new_table) {
  ut_ad(altered_table->s->fields > old_table->s->fields);

#ifdef UNIV_DEBUG
  for (uint32_t i = 0; i < old_table->s->fields; ++i) {
    ut_ad(strcmp(old_table->field[i]->field_name,
                 altered_table->field[i]->field_name) == 0);
  }
#endif /* UNIV_DEBUG */

  DD_instant_col_val_coder coder;
  ut_d(uint16_t num_instant_cols = 0);

  for (uint32_t i = old_table->s->fields; i < altered_table->s->fields; ++i) {
    Field *field = altered_table->field[i];

    if (innobase_is_v_fld(field)) {
      continue;
    }

    /* The MySQL type code has to fit in 8 bits
    in the metadata stored in the InnoDB change buffer. */
    ut_ad(field->charset() == nullptr ||
          field->charset()->number <= MAX_CHAR_COLL_NUM);
    ut_ad(field->charset() == nullptr || field->charset()->number > 0);

    dd::Column *column = const_cast<dd::Column *>(
        dd_find_column(new_dd_table, field->field_name));
    ut_ad(column != nullptr);
    dd::Properties &se_private = column->se_private_data();

    ut_d(++num_instant_cols);

    se_private.set_uint64(dd_index_key_strings[DD_TABLE_ID], new_table->id);

    if (field->is_real_null()) {
      se_private.set_bool(dd_column_key_strings[DD_INSTANT_COLUMN_DEFAULT_NULL],
                          true);
      continue;
    }

    /* Get the mtype and prtype of this field. Keep this same
    with the code in dd_fill_dict_table(), except FTS check */
    ulint prtype = 0;
    unsigned col_len = field->pack_length();
    ulint nulls_allowed;
    ulint unsigned_type;
    ulint binary_type;
    ulint long_true_varchar;
    ulint charset_no;
    ulint mtype = get_innobase_type_from_mysql_type(&unsigned_type, field);

    nulls_allowed = field->real_maybe_null() ? 0 : DATA_NOT_NULL;

    binary_type = field->binary() ? DATA_BINARY_TYPE : 0;

    charset_no = 0;
    if (dtype_is_string_type(mtype)) {
      charset_no = static_cast<ulint>(field->charset()->number);
    }

    long_true_varchar = 0;
    if (field->type() == MYSQL_TYPE_VARCHAR) {
      col_len -= ((Field_varstring *)field)->length_bytes;

      if (((Field_varstring *)field)->length_bytes == 2) {
        long_true_varchar = DATA_LONG_TRUE_VARCHAR;
      }
    }

    prtype =
        dtype_form_prtype((ulint)field->type() | nulls_allowed | unsigned_type |
                              binary_type | long_true_varchar,
                          charset_no);

    dict_col_t col;
    memset(&col, 0, sizeof(dict_col_t));
    /* Set a fake col_pos, since this should be useless */
    dict_mem_fill_column_struct(&col, 0, mtype, prtype, col_len);
    dfield_t dfield;
    col.copy_type(dfield_get_type(&dfield));

    ulint size = field->pack_length();
    uint64_t buf;
    const byte *mysql_data = field->ptr;

    row_mysql_store_col_in_innobase_format(
        &dfield, reinterpret_cast<byte *>(&buf), true, mysql_data, size,
        dict_table_is_comp(new_table), false, nullptr, 0, nullptr);

    size_t length = 0;
    const char *value = coder.encode(reinterpret_cast<byte *>(dfield.data),
                                     dfield.len, &length);

    dd::String_type default_value;
    default_value.assign(dd::String_type(value, length));
    se_private.set(dd_column_key_strings[DD_INSTANT_COLUMN_DEFAULT],
                   default_value);
  }

  ut_ad(num_instant_cols > 0);
}

/** Compare the default values between imported column and column defined
in the server. Note that it's absolutely OK if there is no default value
in the column defined in server, since it can be filled in later.
@param[in]	dd_col	dd::Column
@param[in]	col	InnoDB column object
@return	true	The default values match
@retval	false	Not match */
bool dd_match_default_value(const dd::Column *dd_col, const dict_col_t *col) {
  ut_ad(col->instant_default != nullptr);

  const dd::Properties &private_data = dd_col->se_private_data();

  if (private_data.exists(dd_column_key_strings[DD_INSTANT_COLUMN_DEFAULT])) {
    dd::String_type value;
    const byte *default_value;
    size_t len;
    bool match;
    DD_instant_col_val_coder coder;

    private_data.get(dd_column_key_strings[DD_INSTANT_COLUMN_DEFAULT], value);
    default_value = coder.decode(value.c_str(), value.length(), &len);

    match = col->instant_default->len == len &&
            memcmp(col->instant_default->value, default_value, len) == 0;

    return (match);

  } else if (private_data.exists(
                 dd_column_key_strings[DD_INSTANT_COLUMN_DEFAULT_NULL])) {
    return (col->instant_default->len == UNIV_SQL_NULL);
  }

  return (true);
}

/** Write default value of a column to dd::Column
@param[in]	col	default value of this column to write
@param[in,out]	dd_col	where to store the default value */
void dd_write_default_value(const dict_col_t *col, dd::Column *dd_col) {
  if (col->instant_default->len == UNIV_SQL_NULL) {
    dd_col->se_private_data().set_uint32(
        dd_column_key_strings[DD_INSTANT_COLUMN_DEFAULT_NULL], true);
  } else {
    dd::String_type default_value;
    size_t length = 0;
    DD_instant_col_val_coder coder;
    const char *value = coder.encode(col->instant_default->value,
                                     col->instant_default->len, &length);

    default_value.assign(dd::String_type(value, length));
    dd_col->se_private_data().set(
        dd_column_key_strings[DD_INSTANT_COLUMN_DEFAULT], default_value);
  }
}

/** Parse the default value from dd::Column::se_private to dict_col_t
@param[in]	se_private_data	dd::Column::se_private
@param[in,out]	col		InnoDB column object
@param[in,out]	heap		Heap to store the default value */
static void dd_parse_default_value(const dd::Properties &se_private_data,
                                   dict_col_t *col, mem_heap_t *heap) {
  if (se_private_data.exists(
          dd_column_key_strings[DD_INSTANT_COLUMN_DEFAULT_NULL])) {
    col->set_default(nullptr, UNIV_SQL_NULL, heap);
  } else if (se_private_data.exists(
                 dd_column_key_strings[DD_INSTANT_COLUMN_DEFAULT])) {
    const byte *default_value;
    size_t len;
    dd::String_type value;
    DD_instant_col_val_coder coder;

    se_private_data.get(dd_column_key_strings[DD_INSTANT_COLUMN_DEFAULT],
                        value);

    default_value = coder.decode(value.c_str(), value.length(), &len);

    col->set_default(default_value, len, heap);
  }
}

/** Import all metadata which is related to instant ADD COLUMN of a table
to dd::Table. This is used for IMPORT.
@param[in]	table		InnoDB table object
@param[in,out]	dd_table	dd::Table */
void dd_import_instant_add_columns(const dict_table_t *table,
                                   dd::Table *dd_table) {
  ut_ad(table->has_instant_cols());
  ut_ad(dict_table_is_partition(table) == dd_table_is_partitioned(*dd_table));

  if (!dd_table_is_partitioned(*dd_table)) {
    dd_table->se_private_data().set_uint32(
        dd_table_key_strings[DD_TABLE_INSTANT_COLS], table->get_instant_cols());
  } else {
    uint32_t instant_cols = std::numeric_limits<uint32_t>::max();

    if (dd_table->se_private_data().exists(
            dd_table_key_strings[DD_TABLE_INSTANT_COLS])) {
      dd_table->se_private_data().get_uint32(
          dd_table_key_strings[DD_TABLE_INSTANT_COLS], &instant_cols);
    }

    if (instant_cols > table->get_instant_cols()) {
      dd_table->se_private_data().set_uint32(
          dd_table_key_strings[DD_TABLE_INSTANT_COLS],
          table->get_instant_cols());
    }

    char postfix_name[FN_REFLEN];
    dd::Partition *partition = nullptr;
    for (const auto dd_part : *dd_table->leaf_partitions()) {
      ut_d(size_t len =) Ha_innopart_share::create_partition_postfix(
          postfix_name, FN_REFLEN, dd_part);
      ut_ad(len < FN_REFLEN);

      if (strstr(table->name.m_name, postfix_name) != 0) {
        partition = dd_part;
        break;
      }
    }

    ut_ad(partition != nullptr);

    partition->se_private_data().set_uint32(
        dd_partition_key_strings[DD_PARTITION_INSTANT_COLS],
        table->get_instant_cols());
  }

  /* Copy all default values if necessary */
  ut_d(bool first_instant = false);
  for (uint16_t i = 0; i < table->get_n_user_cols(); ++i) {
    dict_col_t *col = table->get_col(i);
    if (col->instant_default == nullptr) {
      ut_ad(!first_instant);
      continue;
    }

    ut_d(first_instant = true);

    dd::Column *dd_col = const_cast<dd::Column *>(
        dd_find_column(dd_table, table->get_col_name(i)));
    ut_ad(dd_col != nullptr);

    /* Default values mismatch should have been done.
    So only write default value when it's not ever recorded */
    if (!dd_col->se_private_data().exists(
            dd_column_key_strings[DD_INSTANT_COLUMN_DEFAULT_NULL]) &&
        !dd_col->se_private_data().exists(
            dd_column_key_strings[DD_INSTANT_COLUMN_DEFAULT])) {
      dd_write_default_value(col, dd_col);
    }
  }
}

/** Write metadata of a index to dd::Index
@param[in]	dd_space_id	Tablespace id, which server allocates
@param[in,out]	dd_index	dd::Index
@param[in]	index		InnoDB index object */
template <typename Index>
static void dd_write_index(dd::Object_id dd_space_id, Index *dd_index,
                           const dict_index_t *index) {
  ut_ad(index->id != 0);
  ut_ad(index->page >= FSP_FIRST_INODE_PAGE_NO);

  dd_index->set_tablespace_id(dd_space_id);

  dd::Properties &p = dd_index->se_private_data();
  p.set_uint64(dd_index_key_strings[DD_INDEX_ID], index->id);
  p.set_uint64(dd_index_key_strings[DD_INDEX_SPACE_ID], index->space);
  p.set_uint64(dd_index_key_strings[DD_TABLE_ID], index->table->id);
  p.set_uint32(dd_index_key_strings[DD_INDEX_ROOT], index->page);
  p.set_uint64(dd_index_key_strings[DD_INDEX_TRX_ID], index->trx_id);
}

template void dd_write_index<dd::Index>(dd::Object_id, dd::Index *,
                                        const dict_index_t *);
template void dd_write_index<dd::Partition_index>(dd::Object_id,
                                                  dd::Partition_index *,
                                                  const dict_index_t *);

/** Write metadata of a table to dd::Table
@tparam		Table		dd::Table or dd::Partition
@param[in]	dd_space_id	Tablespace id, which server allocates
@param[in,out]	dd_table	dd::Table or dd::Partition
@param[in]	table		InnoDB table object */
template <typename Table>
void dd_write_table(dd::Object_id dd_space_id, Table *dd_table,
                    const dict_table_t *table) {
  /* Only set the tablespace id for tables in innodb_system tablespace */
  if (dd_space_id == dict_sys_t::s_dd_sys_space_id) {
    dd_table->set_tablespace_id(dd_space_id);
  }

  dd_table->set_se_private_id(table->id);

  if (DICT_TF_HAS_DATA_DIR(table->flags)) {
    ut_ad(dict_table_is_file_per_table(table));
    dd_table->se_private_data().set_bool(
        dd_table_key_strings[DD_TABLE_DATA_DIRECTORY], true);
  }

  for (auto dd_index : *dd_table->indexes()) {
    /* Don't assume the index orders are the same, even on
    CREATE TABLE. This could be called from TRUNCATE path,
    which would do some adjustment on FULLTEXT index, thus
    the out-of-sync order */
    const dict_index_t *index = dd_find_index(table, dd_index);
    ut_ad(index != nullptr);
    dd_write_index(dd_space_id, dd_index, index);
  }

  if (!dd_table_is_partitioned(dd_table->table()) ||
      dd_part_is_first(reinterpret_cast<dd::Partition *>(dd_table))) {
    for (auto dd_column : *dd_table->table().columns()) {
      dd_column->se_private_data().set_uint64(dd_index_key_strings[DD_TABLE_ID],
                                              table->id);
    }
  }
}

template void dd_write_table<dd::Table>(dd::Object_id, dd::Table *,
                                        const dict_table_t *);
template void dd_write_table<dd::Partition>(dd::Object_id, dd::Partition *,
                                            const dict_table_t *);

/** Set options of dd::Table according to InnoDB table object
@tparam		Table		dd::Table or dd::Partition
@param[in,out]	dd_table	dd::Table or dd::Partition
@param[in]	table		InnoDB table object */
template <typename Table>
void dd_set_table_options(Table *dd_table, const dict_table_t *table) {
  dd::Table *dd_table_def = &(dd_table->table());
  enum row_type type = ROW_TYPE_DEFAULT;
  dd::Table::enum_row_format format = dd::Table::RF_DYNAMIC;
  dd::Properties &options = dd_table_def->options();

  switch (dict_tf_get_rec_format(table->flags)) {
    case REC_FORMAT_REDUNDANT:
      format = dd::Table::RF_REDUNDANT;
      type = ROW_TYPE_REDUNDANT;
      break;
    case REC_FORMAT_COMPACT:
      format = dd::Table::RF_COMPACT;
      type = ROW_TYPE_COMPACT;
      break;
    case REC_FORMAT_COMPRESSED:
      format = dd::Table::RF_COMPRESSED;
      type = ROW_TYPE_COMPRESSED;
      break;
    case REC_FORMAT_DYNAMIC:
      format = dd::Table::RF_DYNAMIC;
      type = ROW_TYPE_DYNAMIC;
      break;
    default:
      ut_a(0);
  }

  if (!dd_table_is_partitioned(*dd_table_def)) {
    if (auto zip_ssize = DICT_TF_GET_ZIP_SSIZE(table->flags)) {
      uint32 old_size;
      if (!options.get_uint32("key_block_size", &old_size) && old_size != 0) {
        options.set_uint32("key_block_size", 1 << (zip_ssize - 1));
      }
    } else {
      options.set_uint32("key_block_size", 0);
      /* It's possible that InnoDB ignores the specified
      key_block_size, so check the block_size for every index.
      Server assumes if block_size = 0, there should be no
      option found, so remove it when found */
      for (auto dd_index : *dd_table_def->indexes()) {
        if (dd_index->options().exists("block_size")) {
          dd_index->options().remove("block_size");
        }
      }
    }

    dd_table_def->set_row_format(format);
    if (options.exists("row_type")) {
      options.set_uint32("row_type", type);
    }
  } else if (dd_table_def->row_format() != format) {
    dd_table->se_private_data().set_uint32(
        dd_partition_key_strings[DD_PARTITION_ROW_FORMAT], format);
  }
}

template void dd_set_table_options<dd::Table>(dd::Table *,
                                              const dict_table_t *);
template void dd_set_table_options<dd::Partition>(dd::Partition *,
                                                  const dict_table_t *);

void dd_update_v_cols(dd::Table *dd_table, table_id_t id) {
  for (auto dd_column : *dd_table->columns()) {
#ifdef UNIV_DEBUG
    if (dd_column->se_private_data().exists(
            dd_index_key_strings[DD_TABLE_ID])) {
      table_id_t table_id;
      dd_column->se_private_data().get_uint64(
          dd_index_key_strings[DD_TABLE_ID],
          reinterpret_cast<uint64 *>(&table_id));
      ut_ad(table_id == id);
    }
#endif /* UNIV_DEBUG */

    if (!dd_column->is_virtual()) {
      continue;
    }

    dd::Properties &p = dd_column->se_private_data();

    if (!p.exists(dd_index_key_strings[DD_TABLE_ID])) {
      p.set_uint64(dd_index_key_strings[DD_TABLE_ID], id);
    }
  }
}

/** Write metadata of a tablespace to dd::Tablespace
@param[in,out]	dd_space	dd::Tablespace
@param[in]	tablespace	InnoDB tablespace object */
void dd_write_tablespace(dd::Tablespace *dd_space,
                         const Tablespace &tablespace) {
  dd::Properties &p = dd_space->se_private_data();
  p.set_uint32(dd_space_key_strings[DD_SPACE_ID], tablespace.space_id());
  p.set_uint32(dd_space_key_strings[DD_SPACE_FLAGS],
               static_cast<uint32>(tablespace.flags()));
  p.set_uint32(dd_space_key_strings[DD_SPACE_SERVER_VERSION],
               DD_SPACE_CURRENT_SRV_VERSION);
  p.set_uint32(dd_space_key_strings[DD_SPACE_VERSION],
               DD_SPACE_CURRENT_SPACE_VERSION);
}

/** Add fts doc id column and index to new table
when old table has hidden fts doc id without fulltext index
@param[in,out]	new_table	New dd table
@param[in]	old_table	Old dd table */
void dd_add_fts_doc_id_index(dd::Table &new_table, const dd::Table &old_table) {
  if (new_table.columns()->size() == old_table.columns().size()) {
    ut_ad(new_table.indexes()->size() == old_table.indexes().size());
    return;
  }

  ut_ad(new_table.columns()->size() + 1 == old_table.columns().size());
  ut_ad(new_table.indexes()->size() + 1 == old_table.indexes().size());

  /* Add hidden FTS_DOC_ID column */
  dd::Column *col = new_table.add_column();
  col->set_hidden(dd::Column::enum_hidden_type::HT_HIDDEN_SE);
  col->set_name(FTS_DOC_ID_COL_NAME);
  col->set_type(dd::enum_column_types::LONGLONG);
  col->set_nullable(false);
  col->set_unsigned(true);
  col->set_collation_id(1);

  /* Add hidden FTS_DOC_ID index */
  dd_set_hidden_unique_index(new_table.add_index(), FTS_DOC_ID_INDEX_NAME, col);

  return;
}

/** Find the specified dd::Index or dd::Partition_index in an InnoDB table
@tparam		Index			dd::Index or dd::Partition_index
@param[in]	table			InnoDB table object
@param[in]	dd_index		Index to search
@return	the dict_index_t object related to the index */
template <typename Index>
const dict_index_t *dd_find_index(const dict_table_t *table, Index *dd_index) {
  /* If the name is PRIMARY, return the first index directly,
  because the internal index name could be 'GEN_CLUST_INDEX'.
  It could be possible that the primary key name is not PRIMARY,
  because it's an implicitly upgraded unique index. We have to
  search all the indexes */
  if (dd_index->name() == "PRIMARY") {
    return (table->first_index());
  }

  /* The order could be different because all unique dd::Index(es)
  would be in front of other indexes. */
  const dict_index_t *index;
  for (index = table->first_index();
       (index != nullptr &&
        (dd_index->name() != index->name() || !index->is_committed()));
       index = index->next()) {
  }

  ut_ad(index != nullptr);

#ifdef UNIV_DEBUG
  /* Never find another index with the same name */
  const dict_index_t *next_index = index->next();
  for (; (next_index != nullptr && (dd_index->name() != next_index->name() ||
                                    !next_index->is_committed()));
       next_index = next_index->next()) {
  }
  ut_ad(next_index == nullptr);
#endif /* UNIV_DEBUG */

  return (index);
}

template const dict_index_t *dd_find_index<dd::Index>(const dict_table_t *,
                                                      dd::Index *);
template const dict_index_t *dd_find_index<dd::Partition_index>(
    const dict_table_t *, dd::Partition_index *);

/** Create an index.
@param[in]	dd_index	DD Index
@param[in,out]	table		InnoDB table
@param[in]	strict		whether to be strict about the max record size
@param[in]	form		MySQL table structure
@param[in]	key_num		key_info[] offset
@return		error code
@retval		0 on success
@retval		HA_ERR_INDEX_COL_TOO_LONG if a column is too long
@retval		HA_ERR_TOO_BIG_ROW if the record is too long */
static MY_ATTRIBUTE((warn_unused_result)) int dd_fill_one_dict_index(
    const dd::Index *dd_index, dict_table_t *table, bool strict,
    const TABLE_SHARE *form, uint key_num) {
  const KEY &key = form->key_info[key_num];
  ulint type = 0;
  unsigned n_fields = key.user_defined_key_parts;
  unsigned n_uniq = n_fields;

  ut_ad(!mutex_own(&dict_sys->mutex));
  /* This name cannot be used for a non-primary index */
  ut_ad(key_num == form->primary_key ||
        my_strcasecmp(system_charset_info, key.name, primary_key_name) != 0);
  /* PARSER is only valid for FULLTEXT INDEX */
  ut_ad((key.flags & (HA_FULLTEXT | HA_USES_PARSER)) != HA_USES_PARSER);
  ut_ad(form->fields > 0);
  ut_ad(n_fields > 0);

  if (key.flags & HA_SPATIAL) {
    ut_ad(!table->is_intrinsic());
    type = DICT_SPATIAL;
    ut_ad(n_fields == 1);
  } else if (key.flags & HA_FULLTEXT) {
    ut_ad(!table->is_intrinsic());
    type = DICT_FTS;
    n_uniq = 0;
  } else if (key_num == form->primary_key) {
    ut_ad(key.flags & HA_NOSAME);
    ut_ad(n_uniq > 0);
    type = DICT_CLUSTERED | DICT_UNIQUE;
  } else {
    type = (key.flags & HA_NOSAME) ? DICT_UNIQUE : 0;
  }

  ut_ad(!!(type & DICT_FTS) == (n_uniq == 0));

  dict_index_t *index =
      dict_mem_index_create(table->name.m_name, key.name, 0, type, n_fields);

  index->n_uniq = n_uniq;

  const ulint max_len = DICT_MAX_FIELD_LEN_BY_FORMAT(table);
  DBUG_EXECUTE_IF("ib_create_table_fail_at_create_index",
                  dict_mem_index_free(index);
                  my_error(ER_INDEX_COLUMN_TOO_LONG, MYF(0), max_len);
                  return (HA_ERR_TOO_BIG_ROW););

  for (unsigned i = 0; i < key.user_defined_key_parts; i++) {
    const KEY_PART_INFO *key_part = &key.key_part[i];
    unsigned prefix_len = 0;
    const Field *field = key_part->field;
    ut_ad(field == form->field[key_part->fieldnr - 1]);
    ut_ad(field == form->field[field->field_index]);

    if (field->is_virtual_gcol()) {
      index->type |= DICT_VIRTUAL;
    }

    bool is_asc = true;

    if (key_part->key_part_flag & HA_REVERSE_SORT) {
      is_asc = false;
    }

    if (key.flags & HA_SPATIAL) {
      prefix_len = 0;
    } else if (key.flags & HA_FULLTEXT) {
      prefix_len = 0;
    } else if (key_part->key_part_flag & HA_PART_KEY_SEG) {
      /* SPATIAL and FULLTEXT index always are on
      full columns. */
      ut_ad(!(key.flags & (HA_SPATIAL | HA_FULLTEXT)));
      prefix_len = key_part->length;
      ut_ad(prefix_len > 0);
    } else {
      ut_ad(key.flags & (HA_SPATIAL | HA_FULLTEXT) ||
            (!is_blob(field->real_type()) &&
             field->real_type() != MYSQL_TYPE_GEOMETRY) ||
            key_part->length >= (field->type() == MYSQL_TYPE_VARCHAR
                                     ? field->key_length()
                                     : field->pack_length()));
      prefix_len = 0;
    }

    if ((key_part->length > max_len || prefix_len > max_len) &&
        !(key.flags & (HA_FULLTEXT))) {
      dict_mem_index_free(index);
      my_error(ER_INDEX_COLUMN_TOO_LONG, MYF(0), max_len);
      return (HA_ERR_INDEX_COL_TOO_LONG);
    }

    dict_col_t *col = nullptr;

    if (innobase_is_v_fld(field)) {
      dict_v_col_t *v_col =
          dict_table_get_nth_v_col_mysql(table, field->field_index);
      col = reinterpret_cast<dict_col_t *>(v_col);
    } else {
      ulint t_num_v = 0;
      for (ulint z = 0; z < field->field_index; z++) {
        if (innobase_is_v_fld(form->field[z])) {
          t_num_v++;
        }
      }

      col = &table->cols[field->field_index - t_num_v];
    }

    dict_index_add_col(index, table, col, prefix_len, is_asc);
  }

  ut_ad(((key.flags & HA_FULLTEXT) == HA_FULLTEXT) ==
        !!(index->type & DICT_FTS));

  index->n_user_defined_cols = key.user_defined_key_parts;

  if (dict_index_add_to_cache(table, index, 0, FALSE) != DB_SUCCESS) {
    ut_ad(0);
    return (HA_ERR_GENERIC);
  }

  index = UT_LIST_GET_LAST(table->indexes);

  if (index->type & DICT_FTS) {
    ut_ad((key.flags & HA_FULLTEXT) == HA_FULLTEXT);
    ut_ad(index->n_uniq == 0);
    ut_ad(n_uniq == 0);

    if (table->fts->cache == nullptr) {
      DICT_TF2_FLAG_SET(table, DICT_TF2_FTS);
      table->fts->cache = fts_cache_create(table);

      rw_lock_x_lock(&table->fts->cache->init_lock);
      /* Notify the FTS cache about this index. */
      fts_cache_index_cache_create(table, index);
      rw_lock_x_unlock(&table->fts->cache->init_lock);
    }
  }

  if (strcmp(index->name, FTS_DOC_ID_INDEX_NAME) == 0) {
    ut_ad(table->fts_doc_id_index == nullptr);
    table->fts_doc_id_index = index;
  }

  if (dict_index_is_spatial(index)) {
    ut_ad(dd_index->name() == key.name);
    size_t geom_col_idx;
    for (geom_col_idx = 0; geom_col_idx < dd_index->elements().size();
         ++geom_col_idx) {
      if (!dd_index->elements()[geom_col_idx]->column().is_se_hidden()) break;
    }
    const dd::Column &col = dd_index->elements()[geom_col_idx]->column();
    bool srid_has_value = col.srs_id().has_value();
    index->fill_srid_value(srid_has_value ? col.srs_id().value() : 0,
                           srid_has_value);
  }

  return (0);
}

/** Parse MERGE_THRESHOLD value from a comment string.
@param[in]      thd     connection
@param[in]      str     string which might include 'MERGE_THRESHOLD='
@return value parsed
@retval dict_index_t::MERGE_THRESHOLD_DEFAULT for missing or invalid value. */
static ulint dd_parse_merge_threshold(THD *thd, const char *str) {
  static constexpr char label[] = "MERGE_THRESHOLD=";
  const char *pos = strstr(str, label);

  if (pos != nullptr) {
    pos += (sizeof label) - 1;

    int ret = atoi(pos);

    if (ret > 0 && unsigned(ret) <= DICT_INDEX_MERGE_THRESHOLD_DEFAULT) {
      return (static_cast<ulint>(ret));
    }

    push_warning_printf(thd, Sql_condition::SL_WARNING, WARN_OPTION_IGNORED,
                        ER_DEFAULT(WARN_OPTION_IGNORED), "MERGE_THRESHOLD");
  }

  return (DICT_INDEX_MERGE_THRESHOLD_DEFAULT);
}

/** Copy attributes from MySQL TABLE_SHARE into an InnoDB table object.
@param[in,out]	thd		thread context
@param[in,out]	table		InnoDB table
@param[in]	table_share	TABLE_SHARE */
inline void dd_copy_from_table_share(THD *thd, dict_table_t *table,
                                     const TABLE_SHARE *table_share) {
  if (table->is_temporary()) {
    dict_stats_set_persistent(table, false, true);
  } else {
    switch (table_share->db_create_options &
            (HA_OPTION_STATS_PERSISTENT | HA_OPTION_NO_STATS_PERSISTENT)) {
      default:
        /* If a CREATE or ALTER statement contains
        STATS_PERSISTENT=0 STATS_PERSISTENT=1,
        it will be interpreted as STATS_PERSISTENT=1. */
      case HA_OPTION_STATS_PERSISTENT:
        dict_stats_set_persistent(table, true, false);
        break;
      case HA_OPTION_NO_STATS_PERSISTENT:
        dict_stats_set_persistent(table, false, true);
        break;
      case 0:
        break;
    }
  }

  dict_stats_auto_recalc_set(
      table, table_share->stats_auto_recalc == HA_STATS_AUTO_RECALC_ON,
      table_share->stats_auto_recalc == HA_STATS_AUTO_RECALC_OFF);

  table->stats_sample_pages = table_share->stats_sample_pages;

  const ulint merge_threshold_table =
      table_share->comment.str
          ? dd_parse_merge_threshold(thd, table_share->comment.str)
          : DICT_INDEX_MERGE_THRESHOLD_DEFAULT;
  dict_index_t *index = table->first_index();

  index->merge_threshold = merge_threshold_table;

  if (dict_index_is_auto_gen_clust(index)) {
    index = index->next();
  }

  for (uint i = 0; i < table_share->keys; i++) {
    const KEY *key_info = &table_share->key_info[i];

    ut_ad(index != nullptr);

    if (key_info->flags & HA_USES_COMMENT && key_info->comment.str != nullptr) {
      index->merge_threshold =
          dd_parse_merge_threshold(thd, key_info->comment.str);
    } else {
      index->merge_threshold = merge_threshold_table;
    }

    index = index->next();

    /* Skip hidden FTS_DOC_ID index */
    if (index != nullptr && index->hidden) {
      ut_ad(strcmp(index->name, FTS_DOC_ID_INDEX_NAME) == 0);
      index = index->next();
    }
  }

#ifdef UNIV_DEBUG
  if (index != nullptr) {
    ut_ad(table_share->keys == 0);
    ut_ad(index->hidden);
    ut_ad(strcmp(index->name, FTS_DOC_ID_INDEX_NAME) == 0);
  }
#endif
}

/** Instantiate index related metadata
@param[in,out]	dd_table	Global DD table metadata
@param[in]	m_form		MySQL table definition
@param[in,out]	m_table		InnoDB table definition
@param[in]	create_info	create table information
@param[in]	zip_allowed	if compression is allowed
@param[in]	strict		if report error in strict mode
@param[in]	m_thd		THD instance
@return 0 if successful, otherwise error number */
inline int dd_fill_dict_index(const dd::Table &dd_table, const TABLE *m_form,
                              dict_table_t *m_table,
                              HA_CREATE_INFO *create_info, bool zip_allowed,
                              bool strict, THD *m_thd) {
  int error = 0;

  ut_ad(!mutex_own(&dict_sys->mutex));

  /* Create the keys */
  if (m_form->s->keys == 0 || m_form->s->primary_key == MAX_KEY) {
    /* Create an index which is used as the clustered index;
    order the rows by the hidden InnoDB column DB_ROW_ID. */
    dict_index_t *index = dict_mem_index_create(
        m_table->name.m_name, "GEN_CLUST_INDEX", 0, DICT_CLUSTERED, 0);
    index->n_uniq = 0;

    dberr_t new_err =
        dict_index_add_to_cache(m_table, index, index->page, FALSE);
    if (new_err != DB_SUCCESS) {
      error = HA_ERR_GENERIC;
      goto dd_error;
    }
  } else {
    /* In InnoDB, the clustered index must always be
    created first. */
    error = dd_fill_one_dict_index(dd_table.indexes()[m_form->s->primary_key],
                                   m_table, strict, m_form->s,
                                   m_form->s->primary_key);
    if (error != 0) {
      goto dd_error;
    }
  }

  for (uint i = !m_form->s->primary_key; i < m_form->s->keys; i++) {
    ulint dd_index_num = i + ((m_form->s->primary_key == MAX_KEY) ? 1 : 0);

    error = dd_fill_one_dict_index(dd_table.indexes()[dd_index_num], m_table,
                                   strict, m_form->s, i);
    if (error != 0) {
      goto dd_error;
    }
  }

  if (dict_table_has_fts_index(m_table)) {
    ut_ad(DICT_TF2_FLAG_IS_SET(m_table, DICT_TF2_FTS));
  }

  /* Create the ancillary tables that are common to all FTS indexes on
  this table. */
  if (DICT_TF2_FLAG_IS_SET(m_table, DICT_TF2_FTS_HAS_DOC_ID) ||
      DICT_TF2_FLAG_IS_SET(m_table, DICT_TF2_FTS)) {
    fts_doc_id_index_enum ret;

    ut_ad(!m_table->is_intrinsic());
    /* Check whether there already exists FTS_DOC_ID_INDEX */
    ret = innobase_fts_check_doc_id_index_in_def(m_form->s->keys,
                                                 m_form->key_info);

    switch (ret) {
      case FTS_INCORRECT_DOC_ID_INDEX:
        push_warning_printf(m_thd, Sql_condition::SL_WARNING,
                            ER_WRONG_NAME_FOR_INDEX,
                            " InnoDB: Index name %s is reserved"
                            " for the unique index on"
                            " FTS_DOC_ID column for FTS"
                            " Document ID indexing"
                            " on table %s. Please check"
                            " the index definition to"
                            " make sure it is of correct"
                            " type\n",
                            FTS_DOC_ID_INDEX_NAME, m_table->name.m_name);

        if (m_table->fts) {
          fts_free(m_table);
        }

        my_error(ER_WRONG_NAME_FOR_INDEX, MYF(0), FTS_DOC_ID_INDEX_NAME);
        return (HA_ERR_GENERIC);
      case FTS_EXIST_DOC_ID_INDEX:
        break;
      case FTS_NOT_EXIST_DOC_ID_INDEX:
        dict_index_t *doc_id_index;
        doc_id_index = dict_mem_index_create(
            m_table->name.m_name, FTS_DOC_ID_INDEX_NAME, 0, DICT_UNIQUE, 1);
        doc_id_index->add_field(FTS_DOC_ID_COL_NAME, 0, true);

        dberr_t new_err = dict_index_add_to_cache(m_table, doc_id_index,
                                                  doc_id_index->page, FALSE);
        if (new_err != DB_SUCCESS) {
          error = HA_ERR_GENERIC;
          goto dd_error;
        }

        doc_id_index = UT_LIST_GET_LAST(m_table->indexes);
        doc_id_index->hidden = true;
    }

    /* Cache all the FTS indexes on this table in the FTS
    specific structure. They are used for FTS indexed
    column update handling. */
    if (dict_table_has_fts_index(m_table)) {
      fts_t *fts = m_table->fts;
      ut_a(fts != nullptr);

      dict_table_get_all_fts_indexes(m_table, m_table->fts->indexes);
    }

    ulint fts_doc_id_col = ULINT_UNDEFINED;

    ret = innobase_fts_check_doc_id_index(m_table, nullptr, &fts_doc_id_col);

    if (ret != FTS_INCORRECT_DOC_ID_INDEX) {
      ut_ad(m_table->fts->doc_col == ULINT_UNDEFINED);
      m_table->fts->doc_col = fts_doc_id_col;
      ut_ad(m_table->fts->doc_col != ULINT_UNDEFINED);

      m_table->fts_doc_id_index =
          dict_table_get_index_on_name(m_table, FTS_DOC_ID_INDEX_NAME);
    }
  }

  if (error == 0) {
    dd_copy_from_table_share(m_thd, m_table, m_form->s);
    ut_ad(!m_table->is_temporary() ||
          !dict_table_page_size(m_table).is_compressed());
    if (!m_table->is_temporary()) {
      dict_table_stats_latch_create(m_table, true);
    }
  } else {
  dd_error:
    mutex_enter(&dict_sys->mutex);

    for (dict_index_t *f_index = UT_LIST_GET_LAST(m_table->indexes);
         f_index != nullptr; f_index = UT_LIST_GET_LAST(m_table->indexes)) {
      dict_index_remove_from_cache(m_table, f_index);
    }

    mutex_exit(&dict_sys->mutex);

    dict_mem_table_free(m_table);
  }

  return (error);
}

/** Determine if a table contains a fulltext index.
@param[in]      table		dd::Table
@return whether the table contains any fulltext index */
inline bool dd_table_contains_fulltext(const dd::Table &table) {
  for (const dd::Index *index : table.indexes()) {
    if (index->type() == dd::Index::IT_FULLTEXT) {
      return (true);
    }
  }
  return (false);
}

/** Read the metadata of default values for all columns added instantly
@param[in]	dd_table	dd::Table
@param[in,out]	table		InnoDB table object */
static void dd_fill_instant_columns(const dd::Table &dd_table,
                                    dict_table_t *table) {
  ut_ad(table->has_instant_cols());
  ut_ad(dd_table_has_instant_cols(dd_table));

#ifdef UNIV_DEBUG
  for (uint16_t i = 0; i < table->get_n_cols(); ++i) {
    ut_ad(table->get_col(i)->instant_default == nullptr);
  }
#endif /* UNIV_DEBUG */

  uint32_t skip = 0;

  if (dd_table_is_partitioned(dd_table)) {
    uint32_t cols;

    dd_table.se_private_data().get_uint32(
        dd_table_key_strings[DD_TABLE_INSTANT_COLS], &cols);
    ut_ad(cols <= table->get_instant_cols());

    /* The dd::Columns should have `cols` default values,
    however, this partition table only needs
    `table->get_instant_cols()` default values. */
    skip = table->get_instant_cols() - cols;
  }

  /* Assume the order of non-virtual columns are the same */
  uint32_t innodb_pos = 0;
  for (const auto col : dd_table.columns()) {
    if (col->is_virtual() || col->is_se_hidden()) {
      continue;
    }

    dict_col_t *column = table->get_col(innodb_pos++);
    ut_ad(!column->is_virtual());

#ifdef UNIV_DEBUG
    const char *name = table->col_names;
    for (uint32_t i = 0; i < innodb_pos - 1; ++i) {
      name += strlen(name) + 1;
    }
    ut_ad(col->name() == name);
#endif /* UNIV_DEBUG */

    const dd::Properties &private_data = col->se_private_data();
    if (!private_data.exists(
            dd_column_key_strings[DD_INSTANT_COLUMN_DEFAULT_NULL]) &&
        !private_data.exists(
            dd_column_key_strings[DD_INSTANT_COLUMN_DEFAULT])) {
      continue;
    }

    if (skip > 0) {
      --skip;
      continue;
    }

    /* Note that it's before dict_table_add_to_cache(),
    don't worry about the dict_sys->size. */
    dd_parse_default_value(private_data, column, table->heap);
  }

#ifdef UNIV_DEBUG
  uint16_t n_default = 0;
  for (uint16_t i = 0; i < table->get_n_user_cols(); ++i) {
    if (table->get_col(i)->instant_default != nullptr) {
      ++n_default;
    }
  }

  ut_ad(n_default + table->get_instant_cols() == table->get_n_user_cols());
#endif /* UNIV_DEBUG */
}

/** Instantiate in-memory InnoDB table metadata (dict_table_t),
without any indexes.
@tparam		Table		dd::Table or dd::Partition
@param[in]	dd_tab		Global Data Dictionary metadata,
                                or NULL for internal temporary table
@param[in]	m_form		MySQL TABLE for current table
@param[in]	norm_name	normalized table name
@param[in]	create_info	create info
@param[in]	zip_allowed	whether ROW_FORMAT=COMPRESSED is OK
@param[in]	strict		whether to use innodb_strict_mode=ON
@param[in]	m_thd		thread THD
@param[in]	is_implicit	if it is an implicit tablespace
@return created dict_table_t on success or nullptr */
template <typename Table>
static inline dict_table_t *dd_fill_dict_table(const Table *dd_tab,
                                               const TABLE *m_form,
                                               const char *norm_name,
                                               HA_CREATE_INFO *create_info,
                                               bool zip_allowed, bool strict,
                                               THD *m_thd, bool is_implicit) {
  mem_heap_t *heap;
  bool is_encrypted = false;
  bool is_discard = false;

  ut_ad(dd_tab != nullptr);
  ut_ad(m_thd != nullptr);
  ut_ad(norm_name != nullptr);
  ut_ad(create_info == nullptr || m_form->s->row_type == create_info->row_type);
  ut_ad(create_info == nullptr ||
        m_form->s->key_block_size == create_info->key_block_size);
  ut_ad(dd_tab != nullptr);

  if (m_form->s->fields > REC_MAX_N_USER_FIELDS) {
    my_error(ER_TOO_MANY_FIELDS, MYF(0));
    return (nullptr);
  }

  /* Set encryption option for file-per-table tablespace. */
  dd::String_type encrypt;
  if (dd_tab->table().options().exists("encrypt_type")) {
    dd_tab->table().options().get("encrypt_type", encrypt);
    if (!Encryption::is_none(encrypt.c_str())) {
      ut_ad(innobase_strcasecmp(encrypt.c_str(), "y") == 0 ||
            innobase_strcasecmp(encrypt.c_str(), "keyring") == 0);
      is_encrypted = true;
    }
  }

  /* Check discard flag. */
  const dd::Properties &table_private = dd_tab->table().se_private_data();
  if (table_private.exists(dd_table_key_strings[DD_TABLE_DISCARD])) {
    table_private.get_bool(dd_table_key_strings[DD_TABLE_DISCARD], &is_discard);
  }

  const unsigned n_mysql_cols = m_form->s->fields;

  bool has_doc_id = false;

  /* First check if dd::Table contains the right hidden column
  as FTS_DOC_ID */
  const dd::Column *doc_col;
  doc_col = dd_find_column(&dd_tab->table(), FTS_DOC_ID_COL_NAME);

  /* Check weather this is a proper typed FTS_DOC_ID */
  if (doc_col && doc_col->type() == dd::enum_column_types::LONGLONG &&
      !doc_col->is_nullable()) {
    has_doc_id = true;
  }

  const bool fulltext =
      dd_tab != nullptr && dd_table_contains_fulltext(dd_tab->table());

  /* If there is a fulltext index, then it must have a FTS_DOC_ID */
  if (fulltext) {
    ut_ad(has_doc_id);
  }

  bool add_doc_id = false;

  /* Need to add FTS_DOC_ID column if it is not defined by user,
  since TABLE_SHARE::fields does not contain it if it is a hidden col */
  if (has_doc_id && doc_col->is_se_hidden()) {
#ifdef UNIV_DEBUG
    ulint doc_id_col;
    ut_ad(!create_table_check_doc_id_col(m_thd, m_form, &doc_id_col));
#endif
    add_doc_id = true;
  }

  const unsigned n_cols = n_mysql_cols + add_doc_id;

  bool is_redundant;
  bool blob_prefix;
  ulint zip_ssize;
  row_type real_type = ROW_TYPE_NOT_USED;

  if (dd_table_is_partitioned(dd_tab->table())) {
    const dd::Properties &part_p = dd_tab->se_private_data();
    if (part_p.exists(dd_partition_key_strings[DD_PARTITION_ROW_FORMAT])) {
      dd::Table::enum_row_format format;
      part_p.get_uint32(dd_partition_key_strings[DD_PARTITION_ROW_FORMAT],
                        reinterpret_cast<uint32 *>(&format));
      switch (format) {
        case dd::Table::RF_REDUNDANT:
          real_type = ROW_TYPE_REDUNDANT;
          break;
        case dd::Table::RF_COMPACT:
          real_type = ROW_TYPE_COMPACT;
          break;
        case dd::Table::RF_COMPRESSED:
          real_type = ROW_TYPE_COMPRESSED;
          break;
        case dd::Table::RF_DYNAMIC:
          real_type = ROW_TYPE_DYNAMIC;
          break;
        default:
          ut_ad(0);
      }
    }
  }

  /* Validate the table format options */
  if (format_validate(m_thd, m_form, real_type, zip_allowed, strict,
                      &is_redundant, &blob_prefix, &zip_ssize, is_implicit)) {
    return (nullptr);
  }

  ulint n_v_cols = 0;

  /* Find out the number of virtual columns */
  for (ulint i = 0; i < m_form->s->fields; i++) {
    Field *field = m_form->field[i];

    if (innobase_is_v_fld(field)) {
      n_v_cols++;
    }
  }

  ut_ad(n_v_cols <= n_cols);

  /* Create the dict_table_t */
  dict_table_t *m_table =
      dict_mem_table_create(norm_name, 0, n_cols, n_v_cols, 0, 0);

  /* Set up the field in the newly allocated dict_table_t */
  m_table->id = dd_tab->se_private_id();

  if (dd_tab->se_private_data().exists(
          dd_table_key_strings[DD_TABLE_DATA_DIRECTORY])) {
    m_table->flags |= DICT_TF_MASK_DATA_DIR;
  }

  /* If the table has instantly added columns, it's necessary to read
  the number of instant columns for either normal table(from dd::Table),
  or partitioned table(from dd::Partition). One partition may have no
  instant columns, which is fine. */
  if (dd_table_has_instant_cols(dd_tab->table())) {
    uint32_t instant_cols;

    if (!dd_table_is_partitioned(dd_tab->table())) {
      table_private.get_uint32(dd_table_key_strings[DD_TABLE_INSTANT_COLS],
                               &instant_cols);
      m_table->set_instant_cols(instant_cols);
      ut_ad(m_table->has_instant_cols());
    } else if (dd_part_has_instant_cols(
                   *reinterpret_cast<const dd::Partition *>(dd_tab))) {
      dd_tab->se_private_data().get_uint32(
          dd_partition_key_strings[DD_PARTITION_INSTANT_COLS], &instant_cols);

      m_table->set_instant_cols(instant_cols);
      ut_ad(m_table->has_instant_cols());
    }
  }

  /* Check if this table is FTS AUX table, if so, set DICT_TF2_AUX flag */
  fts_aux_table_t aux_table;
  if (fts_is_aux_table_name(&aux_table, norm_name, strlen(norm_name))) {
    DICT_TF2_FLAG_SET(m_table, DICT_TF2_AUX);
    m_table->parent_id = aux_table.parent_id;
  }

  if (is_discard) {
    m_table->set_file_unreadable();
    m_table->flags2 |= DICT_TF2_DISCARDED;
  }

  if (!is_redundant) {
    m_table->flags |= DICT_TF_COMPACT;
  }

  if (is_implicit) {
    m_table->flags2 |= DICT_TF2_USE_FILE_PER_TABLE;
  } else {
    m_table->flags |= (1 << DICT_TF_POS_SHARED_SPACE);
  }

  if (!blob_prefix) {
    m_table->flags |= (1 << DICT_TF_POS_ATOMIC_BLOBS);
  }

  if (zip_ssize != 0) {
    m_table->flags |= (zip_ssize << DICT_TF_POS_ZIP_SSIZE);
  }

  m_table->fts = nullptr;
  if (has_doc_id) {
    if (fulltext) {
      DICT_TF2_FLAG_SET(m_table, DICT_TF2_FTS);
    }

    if (add_doc_id) {
      DICT_TF2_FLAG_SET(m_table, DICT_TF2_FTS_HAS_DOC_ID);
    }

    if (fulltext || add_doc_id) {
      m_table->fts = fts_create(m_table);
      m_table->fts->cache = fts_cache_create(m_table);
    }
  }

  bool is_temp = (m_form->s->tmp_table_def != nullptr);
  if (is_temp) {
    m_table->flags2 |= DICT_TF2_TEMPORARY;
  }

  if (is_encrypted) {
    /* We don't support encrypt intrinsic and temporary table.  */
    ut_ad(!m_table->is_intrinsic() && !m_table->is_temporary());
    /* This flag will be used to set file-per-table tablesapce
    encryption flag */
    DICT_TF2_FLAG_SET(m_table, DICT_TF2_ENCRYPTION_FILE_PER_TABLE);
  }

  heap = mem_heap_create(1000);

  /* Fill out each column info */
  for (unsigned i = 0; i < n_mysql_cols; i++) {
    const Field *field = m_form->field[i];
    ulint prtype = 0;
    unsigned col_len = field->pack_length();

    /* The MySQL type code has to fit in 8 bits
    in the metadata stored in the InnoDB change buffer. */
    ut_ad(field->charset() == nullptr ||
          field->charset()->number <= MAX_CHAR_COLL_NUM);
    ut_ad(field->charset() == nullptr || field->charset()->number > 0);

    ulint nulls_allowed;
    ulint unsigned_type;
    ulint binary_type;
    ulint long_true_varchar;
    ulint charset_no;
    ulint mtype = get_innobase_type_from_mysql_type(&unsigned_type, field);

    nulls_allowed = field->real_maybe_null() ? 0 : DATA_NOT_NULL;

    /* Convert non nullable fields in FTS AUX tables as nullable.
    This is because in 5.7, we created FTS AUX tables clustered
    index with nullable field, although NULLS are not inserted.
    When fields are nullable, the record layout is dependent on
    that. When registering FTS AUX Tables with new DD, we cannot
    register nullable fields as part of Primary Key. Hence we register
    them as non-nullabe in DD but treat as nullable in InnoDB.
    This way the compatibility with 5.7 FTS AUX tables is also
    maintained. */
    if (m_table->is_fts_aux()) {
      const dd::Table &dd_table = dd_tab->table();
      const dd::Column *dd_col = dd_find_column(&dd_table, field->field_name);
      const dd::Properties &p = dd_col->se_private_data();
      if (p.exists("nullable")) {
        bool nullable;
        p.get_bool("nullable", &nullable);
        nulls_allowed = nullable ? 0 : DATA_NOT_NULL;
      }
    }

    binary_type = field->binary() ? DATA_BINARY_TYPE : 0;

    charset_no = 0;
    if (dtype_is_string_type(mtype)) {
      charset_no = static_cast<ulint>(field->charset()->number);
    }

    long_true_varchar = 0;
    if (field->type() == MYSQL_TYPE_VARCHAR) {
      col_len -= ((Field_varstring *)field)->length_bytes;

      if (((Field_varstring *)field)->length_bytes == 2) {
        long_true_varchar = DATA_LONG_TRUE_VARCHAR;
      }
    }

    ulint is_virtual = (innobase_is_v_fld(field)) ? DATA_VIRTUAL : 0;

    bool is_stored = innobase_is_s_fld(field);

    if (!is_virtual) {
      prtype =
          dtype_form_prtype((ulint)field->type() | nulls_allowed |
                                unsigned_type | binary_type | long_true_varchar,
                            charset_no);
      dict_mem_table_add_col(m_table, heap, field->field_name, mtype, prtype,
                             col_len);
    } else {
      prtype = dtype_form_prtype((ulint)field->type() | nulls_allowed |
                                     unsigned_type | binary_type |
                                     long_true_varchar | is_virtual,
                                 charset_no);
      dict_mem_table_add_v_col(m_table, heap, field->field_name, mtype, prtype,
                               col_len, i,
                               field->gcol_info->non_virtual_base_columns());
    }

    if (is_stored) {
      ut_ad(!is_virtual);
      /* Added stored column in m_s_cols list. */
      dict_mem_table_add_s_col(m_table,
                               field->gcol_info->non_virtual_base_columns());
    }
  }

  ulint j = 0;

  /* For each virtual column, we will need to set up its base column
  info */
  if (m_table->n_v_cols > 0) {
    for (unsigned i = 0; i < n_mysql_cols; i++) {
      dict_v_col_t *v_col;

      Field *field = m_form->field[i];

      if (!innobase_is_v_fld(field)) {
        continue;
      }

      v_col = dict_table_get_nth_v_col(m_table, j);

      j++;

      innodb_base_col_setup(m_table, field, v_col);
    }
  }

  if (add_doc_id) {
    /* Add the hidden FTS_DOC_ID column. */
    fts_add_doc_id_column(m_table, heap);
  }

  /* Add system columns to make adding index work */
  dict_table_add_system_columns(m_table, heap);

  if (m_table->has_instant_cols()) {
    dd_fill_instant_columns(dd_tab->table(), m_table);
  }

  mem_heap_free(heap);

  return (m_table);
}

/** Parse the tablespace name from filename charset to table name charset
@param[in]      space_name      tablespace name
@param[in,out]	tablespace_name	tablespace name which is in table name
                                charset. */
void dd_filename_to_spacename(const char *space_name,
                              std::string *tablespace_name) {
  char db_buf[NAME_LEN + 1];
  char tbl_buf[NAME_LEN + 1];
  char part_buf[NAME_LEN + 1];
  char sub_buf[NAME_LEN + 1];
  char orig_tablespace[NAME_LEN + 1];
  bool is_tmp = false;

  db_buf[0] = tbl_buf[0] = part_buf[0] = sub_buf[0] = '\0';

  dd_parse_tbl_name(space_name, db_buf, tbl_buf, part_buf, sub_buf, &is_tmp);

  if (db_buf[0] == '\0') {
    filename_to_tablename((char *)space_name, orig_tablespace, (NAME_LEN + 1));
    tablespace_name->append(orig_tablespace);

    return;
  }

  tablespace_name->append(db_buf);
  tablespace_name->append("/");
  tablespace_name->append(tbl_buf);

  if (part_buf[0] != '\0') {
    tablespace_name->append(PART_SEPARATOR);
    tablespace_name->append(part_buf);
  }

  if (sub_buf[0] != '\0') {
    tablespace_name->append(SUB_PART_SEPARATOR);
    tablespace_name->append(sub_buf);
  }

  if (is_tmp) {
    tablespace_name->append(TMP_POSTFIX);
  }

  /* Name should not exceed schema/table#P#partition#SP#subpartition. */
  ut_ad(tablespace_name->size() < MAX_SPACE_NAME_LEN);
}

/* Create metadata for specified tablespace, acquiring exlcusive MDL first
@param[in,out]	dd_client	data dictionary client
@param[in,out]	thd		THD
@param[in,out]	dd_space_name	dd tablespace name
@param[in]	space		InnoDB tablespace ID
@param[in]	flags		InnoDB tablespace flags
@param[in]	filename	filename of this tablespace
@param[in]	discarded	true if this tablespace was discarded
@param[in,out]	dd_space_id	dd_space_id
@retval false on success
@retval true on failure */
bool create_dd_tablespace(dd::cache::Dictionary_client *dd_client, THD *thd,
                          const char *dd_space_name, space_id_t space_id,
                          ulint flags, const char *filename, bool discarded,
                          dd::Object_id &dd_space_id) {
  std::unique_ptr<dd::Tablespace> dd_space(dd::create_object<dd::Tablespace>());

  if (dd_space_name != nullptr) {
    dd_space->set_name(dd_space_name);
  }

  if (dd::acquire_exclusive_tablespace_mdl(thd, dd_space->name().c_str(),
                                           true)) {
    return (true);
  }

  dd_space->set_engine(innobase_hton_name);
  dd::Properties &p = dd_space->se_private_data();
  p.set_uint32(dd_space_key_strings[DD_SPACE_ID],
               static_cast<uint32>(space_id));
  p.set_uint32(dd_space_key_strings[DD_SPACE_FLAGS],
               static_cast<uint32>(flags));
  p.set_uint32(dd_space_key_strings[DD_SPACE_SERVER_VERSION],
               DD_SPACE_CURRENT_SRV_VERSION);
  p.set_uint32(dd_space_key_strings[DD_SPACE_VERSION],
               DD_SPACE_CURRENT_SPACE_VERSION);

  if (discarded) {
    p.set_bool(dd_space_key_strings[DD_SPACE_DISCARD], discarded);
  }

  dd::Tablespace_file *dd_file = dd_space->add_file();
  dd_file->set_filename(filename);
  dd_file->se_private_data().set_uint32(dd_space_key_strings[DD_SPACE_ID],
                                        static_cast<uint32>(space_id));

  if (dd_client->store(dd_space.get())) {
    return (true);
  }

  dd_space_id = dd_space.get()->id();

  return (false);
}

/** Create metadata for implicit tablespace
@param[in,out]	dd_client	data dictionary client
@param[in,out]	thd		THD
@param[in]	space_id	InnoDB tablespace ID
@param[in]	tablespace_name	tablespace name to be set for the
                                newly created tablespace
@param[in]	filename	tablespace filename
@param[in]	discarded	true if this tablespace was discarded
@param[in,out]	dd_space_id	dd tablespace id
@retval false	on success
@retval true	on failure */
bool dd_create_implicit_tablespace(dd::cache::Dictionary_client *dd_client,
                                   THD *thd, space_id_t space_id,
                                   const char *tablespace_name,
                                   const char *filename, bool discarded,
                                   dd::Object_id &dd_space_id) {
  std::string space_name;
  fil_space_t *space = fil_space_get(space_id);
  ulint flags = space->flags;

  dd_filename_to_spacename(tablespace_name, &space_name);

  bool fail = create_dd_tablespace(dd_client, thd, space_name.c_str(), space_id,
                                   flags, filename, discarded, dd_space_id);

  return (fail);
}

/** Drop a tablespace
@param[in,out]  dd_client       data dictionary client
@param[in,out]  thd             THD object
@param[in]      dd_space_id     dd tablespace id
@retval false   On success
@retval true    On failure */
bool dd_drop_tablespace(dd::cache::Dictionary_client *dd_client, THD *thd,
                        dd::Object_id dd_space_id) {
  dd::Tablespace *dd_space;

  if (dd_client->acquire_uncached_uncommitted(dd_space_id, &dd_space)) {
    my_error(ER_INTERNAL_ERROR, MYF(0),
             " InnoDB can't get tablespace object"
             " for space ",
             dd_space_id);

    return (true);
  }

  ut_a(dd_space != nullptr);

  if (dd::acquire_exclusive_tablespace_mdl(thd, dd_space->name().c_str(),
                                           false)) {
    my_error(ER_INTERNAL_ERROR, MYF(0),
             " InnoDB can't set exclusive MDL on"
             " tablespace ",
             dd_space->name().c_str());

    return (true);
  }

  bool error = dd_client->drop(dd_space);
  DBUG_EXECUTE_IF("fail_while_dropping_dd_object", error = true;);

  if (error) {
    my_error(ER_INTERNAL_ERROR, MYF(0), " InnoDB can't drop tablespace object",
             dd_space->name().c_str());
  }

  return (error);
}

/** Determine if a tablespace is implicit.
@param[in,out]	client		data dictionary client
@param[in]	dd_space_id	dd tablespace id
@param[out]	implicit	whether the tablespace is implicit tablespace
@param[out]	dd_space	DD space object
@retval false	on success
@retval true	on failure */
bool dd_tablespace_is_implicit(dd::cache::Dictionary_client *client,
                               dd::Object_id dd_space_id, bool *implicit,
                               dd::Tablespace **dd_space) {
  space_id_t id = 0;
  uint32 flags;

  const bool fail = client->acquire_uncached_uncommitted<dd::Tablespace>(
                        dd_space_id, dd_space) ||
                    (*dd_space) == nullptr ||
                    (*dd_space)->se_private_data().get_uint32(
                        dd_space_key_strings[DD_SPACE_ID], &id);

  if (!fail) {
    (*dd_space)->se_private_data().get_uint32(
        dd_space_key_strings[DD_SPACE_FLAGS], &flags);
    *implicit = fsp_is_file_per_table(id, flags);
  }

  return (fail);
}

/** Load foreign key constraint info for the dd::Table object.
@param[out]	m_table		InnoDB table handle
@param[in]	dd_table	Global DD table
@param[in]	col_names	column names, or NULL
@param[in]	ignore_err	DICT_ERR_IGNORE_FK_NOKEY or DICT_ERR_IGNORE_NONE
@param[in]	dict_locked	True if dict_sys->mutex is already held,
                                otherwise false
@return DB_SUCCESS	if successfully load FK constraint */
dberr_t dd_table_load_fk_from_dd(dict_table_t *m_table,
                                 const dd::Table *dd_table,
                                 const char **col_names,
                                 dict_err_ignore_t ignore_err,
                                 bool dict_locked) {
  dberr_t err = DB_SUCCESS;

  /* Now fill in the foreign key info */
  for (const dd::Foreign_key *key : dd_table->foreign_keys()) {
    char buf[MAX_FULL_NAME_LEN + 1];

    if (*(key->name().c_str()) == '#' && *(key->name().c_str() + 1) == 'f') {
      continue;
    }

    dd::String_type db_name = key->referenced_table_schema_name();
    dd::String_type tb_name = key->referenced_table_name();

    bool truncated;
    build_table_filename(buf, sizeof(buf), db_name.c_str(), tb_name.c_str(),
                         NULL, 0, &truncated);
    ut_ad(!truncated);
    char norm_name[FN_REFLEN * 2];
    normalize_table_name(norm_name, buf);

    dict_foreign_t *foreign = dict_mem_foreign_create();
    foreign->foreign_table_name =
        mem_heap_strdup(foreign->heap, m_table->name.m_name);

    dict_mem_foreign_table_name_lookup_set(foreign, TRUE);

    if (innobase_get_lower_case_table_names() == 2) {
      innobase_casedn_str(norm_name);
    } else {
#ifndef _WIN32
      if (innobase_get_lower_case_table_names() == 1) {
        innobase_casedn_str(norm_name);
      }
#endif /* !_WIN32 */
    }

    foreign->referenced_table_name = mem_heap_strdup(foreign->heap, norm_name);
    dict_mem_referenced_table_name_lookup_set(foreign, TRUE);
    ulint db_len = dict_get_db_name_len(m_table->name.m_name);

    ut_ad(db_len > 0);

    memcpy(buf, m_table->name.m_name, db_len);

    buf[db_len] = '\0';

    snprintf(norm_name, sizeof norm_name, "%s/%s", buf, key->name().c_str());

    foreign->id = mem_heap_strdup(foreign->heap, norm_name);

    switch (key->update_rule()) {
      case dd::Foreign_key::RULE_NO_ACTION:
        /*
          Since SET DEFAULT clause is not supported, ignore it by converting
          into the value DICT_FOREIGN_ON_UPDATE_NO_ACTION
        */
      case dd::Foreign_key::RULE_SET_DEFAULT:
        foreign->type = DICT_FOREIGN_ON_UPDATE_NO_ACTION;
        break;
      case dd::Foreign_key::RULE_RESTRICT:
        foreign->type = 0;
        break;
      case dd::Foreign_key::RULE_CASCADE:
        foreign->type = DICT_FOREIGN_ON_UPDATE_CASCADE;
        break;
      case dd::Foreign_key::RULE_SET_NULL:
        foreign->type = DICT_FOREIGN_ON_UPDATE_SET_NULL;
        break;
      default:
        ut_ad(0);
    }

    switch (key->delete_rule()) {
      case dd::Foreign_key::RULE_NO_ACTION:
        /*
          Since SET DEFAULT clause is not supported, ignore it by converting
          into the value DICT_FOREIGN_ON_UPDATE_NO_ACTION
        */
      case dd::Foreign_key::RULE_SET_DEFAULT:
        foreign->type |= DICT_FOREIGN_ON_DELETE_NO_ACTION;
      case dd::Foreign_key::RULE_RESTRICT:
        break;
      case dd::Foreign_key::RULE_CASCADE:
        foreign->type |= DICT_FOREIGN_ON_DELETE_CASCADE;
        break;
      case dd::Foreign_key::RULE_SET_NULL:
        foreign->type |= DICT_FOREIGN_ON_DELETE_SET_NULL;
        break;
      default:
        ut_ad(0);
    }

    foreign->n_fields = key->elements().size();

    foreign->foreign_col_names = static_cast<const char **>(
        mem_heap_alloc(foreign->heap, foreign->n_fields * sizeof(void *)));

    foreign->referenced_col_names = static_cast<const char **>(
        mem_heap_alloc(foreign->heap, foreign->n_fields * sizeof(void *)));

    ulint num_ref = 0;

    for (const dd::Foreign_key_element *key_e : key->elements()) {
      dd::String_type ref_col_name = key_e->referenced_column_name();

      foreign->referenced_col_names[num_ref] =
          mem_heap_strdup(foreign->heap, ref_col_name.c_str());
      ut_ad(ref_col_name.c_str());

      const dd::Column *f_col = &key_e->column();
      foreign->foreign_col_names[num_ref] =
          mem_heap_strdup(foreign->heap, f_col->name().c_str());
      num_ref++;
    }

    if (!dict_locked) {
      mutex_enter(&dict_sys->mutex);
    }
#ifdef UNIV_DEBUG
    dict_table_t *for_table;

    for_table =
        dict_table_check_if_in_cache_low(foreign->foreign_table_name_lookup);

    ut_ad(for_table);
#endif
    /* Fill in foreign->foreign_table and index, then add to
    dict_table_t */
    err =
        dict_foreign_add_to_cache(foreign, col_names, FALSE, true, ignore_err);
    if (!dict_locked) {
      mutex_exit(&dict_sys->mutex);
    }

    if (err != DB_SUCCESS) {
      break;
    }

    /* Set up the FK virtual column info */
    dict_mem_table_free_foreign_vcol_set(m_table);
    dict_mem_table_fill_foreign_vcol_set(m_table);
  }
  return (err);
}

/** Load foreign key constraint for the table. Note, it could also open
the foreign table, if this table is referenced by the foreign table
@param[in,out]	client		data dictionary client
@param[in]	tbl_name	Table Name
@param[in]	col_names	column names, or NULL
@param[out]	m_table		InnoDB table handle
@param[in]	dd_table	Global DD table
@param[in]	thd		thread THD
@param[in]	dict_locked	True if dict_sys->mutex is already held,
                                otherwise false
@param[in]	check_charsets	whether to check charset compatibility
@param[in,out]	fk_tables	name list for tables that refer to this table
@return DB_SUCCESS	if successfully load FK constraint */
dberr_t dd_table_load_fk(dd::cache::Dictionary_client *client,
                         const char *tbl_name, const char **col_names,
                         dict_table_t *m_table, const dd::Table *dd_table,
                         THD *thd, bool dict_locked, bool check_charsets,
                         dict_names_t *fk_tables) {
  dberr_t err = DB_SUCCESS;
  dict_err_ignore_t ignore_err = DICT_ERR_IGNORE_NONE;

  /* Check whether FOREIGN_KEY_CHECKS is set to 0. If so, the table
  can be opened even if some FK indexes are missing. If not, the table
  can't be opened in the same situation */
  if (thd_test_options(thd, OPTION_NO_FOREIGN_KEY_CHECKS)) {
    ignore_err = DICT_ERR_IGNORE_FK_NOKEY;
  }

  err = dd_table_load_fk_from_dd(m_table, dd_table, col_names, ignore_err,
                                 dict_locked);

  if (err != DB_SUCCESS) {
    return (err);
  }

  if (dict_locked) {
    mutex_exit(&dict_sys->mutex);
  }

  DBUG_EXECUTE_IF("enable_stack_overrun_post_alter_commit",
                  { DBUG_SET("+d,simulate_stack_overrun"); });
  err = dd_table_check_for_child(client, tbl_name, col_names, m_table, dd_table,
                                 thd, check_charsets, ignore_err, fk_tables);
  DBUG_EXECUTE_IF("enable_stack_overrun_post_alter_commit",
                  { DBUG_SET("-d,simulate_stack_overrun"); });

  if (dict_locked) {
    mutex_enter(&dict_sys->mutex);
  }

  return (err);
}

/** Load foreign key constraint for the table. Note, it could also open
the foreign table, if this table is referenced by the foreign table
@param[in,out]	client		data dictionary client
@param[in]	tbl_name	Table Name
@param[in]	col_names	column names, or NULL
@param[out]	m_table		InnoDB table handle
@param[in]	dd_table	Global DD table
@param[in]	thd		thread THD
@param[in]	check_charsets	whether to check charset compatibility
@param[in]	ignore_err	DICT_ERR_IGNORE_FK_NOKEY or DICT_ERR_IGNORE_NONE
@param[in,out]	fk_tables	name list for tables that refer to this table
@return DB_SUCCESS	if successfully load FK constraint */
dberr_t dd_table_check_for_child(dd::cache::Dictionary_client *client,
                                 const char *tbl_name, const char **col_names,
                                 dict_table_t *m_table,
                                 const dd::Table *dd_table, THD *thd,
                                 bool check_charsets,
                                 dict_err_ignore_t ignore_err,
                                 dict_names_t *fk_tables) {
  dberr_t err = DB_SUCCESS;

  /* TODO: NewDD: Temporary ignore DD system table until
  WL#6049 inplace */
  if (!dict_sys_t::is_dd_table_id(m_table->id) && fk_tables != nullptr) {
    std::vector<dd::String_type> child_schema;
    std::vector<dd::String_type> child_name;

    char name_buf1[MAX_DATABASE_NAME_LEN + 1];
    char name_buf2[MAX_TABLE_NAME_LEN + 1];

    dd_parse_tbl_name(m_table->name.m_name, name_buf1, name_buf2, nullptr,
                      nullptr, nullptr);

    if (client->fetch_fk_children_uncached(name_buf1, name_buf2, "InnoDB",
                                           false, &child_schema, &child_name)) {
      return (DB_ERROR);
    }

    std::vector<dd::String_type>::iterator it = child_name.begin();
    for (auto &db_name : child_schema) {
      dd::String_type tb_name = *it;
      char buf[2 * NAME_CHAR_LEN * 5 + 2 + 1];
      bool truncated;
      build_table_filename(buf, sizeof(buf), db_name.c_str(), tb_name.c_str(),
                           NULL, 0, &truncated);
      ut_ad(!truncated);
      char full_name[FN_REFLEN];
      normalize_table_name(full_name, buf);

      if (innobase_get_lower_case_table_names() == 2) {
        innobase_casedn_str(full_name);
      } else {
#ifndef _WIN32
        if (innobase_get_lower_case_table_names() == 1) {
          innobase_casedn_str(full_name);
        }
#endif /* !_WIN32 */
      }

      mutex_enter(&dict_sys->mutex);

      /* Load the foreign table first */
      dict_table_t *foreign_table =
          dd_table_open_on_name_in_mem(full_name, true);

      if (foreign_table) {
        for (auto &fk : foreign_table->foreign_set) {
          if (strcmp(fk->referenced_table_name, tbl_name) != 0) {
            continue;
          }

          if (fk->referenced_table) {
            ut_ad(fk->referenced_table == m_table);
          } else {
            err = dict_foreign_add_to_cache(fk, col_names, check_charsets,
                                            false, ignore_err);
            if (err != DB_SUCCESS) {
              foreign_table->release();
              mutex_exit(&dict_sys->mutex);
              return (err);
            }
          }
        }
        foreign_table->release();
      } else {
        /* To avoid recursively loading the tables
        related through the foreign key constraints,
        the child table name is saved here. The child
        table will be loaded later, along with its
        foreign key constraint. */
        lint old_size = mem_heap_get_size(m_table->heap);

        fk_tables->push_back(
            mem_heap_strdupl(m_table->heap, full_name, strlen(full_name)));

        lint new_size = mem_heap_get_size(m_table->heap);
        dict_sys->size += new_size - old_size;
      }

      mutex_exit(&dict_sys->mutex);

      ut_ad(it != child_name.end());
      ++it;
    }
  }

  return (err);
}

/** Get tablespace name of dd::Table
@tparam		Table		dd::Table or dd::Partition
@param[in]	dd_table	dd table object
@return the tablespace name. */
template <typename Table>
const char *dd_table_get_space_name(const Table *dd_table) {
  dd::Tablespace *dd_space = nullptr;
  THD *thd = current_thd;
  const char *space_name;

  DBUG_ENTER("dd_table_get_space_name");
  ut_ad(!srv_is_being_shutdown);

  dd::cache::Dictionary_client *client = dd::get_dd_client(thd);
  dd::cache::Dictionary_client::Auto_releaser releaser(client);

  dd::Object_id dd_space_id = (*dd_table->indexes().begin())->tablespace_id();

  if (client->acquire_uncached_uncommitted<dd::Tablespace>(dd_space_id,
                                                           &dd_space)) {
    ut_ad(false);
    DBUG_RETURN(nullptr);
  }

  ut_a(dd_space != nullptr);
  space_name = dd_space->name().c_str();

  DBUG_RETURN(space_name);
}

/** Get the first filepath from mysql.tablespace_datafiles
for a given space_id.
@tparam		Table		dd::Table or dd::Partition
@param[in,out]	heap		heap for store file name.
@param[in]	table		dict table
@param[in]	dd_table	dd table obj
@return First filepath (caller must invoke ut_free() on it)
@retval NULL if no mysql.tablespace_datafilesentry was found. */
template <typename Table>
char *dd_get_first_path(mem_heap_t *heap, dict_table_t *table,
                        Table *dd_table) {
  char *filepath = nullptr;
  dd::Tablespace *dd_space = nullptr;
  THD *thd = current_thd;
  MDL_ticket *mdl = nullptr;
  dd::Object_id dd_space_id;

  ut_ad(!srv_is_being_shutdown);
  ut_ad(!mutex_own(&dict_sys->mutex));

  dd::cache::Dictionary_client *client = dd::get_dd_client(thd);
  dd::cache::Dictionary_client::Auto_releaser releaser(client);

  if (dd_table == nullptr) {
    char db_buf[MAX_DATABASE_NAME_LEN + 1];
    char tbl_buf[MAX_TABLE_NAME_LEN + 1];
    const dd::Table *table_def = nullptr;

    if (!dd_parse_tbl_name(table->name.m_name, db_buf, tbl_buf, nullptr,
                           nullptr, nullptr) ||
        dd_mdl_acquire(thd, &mdl, db_buf, tbl_buf)) {
      return (nullptr);
    }

    if (client->acquire(db_buf, tbl_buf, &table_def) || table_def == nullptr) {
      dd_mdl_release(thd, &mdl);
      return (nullptr);
    }

    dd_space_id = dd_first_index(table_def)->tablespace_id();

    dd_mdl_release(thd, &mdl);
  } else {
    dd_space_id = dd_first_index(dd_table)->tablespace_id();
  }

  if (client->acquire_uncached_uncommitted<dd::Tablespace>(dd_space_id,
                                                           &dd_space)) {
    ut_a(false);
  }

  if (dd_space != nullptr) {
    dd::Tablespace_file *dd_file =
        const_cast<dd::Tablespace_file *>(*(dd_space->files().begin()));

    filepath = mem_heap_strdup(heap, dd_file->filename().c_str());

    return (filepath);
  }

  return (nullptr);
}

/** Make sure the data_dir_path is saved in dict_table_t if this is a
remote single file tablespace. This allows DATA DIRECTORY to be
displayed correctly for SHOW CREATE TABLE. Try to read the filepath
from the fil_system first, then from the DD.
@tparam		Table		dd::Table or dd::Partition
@param[in,out]	table		Table object
@param[in]	dd_table	DD table object
@param[in]	dict_mutex_own	true if dict_sys->mutex is owned already */
template <typename Table>
void dd_get_and_save_data_dir_path(dict_table_t *table, const Table *dd_table,
                                   bool dict_mutex_own) {
  mem_heap_t *heap = NULL;

  if (!DICT_TF_HAS_DATA_DIR(table->flags) || table->data_dir_path != nullptr) {
    return;
  }

  char *path = fil_space_get_first_path(table->space);

  if (path == nullptr) {
    heap = mem_heap_create(1000);
    if (dict_mutex_own) {
      dict_mutex_exit_for_mysql();
    }
    path = dd_get_first_path(heap, table, dd_table);
    if (dict_mutex_own) {
      dict_mutex_enter_for_mysql();
    }
  }

  if (!dict_mutex_own) {
    dict_mutex_enter_for_mysql();
  }

  if (path != nullptr) {
    dict_save_data_dir_path(table, path);
  }

  if (!dict_mutex_own) {
    dict_mutex_exit_for_mysql();
  }

  if (heap != nullptr) {
    mem_heap_free(heap);
  } else {
    ut_free(path);
  }
}

template void dd_get_and_save_data_dir_path<dd::Table>(dict_table_t *,
                                                       const dd::Table *, bool);

template void dd_get_and_save_data_dir_path<dd::Partition>(
    dict_table_t *, const dd::Partition *, bool);

/** Get the meta-data filename from the table name for a
single-table tablespace.
@param[in,out]	table		table object
@param[in]	dd_table	DD table object
@param[out]	filename	filename
@param[in]	max_len		filename max length */
void dd_get_meta_data_filename(dict_table_t *table, dd::Table *dd_table,
                               char *filename, ulint max_len) {
  /* Make sure the data_dir_path is set. */
  dd_get_and_save_data_dir_path(table, dd_table, false);

  std::string path = dict_table_get_datadir(table);

  auto filepath = Fil_path::make(path, table->name.m_name, CFG, true);

  ut_a(max_len >= strlen(filepath) + 1);

  strcpy(filename, filepath);

  ut_free(filepath);
}

/** Opens a tablespace for dd_load_table_one()
@tparam		Table			dd::Table or dd::Partition
@param[in,out]	dd_table		dd table
@param[in,out]	table			A table that refers to the tablespace to
                                        open
@param[in,out]	heap			A memory heap
@param[in]	expected_fsp_flags	expected flags of tablespace to be
                                        loaded
@param[in]	ignore_err		Whether to ignore an error. */
template <typename Table>
void dd_load_tablespace(const Table *dd_table, dict_table_t *table,
                        mem_heap_t *heap, dict_err_ignore_t ignore_err,
                        ulint expected_fsp_flags) {
  bool alloc_from_heap = false;

  ut_ad(!table->is_temporary());
  ut_ad(mutex_own(&dict_sys->mutex));

  /* The system and temporary tablespaces are preloaded and
  always available. */
  if (fsp_is_system_or_temp_tablespace(table->space)) {
    return;
  }

  if (table->flags2 & DICT_TF2_DISCARDED) {
    ib::warn(ER_IB_MSG_171)
        << "Tablespace for table " << table->name << " is set as discarded.";
    table->set_file_unreadable();
    return;
  }

  /* A general tablespace name is not the same as the table name.
  Use the general tablespace name if it can be read from the
  dictionary, if not use 'innodb_general_##. */
  char *shared_space_name = nullptr;
  const char *space_name;
  std::string tablespace_name;
  const char *tbl_name;

  if (DICT_TF_HAS_SHARED_SPACE(table->flags)) {
    if (table->space == dict_sys_t::s_space_id) {
      shared_space_name = mem_strdup(dict_sys_t::s_dd_space_name);
    } else if (srv_sys_tablespaces_open) {
      /* For avoiding deadlock, we need to exit
      dict_sys->mutex. */
      mutex_exit(&dict_sys->mutex);
      shared_space_name = mem_strdup(dd_table_get_space_name(dd_table));
      mutex_enter(&dict_sys->mutex);
    } else {
      /* Make the temporary tablespace name. */
      shared_space_name =
          static_cast<char *>(ut_malloc_nokey(strlen(general_space_name) + 20));

      sprintf(shared_space_name, "%s_" ULINTPF, general_space_name,
              static_cast<ulint>(table->space));
    }

    space_name = shared_space_name;
    tbl_name = space_name;
  } else {
    tbl_name = table->name.m_name;
    dd_filename_to_spacename(tbl_name, &tablespace_name);
    space_name = tablespace_name.c_str();
  }

  /* The tablespace may already be open. */
  if (fil_space_exists_in_mem(table->space, space_name, false, true, heap,
                              table->id)) {
    dd_get_and_save_data_dir_path(table, dd_table, true);
    ut_free(shared_space_name);
    return;
  }

  if (!(ignore_err & DICT_ERR_IGNORE_RECOVER_LOCK)) {
    ib::error(ER_IB_MSG_172)
        << "Failed to find tablespace for table " << table->name
        << " in the cache. Attempting"
           " to load the tablespace with space id "
        << table->space;
  }

  /* Try to get the filepath if this space_id is already open.
  If the filepath is not found, fil_ibd_open() will make a default
  filepath from the tablespace name */
  char *filepath = fil_space_get_first_path(table->space);

  if (filepath == nullptr) {
    /* boot_tablespaces() made sure that the scanned filepath
    is in the DD even if the datafile was moved. So let's use
    that path to open this tablespace. */
    mutex_exit(&dict_sys->mutex);
    char *filepath = dd_get_first_path(heap, table, dd_table);
    mutex_enter(&dict_sys->mutex);

    if (filepath == nullptr) {
      ib::warn(ER_IB_MSG_173) << "Could not find the filepath"
                              << " for table " << table->name << ", space ID "
                              << table->space << " in the data dictionary.";
    } else {
      alloc_from_heap = true;
    }
  }

  /* Try to open the tablespace.  We set the 2nd param (fix_dict) to
  false because we do not have an x-lock on dict_operation_lock */
<<<<<<< HEAD
  dberr_t err =
      fil_ibd_open(true, FIL_TYPE_TABLESPACE, table->space, expected_fsp_flags,
                   space_name, tbl_name, filepath, true, false);
=======
  bool is_encrypted = dict_table_is_encrypted(table);
  ulint fsp_flags = dict_tf_to_fsp_flags(table->flags, is_encrypted);

  Keyring_encryption_info keyring_encryption_info;

  dberr_t err = fil_ibd_open(true, FIL_TYPE_TABLESPACE, table->space, fsp_flags,
                             space_name, tbl_name, filepath, true, false, keyring_encryption_info);


  table->keyring_encryption_info = keyring_encryption_info;
>>>>>>> 3637583b

  if (err == DB_SUCCESS) {
    /* This will set the DATA DIRECTORY for SHOW CREATE TABLE. */
    dd_get_and_save_data_dir_path(table, dd_table, true);

  } else {
    /* We failed to find a sensible tablespace file */
    table->set_file_unreadable();
  }

  ut_free(shared_space_name);
  if (!alloc_from_heap && filepath) {
    ut_free(filepath);
  }
}

/** Get the space name from mysql.tablespaces for a given space_id.
@tparam		Table		dd::Table or dd::Partition
@param[in,out]	heap		heap for store file name.
@param[in]	table		dict table
@param[in]	dd_table	dd table obj
@return First filepath (caller must invoke ut_free() on it)
@retval NULL if no mysql.tablespace_datafilesentry was found. */
template <typename Table>
char *dd_space_get_name(mem_heap_t *heap, dict_table_t *table,
                        Table *dd_table) {
  dd::Object_id dd_space_id;
  THD *thd = current_thd;
  dd::Tablespace *dd_space = nullptr;

  ut_ad(!srv_is_being_shutdown);
  ut_ad(!mutex_own(&dict_sys->mutex));

  dd::cache::Dictionary_client *client = dd::get_dd_client(thd);
  dd::cache::Dictionary_client::Auto_releaser releaser(client);

  if (dd_table == nullptr) {
    char db_buf[MAX_DATABASE_NAME_LEN + 1];
    char tbl_buf[MAX_TABLE_NAME_LEN + 1];
    const dd::Table *table_def = nullptr;

    MDL_ticket *mdl = nullptr;

    if (!dd_parse_tbl_name(table->name.m_name, db_buf, tbl_buf, nullptr,
                           nullptr, nullptr) ||
        dd_mdl_acquire(thd, &mdl, db_buf, tbl_buf)) {
      return (nullptr);
    }

    if (client->acquire(db_buf, tbl_buf, &table_def) || table_def == nullptr) {
      dd_mdl_release(thd, &mdl);
      return (nullptr);
    }

    dd_space_id = dd_first_index(table_def)->tablespace_id();

    dd_mdl_release(thd, &mdl);
  } else {
    dd_space_id = dd_first_index(dd_table)->tablespace_id();
  }

  if (client->acquire_uncached_uncommitted<dd::Tablespace>(dd_space_id,
                                                           &dd_space)) {
    ut_a(false);
  }

  ut_a(dd_space != nullptr);

  return (mem_heap_strdup(heap, dd_space->name().c_str()));
}

/** Make sure the tablespace name is saved in dict_table_t if the table
uses a general tablespace.
Try to read it from the fil_system_t first, then from DD.
@param[in]	table		Table object
@param[in]	dd_table	Global DD table or partition object
@param[in]	dict_mutex_own)	true if dict_sys->mutex is owned already */
template <typename Table>
void dd_get_and_save_space_name(dict_table_t *table, const Table *dd_table,
                                bool dict_mutex_own) {
  /* Do this only for general tablespaces. */
  if (!DICT_TF_HAS_SHARED_SPACE(table->flags)) {
    return;
  }

  bool use_cache = true;
  if (table->tablespace != NULL) {
    if (srv_sys_tablespaces_open &&
        dict_table_has_temp_general_tablespace_name(table->tablespace)) {
      /* We previous saved the temporary name,
      get the real one now. */
      use_cache = false;
    } else {
      /* Keep and use this name */
      return;
    }
  }

  if (use_cache) {
    fil_space_t *space = fil_space_acquire_silent(table->space);

    if (space != NULL) {
      /* Use this name unless it is a temporary general
      tablespace name and we can now replace it. */
      if (!srv_sys_tablespaces_open ||
          !dict_table_has_temp_general_tablespace_name(space->name)) {
        /* Use this tablespace name */
        table->tablespace = mem_heap_strdup(table->heap, space->name);

        fil_space_release(space);
        return;
      }
      fil_space_release(space);
    }
  }

  /* Read it from the dictionary. */
  if (srv_sys_tablespaces_open) {
    if (dict_mutex_own) {
      dict_mutex_exit_for_mysql();
    }

    table->tablespace = dd_space_get_name(table->heap, table, dd_table);

    if (dict_mutex_own) {
      dict_mutex_enter_for_mysql();
    }
  }
}

template void dd_get_and_save_space_name<dd::Table>(dict_table_t *,
                                                    const dd::Table *, bool);

template void dd_get_and_save_space_name<dd::Partition>(dict_table_t *,
                                                        const dd::Partition *,
                                                        bool);

/** Open or load a table definition based on a Global DD object.
@tparam		Table		dd::Table or dd::Partition
@param[in,out]	client		data dictionary client
@param[in]	table		MySQL table definition
@param[in]	norm_name	Table Name
@param[in]	dd_table	Global DD table or partition object
@param[in]	thd		thread THD
@param[in,out]	fk_list		stack of table names which neet to load
@return ptr to dict_table_t filled, otherwise, nullptr */
template <typename Table>
dict_table_t *dd_open_table_one(dd::cache::Dictionary_client *client,
                                const TABLE *table, const char *norm_name,
                                const Table *dd_table, THD *thd,
                                dict_names_t &fk_list) {
  ut_ad(dd_table != nullptr);

  bool implicit;
  dd::Tablespace *dd_space = nullptr;

  if (dd_table->tablespace_id() == dict_sys_t::s_dd_space_id) {
    /* DD tables are in shared DD tablespace */
    implicit = false;
  } else if (dd_tablespace_is_implicit(
                 client, dd_first_index(dd_table)->tablespace_id(), &implicit,
                 &dd_space)) {
    /* Tablespace no longer exist, it could be already dropped */
    return (nullptr);
  }

  const bool zip_allowed = srv_page_size <= UNIV_ZIP_SIZE_MAX;
  const bool strict = false;
  bool first_index = true;

  /* Create dict_table_t for the table */
  dict_table_t *m_table = dd_fill_dict_table(
      dd_table, table, norm_name, NULL, zip_allowed, strict, thd, implicit);

  if (m_table == nullptr) {
    return (nullptr);
  }

  /* Create dict_index_t for the table */
  int ret;
  ret = dd_fill_dict_index(dd_table->table(), table, m_table, NULL, zip_allowed,
                           strict, thd);

  if (ret != 0) {
    return (nullptr);
  }

  if (dd_space && !implicit) {
    const char *name = dd_space->name().c_str();
    if (name) {
      m_table->tablespace = mem_heap_strdupl(m_table->heap, name, strlen(name));
    }
  }

  if (Field **autoinc_col = table->s->found_next_number_field) {
    const dd::Properties &p = dd_table->table().se_private_data();
    dict_table_autoinc_set_col_pos(m_table, (*autoinc_col)->field_index);
    uint64 version, autoinc = 0;
    if (p.get_uint64(dd_table_key_strings[DD_TABLE_VERSION], &version) ||
        p.get_uint64(dd_table_key_strings[DD_TABLE_AUTOINC], &autoinc)) {
      ut_ad(!"problem setting AUTO_INCREMENT");
      return (nullptr);
    }

    m_table->version = version;
    dict_table_autoinc_lock(m_table);
    dict_table_autoinc_initialize(m_table, autoinc + 1);
    dict_table_autoinc_unlock(m_table);
    m_table->autoinc_persisted = autoinc;
  }

  mem_heap_t *heap = mem_heap_create(1000);
  bool fail = false;

  /* Now fill the space ID and Root page number for each index */
  dict_index_t *index = m_table->first_index();
  for (const auto dd_index : dd_table->indexes()) {
    ut_ad(index != nullptr);

    const dd::Properties &se_private_data = dd_index->se_private_data();
    uint64 id = 0;
    uint32 root = 0;
    uint32 sid = 0;
    uint64 trx_id = 0;
    dd::Object_id index_space_id = dd_index->tablespace_id();
    dd::Tablespace *index_space = nullptr;

    if (dd_table->tablespace_id() == dict_sys_t::s_dd_space_id) {
      sid = dict_sys_t::s_space_id;
    } else if (dd_table->tablespace_id() == dict_sys_t::s_dd_temp_space_id) {
      sid = dict_sys_t::s_temp_space_id;
    } else {
      if (client->acquire_uncached_uncommitted<dd::Tablespace>(index_space_id,
                                                               &index_space)) {
        my_error(ER_TABLESPACE_MISSING, MYF(0), m_table->name.m_name);
        fail = true;
        break;
      }

      if (index_space->se_private_data().get_uint32(
              dd_space_key_strings[DD_SPACE_ID], &sid)) {
        fail = true;
        break;
      }
    }

    if (first_index) {
      ut_ad(m_table->space == 0);
      m_table->space = sid;
      m_table->dd_space_id = index_space_id;

      uint32 dd_fsp_flags;
      if (dd_table->tablespace_id() == dict_sys_t::s_dd_space_id) {
        dd_fsp_flags =
            static_cast<uint32>(dict_tf_to_fsp_flags(m_table->flags));
      } else {
        ut_ad(dd_space != nullptr);
        dd_space->se_private_data().get_uint32(
            dd_space_key_strings[DD_SPACE_FLAGS], &dd_fsp_flags);
      }

      mutex_enter(&dict_sys->mutex);
      dd_load_tablespace(dd_table, m_table, heap, DICT_ERR_IGNORE_RECOVER_LOCK,
                         dd_fsp_flags);
      mutex_exit(&dict_sys->mutex);
      first_index = false;
    }

    if (se_private_data.get_uint64(dd_index_key_strings[DD_INDEX_ID], &id) ||
        se_private_data.get_uint32(dd_index_key_strings[DD_INDEX_ROOT],
                                   &root) ||
        se_private_data.get_uint64(dd_index_key_strings[DD_INDEX_TRX_ID],
                                   &trx_id)) {
      fail = true;
      break;
    }

    ut_ad(root > 1);
    ut_ad(index->type & DICT_FTS || root != FIL_NULL ||
          dict_table_is_discarded(m_table));
    ut_ad(id != 0);
    index->page = root;
    index->space = sid;
    index->id = id;
    index->trx_id = trx_id;

    /** Look up the spatial reference system in the
    dictionary. Since this may cause a table open to read the
    dictionary tables, it must be done while not holding
    &dict_sys->mutex. */
    if (dict_index_is_spatial(index))
      index->rtr_srs.reset(fetch_srs(index->srid));

    index = index->next();
  }

  if (!implicit) {
    dd_get_and_save_space_name(m_table, dd_table, false);
  }

  mutex_enter(&dict_sys->mutex);

  if (fail) {
    for (dict_index_t *index = UT_LIST_GET_LAST(m_table->indexes);
         index != nullptr; index = UT_LIST_GET_LAST(m_table->indexes)) {
      dict_index_remove_from_cache(m_table, index);
    }
    dict_mem_table_free(m_table);
    mutex_exit(&dict_sys->mutex);
    mem_heap_free(heap);

    return (nullptr);
  }

  /* Re-check if the table has been opened/added by a concurrent
  thread */
  dict_table_t *exist = dict_table_check_if_in_cache_low(norm_name);
  if (exist != nullptr) {
    for (dict_index_t *index = UT_LIST_GET_LAST(m_table->indexes);
         index != nullptr; index = UT_LIST_GET_LAST(m_table->indexes)) {
      dict_index_remove_from_cache(m_table, index);
    }
    dict_mem_table_free(m_table);

    m_table = exist;
  } else {
    dict_table_add_to_cache(m_table, TRUE, heap);

    if (m_table->fts && dict_table_has_fts_index(m_table)) {
      fts_optimize_add_table(m_table);
    }

    if (dict_sys->dynamic_metadata != nullptr) {
      dict_table_load_dynamic_metadata(m_table);
    }
  }

  m_table->acquire();

  mutex_exit(&dict_sys->mutex);

  /* Check if this is a DD system table */
  if (m_table != nullptr) {
    char db_buf[MAX_DATABASE_NAME_LEN + 1];
    char tbl_buf[MAX_TABLE_NAME_LEN + 1];
    dd_parse_tbl_name(m_table->name.m_name, db_buf, tbl_buf, nullptr, nullptr,
                      nullptr);
    m_table->is_dd_table =
        dd::get_dictionary()->is_dd_table_name(db_buf, tbl_buf);
  }

  /* Load foreign key info. It could also register child table(s) that
  refers to current table */
  if (exist == nullptr) {
    dberr_t error =
        dd_table_load_fk(client, norm_name, nullptr, m_table,
                         &dd_table->table(), thd, false, true, &fk_list);
    if (error != DB_SUCCESS) {
      dict_table_close(m_table, FALSE, FALSE);
      m_table = nullptr;
    }
  }
  mem_heap_free(heap);

  return (m_table);
}

/** Open single table with name
@param[in]	name		table name
@param[in]	dict_locked	dict_sys mutex is held or not
@param[in,out]	fk_list		foreign key name list
@param[in]	thd		thread THD */
static void dd_open_table_one_on_name(const char *name, bool dict_locked,
                                      dict_names_t &fk_list, THD *thd) {
  dict_table_t *table = nullptr;
  const dd::Table *dd_table = nullptr;
  MDL_ticket *mdl = nullptr;

  if (!dict_locked) {
    mutex_enter(&dict_sys->mutex);
  }

  table = dict_table_check_if_in_cache_low(name);

  if (table != NULL) {
    /* If the table is in cached already, do nothing. */
    if (!dict_locked) {
      mutex_exit(&dict_sys->mutex);
    }

    return;
  } else {
    /* Otherwise, open it by dd obj. */
    char db_buf[MAX_DATABASE_NAME_LEN + 1];
    char tbl_buf[MAX_TABLE_NAME_LEN + 1];

    /* Exit sys mutex to access server info */
    mutex_exit(&dict_sys->mutex);

    if (!dd_parse_tbl_name(name, db_buf, tbl_buf, nullptr, nullptr, nullptr)) {
      goto func_exit;
    }

    if (dd_mdl_acquire(thd, &mdl, db_buf, tbl_buf)) {
      goto func_exit;
    }

    dd::cache::Dictionary_client *client = dd::get_dd_client(thd);
    dd::cache::Dictionary_client::Auto_releaser releaser(client);

    if (client->acquire(db_buf, tbl_buf, &dd_table) || dd_table == nullptr) {
      goto func_exit;
    }

    ut_ad(dd_table->se_private_id() != dd::INVALID_OBJECT_ID);

    TABLE_SHARE ts;

    init_tmp_table_share(thd, &ts, db_buf, strlen(db_buf),
                         dd_table->name().c_str(), "" /* file name */, nullptr);

    ulint error =
        open_table_def_suppress_invalid_meta_data(thd, &ts, *dd_table);

    if (error != 0) {
      goto func_exit;
    }

    TABLE td;

    error = open_table_from_share(thd, &ts, dd_table->name().c_str(), 0,
                                  OPEN_FRM_FILE_ONLY, 0, &td, false, dd_table);

    if (error != 0) {
      free_table_share(&ts);
      goto func_exit;
    }

    table = dd_open_table_one(client, &td, name, dd_table, thd, fk_list);

    closefrm(&td, false);
    free_table_share(&ts);
  }

func_exit:
  if (table != NULL) {
    dd_table_close(table, thd, &mdl, false);
  } else {
    dd_mdl_release(thd, &mdl);
  }

  if (dict_locked) {
    mutex_enter(&dict_sys->mutex);
  }
}

/** Open foreign tables reference a table.
@param[in]	fk_list		foreign key name list
@param[in]	dict_locked	dict_sys mutex is locked or not
@param[in]	thd		thread THD */
void dd_open_fk_tables(dict_names_t &fk_list, bool dict_locked, THD *thd) {
  while (!fk_list.empty()) {
    char *name = const_cast<char *>(fk_list.front());

    if (innobase_get_lower_case_table_names() == 2) {
      innobase_casedn_str(name);
    } else {
#ifndef _WIN32
      if (innobase_get_lower_case_table_names() == 1) {
        innobase_casedn_str(name);
      }
#endif /* !_WIN32 */
    }

    dd_open_table_one_on_name(name, dict_locked, fk_list, thd);

    fk_list.pop_front();
  }
}

/** Open or load a table definition based on a Global DD object.
@tparam		Table		dd::Table or dd::Partition
@param[in,out]	client		data dictionary client
@param[in]	table		MySQL table definition
@param[in]	norm_name	Table Name
@param[in]	dd_table	Global DD table or partition object
@param[in]	thd		thread THD
@return ptr to dict_table_t filled, otherwise, nullptr */
template <typename Table>
dict_table_t *dd_open_table(dd::cache::Dictionary_client *client,
                            const TABLE *table, const char *norm_name,
                            const Table *dd_table, THD *thd) {
  dict_table_t *m_table = nullptr;
  dict_names_t fk_list;

  m_table = dd_open_table_one(client, table, norm_name, dd_table, thd, fk_list);

  /* If there is foreign table references to this table, we will
  try to open them */
  if (m_table != nullptr && !fk_list.empty()) {
    dd_open_fk_tables(fk_list, false, thd);
  }

  return (m_table);
}

template dict_table_t *dd_open_table<dd::Table>(dd::cache::Dictionary_client *,
                                                const TABLE *, const char *,
                                                const dd::Table *, THD *);

template dict_table_t *dd_open_table<dd::Partition>(
    dd::cache::Dictionary_client *, const TABLE *, const char *,
    const dd::Partition *, THD *);

/** Get next record from a new dd system table, like mysql.tables...
@param[in,out] pcur            persistent cursor
@param[in]     mtr             the mini-transaction
@return the next rec of the dd system table */
static const rec_t *dd_getnext_system_low(btr_pcur_t *pcur, mtr_t *mtr) {
  rec_t *rec = NULL;
  bool is_comp = dict_table_is_comp(pcur->index()->table);

  while (!rec || rec_get_deleted_flag(rec, is_comp)) {
    btr_pcur_move_to_next_user_rec(pcur, mtr);

    rec = btr_pcur_get_rec(pcur);

    if (!btr_pcur_is_on_user_rec(pcur)) {
      /* end of index */
      btr_pcur_close(pcur);

      return (NULL);
    }
  }

  /* Get a record, let's save the position */
  btr_pcur_store_position(pcur, mtr);

  return (rec);
}

/** Get next record of new DD system tables
@param[in,out]	pcur		persistent cursor
@param[in]	mtr		the mini-transaction
@retval next record */
const rec_t *dd_getnext_system_rec(btr_pcur_t *pcur, mtr_t *mtr) {
  /* Restore the position */
  btr_pcur_restore_position(BTR_SEARCH_LEAF, pcur, mtr);

  return (dd_getnext_system_low(pcur, mtr));
}

/** Scan a new dd system table, like mysql.tables...
@param[in]	thd		thd
@param[in,out]	mdl		mdl lock
@param[in,out]	pcur		persistent cursor
@param[in,out]	mtr		the mini-transaction
@param[in]	system_table_name	which dd system table to open
@param[in,out]	table		dict_table_t obj of dd system table
@retval the first rec of the dd system table */
const rec_t *dd_startscan_system(THD *thd, MDL_ticket **mdl, btr_pcur_t *pcur,
                                 mtr_t *mtr, const char *system_table_name,
                                 dict_table_t **table) {
  dict_index_t *clust_index;
  const rec_t *rec = nullptr;

  *table = dd_table_open_on_name(thd, mdl, system_table_name, true, false);
  mtr_commit(mtr);

  clust_index = UT_LIST_GET_FIRST((*table)->indexes);

  mtr_start(mtr);
  btr_pcur_open_at_index_side(true, clust_index, BTR_SEARCH_LEAF, pcur, true, 0,
                              mtr);

  rec = dd_getnext_system_low(pcur, mtr);

  return (rec);
}

/**
  All DD tables would contain DB_TRX_ID and DB_ROLL_PTR fields
  before other fields. This offset indicates the position at
  which the first DD column is located.
*/
static const int DD_FIELD_OFFSET = 2;

/** Process one mysql.tables record and get the dict_table_t
@param[in]	heap		temp memory heap
@param[in,out]	rec		mysql.tables record
@param[in,out]	table		dict_table_t to fill
@param[in]	dd_tables	dict_table_t obj of dd system table
@param[in]	mdl		mdl on the table
@param[in]	mtr		the mini-transaction
@retval error message, or NULL on success */
const char *dd_process_dd_tables_rec_and_mtr_commit(
    mem_heap_t *heap, const rec_t *rec, dict_table_t **table,
    dict_table_t *dd_tables, MDL_ticket **mdl, mtr_t *mtr) {
  ulint len;
  const byte *field;
  const char *err_msg = NULL;
  ulint table_id;

  ut_ad(!rec_get_deleted_flag(rec, dict_table_is_comp(dd_tables)));
  ut_ad(mtr_memo_contains_page(mtr, rec, MTR_MEMO_PAGE_S_FIX));

  ulint *offsets = rec_get_offsets(rec, dd_tables->first_index(), NULL,
                                   ULINT_UNDEFINED, &heap);

  const dd::Object_table &dd_object_table = dd::get_dd_table<dd::Table>();

  field = rec_get_nth_field(
      rec, offsets,
      dd_object_table.field_number("FIELD_ENGINE") + DD_FIELD_OFFSET, &len);

  /* If "engine" field is not "innodb", return. */
  if (strncmp((const char *)field, "InnoDB", 6) != 0) {
    *table = NULL;
    mtr_commit(mtr);
    return (err_msg);
  }

  /* Get the se_private_id field. */
  field = (const byte *)rec_get_nth_field(
      rec, offsets,
      dd_object_table.field_number("FIELD_SE_PRIVATE_ID") + DD_FIELD_OFFSET,
      &len);

  if (len != 8) {
    *table = NULL;
    mtr_commit(mtr);
    return (err_msg);
  }

  /* Get the table id */
  table_id = mach_read_from_8(field);

  /* Skip mysql.* tables. */
  if (dict_sys_t::is_dd_table_id(table_id)) {
    *table = NULL;
    mtr_commit(mtr);
    return (err_msg);
  }

  /* Commit before load the table again */
  mtr_commit(mtr);
  THD *thd = current_thd;

  *table = dd_table_open_on_id(table_id, thd, mdl, true, false);

  if (!(*table)) {
    err_msg = "Table not found";
  }

  return (err_msg);
}

/** Process one mysql.table_partitions record and get the dict_table_t
@param[in]	heap		temp memory heap
@param[in,out]	rec		mysql.table_partitions record
@param[in,out]	table		dict_table_t to fill
@param[in]	dd_tables	dict_table_t obj of dd partition table
@param[in]	mdl		mdl on the table
@param[in]	mtr		the mini-transaction
@retval error message, or NULL on success */
const char *dd_process_dd_partitions_rec_and_mtr_commit(
    mem_heap_t *heap, const rec_t *rec, dict_table_t **table,
    dict_table_t *dd_tables, MDL_ticket **mdl, mtr_t *mtr) {
  ulint len;
  const byte *field;
  const char *err_msg = NULL;
  ulint table_id;

  ut_ad(mtr_memo_contains_page(mtr, rec, MTR_MEMO_PAGE_S_FIX));

  ut_ad(!rec_get_deleted_flag(rec, dict_table_is_comp(dd_tables)));

  ulint *offsets = rec_get_offsets(rec, dd_tables->first_index(), NULL,
                                   ULINT_UNDEFINED, &heap);

  const dd::Object_table &dd_object_table = dd::get_dd_table<dd::Partition>();

  /* Get the engine field. */
  field = rec_get_nth_field(
      rec, offsets,
      dd_object_table.field_number("FIELD_ENGINE") + DD_FIELD_OFFSET, &len);

  /* If "engine" field is not "innodb", return. */
  if (strncmp((const char *)field, "InnoDB", 6) != 0) {
    *table = NULL;
    mtr_commit(mtr);
    return (err_msg);
  }

  /* Get the se_private_id field. */
  field = (const byte *)rec_get_nth_field(
      rec, offsets,
      dd_object_table.field_number("FIELD_SE_PRIVATE_ID") + DD_FIELD_OFFSET,
      &len);
  /* When table is partitioned table, the se_private_id is null. */
  if (len != 8) {
    *table = NULL;
    mtr_commit(mtr);
    return (err_msg);
  }

  /* Get the table id */
  table_id = mach_read_from_8(field);

  /* Skip mysql.* tables. */
  if (dict_sys_t::is_dd_table_id(table_id)) {
    *table = NULL;
    mtr_commit(mtr);
    return (err_msg);
  }

  /* Commit before load the table again */
  mtr_commit(mtr);
  THD *thd = current_thd;

  *table = dd_table_open_on_id(table_id, thd, mdl, true, false);

  if (!(*table)) {
    err_msg = "Table not found";
  }

  return (err_msg);
}

/** Process one mysql.columns record and get info to dict_col_t
@param[in,out]	heap		temp memory heap
@param[in]	rec		mysql.columns record
@param[in,out]	col		dict_col_t to fill
@param[in,out]	table_id	table id
@param[in,out]	col_name	column name
@param[in,out]	nth_v_col	nth v column
@param[in]	dd_columns	dict_table_t obj of mysql.columns
@param[in,out]	mtr		the mini-transaction
@retval true if column is filled */
bool dd_process_dd_columns_rec(mem_heap_t *heap, const rec_t *rec,
                               dict_col_t *col, table_id_t *table_id,
                               char **col_name, ulint *nth_v_col,
                               const dict_table_t *dd_columns, mtr_t *mtr) {
  ulint len;
  const byte *field;
  dict_col_t *t_col;
  ulint pos;
  ulint v_pos = 0;
  dd::Column::enum_hidden_type hidden;
  bool is_virtual;
  dict_v_col_t *vcol = nullptr;

  ut_ad(!rec_get_deleted_flag(rec, dict_table_is_comp(dd_columns)));

  ulint *offsets = rec_get_offsets(rec, dd_columns->first_index(), NULL,
                                   ULINT_UNDEFINED, &heap);

  const dd::Object_table &dd_object_table = dd::get_dd_table<dd::Column>();

  /* Get the hidden attribute, and skip if it's a hidden column. */
  field = (const byte *)rec_get_nth_field(
      rec, offsets,
      dd_object_table.field_number("FIELD_HIDDEN") + DD_FIELD_OFFSET, &len);
  hidden = static_cast<dd::Column::enum_hidden_type>(mach_read_from_1(field));
  if (hidden == dd::Column::enum_hidden_type::HT_HIDDEN_SE ||
      hidden == dd::Column::enum_hidden_type::HT_HIDDEN_SQL) {
    mtr_commit(mtr);
    return (false);
  }

  /* Get the column name. */
  field = (const byte *)rec_get_nth_field(
      rec, offsets,
      dd_object_table.field_number("FIELD_NAME") + DD_FIELD_OFFSET, &len);
  *col_name = mem_heap_strdupl(heap, (const char *)field, len);

  /* Get the position. */
  field = (const byte *)rec_get_nth_field(
      rec, offsets,
      dd_object_table.field_number("FIELD_ORDINAL_POSITION") + DD_FIELD_OFFSET,
      &len);
  pos = mach_read_from_4(field) - 1;

  /* Get the is_virtual attribute. */
  field = (const byte *)rec_get_nth_field(rec, offsets, 21, &len);
  is_virtual = mach_read_from_1(field) & 0x01;

  /* Get the se_private_data field. */
  field = (const byte *)rec_get_nth_field(
      rec, offsets,
      dd_object_table.field_number("FIELD_SE_PRIVATE_DATA") + DD_FIELD_OFFSET,
      &len);

  if (len == 0 || len == UNIV_SQL_NULL) {
    mtr_commit(mtr);
    return (false);
  }

  char *p_ptr = (char *)mem_heap_strdupl(heap, (const char *)field, len);
  dd::String_type prop((char *)p_ptr);
  dd::Properties *p = dd::Properties::parse_properties(prop);

  /* Load the table and get the col. */
  if (!p || !p->exists(dd_index_key_strings[DD_TABLE_ID])) {
    if (p) {
      delete p;
    }
    mtr_commit(mtr);
    return (false);
  }

  if (!p->get_uint64(dd_index_key_strings[DD_TABLE_ID], (uint64 *)table_id)) {
    THD *thd = current_thd;
    dict_table_t *table;
    MDL_ticket *mdl = NULL;

    /* Commit before we try to load the table. */
    mtr_commit(mtr);
    table = dd_table_open_on_id(*table_id, thd, &mdl, true, true);

    if (!table) {
      delete p;
      return (false);
    }

    if (is_virtual) {
      vcol = dict_table_get_nth_v_col_mysql(table, pos);

      if (vcol == nullptr) {
        dd_table_close(table, thd, &mdl, true);
        delete p;
        return (false);
      }

      /* Copy info. */
      col->ind = vcol->m_col.ind;
      col->mtype = vcol->m_col.mtype;
      col->prtype = vcol->m_col.prtype;
      col->len = vcol->m_col.len;

      v_pos = dict_create_v_col_pos(vcol->v_pos, vcol->m_col.ind);
    } else {
      if (table->n_v_cols == 0) {
        t_col = table->get_col(pos);
      } else {
        ulint col_nr;

        col_nr = dict_table_has_column(table, *col_name, pos);
        t_col = table->get_col(col_nr);
        ut_ad(t_col);
      }

      /* Copy info. */
      col->ind = t_col->ind;
      col->mtype = t_col->mtype;
      col->prtype = t_col->prtype;
      col->len = t_col->len;
    }

    if (p->exists(dd_column_key_strings[DD_INSTANT_COLUMN_DEFAULT_NULL]) ||
        p->exists(dd_column_key_strings[DD_INSTANT_COLUMN_DEFAULT])) {
      dd_parse_default_value(*p, col, heap);
    }

    dd_table_close(table, thd, &mdl, true);
    delete p;
  } else {
    delete p;
    mtr_commit(mtr);
    return (false);
  }

  /* Report the virtual column number */
  if (col->prtype & DATA_VIRTUAL) {
    ut_ad(vcol != nullptr);
    ut_ad(v_pos != 0);
    ut_ad(is_virtual);

    *nth_v_col = dict_get_v_col_pos(v_pos);
  } else {
    *nth_v_col = ULINT_UNDEFINED;
  }

  return (true);
}

/** Process one mysql.columns record for virtual columns
@param[in]	heap		temp memory heap
@param[in,out]	rec		mysql.columns record
@param[in,out]	table_id	table id
@param[in,out]	pos		position
@param[in,out]	base_pos	base column position
@param[in,out]	n_row		number of rows
@param[in]	dd_columns	dict_table_t obj of mysql.columns
@param[in]	mtr		the mini-transaction
@retval true if virtual info is filled */
bool dd_process_dd_virtual_columns_rec(mem_heap_t *heap, const rec_t *rec,
                                       table_id_t *table_id, ulint **pos,
                                       ulint **base_pos, ulint *n_row,
                                       dict_table_t *dd_columns, mtr_t *mtr) {
  ulint len;
  const byte *field;
  ulint origin_pos;
  dd::Column::enum_hidden_type hidden;
  bool is_virtual;

  ut_ad(!rec_get_deleted_flag(rec, dict_table_is_comp(dd_columns)));

  ulint *offsets = rec_get_offsets(rec, dd_columns->first_index(), NULL,
                                   ULINT_UNDEFINED, &heap);

  const dd::Object_table &dd_object_table = dd::get_dd_table<dd::Column>();

  /* Get the is_virtual attribute, and skip if it's not a virtual column. */
  field = (const byte *)rec_get_nth_field(
      rec, offsets,
      dd_object_table.field_number("FIELD_IS_VIRTUAL") + DD_FIELD_OFFSET, &len);
  is_virtual = mach_read_from_1(field) & 0x01;
  if (!is_virtual) {
    mtr_commit(mtr);
    return (false);
  }

  /* Get the hidden attribute, and skip if it's a hidden column. */
  field = (const byte *)rec_get_nth_field(
      rec, offsets,
      dd_object_table.field_number("FIELD_HIDDEN") + DD_FIELD_OFFSET, &len);
  hidden = static_cast<dd::Column::enum_hidden_type>(mach_read_from_1(field));
  if (hidden == dd::Column::enum_hidden_type::HT_HIDDEN_SE) {
    mtr_commit(mtr);
    return (false);
  }

  /* Get the position. */
  field = (const byte *)rec_get_nth_field(
      rec, offsets,
      dd_object_table.field_number("FIELD_ORDINAL_POSITION") + DD_FIELD_OFFSET,
      &len);
  origin_pos = mach_read_from_4(field) - 1;

  /* Get the se_private_data field. */
  field = (const byte *)rec_get_nth_field(
      rec, offsets,
      dd_object_table.field_number("FIELD_SE_PRIVATE_DATA") + DD_FIELD_OFFSET,
      &len);

  if (len == 0 || len == UNIV_SQL_NULL) {
    mtr_commit(mtr);
    return (false);
  }

  char *p_ptr = (char *)mem_heap_strdupl(heap, (const char *)field, len);
  dd::String_type prop((char *)p_ptr);
  dd::Properties *p = dd::Properties::parse_properties(prop);

  /* Load the table and get the col. */
  if (!p || !p->exists(dd_index_key_strings[DD_TABLE_ID])) {
    if (p) {
      delete p;
    }
    mtr_commit(mtr);
    return (false);
  }

  if (!p->get_uint64(dd_index_key_strings[DD_TABLE_ID], (uint64 *)table_id)) {
    THD *thd = current_thd;
    dict_table_t *table;
    MDL_ticket *mdl = NULL;
    dict_v_col_t *vcol = NULL;

    /* Commit before we try to load the table. */
    mtr_commit(mtr);
    table = dd_table_open_on_id(*table_id, thd, &mdl, true, true);

    if (!table) {
      delete p;
      return (false);
    }

    vcol = dict_table_get_nth_v_col_mysql(table, origin_pos);

    if (vcol == NULL || vcol->num_base == 0) {
      dd_table_close(table, thd, &mdl, true);
      delete p;
      return (false);
    }

    *pos = static_cast<ulint *>(
        mem_heap_alloc(heap, vcol->num_base * sizeof(ulint)));
    *base_pos = static_cast<ulint *>(
        mem_heap_alloc(heap, vcol->num_base * sizeof(ulint)));
    *n_row = vcol->num_base;
    for (ulint i = 0; i < *n_row; i++) {
      (*pos)[i] = dict_create_v_col_pos(vcol->v_pos, vcol->m_col.ind);
      (*base_pos)[i] = vcol->base_col[i]->ind;
    }

    dd_table_close(table, thd, &mdl, true);
    delete p;
  } else {
    delete p;
    mtr_commit(mtr);
    return (false);
  }

  return (true);
}
/** Process one mysql.indexes record and get dict_index_t
@param[in]	heap		temp memory heap
@param[in,out]	rec		mysql.indexes record
@param[in,out]	index		dict_index_t to fill
@param[in]	mdl		mdl on index->table
@param[in,out]	parent		parent table if it's fts aux table.
@param[in,out]	parent_mdl	mdl on parent if it's fts aux table.
@param[in]	dd_indexes	dict_table_t obj of mysql.indexes
@param[in]	mtr		the mini-transaction
@retval true if index is filled */
bool dd_process_dd_indexes_rec(mem_heap_t *heap, const rec_t *rec,
                               const dict_index_t **index, MDL_ticket **mdl,
                               dict_table_t **parent, MDL_ticket **parent_mdl,
                               dict_table_t *dd_indexes, mtr_t *mtr) {
  ulint len;
  const byte *field;
  uint32 index_id;
  uint32 space_id;
  uint64 table_id;

  *index = nullptr;

  ut_ad(!rec_get_deleted_flag(rec, dict_table_is_comp(dd_indexes)));

  ulint *offsets = rec_get_offsets(rec, dd_indexes->first_index(), NULL,
                                   ULINT_UNDEFINED, &heap);

  const dd::Object_table &dd_object_table = dd::get_dd_table<dd::Index>();

  field = rec_get_nth_field(
      rec, offsets,
      dd_object_table.field_number("FIELD_ENGINE") + DD_FIELD_OFFSET, &len);

  /* If "engine" field is not "innodb", return. */
  if (strncmp((const char *)field, "InnoDB", 6) != 0) {
    mtr_commit(mtr);
    return (false);
  }

  /* Get the se_private_data field. */
  field = (const byte *)rec_get_nth_field(
      rec, offsets,
      dd_object_table.field_number("FIELD_SE_PRIVATE_DATA") + DD_FIELD_OFFSET,
      &len);

  if (len == 0 || len == UNIV_SQL_NULL) {
    mtr_commit(mtr);
    return (false);
  }

  /* Get index id. */
  dd::String_type prop((char *)field);
  dd::Properties *p = dd::Properties::parse_properties(prop);

  if (!p || !p->exists(dd_index_key_strings[DD_INDEX_ID]) ||
      !p->exists(dd_index_key_strings[DD_INDEX_SPACE_ID])) {
    if (p) {
      delete p;
    }
    mtr_commit(mtr);
    return (false);
  }

  if (p->get_uint32(dd_index_key_strings[DD_INDEX_ID], &index_id)) {
    delete p;
    mtr_commit(mtr);
    return (false);
  }

  /* Get the tablespace id. */
  if (p->get_uint32(dd_index_key_strings[DD_INDEX_SPACE_ID], &space_id)) {
    delete p;
    mtr_commit(mtr);
    return (false);
  }

  /* Skip mysql.* indexes. */
  if (space_id == dict_sys->s_space_id) {
    delete p;
    mtr_commit(mtr);
    return (false);
  }

  /* Load the table and get the index. */
  if (!p->exists(dd_index_key_strings[DD_TABLE_ID])) {
    delete p;
    mtr_commit(mtr);
    return (false);
  }

  if (!p->get_uint64(dd_index_key_strings[DD_TABLE_ID], &table_id)) {
    THD *thd = current_thd;
    dict_table_t *table;

    /* Commit before load the table */
    mtr_commit(mtr);
    table = dd_table_open_on_id(table_id, thd, mdl, true, true);

    if (!table) {
      delete p;
      return (false);
    }

    /* For fts aux table, we need to acuqire mdl lock on parent. */
    if (table->is_fts_aux()) {
      fts_aux_table_t fts_table;
      fts_is_aux_table_name(&fts_table, table->name.m_name,
                            strlen(table->name.m_name));
      table_id_t parent_id = fts_table.parent_id;

      dd_table_close(table, thd, mdl, true);

      *parent = dd_table_open_on_id(parent_id, thd, parent_mdl, true, true);

      if (*parent == nullptr) {
        delete p;
        return (false);
      }

      table = dd_table_open_on_id(table_id, thd, mdl, true, true);

      if (!table) {
        dd_table_close(*parent, thd, parent_mdl, true);
        delete p;
        return (false);
      }
    }

    for (const dict_index_t *t_index = table->first_index(); t_index != NULL;
         t_index = t_index->next()) {
      if (t_index->space == space_id && t_index->id == index_id) {
        *index = t_index;
      }
    }

    if (*index == nullptr) {
      dd_table_close(table, thd, mdl, true);
      if (table->is_fts_aux() && *parent) {
        dd_table_close(*parent, thd, parent_mdl, true);
      }
      delete p;
      return (false);
    }

    delete p;
  } else {
    delete p;
    mtr_commit(mtr);
    return (false);
  }

  return (true);
}

/** Process one mysql.indexes record and get breif info to dict_index_t
@param[in]	heap		temp memory heap
@param[in,out]	rec		mysql.indexes record
@param[in,out]	index_id	index id
@param[in,out]	space_id	space id
@param[in]	dd_indexes	dict_table_t obj of mysql.indexes
@retval true if index is filled */
bool dd_process_dd_indexes_rec_simple(mem_heap_t *heap, const rec_t *rec,
                                      space_index_t *index_id,
                                      space_id_t *space_id,
                                      dict_table_t *dd_indexes) {
  ulint len;
  const byte *field;
  uint32 idx_id;

  ut_ad(!rec_get_deleted_flag(rec, dict_table_is_comp(dd_indexes)));

  ulint *offsets = rec_get_offsets(rec, dd_indexes->first_index(), NULL,
                                   ULINT_UNDEFINED, &heap);

  const dd::Object_table &dd_object_table = dd::get_dd_table<dd::Index>();

  field = rec_get_nth_field(
      rec, offsets,
      dd_object_table.field_number("FIELD_ENGINE") + DD_FIELD_OFFSET, &len);

  /* If "engine" field is not "innodb", return. */
  if (strncmp((const char *)field, "InnoDB", 6) != 0) {
    return (false);
  }

  /* Get the se_private_data field. */
  field = (const byte *)rec_get_nth_field(
      rec, offsets,
      dd_object_table.field_number("FIELD_SE_PRIVATE_DATA") + DD_FIELD_OFFSET,
      &len);

  if (len == 0 || len == UNIV_SQL_NULL) {
    return (false);
  }

  /* Get index id. */
  dd::String_type prop((char *)field);
  dd::Properties *p = dd::Properties::parse_properties(prop);

  if (!p || !p->exists(dd_index_key_strings[DD_INDEX_ID]) ||
      !p->exists(dd_index_key_strings[DD_INDEX_SPACE_ID])) {
    if (p) {
      delete p;
    }
    return (false);
  }

  if (p->get_uint32(dd_index_key_strings[DD_INDEX_ID], &idx_id)) {
    delete p;
    return (false);
  }
  *index_id = idx_id;

  /* Get the tablespace_id. */
  if (p->get_uint32(dd_index_key_strings[DD_INDEX_SPACE_ID], space_id)) {
    delete p;
    return (false);
  }

  delete p;

  return (true);
}

/** Process one mysql.tablespaces record and get info
@param[in]	heap		temp memory heap
@param[in,out]	rec		mysql.tablespaces record
@param[in,out]	space_id	space id
@param[in,out]	name		space name
@param[in,out]	flags		space flags
@param[in,out]	server_version	server version
@param[in,out]	space_version	space version
@param[in,out]	is_encrypted	true if tablespace is encrypted
@param[in]	dd_spaces	dict_table_t obj of mysql.tablespaces
@return true if data is retrived */
bool dd_process_dd_tablespaces_rec(mem_heap_t *heap, const rec_t *rec,
                                   space_id_t *space_id, char **name,
                                   uint *flags, uint32 *server_version,
                                   uint32 *space_version, bool *is_encrypted,
                                   dict_table_t *dd_spaces) {
  ulint len;
  const byte *field;
  char *prop_str;

  ut_ad(!rec_get_deleted_flag(rec, dict_table_is_comp(dd_spaces)));

  ulint *offsets = rec_get_offsets(rec, dd_spaces->first_index(), NULL,
                                   ULINT_UNDEFINED, &heap);

  const dd::Object_table &dd_object_table = dd::get_dd_table<dd::Tablespace>();

  field = rec_get_nth_field(
      rec, offsets,
      dd_object_table.field_number("FIELD_ENGINE") + DD_FIELD_OFFSET, &len);

  /* If "engine" field is not "innodb", return. */
  if (strncmp((const char *)field, "InnoDB", 6) != 0) {
    return (false);
  }

  /* Get name field. */
  field = rec_get_nth_field(
      rec, offsets,
      dd_object_table.field_number("FIELD_NAME") + DD_FIELD_OFFSET, &len);
  *name = reinterpret_cast<char *>(mem_heap_zalloc(heap, len + 1));
  memcpy(*name, field, len);

  /* Get the se_private_data field. */
  field = (const byte *)rec_get_nth_field(
      rec, offsets,
      dd_object_table.field_number("FIELD_SE_PRIVATE_DATA") + DD_FIELD_OFFSET,
      &len);

  if (len == 0 || len == UNIV_SQL_NULL) {
    return (false);
  }

  prop_str = static_cast<char *>(mem_heap_zalloc(heap, len + 1));
  memcpy(prop_str, field, len);
  dd::String_type prop(prop_str);
  dd::Properties *p = dd::Properties::parse_properties(prop);

  if (!p || !p->exists(dd_space_key_strings[DD_SPACE_ID]) ||
      !p->exists(dd_index_key_strings[DD_SPACE_FLAGS])) {
    if (p) {
      delete p;
    }
    return (false);
  }

  /* Get space id. */
  if (p->get_uint32(dd_space_key_strings[DD_SPACE_ID], space_id)) {
    delete p;
    return (false);
  }

  /* Get space flag. */
  if (p->get_uint32(dd_space_key_strings[DD_SPACE_FLAGS], flags)) {
    delete p;
    return (false);
  }

  /* Get server flag. */
  if (p->get_uint32(dd_space_key_strings[DD_SPACE_SERVER_VERSION],
                    server_version)) {
    delete p;
    return (false);
  }

  /* Get space flag. */
  if (p->get_uint32(dd_space_key_strings[DD_SPACE_VERSION], space_version)) {
    delete p;
    return (false);
  }

  /* Get Encryption. */
  if (FSP_FLAGS_GET_ENCRYPTION(*flags)) {
    *is_encrypted = true;
  }

  delete p;

  return (true);
}

/** Get dd tablespace id for fts table
@param[in]	parent_table	parent table of fts table
@param[in]	table		fts table
@param[in,out]	dd_space_id	dd table space id
@return true on success, false on failure. */
bool dd_get_fts_tablespace_id(const dict_table_t *parent_table,
                              const dict_table_t *table,
                              dd::Object_id &dd_space_id) {
  char db_name[MAX_DATABASE_NAME_LEN + 1];
  char table_name[MAX_TABLE_NAME_LEN + 1];

  dd_parse_tbl_name(parent_table->name.m_name, db_name, table_name, nullptr,
                    nullptr, nullptr);

  THD *thd = current_thd;
  dd::cache::Dictionary_client *client = dd::get_dd_client(thd);
  dd::cache::Dictionary_client::Auto_releaser releaser(client);

  dd::Object_id space_id = parent_table->dd_space_id;

  dd_space_id = dd::INVALID_OBJECT_ID;

  if (dict_table_is_file_per_table(table)) {
    /* This means user table and file_per_table */
    bool ret;
    char *filename = fil_space_get_first_path(table->space);

    ret = dd_create_implicit_tablespace(client, thd, table->space,
                                        table->name.m_name, filename, false,
                                        dd_space_id);

    ut_free(filename);
    if (ret) {
      return (false);
    }

  } else if (table->space != TRX_SYS_SPACE &&
             table->space != srv_tmp_space.space_id()) {
    /* This is a user table that resides in shared tablespace */
    ut_ad(!dict_table_is_file_per_table(table));
    ut_ad(DICT_TF_HAS_SHARED_SPACE(table->flags));

    /* Currently the tablespace id is hard coded as 0 */
    dd_space_id = space_id;

    const dd::Tablespace *index_space = NULL;
    if (client->acquire<dd::Tablespace>(space_id, &index_space)) {
      return (false);
    }

    uint32 id;
    if (index_space == NULL) {
      return (false);
    } else if (index_space->se_private_data().get_uint32(
                   dd_space_key_strings[DD_SPACE_ID], &id) ||
               id != table->space) {
      ut_ad(!"missing or incorrect tablespace id");
      return (false);
    }
  } else if (table->space == TRX_SYS_SPACE) {
    /* This is a user table that resides in innodb_system
    tablespace */
    ut_ad(!dict_table_is_file_per_table(table));
    dd_space_id = dict_sys_t::s_dd_sys_space_id;
  }

  return (true);
}

/** Set table options for fts dd tables according to dict table
@param[in,out]	dd_table	dd table instance
@param[in]	table		dict table instance */
void dd_set_fts_table_options(dd::Table *dd_table, const dict_table_t *table) {
  dd_table->set_engine(innobase_hton_name);
  dd_table->set_hidden(dd::Abstract_table::HT_HIDDEN_SE);
  dd_table->set_collation_id(my_charset_bin.number);

  dd::Table::enum_row_format row_format = dd::Table::RF_DYNAMIC;
  switch (dict_tf_get_rec_format(table->flags)) {
    case REC_FORMAT_REDUNDANT:
      row_format = dd::Table::RF_REDUNDANT;
      break;
    case REC_FORMAT_COMPACT:
      row_format = dd::Table::RF_COMPACT;
      break;
    case REC_FORMAT_COMPRESSED:
      row_format = dd::Table::RF_COMPRESSED;
      break;
    case REC_FORMAT_DYNAMIC:
      row_format = dd::Table::RF_DYNAMIC;
      break;
    default:
      ut_a(0);
  }

  dd_table->set_row_format(row_format);

  /* FTS AUX tables are always not encrypted/compressed
  as it is designed now. So both "compress" and "encrypt_type"
  option are not set */

  dd::Properties *table_options = &dd_table->options();
  table_options->set_bool("pack_record", true);
  table_options->set_bool("checksum", false);
  table_options->set_bool("delay_key_write", false);
  table_options->set_uint32("avg_row_length", 0);
  table_options->set_uint32("stats_sample_pages", 0);
  table_options->set_uint32("stats_auto_recalc", HA_STATS_AUTO_RECALC_DEFAULT);

  if (auto zip_ssize = DICT_TF_GET_ZIP_SSIZE(table->flags)) {
    table_options->set_uint32("key_block_size", 1 << (zip_ssize - 1));
  } else {
    table_options->set_uint32("key_block_size", 0);
  }
}

/** Add nullability info to column se_private_data
@param[in,out]	dd_col	DD table column
@param[in]	col	InnoDB table column */
static void dd_set_fts_nullability(dd::Column *dd_col, const dict_col_t *col) {
  bool is_nullable = !(col->prtype & DATA_NOT_NULL);
  dd::Properties &p = dd_col->se_private_data();
  p.set_bool("nullable", is_nullable);
}

/** Create dd table for fts aux index table
@param[in]	parent_table	parent table of fts table
@param[in,out]	table		fts table
@param[in]	charset		fts index charset
@return true on success, false on failure */
bool dd_create_fts_index_table(const dict_table_t *parent_table,
                               dict_table_t *table,
                               const CHARSET_INFO *charset) {
  ut_ad(charset != nullptr);

  char db_name[MAX_DATABASE_NAME_LEN + 1];
  char table_name[MAX_TABLE_NAME_LEN + 1];

  dd_parse_tbl_name(table->name.m_name, db_name, table_name, nullptr, nullptr,
                    nullptr);

  /* Create dd::Table object */
  THD *thd = current_thd;
  dd::Schema_MDL_locker mdl_locker(thd);
  dd::cache::Dictionary_client *client = dd::get_dd_client(thd);
  dd::cache::Dictionary_client::Auto_releaser releaser(client);

  const dd::Schema *schema = nullptr;
  if (mdl_locker.ensure_locked(db_name) ||
      client->acquire<dd::Schema>(db_name, &schema)) {
    return (false);
  }

  /* Check if schema is nullptr? */
  if (schema == nullptr) {
    my_error(ER_BAD_DB_ERROR, MYF(0), db_name);
    return (false);
  }

  std::unique_ptr<dd::Table> dd_table_obj(schema->create_table(thd));
  dd::Table *dd_table = dd_table_obj.get();

  dd_table->set_name(table_name);
  dd_table->set_schema_id(schema->id());

  dd_set_fts_table_options(dd_table, table);

  /* FTS AUX tables are always not encrypted/compressed
  as it is designed now. So both "compress" and "encrypt_type"
  option are not set */

  /* Fill columns */
  /* 1st column: word */
  const char *col_name = nullptr;
  dd::Column *col = dd_table->add_column();
  col_name = "word";
  col->set_name(col_name);
  col->set_type(dd::enum_column_types::VARCHAR);
  col->set_char_length(FTS_INDEX_WORD_LEN);
  col->set_nullable(false);
  col->set_collation_id(charset->number);
  ut_ad(strcmp(col_name, table->get_col_name(0)) == 0);
  dd_set_fts_nullability(col, table->get_col(0));

  dd::Column *key_col1 = col;

  /* 2nd column: first_doc_id */
  col = dd_table->add_column();
  col->set_name("first_doc_id");
  col->set_type(dd::enum_column_types::LONGLONG);
  col->set_char_length(20);
  col->set_numeric_scale(0);
  col->set_nullable(false);
  col->set_unsigned(true);
  col->set_collation_id(charset->number);

  dd::Column *key_col2 = col;

  /* 3rd column: last_doc_id */
  col = dd_table->add_column();
  col->set_name("last_doc_id");
  col->set_type(dd::enum_column_types::LONGLONG);
  col->set_char_length(20);
  col->set_numeric_scale(0);
  col->set_nullable(false);
  col->set_unsigned(true);
  col->set_collation_id(charset->number);

  /* 4th column: doc_count */
  col = dd_table->add_column();
  col->set_name("doc_count");
  col->set_type(dd::enum_column_types::LONG);
  col->set_char_length(4);
  col->set_numeric_scale(0);
  col->set_nullable(false);
  col->set_unsigned(true);
  col->set_collation_id(charset->number);

  /* 5th column: ilist */
  col = dd_table->add_column();
  col->set_name("ilist");
  col->set_type(dd::enum_column_types::BLOB);
  col->set_char_length(8);
  col->set_nullable(false);
  col->set_collation_id(my_charset_bin.number);

  /* Fill index */
  dd::Index *index = dd_table->add_index();
  index->set_name("FTS_INDEX_TABLE_IND");
  index->set_algorithm(dd::Index::IA_BTREE);
  index->set_algorithm_explicit(false);
  index->set_visible(true);
  index->set_type(dd::Index::IT_PRIMARY);
  index->set_ordinal_position(1);
  index->set_generated(false);
  index->set_engine(dd_table->engine());

  index->options().set_uint32("flags", 32);

  dd::Index_element *index_elem;
  index_elem = index->add_element(key_col1);
  index_elem->set_length(FTS_INDEX_WORD_LEN);

  index_elem = index->add_element(key_col2);
  index_elem->set_length(FTS_INDEX_FIRST_DOC_ID_LEN);

  /* Fill table space info, etc */
  dd::Object_id dd_space_id;
  if (!dd_get_fts_tablespace_id(parent_table, table, dd_space_id)) {
    return (false);
  }

  table->dd_space_id = dd_space_id;

  dd_write_table(dd_space_id, dd_table, table);

  MDL_ticket *mdl_ticket = NULL;
  if (dd::acquire_exclusive_table_mdl(thd, db_name, table_name, false,
                                      &mdl_ticket)) {
    ut_ad(0);
    return (false);
  }

  /* Store table to dd */
  bool fail = client->store(dd_table);
  if (fail) {
    ut_ad(0);
    return (false);
  }

  return (true);
}

/** Create dd table for fts aux common table
@param[in]	parent_table	parent table of fts table
@param[in,out]	table		fts table
@param[in]	is_config	flag whether it's fts aux configure table
@return true on success, false on failure */
bool dd_create_fts_common_table(const dict_table_t *parent_table,
                                dict_table_t *table, bool is_config) {
  char db_name[MAX_DATABASE_NAME_LEN + 1];
  char table_name[MAX_TABLE_NAME_LEN + 1];

  dd_parse_tbl_name(table->name.m_name, db_name, table_name, nullptr, nullptr,
                    nullptr);

  /* Create dd::Table object */
  THD *thd = current_thd;
  dd::Schema_MDL_locker mdl_locker(thd);
  dd::cache::Dictionary_client *client = dd::get_dd_client(thd);
  dd::cache::Dictionary_client::Auto_releaser releaser(client);

  const dd::Schema *schema = nullptr;
  if (mdl_locker.ensure_locked(db_name) ||
      client->acquire<dd::Schema>(db_name, &schema)) {
    return (false);
  }

  /* Check if schema is nullptr */
  if (schema == nullptr) {
    my_error(ER_BAD_DB_ERROR, MYF(0), db_name);
    return (false);
  }

  std::unique_ptr<dd::Table> dd_table_obj(schema->create_table(thd));
  dd::Table *dd_table = dd_table_obj.get();

  dd_table->set_name(table_name);
  dd_table->set_schema_id(schema->id());

  dd_set_fts_table_options(dd_table, table);
  const char *col_name = nullptr;

  /* Fill columns */
  if (!is_config) {
    /* 1st column: doc_id */
    dd::Column *col = dd_table->add_column();
    col_name = "doc_id";
    col->set_name(col_name);
    col->set_type(dd::enum_column_types::LONGLONG);
    col->set_char_length(20);
    col->set_numeric_scale(0);
    col->set_nullable(false);
    col->set_unsigned(true);
    col->set_collation_id(my_charset_bin.number);
    ut_ad(strcmp(col_name, table->get_col_name(0)) == 0);
    dd_set_fts_nullability(col, table->get_col(0));

    dd::Column *key_col1 = col;

    /* Fill index */
    dd::Index *index = dd_table->add_index();
    index->set_name("FTS_COMMON_TABLE_IND");
    index->set_algorithm(dd::Index::IA_BTREE);
    index->set_algorithm_explicit(false);
    index->set_visible(true);
    index->set_type(dd::Index::IT_PRIMARY);
    index->set_ordinal_position(1);
    index->set_generated(false);
    index->set_engine(dd_table->engine());

    index->options().set_uint32("flags", 32);

    dd::Index_element *index_elem;
    index_elem = index->add_element(key_col1);
    index_elem->set_length(FTS_INDEX_FIRST_DOC_ID_LEN);
  } else {
    /* Fill columns */
    /* 1st column: key */
    dd::Column *col = dd_table->add_column();
    col_name = "key";
    col->set_name(col_name);
    col->set_type(dd::enum_column_types::VARCHAR);
    col->set_char_length(FTS_CONFIG_TABLE_KEY_COL_LEN);
    col->set_nullable(false);
    col->set_collation_id(my_charset_latin1.number);
    ut_ad(strcmp(col_name, table->get_col_name(0)) == 0);
    dd_set_fts_nullability(col, table->get_col(0));

    dd::Column *key_col1 = col;

    /* 2nd column: value */
    col = dd_table->add_column();
    col->set_name("value");
    col->set_type(dd::enum_column_types::VARCHAR);
    col->set_char_length(FTS_CONFIG_TABLE_VALUE_COL_LEN);
    col->set_nullable(false);
    col->set_collation_id(my_charset_latin1.number);

    /* Fill index */
    dd::Index *index = dd_table->add_index();
    index->set_name("FTS_COMMON_TABLE_IND");
    index->set_algorithm(dd::Index::IA_BTREE);
    index->set_algorithm_explicit(false);
    index->set_visible(true);
    index->set_type(dd::Index::IT_PRIMARY);
    index->set_ordinal_position(1);
    index->set_generated(false);
    index->set_engine(dd_table->engine());

    index->options().set_uint32("flags", 32);

    dd::Index_element *index_elem;
    index_elem = index->add_element(key_col1);
    index_elem->set_length(FTS_CONFIG_TABLE_KEY_COL_LEN);
  }

  /* Fill table space info, etc */
  dd::Object_id dd_space_id;
  if (!dd_get_fts_tablespace_id(parent_table, table, dd_space_id)) {
    ut_ad(0);
    return (false);
  }

  table->dd_space_id = dd_space_id;

  dd_write_table(dd_space_id, dd_table, table);

  MDL_ticket *mdl_ticket = NULL;
  if (dd::acquire_exclusive_table_mdl(thd, db_name, table_name, false,
                                      &mdl_ticket)) {
    return (false);
  }

  /* Store table to dd */
  bool fail = client->store(dd_table);
  if (fail) {
    ut_ad(0);
    return (false);
  }

  return (true);
}

/** Drop dd table & tablespace for fts aux table
@param[in]	name		table name
@param[in]	file_per_table	flag whether use file per table
@return true on success, false on failure. */
bool dd_drop_fts_table(const char *name, bool file_per_table) {
  char db_name[MAX_DATABASE_NAME_LEN + 1];
  char table_name[MAX_TABLE_NAME_LEN + 1];

  dd_parse_tbl_name(name, db_name, table_name, nullptr, nullptr, nullptr);

  /* Create dd::Table object */
  THD *thd = current_thd;
  dd::Schema_MDL_locker mdl_locker(thd);
  dd::cache::Dictionary_client *client = dd::get_dd_client(thd);
  dd::cache::Dictionary_client::Auto_releaser releaser(client);

  MDL_ticket *mdl_ticket = NULL;
  if (dd::acquire_exclusive_table_mdl(thd, db_name, table_name, false,
                                      &mdl_ticket)) {
    return (false);
  }

  const dd::Table *dd_table = nullptr;
  if (client->acquire<dd::Table>(db_name, table_name, &dd_table)) {
    return (false);
  }

  if (dd_table == nullptr) {
    return (false);
  }

  if (file_per_table) {
    dd::Object_id dd_space_id = (*dd_table->indexes().begin())->tablespace_id();
    bool error;
    error = dd_drop_tablespace(client, thd, dd_space_id);
    ut_a(!error);
  }

  if (client->drop(dd_table)) {
    return (false);
  }

  return (true);
}

/** Rename dd table & tablespace files for fts aux table
@param[in]	table		dict table
@param[in]	old_name	old innodb table name
@return true on success, false on failure. */
bool dd_rename_fts_table(const dict_table_t *table, const char *old_name) {
  char new_db_name[MAX_DATABASE_NAME_LEN + 1];
  char new_table_name[MAX_TABLE_NAME_LEN + 1];
  char old_db_name[MAX_DATABASE_NAME_LEN + 1];
  char old_table_name[MAX_TABLE_NAME_LEN + 1];
  char *new_name = table->name.m_name;

  dd_parse_tbl_name(new_name, new_db_name, new_table_name, nullptr, nullptr,
                    nullptr);
  dd_parse_tbl_name(old_name, old_db_name, old_table_name, nullptr, nullptr,
                    nullptr);

  ut_ad(strcmp(new_db_name, old_db_name) != 0);
  ut_ad(strcmp(new_table_name, old_table_name) == 0);

  /* Create dd::Table object */
  THD *thd = current_thd;
  dd::Schema_MDL_locker mdl_locker(thd);
  dd::cache::Dictionary_client *client = dd::get_dd_client(thd);
  dd::cache::Dictionary_client::Auto_releaser releaser(client);

  const dd::Schema *to_sch = nullptr;
  if (client->acquire<dd::Schema>(new_db_name, &to_sch)) {
    return (false);
  }

  MDL_ticket *mdl_ticket = nullptr;
  if (dd::acquire_exclusive_table_mdl(thd, old_db_name, old_table_name, false,
                                      &mdl_ticket)) {
    return (false);
  }

  MDL_ticket *mdl_ticket2 = nullptr;
  if (dd::acquire_exclusive_table_mdl(thd, new_db_name, new_table_name, false,
                                      &mdl_ticket2)) {
    return (false);
  }

  dd::Table *dd_table = nullptr;
  if (client->acquire_for_modification<dd::Table>(old_db_name, old_table_name,
                                                  &dd_table)) {
    return (false);
  }

  // Set schema id
  dd_table->set_schema_id(to_sch->id());

  /* Rename dd tablespace file */
  if (dict_table_is_file_per_table(table)) {
    char *new_path = fil_space_get_first_path(table->space);

    if (dd_rename_tablespace(table->dd_space_id, table->name.m_name,
                             new_path) != DB_SUCCESS) {
      ut_a(false);
    }

    ut_free(new_path);
  }

  if (client->update(dd_table)) {
    ut_ad(0);
    return (false);
  }

  return (true);
}

/** Set Discard attribute in se_private_data of tablespace
@param[in,out]	dd_space	dd::Tablespace object
@param[in]	discard		true if discarded, else false */
void dd_tablespace_set_discard(dd::Tablespace *dd_space, bool discard) {
  dd::Properties &p = dd_space->se_private_data();
  p.set_bool(dd_space_key_strings[DD_SPACE_DISCARD], discard);
}

/** Get discard attribute value stored in se_private_dat of tablespace
@param[in]	dd_space	dd::Tablespace object
@retval		true		if Tablespace is discarded
@retval		false		if attribute doesn't exist or if the
                                tablespace is not discarded */
bool dd_tablespace_get_discard(const dd::Tablespace *dd_space) {
  const dd::Properties &p = dd_space->se_private_data();
  if (p.exists(dd_space_key_strings[DD_SPACE_DISCARD])) {
    bool is_discarded;
    p.get_bool(dd_space_key_strings[DD_SPACE_DISCARD], &is_discarded);
    return (is_discarded);
  }
  return (false);
}

/** Release the MDL held by the given ticket.
@param[in]  mdl_ticket  tablespace MDL ticket */
void dd_release_mdl(MDL_ticket *mdl_ticket) {
  dd::release_mdl(current_thd, mdl_ticket);
  release_backup_lock(current_thd);
}

#ifdef UNIV_DEBUG
/** @return total number of indexes of all DD tables */
uint32_t dd_get_total_indexes_num() {
  uint32_t indexes_count = 0;
  for (uint32_t idx = 0; idx < innodb_dd_table_size; idx++) {
    indexes_count += innodb_dd_table[idx].n_indexes;
  }
  return (indexes_count);
}
#endif /* UNIV_DEBUG */

/** Open a table from its database and table name, this is currently used by
foreign constraint parser to get the referenced table.
@param[in]	name			foreign key table name
@param[in]	database_name		table db name
@param[in]	database_name_len	db name length
@param[in]	table_name		table db name
@param[in]	table_name_len		table name length
@param[in,out]	table			table object or NULL
@param[in,out]	mdl			mdl on table
@param[in,out]	heap			heap memory
@return complete table name with database and table name, allocated from
heap memory passed in */
char *dd_get_referenced_table(const char *name, const char *database_name,
                              ulint database_name_len, const char *table_name,
                              ulint table_name_len, dict_table_t **table,
                              MDL_ticket **mdl, mem_heap_t *heap) {
  char *ref;
  const char *db_name;
  bool is_part;

  is_part = (strstr(name, PART_SEPARATOR) != nullptr);

  *table = nullptr;

  if (!database_name) {
    /* Use the database name of the foreign key table */

    db_name = name;
    database_name_len = dict_get_db_name_len(name);
  } else {
    db_name = database_name;
  }

  /* Copy database_name, '/', table_name, '\0' */
  ref = static_cast<char *>(
      mem_heap_alloc(heap, database_name_len + table_name_len + 2));

  memcpy(ref, db_name, database_name_len);
  ref[database_name_len] = '/';
  memcpy(ref + database_name_len + 1, table_name, table_name_len + 1);

  /* Values;  0 = Store and compare as given; case sensitive
              1 = Store and compare in lower; case insensitive
              2 = Store as given, compare in lower; case semi-sensitive */
  if (innobase_get_lower_case_table_names() == 2) {
    innobase_casedn_str(ref);
    if (!is_part) {
      *table = dd_table_open_on_name(current_thd, mdl, ref, true,
                                     DICT_ERR_IGNORE_NONE);
    }
    memcpy(ref, db_name, database_name_len);
    ref[database_name_len] = '/';
    memcpy(ref + database_name_len + 1, table_name, table_name_len + 1);

  } else {
#ifndef _WIN32
    if (innobase_get_lower_case_table_names() == 1) {
      innobase_casedn_str(ref);
    }
#else
    innobase_casedn_str(ref);
#endif /* !_WIN32 */
    if (!is_part) {
      *table = dd_table_open_on_name(current_thd, mdl, ref, true,
                                     DICT_ERR_IGNORE_NONE);
    }
  }

  return (ref);
}

/** Update all InnoDB tablespace cache objects. This step is done post
dictionary trx rollback, binlog recovery and DDL_LOG apply. So DD is consistent.
Update the cached tablespace objects, if they differ from dictionary
@param[in,out]	thd	thread handle
@retval	true	on error
@retval	false	on success */
bool dd_tablespace_update_cache(THD *thd) {
  /* If there are no prepared trxs, then DD reads would have been
  already consistent. No need to update cache */
  if (!trx_sys->found_prepared_trx) {
    return (false);
  }

  dd::cache::Dictionary_client *dc = dd::get_dd_client(thd);
  dd::cache::Dictionary_client::Auto_releaser releaser(dc);
  std::vector<const dd::Tablespace *> tablespaces;

  space_id_t max_id = 0;

  if (dc->fetch_global_components(&tablespaces)) {
    return (true);
  }

  bool fail = false;

  for (const dd::Tablespace *t : tablespaces) {
    ut_ad(!fail);

    if (t->engine() != innobase_hton_name) {
      continue;
    }

    const dd::Properties &p = t->se_private_data();
    uint32 id;
    uint32 flags = 0;

    /* There should be exactly one file name associated
    with each InnoDB tablespace, except innodb_system */
    fail = p.get_uint32(dd_space_key_strings[DD_SPACE_ID], &id) ||
           p.get_uint32(dd_space_key_strings[DD_SPACE_FLAGS], &flags) ||
           (t->files().size() != 1 &&
            strcmp(t->name().c_str(), dict_sys_t::s_sys_space_name) != 0);

    if (fail) {
      break;
    }

    /* Undo tablespaces may be deleted and re-created at
    startup and not registered in DD. So exempt undo tablespaces
    from verification */
    if (fsp_is_undo_tablespace(id)) {
      continue;
    }

    if (!dict_sys_t::is_reserved(id) && id > max_id) {
      /* Currently try to find the max one only, it should
      be able to reuse the deleted smaller ones later */
      max_id = id;
    }

    const dd::Tablespace_file *f = *t->files().begin();
    fail = f == nullptr;
    if (fail) {
      break;
    }

    const char *space_name = t->name().c_str();
    fil_space_t *space = fil_space_get(id);

    if (space != nullptr) {
      /* If the tablespace is already in cache, verify that
      the tablespace name matches the name in dictionary.
      If it doesn't match, use the name from dictionary. */

      /* Exclude Encryption flag as (un)encryption operation might be rolling
      forward in background thread. */
      ut_ad(!((space->flags ^ flags) & ~(FSP_FLAGS_MASK_ENCRYPTION)));

      fil_space_update_name(space, space_name);

    } else {
      fil_type_t purpose = fsp_is_system_temporary(id) ? FIL_TYPE_TEMPORARY
                                                       : FIL_TYPE_TABLESPACE;

      const char *filename = f->filename().c_str();

      Keyring_encryption_info keyring_encryption_info;
      /* If the user tablespace is not in cache, load the
      tablespace now, with the name from dictionary */

      /* It's safe to pass space_name in tablename charset
      because filename is already in filename charset. */
      dberr_t err = fil_ibd_open(false, purpose, id, flags, space_name, nullptr,
                                 filename, false, false, keyring_encryption_info);
      switch (err) {
        case DB_SUCCESS:
        case DB_CANNOT_OPEN_FILE:
          break;
        default:
          ib::info(ER_IB_MSG_174)
              << "Unable to open tablespace " << id << " (flags=" << flags
              << ", filename=" << filename << ")."
              << " Have you deleted/moved the .IBD";
          ut_strerr(err);
      }
    }
  }

  fil_set_max_space_id_if_bigger(max_id);
  return (fail);
}

/* Check if the table belongs to an encrypted tablespace.
@param[in]	table	table for which check is to be done
@return true if it does. */
bool dd_is_table_in_encrypted_tablespace(const dict_table_t *table) {
  fil_space_t *space = fil_space_get(table->space);
  if (space != nullptr) {
    return (FSP_FLAGS_GET_ENCRYPTION(space->flags));
  } else {
    /* Its possible that tablespace flag is missing (for ex: after
    discard tablespace). In that case get tablespace flags from Data
    Dictionary/ */
    THD *thd = current_thd;
    dd::cache::Dictionary_client *client = dd::get_dd_client(thd);
    dd::cache::Dictionary_client::Auto_releaser releaser(client);
    dd::Tablespace *dd_space;

    if (!client->acquire_uncached_uncommitted<dd::Tablespace>(
            table->dd_space_id, &dd_space)) {
      ut_ad(dd_space);
      uint32 flags;
      dd_space->se_private_data().get_uint32(
          dd_space_key_strings[DD_SPACE_FLAGS], &flags);

      return (FSP_FLAGS_GET_ENCRYPTION(flags));
    }
    /* We should not reach here */
    ut_ad(0);
    return false;
  }
}
#endif /* !UNIV_HOTBACKUP */<|MERGE_RESOLUTION|>--- conflicted
+++ resolved
@@ -3776,22 +3776,14 @@
 
   /* Try to open the tablespace.  We set the 2nd param (fix_dict) to
   false because we do not have an x-lock on dict_operation_lock */
-<<<<<<< HEAD
-  dberr_t err =
-      fil_ibd_open(true, FIL_TYPE_TABLESPACE, table->space, expected_fsp_flags,
-                   space_name, tbl_name, filepath, true, false);
-=======
-  bool is_encrypted = dict_table_is_encrypted(table);
-  ulint fsp_flags = dict_tf_to_fsp_flags(table->flags, is_encrypted);
 
   Keyring_encryption_info keyring_encryption_info;
 
-  dberr_t err = fil_ibd_open(true, FIL_TYPE_TABLESPACE, table->space, fsp_flags,
-                             space_name, tbl_name, filepath, true, false, keyring_encryption_info);
-
+  dberr_t err = fil_ibd_open(true, FIL_TYPE_TABLESPACE, table->space,
+                             expected_fsp_flags, space_name, tbl_name, filepath,
+                             true, false, keyring_encryption_info);
 
   table->keyring_encryption_info = keyring_encryption_info;
->>>>>>> 3637583b
 
   if (err == DB_SUCCESS) {
     /* This will set the DATA DIRECTORY for SHOW CREATE TABLE. */
@@ -5858,8 +5850,9 @@
 
       /* It's safe to pass space_name in tablename charset
       because filename is already in filename charset. */
-      dberr_t err = fil_ibd_open(false, purpose, id, flags, space_name, nullptr,
-                                 filename, false, false, keyring_encryption_info);
+      dberr_t err =
+          fil_ibd_open(false, purpose, id, flags, space_name, nullptr, filename,
+                       false, false, keyring_encryption_info);
       switch (err) {
         case DB_SUCCESS:
         case DB_CANNOT_OPEN_FILE:
