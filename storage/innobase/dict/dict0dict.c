--- conflicted
+++ resolved
@@ -2047,21 +2047,17 @@
 		new_index->stat_n_diff_key_vals = mem_heap_alloc(
 			new_index->heap,
 			(1 + dict_index_get_n_unique(new_index))
-<<<<<<< HEAD
 			* sizeof(*new_index->stat_n_diff_key_vals));
 
 		new_index->stat_n_sample_sizes = mem_heap_alloc(
 			new_index->heap,
 			(1 + dict_index_get_n_unique(new_index))
 			* sizeof(*new_index->stat_n_sample_sizes));
-=======
-			* sizeof(ib_int64_t));
 
 		new_index->stat_n_non_null_key_vals = mem_heap_zalloc(
 			new_index->heap,
 			(1 + dict_index_get_n_unique(new_index))
 			* sizeof(*new_index->stat_n_non_null_key_vals));
->>>>>>> 30acbc46
 
 		/* Give some sensible values to stat_n_... in case we do
 		not calculate statistics quickly enough */
@@ -4639,118 +4635,6 @@
 	return(sum);
 }
 
-<<<<<<< HEAD
-=======
-/*********************************************************************//**
-Calculates new estimates for table and index statistics. The statistics
-are used in query optimization. */
-UNIV_INTERN
-void
-dict_update_statistics(
-/*===================*/
-	dict_table_t*	table,		/*!< in/out: table */
-	ibool		only_calc_if_missing_stats)/*!< in: only
-					update/recalc the stats if they have
-					not been initialized yet, otherwise
-					do nothing */
-{
-	dict_index_t*	index;
-	ulint		sum_of_index_sizes	= 0;
-
-	if (table->ibd_file_missing) {
-		ut_print_timestamp(stderr);
-		fprintf(stderr,
-			"  InnoDB: cannot calculate statistics for table %s\n"
-			"InnoDB: because the .ibd file is missing.  For help,"
-			" please refer to\n"
-			"InnoDB: " REFMAN "innodb-troubleshooting.html\n",
-			table->name);
-
-		return;
-	}
-
-	/* Find out the sizes of the indexes and how many different values
-	for the key they approximately have */
-
-	index = dict_table_get_first_index(table);
-
-	if (index == NULL) {
-		/* Table definition is corrupt */
-
-		return;
-	}
-
-	dict_table_stats_lock(table, RW_X_LATCH);
-
-	if (only_calc_if_missing_stats && table->stat_initialized) {
-		dict_table_stats_unlock(table, RW_X_LATCH);
-		return;
-	}
-
-	do {
-		if (UNIV_LIKELY
-		    (srv_force_recovery < SRV_FORCE_NO_IBUF_MERGE
-		     || (srv_force_recovery < SRV_FORCE_NO_LOG_REDO
-			 && dict_index_is_clust(index)))) {
-			ulint	size;
-			size = btr_get_size(index, BTR_TOTAL_SIZE);
-
-			index->stat_index_size = size;
-
-			sum_of_index_sizes += size;
-
-			size = btr_get_size(index, BTR_N_LEAF_PAGES);
-
-			if (size == 0) {
-				/* The root node of the tree is a leaf */
-				size = 1;
-			}
-
-			index->stat_n_leaf_pages = size;
-
-			btr_estimate_number_of_different_key_vals(index);
-		} else {
-			/* If we have set a high innodb_force_recovery
-			level, do not calculate statistics, as a badly
-			corrupted index can cause a crash in it.
-			Initialize some bogus index cardinality
-			statistics, so that the data can be queried in
-			various means, also via secondary indexes. */
-			ulint	i;
-
-			sum_of_index_sizes++;
-			index->stat_index_size = index->stat_n_leaf_pages = 1;
-
-			for (i = dict_index_get_n_unique(index); i; ) {
-				index->stat_n_diff_key_vals[i--] = 1;
-			}
-
-			memset(index->stat_n_non_null_key_vals, 0,
-			       (1 + dict_index_get_n_unique(index))
-                               * sizeof(*index->stat_n_non_null_key_vals));
-		}
-
-		index = dict_table_get_next_index(index);
-	} while (index);
-
-	index = dict_table_get_first_index(table);
-
-	table->stat_n_rows = index->stat_n_diff_key_vals[
-		dict_index_get_n_unique(index)];
-
-	table->stat_clustered_index_size = index->stat_index_size;
-
-	table->stat_sum_of_other_index_sizes = sum_of_index_sizes
-		- index->stat_index_size;
-
-	table->stat_initialized = TRUE;
-
-	table->stat_modified_counter = 0;
-
-	dict_table_stats_unlock(table, RW_X_LATCH);
-}
-
->>>>>>> 30acbc46
 /**********************************************************************//**
 Prints info of a foreign key constraint. */
 static
