/*****************************************************************************

Copyright (c) 1996, 2011, Oracle and/or its affiliates. All Rights Reserved.

This program is free software; you can redistribute it and/or modify it under
the terms of the GNU General Public License as published by the Free Software
Foundation; version 2 of the License.

This program is distributed in the hope that it will be useful, but WITHOUT
ANY WARRANTY; without even the implied warranty of MERCHANTABILITY or FITNESS
FOR A PARTICULAR PURPOSE. See the GNU General Public License for more details.

You should have received a copy of the GNU General Public License along with
this program; if not, write to the Free Software Foundation, Inc., 59 Temple
Place, Suite 330, Boston, MA 02111-1307 USA

*****************************************************************************/

/******************************************************************//**
@file dict/dict0dict.c
Data dictionary system

Created 1/8/1996 Heikki Tuuri
***********************************************************************/

#include "dict0dict.h"

#ifdef UNIV_NONINL
#include "dict0dict.ic"
#endif

/** dummy index for ROW_FORMAT=REDUNDANT supremum and infimum records */
UNIV_INTERN dict_index_t*	dict_ind_redundant;
/** dummy index for ROW_FORMAT=COMPACT supremum and infimum records */
UNIV_INTERN dict_index_t*	dict_ind_compact;

#ifndef UNIV_HOTBACKUP
#include "buf0buf.h"
#include "data0type.h"
#include "mach0data.h"
#include "dict0boot.h"
#include "dict0mem.h"
#include "dict0crea.h"
#include "trx0undo.h"
#include "btr0btr.h"
#include "btr0cur.h"
#include "btr0sea.h"
#include "page0zip.h"
#include "page0page.h"
#include "pars0pars.h"
#include "pars0sym.h"
#include "que0que.h"
#include "rem0cmp.h"
#include "row0merge.h"
#include "m_ctype.h" /* my_isspace() */
#include "ha_prototypes.h" /* innobase_strcasecmp(), innobase_casedn_str()*/
#include "row0upd.h"

#include <ctype.h>

/** the dictionary system */
UNIV_INTERN dict_sys_t*	dict_sys	= NULL;

/** @brief the data dictionary rw-latch protecting dict_sys

table create, drop, etc. reserve this in X-mode; implicit or
backround operations purge, rollback, foreign key checks reserve this
in S-mode; we cannot trust that MySQL protects implicit or background
operations a table drop since MySQL does not know of them; therefore
we need this; NOTE: a transaction which reserves this must keep book
on the mode in trx_struct::dict_operation_lock_mode */
UNIV_INTERN rw_lock_t	dict_operation_lock;

/* Keys to register rwlocks and mutexes with performance schema */
#ifdef UNIV_PFS_RWLOCK
UNIV_INTERN mysql_pfs_key_t	dict_operation_lock_key;
UNIV_INTERN mysql_pfs_key_t	index_tree_rw_lock_key;
UNIV_INTERN mysql_pfs_key_t	dict_table_stats_latch_key;
#endif /* UNIV_PFS_RWLOCK */

#ifdef UNIV_PFS_MUTEX
UNIV_INTERN mysql_pfs_key_t	dict_sys_mutex_key;
UNIV_INTERN mysql_pfs_key_t	dict_foreign_err_mutex_key;
#endif /* UNIV_PFS_MUTEX */

#define	DICT_HEAP_SIZE		100	/*!< initial memory heap size when
					creating a table or index object */
#define DICT_POOL_PER_TABLE_HASH 512	/*!< buffer pool max size per table
					hash table fixed size in bytes */
#define DICT_POOL_PER_VARYING	4	/*!< buffer pool max size per data
					dictionary varying size in bytes */

/** Identifies generated InnoDB foreign key names */
static char	dict_ibfk[] = "_ibfk_";

/** array of rw locks protecting
dict_table_t::stat_initialized
dict_table_t::stat_n_rows (*)
dict_table_t::stat_clustered_index_size
dict_table_t::stat_sum_of_other_index_sizes
dict_table_t::stat_modified_counter (*)
dict_table_t::indexes*::stat_n_diff_key_vals[]
dict_table_t::indexes*::stat_index_size
dict_table_t::indexes*::stat_n_leaf_pages
(*) those are not always protected for performance reasons */
#define DICT_TABLE_STATS_LATCHES_SIZE	64
static rw_lock_t	dict_table_stats_latches[DICT_TABLE_STATS_LATCHES_SIZE];

/*******************************************************************//**
Tries to find column names for the index and sets the col field of the
index.
@return TRUE if the column names were found */
static
ibool
dict_index_find_cols(
/*=================*/
	dict_table_t*	table,	/*!< in: table */
	dict_index_t*	index);	/*!< in: index */
/*******************************************************************//**
Builds the internal dictionary cache representation for a clustered
index, containing also system fields not defined by the user.
@return	own: the internal representation of the clustered index */
static
dict_index_t*
dict_index_build_internal_clust(
/*============================*/
	const dict_table_t*	table,	/*!< in: table */
	dict_index_t*		index);	/*!< in: user representation of
					a clustered index */
/*******************************************************************//**
Builds the internal dictionary cache representation for a non-clustered
index, containing also system fields not defined by the user.
@return	own: the internal representation of the non-clustered index */
static
dict_index_t*
dict_index_build_internal_non_clust(
/*================================*/
	const dict_table_t*	table,	/*!< in: table */
	dict_index_t*		index);	/*!< in: user representation of
					a non-clustered index */
/**********************************************************************//**
Removes a foreign constraint struct from the dictionary cache. */
static
void
dict_foreign_remove_from_cache(
/*===========================*/
	dict_foreign_t*	foreign);	/*!< in, own: foreign constraint */
/**********************************************************************//**
Prints a column data. */
static
void
dict_col_print_low(
/*===============*/
	const dict_table_t*	table,	/*!< in: table */
	const dict_col_t*	col);	/*!< in: column */
/**********************************************************************//**
Prints an index data. */
static
void
dict_index_print_low(
/*=================*/
	dict_index_t*	index);	/*!< in: index */
/**********************************************************************//**
Prints a field data. */
static
void
dict_field_print_low(
/*=================*/
	const dict_field_t*	field);	/*!< in: field */
/*********************************************************************//**
Frees a foreign key struct. */
static
void
dict_foreign_free(
/*==============*/
	dict_foreign_t*	foreign);	/*!< in, own: foreign key struct */

/* Stream for storing detailed information about the latest foreign key
and unique key errors */
UNIV_INTERN FILE*	dict_foreign_err_file		= NULL;
/* mutex protecting the foreign and unique error buffers */
UNIV_INTERN mutex_t	dict_foreign_err_mutex;

/******************************************************************//**
Makes all characters in a NUL-terminated UTF-8 string lower case. */
UNIV_INTERN
void
dict_casedn_str(
/*============*/
	char*	a)	/*!< in/out: string to put in lower case */
{
	innobase_casedn_str(a);
}

/********************************************************************//**
Checks if the database name in two table names is the same.
@return	TRUE if same db name */
UNIV_INTERN
ibool
dict_tables_have_same_db(
/*=====================*/
	const char*	name1,	/*!< in: table name in the form
				dbname '/' tablename */
	const char*	name2)	/*!< in: table name in the form
				dbname '/' tablename */
{
	for (; *name1 == *name2; name1++, name2++) {
		if (*name1 == '/') {
			return(TRUE);
		}
		ut_a(*name1); /* the names must contain '/' */
	}
	return(FALSE);
}

/********************************************************************//**
Return the end of table name where we have removed dbname and '/'.
@return	table name */
UNIV_INTERN
const char*
dict_remove_db_name(
/*================*/
	const char*	name)	/*!< in: table name in the form
				dbname '/' tablename */
{
	const char*	s = strchr(name, '/');
	ut_a(s);

	return(s + 1);
}

/********************************************************************//**
Get the database name length in a table name.
@return	database name length */
UNIV_INTERN
ulint
dict_get_db_name_len(
/*=================*/
	const char*	name)	/*!< in: table name in the form
				dbname '/' tablename */
{
	const char*	s;
	s = strchr(name, '/');
	ut_a(s);
	return(s - name);
}

/********************************************************************//**
Reserves the dictionary system mutex for MySQL. */
UNIV_INTERN
void
dict_mutex_enter_for_mysql(void)
/*============================*/
{
	mutex_enter(&(dict_sys->mutex));
}

/********************************************************************//**
Releases the dictionary system mutex for MySQL. */
UNIV_INTERN
void
dict_mutex_exit_for_mysql(void)
/*===========================*/
{
	mutex_exit(&(dict_sys->mutex));
}

/** Get the latch that protects the stats of a given table */
#define GET_TABLE_STATS_LATCH(table) \
	(&dict_table_stats_latches[ut_fold_ull(table->id) \
				   % DICT_TABLE_STATS_LATCHES_SIZE])

/**********************************************************************//**
Lock the appropriate latch to protect a given table's statistics.
table->id is used to pick the corresponding latch from a global array of
latches. */
UNIV_INTERN
void
dict_table_stats_lock(
/*==================*/
	const dict_table_t*	table,		/*!< in: table */
	ulint			latch_mode)	/*!< in: RW_S_LATCH or
						RW_X_LATCH */
{
	ut_ad(table != NULL);
	ut_ad(table->magic_n == DICT_TABLE_MAGIC_N);

	switch (latch_mode) {
	case RW_S_LATCH:
		rw_lock_s_lock(GET_TABLE_STATS_LATCH(table));
		break;
	case RW_X_LATCH:
		rw_lock_x_lock(GET_TABLE_STATS_LATCH(table));
		break;
	case RW_NO_LATCH:
		/* fall through */
	default:
		ut_error;
	}
}

/**********************************************************************//**
Unlock the latch that has been locked by dict_table_stats_lock() */
UNIV_INTERN
void
dict_table_stats_unlock(
/*====================*/
	const dict_table_t*	table,		/*!< in: table */
	ulint			latch_mode)	/*!< in: RW_S_LATCH or
						RW_X_LATCH */
{
	ut_ad(table != NULL);
	ut_ad(table->magic_n == DICT_TABLE_MAGIC_N);

	switch (latch_mode) {
	case RW_S_LATCH:
		rw_lock_s_unlock(GET_TABLE_STATS_LATCH(table));
		break;
	case RW_X_LATCH:
		rw_lock_x_unlock(GET_TABLE_STATS_LATCH(table));
		break;
	case RW_NO_LATCH:
		/* fall through */
	default:
		ut_error;
	}
}

/********************************************************************//**
Decrements the count of open MySQL handles to a table. */
UNIV_INTERN
void
dict_table_decrement_handle_count(
/*==============================*/
	dict_table_t*	table,		/*!< in/out: table */
	ibool		dict_locked)	/*!< in: TRUE=data dictionary locked */
{
	if (!dict_locked) {
		mutex_enter(&dict_sys->mutex);
	}

	ut_ad(mutex_own(&dict_sys->mutex));
	ut_a(table->n_mysql_handles_opened > 0);

	table->n_mysql_handles_opened--;

	if (!dict_locked) {
		mutex_exit(&dict_sys->mutex);
	}
}
#endif /* !UNIV_HOTBACKUP */

/**********************************************************************//**
Returns a column's name.
@return column name. NOTE: not guaranteed to stay valid if table is
modified in any way (columns added, etc.). */
UNIV_INTERN
const char*
dict_table_get_col_name(
/*====================*/
	const dict_table_t*	table,	/*!< in: table */
	ulint			col_nr)	/*!< in: column number */
{
	ulint		i;
	const char*	s;

	ut_ad(table);
	ut_ad(col_nr < table->n_def);
	ut_ad(table->magic_n == DICT_TABLE_MAGIC_N);

	s = table->col_names;
	if (s) {
		for (i = 0; i < col_nr; i++) {
			s += strlen(s) + 1;
		}
	}

	return(s);
}

#ifndef UNIV_HOTBACKUP
/********************************************************************//**
Acquire the autoinc lock. */
UNIV_INTERN
void
dict_table_autoinc_lock(
/*====================*/
	dict_table_t*	table)	/*!< in/out: table */
{
	mutex_enter(&table->autoinc_mutex);
}

/********************************************************************//**
Unconditionally set the autoinc counter. */
UNIV_INTERN
void
dict_table_autoinc_initialize(
/*==========================*/
	dict_table_t*	table,	/*!< in/out: table */
	ib_uint64_t	value)	/*!< in: next value to assign to a row */
{
	ut_ad(mutex_own(&table->autoinc_mutex));

	table->autoinc = value;
}

/********************************************************************//**
Reads the next autoinc value (== autoinc counter value), 0 if not yet
initialized.
@return	value for a new row, or 0 */
UNIV_INTERN
ib_uint64_t
dict_table_autoinc_read(
/*====================*/
	const dict_table_t*	table)	/*!< in: table */
{
	ut_ad(mutex_own(&table->autoinc_mutex));

	return(table->autoinc);
}

/********************************************************************//**
Updates the autoinc counter if the value supplied is greater than the
current value. */
UNIV_INTERN
void
dict_table_autoinc_update_if_greater(
/*=================================*/

	dict_table_t*	table,	/*!< in/out: table */
	ib_uint64_t	value)	/*!< in: value which was assigned to a row */
{
	ut_ad(mutex_own(&table->autoinc_mutex));

	if (value > table->autoinc) {

		table->autoinc = value;
	}
}

/********************************************************************//**
Release the autoinc lock. */
UNIV_INTERN
void
dict_table_autoinc_unlock(
/*======================*/
	dict_table_t*	table)	/*!< in/out: table */
{
	mutex_exit(&table->autoinc_mutex);
}

/**********************************************************************//**
Looks for an index with the given table and index id.
NOTE that we do not reserve the dictionary mutex.
@return	index or NULL if not found from cache */
UNIV_INTERN
dict_index_t*
dict_index_get_on_id_low(
/*=====================*/
	dict_table_t*	table,	/*!< in: table */
	index_id_t	id)	/*!< in: index id */
{
	dict_index_t*	index;

	index = dict_table_get_first_index(table);

	while (index) {
		if (id == index->id) {
			/* Found */

			return(index);
		}
<<<<<<< HEAD

		index = dict_table_get_next_index(index);
	}

	return(NULL);
}
#endif /* !UNIV_HOTBACKUP */

=======

		index = dict_table_get_next_index(index);
	}

	return(NULL);
}
#endif /* !UNIV_HOTBACKUP */

>>>>>>> 863a73b8
/********************************************************************//**
Looks for column n in an index.
@return position in internal representation of the index;
ULINT_UNDEFINED if not contained */
UNIV_INTERN
ulint
dict_index_get_nth_col_pos(
/*=======================*/
	const dict_index_t*	index,	/*!< in: index */
	ulint			n)	/*!< in: column number */
{
	const dict_field_t*	field;
	const dict_col_t*	col;
	ulint			pos;
	ulint			n_fields;

	ut_ad(index);
	ut_ad(index->magic_n == DICT_INDEX_MAGIC_N);

	col = dict_table_get_nth_col(index->table, n);

	if (dict_index_is_clust(index)) {

		return(dict_col_get_clust_pos(col, index));
	}

	n_fields = dict_index_get_n_fields(index);

	for (pos = 0; pos < n_fields; pos++) {
		field = dict_index_get_nth_field(index, pos);

		if (col == field->col && field->prefix_len == 0) {

			return(pos);
		}
	}

	return(ULINT_UNDEFINED);
}

#ifndef UNIV_HOTBACKUP
/********************************************************************//**
Returns TRUE if the index contains a column or a prefix of that column.
@return	TRUE if contains the column or its prefix */
UNIV_INTERN
ibool
dict_index_contains_col_or_prefix(
/*==============================*/
	const dict_index_t*	index,	/*!< in: index */
	ulint			n)	/*!< in: column number */
{
	const dict_field_t*	field;
	const dict_col_t*	col;
	ulint			pos;
	ulint			n_fields;

	ut_ad(index);
	ut_ad(index->magic_n == DICT_INDEX_MAGIC_N);

	if (dict_index_is_clust(index)) {

		return(TRUE);
	}

	col = dict_table_get_nth_col(index->table, n);

	n_fields = dict_index_get_n_fields(index);

	for (pos = 0; pos < n_fields; pos++) {
		field = dict_index_get_nth_field(index, pos);

		if (col == field->col) {

			return(TRUE);
		}
	}

	return(FALSE);
}

/********************************************************************//**
Looks for a matching field in an index. The column has to be the same. The
column in index must be complete, or must contain a prefix longer than the
column in index2. That is, we must be able to construct the prefix in index2
from the prefix in index.
@return position in internal representation of the index;
ULINT_UNDEFINED if not contained */
UNIV_INTERN
ulint
dict_index_get_nth_field_pos(
/*=========================*/
	const dict_index_t*	index,	/*!< in: index from which to search */
	const dict_index_t*	index2,	/*!< in: index */
	ulint			n)	/*!< in: field number in index2 */
{
	const dict_field_t*	field;
	const dict_field_t*	field2;
	ulint			n_fields;
	ulint			pos;

	ut_ad(index);
	ut_ad(index->magic_n == DICT_INDEX_MAGIC_N);

	field2 = dict_index_get_nth_field(index2, n);

	n_fields = dict_index_get_n_fields(index);

	for (pos = 0; pos < n_fields; pos++) {
		field = dict_index_get_nth_field(index, pos);

		if (field->col == field2->col
		    && (field->prefix_len == 0
			|| (field->prefix_len >= field2->prefix_len
			    && field2->prefix_len != 0))) {

			return(pos);
		}
	}

	return(ULINT_UNDEFINED);
}

/**********************************************************************//**
Returns a table object based on table id.
@return	table, NULL if does not exist */
UNIV_INTERN
dict_table_t*
dict_table_get_on_id(
/*=================*/
	table_id_t	table_id,	/*!< in: table id */
	trx_t*		trx)		/*!< in: transaction handle */
{
	dict_table_t*	table;

	if (trx->dict_operation_lock_mode == RW_X_LATCH) {

		/* Note: An X latch implies that the transaction
		already owns the dictionary mutex. */

		ut_ad(mutex_own(&dict_sys->mutex));

		return(dict_table_get_on_id_low(table_id));
	}

	mutex_enter(&(dict_sys->mutex));

	table = dict_table_get_on_id_low(table_id);

	mutex_exit(&(dict_sys->mutex));

	return(table);
}

/********************************************************************//**
Looks for column n position in the clustered index.
@return	position in internal representation of the clustered index */
UNIV_INTERN
ulint
dict_table_get_nth_col_pos(
/*=======================*/
	const dict_table_t*	table,	/*!< in: table */
	ulint			n)	/*!< in: column number */
{
	return(dict_index_get_nth_col_pos(dict_table_get_first_index(table),
					  n));
}

/********************************************************************//**
Checks if a column is in the ordering columns of the clustered index of a
table. Column prefixes are treated like whole columns.
@return	TRUE if the column, or its prefix, is in the clustered key */
UNIV_INTERN
ibool
dict_table_col_in_clustered_key(
/*============================*/
	const dict_table_t*	table,	/*!< in: table */
	ulint			n)	/*!< in: column number */
{
	const dict_index_t*	index;
	const dict_field_t*	field;
	const dict_col_t*	col;
	ulint			pos;
	ulint			n_fields;

	ut_ad(table);

	col = dict_table_get_nth_col(table, n);

	index = dict_table_get_first_index(table);

	n_fields = dict_index_get_n_unique(index);

	for (pos = 0; pos < n_fields; pos++) {
		field = dict_index_get_nth_field(index, pos);

		if (col == field->col) {

			return(TRUE);
		}
	}

	return(FALSE);
}

/**********************************************************************//**
Inits the data dictionary module. */
UNIV_INTERN
void
dict_init(void)
/*===========*/
{
	int	i;

	dict_sys = mem_alloc(sizeof(dict_sys_t));

	mutex_create(dict_sys_mutex_key, &dict_sys->mutex, SYNC_DICT);

	dict_sys->table_hash = hash_create(buf_pool_get_curr_size()
					   / (DICT_POOL_PER_TABLE_HASH
					      * UNIV_WORD_SIZE));
	dict_sys->table_id_hash = hash_create(buf_pool_get_curr_size()
					      / (DICT_POOL_PER_TABLE_HASH
						 * UNIV_WORD_SIZE));
	dict_sys->size = 0;

	UT_LIST_INIT(dict_sys->table_LRU);

	rw_lock_create(dict_operation_lock_key,
		       &dict_operation_lock, SYNC_DICT_OPERATION);

	dict_foreign_err_file = os_file_create_tmpfile();
	ut_a(dict_foreign_err_file);

	mutex_create(dict_foreign_err_mutex_key,
		     &dict_foreign_err_mutex, SYNC_ANY_LATCH);

	for (i = 0; i < DICT_TABLE_STATS_LATCHES_SIZE; i++) {
		rw_lock_create(dict_table_stats_latch_key,
			       &dict_table_stats_latches[i], SYNC_INDEX_TREE);
	}
}

/**********************************************************************//**
Returns a table object and optionally increment its MySQL open handle count.
NOTE! This is a high-level function to be used mainly from outside the
'dict' directory. Inside this directory dict_table_get_low is usually the
appropriate function.
@return	table, NULL if does not exist */
UNIV_INTERN
dict_table_t*
dict_table_get(
/*===========*/
	const char*	table_name,	/*!< in: table name */
	ibool		inc_mysql_count)/*!< in: whether to increment the open
					handle count on the table */
{
	dict_table_t*	table;

	mutex_enter(&(dict_sys->mutex));

	table = dict_table_get_low(table_name);

	if (inc_mysql_count && table) {
		table->n_mysql_handles_opened++;
	}

	mutex_exit(&(dict_sys->mutex));

	if (table != NULL) {
		/* If table->ibd_file_missing == TRUE, this will
		print an error message and return without doing
		anything. */
		dict_update_statistics(table, TRUE /* only update stats
				       if they have not been initialized */);
	}

	return(table);
}
#endif /* !UNIV_HOTBACKUP */

/**********************************************************************//**
Adds system columns to a table object. */
UNIV_INTERN
void
dict_table_add_system_columns(
/*==========================*/
	dict_table_t*	table,	/*!< in/out: table */
	mem_heap_t*	heap)	/*!< in: temporary heap */
{
	ut_ad(table);
	ut_ad(table->n_def == table->n_cols - DATA_N_SYS_COLS);
	ut_ad(table->magic_n == DICT_TABLE_MAGIC_N);
	ut_ad(!table->cached);

	/* NOTE: the system columns MUST be added in the following order
	(so that they can be indexed by the numerical value of DATA_ROW_ID,
	etc.) and as the last columns of the table memory object.
	The clustered index will not always physically contain all
	system columns. */

	dict_mem_table_add_col(table, heap, "DB_ROW_ID", DATA_SYS,
			       DATA_ROW_ID | DATA_NOT_NULL,
			       DATA_ROW_ID_LEN);
#if DATA_ROW_ID != 0
#error "DATA_ROW_ID != 0"
#endif
	dict_mem_table_add_col(table, heap, "DB_TRX_ID", DATA_SYS,
			       DATA_TRX_ID | DATA_NOT_NULL,
			       DATA_TRX_ID_LEN);
#if DATA_TRX_ID != 1
#error "DATA_TRX_ID != 1"
#endif
	dict_mem_table_add_col(table, heap, "DB_ROLL_PTR", DATA_SYS,
			       DATA_ROLL_PTR | DATA_NOT_NULL,
			       DATA_ROLL_PTR_LEN);
#if DATA_ROLL_PTR != 2
#error "DATA_ROLL_PTR != 2"
#endif

	/* This check reminds that if a new system column is added to
	the program, it should be dealt with here */
#if DATA_N_SYS_COLS != 3
#error "DATA_N_SYS_COLS != 3"
#endif
}

#ifndef UNIV_HOTBACKUP
/**********************************************************************//**
Adds a table object to the dictionary cache. */
UNIV_INTERN
void
dict_table_add_to_cache(
/*====================*/
	dict_table_t*	table,	/*!< in: table */
	mem_heap_t*	heap)	/*!< in: temporary heap */
{
	ulint	fold;
	ulint	id_fold;
	ulint	i;
	ulint	row_len;

	/* The lower limit for what we consider a "big" row */
#define BIG_ROW_SIZE 1024

	ut_ad(mutex_own(&(dict_sys->mutex)));

	dict_table_add_system_columns(table, heap);

	table->cached = TRUE;

	fold = ut_fold_string(table->name);
	id_fold = ut_fold_ull(table->id);

	row_len = 0;
	for (i = 0; i < table->n_def; i++) {
		ulint	col_len = dict_col_get_max_size(
			dict_table_get_nth_col(table, i));

		row_len += col_len;

		/* If we have a single unbounded field, or several gigantic
		fields, mark the maximum row size as BIG_ROW_SIZE. */
		if (row_len >= BIG_ROW_SIZE || col_len >= BIG_ROW_SIZE) {
			row_len = BIG_ROW_SIZE;

			break;
		}
	}

	table->big_rows = row_len >= BIG_ROW_SIZE;

	/* Look for a table with the same name: error if such exists */
	{
		dict_table_t*	table2;
		HASH_SEARCH(name_hash, dict_sys->table_hash, fold,
			    dict_table_t*, table2, ut_ad(table2->cached),
			    ut_strcmp(table2->name, table->name) == 0);
		ut_a(table2 == NULL);

#ifdef UNIV_DEBUG
		/* Look for the same table pointer with a different name */
		HASH_SEARCH_ALL(name_hash, dict_sys->table_hash,
				dict_table_t*, table2, ut_ad(table2->cached),
				table2 == table);
		ut_ad(table2 == NULL);
#endif /* UNIV_DEBUG */
	}

	/* Look for a table with the same id: error if such exists */
	{
		dict_table_t*	table2;
		HASH_SEARCH(id_hash, dict_sys->table_id_hash, id_fold,
			    dict_table_t*, table2, ut_ad(table2->cached),
			    table2->id == table->id);
		ut_a(table2 == NULL);

#ifdef UNIV_DEBUG
		/* Look for the same table pointer with a different id */
		HASH_SEARCH_ALL(id_hash, dict_sys->table_id_hash,
				dict_table_t*, table2, ut_ad(table2->cached),
				table2 == table);
		ut_ad(table2 == NULL);
#endif /* UNIV_DEBUG */
	}

	/* Add table to hash table of tables */
	HASH_INSERT(dict_table_t, name_hash, dict_sys->table_hash, fold,
		    table);

	/* Add table to hash table of tables based on table id */
	HASH_INSERT(dict_table_t, id_hash, dict_sys->table_id_hash, id_fold,
		    table);
	/* Add table to LRU list of tables */
	UT_LIST_ADD_FIRST(table_LRU, dict_sys->table_LRU, table);

	dict_sys->size += mem_heap_get_size(table->heap)
		+ strlen(table->name) + 1;
}

/**********************************************************************//**
Looks for an index with the given id. NOTE that we do not reserve
the dictionary mutex: this function is for emergency purposes like
printing info of a corrupt database page!
@return	index or NULL if not found from cache */
UNIV_INTERN
dict_index_t*
dict_index_find_on_id_low(
/*======================*/
	index_id_t	id)	/*!< in: index id */
{
	dict_table_t*	table;
	dict_index_t*	index;

	/* This can happen if the system tablespace is the wrong page size */
	if (dict_sys == NULL) {
		return(NULL);
	}

	table = UT_LIST_GET_FIRST(dict_sys->table_LRU);

	while (table) {
		index = dict_table_get_first_index(table);

		while (index) {
			if (id == index->id) {
				/* Found */

				return(index);
			}

			index = dict_table_get_next_index(index);
		}

		table = UT_LIST_GET_NEXT(table_LRU, table);
	}

	return(NULL);
}

/**********************************************************************//**
Renames a table object.
@return	TRUE if success */
UNIV_INTERN
ibool
dict_table_rename_in_cache(
/*=======================*/
	dict_table_t*	table,		/*!< in/out: table */
	const char*	new_name,	/*!< in: new name */
	ibool		rename_also_foreigns)/*!< in: in ALTER TABLE we want
					to preserve the original table name
					in constraints which reference it */
{
	dict_foreign_t*	foreign;
	dict_index_t*	index;
	ulint		fold;
	char		old_name[MAX_FULL_NAME_LEN + 1];

	ut_ad(table);
	ut_ad(mutex_own(&(dict_sys->mutex)));

	/* store the old/current name to an automatic variable */
	if (strlen(table->name) + 1 <= sizeof(old_name)) {
		memcpy(old_name, table->name, strlen(table->name) + 1);
	} else {
		ut_print_timestamp(stderr);
		fprintf(stderr, "InnoDB: too long table name: '%s', "
			"max length is %d\n", table->name,
			MAX_FULL_NAME_LEN);
		ut_error;
	}

	fold = ut_fold_string(new_name);

	/* Look for a table with the same name: error if such exists */
	{
		dict_table_t*	table2;
		HASH_SEARCH(name_hash, dict_sys->table_hash, fold,
			    dict_table_t*, table2, ut_ad(table2->cached),
			    (ut_strcmp(table2->name, new_name) == 0));
		if (UNIV_LIKELY_NULL(table2)) {
			ut_print_timestamp(stderr);
			fputs("  InnoDB: Error: dictionary cache"
			      " already contains a table ", stderr);
			ut_print_name(stderr, NULL, TRUE, new_name);
			fputs("\n"
			      "InnoDB: cannot rename table ", stderr);
			ut_print_name(stderr, NULL, TRUE, old_name);
			putc('\n', stderr);
			return(FALSE);
		}
	}

	/* If the table is stored in a single-table tablespace, rename the
	.ibd file */

	if (table->space != 0) {
		if (table->dir_path_of_temp_table != NULL) {
			ut_print_timestamp(stderr);
			fputs("  InnoDB: Error: trying to rename a"
			      " TEMPORARY TABLE ", stderr);
			ut_print_name(stderr, NULL, TRUE, old_name);
			fputs(" (", stderr);
			ut_print_filename(stderr,
					  table->dir_path_of_temp_table);
			fputs(" )\n", stderr);
			return(FALSE);
		} else if (!fil_rename_tablespace(old_name, table->space,
						  new_name)) {
			return(FALSE);
		}
	}

	/* Remove table from the hash tables of tables */
	HASH_DELETE(dict_table_t, name_hash, dict_sys->table_hash,
		    ut_fold_string(old_name), table);

	if (strlen(new_name) > strlen(table->name)) {
		/* We allocate MAX_FULL_NAME_LEN + 1 bytes here to avoid
		memory fragmentation, we assume a repeated calls of
		ut_realloc() with the same size do not cause fragmentation */
		ut_a(strlen(new_name) <= MAX_FULL_NAME_LEN);
		table->name = ut_realloc(table->name, MAX_FULL_NAME_LEN + 1);
	}
	memcpy(table->name, new_name, strlen(new_name) + 1);

	/* Add table to hash table of tables */
	HASH_INSERT(dict_table_t, name_hash, dict_sys->table_hash, fold,
		    table);

	dict_sys->size += strlen(new_name) - strlen(old_name);
	ut_a(dict_sys->size > 0);

	/* Update the table_name field in indexes */
	index = dict_table_get_first_index(table);

	while (index != NULL) {
		index->table_name = table->name;

		index = dict_table_get_next_index(index);
	}

	if (!rename_also_foreigns) {
		/* In ALTER TABLE we think of the rename table operation
		in the direction table -> temporary table (#sql...)
		as dropping the table with the old name and creating
		a new with the new name. Thus we kind of drop the
		constraints from the dictionary cache here. The foreign key
		constraints will be inherited to the new table from the
		system tables through a call of dict_load_foreigns. */

		/* Remove the foreign constraints from the cache */
		foreign = UT_LIST_GET_LAST(table->foreign_list);

		while (foreign != NULL) {
			dict_foreign_remove_from_cache(foreign);
			foreign = UT_LIST_GET_LAST(table->foreign_list);
		}

		/* Reset table field in referencing constraints */

		foreign = UT_LIST_GET_FIRST(table->referenced_list);

		while (foreign != NULL) {
			foreign->referenced_table = NULL;
			foreign->referenced_index = NULL;

			foreign = UT_LIST_GET_NEXT(referenced_list, foreign);
		}

		/* Make the list of referencing constraints empty */

		UT_LIST_INIT(table->referenced_list);

		return(TRUE);
	}

	/* Update the table name fields in foreign constraints, and update also
	the constraint id of new format >= 4.0.18 constraints. Note that at
	this point we have already changed table->name to the new name. */

	foreign = UT_LIST_GET_FIRST(table->foreign_list);

	while (foreign != NULL) {
		if (ut_strlen(foreign->foreign_table_name)
		    < ut_strlen(table->name)) {
			/* Allocate a longer name buffer;
			TODO: store buf len to save memory */

			foreign->foreign_table_name = mem_heap_strdup(
				foreign->heap, table->name);
			dict_mem_foreign_table_name_lookup_set(foreign, TRUE);
		} else {
			strcpy(foreign->foreign_table_name, table->name);
			dict_mem_foreign_table_name_lookup_set(foreign, FALSE);
		}
		if (strchr(foreign->id, '/')) {
			ulint	db_len;
			char*	old_id;

			/* This is a >= 4.0.18 format id */

			old_id = mem_strdup(foreign->id);

			if (ut_strlen(foreign->id) > ut_strlen(old_name)
			    + ((sizeof dict_ibfk) - 1)
			    && !memcmp(foreign->id, old_name,
				       ut_strlen(old_name))
			    && !memcmp(foreign->id + ut_strlen(old_name),
				       dict_ibfk, (sizeof dict_ibfk) - 1)) {

				/* This is a generated >= 4.0.18 format id */

				if (strlen(table->name) > strlen(old_name)) {
					foreign->id = mem_heap_alloc(
						foreign->heap,
						strlen(table->name)
						+ strlen(old_id) + 1);
				}

				/* Replace the prefix 'databasename/tablename'
				with the new names */
				strcpy(foreign->id, table->name);
				strcat(foreign->id,
				       old_id + ut_strlen(old_name));
			} else {
				/* This is a >= 4.0.18 format id where the user
				gave the id name */
				db_len = dict_get_db_name_len(table->name) + 1;

				if (dict_get_db_name_len(table->name)
				    > dict_get_db_name_len(foreign->id)) {

					foreign->id = mem_heap_alloc(
						foreign->heap,
						db_len + strlen(old_id) + 1);
				}

				/* Replace the database prefix in id with the
				one from table->name */

				ut_memcpy(foreign->id, table->name, db_len);

				strcpy(foreign->id + db_len,
				       dict_remove_db_name(old_id));
			}

			mem_free(old_id);
		}

		foreign = UT_LIST_GET_NEXT(foreign_list, foreign);
	}

	foreign = UT_LIST_GET_FIRST(table->referenced_list);

	while (foreign != NULL) {
		if (ut_strlen(foreign->referenced_table_name)
		    < ut_strlen(table->name)) {
			/* Allocate a longer name buffer;
			TODO: store buf len to save memory */

			foreign->referenced_table_name = mem_heap_strdup(
				foreign->heap, table->name);
			dict_mem_referenced_table_name_lookup_set(foreign, TRUE);
		} else {
			/* Use the same buffer */
			strcpy(foreign->referenced_table_name, table->name);
			dict_mem_referenced_table_name_lookup_set(foreign, FALSE);
		}
		foreign = UT_LIST_GET_NEXT(referenced_list, foreign);
	}

	return(TRUE);
}

/**********************************************************************//**
Change the id of a table object in the dictionary cache. This is used in
DISCARD TABLESPACE. */
UNIV_INTERN
void
dict_table_change_id_in_cache(
/*==========================*/
	dict_table_t*	table,	/*!< in/out: table object already in cache */
	table_id_t	new_id)	/*!< in: new id to set */
{
	ut_ad(table);
	ut_ad(mutex_own(&(dict_sys->mutex)));
	ut_ad(table->magic_n == DICT_TABLE_MAGIC_N);

	/* Remove the table from the hash table of id's */

	HASH_DELETE(dict_table_t, id_hash, dict_sys->table_id_hash,
		    ut_fold_ull(table->id), table);
	table->id = new_id;

	/* Add the table back to the hash table */
	HASH_INSERT(dict_table_t, id_hash, dict_sys->table_id_hash,
		    ut_fold_ull(table->id), table);
}

/**********************************************************************//**
Removes a table object from the dictionary cache. */
UNIV_INTERN
void
dict_table_remove_from_cache(
/*=========================*/
	dict_table_t*	table)	/*!< in, own: table */
{
	dict_foreign_t*	foreign;
	dict_index_t*	index;
	ulint		size;

	ut_ad(table);
	ut_ad(mutex_own(&(dict_sys->mutex)));
	ut_ad(table->magic_n == DICT_TABLE_MAGIC_N);

#if 0
	fputs("Removing table ", stderr);
	ut_print_name(stderr, table->name, ULINT_UNDEFINED);
	fputs(" from dictionary cache\n", stderr);
#endif

	/* Remove the foreign constraints from the cache */
	foreign = UT_LIST_GET_LAST(table->foreign_list);

	while (foreign != NULL) {
		dict_foreign_remove_from_cache(foreign);
		foreign = UT_LIST_GET_LAST(table->foreign_list);
	}

	/* Reset table field in referencing constraints */

	foreign = UT_LIST_GET_FIRST(table->referenced_list);

	while (foreign != NULL) {
		foreign->referenced_table = NULL;
		foreign->referenced_index = NULL;

		foreign = UT_LIST_GET_NEXT(referenced_list, foreign);
	}

	/* Remove the indexes from the cache */
	index = UT_LIST_GET_LAST(table->indexes);

	while (index != NULL) {
		dict_index_remove_from_cache(table, index);
		index = UT_LIST_GET_LAST(table->indexes);
	}

	/* Remove table from the hash tables of tables */
	HASH_DELETE(dict_table_t, name_hash, dict_sys->table_hash,
		    ut_fold_string(table->name), table);
	HASH_DELETE(dict_table_t, id_hash, dict_sys->table_id_hash,
		    ut_fold_ull(table->id), table);

	/* Remove table from LRU list of tables */
	UT_LIST_REMOVE(table_LRU, dict_sys->table_LRU, table);

	size = mem_heap_get_size(table->heap) + strlen(table->name) + 1;

	ut_ad(dict_sys->size >= size);

	dict_sys->size -= size;

	dict_mem_table_free(table);
}

/****************************************************************//**
If the given column name is reserved for InnoDB system columns, return
TRUE.
@return	TRUE if name is reserved */
UNIV_INTERN
ibool
dict_col_name_is_reserved(
/*======================*/
	const char*	name)	/*!< in: column name */
{
	/* This check reminds that if a new system column is added to
	the program, it should be dealt with here. */
#if DATA_N_SYS_COLS != 3
#error "DATA_N_SYS_COLS != 3"
#endif

	static const char*	reserved_names[] = {
		"DB_ROW_ID", "DB_TRX_ID", "DB_ROLL_PTR"
	};

	ulint			i;

	for (i = 0; i < UT_ARR_SIZE(reserved_names); i++) {
		if (innobase_strcasecmp(name, reserved_names[i]) == 0) {

			return(TRUE);
		}
	}

	return(FALSE);
}

/****************************************************************//**
If an undo log record for this table might not fit on a single page,
return TRUE.
@return	TRUE if the undo log record could become too big */
static
ibool
dict_index_too_big_for_undo(
/*========================*/
	const dict_table_t*	table,		/*!< in: table */
	const dict_index_t*	new_index)	/*!< in: index */
{
	/* Make sure that all column prefixes will fit in the undo log record
	in trx_undo_page_report_modify() right after trx_undo_page_init(). */

	ulint			i;
	const dict_index_t*	clust_index
		= dict_table_get_first_index(table);
	ulint			undo_page_len
		= TRX_UNDO_PAGE_HDR - TRX_UNDO_PAGE_HDR_SIZE
		+ 2 /* next record pointer */
		+ 1 /* type_cmpl */
		+ 11 /* trx->undo_no */ + 11 /* table->id */
		+ 1 /* rec_get_info_bits() */
		+ 11 /* DB_TRX_ID */
		+ 11 /* DB_ROLL_PTR */
		+ 10 + FIL_PAGE_DATA_END /* trx_undo_left() */
		+ 2/* pointer to previous undo log record */;

	if (UNIV_UNLIKELY(!clust_index)) {
		ut_a(dict_index_is_clust(new_index));
		clust_index = new_index;
	}

	/* Add the size of the ordering columns in the
	clustered index. */
	for (i = 0; i < clust_index->n_uniq; i++) {
		const dict_col_t*	col
			= dict_index_get_nth_col(clust_index, i);

		/* Use the maximum output size of
		mach_write_compressed(), although the encoded
		length should always fit in 2 bytes. */
		undo_page_len += 5 + dict_col_get_max_size(col);
	}

	/* Add the old values of the columns to be updated.
	First, the amount and the numbers of the columns.
	These are written by mach_write_compressed() whose
	maximum output length is 5 bytes.  However, given that
	the quantities are below REC_MAX_N_FIELDS (10 bits),
	the maximum length is 2 bytes per item. */
	undo_page_len += 2 * (dict_table_get_n_cols(table) + 1);

	for (i = 0; i < clust_index->n_def; i++) {
		const dict_col_t*	col
			= dict_index_get_nth_col(clust_index, i);
		ulint			max_size
			= dict_col_get_max_size(col);
		ulint			fixed_size
			= dict_col_get_fixed_size(col,
						  dict_table_is_comp(table));
		ulint			max_prefix
			= col->max_prefix;

		if (fixed_size) {
			/* Fixed-size columns are stored locally. */
			max_size = fixed_size;
		} else if (max_size <= BTR_EXTERN_FIELD_REF_SIZE * 2) {
			/* Short columns are stored locally. */
		} else if (!col->ord_part
			   || (col->max_prefix
			       < (ulint) DICT_MAX_FIELD_LEN_BY_FORMAT(table))) {
			/* See if col->ord_part would be set
			because of new_index. Also check if the new
			index could have longer prefix on columns
			that already had ord_part set  */
			ulint	j;

			for (j = 0; j < new_index->n_uniq; j++) {
				if (dict_index_get_nth_col(
					    new_index, j) == col) {
					const dict_field_t*     field
						= dict_index_get_nth_field(
							new_index, j);

					if (field->prefix_len
					    > col->max_prefix) {
						max_prefix =
							 field->prefix_len;
					}

					goto is_ord_part;
				}
			}

			if (col->ord_part) {
				goto is_ord_part;
			}

			/* This is not an ordering column in any index.
			Thus, it can be stored completely externally. */
			max_size = BTR_EXTERN_FIELD_REF_SIZE;
		} else {
			ulint	max_field_len;
is_ord_part:
			max_field_len = DICT_MAX_FIELD_LEN_BY_FORMAT(table);

			/* This is an ordering column in some index.
			A long enough prefix must be written to the
			undo log.  See trx_undo_page_fetch_ext(). */
			max_size = ut_min(max_size, max_field_len);

			/* We only store the needed prefix length in undo log */
			if (max_prefix) {
			     ut_ad(dict_table_get_format(table)
				   >= DICT_TF_FORMAT_ZIP);

				max_size = ut_min(max_prefix, max_size);
			}

			max_size += BTR_EXTERN_FIELD_REF_SIZE;
		}

		undo_page_len += 5 + max_size;
	}

	return(undo_page_len >= UNIV_PAGE_SIZE);
}

/****************************************************************//**
If a record of this index might not fit on a single B-tree page,
return TRUE.
@return	TRUE if the index record could become too big */
static
ibool
dict_index_too_big_for_tree(
/*========================*/
	const dict_table_t*	table,		/*!< in: table */
	const dict_index_t*	new_index)	/*!< in: index */
{
	ulint	zip_size;
	ulint	comp;
	ulint	i;
	/* maximum possible storage size of a record */
	ulint	rec_max_size;
	/* maximum allowed size of a record on a leaf page */
	ulint	page_rec_max;
	/* maximum allowed size of a node pointer record */
	ulint	page_ptr_max;

	comp = dict_table_is_comp(table);
	zip_size = dict_table_zip_size(table);

	if (zip_size && zip_size < UNIV_PAGE_SIZE) {
		/* On a compressed page, two records must fit in the
		uncompressed page modification log.  On compressed
		pages with zip_size == UNIV_PAGE_SIZE, this limit will
		never be reached. */
		ut_ad(comp);
		/* The maximum allowed record size is the size of
		an empty page, minus a byte for recoding the heap
		number in the page modification log.  The maximum
		allowed node pointer size is half that. */
		page_rec_max = page_zip_empty_size(new_index->n_fields,
						   zip_size) - 1;
		page_ptr_max = page_rec_max / 2;
		/* On a compressed page, there is a two-byte entry in
		the dense page directory for every record.  But there
		is no record header. */
		rec_max_size = 2;
	} else {
		/* The maximum allowed record size is half a B-tree
		page.  No additional sparse page directory entry will
		be generated for the first few user records. */
		page_rec_max = page_get_free_space_of_empty(comp) / 2;
		page_ptr_max = page_rec_max;
		/* Each record has a header. */
		rec_max_size = comp
			? REC_N_NEW_EXTRA_BYTES
			: REC_N_OLD_EXTRA_BYTES;
	}

	if (comp) {
		/* Include the "null" flags in the
		maximum possible record size. */
		rec_max_size += UT_BITS_IN_BYTES(new_index->n_nullable);
	} else {
		/* For each column, include a 2-byte offset and a
		"null" flag.  The 1-byte format is only used in short
		records that do not contain externally stored columns.
		Such records could never exceed the page limit, even
		when using the 2-byte format. */
		rec_max_size += 2 * new_index->n_fields;
	}

	/* Compute the maximum possible record size. */
	for (i = 0; i < new_index->n_fields; i++) {
		const dict_field_t*	field
			= dict_index_get_nth_field(new_index, i);
		const dict_col_t*	col
			= dict_field_get_col(field);
		ulint			field_max_size;
		ulint			field_ext_max_size;

		/* In dtuple_convert_big_rec(), variable-length columns
		that are longer than BTR_EXTERN_FIELD_REF_SIZE * 2
		may be chosen for external storage.

		Fixed-length columns, and all columns of secondary
		index records are always stored inline. */

		/* Determine the maximum length of the index field.
		The field_ext_max_size should be computed as the worst
		case in rec_get_converted_size_comp() for
		REC_STATUS_ORDINARY records. */

		field_max_size = dict_col_get_fixed_size(col, comp);
		if (field_max_size) {
			/* dict_index_add_col() should guarantee this */
			ut_ad(!field->prefix_len
			      || field->fixed_len == field->prefix_len);
			/* Fixed lengths are not encoded
			in ROW_FORMAT=COMPACT. */
			field_ext_max_size = 0;
			goto add_field_size;
		}

		field_max_size = dict_col_get_max_size(col);
		field_ext_max_size = field_max_size < 256 ? 1 : 2;

		if (field->prefix_len) {
			if (field->prefix_len < field_max_size) {
				field_max_size = field->prefix_len;
			}
		} else if (field_max_size > BTR_EXTERN_FIELD_REF_SIZE * 2
			   && dict_index_is_clust(new_index)) {

			/* In the worst case, we have a locally stored
			column of BTR_EXTERN_FIELD_REF_SIZE * 2 bytes.
			The length can be stored in one byte.  If the
			column were stored externally, the lengths in
			the clustered index page would be
			BTR_EXTERN_FIELD_REF_SIZE and 2. */
			field_max_size = BTR_EXTERN_FIELD_REF_SIZE * 2;
			field_ext_max_size = 1;
		}

		if (comp) {
			/* Add the extra size for ROW_FORMAT=COMPACT.
			For ROW_FORMAT=REDUNDANT, these bytes were
			added to rec_max_size before this loop. */
			rec_max_size += field_ext_max_size;
		}
add_field_size:
		rec_max_size += field_max_size;

		/* Check the size limit on leaf pages. */
		if (UNIV_UNLIKELY(rec_max_size >= page_rec_max)) {

			return(TRUE);
		}

		/* Check the size limit on non-leaf pages.  Records
		stored in non-leaf B-tree pages consist of the unique
		columns of the record (the key columns of the B-tree)
		and a node pointer field.  When we have processed the
		unique columns, rec_max_size equals the size of the
		node pointer record minus the node pointer column. */
		if (i + 1 == dict_index_get_n_unique_in_tree(new_index)
		    && rec_max_size + REC_NODE_PTR_SIZE >= page_ptr_max) {

			return(TRUE);
		}
	}

	return(FALSE);
}

/**********************************************************************//**
Adds an index to the dictionary cache.
@return	DB_SUCCESS, DB_TOO_BIG_RECORD, or DB_CORRUPTION */
UNIV_INTERN
ulint
dict_index_add_to_cache(
/*====================*/
	dict_table_t*	table,	/*!< in: table on which the index is */
	dict_index_t*	index,	/*!< in, own: index; NOTE! The index memory
				object is freed in this function! */
	ulint		page_no,/*!< in: root page number of the index */
	ibool		strict)	/*!< in: TRUE=refuse to create the index
				if records could be too big to fit in
				an B-tree page */
{
	dict_index_t*	new_index;
	ulint		n_ord;
	ulint		i;

	ut_ad(index);
	ut_ad(mutex_own(&(dict_sys->mutex)));
	ut_ad(index->n_def == index->n_fields);
	ut_ad(index->magic_n == DICT_INDEX_MAGIC_N);

	ut_ad(mem_heap_validate(index->heap));
	ut_a(!dict_index_is_clust(index)
	     || UT_LIST_GET_LEN(table->indexes) == 0);

	if (!dict_index_find_cols(table, index)) {

		dict_mem_index_free(index);
		return(DB_CORRUPTION);
	}

	/* Build the cache internal representation of the index,
	containing also the added system fields */

	if (dict_index_is_clust(index)) {
		new_index = dict_index_build_internal_clust(table, index);
	} else {
		new_index = dict_index_build_internal_non_clust(table, index);
	}

	/* Set the n_fields value in new_index to the actual defined
	number of fields in the cache internal representation */

	new_index->n_fields = new_index->n_def;

	if (strict && dict_index_too_big_for_tree(table, new_index)) {
too_big:
		dict_mem_index_free(new_index);
		dict_mem_index_free(index);
		return(DB_TOO_BIG_RECORD);
	}

	if (UNIV_UNLIKELY(index->type & DICT_UNIVERSAL)) {
		n_ord = new_index->n_fields;
	} else {
		n_ord = new_index->n_uniq;
	}

	switch (dict_table_get_format(table)) {
	case DICT_TF_FORMAT_51:
		/* ROW_FORMAT=REDUNDANT and ROW_FORMAT=COMPACT store
		prefixes of externally stored columns locally within
		the record.  There are no special considerations for
		the undo log record size. */
		goto undo_size_ok;

	case DICT_TF_FORMAT_ZIP:
		/* In ROW_FORMAT=DYNAMIC and ROW_FORMAT=COMPRESSED,
		column prefix indexes require that prefixes of
		externally stored columns are written to the undo log.
		This may make the undo log record bigger than the
		record on the B-tree page.  The maximum size of an
		undo log record is the page size.  That must be
		checked for below. */
		break;

#if DICT_TF_FORMAT_ZIP != DICT_TF_FORMAT_MAX
# error "DICT_TF_FORMAT_ZIP != DICT_TF_FORMAT_MAX"
#endif
<<<<<<< HEAD
	}

	for (i = 0; i < n_ord; i++) {
		const dict_field_t*	field
			= dict_index_get_nth_field(new_index, i);
		const dict_col_t*	col
			= dict_field_get_col(field);

		/* In dtuple_convert_big_rec(), variable-length columns
		that are longer than BTR_EXTERN_FIELD_REF_SIZE * 2
		may be chosen for external storage.  If the column appears
		in an ordering column of an index, a longer prefix determined
		by dict_max_field_len_store_undo() will be copied to the undo
		log by trx_undo_page_report_modify() and
		trx_undo_page_fetch_ext().  It suffices to check the
		capacity of the undo log whenever new_index includes
		a column prefix on a column that may be stored externally. */

		if (field->prefix_len /* prefix index */
		    && (!col->ord_part /* not yet ordering column */
			|| field->prefix_len > col->max_prefix)
		    && !dict_col_get_fixed_size(col, TRUE) /* variable-length */
		    && dict_col_get_max_size(col)
		    > BTR_EXTERN_FIELD_REF_SIZE * 2 /* long enough */) {

			if (dict_index_too_big_for_undo(table, new_index)) {
				/* An undo log record might not fit in
				a single page.  Refuse to create this index. */

				goto too_big;
			}

			break;
		}
=======
>>>>>>> 863a73b8
	}

undo_size_ok:
	/* Flag the ordering columns and also set column max_prefix */

	for (i = 0; i < n_ord; i++) {
		const dict_field_t*	field
			= dict_index_get_nth_field(new_index, i);
<<<<<<< HEAD

		field->col->ord_part = 1;

		if (field->prefix_len > field->col->max_prefix) {
			field->col->max_prefix = field->prefix_len;
		}
	}

=======
		const dict_col_t*	col
			= dict_field_get_col(field);

		/* In dtuple_convert_big_rec(), variable-length columns
		that are longer than BTR_EXTERN_FIELD_REF_SIZE * 2
		may be chosen for external storage.  If the column appears
		in an ordering column of an index, a longer prefix determined
		by dict_max_field_len_store_undo() will be copied to the undo
		log by trx_undo_page_report_modify() and
		trx_undo_page_fetch_ext().  It suffices to check the
		capacity of the undo log whenever new_index includes
		a column prefix on a column that may be stored externally. */

		if (field->prefix_len /* prefix index */
		    && (!col->ord_part /* not yet ordering column */
			|| field->prefix_len > col->max_prefix)
		    && !dict_col_get_fixed_size(col, TRUE) /* variable-length */
		    && dict_col_get_max_size(col)
		    > BTR_EXTERN_FIELD_REF_SIZE * 2 /* long enough */) {

			if (dict_index_too_big_for_undo(table, new_index)) {
				/* An undo log record might not fit in
				a single page.  Refuse to create this index. */

				goto too_big;
			}

			break;
		}
	}

undo_size_ok:
	/* Flag the ordering columns and also set column max_prefix */

	for (i = 0; i < n_ord; i++) {
		const dict_field_t*	field
			= dict_index_get_nth_field(new_index, i);

		field->col->ord_part = 1;

		if (field->prefix_len > field->col->max_prefix) {
			field->col->max_prefix = field->prefix_len;
		}
	}

>>>>>>> 863a73b8
	/* Add the new index as the last index for the table */

	UT_LIST_ADD_LAST(indexes, table->indexes, new_index);
	new_index->table = table;
	new_index->table_name = table->name;

	new_index->search_info = btr_search_info_create(new_index->heap);

	new_index->stat_index_size = 1;
	new_index->stat_n_leaf_pages = 1;

	new_index->page = page_no;
	rw_lock_create(index_tree_rw_lock_key, &new_index->lock,
		       dict_index_is_ibuf(index)
		       ? SYNC_IBUF_INDEX_TREE : SYNC_INDEX_TREE);

	if (!UNIV_UNLIKELY(new_index->type & DICT_UNIVERSAL)) {

		new_index->stat_n_diff_key_vals = mem_heap_alloc(
			new_index->heap,
			(1 + dict_index_get_n_unique(new_index))
			* sizeof(ib_int64_t));

		new_index->stat_n_non_null_key_vals = mem_heap_zalloc(
			new_index->heap,
			(1 + dict_index_get_n_unique(new_index))
			* sizeof(*new_index->stat_n_non_null_key_vals));

		/* Give some sensible values to stat_n_... in case we do
		not calculate statistics quickly enough */

		for (i = 0; i <= dict_index_get_n_unique(new_index); i++) {

			new_index->stat_n_diff_key_vals[i] = 100;
		}
	}

	dict_sys->size += mem_heap_get_size(new_index->heap);

	dict_mem_index_free(index);

	return(DB_SUCCESS);
}

/**********************************************************************//**
Removes an index from the dictionary cache. */
UNIV_INTERN
void
dict_index_remove_from_cache(
/*=========================*/
	dict_table_t*	table,	/*!< in/out: table */
	dict_index_t*	index)	/*!< in, own: index */
{
	ulint		size;
	ulint		retries = 0;
	btr_search_t*	info;

	ut_ad(table && index);
	ut_ad(table->magic_n == DICT_TABLE_MAGIC_N);
	ut_ad(index->magic_n == DICT_INDEX_MAGIC_N);
	ut_ad(mutex_own(&(dict_sys->mutex)));

	/* We always create search info whether or not adaptive
	hash index is enabled or not. */
	info = index->search_info;
	ut_ad(info);

	/* We are not allowed to free the in-memory index struct
 	dict_index_t until all entries in the adaptive hash index
	that point to any of the page belonging to his b-tree index
	are dropped. This is so because dropping of these entries
	require access to dict_index_t struct. To avoid such scenario
	We keep a count of number of such pages in the search_info and
	only free the dict_index_t struct when this count drops to
	zero. */

	for (;;) {
		ulint ref_count = btr_search_info_get_ref_count(info);
		if (ref_count == 0) {
			break;
		}

		/* Sleep for 10ms before trying again. */
		os_thread_sleep(10000);
		++retries;

		if (retries % 500 == 0) {
			/* No luck after 5 seconds of wait. */
			fprintf(stderr, "InnoDB: Error: Waited for"
					" %lu secs for hash index"
					" ref_count (%lu) to drop"
					" to 0.\n"
					"index: \"%s\""
					" table: \"%s\"\n",
					retries/100,
					ref_count,
					index->name,
					table->name);
		}

		/* To avoid a hang here we commit suicide if the
		ref_count doesn't drop to zero in 600 seconds. */
		if (retries >= 60000) {
			ut_error;
		}
	}

	rw_lock_free(&index->lock);

	/* Remove the index from the list of indexes of the table */
	UT_LIST_REMOVE(indexes, table->indexes, index);

	size = mem_heap_get_size(index->heap);

	ut_ad(dict_sys->size >= size);

	dict_sys->size -= size;

	dict_mem_index_free(index);
}

/*******************************************************************//**
Tries to find column names for the index and sets the col field of the
index.
@return TRUE if the column names were found */
static
ibool
dict_index_find_cols(
/*=================*/
	dict_table_t*	table,	/*!< in: table */
	dict_index_t*	index)	/*!< in: index */
{
	ulint		i;

	ut_ad(table && index);
	ut_ad(table->magic_n == DICT_TABLE_MAGIC_N);
	ut_ad(mutex_own(&(dict_sys->mutex)));

	for (i = 0; i < index->n_fields; i++) {
		ulint		j;
		dict_field_t*	field = dict_index_get_nth_field(index, i);

		for (j = 0; j < table->n_cols; j++) {
			if (!strcmp(dict_table_get_col_name(table, j),
				    field->name)) {
				field->col = dict_table_get_nth_col(table, j);

				goto found;
			}
		}

#ifdef UNIV_DEBUG
		/* It is an error not to find a matching column. */
		fputs("InnoDB: Error: no matching column for ", stderr);
		ut_print_name(stderr, NULL, FALSE, field->name);
		fputs(" in ", stderr);
		dict_index_name_print(stderr, NULL, index);
		fputs("!\n", stderr);
#endif /* UNIV_DEBUG */
		return(FALSE);

found:
		;
	}

	return(TRUE);
}
#endif /* !UNIV_HOTBACKUP */

/*******************************************************************//**
Adds a column to index. */
UNIV_INTERN
void
dict_index_add_col(
/*===============*/
	dict_index_t*		index,		/*!< in/out: index */
	const dict_table_t*	table,		/*!< in: table */
	dict_col_t*		col,		/*!< in: column */
	ulint			prefix_len)	/*!< in: column prefix length */
{
	dict_field_t*	field;
	const char*	col_name;

	col_name = dict_table_get_col_name(table, dict_col_get_no(col));

	dict_mem_index_add_field(index, col_name, prefix_len);

	field = dict_index_get_nth_field(index, index->n_def - 1);

	field->col = col;
	field->fixed_len = (unsigned int) dict_col_get_fixed_size(
		col, dict_table_is_comp(table));

	if (prefix_len && field->fixed_len > prefix_len) {
		field->fixed_len = (unsigned int) prefix_len;
	}

	/* Long fixed-length fields that need external storage are treated as
	variable-length fields, so that the extern flag can be embedded in
	the length word. */

	if (field->fixed_len > DICT_MAX_FIXED_COL_LEN) {
		field->fixed_len = 0;
	}
#if DICT_MAX_FIXED_COL_LEN != 768
	/* The comparison limit above must be constant.  If it were
	changed, the disk format of some fixed-length columns would
	change, which would be a disaster. */
# error "DICT_MAX_FIXED_COL_LEN != 768"
#endif

	if (!(col->prtype & DATA_NOT_NULL)) {
		index->n_nullable++;
	}
}

#ifndef UNIV_HOTBACKUP
/*******************************************************************//**
Copies fields contained in index2 to index1. */
static
void
dict_index_copy(
/*============*/
	dict_index_t*		index1,	/*!< in: index to copy to */
	dict_index_t*		index2,	/*!< in: index to copy from */
	const dict_table_t*	table,	/*!< in: table */
	ulint			start,	/*!< in: first position to copy */
	ulint			end)	/*!< in: last position to copy */
{
	dict_field_t*	field;
	ulint		i;

	/* Copy fields contained in index2 */

	for (i = start; i < end; i++) {

		field = dict_index_get_nth_field(index2, i);
		dict_index_add_col(index1, table, field->col,
				   field->prefix_len);
	}
}

/*******************************************************************//**
Copies types of fields contained in index to tuple. */
UNIV_INTERN
void
dict_index_copy_types(
/*==================*/
	dtuple_t*		tuple,		/*!< in/out: data tuple */
	const dict_index_t*	index,		/*!< in: index */
	ulint			n_fields)	/*!< in: number of
						field types to copy */
{
	ulint		i;

	if (UNIV_UNLIKELY(index->type & DICT_UNIVERSAL)) {
		dtuple_set_types_binary(tuple, n_fields);

		return;
	}

	for (i = 0; i < n_fields; i++) {
		const dict_field_t*	ifield;
		dtype_t*		dfield_type;

		ifield = dict_index_get_nth_field(index, i);
		dfield_type = dfield_get_type(dtuple_get_nth_field(tuple, i));
		dict_col_copy_type(dict_field_get_col(ifield), dfield_type);
	}
}

/*******************************************************************//**
Copies types of columns contained in table to tuple and sets all
fields of the tuple to the SQL NULL value.  This function should
be called right after dtuple_create(). */
UNIV_INTERN
void
dict_table_copy_types(
/*==================*/
	dtuple_t*		tuple,	/*!< in/out: data tuple */
	const dict_table_t*	table)	/*!< in: table */
{
	ulint		i;

	for (i = 0; i < dtuple_get_n_fields(tuple); i++) {

		dfield_t*	dfield	= dtuple_get_nth_field(tuple, i);
		dtype_t*	dtype	= dfield_get_type(dfield);

		dfield_set_null(dfield);
		dict_col_copy_type(dict_table_get_nth_col(table, i), dtype);
	}
}

/*******************************************************************//**
Builds the internal dictionary cache representation for a clustered
index, containing also system fields not defined by the user.
@return	own: the internal representation of the clustered index */
static
dict_index_t*
dict_index_build_internal_clust(
/*============================*/
	const dict_table_t*	table,	/*!< in: table */
	dict_index_t*		index)	/*!< in: user representation of
					a clustered index */
{
	dict_index_t*	new_index;
	dict_field_t*	field;
	ulint		fixed_size;
	ulint		trx_id_pos;
	ulint		i;
	ibool*		indexed;

	ut_ad(table && index);
	ut_ad(dict_index_is_clust(index));
	ut_ad(mutex_own(&(dict_sys->mutex)));
	ut_ad(table->magic_n == DICT_TABLE_MAGIC_N);

	/* Create a new index object with certainly enough fields */
	new_index = dict_mem_index_create(table->name,
					  index->name, table->space,
					  index->type,
					  index->n_fields + table->n_cols);

	/* Copy other relevant data from the old index struct to the new
	struct: it inherits the values */

	new_index->n_user_defined_cols = index->n_fields;

	new_index->id = index->id;

	/* Copy the fields of index */
	dict_index_copy(new_index, index, table, 0, index->n_fields);

	if (UNIV_UNLIKELY(index->type & DICT_UNIVERSAL)) {
		/* No fixed number of fields determines an entry uniquely */

		new_index->n_uniq = REC_MAX_N_FIELDS;

	} else if (dict_index_is_unique(index)) {
		/* Only the fields defined so far are needed to identify
		the index entry uniquely */

		new_index->n_uniq = new_index->n_def;
	} else {
		/* Also the row id is needed to identify the entry */
		new_index->n_uniq = 1 + new_index->n_def;
	}

	new_index->trx_id_offset = 0;

	if (!dict_index_is_ibuf(index)) {
		/* Add system columns, trx id first */

		trx_id_pos = new_index->n_def;

#if DATA_ROW_ID != 0
# error "DATA_ROW_ID != 0"
#endif
#if DATA_TRX_ID != 1
# error "DATA_TRX_ID != 1"
#endif
#if DATA_ROLL_PTR != 2
# error "DATA_ROLL_PTR != 2"
#endif

		if (!dict_index_is_unique(index)) {
			dict_index_add_col(new_index, table,
					   dict_table_get_sys_col(
						   table, DATA_ROW_ID),
					   0);
			trx_id_pos++;
		}

		dict_index_add_col(new_index, table,
				   dict_table_get_sys_col(table, DATA_TRX_ID),
				   0);

		dict_index_add_col(new_index, table,
				   dict_table_get_sys_col(table,
							  DATA_ROLL_PTR),
				   0);

		for (i = 0; i < trx_id_pos; i++) {

			fixed_size = dict_col_get_fixed_size(
				dict_index_get_nth_col(new_index, i),
				dict_table_is_comp(table));

			if (fixed_size == 0) {
				new_index->trx_id_offset = 0;

				break;
			}

			if (dict_index_get_nth_field(new_index, i)->prefix_len
			    > 0) {
				new_index->trx_id_offset = 0;

				break;
			}

			new_index->trx_id_offset += (unsigned int) fixed_size;
		}

	}

	/* Remember the table columns already contained in new_index */
	indexed = mem_zalloc(table->n_cols * sizeof *indexed);

	/* Mark the table columns already contained in new_index */
	for (i = 0; i < new_index->n_def; i++) {

		field = dict_index_get_nth_field(new_index, i);

		/* If there is only a prefix of the column in the index
		field, do not mark the column as contained in the index */

		if (field->prefix_len == 0) {

			indexed[field->col->ind] = TRUE;
		}
	}

	/* Add to new_index non-system columns of table not yet included
	there */
	for (i = 0; i + DATA_N_SYS_COLS < (ulint) table->n_cols; i++) {

		dict_col_t*	col = dict_table_get_nth_col(table, i);
		ut_ad(col->mtype != DATA_SYS);

		if (!indexed[col->ind]) {
			dict_index_add_col(new_index, table, col, 0);
		}
	}

	mem_free(indexed);

	ut_ad(dict_index_is_ibuf(index)
	      || (UT_LIST_GET_LEN(table->indexes) == 0));

	new_index->cached = TRUE;

	return(new_index);
}

/*******************************************************************//**
Builds the internal dictionary cache representation for a non-clustered
index, containing also system fields not defined by the user.
@return	own: the internal representation of the non-clustered index */
static
dict_index_t*
dict_index_build_internal_non_clust(
/*================================*/
	const dict_table_t*	table,	/*!< in: table */
	dict_index_t*		index)	/*!< in: user representation of
					a non-clustered index */
{
	dict_field_t*	field;
	dict_index_t*	new_index;
	dict_index_t*	clust_index;
	ulint		i;
	ibool*		indexed;

	ut_ad(table && index);
	ut_ad(!dict_index_is_clust(index));
	ut_ad(mutex_own(&(dict_sys->mutex)));
	ut_ad(table->magic_n == DICT_TABLE_MAGIC_N);

	/* The clustered index should be the first in the list of indexes */
	clust_index = UT_LIST_GET_FIRST(table->indexes);

	ut_ad(clust_index);
	ut_ad(dict_index_is_clust(clust_index));
	ut_ad(!(clust_index->type & DICT_UNIVERSAL));

	/* Create a new index */
	new_index = dict_mem_index_create(
		table->name, index->name, index->space, index->type,
		index->n_fields + 1 + clust_index->n_uniq);

	/* Copy other relevant data from the old index
	struct to the new struct: it inherits the values */

	new_index->n_user_defined_cols = index->n_fields;

	new_index->id = index->id;

	/* Copy fields from index to new_index */
	dict_index_copy(new_index, index, table, 0, index->n_fields);

	/* Remember the table columns already contained in new_index */
	indexed = mem_zalloc(table->n_cols * sizeof *indexed);

	/* Mark the table columns already contained in new_index */
	for (i = 0; i < new_index->n_def; i++) {

		field = dict_index_get_nth_field(new_index, i);

		/* If there is only a prefix of the column in the index
		field, do not mark the column as contained in the index */

		if (field->prefix_len == 0) {

			indexed[field->col->ind] = TRUE;
		}
	}

	/* Add to new_index the columns necessary to determine the clustered
	index entry uniquely */

	for (i = 0; i < clust_index->n_uniq; i++) {

		field = dict_index_get_nth_field(clust_index, i);

		if (!indexed[field->col->ind]) {
			dict_index_add_col(new_index, table, field->col,
					   field->prefix_len);
		}
	}

	mem_free(indexed);

	if (dict_index_is_unique(index)) {
		new_index->n_uniq = index->n_fields;
	} else {
		new_index->n_uniq = new_index->n_def;
	}

	/* Set the n_fields value in new_index to the actual defined
	number of fields */

	new_index->n_fields = new_index->n_def;

	new_index->cached = TRUE;

	return(new_index);
}

/*====================== FOREIGN KEY PROCESSING ========================*/

/*********************************************************************//**
Checks if a table is referenced by foreign keys.
@return	TRUE if table is referenced by a foreign key */
UNIV_INTERN
ibool
dict_table_is_referenced_by_foreign_key(
/*====================================*/
	const dict_table_t*	table)	/*!< in: InnoDB table */
{
	return(UT_LIST_GET_LEN(table->referenced_list) > 0);
}

/*********************************************************************//**
Check if the index is referenced by a foreign key, if TRUE return foreign
else return NULL
@return pointer to foreign key struct if index is defined for foreign
key, otherwise NULL */
UNIV_INTERN
dict_foreign_t*
dict_table_get_referenced_constraint(
/*=================================*/
	dict_table_t*	table,	/*!< in: InnoDB table */
	dict_index_t*	index)	/*!< in: InnoDB index */
{
	dict_foreign_t*	foreign;

	ut_ad(index != NULL);
	ut_ad(table != NULL);

	for (foreign = UT_LIST_GET_FIRST(table->referenced_list);
	     foreign;
	     foreign = UT_LIST_GET_NEXT(referenced_list, foreign)) {

		if (foreign->referenced_index == index) {

			return(foreign);
		}
	}

	return(NULL);
}

/*********************************************************************//**
Checks if a index is defined for a foreign key constraint. Index is a part
of a foreign key constraint if the index is referenced by foreign key
or index is a foreign key index.
@return pointer to foreign key struct if index is defined for foreign
key, otherwise NULL */
UNIV_INTERN
dict_foreign_t*
dict_table_get_foreign_constraint(
/*==============================*/
	dict_table_t*	table,	/*!< in: InnoDB table */
	dict_index_t*	index)	/*!< in: InnoDB index */
{
	dict_foreign_t*	foreign;

	ut_ad(index != NULL);
	ut_ad(table != NULL);

	for (foreign = UT_LIST_GET_FIRST(table->foreign_list);
	     foreign;
	     foreign = UT_LIST_GET_NEXT(foreign_list, foreign)) {

		if (foreign->foreign_index == index
		    || foreign->referenced_index == index) {

			return(foreign);
		}
	}

	return(NULL);
}

/*********************************************************************//**
Frees a foreign key struct. */
static
void
dict_foreign_free(
/*==============*/
	dict_foreign_t*	foreign)	/*!< in, own: foreign key struct */
{
	mem_heap_free(foreign->heap);
}

/**********************************************************************//**
Removes a foreign constraint struct from the dictionary cache. */
static
void
dict_foreign_remove_from_cache(
/*===========================*/
	dict_foreign_t*	foreign)	/*!< in, own: foreign constraint */
{
	ut_ad(mutex_own(&(dict_sys->mutex)));
	ut_a(foreign);

	if (foreign->referenced_table) {
		UT_LIST_REMOVE(referenced_list,
			       foreign->referenced_table->referenced_list,
			       foreign);
	}

	if (foreign->foreign_table) {
		UT_LIST_REMOVE(foreign_list,
			       foreign->foreign_table->foreign_list,
			       foreign);
	}

	dict_foreign_free(foreign);
}

/**********************************************************************//**
Looks for the foreign constraint from the foreign and referenced lists
of a table.
@return	foreign constraint */
static
dict_foreign_t*
dict_foreign_find(
/*==============*/
	dict_table_t*	table,	/*!< in: table object */
	const char*	id)	/*!< in: foreign constraint id */
{
	dict_foreign_t*	foreign;

	ut_ad(mutex_own(&(dict_sys->mutex)));

	foreign = UT_LIST_GET_FIRST(table->foreign_list);

	while (foreign) {
		if (ut_strcmp(id, foreign->id) == 0) {

			return(foreign);
		}

		foreign = UT_LIST_GET_NEXT(foreign_list, foreign);
	}

	foreign = UT_LIST_GET_FIRST(table->referenced_list);

	while (foreign) {
		if (ut_strcmp(id, foreign->id) == 0) {

			return(foreign);
		}

		foreign = UT_LIST_GET_NEXT(referenced_list, foreign);
	}

	return(NULL);
}

/*********************************************************************//**
Tries to find an index whose first fields are the columns in the array,
in the same order and is not marked for deletion and is not the same
as types_idx.
@return	matching index, NULL if not found */
static
dict_index_t*
dict_foreign_find_index(
/*====================*/
	dict_table_t*	table,	/*!< in: table */
	const char**	columns,/*!< in: array of column names */
	ulint		n_cols,	/*!< in: number of columns */
	dict_index_t*	types_idx, /*!< in: NULL or an index to whose types the
				   column types must match */
	ibool		check_charsets,
				/*!< in: whether to check charsets.
				only has an effect if types_idx != NULL */
	ulint		check_null)
				/*!< in: nonzero if none of the columns must
				be declared NOT NULL */
{
	dict_index_t*	index;

	index = dict_table_get_first_index(table);

	while (index != NULL) {
		/* Ignore matches that refer to the same instance
		or the index is to be dropped */
		if (index->to_be_dropped || types_idx == index) {

			goto next_rec;

		} else if (dict_index_get_n_fields(index) >= n_cols) {
			ulint		i;

			for (i = 0; i < n_cols; i++) {
				dict_field_t*	field;
				const char*	col_name;

				field = dict_index_get_nth_field(index, i);

				col_name = dict_table_get_col_name(
					table, dict_col_get_no(field->col));

				if (field->prefix_len != 0) {
					/* We do not accept column prefix
					indexes here */

					break;
				}

				if (0 != innobase_strcasecmp(columns[i],
							     col_name)) {
					break;
				}

				if (check_null
				    && (field->col->prtype & DATA_NOT_NULL)) {

					return(NULL);
				}

				if (types_idx && !cmp_cols_are_equal(
					    dict_index_get_nth_col(index, i),
					    dict_index_get_nth_col(types_idx,
								   i),
					    check_charsets)) {

					break;
				}
			}

			if (i == n_cols) {
				/* We found a matching index */

				return(index);
			}
		}

next_rec:
		index = dict_table_get_next_index(index);
	}

	return(NULL);
}

/**********************************************************************//**
Find an index that is equivalent to the one passed in and is not marked
for deletion.
@return	index equivalent to foreign->foreign_index, or NULL */
UNIV_INTERN
dict_index_t*
dict_foreign_find_equiv_index(
/*==========================*/
	dict_foreign_t*	foreign)/*!< in: foreign key */
{
	ut_a(foreign != NULL);

	/* Try to find an index which contains the columns as the
	first fields and in the right order, and the types are the
	same as in foreign->foreign_index */

	return(dict_foreign_find_index(
		       foreign->foreign_table,
		       foreign->foreign_col_names, foreign->n_fields,
		       foreign->foreign_index, TRUE, /* check types */
		       FALSE/* allow columns to be NULL */));
}

/**********************************************************************//**
Returns an index object by matching on the name and column names and
if more than one index matches return the index with the max id
@return	matching index, NULL if not found */
UNIV_INTERN
dict_index_t*
dict_table_get_index_by_max_id(
/*===========================*/
	dict_table_t*	table,	/*!< in: table */
	const char*	name,	/*!< in: the index name to find */
	const char**	columns,/*!< in: array of column names */
	ulint		n_cols)	/*!< in: number of columns */
{
	dict_index_t*	index;
	dict_index_t*	found;

	found = NULL;
	index = dict_table_get_first_index(table);

	while (index != NULL) {
		if (ut_strcmp(index->name, name) == 0
		    && dict_index_get_n_ordering_defined_by_user(index)
		    == n_cols) {

			ulint		i;

			for (i = 0; i < n_cols; i++) {
				dict_field_t*	field;
				const char*	col_name;

				field = dict_index_get_nth_field(index, i);

				col_name = dict_table_get_col_name(
					table, dict_col_get_no(field->col));

				if (0 != innobase_strcasecmp(
					    columns[i], col_name)) {

					break;
				}
			}

			if (i == n_cols) {
				/* We found a matching index, select
				the index with the higher id*/

				if (!found || index->id > found->id) {

					found = index;
				}
			}
		}

		index = dict_table_get_next_index(index);
	}

	return(found);
}

/**********************************************************************//**
Report an error in a foreign key definition. */
static
void
dict_foreign_error_report_low(
/*==========================*/
	FILE*		file,	/*!< in: output stream */
	const char*	name)	/*!< in: table name */
{
	rewind(file);
	ut_print_timestamp(file);
	fprintf(file, " Error in foreign key constraint of table %s:\n",
		name);
}

/**********************************************************************//**
Report an error in a foreign key definition. */
static
void
dict_foreign_error_report(
/*======================*/
	FILE*		file,	/*!< in: output stream */
	dict_foreign_t*	fk,	/*!< in: foreign key constraint */
	const char*	msg)	/*!< in: the error message */
{
	mutex_enter(&dict_foreign_err_mutex);
	dict_foreign_error_report_low(file, fk->foreign_table_name);
	fputs(msg, file);
	fputs(" Constraint:\n", file);
	dict_print_info_on_foreign_key_in_create_format(file, NULL, fk, TRUE);
	putc('\n', file);
	if (fk->foreign_index) {
		fputs("The index in the foreign key in table is ", file);
		ut_print_name(file, NULL, FALSE, fk->foreign_index->name);
		fputs("\n"
		      "See " REFMAN "innodb-foreign-key-constraints.html\n"
		      "for correct foreign key definition.\n",
		      file);
	}
	mutex_exit(&dict_foreign_err_mutex);
}

/**********************************************************************//**
Adds a foreign key constraint object to the dictionary cache. May free
the object if there already is an object with the same identifier in.
At least one of the foreign table and the referenced table must already
be in the dictionary cache!
@return	DB_SUCCESS or error code */
UNIV_INTERN
ulint
dict_foreign_add_to_cache(
/*======================*/
	dict_foreign_t*	foreign,	/*!< in, own: foreign key constraint */
	ibool		check_charsets)	/*!< in: TRUE=check charset
					compatibility */
{
	dict_table_t*	for_table;
	dict_table_t*	ref_table;
	dict_foreign_t*	for_in_cache		= NULL;
	dict_index_t*	index;
	ibool		added_to_referenced_list= FALSE;
	FILE*		ef			= dict_foreign_err_file;

	ut_ad(mutex_own(&(dict_sys->mutex)));

	for_table = dict_table_check_if_in_cache_low(
		foreign->foreign_table_name_lookup);

	ref_table = dict_table_check_if_in_cache_low(
		foreign->referenced_table_name_lookup);
	ut_a(for_table || ref_table);

	if (for_table) {
		for_in_cache = dict_foreign_find(for_table, foreign->id);
	}

	if (!for_in_cache && ref_table) {
		for_in_cache = dict_foreign_find(ref_table, foreign->id);
	}

	if (for_in_cache) {
		/* Free the foreign object */
		mem_heap_free(foreign->heap);
	} else {
		for_in_cache = foreign;
	}

	if (for_in_cache->referenced_table == NULL && ref_table) {
		index = dict_foreign_find_index(
			ref_table,
			for_in_cache->referenced_col_names,
			for_in_cache->n_fields, for_in_cache->foreign_index,
			check_charsets, FALSE);

		if (index == NULL) {
			dict_foreign_error_report(
				ef, for_in_cache,
				"there is no index in referenced table"
				" which would contain\n"
				"the columns as the first columns,"
				" or the data types in the\n"
				"referenced table do not match"
				" the ones in table.");

			if (for_in_cache == foreign) {
				mem_heap_free(foreign->heap);
			}

			return(DB_CANNOT_ADD_CONSTRAINT);
		}

		for_in_cache->referenced_table = ref_table;
		for_in_cache->referenced_index = index;
		UT_LIST_ADD_LAST(referenced_list,
				 ref_table->referenced_list,
				 for_in_cache);
		added_to_referenced_list = TRUE;
	}

	if (for_in_cache->foreign_table == NULL && for_table) {
		index = dict_foreign_find_index(
			for_table,
			for_in_cache->foreign_col_names,
			for_in_cache->n_fields,
			for_in_cache->referenced_index, check_charsets,
			for_in_cache->type
			& (DICT_FOREIGN_ON_DELETE_SET_NULL
			   | DICT_FOREIGN_ON_UPDATE_SET_NULL));

		if (index == NULL) {
			dict_foreign_error_report(
				ef, for_in_cache,
				"there is no index in the table"
				" which would contain\n"
				"the columns as the first columns,"
				" or the data types in the\n"
				"table do not match"
				" the ones in the referenced table\n"
				"or one of the ON ... SET NULL columns"
				" is declared NOT NULL.");

			if (for_in_cache == foreign) {
				if (added_to_referenced_list) {
					UT_LIST_REMOVE(
						referenced_list,
						ref_table->referenced_list,
						for_in_cache);
				}

				mem_heap_free(foreign->heap);
			}

			return(DB_CANNOT_ADD_CONSTRAINT);
		}

		for_in_cache->foreign_table = for_table;
		for_in_cache->foreign_index = index;
		UT_LIST_ADD_LAST(foreign_list,
				 for_table->foreign_list,
				 for_in_cache);
	}

	return(DB_SUCCESS);
}

/*********************************************************************//**
Scans from pointer onwards. Stops if is at the start of a copy of
'string' where characters are compared without case sensitivity, and
only outside `` or "" quotes. Stops also at NUL.
@return	scanned up to this */
static
const char*
dict_scan_to(
/*=========*/
	const char*	ptr,	/*!< in: scan from */
	const char*	string)	/*!< in: look for this */
{
	char	quote	= '\0';

	for (; *ptr; ptr++) {
		if (*ptr == quote) {
			/* Closing quote character: do not look for
			starting quote or the keyword. */
			quote = '\0';
		} else if (quote) {
			/* Within quotes: do nothing. */
		} else if (*ptr == '`' || *ptr == '"' || *ptr == '\'') {
			/* Starting quote: remember the quote character. */
			quote = *ptr;
		} else {
			/* Outside quotes: look for the keyword. */
			ulint	i;
			for (i = 0; string[i]; i++) {
				if (toupper((int)(unsigned char)(ptr[i]))
				    != toupper((int)(unsigned char)
					       (string[i]))) {
					goto nomatch;
				}
			}
			break;
nomatch:
			;
		}
	}

	return(ptr);
}

/*********************************************************************//**
Accepts a specified string. Comparisons are case-insensitive.
@return if string was accepted, the pointer is moved after that, else
ptr is returned */
static
const char*
dict_accept(
/*========*/
	struct charset_info_st*	cs,/*!< in: the character set of ptr */
	const char*	ptr,	/*!< in: scan from this */
	const char*	string,	/*!< in: accept only this string as the next
				non-whitespace string */
	ibool*		success)/*!< out: TRUE if accepted */
{
	const char*	old_ptr = ptr;
	const char*	old_ptr2;

	*success = FALSE;

	while (my_isspace(cs, *ptr)) {
		ptr++;
	}

	old_ptr2 = ptr;

	ptr = dict_scan_to(ptr, string);

	if (*ptr == '\0' || old_ptr2 != ptr) {
		return(old_ptr);
	}

	*success = TRUE;

	return(ptr + ut_strlen(string));
}

/*********************************************************************//**
Scans an id. For the lexical definition of an 'id', see the code below.
Strips backquotes or double quotes from around the id.
@return	scanned to */
static
const char*
dict_scan_id(
/*=========*/
	struct charset_info_st*	cs,/*!< in: the character set of ptr */
	const char*	ptr,	/*!< in: scanned to */
	mem_heap_t*	heap,	/*!< in: heap where to allocate the id
				(NULL=id will not be allocated, but it
				will point to string near ptr) */
	const char**	id,	/*!< out,own: the id; NULL if no id was
				scannable */
	ibool		table_id,/*!< in: TRUE=convert the allocated id
				as a table name; FALSE=convert to UTF-8 */
	ibool		accept_also_dot)
				/*!< in: TRUE if also a dot can appear in a
				non-quoted id; in a quoted id it can appear
				always */
{
	char		quote	= '\0';
	ulint		len	= 0;
	const char*	s;
	char*		str;
	char*		dst;

	*id = NULL;

	while (my_isspace(cs, *ptr)) {
		ptr++;
	}

	if (*ptr == '\0') {

		return(ptr);
	}

	if (*ptr == '`' || *ptr == '"') {
		quote = *ptr++;
	}

	s = ptr;

	if (quote) {
		for (;;) {
			if (!*ptr) {
				/* Syntax error */
				return(ptr);
			}
			if (*ptr == quote) {
				ptr++;
				if (*ptr != quote) {
					break;
				}
			}
			ptr++;
			len++;
		}
	} else {
		while (!my_isspace(cs, *ptr) && *ptr != '(' && *ptr != ')'
		       && (accept_also_dot || *ptr != '.')
		       && *ptr != ',' && *ptr != '\0') {

			ptr++;
		}

		len = ptr - s;
	}

	if (UNIV_UNLIKELY(!heap)) {
		/* no heap given: id will point to source string */
		*id = s;
		return(ptr);
	}

	if (quote) {
		char*	d;
		str = d = mem_heap_alloc(heap, len + 1);
		while (len--) {
			if ((*d++ = *s++) == quote) {
				s++;
			}
		}
		*d++ = 0;
		len = d - str;
		ut_ad(*s == quote);
		ut_ad(s + 1 == ptr);
	} else {
		str = mem_heap_strdupl(heap, s, len);
	}

	if (!table_id) {
convert_id:
		/* Convert the identifier from connection character set
		to UTF-8. */
		len = 3 * len + 1;
		*id = dst = mem_heap_alloc(heap, len);

		innobase_convert_from_id(cs, dst, str, len);
	} else if (!strncmp(str, srv_mysql50_table_name_prefix,
			    sizeof srv_mysql50_table_name_prefix)) {
		/* This is a pre-5.1 table name
		containing chars other than [A-Za-z0-9].
		Discard the prefix and use raw UTF-8 encoding. */
		str += sizeof srv_mysql50_table_name_prefix;
		len -= sizeof srv_mysql50_table_name_prefix;
		goto convert_id;
	} else {
		/* Encode using filename-safe characters. */
		len = 5 * len + 1;
		*id = dst = mem_heap_alloc(heap, len);

		innobase_convert_from_table_id(cs, dst, str, len);
	}

	return(ptr);
}

/*********************************************************************//**
Tries to scan a column name.
@return	scanned to */
static
const char*
dict_scan_col(
/*==========*/
	struct charset_info_st*	cs,	/*!< in: the character set of ptr */
	const char*		ptr,	/*!< in: scanned to */
	ibool*			success,/*!< out: TRUE if success */
	dict_table_t*		table,	/*!< in: table in which the column is */
	const dict_col_t**	column,	/*!< out: pointer to column if success */
	mem_heap_t*		heap,	/*!< in: heap where to allocate */
	const char**		name)	/*!< out,own: the column name;
					NULL if no name was scannable */
{
	ulint		i;

	*success = FALSE;

	ptr = dict_scan_id(cs, ptr, heap, name, FALSE, TRUE);

	if (*name == NULL) {

		return(ptr);	/* Syntax error */
	}

	if (table == NULL) {
		*success = TRUE;
		*column = NULL;
	} else {
		for (i = 0; i < dict_table_get_n_cols(table); i++) {

			const char*	col_name = dict_table_get_col_name(
				table, i);

			if (0 == innobase_strcasecmp(col_name, *name)) {
				/* Found */

				*success = TRUE;
				*column = dict_table_get_nth_col(table, i);
				strcpy((char*) *name, col_name);

				break;
			}
		}
	}

	return(ptr);
}

/*********************************************************************//**
Scans a table name from an SQL string.
@return	scanned to */
static
const char*
dict_scan_table_name(
/*=================*/
	struct charset_info_st*	cs,/*!< in: the character set of ptr */
	const char*	ptr,	/*!< in: scanned to */
	dict_table_t**	table,	/*!< out: table object or NULL */
	const char*	name,	/*!< in: foreign key table name */
	ibool*		success,/*!< out: TRUE if ok name found */
	mem_heap_t*	heap,	/*!< in: heap where to allocate the id */
	const char**	ref_name)/*!< out,own: the table name;
				NULL if no name was scannable */
{
	const char*	database_name	= NULL;
	ulint		database_name_len = 0;
	const char*	table_name	= NULL;
	ulint		table_name_len;
	const char*	scan_name;
	char*		ref;

	*success = FALSE;
	*table = NULL;

	ptr = dict_scan_id(cs, ptr, heap, &scan_name, TRUE, FALSE);

	if (scan_name == NULL) {

		return(ptr);	/* Syntax error */
	}

	if (*ptr == '.') {
		/* We scanned the database name; scan also the table name */

		ptr++;

		database_name = scan_name;
		database_name_len = strlen(database_name);

		ptr = dict_scan_id(cs, ptr, heap, &table_name, TRUE, FALSE);

		if (table_name == NULL) {

			return(ptr);	/* Syntax error */
		}
	} else {
		/* To be able to read table dumps made with InnoDB-4.0.17 or
		earlier, we must allow the dot separator between the database
		name and the table name also to appear within a quoted
		identifier! InnoDB used to print a constraint as:
		... REFERENCES `databasename.tablename` ...
		starting from 4.0.18 it is
		... REFERENCES `databasename`.`tablename` ... */
		const char* s;

		for (s = scan_name; *s; s++) {
			if (*s == '.') {
				database_name = scan_name;
				database_name_len = s - scan_name;
				scan_name = ++s;
				break;/* to do: multiple dots? */
			}
		}

		table_name = scan_name;
	}

	if (database_name == NULL) {
		/* Use the database name of the foreign key table */

		database_name = name;
		database_name_len = dict_get_db_name_len(name);
	}

	table_name_len = strlen(table_name);

	/* Copy database_name, '/', table_name, '\0' */
	ref = mem_heap_alloc(heap, database_name_len + table_name_len + 2);
	memcpy(ref, database_name, database_name_len);
	ref[database_name_len] = '/';
	memcpy(ref + database_name_len + 1, table_name, table_name_len + 1);

	/* Values;  0 = Store and compare as given; case sensitive
	            1 = Store and compare in lower; case insensitive
	            2 = Store as given, compare in lower; case semi-sensitive */
	if (innobase_get_lower_case_table_names() == 2) {
		innobase_casedn_str(ref);
		*table = dict_table_get_low(ref);
		memcpy(ref, database_name, database_name_len);
		ref[database_name_len] = '/';
		memcpy(ref + database_name_len + 1, table_name, table_name_len + 1);
<<<<<<< HEAD
	} else {
		if (innobase_get_lower_case_table_names() == 1) {
			innobase_casedn_str(ref);
		}
=======

	} else {
#ifndef __WIN__
		if (innobase_get_lower_case_table_names() == 1) {
			innobase_casedn_str(ref);
		}
#else
		innobase_casedn_str(ref);
#endif /* !__WIN__ */
>>>>>>> 863a73b8
		*table = dict_table_get_low(ref);
	}

	*success = TRUE;
	*ref_name = ref;
	return(ptr);
}

/*********************************************************************//**
Skips one id. The id is allowed to contain also '.'.
@return	scanned to */
static
const char*
dict_skip_word(
/*===========*/
	struct charset_info_st*	cs,/*!< in: the character set of ptr */
	const char*	ptr,	/*!< in: scanned to */
	ibool*		success)/*!< out: TRUE if success, FALSE if just spaces
				left in string or a syntax error */
{
	const char*	start;

	*success = FALSE;

	ptr = dict_scan_id(cs, ptr, NULL, &start, FALSE, TRUE);

	if (start) {
		*success = TRUE;
	}

	return(ptr);
}

/*********************************************************************//**
Removes MySQL comments from an SQL string. A comment is either
(a) '#' to the end of the line,
(b) '--[space]' to the end of the line, or
(c) '[slash][asterisk]' till the next '[asterisk][slash]' (like the familiar
C comment syntax).
@return own: SQL string stripped from comments; the caller must free
this with mem_free()! */
static
char*
dict_strip_comments(
/*================*/
	const char*	sql_string,	/*!< in: SQL string */
	size_t		sql_length)	/*!< in: length of sql_string */
{
	char*		str;
	const char*	sptr;
	const char*	eptr	= sql_string + sql_length;
	char*		ptr;
	/* unclosed quote character (0 if none) */
	char		quote	= 0;

	str = mem_alloc(sql_length + 1);

	sptr = sql_string;
	ptr = str;

	for (;;) {
scan_more:
		if (sptr >= eptr || *sptr == '\0') {
end_of_string:
			*ptr = '\0';

			ut_a(ptr <= str + sql_length);

			return(str);
		}

		if (*sptr == quote) {
			/* Closing quote character: do not look for
			starting quote or comments. */
			quote = 0;
		} else if (quote) {
			/* Within quotes: do not look for
			starting quotes or comments. */
		} else if (*sptr == '"' || *sptr == '`' || *sptr == '\'') {
			/* Starting quote: remember the quote character. */
			quote = *sptr;
		} else if (*sptr == '#'
			   || (sptr[0] == '-' && sptr[1] == '-'
			       && sptr[2] == ' ')) {
			for (;;) {
				if (++sptr >= eptr) {
					goto end_of_string;
				}

				/* In Unix a newline is 0x0A while in Windows
				it is 0x0D followed by 0x0A */

				switch (*sptr) {
				case (char) 0X0A:
				case (char) 0x0D:
				case '\0':
					goto scan_more;
				}
			}
		} else if (!quote && *sptr == '/' && *(sptr + 1) == '*') {
			sptr += 2;
			for (;;) {
				if (sptr >= eptr) {
					goto end_of_string;
				}

				switch (*sptr) {
				case '\0':
					goto scan_more;
				case '*':
					if (sptr[1] == '/') {
						sptr += 2;
						goto scan_more;
					}
				}

				sptr++;
			}
		}

		*ptr = *sptr;

		ptr++;
		sptr++;
	}
}

/*********************************************************************//**
Finds the highest [number] for foreign key constraints of the table. Looks
only at the >= 4.0.18-format id's, which are of the form
databasename/tablename_ibfk_[number].
@return	highest number, 0 if table has no new format foreign key constraints */
static
ulint
dict_table_get_highest_foreign_id(
/*==============================*/
	dict_table_t*	table)	/*!< in: table in the dictionary memory cache */
{
	dict_foreign_t*	foreign;
	char*		endp;
	ulint		biggest_id	= 0;
	ulint		id;
	ulint		len;

	ut_a(table);

	len = ut_strlen(table->name);
	foreign = UT_LIST_GET_FIRST(table->foreign_list);

	while (foreign) {
		if (ut_strlen(foreign->id) > ((sizeof dict_ibfk) - 1) + len
		    && 0 == ut_memcmp(foreign->id, table->name, len)
		    && 0 == ut_memcmp(foreign->id + len,
				      dict_ibfk, (sizeof dict_ibfk) - 1)
		    && foreign->id[len + ((sizeof dict_ibfk) - 1)] != '0') {
			/* It is of the >= 4.0.18 format */

			id = strtoul(foreign->id + len
				     + ((sizeof dict_ibfk) - 1),
				     &endp, 10);
			if (*endp == '\0') {
				ut_a(id != biggest_id);

				if (id > biggest_id) {
					biggest_id = id;
				}
			}
		}

		foreign = UT_LIST_GET_NEXT(foreign_list, foreign);
	}

	return(biggest_id);
}

/*********************************************************************//**
Reports a simple foreign key create clause syntax error. */
static
void
dict_foreign_report_syntax_err(
/*===========================*/
	const char*	name,		/*!< in: table name */
	const char*	start_of_latest_foreign,
					/*!< in: start of the foreign key clause
					in the SQL string */
	const char*	ptr)		/*!< in: place of the syntax error */
{
	FILE*	ef = dict_foreign_err_file;

	mutex_enter(&dict_foreign_err_mutex);
	dict_foreign_error_report_low(ef, name);
	fprintf(ef, "%s:\nSyntax error close to:\n%s\n",
		start_of_latest_foreign, ptr);
	mutex_exit(&dict_foreign_err_mutex);
}

/*********************************************************************//**
Scans a table create SQL string and adds to the data dictionary the foreign
key constraints declared in the string. This function should be called after
the indexes for a table have been created. Each foreign key constraint must
be accompanied with indexes in both participating tables. The indexes are
allowed to contain more fields than mentioned in the constraint.
@return	error code or DB_SUCCESS */
static
ulint
dict_create_foreign_constraints_low(
/*================================*/
	trx_t*		trx,	/*!< in: transaction */
	mem_heap_t*	heap,	/*!< in: memory heap */
	struct charset_info_st*	cs,/*!< in: the character set of sql_string */
	const char*	sql_string,
				/*!< in: CREATE TABLE or ALTER TABLE statement
				where foreign keys are declared like:
				FOREIGN KEY (a, b) REFERENCES table2(c, d),
				table2 can be written also with the database
				name before it: test.table2; the default
				database is the database of parameter name */
	const char*	name,	/*!< in: table full name in the normalized form
				database_name/table_name */
	ibool		reject_fks)
				/*!< in: if TRUE, fail with error code
				DB_CANNOT_ADD_CONSTRAINT if any foreign
				keys are found. */
{
	dict_table_t*	table;
	dict_table_t*	referenced_table;
	dict_table_t*	table_to_alter;
	ulint		highest_id_so_far	= 0;
	dict_index_t*	index;
	dict_foreign_t*	foreign;
	const char*	ptr			= sql_string;
	const char*	start_of_latest_foreign	= sql_string;
	FILE*		ef			= dict_foreign_err_file;
	const char*	constraint_name;
	ibool		success;
	ulint		error;
	const char*	ptr1;
	const char*	ptr2;
	ulint		i;
	ulint		j;
	ibool		is_on_delete;
	ulint		n_on_deletes;
	ulint		n_on_updates;
	const dict_col_t*columns[500];
	const char*	column_names[500];
	const char*	referenced_table_name;

	ut_ad(mutex_own(&(dict_sys->mutex)));

	table = dict_table_get_low(name);

	if (table == NULL) {
		mutex_enter(&dict_foreign_err_mutex);
		dict_foreign_error_report_low(ef, name);
		fprintf(ef,
			"Cannot find the table in the internal"
			" data dictionary of InnoDB.\n"
			"Create table statement:\n%s\n", sql_string);
		mutex_exit(&dict_foreign_err_mutex);

		return(DB_ERROR);
	}

	/* First check if we are actually doing an ALTER TABLE, and in that
	case look for the table being altered */

	ptr = dict_accept(cs, ptr, "ALTER", &success);

	if (!success) {

		goto loop;
	}

	ptr = dict_accept(cs, ptr, "TABLE", &success);

	if (!success) {

		goto loop;
	}

	/* We are doing an ALTER TABLE: scan the table name we are altering */

	ptr = dict_scan_table_name(cs, ptr, &table_to_alter, name,
				   &success, heap, &referenced_table_name);
	if (!success) {
		fprintf(stderr,
			"InnoDB: Error: could not find"
			" the table being ALTERED in:\n%s\n",
			sql_string);

		return(DB_ERROR);
	}

	/* Starting from 4.0.18 and 4.1.2, we generate foreign key id's in the
	format databasename/tablename_ibfk_[number], where [number] is local
	to the table; look for the highest [number] for table_to_alter, so
	that we can assign to new constraints higher numbers. */

	/* If we are altering a temporary table, the table name after ALTER
	TABLE does not correspond to the internal table name, and
	table_to_alter is NULL. TODO: should we fix this somehow? */

	if (table_to_alter == NULL) {
		highest_id_so_far = 0;
	} else {
		highest_id_so_far = dict_table_get_highest_foreign_id(
			table_to_alter);
	}

	/* Scan for foreign key declarations in a loop */
loop:
	/* Scan either to "CONSTRAINT" or "FOREIGN", whichever is closer */

	ptr1 = dict_scan_to(ptr, "CONSTRAINT");
	ptr2 = dict_scan_to(ptr, "FOREIGN");

	constraint_name = NULL;

	if (ptr1 < ptr2) {
		/* The user may have specified a constraint name. Pick it so
		that we can store 'databasename/constraintname' as the id of
		of the constraint to system tables. */
		ptr = ptr1;

		ptr = dict_accept(cs, ptr, "CONSTRAINT", &success);

		ut_a(success);

		if (!my_isspace(cs, *ptr) && *ptr != '"' && *ptr != '`') {
			goto loop;
		}

		while (my_isspace(cs, *ptr)) {
			ptr++;
		}

		/* read constraint name unless got "CONSTRAINT FOREIGN" */
		if (ptr != ptr2) {
			ptr = dict_scan_id(cs, ptr, heap,
					   &constraint_name, FALSE, FALSE);
		}
	} else {
		ptr = ptr2;
	}

	if (*ptr == '\0') {
		/* The proper way to reject foreign keys for temporary
		tables would be to split the lexing and syntactical
		analysis of foreign key clauses from the actual adding
		of them, so that ha_innodb.cc could first parse the SQL
		command, determine if there are any foreign keys, and
		if so, immediately reject the command if the table is a
		temporary one. For now, this kludge will work. */
		if (reject_fks && (UT_LIST_GET_LEN(table->foreign_list) > 0)) {

			return(DB_CANNOT_ADD_CONSTRAINT);
		}

		/**********************************************************/
		/* The following call adds the foreign key constraints
		to the data dictionary system tables on disk */

		error = dict_create_add_foreigns_to_dictionary(
			highest_id_so_far, table, trx);
		return(error);
	}

	start_of_latest_foreign = ptr;

	ptr = dict_accept(cs, ptr, "FOREIGN", &success);

	if (!success) {
		goto loop;
	}

	if (!my_isspace(cs, *ptr)) {
		goto loop;
	}

	ptr = dict_accept(cs, ptr, "KEY", &success);

	if (!success) {
		goto loop;
	}

	ptr = dict_accept(cs, ptr, "(", &success);

	if (!success) {
		/* MySQL allows also an index id before the '('; we
		skip it */
		ptr = dict_skip_word(cs, ptr, &success);

		if (!success) {
			dict_foreign_report_syntax_err(
				name, start_of_latest_foreign, ptr);

			return(DB_CANNOT_ADD_CONSTRAINT);
		}

		ptr = dict_accept(cs, ptr, "(", &success);

		if (!success) {
			/* We do not flag a syntax error here because in an
			ALTER TABLE we may also have DROP FOREIGN KEY abc */

			goto loop;
		}
	}

	i = 0;

	/* Scan the columns in the first list */
col_loop1:
	ut_a(i < (sizeof column_names) / sizeof *column_names);
	ptr = dict_scan_col(cs, ptr, &success, table, columns + i,
			    heap, column_names + i);
	if (!success) {
		mutex_enter(&dict_foreign_err_mutex);
		dict_foreign_error_report_low(ef, name);
		fprintf(ef, "%s:\nCannot resolve column name close to:\n%s\n",
			start_of_latest_foreign, ptr);
		mutex_exit(&dict_foreign_err_mutex);

		return(DB_CANNOT_ADD_CONSTRAINT);
	}

	i++;

	ptr = dict_accept(cs, ptr, ",", &success);

	if (success) {
		goto col_loop1;
	}

	ptr = dict_accept(cs, ptr, ")", &success);

	if (!success) {
		dict_foreign_report_syntax_err(
			name, start_of_latest_foreign, ptr);
		return(DB_CANNOT_ADD_CONSTRAINT);
	}

	/* Try to find an index which contains the columns
	as the first fields and in the right order */

	index = dict_foreign_find_index(table, column_names, i,
					NULL, TRUE, FALSE);

	if (!index) {
		mutex_enter(&dict_foreign_err_mutex);
		dict_foreign_error_report_low(ef, name);
		fputs("There is no index in table ", ef);
		ut_print_name(ef, NULL, TRUE, name);
		fprintf(ef, " where the columns appear\n"
			"as the first columns. Constraint:\n%s\n"
			"See " REFMAN "innodb-foreign-key-constraints.html\n"
			"for correct foreign key definition.\n",
			start_of_latest_foreign);
		mutex_exit(&dict_foreign_err_mutex);

		return(DB_CHILD_NO_INDEX);
	}
	ptr = dict_accept(cs, ptr, "REFERENCES", &success);

	if (!success || !my_isspace(cs, *ptr)) {
		dict_foreign_report_syntax_err(
			name, start_of_latest_foreign, ptr);
		return(DB_CANNOT_ADD_CONSTRAINT);
	}

	/* Let us create a constraint struct */

	foreign = dict_mem_foreign_create();

	if (constraint_name) {
		ulint	db_len;

		/* Catenate 'databasename/' to the constraint name specified
		by the user: we conceive the constraint as belonging to the
		same MySQL 'database' as the table itself. We store the name
		to foreign->id. */

		db_len = dict_get_db_name_len(table->name);

		foreign->id = mem_heap_alloc(
			foreign->heap, db_len + strlen(constraint_name) + 2);

		ut_memcpy(foreign->id, table->name, db_len);
		foreign->id[db_len] = '/';
		strcpy(foreign->id + db_len + 1, constraint_name);
	}

	foreign->foreign_table = table;
	foreign->foreign_table_name = mem_heap_strdup(
		foreign->heap, table->name);
	dict_mem_foreign_table_name_lookup_set(foreign, TRUE);

	foreign->foreign_index = index;
	foreign->n_fields = (unsigned int) i;
	foreign->foreign_col_names = mem_heap_alloc(foreign->heap,
						    i * sizeof(void*));
	for (i = 0; i < foreign->n_fields; i++) {
		foreign->foreign_col_names[i] = mem_heap_strdup(
			foreign->heap,
			dict_table_get_col_name(table,
						dict_col_get_no(columns[i])));
	}

	ptr = dict_scan_table_name(cs, ptr, &referenced_table, name,
				   &success, heap, &referenced_table_name);

	/* Note that referenced_table can be NULL if the user has suppressed
	checking of foreign key constraints! */

	if (!success || (!referenced_table && trx->check_foreigns)) {
		dict_foreign_free(foreign);

		mutex_enter(&dict_foreign_err_mutex);
		dict_foreign_error_report_low(ef, name);
		fprintf(ef, "%s:\nCannot resolve table name close to:\n"
			"%s\n",
			start_of_latest_foreign, ptr);
		mutex_exit(&dict_foreign_err_mutex);

		return(DB_CANNOT_ADD_CONSTRAINT);
	}

	ptr = dict_accept(cs, ptr, "(", &success);

	if (!success) {
		dict_foreign_free(foreign);
		dict_foreign_report_syntax_err(name, start_of_latest_foreign,
					       ptr);
		return(DB_CANNOT_ADD_CONSTRAINT);
	}

	/* Scan the columns in the second list */
	i = 0;

col_loop2:
	ptr = dict_scan_col(cs, ptr, &success, referenced_table, columns + i,
			    heap, column_names + i);
	i++;

	if (!success) {
		dict_foreign_free(foreign);

		mutex_enter(&dict_foreign_err_mutex);
		dict_foreign_error_report_low(ef, name);
		fprintf(ef, "%s:\nCannot resolve column name close to:\n"
			"%s\n",
			start_of_latest_foreign, ptr);
		mutex_exit(&dict_foreign_err_mutex);

		return(DB_CANNOT_ADD_CONSTRAINT);
	}

	ptr = dict_accept(cs, ptr, ",", &success);

	if (success) {
		goto col_loop2;
	}

	ptr = dict_accept(cs, ptr, ")", &success);

	if (!success || foreign->n_fields != i) {
		dict_foreign_free(foreign);

		dict_foreign_report_syntax_err(name, start_of_latest_foreign,
					       ptr);
		return(DB_CANNOT_ADD_CONSTRAINT);
	}

	n_on_deletes = 0;
	n_on_updates = 0;

scan_on_conditions:
	/* Loop here as long as we can find ON ... conditions */

	ptr = dict_accept(cs, ptr, "ON", &success);

	if (!success) {

		goto try_find_index;
	}

	ptr = dict_accept(cs, ptr, "DELETE", &success);

	if (!success) {
		ptr = dict_accept(cs, ptr, "UPDATE", &success);

		if (!success) {
			dict_foreign_free(foreign);

			dict_foreign_report_syntax_err(
				name, start_of_latest_foreign, ptr);
			return(DB_CANNOT_ADD_CONSTRAINT);
		}

		is_on_delete = FALSE;
		n_on_updates++;
	} else {
		is_on_delete = TRUE;
		n_on_deletes++;
	}

	ptr = dict_accept(cs, ptr, "RESTRICT", &success);

	if (success) {
		goto scan_on_conditions;
	}

	ptr = dict_accept(cs, ptr, "CASCADE", &success);

	if (success) {
		if (is_on_delete) {
			foreign->type |= DICT_FOREIGN_ON_DELETE_CASCADE;
		} else {
			foreign->type |= DICT_FOREIGN_ON_UPDATE_CASCADE;
		}

		goto scan_on_conditions;
	}

	ptr = dict_accept(cs, ptr, "NO", &success);

	if (success) {
		ptr = dict_accept(cs, ptr, "ACTION", &success);

		if (!success) {
			dict_foreign_free(foreign);
			dict_foreign_report_syntax_err(
				name, start_of_latest_foreign, ptr);

			return(DB_CANNOT_ADD_CONSTRAINT);
		}

		if (is_on_delete) {
			foreign->type |= DICT_FOREIGN_ON_DELETE_NO_ACTION;
		} else {
			foreign->type |= DICT_FOREIGN_ON_UPDATE_NO_ACTION;
		}

		goto scan_on_conditions;
	}

	ptr = dict_accept(cs, ptr, "SET", &success);

	if (!success) {
		dict_foreign_free(foreign);
		dict_foreign_report_syntax_err(name, start_of_latest_foreign,
					       ptr);
		return(DB_CANNOT_ADD_CONSTRAINT);
	}

	ptr = dict_accept(cs, ptr, "NULL", &success);

	if (!success) {
		dict_foreign_free(foreign);
		dict_foreign_report_syntax_err(name, start_of_latest_foreign,
					       ptr);
		return(DB_CANNOT_ADD_CONSTRAINT);
	}

	for (j = 0; j < foreign->n_fields; j++) {
		if ((dict_index_get_nth_col(foreign->foreign_index, j)->prtype)
		    & DATA_NOT_NULL) {

			/* It is not sensible to define SET NULL
			if the column is not allowed to be NULL! */

			dict_foreign_free(foreign);

			mutex_enter(&dict_foreign_err_mutex);
			dict_foreign_error_report_low(ef, name);
			fprintf(ef, "%s:\n"
				"You have defined a SET NULL condition"
				" though some of the\n"
				"columns are defined as NOT NULL.\n",
				start_of_latest_foreign);
			mutex_exit(&dict_foreign_err_mutex);

			return(DB_CANNOT_ADD_CONSTRAINT);
		}
	}

	if (is_on_delete) {
		foreign->type |= DICT_FOREIGN_ON_DELETE_SET_NULL;
	} else {
		foreign->type |= DICT_FOREIGN_ON_UPDATE_SET_NULL;
	}

	goto scan_on_conditions;

try_find_index:
	if (n_on_deletes > 1 || n_on_updates > 1) {
		/* It is an error to define more than 1 action */

		dict_foreign_free(foreign);

		mutex_enter(&dict_foreign_err_mutex);
		dict_foreign_error_report_low(ef, name);
		fprintf(ef, "%s:\n"
			"You have twice an ON DELETE clause"
			" or twice an ON UPDATE clause.\n",
			start_of_latest_foreign);
		mutex_exit(&dict_foreign_err_mutex);

		return(DB_CANNOT_ADD_CONSTRAINT);
	}

	/* Try to find an index which contains the columns as the first fields
	and in the right order, and the types are the same as in
	foreign->foreign_index */

	if (referenced_table) {
		index = dict_foreign_find_index(referenced_table,
						column_names, i,
						foreign->foreign_index,
						TRUE, FALSE);
		if (!index) {
			dict_foreign_free(foreign);
			mutex_enter(&dict_foreign_err_mutex);
			dict_foreign_error_report_low(ef, name);
			fprintf(ef, "%s:\n"
				"Cannot find an index in the"
				" referenced table where the\n"
				"referenced columns appear as the"
				" first columns, or column types\n"
				"in the table and the referenced table"
				" do not match for constraint.\n"
				"Note that the internal storage type of"
				" ENUM and SET changed in\n"
				"tables created with >= InnoDB-4.1.12,"
				" and such columns in old tables\n"
				"cannot be referenced by such columns"
				" in new tables.\n"
				"See " REFMAN
				"innodb-foreign-key-constraints.html\n"
				"for correct foreign key definition.\n",
				start_of_latest_foreign);
			mutex_exit(&dict_foreign_err_mutex);

			return(DB_PARENT_NO_INDEX);
		}
	} else {
		ut_a(trx->check_foreigns == FALSE);
		index = NULL;
	}

	foreign->referenced_index = index;
	foreign->referenced_table = referenced_table;

	foreign->referenced_table_name = mem_heap_strdup(
		foreign->heap, referenced_table_name);
	dict_mem_referenced_table_name_lookup_set(foreign, TRUE);

	foreign->referenced_col_names = mem_heap_alloc(foreign->heap,
						       i * sizeof(void*));
	for (i = 0; i < foreign->n_fields; i++) {
		foreign->referenced_col_names[i]
			= mem_heap_strdup(foreign->heap, column_names[i]);
	}

	/* We found an ok constraint definition: add to the lists */

	UT_LIST_ADD_LAST(foreign_list, table->foreign_list, foreign);

	if (referenced_table) {
		UT_LIST_ADD_LAST(referenced_list,
				 referenced_table->referenced_list,
				 foreign);
	}

	goto loop;
}

/*********************************************************************//**
Scans a table create SQL string and adds to the data dictionary the foreign
key constraints declared in the string. This function should be called after
the indexes for a table have been created. Each foreign key constraint must
be accompanied with indexes in both participating tables. The indexes are
allowed to contain more fields than mentioned in the constraint.
@return	error code or DB_SUCCESS */
UNIV_INTERN
ulint
dict_create_foreign_constraints(
/*============================*/
	trx_t*		trx,		/*!< in: transaction */
	const char*	sql_string,	/*!< in: table create statement where
					foreign keys are declared like:
					FOREIGN KEY (a, b) REFERENCES
					table2(c, d), table2 can be written
					also with the database
					name before it: test.table2; the
					default database id the database of
					parameter name */
	size_t		sql_length,	/*!< in: length of sql_string */
	const char*	name,		/*!< in: table full name in the
					normalized form
					database_name/table_name */
	ibool		reject_fks)	/*!< in: if TRUE, fail with error
					code DB_CANNOT_ADD_CONSTRAINT if
					any foreign keys are found. */
{
	char*			str;
	ulint			err;
	mem_heap_t*		heap;

	ut_a(trx);
	ut_a(trx->mysql_thd);

	str = dict_strip_comments(sql_string, sql_length);
	heap = mem_heap_create(10000);

	err = dict_create_foreign_constraints_low(
		trx, heap, innobase_get_charset(trx->mysql_thd), str, name,
		reject_fks);

	mem_heap_free(heap);
	mem_free(str);

	return(err);
}

/**********************************************************************//**
Parses the CONSTRAINT id's to be dropped in an ALTER TABLE statement.
@return DB_SUCCESS or DB_CANNOT_DROP_CONSTRAINT if syntax error or the
constraint id does not match */
UNIV_INTERN
ulint
dict_foreign_parse_drop_constraints(
/*================================*/
	mem_heap_t*	heap,			/*!< in: heap from which we can
						allocate memory */
	trx_t*		trx,			/*!< in: transaction */
	dict_table_t*	table,			/*!< in: table */
	ulint*		n,			/*!< out: number of constraints
						to drop */
	const char***	constraints_to_drop)	/*!< out: id's of the
						constraints to drop */
{
	dict_foreign_t*		foreign;
	ibool			success;
	char*			str;
	size_t			len;
	const char*		ptr;
	const char*		id;
	FILE*			ef	= dict_foreign_err_file;
	struct charset_info_st*	cs;

	ut_a(trx);
	ut_a(trx->mysql_thd);

	cs = innobase_get_charset(trx->mysql_thd);

	*n = 0;

	*constraints_to_drop = mem_heap_alloc(heap, 1000 * sizeof(char*));

	ptr = innobase_get_stmt(trx->mysql_thd, &len);

	str = dict_strip_comments(ptr, len);

	ptr = str;

	ut_ad(mutex_own(&(dict_sys->mutex)));
loop:
	ptr = dict_scan_to(ptr, "DROP");

	if (*ptr == '\0') {
		mem_free(str);

		return(DB_SUCCESS);
	}

	ptr = dict_accept(cs, ptr, "DROP", &success);

	if (!my_isspace(cs, *ptr)) {

		goto loop;
	}

	ptr = dict_accept(cs, ptr, "FOREIGN", &success);

	if (!success || !my_isspace(cs, *ptr)) {

		goto loop;
	}

	ptr = dict_accept(cs, ptr, "KEY", &success);

	if (!success) {

		goto syntax_error;
	}

	ptr = dict_scan_id(cs, ptr, heap, &id, FALSE, TRUE);

	if (id == NULL) {

		goto syntax_error;
	}

	ut_a(*n < 1000);
	(*constraints_to_drop)[*n] = id;
	(*n)++;

	/* Look for the given constraint id */

	foreign = UT_LIST_GET_FIRST(table->foreign_list);

	while (foreign != NULL) {
		if (0 == strcmp(foreign->id, id)
		    || (strchr(foreign->id, '/')
			&& 0 == strcmp(id,
				       dict_remove_db_name(foreign->id)))) {
			/* Found */
			break;
		}

		foreign = UT_LIST_GET_NEXT(foreign_list, foreign);
	}

	if (foreign == NULL) {
		mutex_enter(&dict_foreign_err_mutex);
		rewind(ef);
		ut_print_timestamp(ef);
		fputs(" Error in dropping of a foreign key constraint"
		      " of table ", ef);
		ut_print_name(ef, NULL, TRUE, table->name);
		fputs(",\n"
		      "in SQL command\n", ef);
		fputs(str, ef);
		fputs("\nCannot find a constraint with the given id ", ef);
		ut_print_name(ef, NULL, FALSE, id);
		fputs(".\n", ef);
		mutex_exit(&dict_foreign_err_mutex);

		mem_free(str);

		return(DB_CANNOT_DROP_CONSTRAINT);
	}

	goto loop;

syntax_error:
	mutex_enter(&dict_foreign_err_mutex);
	rewind(ef);
	ut_print_timestamp(ef);
	fputs(" Syntax error in dropping of a"
	      " foreign key constraint of table ", ef);
	ut_print_name(ef, NULL, TRUE, table->name);
	fprintf(ef, ",\n"
		"close to:\n%s\n in SQL command\n%s\n", ptr, str);
	mutex_exit(&dict_foreign_err_mutex);

	mem_free(str);

	return(DB_CANNOT_DROP_CONSTRAINT);
}

/*==================== END OF FOREIGN KEY PROCESSING ====================*/

/**********************************************************************//**
Returns an index object if it is found in the dictionary cache.
Assumes that dict_sys->mutex is already being held.
@return	index, NULL if not found */
UNIV_INTERN
dict_index_t*
dict_index_get_if_in_cache_low(
/*===========================*/
	index_id_t	index_id)	/*!< in: index id */
{
	ut_ad(mutex_own(&(dict_sys->mutex)));

	return(dict_index_find_on_id_low(index_id));
}

#if defined UNIV_DEBUG || defined UNIV_BUF_DEBUG
/**********************************************************************//**
Returns an index object if it is found in the dictionary cache.
@return	index, NULL if not found */
UNIV_INTERN
dict_index_t*
dict_index_get_if_in_cache(
/*=======================*/
	index_id_t	index_id)	/*!< in: index id */
{
	dict_index_t*	index;

	if (dict_sys == NULL) {
		return(NULL);
	}

	mutex_enter(&(dict_sys->mutex));

	index = dict_index_get_if_in_cache_low(index_id);

	mutex_exit(&(dict_sys->mutex));

	return(index);
}
#endif /* UNIV_DEBUG || UNIV_BUF_DEBUG */

#ifdef UNIV_DEBUG
/**********************************************************************//**
Checks that a tuple has n_fields_cmp value in a sensible range, so that
no comparison can occur with the page number field in a node pointer.
@return	TRUE if ok */
UNIV_INTERN
ibool
dict_index_check_search_tuple(
/*==========================*/
	const dict_index_t*	index,	/*!< in: index tree */
	const dtuple_t*		tuple)	/*!< in: tuple used in a search */
{
	ut_a(index);
	ut_a(dtuple_get_n_fields_cmp(tuple)
	     <= dict_index_get_n_unique_in_tree(index));
	return(TRUE);
}
#endif /* UNIV_DEBUG */

/**********************************************************************//**
Builds a node pointer out of a physical record and a page number.
@return	own: node pointer */
UNIV_INTERN
dtuple_t*
dict_index_build_node_ptr(
/*======================*/
	const dict_index_t*	index,	/*!< in: index */
	const rec_t*		rec,	/*!< in: record for which to build node
					pointer */
	ulint			page_no,/*!< in: page number to put in node
					pointer */
	mem_heap_t*		heap,	/*!< in: memory heap where pointer
					created */
	ulint			level)	/*!< in: level of rec in tree:
					0 means leaf level */
{
	dtuple_t*	tuple;
	dfield_t*	field;
	byte*		buf;
	ulint		n_unique;

	if (UNIV_UNLIKELY(index->type & DICT_UNIVERSAL)) {
		/* In a universal index tree, we take the whole record as
		the node pointer if the record is on the leaf level,
		on non-leaf levels we remove the last field, which
		contains the page number of the child page */

		ut_a(!dict_table_is_comp(index->table));
		n_unique = rec_get_n_fields_old(rec);

		if (level > 0) {
			ut_a(n_unique > 1);
			n_unique--;
		}
	} else {
		n_unique = dict_index_get_n_unique_in_tree(index);
	}

	tuple = dtuple_create(heap, n_unique + 1);

	/* When searching in the tree for the node pointer, we must not do
	comparison on the last field, the page number field, as on upper
	levels in the tree there may be identical node pointers with a
	different page number; therefore, we set the n_fields_cmp to one
	less: */

	dtuple_set_n_fields_cmp(tuple, n_unique);

	dict_index_copy_types(tuple, index, n_unique);

	buf = mem_heap_alloc(heap, 4);

	mach_write_to_4(buf, page_no);

	field = dtuple_get_nth_field(tuple, n_unique);
	dfield_set_data(field, buf, 4);

	dtype_set(dfield_get_type(field), DATA_SYS_CHILD, DATA_NOT_NULL, 4);

	rec_copy_prefix_to_dtuple(tuple, rec, index, n_unique, heap);
	dtuple_set_info_bits(tuple, dtuple_get_info_bits(tuple)
			     | REC_STATUS_NODE_PTR);

	ut_ad(dtuple_check_typed(tuple));

	return(tuple);
}

/**********************************************************************//**
Copies an initial segment of a physical record, long enough to specify an
index entry uniquely.
@return	pointer to the prefix record */
UNIV_INTERN
rec_t*
dict_index_copy_rec_order_prefix(
/*=============================*/
	const dict_index_t*	index,	/*!< in: index */
	const rec_t*		rec,	/*!< in: record for which to
					copy prefix */
	ulint*			n_fields,/*!< out: number of fields copied */
	byte**			buf,	/*!< in/out: memory buffer for the
					copied prefix, or NULL */
	ulint*			buf_size)/*!< in/out: buffer size */
{
	ulint		n;

	UNIV_PREFETCH_R(rec);

	if (UNIV_UNLIKELY(index->type & DICT_UNIVERSAL)) {
		ut_a(!dict_table_is_comp(index->table));
		n = rec_get_n_fields_old(rec);
	} else {
		n = dict_index_get_n_unique_in_tree(index);
	}

	*n_fields = n;
	return(rec_copy_prefix_to_buf(rec, index, n, buf, buf_size));
}

/**********************************************************************//**
Builds a typed data tuple out of a physical record.
@return	own: data tuple */
UNIV_INTERN
dtuple_t*
dict_index_build_data_tuple(
/*========================*/
	dict_index_t*	index,	/*!< in: index tree */
	rec_t*		rec,	/*!< in: record for which to build data tuple */
	ulint		n_fields,/*!< in: number of data fields */
	mem_heap_t*	heap)	/*!< in: memory heap where tuple created */
{
	dtuple_t*	tuple;

	ut_ad(dict_table_is_comp(index->table)
	      || n_fields <= rec_get_n_fields_old(rec));

	tuple = dtuple_create(heap, n_fields);

	dict_index_copy_types(tuple, index, n_fields);

	rec_copy_prefix_to_dtuple(tuple, rec, index, n_fields, heap);

	ut_ad(dtuple_check_typed(tuple));

	return(tuple);
}

/*********************************************************************//**
Calculates the minimum record length in an index. */
UNIV_INTERN
ulint
dict_index_calc_min_rec_len(
/*========================*/
	const dict_index_t*	index)	/*!< in: index */
{
	ulint	sum	= 0;
	ulint	i;
	ulint	comp	= dict_table_is_comp(index->table);

	if (comp) {
		ulint nullable = 0;
		sum = REC_N_NEW_EXTRA_BYTES;
		for (i = 0; i < dict_index_get_n_fields(index); i++) {
			const dict_col_t*	col
				= dict_index_get_nth_col(index, i);
			ulint	size = dict_col_get_fixed_size(col, comp);
			sum += size;
			if (!size) {
				size = col->len;
				sum += size < 128 ? 1 : 2;
			}
			if (!(col->prtype & DATA_NOT_NULL)) {
				nullable++;
			}
		}

		/* round the NULL flags up to full bytes */
		sum += UT_BITS_IN_BYTES(nullable);

		return(sum);
	}

	for (i = 0; i < dict_index_get_n_fields(index); i++) {
		sum += dict_col_get_fixed_size(
			dict_index_get_nth_col(index, i), comp);
	}

	if (sum > 127) {
		sum += 2 * dict_index_get_n_fields(index);
	} else {
		sum += dict_index_get_n_fields(index);
	}

	sum += REC_N_OLD_EXTRA_BYTES;

	return(sum);
}

/*********************************************************************//**
Calculates new estimates for table and index statistics. The statistics
are used in query optimization. */
UNIV_INTERN
void
dict_update_statistics(
/*===================*/
	dict_table_t*	table,		/*!< in/out: table */
	ibool		only_calc_if_missing_stats)/*!< in: only
					update/recalc the stats if they have
					not been initialized yet, otherwise
					do nothing */
{
	dict_index_t*	index;
	ulint		sum_of_index_sizes	= 0;

	if (table->ibd_file_missing) {
		ut_print_timestamp(stderr);
		fprintf(stderr,
			"  InnoDB: cannot calculate statistics for table %s\n"
			"InnoDB: because the .ibd file is missing.  For help,"
			" please refer to\n"
			"InnoDB: " REFMAN "innodb-troubleshooting.html\n",
			table->name);

		return;
	}

	/* Find out the sizes of the indexes and how many different values
	for the key they approximately have */

	index = dict_table_get_first_index(table);

	if (index == NULL) {
		/* Table definition is corrupt */

		return;
	}

	dict_table_stats_lock(table, RW_X_LATCH);

	if (only_calc_if_missing_stats && table->stat_initialized) {
		dict_table_stats_unlock(table, RW_X_LATCH);
		return;
	}

	do {
		if (UNIV_LIKELY
		    (srv_force_recovery < SRV_FORCE_NO_IBUF_MERGE
		     || (srv_force_recovery < SRV_FORCE_NO_LOG_REDO
			 && dict_index_is_clust(index)))) {
			ulint	size;
			size = btr_get_size(index, BTR_TOTAL_SIZE);

			index->stat_index_size = size;

			sum_of_index_sizes += size;

			size = btr_get_size(index, BTR_N_LEAF_PAGES);

			if (size == 0) {
				/* The root node of the tree is a leaf */
				size = 1;
			}

			index->stat_n_leaf_pages = size;

			btr_estimate_number_of_different_key_vals(index);
		} else {
			/* If we have set a high innodb_force_recovery
			level, do not calculate statistics, as a badly
			corrupted index can cause a crash in it.
			Initialize some bogus index cardinality
			statistics, so that the data can be queried in
			various means, also via secondary indexes. */
			ulint	i;

			sum_of_index_sizes++;
			index->stat_index_size = index->stat_n_leaf_pages = 1;

			for (i = dict_index_get_n_unique(index); i; ) {
				index->stat_n_diff_key_vals[i--] = 1;
			}

			memset(index->stat_n_non_null_key_vals, 0,
			       (1 + dict_index_get_n_unique(index))
                               * sizeof(*index->stat_n_non_null_key_vals));
		}

		index = dict_table_get_next_index(index);
	} while (index);

	index = dict_table_get_first_index(table);

	table->stat_n_rows = index->stat_n_diff_key_vals[
		dict_index_get_n_unique(index)];

	table->stat_clustered_index_size = index->stat_index_size;

	table->stat_sum_of_other_index_sizes = sum_of_index_sizes
		- index->stat_index_size;

	table->stat_initialized = TRUE;

	table->stat_modified_counter = 0;

	dict_table_stats_unlock(table, RW_X_LATCH);
}

/**********************************************************************//**
Prints info of a foreign key constraint. */
static
void
dict_foreign_print_low(
/*===================*/
	dict_foreign_t*	foreign)	/*!< in: foreign key constraint */
{
	ulint	i;

	ut_ad(mutex_own(&(dict_sys->mutex)));

	fprintf(stderr, "  FOREIGN KEY CONSTRAINT %s: %s (",
		foreign->id, foreign->foreign_table_name);

	for (i = 0; i < foreign->n_fields; i++) {
		fprintf(stderr, " %s", foreign->foreign_col_names[i]);
	}

	fprintf(stderr, " )\n"
		"             REFERENCES %s (",
		foreign->referenced_table_name);

	for (i = 0; i < foreign->n_fields; i++) {
		fprintf(stderr, " %s", foreign->referenced_col_names[i]);
	}

	fputs(" )\n", stderr);
}

/**********************************************************************//**
Prints a table data. */
UNIV_INTERN
void
dict_table_print(
/*=============*/
	dict_table_t*	table)	/*!< in: table */
{
	mutex_enter(&(dict_sys->mutex));
	dict_table_print_low(table);
	mutex_exit(&(dict_sys->mutex));
}

/**********************************************************************//**
Prints a table data when we know the table name. */
UNIV_INTERN
void
dict_table_print_by_name(
/*=====================*/
	const char*	name)	/*!< in: table name */
{
	dict_table_t*	table;

	mutex_enter(&(dict_sys->mutex));

	table = dict_table_get_low(name);

	ut_a(table);

	dict_table_print_low(table);
	mutex_exit(&(dict_sys->mutex));
}

/**********************************************************************//**
Prints a table data. */
UNIV_INTERN
void
dict_table_print_low(
/*=================*/
	dict_table_t*	table)	/*!< in: table */
{
	dict_index_t*	index;
	dict_foreign_t*	foreign;
	ulint		i;

	ut_ad(mutex_own(&(dict_sys->mutex)));

	dict_update_statistics(table, FALSE /* update even if initialized */);

	dict_table_stats_lock(table, RW_S_LATCH);

	fprintf(stderr,
		"--------------------------------------\n"
		"TABLE: name %s, id %llu, flags %lx, columns %lu,"
		" indexes %lu, appr.rows %lu\n"
		"  COLUMNS: ",
		table->name,
		(ullint) table->id,
		(ulong) table->flags,
		(ulong) table->n_cols,
		(ulong) UT_LIST_GET_LEN(table->indexes),
		(ulong) table->stat_n_rows);

	for (i = 0; i < (ulint) table->n_cols; i++) {
		dict_col_print_low(table, dict_table_get_nth_col(table, i));
		fputs("; ", stderr);
	}

	putc('\n', stderr);

	index = UT_LIST_GET_FIRST(table->indexes);

	while (index != NULL) {
		dict_index_print_low(index);
		index = UT_LIST_GET_NEXT(indexes, index);
	}

	dict_table_stats_unlock(table, RW_S_LATCH);

	foreign = UT_LIST_GET_FIRST(table->foreign_list);

	while (foreign != NULL) {
		dict_foreign_print_low(foreign);
		foreign = UT_LIST_GET_NEXT(foreign_list, foreign);
	}

	foreign = UT_LIST_GET_FIRST(table->referenced_list);

	while (foreign != NULL) {
		dict_foreign_print_low(foreign);
		foreign = UT_LIST_GET_NEXT(referenced_list, foreign);
	}
}

/**********************************************************************//**
Prints a column data. */
static
void
dict_col_print_low(
/*===============*/
	const dict_table_t*	table,	/*!< in: table */
	const dict_col_t*	col)	/*!< in: column */
{
	dtype_t	type;

	ut_ad(mutex_own(&(dict_sys->mutex)));

	dict_col_copy_type(col, &type);
	fprintf(stderr, "%s: ", dict_table_get_col_name(table,
							dict_col_get_no(col)));

	dtype_print(&type);
}

/**********************************************************************//**
Prints an index data. */
static
void
dict_index_print_low(
/*=================*/
	dict_index_t*	index)	/*!< in: index */
{
	ib_int64_t	n_vals;
	ulint		i;

	ut_ad(mutex_own(&(dict_sys->mutex)));

	if (index->n_user_defined_cols > 0) {
		n_vals = index->stat_n_diff_key_vals[
			index->n_user_defined_cols];
	} else {
		n_vals = index->stat_n_diff_key_vals[1];
	}

	fprintf(stderr,
		"  INDEX: name %s, id %llu, fields %lu/%lu,"
		" uniq %lu, type %lu\n"
		"   root page %lu, appr.key vals %lu,"
		" leaf pages %lu, size pages %lu\n"
		"   FIELDS: ",
		index->name,
		(ullint) index->id,
		(ulong) index->n_user_defined_cols,
		(ulong) index->n_fields,
		(ulong) index->n_uniq,
		(ulong) index->type,
		(ulong) index->page,
		(ulong) n_vals,
		(ulong) index->stat_n_leaf_pages,
		(ulong) index->stat_index_size);

	for (i = 0; i < index->n_fields; i++) {
		dict_field_print_low(dict_index_get_nth_field(index, i));
	}

	putc('\n', stderr);

#ifdef UNIV_BTR_PRINT
	btr_print_size(index);

	btr_print_index(index, 7);
#endif /* UNIV_BTR_PRINT */
}

/**********************************************************************//**
Prints a field data. */
static
void
dict_field_print_low(
/*=================*/
	const dict_field_t*	field)	/*!< in: field */
{
	ut_ad(mutex_own(&(dict_sys->mutex)));

	fprintf(stderr, " %s", field->name);

	if (field->prefix_len != 0) {
		fprintf(stderr, "(%lu)", (ulong) field->prefix_len);
	}
}

/**********************************************************************//**
Outputs info on a foreign key of a table in a format suitable for
CREATE TABLE. */
UNIV_INTERN
void
dict_print_info_on_foreign_key_in_create_format(
/*============================================*/
	FILE*		file,		/*!< in: file where to print */
	trx_t*		trx,		/*!< in: transaction */
	dict_foreign_t*	foreign,	/*!< in: foreign key constraint */
	ibool		add_newline)	/*!< in: whether to add a newline */
{
	const char*	stripped_id;
	ulint	i;

	if (strchr(foreign->id, '/')) {
		/* Strip the preceding database name from the constraint id */
		stripped_id = foreign->id + 1
			+ dict_get_db_name_len(foreign->id);
	} else {
		stripped_id = foreign->id;
	}

	putc(',', file);

	if (add_newline) {
		/* SHOW CREATE TABLE wants constraints each printed nicely
		on its own line, while error messages want no newlines
		inserted. */
		fputs("\n ", file);
	}

	fputs(" CONSTRAINT ", file);
	ut_print_name(file, trx, FALSE, stripped_id);
	fputs(" FOREIGN KEY (", file);

	for (i = 0;;) {
		ut_print_name(file, trx, FALSE, foreign->foreign_col_names[i]);
		if (++i < foreign->n_fields) {
			fputs(", ", file);
		} else {
			break;
		}
	}

	fputs(") REFERENCES ", file);

	if (dict_tables_have_same_db(foreign->foreign_table_name_lookup,
				     foreign->referenced_table_name_lookup)) {
		/* Do not print the database name of the referenced table */
		ut_print_name(file, trx, TRUE,
			      dict_remove_db_name(
				      foreign->referenced_table_name));
	} else {
		ut_print_name(file, trx, TRUE,
			      foreign->referenced_table_name);
	}

	putc(' ', file);
	putc('(', file);

	for (i = 0;;) {
		ut_print_name(file, trx, FALSE,
			      foreign->referenced_col_names[i]);
		if (++i < foreign->n_fields) {
			fputs(", ", file);
		} else {
			break;
		}
	}

	putc(')', file);

	if (foreign->type & DICT_FOREIGN_ON_DELETE_CASCADE) {
		fputs(" ON DELETE CASCADE", file);
	}

	if (foreign->type & DICT_FOREIGN_ON_DELETE_SET_NULL) {
		fputs(" ON DELETE SET NULL", file);
	}

	if (foreign->type & DICT_FOREIGN_ON_DELETE_NO_ACTION) {
		fputs(" ON DELETE NO ACTION", file);
	}

	if (foreign->type & DICT_FOREIGN_ON_UPDATE_CASCADE) {
		fputs(" ON UPDATE CASCADE", file);
	}

	if (foreign->type & DICT_FOREIGN_ON_UPDATE_SET_NULL) {
		fputs(" ON UPDATE SET NULL", file);
	}

	if (foreign->type & DICT_FOREIGN_ON_UPDATE_NO_ACTION) {
		fputs(" ON UPDATE NO ACTION", file);
	}
}

/**********************************************************************//**
Outputs info on foreign keys of a table. */
UNIV_INTERN
void
dict_print_info_on_foreign_keys(
/*============================*/
	ibool		create_table_format, /*!< in: if TRUE then print in
				a format suitable to be inserted into
				a CREATE TABLE, otherwise in the format
				of SHOW TABLE STATUS */
	FILE*		file,	/*!< in: file where to print */
	trx_t*		trx,	/*!< in: transaction */
	dict_table_t*	table)	/*!< in: table */
{
	dict_foreign_t*	foreign;

	mutex_enter(&(dict_sys->mutex));

	foreign = UT_LIST_GET_FIRST(table->foreign_list);

	if (foreign == NULL) {
		mutex_exit(&(dict_sys->mutex));

		return;
	}

	while (foreign != NULL) {
		if (create_table_format) {
			dict_print_info_on_foreign_key_in_create_format(
				file, trx, foreign, TRUE);
		} else {
			ulint	i;
			fputs("; (", file);

			for (i = 0; i < foreign->n_fields; i++) {
				if (i) {
					putc(' ', file);
				}

				ut_print_name(file, trx, FALSE,
					      foreign->foreign_col_names[i]);
			}

			fputs(") REFER ", file);
			ut_print_name(file, trx, TRUE,
				      foreign->referenced_table_name);
			putc('(', file);

			for (i = 0; i < foreign->n_fields; i++) {
				if (i) {
					putc(' ', file);
				}
				ut_print_name(
					file, trx, FALSE,
					foreign->referenced_col_names[i]);
			}

			putc(')', file);

			if (foreign->type == DICT_FOREIGN_ON_DELETE_CASCADE) {
				fputs(" ON DELETE CASCADE", file);
			}

			if (foreign->type == DICT_FOREIGN_ON_DELETE_SET_NULL) {
				fputs(" ON DELETE SET NULL", file);
			}

			if (foreign->type & DICT_FOREIGN_ON_DELETE_NO_ACTION) {
				fputs(" ON DELETE NO ACTION", file);
			}

			if (foreign->type & DICT_FOREIGN_ON_UPDATE_CASCADE) {
				fputs(" ON UPDATE CASCADE", file);
			}

			if (foreign->type & DICT_FOREIGN_ON_UPDATE_SET_NULL) {
				fputs(" ON UPDATE SET NULL", file);
			}

			if (foreign->type & DICT_FOREIGN_ON_UPDATE_NO_ACTION) {
				fputs(" ON UPDATE NO ACTION", file);
			}
		}

		foreign = UT_LIST_GET_NEXT(foreign_list, foreign);
	}

	mutex_exit(&(dict_sys->mutex));
}

/********************************************************************//**
Displays the names of the index and the table. */
UNIV_INTERN
void
dict_index_name_print(
/*==================*/
	FILE*			file,	/*!< in: output stream */
	trx_t*			trx,	/*!< in: transaction */
	const dict_index_t*	index)	/*!< in: index to print */
{
	fputs("index ", file);
	ut_print_name(file, trx, FALSE, index->name);
	fputs(" of table ", file);
	ut_print_name(file, trx, TRUE, index->table_name);
}
#endif /* !UNIV_HOTBACKUP */

/**********************************************************************//**
Inits dict_ind_redundant and dict_ind_compact. */
UNIV_INTERN
void
dict_ind_init(void)
/*===============*/
{
	dict_table_t*		table;

	/* create dummy table and index for REDUNDANT infimum and supremum */
	table = dict_mem_table_create("SYS_DUMMY1", DICT_HDR_SPACE, 1, 0);
	dict_mem_table_add_col(table, NULL, NULL, DATA_CHAR,
			       DATA_ENGLISH | DATA_NOT_NULL, 8);

	dict_ind_redundant = dict_mem_index_create("SYS_DUMMY1", "SYS_DUMMY1",
						   DICT_HDR_SPACE, 0, 1);
	dict_index_add_col(dict_ind_redundant, table,
			   dict_table_get_nth_col(table, 0), 0);
	dict_ind_redundant->table = table;
	/* create dummy table and index for COMPACT infimum and supremum */
	table = dict_mem_table_create("SYS_DUMMY2",
				      DICT_HDR_SPACE, 1, DICT_TF_COMPACT);
	dict_mem_table_add_col(table, NULL, NULL, DATA_CHAR,
			       DATA_ENGLISH | DATA_NOT_NULL, 8);
	dict_ind_compact = dict_mem_index_create("SYS_DUMMY2", "SYS_DUMMY2",
						 DICT_HDR_SPACE, 0, 1);
	dict_index_add_col(dict_ind_compact, table,
			   dict_table_get_nth_col(table, 0), 0);
	dict_ind_compact->table = table;

	/* avoid ut_ad(index->cached) in dict_index_get_n_unique_in_tree */
	dict_ind_redundant->cached = dict_ind_compact->cached = TRUE;
}

/**********************************************************************//**
Frees dict_ind_redundant and dict_ind_compact. */
static
void
dict_ind_free(void)
/*===============*/
{
	dict_table_t*	table;

	table = dict_ind_compact->table;
	dict_mem_index_free(dict_ind_compact);
	dict_ind_compact = NULL;
	dict_mem_table_free(table);

	table = dict_ind_redundant->table;
	dict_mem_index_free(dict_ind_redundant);
	dict_ind_redundant = NULL;
	dict_mem_table_free(table);
}

#ifndef UNIV_HOTBACKUP
/**********************************************************************//**
Get index by name
@return	index, NULL if does not exist */
UNIV_INTERN
dict_index_t*
dict_table_get_index_on_name(
/*=========================*/
	dict_table_t*	table,	/*!< in: table */
	const char*	name)	/*!< in: name of the index to find */
{
	dict_index_t*	index;

	index = dict_table_get_first_index(table);

	while (index != NULL) {
		if (ut_strcmp(index->name, name) == 0) {

			return(index);
		}

		index = dict_table_get_next_index(index);
	}

	return(NULL);

}

/**********************************************************************//**
Replace the index passed in with another equivalent index in the tables
foreign key list. */
UNIV_INTERN
void
dict_table_replace_index_in_foreign_list(
/*=====================================*/
	dict_table_t*	table,  /*!< in/out: table */
	dict_index_t*	index,	/*!< in: index to be replaced */
	const trx_t*	trx)	/*!< in: transaction handle */
{
	dict_foreign_t*	foreign;

	for (foreign = UT_LIST_GET_FIRST(table->foreign_list);
	     foreign;
	     foreign = UT_LIST_GET_NEXT(foreign_list, foreign)) {

		if (foreign->foreign_index == index) {
			dict_index_t*	new_index
				= dict_foreign_find_equiv_index(foreign);

			/* There must exist an alternative index if
			check_foreigns (FOREIGN_KEY_CHECKS) is on, 
			since ha_innobase::prepare_drop_index had done
			the check before we reach here. */

			ut_a(new_index || !trx->check_foreigns);

			foreign->foreign_index = new_index;
		}
	}
}

/**********************************************************************//**
In case there is more than one index with the same name return the index
with the min(id).
@return	index, NULL if does not exist */
UNIV_INTERN
dict_index_t*
dict_table_get_index_on_name_and_min_id(
/*=====================================*/
	dict_table_t*	table,	/*!< in: table */
	const char*	name)	/*!< in: name of the index to find */
{
	dict_index_t*	index;
	dict_index_t*	min_index; /* Index with matching name and min(id) */

	min_index = NULL;
	index = dict_table_get_first_index(table);

	while (index != NULL) {
		if (ut_strcmp(index->name, name) == 0) {
			if (!min_index || index->id < min_index->id) {

				min_index = index;
			}
		}

		index = dict_table_get_next_index(index);
	}

	return(min_index);

}

#ifdef UNIV_DEBUG
/**********************************************************************//**
Check for duplicate index entries in a table [using the index name] */
UNIV_INTERN
void
dict_table_check_for_dup_indexes(
/*=============================*/
	const dict_table_t*	table,	/*!< in: Check for dup indexes
					in this table */
	ibool			tmp_ok)	/*!< in: TRUE=allow temporary
					index names */
{
	/* Check for duplicates, ignoring indexes that are marked
	as to be dropped */

	const dict_index_t*	index1;
	const dict_index_t*	index2;

	ut_ad(mutex_own(&dict_sys->mutex));

	/* The primary index _must_ exist */
	ut_a(UT_LIST_GET_LEN(table->indexes) > 0);

	index1 = UT_LIST_GET_FIRST(table->indexes);

	do {
		ut_ad(tmp_ok || *index1->name != TEMP_INDEX_PREFIX);

		index2 = UT_LIST_GET_NEXT(indexes, index1);

		while (index2) {

			if (!index2->to_be_dropped) {
				ut_ad(ut_strcmp(index1->name, index2->name));
			}

			index2 = UT_LIST_GET_NEXT(indexes, index2);
		}

		index1 = UT_LIST_GET_NEXT(indexes, index1);
	} while (index1);
}
#endif /* UNIV_DEBUG */

/**************************************************************************
Closes the data dictionary module. */
UNIV_INTERN
void
dict_close(void)
/*============*/
{
	ulint	i;

	/* Free the hash elements. We don't remove them from the table
	because we are going to destroy the table anyway. */
	for (i = 0; i < hash_get_n_cells(dict_sys->table_hash); i++) {
		dict_table_t*	table;

		table = HASH_GET_FIRST(dict_sys->table_hash, i);

		while (table) {
			dict_table_t*	prev_table = table;

			table = HASH_GET_NEXT(name_hash, prev_table);
#ifdef UNIV_DEBUG
			ut_a(prev_table->magic_n == DICT_TABLE_MAGIC_N);
#endif
			/* Acquire only because it's a pre-condition. */
			mutex_enter(&dict_sys->mutex);

			dict_table_remove_from_cache(prev_table);

			mutex_exit(&dict_sys->mutex);
		}
	}

	hash_table_free(dict_sys->table_hash);

	/* The elements are the same instance as in dict_sys->table_hash,
	therefore we don't delete the individual elements. */
	hash_table_free(dict_sys->table_id_hash);

	dict_ind_free();

	mutex_free(&dict_sys->mutex);

	rw_lock_free(&dict_operation_lock);
	memset(&dict_operation_lock, 0x0, sizeof(dict_operation_lock));

	mutex_free(&dict_foreign_err_mutex);

	mem_free(dict_sys);
	dict_sys = NULL;

	for (i = 0; i < DICT_TABLE_STATS_LATCHES_SIZE; i++) {
		rw_lock_free(&dict_table_stats_latches[i]);
	}
}

/**********************************************************************//**
Find a table in dict_sys->table_LRU list with specified space id
@return table if found, NULL if not */
static
dict_table_t*
dict_find_table_by_space(
/*=====================*/
	ulint	space_id)		/*!< in: space ID */
{
	dict_table_t*   table;
	ulint		num_item;
	ulint		count = 0;

	ut_ad(space_id > 0);

	table = UT_LIST_GET_FIRST(dict_sys->table_LRU);
	num_item =  UT_LIST_GET_LEN(dict_sys->table_LRU);

	/* This function intentionally does not acquire mutex as it is used
	by error handling code in deep call stack as last means to avoid
	killing the server, so it worth to risk some consequencies for
	the action. */
	while (table && count < num_item) {
		if (table->space == space_id) {
			return(table);
		}

		table = UT_LIST_GET_NEXT(table_LRU, table);
		count++;
	}

	return(NULL);
}

/**********************************************************************//**
Flags a table with specified space_id corrupted in the data dictionary
cache
@return TRUE if successful */
UNIV_INTERN
ibool
dict_set_corrupted_by_space(
/*========================*/
	ulint	space_id)		/*!< in: space ID */
{
	dict_table_t*   table;

	table = dict_find_table_by_space(space_id);

	if (!table) {
		return(FALSE);
	}

	/* mark the table->corrupted bit only, since the caller
	could be too deep in the stack for SYS_INDEXES update */
	table->corrupted = TRUE;

	return(TRUE);
}

/**********************************************************************//**
Flags an index corrupted both in the data dictionary cache
and in the SYS_INDEXES */
UNIV_INTERN
void
dict_set_corrupted(
/*===============*/
	dict_index_t*	index)		/*!< in/out: index */
{
	mem_heap_t*	heap;
	mtr_t		mtr;
	dict_index_t*	sys_index;
	dtuple_t*	tuple;
	dfield_t*	dfield;
	byte*		buf;
	const char*	status;
	btr_cur_t	cursor;

	ut_ad(index);
	ut_ad(mutex_own(&dict_sys->mutex));
	ut_ad(!dict_table_is_comp(dict_sys->sys_tables));
	ut_ad(!dict_table_is_comp(dict_sys->sys_indexes));

#ifdef UNIV_SYNC_DEBUG
        ut_ad(sync_thread_levels_empty_except_dict());
#endif

	/* Mark the table as corrupted only if the clustered index
	is corrupted */
	if (dict_index_is_clust(index)) {
		index->table->corrupted = TRUE;
	}

	if (UNIV_UNLIKELY(dict_index_is_corrupted(index))) {
		/* The index was already flagged corrupted. */
		ut_ad(index->table->corrupted);
		return;
	}

	heap = mem_heap_create(sizeof(dtuple_t) + 2 * (sizeof(dfield_t)
			       + sizeof(que_fork_t) + sizeof(upd_node_t)
			       + sizeof(upd_t) + 12));
	mtr_start(&mtr);
	index->type |= DICT_CORRUPT;

	sys_index = UT_LIST_GET_FIRST(dict_sys->sys_indexes->indexes);

	/* Find the index row in SYS_INDEXES */
	tuple = dtuple_create(heap, 2);

	dfield = dtuple_get_nth_field(tuple, 0);
	buf = mem_heap_alloc(heap, 8);
	mach_write_to_8(buf, index->table->id);
	dfield_set_data(dfield, buf, 8);

	dfield = dtuple_get_nth_field(tuple, 1);
	buf = mem_heap_alloc(heap, 8);
	mach_write_to_8(buf, index->id);
	dfield_set_data(dfield, buf, 8);

	dict_index_copy_types(tuple, sys_index, 2);

	btr_cur_search_to_nth_level(sys_index, 0, tuple, PAGE_CUR_GE,
				    BTR_MODIFY_LEAF,
				    &cursor, 0, __FILE__, __LINE__, &mtr);

	if (cursor.up_match == dtuple_get_n_fields(tuple)) {
		/* UPDATE SYS_INDEXES SET TYPE=index->type
		WHERE TABLE_ID=index->table->id AND INDEX_ID=index->id */
		ulint	len;
		byte*	field	= rec_get_nth_field_old(
			btr_cur_get_rec(&cursor),
			DICT_SYS_INDEXES_TYPE_FIELD, &len);
		if (len != 4) {
			goto fail;
		}
		mlog_write_ulint(field, index->type, MLOG_4BYTES, &mtr);
		status = "  InnoDB: Flagged corruption of ";
	} else {
fail:
		status = "  InnoDB: Unable to flag corruption of ";
	}

	mtr_commit(&mtr);
	mem_heap_free(heap);

	ut_print_timestamp(stderr);
	fputs(status, stderr);
	dict_index_name_print(stderr, NULL, index);
	putc('\n', stderr);
}

/**********************************************************************//**
Flags an index corrupted in the data dictionary cache only. This
is used mostly to mark a corrupted index when index's own dictionary
is corrupted, and we force to load such index for repair purpose */
UNIV_INTERN
void
dict_set_corrupted_index_cache_only(
/*================================*/
	dict_index_t*	index,		/*!< in/out: index */
	dict_table_t*	table)		/*!< in/out: table */
{
	ut_ad(index);
	ut_ad(mutex_own(&dict_sys->mutex));
	ut_ad(!dict_table_is_comp(dict_sys->sys_tables));
	ut_ad(!dict_table_is_comp(dict_sys->sys_indexes));

	/* Mark the table as corrupted only if the clustered index
	is corrupted */
	if (dict_index_is_clust(index)) {
		dict_table_t*	corrupt_table;

		corrupt_table = table ? table : index->table;
		ut_ad(!index->table || !table || index->table  == table);

		if (corrupt_table) {
			corrupt_table->corrupted = TRUE;
		}
	}

	index->type |= DICT_CORRUPT;
}
#endif /* !UNIV_HOTBACKUP */<|MERGE_RESOLUTION|>--- conflicted
+++ resolved
@@ -470,7 +470,6 @@
 
 			return(index);
 		}
-<<<<<<< HEAD
 
 		index = dict_table_get_next_index(index);
 	}
@@ -479,16 +478,6 @@
 }
 #endif /* !UNIV_HOTBACKUP */
 
-=======
-
-		index = dict_table_get_next_index(index);
-	}
-
-	return(NULL);
-}
-#endif /* !UNIV_HOTBACKUP */
-
->>>>>>> 863a73b8
 /********************************************************************//**
 Looks for column n in an index.
 @return position in internal representation of the index;
@@ -1667,7 +1656,6 @@
 #if DICT_TF_FORMAT_ZIP != DICT_TF_FORMAT_MAX
 # error "DICT_TF_FORMAT_ZIP != DICT_TF_FORMAT_MAX"
 #endif
-<<<<<<< HEAD
 	}
 
 	for (i = 0; i < n_ord; i++) {
@@ -1702,8 +1690,6 @@
 
 			break;
 		}
-=======
->>>>>>> 863a73b8
 	}
 
 undo_size_ok:
@@ -1712,7 +1698,6 @@
 	for (i = 0; i < n_ord; i++) {
 		const dict_field_t*	field
 			= dict_index_get_nth_field(new_index, i);
-<<<<<<< HEAD
 
 		field->col->ord_part = 1;
 
@@ -1721,53 +1706,6 @@
 		}
 	}
 
-=======
-		const dict_col_t*	col
-			= dict_field_get_col(field);
-
-		/* In dtuple_convert_big_rec(), variable-length columns
-		that are longer than BTR_EXTERN_FIELD_REF_SIZE * 2
-		may be chosen for external storage.  If the column appears
-		in an ordering column of an index, a longer prefix determined
-		by dict_max_field_len_store_undo() will be copied to the undo
-		log by trx_undo_page_report_modify() and
-		trx_undo_page_fetch_ext().  It suffices to check the
-		capacity of the undo log whenever new_index includes
-		a column prefix on a column that may be stored externally. */
-
-		if (field->prefix_len /* prefix index */
-		    && (!col->ord_part /* not yet ordering column */
-			|| field->prefix_len > col->max_prefix)
-		    && !dict_col_get_fixed_size(col, TRUE) /* variable-length */
-		    && dict_col_get_max_size(col)
-		    > BTR_EXTERN_FIELD_REF_SIZE * 2 /* long enough */) {
-
-			if (dict_index_too_big_for_undo(table, new_index)) {
-				/* An undo log record might not fit in
-				a single page.  Refuse to create this index. */
-
-				goto too_big;
-			}
-
-			break;
-		}
-	}
-
-undo_size_ok:
-	/* Flag the ordering columns and also set column max_prefix */
-
-	for (i = 0; i < n_ord; i++) {
-		const dict_field_t*	field
-			= dict_index_get_nth_field(new_index, i);
-
-		field->col->ord_part = 1;
-
-		if (field->prefix_len > field->col->max_prefix) {
-			field->col->max_prefix = field->prefix_len;
-		}
-	}
-
->>>>>>> 863a73b8
 	/* Add the new index as the last index for the table */
 
 	UT_LIST_ADD_LAST(indexes, table->indexes, new_index);
@@ -3136,12 +3074,6 @@
 		memcpy(ref, database_name, database_name_len);
 		ref[database_name_len] = '/';
 		memcpy(ref + database_name_len + 1, table_name, table_name_len + 1);
-<<<<<<< HEAD
-	} else {
-		if (innobase_get_lower_case_table_names() == 1) {
-			innobase_casedn_str(ref);
-		}
-=======
 
 	} else {
 #ifndef __WIN__
@@ -3151,7 +3083,6 @@
 #else
 		innobase_casedn_str(ref);
 #endif /* !__WIN__ */
->>>>>>> 863a73b8
 		*table = dict_table_get_low(ref);
 	}
 
