/*****************************************************************************

Copyright (c) 1996, 2015, Oracle and/or its affiliates. All Rights Reserved.
Copyright (c) 2012, Facebook Inc.

This program is free software; you can redistribute it and/or modify it under
the terms of the GNU General Public License as published by the Free Software
Foundation; version 2 of the License.

This program is distributed in the hope that it will be useful, but WITHOUT
ANY WARRANTY; without even the implied warranty of MERCHANTABILITY or FITNESS
FOR A PARTICULAR PURPOSE. See the GNU General Public License for more details.

You should have received a copy of the GNU General Public License along with
this program; if not, write to the Free Software Foundation, Inc.,
51 Franklin Street, Suite 500, Boston, MA 02110-1335 USA

*****************************************************************************/

/******************************************************************//**
@file dict/dict0dict.cc
Data dictionary system

Created 1/8/1996 Heikki Tuuri
***********************************************************************/

#include "ha_prototypes.h"
#include <mysqld.h>
#include <strfunc.h>

#include "dict0dict.h"
#include "fts0fts.h"
#include "fil0fil.h"
#include <algorithm>

#ifdef UNIV_NONINL
#include "dict0dict.ic"
#include "dict0priv.ic"
#endif

/** dummy index for ROW_FORMAT=REDUNDANT supremum and infimum records */
dict_index_t*	dict_ind_redundant;

#if defined UNIV_DEBUG || defined UNIV_IBUF_DEBUG
/** Flag to control insert buffer debugging. */
extern uint	ibuf_debug;
#endif /* UNIV_DEBUG || UNIV_IBUF_DEBUG */

/**********************************************************************
Issue a warning that the row is too big. */
void
ib_warn_row_too_big(const dict_table_t*	table);

#ifndef UNIV_HOTBACKUP
#include "btr0btr.h"
#include "btr0cur.h"
#include "btr0sea.h"
#include "buf0buf.h"
#include "data0type.h"
#include "dict0boot.h"
#include "dict0crea.h"
#include "dict0mem.h"
#include "dict0priv.h"
#include "dict0stats.h"
#include "fsp0sysspace.h"
#include "fts0fts.h"
#include "fts0types.h"
#include "lock0lock.h"
#include "mach0data.h"
#include "mem0mem.h"
#include "os0once.h"
#include "page0page.h"
#include "page0zip.h"
#include "pars0pars.h"
#include "pars0sym.h"
#include "que0que.h"
#include "rem0cmp.h"
#include "row0log.h"
#include "row0merge.h"
#include "row0mysql.h"
#include "row0upd.h"
#include "srv0mon.h"
#include "srv0start.h"
#include "sync0sync.h"
#include "trx0undo.h"
#include "ut0new.h"

#include <vector>
#include <algorithm>

/** the dictionary system */
dict_sys_t*	dict_sys	= NULL;

/** @brief the data dictionary rw-latch protecting dict_sys

table create, drop, etc. reserve this in X-mode; implicit or
backround operations purge, rollback, foreign key checks reserve this
in S-mode; we cannot trust that MySQL protects implicit or background
operations a table drop since MySQL does not know of them; therefore
we need this; NOTE: a transaction which reserves this must keep book
on the mode in trx_t::dict_operation_lock_mode */
rw_lock_t*	dict_operation_lock;

/** Percentage of compression failures that are allowed in a single
round */
ulong	zip_failure_threshold_pct = 5;

/** Maximum percentage of a page that can be allowed as a pad to avoid
compression failures */
ulong	zip_pad_max = 50;

#define	DICT_HEAP_SIZE		100	/*!< initial memory heap size when
					creating a table or index object */
#define DICT_POOL_PER_TABLE_HASH 512	/*!< buffer pool max size per table
					hash table fixed size in bytes */
#define DICT_POOL_PER_VARYING	4	/*!< buffer pool max size per data
					dictionary varying size in bytes */

/** Identifies generated InnoDB foreign key names */
static char	dict_ibfk[] = "_ibfk_";

/** Tries to find column names for the index and sets the col field of the
index.
@param[in]	table	table
@param[in]	index	index
@param[in]	add_v	new virtual columns added along with an add index call
@return TRUE if the column names were found */
static
ibool
dict_index_find_cols(
	const dict_table_t*	table,
	dict_index_t*		index,
	const dict_add_v_col_t*	add_v);
/*******************************************************************//**
Builds the internal dictionary cache representation for a clustered
index, containing also system fields not defined by the user.
@return own: the internal representation of the clustered index */
static
dict_index_t*
dict_index_build_internal_clust(
/*============================*/
	const dict_table_t*	table,	/*!< in: table */
	dict_index_t*		index);	/*!< in: user representation of
					a clustered index */
/*******************************************************************//**
Builds the internal dictionary cache representation for a non-clustered
index, containing also system fields not defined by the user.
@return own: the internal representation of the non-clustered index */
static
dict_index_t*
dict_index_build_internal_non_clust(
/*================================*/
	const dict_table_t*	table,	/*!< in: table */
	dict_index_t*		index);	/*!< in: user representation of
					a non-clustered index */
/**********************************************************************//**
Builds the internal dictionary cache representation for an FTS index.
@return own: the internal representation of the FTS index */
static
dict_index_t*
dict_index_build_internal_fts(
/*==========================*/
	dict_table_t*	table,	/*!< in: table */
	dict_index_t*	index);	/*!< in: user representation of an FTS index */

/**********************************************************************//**
Removes an index from the dictionary cache. */
static
void
dict_index_remove_from_cache_low(
/*=============================*/
	dict_table_t*	table,		/*!< in/out: table */
	dict_index_t*	index,		/*!< in, own: index */
	ibool		lru_evict);	/*!< in: TRUE if page being evicted
					to make room in the table LRU list */
#ifdef UNIV_DEBUG
/**********************************************************************//**
Validate the dictionary table LRU list.
@return TRUE if validate OK */
static
ibool
dict_lru_validate(void);
/*===================*/
/**********************************************************************//**
Check if table is in the dictionary table LRU list.
@return TRUE if table found */
static
ibool
dict_lru_find_table(
/*================*/
	const dict_table_t*	find_table);	/*!< in: table to find */
/**********************************************************************//**
Check if a table exists in the dict table non-LRU list.
@return TRUE if table found */
static
ibool
dict_non_lru_find_table(
/*====================*/
	const dict_table_t*	find_table);	/*!< in: table to find */
#endif /* UNIV_DEBUG */

/* Stream for storing detailed information about the latest foreign key
and unique key errors. Only created if !srv_read_only_mode */
FILE*	dict_foreign_err_file		= NULL;
/* mutex protecting the foreign and unique error buffers */
ib_mutex_t	dict_foreign_err_mutex;

/********************************************************************//**
Checks if the database name in two table names is the same.
@return TRUE if same db name */
ibool
dict_tables_have_same_db(
/*=====================*/
	const char*	name1,	/*!< in: table name in the form
				dbname '/' tablename */
	const char*	name2)	/*!< in: table name in the form
				dbname '/' tablename */
{
	for (; *name1 == *name2; name1++, name2++) {
		if (*name1 == '/') {
			return(TRUE);
		}
		ut_a(*name1); /* the names must contain '/' */
	}
	return(FALSE);
}

/********************************************************************//**
Return the end of table name where we have removed dbname and '/'.
@return table name */
const char*
dict_remove_db_name(
/*================*/
	const char*	name)	/*!< in: table name in the form
				dbname '/' tablename */
{
	const char*	s = strchr(name, '/');
	ut_a(s);

	return(s + 1);
}

/********************************************************************//**
Get the database name length in a table name.
@return database name length */
ulint
dict_get_db_name_len(
/*=================*/
	const char*	name)	/*!< in: table name in the form
				dbname '/' tablename */
{
	const char*	s;
	s = strchr(name, '/');
	ut_a(s);
	return(s - name);
}

/********************************************************************//**
Reserves the dictionary system mutex for MySQL. */
void
dict_mutex_enter_for_mysql(void)
/*============================*/
{
	mutex_enter(&dict_sys->mutex);
}

/********************************************************************//**
Releases the dictionary system mutex for MySQL. */
void
dict_mutex_exit_for_mysql(void)
/*===========================*/
{
	mutex_exit(&dict_sys->mutex);
}

/** Allocate and init a dict_table_t's stats latch.
This function must not be called concurrently on the same table object.
@param[in,out]	table_void	table whose stats latch to create */
static
void
dict_table_stats_latch_alloc(
	void*	table_void)
{
	dict_table_t*	table = static_cast<dict_table_t*>(table_void);

	/* Note: rw_lock_create() will call the constructor */

	table->stats_latch = static_cast<rw_lock_t*>(
		ut_malloc_nokey(sizeof(rw_lock_t)));

	ut_a(table->stats_latch != NULL);

	rw_lock_create(dict_table_stats_key, table->stats_latch,
		       SYNC_INDEX_TREE);
}

/** Deinit and free a dict_table_t's stats latch.
This function must not be called concurrently on the same table object.
@param[in,out]	table	table whose stats latch to free */
static
void
dict_table_stats_latch_free(
	dict_table_t*	table)
{
	rw_lock_free(table->stats_latch);
	ut_free(table->stats_latch);
}

/** Create a dict_table_t's stats latch or delay for lazy creation.
This function is only called from either single threaded environment
or from a thread that has not shared the table object with other threads.
@param[in,out]	table	table whose stats latch to create
@param[in]	enabled	if false then the latch is disabled
and dict_table_stats_lock()/unlock() become noop on this table. */
void
dict_table_stats_latch_create(
	dict_table_t*	table,
	bool		enabled)
{
	if (!enabled) {
		table->stats_latch = NULL;
		table->stats_latch_created = os_once::DONE;
		return;
	}

	/* We create this lazily the first time it is used. */
	table->stats_latch = NULL;
	table->stats_latch_created = os_once::NEVER_DONE;
}

/** Destroy a dict_table_t's stats latch.
This function is only called from either single threaded environment
or from a thread that has not shared the table object with other threads.
@param[in,out]	table	table whose stats latch to destroy */
void
dict_table_stats_latch_destroy(
	dict_table_t*	table)
{
	if (table->stats_latch_created == os_once::DONE
	    && table->stats_latch != NULL) {

		dict_table_stats_latch_free(table);
	}
}

/** Lock the appropriate latch to protect a given table's statistics.
@param[in]	table		table whose stats to lock
@param[in]	latch_mode	RW_S_LATCH or RW_X_LATCH */
void
dict_table_stats_lock(
	dict_table_t*	table,
	ulint		latch_mode)
{
	ut_ad(table != NULL);
	ut_ad(table->magic_n == DICT_TABLE_MAGIC_N);

	os_once::do_or_wait_for_done(
		&table->stats_latch_created,
		dict_table_stats_latch_alloc, table);

	if (table->stats_latch == NULL) {
		/* This is a dummy table object that is private in the current
		thread and is not shared between multiple threads, thus we
		skip any locking. */
		return;
	}

	switch (latch_mode) {
	case RW_S_LATCH:
		rw_lock_s_lock(table->stats_latch);
		break;
	case RW_X_LATCH:
		rw_lock_x_lock(table->stats_latch);
		break;
	case RW_NO_LATCH:
		/* fall through */
	default:
		ut_error;
	}
}

/** Unlock the latch that has been locked by dict_table_stats_lock().
@param[in]	table		table whose stats to unlock
@param[in]	latch_mode	RW_S_LATCH or RW_X_LATCH */
void
dict_table_stats_unlock(
	dict_table_t*	table,
	ulint		latch_mode)
{
	ut_ad(table != NULL);
	ut_ad(table->magic_n == DICT_TABLE_MAGIC_N);

	if (table->stats_latch == NULL) {
		/* This is a dummy table object that is private in the current
		thread and is not shared between multiple threads, thus we
		skip any locking. */
		return;
	}

	switch (latch_mode) {
	case RW_S_LATCH:
		rw_lock_s_unlock(table->stats_latch);
		break;
	case RW_X_LATCH:
		rw_lock_x_unlock(table->stats_latch);
		break;
	case RW_NO_LATCH:
		/* fall through */
	default:
		ut_error;
	}
}

/**********************************************************************//**
Try to drop any indexes after an aborted index creation.
This can also be after a server kill during DROP INDEX. */
static
void
dict_table_try_drop_aborted(
/*========================*/
	dict_table_t*	table,		/*!< in: table, or NULL if it
					needs to be looked up again */
	table_id_t	table_id,	/*!< in: table identifier */
	ulint		ref_count)	/*!< in: expected table->n_ref_count */
{
	trx_t*		trx;

	trx = trx_allocate_for_background();
	trx->op_info = "try to drop any indexes after an aborted index creation";
	row_mysql_lock_data_dictionary(trx);
	trx_set_dict_operation(trx, TRX_DICT_OP_INDEX);

	if (table == NULL) {
		table = dict_table_open_on_id_low(
			table_id, DICT_ERR_IGNORE_NONE);
	} else {
		ut_ad(table->id == table_id);
	}

	if (table && table->get_ref_count() == ref_count && table->drop_aborted) {
		/* Silence a debug assertion in row_merge_drop_indexes(). */
		ut_d(table->acquire());
		row_merge_drop_indexes(trx, table, TRUE);
		ut_d(table->release());
		ut_ad(table->get_ref_count() == ref_count);
		trx_commit_for_mysql(trx);
	}

	row_mysql_unlock_data_dictionary(trx);
	trx_free_for_background(trx);
}

/**********************************************************************//**
When opening a table,
try to drop any indexes after an aborted index creation.
Release the dict_sys->mutex. */
static
void
dict_table_try_drop_aborted_and_mutex_exit(
/*=======================================*/
	dict_table_t*	table,		/*!< in: table (may be NULL) */
	ibool		try_drop)	/*!< in: FALSE if should try to
					drop indexes whose online creation
					was aborted */
{
	if (try_drop
	    && table != NULL
	    && table->drop_aborted
	    && table->get_ref_count() == 1
	    && dict_table_get_first_index(table)) {

		/* Attempt to drop the indexes whose online creation
		was aborted. */
		table_id_t	table_id = table->id;

		mutex_exit(&dict_sys->mutex);

		dict_table_try_drop_aborted(table, table_id, 1);
	} else {
		mutex_exit(&dict_sys->mutex);
	}
}

/********************************************************************//**
Decrements the count of open handles to a table. */
void
dict_table_close(
/*=============*/
	dict_table_t*	table,		/*!< in/out: table */
	ibool		dict_locked,	/*!< in: TRUE=data dictionary locked */
	ibool		try_drop)	/*!< in: TRUE=try to drop any orphan
					indexes after an aborted online
					index creation */
{
	if (!dict_locked && !dict_table_is_intrinsic(table)) {
		mutex_enter(&dict_sys->mutex);
	}

	ut_ad(mutex_own(&dict_sys->mutex) || dict_table_is_intrinsic(table));
	ut_a(table->get_ref_count() > 0);

	table->release();

	/* Intrinsic table is not added to dictionary cache so skip other
	cache specific actions. */
	if (dict_table_is_intrinsic(table)) {
		return;
	}

	/* Force persistent stats re-read upon next open of the table
	so that FLUSH TABLE can be used to forcibly fetch stats from disk
	if they have been manually modified. We reset table->stat_initialized
	only if table reference count is 0 because we do not want too frequent
	stats re-reads (e.g. in other cases than FLUSH TABLE). */
	if (strchr(table->name.m_name, '/') != NULL
	    && table->get_ref_count() == 0
	    && dict_stats_is_persistent_enabled(table)) {

		dict_stats_deinit(table);
	}

	MONITOR_DEC(MONITOR_TABLE_REFERENCE);

	ut_ad(dict_lru_validate());

#ifdef UNIV_DEBUG
	if (table->can_be_evicted) {
		ut_ad(dict_lru_find_table(table));
	} else {
		ut_ad(dict_non_lru_find_table(table));
	}
#endif /* UNIV_DEBUG */

	if (!dict_locked) {
		table_id_t	table_id	= table->id;
		ibool		drop_aborted;

		drop_aborted = try_drop
			&& table->drop_aborted
			&& table->get_ref_count() == 1
			&& dict_table_get_first_index(table);

		mutex_exit(&dict_sys->mutex);

		if (drop_aborted) {
			dict_table_try_drop_aborted(NULL, table_id, 0);
		}
	}
}
#endif /* !UNIV_HOTBACKUP */

/********************************************************************//**
Closes the only open handle to a table and drops a table while assuring
that dict_sys->mutex is held the whole time.  This assures that the table
is not evicted after the close when the count of open handles goes to zero.
Because dict_sys->mutex is held, we do not need to call
dict_table_prevent_eviction().  */
void
dict_table_close_and_drop(
/*======================*/
	trx_t*		trx,		/*!< in: data dictionary transaction */
	dict_table_t*	table)		/*!< in/out: table */
{
	ut_ad(mutex_own(&dict_sys->mutex));
	ut_ad(rw_lock_own(dict_operation_lock, RW_LOCK_X));
	ut_ad(trx->dict_operation != TRX_DICT_OP_NONE);
	ut_ad(trx_state_eq(trx, TRX_STATE_ACTIVE));

	dict_table_close(table, TRUE, FALSE);

#if defined UNIV_DEBUG || defined UNIV_DDL_DEBUG
	/* Nobody should have initialized the stats of the newly created
	table when this is called. So we know that it has not been added
	for background stats gathering. */
	ut_a(!table->stat_initialized);
#endif /* UNIV_DEBUG || UNIV_DDL_DEBUG */

	row_merge_drop_table(trx, table);
}

/** Check if the table has a given (non_virtual) column.
@param[in]	table		table object
@param[in]	col_name	column name
@param[in]	col_nr		column number guessed, 0 as default
@return column number if the table has the specified column,
otherwise table->n_def */
ulint
dict_table_has_column(
	const dict_table_t*	table,
	const char*		col_name,
	ulint			col_nr)
{
	ulint		col_max = table->n_def;

	ut_ad(table);
	ut_ad(col_name);
	ut_ad(table->magic_n == DICT_TABLE_MAGIC_N);

	if (col_nr < col_max
	    && innobase_strcasecmp(
		col_name, dict_table_get_col_name(table, col_nr)) == 0) {
		return(col_nr);
	}

	/** The order of column may changed, check it with other columns */
	for (ulint i = 0; i < col_max; i++) {
		if (i != col_nr
		    && innobase_strcasecmp(
			col_name, dict_table_get_col_name(table, i)) == 0) {

			return(i);
		}
	}

	return(col_max);
}

/**********************************************************************//**
Returns a column's name.
@return column name. NOTE: not guaranteed to stay valid if table is
modified in any way (columns added, etc.). */
const char*
dict_table_get_col_name(
/*====================*/
	const dict_table_t*	table,	/*!< in: table */
	ulint			col_nr)	/*!< in: column number */
{
	ulint		i;
	const char*	s;

	ut_ad(table);
	ut_ad(col_nr < table->n_def);
	ut_ad(table->magic_n == DICT_TABLE_MAGIC_N);

	s = table->col_names;
	if (s) {
		for (i = 0; i < col_nr; i++) {
			s += strlen(s) + 1;
		}
	}

	return(s);
}

/** Returns a virtual column's name.
@param[in]	table	target table
@param[in]	col_nr	virtual column number (nth virtual column)
@return column name or NULL if column number out of range. */
const char*
dict_table_get_v_col_name(
	const dict_table_t*	table,
	ulint			col_nr)
{
	const char*	s;

	ut_ad(table);
	ut_ad(col_nr < table->n_v_def);
	ut_ad(table->magic_n == DICT_TABLE_MAGIC_N);

	if (col_nr >= table->n_v_def) {
		return(NULL);
	}

	s = table->v_col_names;

	if (s != NULL) {
		for (ulint i = 0; i < col_nr; i++) {
			s += strlen(s) + 1;
		}
	}

	return(s);
}

/** Search virtual column's position in InnoDB according to its position
in original table's position
@param[in]	table	target table
@param[in]	col_nr	column number (nth column in the MySQL table)
@return virtual column's position in InnoDB, ULINT_UNDEFINED if not find */
static
ulint
dict_table_get_v_col_pos_for_mysql(
	const dict_table_t*	table,
	ulint			col_nr)
{
	ulint	i;

	ut_ad(table);
	ut_ad(col_nr < static_cast<ulint>(table->n_t_def));
	ut_ad(table->magic_n == DICT_TABLE_MAGIC_N);

	for (i = 0; i < table->n_v_def; i++) {
		if (col_nr == dict_get_v_col_mysql_pos(
				table->v_cols[i].m_col.ind)) {
			break;
		}
	}

	if (i == table->n_v_def) {
		return(ULINT_UNDEFINED);
	}

	return(i);
}

/** Returns a virtual column's name according to its original
MySQL table position.
@param[in]	table	target table
@param[in]	col_nr	column number (nth column in the table)
@return column name. */
static
const char*
dict_table_get_v_col_name_mysql(
	const dict_table_t*	table,
	ulint			col_nr)
{
	ulint	i = dict_table_get_v_col_pos_for_mysql(table, col_nr);

	if (i == ULINT_UNDEFINED) {
		return(NULL);
	}

	return(dict_table_get_v_col_name(table, i));
}

/** Get nth virtual column according to its original MySQL table position
@param[in]	table	target table
@param[in]	col_nr	column number in MySQL Table definition
@return dict_v_col_t ptr */
dict_v_col_t*
dict_table_get_nth_v_col_mysql(
	const dict_table_t*	table,
	ulint			col_nr)
{
	ulint	i = dict_table_get_v_col_pos_for_mysql(table, col_nr);

	if (i == ULINT_UNDEFINED) {
		return(NULL);
	}

	return(dict_table_get_nth_v_col(table, i));
}

#ifndef UNIV_HOTBACKUP
/** Allocate and init the autoinc latch of a given table.
This function must not be called concurrently on the same table object.
@param[in,out]	table_void	table whose autoinc latch to create */
static
void
dict_table_autoinc_alloc(
	void*	table_void)
{
	dict_table_t*	table = static_cast<dict_table_t*>(table_void);
	table->autoinc_mutex = UT_NEW_NOKEY(ib_mutex_t());
	ut_a(table->autoinc_mutex != NULL);
	mutex_create(LATCH_ID_AUTOINC, table->autoinc_mutex);
}

/** Allocate and init the zip_pad_mutex of a given index.
This function must not be called concurrently on the same index object.
@param[in,out]	index_void	index whose zip_pad_mutex to create */
static
void
dict_index_zip_pad_alloc(
	void*	index_void)
{
	dict_index_t*	index = static_cast<dict_index_t*>(index_void);
	index->zip_pad.mutex = UT_NEW_NOKEY(SysMutex());
	ut_a(index->zip_pad.mutex != NULL);
	mutex_create(LATCH_ID_ZIP_PAD_MUTEX, index->zip_pad.mutex);
}


/********************************************************************//**
Acquire the autoinc lock. */
void
dict_table_autoinc_lock(
/*====================*/
	dict_table_t*	table)	/*!< in/out: table */
{
	os_once::do_or_wait_for_done(
		&table->autoinc_mutex_created,
		dict_table_autoinc_alloc, table);

	mutex_enter(table->autoinc_mutex);
}

/** Acquire the zip_pad_mutex latch.
@param[in,out]	index	the index whose zip_pad_mutex to acquire.*/
void
dict_index_zip_pad_lock(
	dict_index_t*	index)
{
	os_once::do_or_wait_for_done(
		&index->zip_pad.mutex_created,
		dict_index_zip_pad_alloc, index);

	mutex_enter(index->zip_pad.mutex);
}


/********************************************************************//**
Unconditionally set the autoinc counter. */
void
dict_table_autoinc_initialize(
/*==========================*/
	dict_table_t*	table,	/*!< in/out: table */
	ib_uint64_t	value)	/*!< in: next value to assign to a row */
{
	ut_ad(dict_table_autoinc_own(table));

	table->autoinc = value;
}

/** Get all the FTS indexes on a table.
@param[in]	table	table
@param[out]	indexes	all FTS indexes on this table
@return number of FTS indexes */
ulint
dict_table_get_all_fts_indexes(
	const dict_table_t*	table,
	ib_vector_t*		indexes)
{
	dict_index_t* index;

	ut_a(ib_vector_size(indexes) == 0);

	for (index = dict_table_get_first_index(table);
	     index;
	     index = dict_table_get_next_index(index)) {

		if (index->type == DICT_FTS) {
			ib_vector_push(indexes, &index);
		}
	}

	return(ib_vector_size(indexes));
}

/** Store autoinc value when the table is evicted.
@param[in]	table	table evicted */
void
dict_table_autoinc_store(
	const dict_table_t*	table)
{
	ut_ad(mutex_own(&dict_sys->mutex));

	if (table->autoinc != 0) {
		ut_ad(dict_sys->autoinc_map->find(table->id)
		      == dict_sys->autoinc_map->end());

		dict_sys->autoinc_map->insert(
			std::pair<table_id_t, ib_uint64_t>(
			table->id, table->autoinc));
	}
}

/** Restore autoinc value when the table is loaded.
@param[in]	table	table loaded */
void
dict_table_autoinc_restore(
	dict_table_t*	table)
{
	ut_ad(mutex_own(&dict_sys->mutex));

	autoinc_map_t::iterator	it;
	it = dict_sys->autoinc_map->find(table->id);

	if (it != dict_sys->autoinc_map->end()) {
		table->autoinc = it->second;
		ut_ad(table->autoinc != 0);

		dict_sys->autoinc_map->erase(it);
	}
}

/********************************************************************//**
Reads the next autoinc value (== autoinc counter value), 0 if not yet
initialized.
@return value for a new row, or 0 */
ib_uint64_t
dict_table_autoinc_read(
/*====================*/
	const dict_table_t*	table)	/*!< in: table */
{
	ut_ad(dict_table_autoinc_own(table));

	return(table->autoinc);
}

/********************************************************************//**
Updates the autoinc counter if the value supplied is greater than the
current value. */
void
dict_table_autoinc_update_if_greater(
/*=================================*/

	dict_table_t*	table,	/*!< in/out: table */
	ib_uint64_t	value)	/*!< in: value which was assigned to a row */
{
	ut_ad(dict_table_autoinc_own(table));

	if (value > table->autoinc) {

		table->autoinc = value;
	}
}

/********************************************************************//**
Release the autoinc lock. */
void
dict_table_autoinc_unlock(
/*======================*/
	dict_table_t*	table)	/*!< in/out: table */
{
	mutex_exit(table->autoinc_mutex);
}
#endif /* !UNIV_HOTBACKUP */

/** Looks for column n in an index.
@param[in]	index		index
@param[in]	n		column number
@param[in]	inc_prefix	true=consider column prefixes too
@param[in]	is_virtual	true==virtual column
@return position in internal representation of the index;
ULINT_UNDEFINED if not contained */
ulint
dict_index_get_nth_col_or_prefix_pos(
	const dict_index_t*	index,
	ulint			n,
	bool			inc_prefix,
	bool			is_virtual)
{
	const dict_field_t*	field;
	const dict_col_t*	col;
	ulint			pos;
	ulint			n_fields;

	ut_ad(index);
	ut_ad(index->magic_n == DICT_INDEX_MAGIC_N);

	if (is_virtual) {
		col = &(dict_table_get_nth_v_col(index->table, n)->m_col);
	} else {
		col = dict_table_get_nth_col(index->table, n);
	}

	if (dict_index_is_clust(index)) {

		return(dict_col_get_clust_pos(col, index));
	}

	n_fields = dict_index_get_n_fields(index);

	for (pos = 0; pos < n_fields; pos++) {
		field = dict_index_get_nth_field(index, pos);

		if (col == field->col
		    && (inc_prefix || field->prefix_len == 0)) {

			return(pos);
		}
	}

	return(ULINT_UNDEFINED);
}

#ifndef UNIV_HOTBACKUP
/** Returns TRUE if the index contains a column or a prefix of that column.
@param[in]	index		index
@param[in]	n		column number
@param[in]	is_virtual	whether it is a virtual col
@return TRUE if contains the column or its prefix */
ibool
dict_index_contains_col_or_prefix(
	const dict_index_t*	index,
	ulint			n,
	bool			is_virtual)
{
	const dict_field_t*	field;
	const dict_col_t*	col;
	ulint			pos;
	ulint			n_fields;

	ut_ad(index);
	ut_ad(index->magic_n == DICT_INDEX_MAGIC_N);

	if (dict_index_is_clust(index)) {

		return(TRUE);
	}

	if (is_virtual) {
		col = &dict_table_get_nth_v_col(index->table, n)->m_col;
	} else {
		col = dict_table_get_nth_col(index->table, n);
	}

	n_fields = dict_index_get_n_fields(index);

	for (pos = 0; pos < n_fields; pos++) {
		field = dict_index_get_nth_field(index, pos);

		if (col == field->col) {

			return(TRUE);
		}
	}

	return(FALSE);
}

/********************************************************************//**
Looks for a matching field in an index. The column has to be the same. The
column in index must be complete, or must contain a prefix longer than the
column in index2. That is, we must be able to construct the prefix in index2
from the prefix in index.
@return position in internal representation of the index;
ULINT_UNDEFINED if not contained */
ulint
dict_index_get_nth_field_pos(
/*=========================*/
	const dict_index_t*	index,	/*!< in: index from which to search */
	const dict_index_t*	index2,	/*!< in: index */
	ulint			n)	/*!< in: field number in index2 */
{
	const dict_field_t*	field;
	const dict_field_t*	field2;
	ulint			n_fields;
	ulint			pos;

	ut_ad(index);
	ut_ad(index->magic_n == DICT_INDEX_MAGIC_N);

	field2 = dict_index_get_nth_field(index2, n);

	n_fields = dict_index_get_n_fields(index);

	/* Are we looking for a MBR (Minimum Bound Box) field of
	a spatial index */
	bool	is_mbr_fld = (n == 0 && dict_index_is_spatial(index2));

	for (pos = 0; pos < n_fields; pos++) {
		field = dict_index_get_nth_field(index, pos);

		/* The first field of a spatial index is a transformed
		MBR (Minimum Bound Box) field made out of original column,
		so its field->col still points to original cluster index
		col, but the actual content is different. So we cannot
		consider them equal if neither of them is MBR field */
		if (pos == 0 && dict_index_is_spatial(index) && !is_mbr_fld) {
			continue;
		}

		if (field->col == field2->col
		    && (field->prefix_len == 0
			|| (field->prefix_len >= field2->prefix_len
			    && field2->prefix_len != 0))) {

			return(pos);
		}
	}

	return(ULINT_UNDEFINED);
}

/**********************************************************************//**
Returns a table object based on table id.
@return table, NULL if does not exist */
dict_table_t*
dict_table_open_on_id(
/*==================*/
	table_id_t	table_id,	/*!< in: table id */
	ibool		dict_locked,	/*!< in: TRUE=data dictionary locked */
	dict_table_op_t	table_op)	/*!< in: operation to perform */
{
	dict_table_t*	table;

	if (!dict_locked) {
		mutex_enter(&dict_sys->mutex);
	}

	ut_ad(mutex_own(&dict_sys->mutex));

	table = dict_table_open_on_id_low(
		table_id,
		table_op == DICT_TABLE_OP_LOAD_TABLESPACE
		? DICT_ERR_IGNORE_RECOVER_LOCK
		: DICT_ERR_IGNORE_NONE);

	if (table != NULL) {

		if (table->can_be_evicted) {
			dict_move_to_mru(table);
		}

		table->acquire();

		MONITOR_INC(MONITOR_TABLE_REFERENCE);
	}

	if (!dict_locked) {
		dict_table_try_drop_aborted_and_mutex_exit(
			table, table_op == DICT_TABLE_OP_DROP_ORPHAN);
	}

	return(table);
}

/********************************************************************//**
Looks for column n position in the clustered index.
@return position in internal representation of the clustered index */
ulint
dict_table_get_nth_col_pos(
/*=======================*/
	const dict_table_t*	table,	/*!< in: table */
	ulint			n)	/*!< in: column number */
{
	return(dict_index_get_nth_col_pos(dict_table_get_first_index(table),
					  n));
}

/********************************************************************//**
Checks if a column is in the ordering columns of the clustered index of a
table. Column prefixes are treated like whole columns.
@return TRUE if the column, or its prefix, is in the clustered key */
ibool
dict_table_col_in_clustered_key(
/*============================*/
	const dict_table_t*	table,	/*!< in: table */
	ulint			n)	/*!< in: column number */
{
	const dict_index_t*	index;
	const dict_field_t*	field;
	const dict_col_t*	col;
	ulint			pos;
	ulint			n_fields;

	ut_ad(table);

	col = dict_table_get_nth_col(table, n);

	index = dict_table_get_first_index(table);

	n_fields = dict_index_get_n_unique(index);

	for (pos = 0; pos < n_fields; pos++) {
		field = dict_index_get_nth_field(index, pos);

		if (col == field->col) {

			return(TRUE);
		}
	}

	return(FALSE);
}

/**********************************************************************//**
Inits the data dictionary module. */
void
dict_init(void)
/*===========*/
{
	dict_operation_lock = static_cast<rw_lock_t*>(
		ut_zalloc_nokey(sizeof(*dict_operation_lock)));

	dict_sys = static_cast<dict_sys_t*>(ut_zalloc_nokey(sizeof(*dict_sys)));

	UT_LIST_INIT(dict_sys->table_LRU, &dict_table_t::table_LRU);
	UT_LIST_INIT(dict_sys->table_non_LRU, &dict_table_t::table_LRU);

	mutex_create(LATCH_ID_DICT_SYS, &dict_sys->mutex);

	dict_sys->table_hash = hash_create(
		buf_pool_get_curr_size()
		/ (DICT_POOL_PER_TABLE_HASH * UNIV_WORD_SIZE));

	dict_sys->table_id_hash = hash_create(
		buf_pool_get_curr_size()
		/ (DICT_POOL_PER_TABLE_HASH * UNIV_WORD_SIZE));

	rw_lock_create(dict_operation_lock_key,
		       dict_operation_lock, SYNC_DICT_OPERATION);

	if (!srv_read_only_mode) {
		dict_foreign_err_file = os_file_create_tmpfile();
		ut_a(dict_foreign_err_file);
	}

	mutex_create(LATCH_ID_DICT_FOREIGN_ERR, &dict_foreign_err_mutex);

	dict_sys->autoinc_map = new autoinc_map_t();
}

/**********************************************************************//**
Move to the most recently used segment of the LRU list. */
void
dict_move_to_mru(
/*=============*/
	dict_table_t*	table)		/*!< in: table to move to MRU */
{
	ut_ad(mutex_own(&dict_sys->mutex));
	ut_ad(dict_lru_validate());
	ut_ad(dict_lru_find_table(table));

	ut_a(table->can_be_evicted);

	UT_LIST_REMOVE(dict_sys->table_LRU, table);

	UT_LIST_ADD_FIRST(dict_sys->table_LRU, table);

	ut_ad(dict_lru_validate());
}

/**********************************************************************//**
Returns a table object and increment its open handle count.
NOTE! This is a high-level function to be used mainly from outside the
'dict' module. Inside this directory dict_table_get_low
is usually the appropriate function.
@return table, NULL if does not exist */
dict_table_t*
dict_table_open_on_name(
/*====================*/
	const char*	table_name,	/*!< in: table name */
	ibool		dict_locked,	/*!< in: TRUE=data dictionary locked */
	ibool		try_drop,	/*!< in: TRUE=try to drop any orphan
					indexes after an aborted online
					index creation */
	dict_err_ignore_t
			ignore_err)	/*!< in: error to be ignored when
					loading a table definition */
{
	dict_table_t*	table;
	DBUG_ENTER("dict_table_open_on_name");
	DBUG_PRINT("dict_table_open_on_name", ("table: '%s'", table_name));

	if (!dict_locked) {
		mutex_enter(&dict_sys->mutex);
	}

	ut_ad(table_name);
	ut_ad(mutex_own(&dict_sys->mutex));

	table = dict_table_check_if_in_cache_low(table_name);

	if (table == NULL) {
		table = dict_load_table(table_name, true, ignore_err);
	}

	ut_ad(!table || table->cached);

	if (table != NULL) {

		/* If table is corrupted, return NULL */
		if (ignore_err == DICT_ERR_IGNORE_NONE
		    && table->corrupted) {

			/* Make life easy for drop table. */
			dict_table_prevent_eviction(table);

			if (!dict_locked) {
				mutex_exit(&dict_sys->mutex);
			}

			ib::info() << "Table "
				<< table->name
				<< " is corrupted. Please drop the table"
				" and recreate it";
			DBUG_RETURN(NULL);
		}

		if (table->can_be_evicted) {
			dict_move_to_mru(table);
		}

		table->acquire();

		MONITOR_INC(MONITOR_TABLE_REFERENCE);
	}

	ut_ad(dict_lru_validate());

	if (!dict_locked) {
		dict_table_try_drop_aborted_and_mutex_exit(table, try_drop);
	}

	DBUG_RETURN(table);
}
#endif /* !UNIV_HOTBACKUP */

/**********************************************************************//**
Adds system columns to a table object. */
void
dict_table_add_system_columns(
/*==========================*/
	dict_table_t*	table,	/*!< in/out: table */
	mem_heap_t*	heap)	/*!< in: temporary heap */
{
	ut_ad(table);
	ut_ad(table->n_def ==
	      (table->n_cols - dict_table_get_n_sys_cols(table)));
	ut_ad(table->magic_n == DICT_TABLE_MAGIC_N);
	ut_ad(!table->cached);

	/* NOTE: the system columns MUST be added in the following order
	(so that they can be indexed by the numerical value of DATA_ROW_ID,
	etc.) and as the last columns of the table memory object.
	The clustered index will not always physically contain all system
	columns.
	Intrinsic table don't need DB_ROLL_PTR as UNDO logging is turned off
	for these tables. */

	dict_mem_table_add_col(table, heap, "DB_ROW_ID", DATA_SYS,
			       DATA_ROW_ID | DATA_NOT_NULL,
			       DATA_ROW_ID_LEN);

#if (DATA_ITT_N_SYS_COLS != 2)
#error "DATA_ITT_N_SYS_COLS != 2"
#endif

#if DATA_ROW_ID != 0
#error "DATA_ROW_ID != 0"
#endif
	dict_mem_table_add_col(table, heap, "DB_TRX_ID", DATA_SYS,
			       DATA_TRX_ID | DATA_NOT_NULL,
			       DATA_TRX_ID_LEN);
#if DATA_TRX_ID != 1
#error "DATA_TRX_ID != 1"
#endif

	if (!dict_table_is_intrinsic(table)) {
		dict_mem_table_add_col(table, heap, "DB_ROLL_PTR", DATA_SYS,
				       DATA_ROLL_PTR | DATA_NOT_NULL,
				       DATA_ROLL_PTR_LEN);
#if DATA_ROLL_PTR != 2
#error "DATA_ROLL_PTR != 2"
#endif

		/* This check reminds that if a new system column is added to
		the program, it should be dealt with here */
#if DATA_N_SYS_COLS != 3
#error "DATA_N_SYS_COLS != 3"
#endif
	}
}

#ifndef UNIV_HOTBACKUP
/** Mark if table has big rows.
@param[in,out]	table	table handler */
void
dict_table_set_big_rows(
	dict_table_t*	table)
{
	ulint	row_len = 0;
	for (ulint i = 0; i < table->n_def; i++) {
		ulint	col_len = dict_col_get_max_size(
			dict_table_get_nth_col(table, i));

		row_len += col_len;

		/* If we have a single unbounded field, or several gigantic
		fields, mark the maximum row size as BIG_ROW_SIZE. */
		if (row_len >= BIG_ROW_SIZE || col_len >= BIG_ROW_SIZE) {
			row_len = BIG_ROW_SIZE;

			break;
		}
	}

	table->big_rows = (row_len >= BIG_ROW_SIZE) ? TRUE : FALSE;
}

/**********************************************************************//**
Adds a table object to the dictionary cache. */
void
dict_table_add_to_cache(
/*====================*/
	dict_table_t*	table,		/*!< in: table */
	ibool		can_be_evicted,	/*!< in: TRUE if can be evicted */
	mem_heap_t*	heap)		/*!< in: temporary heap */
{
	ulint	fold;
	ulint	id_fold;

	ut_ad(dict_lru_validate());
	ut_ad(mutex_own(&dict_sys->mutex));

	dict_table_add_system_columns(table, heap);

	table->cached = TRUE;

	fold = ut_fold_string(table->name.m_name);
	id_fold = ut_fold_ull(table->id);

	dict_table_set_big_rows(table);

	/* Look for a table with the same name: error if such exists */
	{
		dict_table_t*	table2;
		HASH_SEARCH(name_hash, dict_sys->table_hash, fold,
			    dict_table_t*, table2, ut_ad(table2->cached),
			    !strcmp(table2->name.m_name, table->name.m_name));
		ut_a(table2 == NULL);

#ifdef UNIV_DEBUG
		/* Look for the same table pointer with a different name */
		HASH_SEARCH_ALL(name_hash, dict_sys->table_hash,
				dict_table_t*, table2, ut_ad(table2->cached),
				table2 == table);
		ut_ad(table2 == NULL);
#endif /* UNIV_DEBUG */
	}

	/* Look for a table with the same id: error if such exists */
	{
		dict_table_t*	table2;
		HASH_SEARCH(id_hash, dict_sys->table_id_hash, id_fold,
			    dict_table_t*, table2, ut_ad(table2->cached),
			    table2->id == table->id);
		ut_a(table2 == NULL);

#ifdef UNIV_DEBUG
		/* Look for the same table pointer with a different id */
		HASH_SEARCH_ALL(id_hash, dict_sys->table_id_hash,
				dict_table_t*, table2, ut_ad(table2->cached),
				table2 == table);
		ut_ad(table2 == NULL);
#endif /* UNIV_DEBUG */
	}

	/* Add table to hash table of tables */
	HASH_INSERT(dict_table_t, name_hash, dict_sys->table_hash, fold,
		    table);

	/* Add table to hash table of tables based on table id */
	HASH_INSERT(dict_table_t, id_hash, dict_sys->table_id_hash, id_fold,
		    table);

	table->can_be_evicted = can_be_evicted;

	if (table->can_be_evicted) {
		UT_LIST_ADD_FIRST(dict_sys->table_LRU, table);
	} else {
		UT_LIST_ADD_FIRST(dict_sys->table_non_LRU, table);
	}

	dict_table_autoinc_restore(table);

	ut_ad(dict_lru_validate());

	dict_sys->size += mem_heap_get_size(table->heap)
		+ strlen(table->name.m_name) + 1;
}

/**********************************************************************//**
Test whether a table can be evicted from the LRU cache.
@return TRUE if table can be evicted. */
static
ibool
dict_table_can_be_evicted(
/*======================*/
	const dict_table_t*	table)		/*!< in: table to test */
{
	ut_ad(mutex_own(&dict_sys->mutex));
	ut_ad(rw_lock_own(dict_operation_lock, RW_LOCK_X));

	ut_a(table->can_be_evicted);
	ut_a(table->foreign_set.empty());
	ut_a(table->referenced_set.empty());

	if (table->get_ref_count() == 0) {
		dict_index_t*	index;

		/* The transaction commit and rollback are called from
		outside the handler interface. This means that there is
		a window where the table->n_ref_count can be zero but
		the table instance is in "use". */

		if (lock_table_has_locks(table)) {
			return(FALSE);
		}

		for (index = dict_table_get_first_index(table);
		     index != NULL;
		     index = dict_table_get_next_index(index)) {

			btr_search_t*	info = btr_search_get_info(index);

			/* We are not allowed to free the in-memory index
			struct dict_index_t until all entries in the adaptive
			hash index that point to any of the page belonging to
			his b-tree index are dropped. This is so because
			dropping of these entries require access to
			dict_index_t struct. To avoid such scenario we keep
			a count of number of such pages in the search_info and
			only free the dict_index_t struct when this count
			drops to zero.

			See also: dict_index_remove_from_cache_low() */

			if (btr_search_info_get_ref_count(info, index) > 0) {
				return(FALSE);
			}
		}

		return(TRUE);
	}

	return(FALSE);
}

/**********************************************************************//**
Make room in the table cache by evicting an unused table. The unused table
should not be part of FK relationship and currently not used in any user
transaction. There is no guarantee that it will remove a table.
@return number of tables evicted. If the number of tables in the dict_LRU
is less than max_tables it will not do anything. */
ulint
dict_make_room_in_cache(
/*====================*/
	ulint		max_tables,	/*!< in: max tables allowed in cache */
	ulint		pct_check)	/*!< in: max percent to check */
{
	ulint		i;
	ulint		len;
	dict_table_t*	table;
	ulint		check_up_to;
	ulint		n_evicted = 0;

	ut_a(pct_check > 0);
	ut_a(pct_check <= 100);
	ut_ad(mutex_own(&dict_sys->mutex));
	ut_ad(rw_lock_own(dict_operation_lock, RW_LOCK_X));
	ut_ad(dict_lru_validate());

	i = len = UT_LIST_GET_LEN(dict_sys->table_LRU);

	if (len < max_tables) {
		return(0);
	}

	check_up_to = len - ((len * pct_check) / 100);

	/* Check for overflow */
	ut_a(i == 0 || check_up_to <= i);

	/* Find a suitable candidate to evict from the cache. Don't scan the
	entire LRU list. Only scan pct_check list entries. */

	for (table = UT_LIST_GET_LAST(dict_sys->table_LRU);
	     table != NULL
	     && i > check_up_to
	     && (len - n_evicted) > max_tables;
	     --i) {

		dict_table_t*	prev_table;

	        prev_table = UT_LIST_GET_PREV(table_LRU, table);

		if (dict_table_can_be_evicted(table)) {

			dict_table_remove_from_cache_low(table, TRUE);

			++n_evicted;
		}

		table = prev_table;
	}

	return(n_evicted);
}

/**********************************************************************//**
Move a table to the non-LRU list from the LRU list. */
void
dict_table_move_from_lru_to_non_lru(
/*================================*/
	dict_table_t*	table)	/*!< in: table to move from LRU to non-LRU */
{
	ut_ad(mutex_own(&dict_sys->mutex));
	ut_ad(dict_lru_find_table(table));

	ut_a(table->can_be_evicted);

	UT_LIST_REMOVE(dict_sys->table_LRU, table);

	UT_LIST_ADD_LAST(dict_sys->table_non_LRU, table);

	table->can_be_evicted = FALSE;
}

/** Looks for an index with the given id given a table instance.
@param[in]	table	table instance
@param[in]	id	index id
@return index or NULL */
dict_index_t*
dict_table_find_index_on_id(
	const dict_table_t*	table,
	index_id_t		id)
{
	dict_index_t*	index;

	for (index = dict_table_get_first_index(table);
	     index != NULL;
	     index = dict_table_get_next_index(index)) {

		if (id == index->id) {
			/* Found */

			return(index);
		}
	}

	return(NULL);
}

/**********************************************************************//**
Looks for an index with the given id. NOTE that we do not reserve
the dictionary mutex: this function is for emergency purposes like
printing info of a corrupt database page!
@return index or NULL if not found in cache */
dict_index_t*
dict_index_find_on_id_low(
/*======================*/
	index_id_t	id)	/*!< in: index id */
{
	dict_table_t*	table;

	/* This can happen if the system tablespace is the wrong page size */
	if (dict_sys == NULL) {
		return(NULL);
	}

	for (table = UT_LIST_GET_FIRST(dict_sys->table_LRU);
	     table != NULL;
	     table = UT_LIST_GET_NEXT(table_LRU, table)) {

		dict_index_t*	index = dict_table_find_index_on_id(table, id);

		if (index != NULL) {
			return(index);
		}
	}

	for (table = UT_LIST_GET_FIRST(dict_sys->table_non_LRU);
	     table != NULL;
	     table = UT_LIST_GET_NEXT(table_LRU, table)) {

		dict_index_t*	index = dict_table_find_index_on_id(table, id);

		if (index != NULL) {
			return(index);
		}
	}

	return(NULL);
}

/** Function object to remove a foreign key constraint from the
referenced_set of the referenced table.  The foreign key object is
also removed from the dictionary cache.  The foreign key constraint
is not removed from the foreign_set of the table containing the
constraint. */
struct dict_foreign_remove_partial
{
	void operator()(dict_foreign_t* foreign) {
		dict_table_t*	table = foreign->referenced_table;
		if (table != NULL) {
			table->referenced_set.erase(foreign);
		}
		dict_foreign_free(foreign);
	}
};

/**********************************************************************//**
Renames a table object.
@return TRUE if success */
dberr_t
dict_table_rename_in_cache(
/*=======================*/
	dict_table_t*	table,		/*!< in/out: table */
	const char*	new_name,	/*!< in: new name */
	ibool		rename_also_foreigns)/*!< in: in ALTER TABLE we want
					to preserve the original table name
					in constraints which reference it */
{
	dict_foreign_t*	foreign;
	dict_index_t*	index;
	ulint		fold;
	char		old_name[MAX_FULL_NAME_LEN + 1];

	ut_ad(mutex_own(&dict_sys->mutex));

	/* store the old/current name to an automatic variable */
	if (strlen(table->name.m_name) + 1 <= sizeof(old_name)) {
		strcpy(old_name, table->name.m_name);
	} else {
		ib::fatal() << "Too long table name: "
			<< table->name
			<< ", max length is " << MAX_FULL_NAME_LEN;
	}

	fold = ut_fold_string(new_name);

	/* Look for a table with the same name: error if such exists */
	dict_table_t*	table2;
	HASH_SEARCH(name_hash, dict_sys->table_hash, fold,
			dict_table_t*, table2, ut_ad(table2->cached),
			(ut_strcmp(table2->name.m_name, new_name) == 0));
	DBUG_EXECUTE_IF("dict_table_rename_in_cache_failure",
		if (table2 == NULL) {
			table2 = (dict_table_t*) -1;
		} );
	if (table2) {
		ib::error() << "Cannot rename table '" << old_name
			<< "' to '" << new_name << "' since the"
			" dictionary cache already contains '" << new_name << "'.";
		return(DB_ERROR);
	}

	/* If the table is stored in a single-table tablespace, rename the
	.ibd file and rebuild the .isl file if needed. */

	if (dict_table_is_discarded(table)) {
		os_file_type_t	type;
		bool		exists;
		char*		filepath;

		ut_ad(dict_table_is_file_per_table(table));
		ut_ad(!dict_table_is_temporary(table));

		/* Make sure the data_dir_path is set. */
		dict_get_and_save_data_dir_path(table, true);

		if (DICT_TF_HAS_DATA_DIR(table->flags)) {
			ut_a(table->data_dir_path);

			filepath = fil_make_filepath(
				table->data_dir_path, table->name.m_name,
				IBD, true);
		} else {
			filepath = fil_make_filepath(
				NULL, table->name.m_name, IBD, false);
		}

		if (filepath == NULL) {
			return(DB_OUT_OF_MEMORY);
		}

		fil_delete_tablespace(table->space, BUF_REMOVE_ALL_NO_WRITE);

		/* Delete any temp file hanging around. */
		if (os_file_status(filepath, &exists, &type)
		    && exists
		    && !os_file_delete_if_exists(innodb_temp_file_key,
						 filepath, NULL)) {

			ib::info() << "Delete of " << filepath << " failed.";
		}

		ut_free(filepath);

	} else if (dict_table_is_file_per_table(table)) {

		if (table->dir_path_of_temp_table != NULL) {
			ib::error() << "Trying to rename a TEMPORARY TABLE "
				<< old_name
				<< " ( " << table->dir_path_of_temp_table
				<< " )";
			return(DB_ERROR);
		}

		char*	new_path = NULL;
		char*	old_path = fil_space_get_first_path(table->space);

		if (DICT_TF_HAS_DATA_DIR(table->flags)) {
			new_path = os_file_make_new_pathname(
				old_path, new_name);

			dberr_t	err = RemoteDatafile::create_link_file(
				new_name, new_path);

			if (err != DB_SUCCESS) {
				ut_free(new_path);
				ut_free(old_path);
				return(DB_TABLESPACE_EXISTS);
			}
		}

		bool	success = fil_rename_tablespace(
			table->space, old_path, new_name, new_path);

		ut_free(old_path);

		/* If the tablespace is remote, a new .isl file was created
		If success, delete the old one. If not, delete the new one.  */
		if (new_path) {

			ut_free(new_path);
			RemoteDatafile::delete_link_file(success ? old_name : new_name);
		}

		if (!success) {
			return(DB_ERROR);
		}
	}

	/* Remove table from the hash tables of tables */
	HASH_DELETE(dict_table_t, name_hash, dict_sys->table_hash,
		    ut_fold_string(old_name), table);

	if (strlen(new_name) > strlen(table->name.m_name)) {
		/* We allocate MAX_FULL_NAME_LEN + 1 bytes here to avoid
		memory fragmentation, we assume a repeated calls of
		ut_realloc() with the same size do not cause fragmentation */
		ut_a(strlen(new_name) <= MAX_FULL_NAME_LEN);

		table->name.m_name = static_cast<char*>(
			ut_realloc(table->name.m_name, MAX_FULL_NAME_LEN + 1));
	}
	strcpy(table->name.m_name, new_name);

	/* Add table to hash table of tables */
	HASH_INSERT(dict_table_t, name_hash, dict_sys->table_hash, fold,
		    table);

	dict_sys->size += strlen(new_name) - strlen(old_name);
	ut_a(dict_sys->size > 0);

	/* Update the table_name field in indexes */
	for (index = dict_table_get_first_index(table);
	     index != NULL;
	     index = dict_table_get_next_index(index)) {

		index->table_name = table->name.m_name;
	}

	if (!rename_also_foreigns) {
		/* In ALTER TABLE we think of the rename table operation
		in the direction table -> temporary table (#sql...)
		as dropping the table with the old name and creating
		a new with the new name. Thus we kind of drop the
		constraints from the dictionary cache here. The foreign key
		constraints will be inherited to the new table from the
		system tables through a call of dict_load_foreigns. */

		/* Remove the foreign constraints from the cache */
		std::for_each(table->foreign_set.begin(),
			      table->foreign_set.end(),
			      dict_foreign_remove_partial());
		table->foreign_set.clear();

		/* Reset table field in referencing constraints */
		for (dict_foreign_set::iterator it
			= table->referenced_set.begin();
		     it != table->referenced_set.end();
		     ++it) {

			foreign = *it;
			foreign->referenced_table = NULL;
			foreign->referenced_index = NULL;

		}

		/* Make the set of referencing constraints empty */
		table->referenced_set.clear();

		return(DB_SUCCESS);
	}

	/* Update the table name fields in foreign constraints, and update also
	the constraint id of new format >= 4.0.18 constraints. Note that at
	this point we have already changed table->name to the new name. */

	dict_foreign_set	fk_set;

	for (;;) {

		dict_foreign_set::iterator	it
			= table->foreign_set.begin();

		if (it == table->foreign_set.end()) {
			break;
		}

		foreign = *it;

		if (foreign->referenced_table) {
			foreign->referenced_table->referenced_set.erase(foreign);
		}

		if (ut_strlen(foreign->foreign_table_name)
		    < ut_strlen(table->name.m_name)) {
			/* Allocate a longer name buffer;
			TODO: store buf len to save memory */

			foreign->foreign_table_name = mem_heap_strdup(
				foreign->heap, table->name.m_name);
			dict_mem_foreign_table_name_lookup_set(foreign, TRUE);
		} else {
			strcpy(foreign->foreign_table_name,
			       table->name.m_name);
			dict_mem_foreign_table_name_lookup_set(foreign, FALSE);
		}
		if (strchr(foreign->id, '/')) {
			/* This is a >= 4.0.18 format id */

			ulint	db_len;
			char*	old_id;
			char    old_name_cs_filename[MAX_TABLE_NAME_LEN+20];
			uint    errors = 0;

			/* All table names are internally stored in charset
			my_charset_filename (except the temp tables and the
			partition identifier suffix in partition tables). The
			foreign key constraint names are internally stored
			in UTF-8 charset.  The variable fkid here is used
			to store foreign key constraint name in charset
			my_charset_filename for comparison further below. */
			char    fkid[MAX_TABLE_NAME_LEN+20];
			ibool	on_tmp = FALSE;

			/* The old table name in my_charset_filename is stored
			in old_name_cs_filename */

			strncpy(old_name_cs_filename, old_name,
				MAX_TABLE_NAME_LEN);
			if (strstr(old_name, TEMP_TABLE_PATH_PREFIX) == NULL) {

				innobase_convert_to_system_charset(
					strchr(old_name_cs_filename, '/') + 1,
					strchr(old_name, '/') + 1,
					MAX_TABLE_NAME_LEN, &errors);

				if (errors) {
					/* There has been an error to convert
					old table into UTF-8.  This probably
					means that the old table name is
					actually in UTF-8. */
					innobase_convert_to_filename_charset(
						strchr(old_name_cs_filename,
						       '/') + 1,
						strchr(old_name, '/') + 1,
						MAX_TABLE_NAME_LEN);
				} else {
					/* Old name already in
					my_charset_filename */
					strncpy(old_name_cs_filename, old_name,
						MAX_TABLE_NAME_LEN);
				}
			}

			strncpy(fkid, foreign->id, MAX_TABLE_NAME_LEN);

			if (strstr(fkid, TEMP_TABLE_PATH_PREFIX) == NULL) {
				innobase_convert_to_filename_charset(
					strchr(fkid, '/') + 1,
					strchr(foreign->id, '/') + 1,
					MAX_TABLE_NAME_LEN+20);
			} else {
				on_tmp = TRUE;
			}

			old_id = mem_strdup(foreign->id);

			if (ut_strlen(fkid) > ut_strlen(old_name_cs_filename)
			    + ((sizeof dict_ibfk) - 1)
			    && !memcmp(fkid, old_name_cs_filename,
				       ut_strlen(old_name_cs_filename))
			    && !memcmp(fkid + ut_strlen(old_name_cs_filename),
				       dict_ibfk, (sizeof dict_ibfk) - 1)) {

				/* This is a generated >= 4.0.18 format id */

				char	table_name[MAX_TABLE_NAME_LEN] = "";
				uint	errors = 0;

				if (strlen(table->name.m_name)
				    > strlen(old_name)) {
					foreign->id = static_cast<char*>(
						mem_heap_alloc(
						foreign->heap,
						strlen(table->name.m_name)
						+ strlen(old_id) + 1));
				}

				/* Convert the table name to UTF-8 */
				strncpy(table_name, table->name.m_name,
					MAX_TABLE_NAME_LEN);
				innobase_convert_to_system_charset(
					strchr(table_name, '/') + 1,
					strchr(table->name.m_name, '/') + 1,
					MAX_TABLE_NAME_LEN, &errors);

				if (errors) {
					/* Table name could not be converted
					from charset my_charset_filename to
					UTF-8. This means that the table name
					is already in UTF-8 (#mysql#50). */
					strncpy(table_name, table->name.m_name,
						MAX_TABLE_NAME_LEN);
				}

				/* Replace the prefix 'databasename/tablename'
				with the new names */
				strcpy(foreign->id, table_name);
				if (on_tmp) {
					strcat(foreign->id,
					       old_id + ut_strlen(old_name));
				} else {
					sprintf(strchr(foreign->id, '/') + 1,
						"%s%s",
						strchr(table_name, '/') +1,
						strstr(old_id, "_ibfk_") );
				}

			} else {
				/* This is a >= 4.0.18 format id where the user
				gave the id name */
				db_len = dict_get_db_name_len(
					table->name.m_name) + 1;

				if (db_len - 1
				    > dict_get_db_name_len(foreign->id)) {

					foreign->id = static_cast<char*>(
						mem_heap_alloc(
						foreign->heap,
						db_len + strlen(old_id) + 1));
				}

				/* Replace the database prefix in id with the
				one from table->name */

				ut_memcpy(foreign->id,
					  table->name.m_name, db_len);

				strcpy(foreign->id + db_len,
				       dict_remove_db_name(old_id));
			}

			ut_free(old_id);
		}

		table->foreign_set.erase(it);
		fk_set.insert(foreign);

		if (foreign->referenced_table) {
			foreign->referenced_table->referenced_set.insert(foreign);
		}
	}

	ut_a(table->foreign_set.empty());
	table->foreign_set.swap(fk_set);

	for (dict_foreign_set::iterator it = table->referenced_set.begin();
	     it != table->referenced_set.end();
	     ++it) {

		foreign = *it;

		if (ut_strlen(foreign->referenced_table_name)
		    < ut_strlen(table->name.m_name)) {
			/* Allocate a longer name buffer;
			TODO: store buf len to save memory */

			foreign->referenced_table_name = mem_heap_strdup(
				foreign->heap, table->name.m_name);

			dict_mem_referenced_table_name_lookup_set(
				foreign, TRUE);
		} else {
			/* Use the same buffer */
			strcpy(foreign->referenced_table_name,
			       table->name.m_name);

			dict_mem_referenced_table_name_lookup_set(
				foreign, FALSE);
		}
	}

	return(DB_SUCCESS);
}

/**********************************************************************//**
Change the id of a table object in the dictionary cache. This is used in
DISCARD TABLESPACE. */
void
dict_table_change_id_in_cache(
/*==========================*/
	dict_table_t*	table,	/*!< in/out: table object already in cache */
	table_id_t	new_id)	/*!< in: new id to set */
{
	ut_ad(table);
	ut_ad(mutex_own(&dict_sys->mutex));
	ut_ad(table->magic_n == DICT_TABLE_MAGIC_N);

	/* Remove the table from the hash table of id's */

	HASH_DELETE(dict_table_t, id_hash, dict_sys->table_id_hash,
		    ut_fold_ull(table->id), table);
	table->id = new_id;

	/* Add the table back to the hash table */
	HASH_INSERT(dict_table_t, id_hash, dict_sys->table_id_hash,
		    ut_fold_ull(table->id), table);
}

/**********************************************************************//**
Removes a table object from the dictionary cache. */
void
dict_table_remove_from_cache_low(
/*=============================*/
	dict_table_t*	table,		/*!< in, own: table */
	ibool		lru_evict)	/*!< in: TRUE if table being evicted
					to make room in the table LRU list */
{
	dict_foreign_t*	foreign;
	dict_index_t*	index;
	lint		size;

	ut_ad(table);
	ut_ad(dict_lru_validate());
	ut_a(table->get_ref_count() == 0);
	ut_a(table->n_rec_locks == 0);
	ut_ad(mutex_own(&dict_sys->mutex));
	ut_ad(table->magic_n == DICT_TABLE_MAGIC_N);

	/* Remove the foreign constraints from the cache */
	std::for_each(table->foreign_set.begin(), table->foreign_set.end(),
		      dict_foreign_remove_partial());
	table->foreign_set.clear();

	/* Reset table field in referencing constraints */
	for (dict_foreign_set::iterator it = table->referenced_set.begin();
	     it != table->referenced_set.end();
	     ++it) {

		foreign = *it;
		foreign->referenced_table = NULL;
		foreign->referenced_index = NULL;
	}

	/* Remove the indexes from the cache */

	for (index = UT_LIST_GET_LAST(table->indexes);
	     index != NULL;
	     index = UT_LIST_GET_LAST(table->indexes)) {

		dict_index_remove_from_cache_low(table, index, lru_evict);
	}

	/* Remove table from the hash tables of tables */

	HASH_DELETE(dict_table_t, name_hash, dict_sys->table_hash,
		    ut_fold_string(table->name.m_name), table);

	HASH_DELETE(dict_table_t, id_hash, dict_sys->table_id_hash,
		    ut_fold_ull(table->id), table);

	/* Remove table from LRU or non-LRU list. */
	if (table->can_be_evicted) {
		ut_ad(dict_lru_find_table(table));
		UT_LIST_REMOVE(dict_sys->table_LRU, table);
	} else {
		ut_ad(dict_non_lru_find_table(table));
		UT_LIST_REMOVE(dict_sys->table_non_LRU, table);
	}

	ut_ad(dict_lru_validate());

	if (lru_evict) {
		dict_table_autoinc_store(table);
	}

	if (lru_evict && table->drop_aborted) {
		/* Do as dict_table_try_drop_aborted() does. */

		trx_t* trx = trx_allocate_for_background();

		ut_ad(mutex_own(&dict_sys->mutex));
		ut_ad(rw_lock_own(dict_operation_lock, RW_LOCK_X));

		/* Mimic row_mysql_lock_data_dictionary(). */
		trx->dict_operation_lock_mode = RW_X_LATCH;

		trx_set_dict_operation(trx, TRX_DICT_OP_INDEX);

		/* Silence a debug assertion in row_merge_drop_indexes(). */
		ut_d(table->acquire());
		row_merge_drop_indexes(trx, table, TRUE);
		ut_d(table->release());
		ut_ad(table->get_ref_count() == 0);
		trx_commit_for_mysql(trx);
		trx->dict_operation_lock_mode = 0;
		trx_free_for_background(trx);
	}

	size = mem_heap_get_size(table->heap) + strlen(table->name.m_name) + 1;

	ut_ad(dict_sys->size >= size);

	dict_sys->size -= size;

	dict_mem_table_free(table);
}

/**********************************************************************//**
Removes a table object from the dictionary cache. */
void
dict_table_remove_from_cache(
/*=========================*/
	dict_table_t*	table)	/*!< in, own: table */
{
	dict_table_remove_from_cache_low(table, FALSE);
}

/****************************************************************//**
If the given column name is reserved for InnoDB system columns, return
TRUE.
@return TRUE if name is reserved */
ibool
dict_col_name_is_reserved(
/*======================*/
	const char*	name)	/*!< in: column name */
{
	/* This check reminds that if a new system column is added to
	the program, it should be dealt with here. */
#if DATA_N_SYS_COLS != 3
#error "DATA_N_SYS_COLS != 3"
#endif

	static const char*	reserved_names[] = {
		"DB_ROW_ID", "DB_TRX_ID", "DB_ROLL_PTR"
	};

	ulint			i;

	for (i = 0; i < UT_ARR_SIZE(reserved_names); i++) {
		if (innobase_strcasecmp(name, reserved_names[i]) == 0) {

			return(TRUE);
		}
	}

	return(FALSE);
}

/****************************************************************//**
Return maximum size of the node pointer record.
@return maximum size of the record in bytes */
ulint
dict_index_node_ptr_max_size(
/*=========================*/
	const dict_index_t*	index)	/*!< in: index */
{
	ulint	comp;
	ulint	i;
	/* maximum possible storage size of a record */
	ulint	rec_max_size;

	if (dict_index_is_ibuf(index)) {
		/* cannot estimate accurately */
		/* This is universal index for change buffer.
		The max size of the entry is about max key length * 2.
		(index key + primary key to be inserted to the index)
		(The max key length is UNIV_PAGE_SIZE / 16 * 3 at
		 ha_innobase::max_supported_key_length(),
		 considering MAX_KEY_LENGTH = 3072 at MySQL imposes
		 the 3500 historical InnoDB value for 16K page size case.)
		For the universal index, node_ptr contains most of the entry.
		And 512 is enough to contain ibuf columns and meta-data */
		return(UNIV_PAGE_SIZE / 8 * 3 + 512);
	}

	comp = dict_table_is_comp(index->table);

	/* Each record has page_no, length of page_no and header. */
	rec_max_size = comp
		? REC_NODE_PTR_SIZE + 1 + REC_N_NEW_EXTRA_BYTES
		: REC_NODE_PTR_SIZE + 2 + REC_N_OLD_EXTRA_BYTES;

	if (comp) {
		/* Include the "null" flags in the
		maximum possible record size. */
		rec_max_size += UT_BITS_IN_BYTES(index->n_nullable);
	} else {
		/* For each column, include a 2-byte offset and a
		"null" flag. */
		rec_max_size += 2 * index->n_fields;
	}

	/* Compute the maximum possible record size. */
	for (i = 0; i < dict_index_get_n_unique_in_tree(index); i++) {
		const dict_field_t*	field
			= dict_index_get_nth_field(index, i);
		const dict_col_t*	col
			= dict_field_get_col(field);
		ulint			field_max_size;
		ulint			field_ext_max_size;

		/* Determine the maximum length of the index field. */

		field_max_size = dict_col_get_fixed_size(col, comp);
		if (field_max_size) {
			/* dict_index_add_col() should guarantee this */
			ut_ad(!field->prefix_len
			      || field->fixed_len == field->prefix_len);
			/* Fixed lengths are not encoded
			in ROW_FORMAT=COMPACT. */
			rec_max_size += field_max_size;
			continue;
		}

		field_max_size = dict_col_get_max_size(col);
		field_ext_max_size = field_max_size < 256 ? 1 : 2;

		if (field->prefix_len
		    && field->prefix_len < field_max_size) {
			field_max_size = field->prefix_len;
		}

		if (comp) {
			/* Add the extra size for ROW_FORMAT=COMPACT.
			For ROW_FORMAT=REDUNDANT, these bytes were
			added to rec_max_size before this loop. */
			rec_max_size += field_ext_max_size;
		}

		rec_max_size += field_max_size;
	}

	return(rec_max_size);
}

/****************************************************************//**
If a record of this index might not fit on a single B-tree page,
return TRUE.
@return TRUE if the index record could become too big */
static
ibool
dict_index_too_big_for_tree(
/*========================*/
	const dict_table_t*	table,		/*!< in: table */
	const dict_index_t*	new_index,	/*!< in: index */
	bool			strict)		/*!< in: TRUE=report error if
						records could be too big to
						fit in an B-tree page */
{
	ulint	comp;
	ulint	i;
	/* maximum possible storage size of a record */
	ulint	rec_max_size;
	/* maximum allowed size of a record on a leaf page */
	ulint	page_rec_max;
	/* maximum allowed size of a node pointer record */
	ulint	page_ptr_max;

	/* FTS index consists of auxiliary tables, they shall be excluded from
	index row size check */
	if (new_index->type & DICT_FTS) {
		return(false);
	}

	DBUG_EXECUTE_IF(
		"ib_force_create_table",
		return(FALSE););

	comp = dict_table_is_comp(table);

	const page_size_t	page_size(dict_table_page_size(table));

	if (page_size.is_compressed()
	    && page_size.physical() < univ_page_size.physical()) {
		/* On a compressed page, two records must fit in the
		uncompressed page modification log. On compressed pages
		with size.physical() == univ_page_size.physical(),
		this limit will never be reached. */
		ut_ad(comp);
		/* The maximum allowed record size is the size of
		an empty page, minus a byte for recoding the heap
		number in the page modification log.  The maximum
		allowed node pointer size is half that. */
		page_rec_max = page_zip_empty_size(new_index->n_fields,
						   page_size.physical());
		if (page_rec_max) {
			page_rec_max--;
		}
		page_ptr_max = page_rec_max / 2;
		/* On a compressed page, there is a two-byte entry in
		the dense page directory for every record.  But there
		is no record header. */
		rec_max_size = 2;
	} else {
		/* The maximum allowed record size is half a B-tree
		page(16k for 64k page size).  No additional sparse
		page directory entry will be generated for the first
		few user records. */
		page_rec_max = srv_page_size == UNIV_PAGE_SIZE_MAX
			? REC_MAX_DATA_SIZE - 1
			: page_get_free_space_of_empty(comp) / 2;
		page_ptr_max = page_rec_max;
		/* Each record has a header. */
		rec_max_size = comp
			? REC_N_NEW_EXTRA_BYTES
			: REC_N_OLD_EXTRA_BYTES;
	}

	if (comp) {
		/* Include the "null" flags in the
		maximum possible record size. */
		rec_max_size += UT_BITS_IN_BYTES(new_index->n_nullable);
	} else {
		/* For each column, include a 2-byte offset and a
		"null" flag.  The 1-byte format is only used in short
		records that do not contain externally stored columns.
		Such records could never exceed the page limit, even
		when using the 2-byte format. */
		rec_max_size += 2 * new_index->n_fields;
	}

	/* Compute the maximum possible record size. */
	for (i = 0; i < new_index->n_fields; i++) {
		const dict_field_t*	field
			= dict_index_get_nth_field(new_index, i);
		const dict_col_t*	col
			= dict_field_get_col(field);
		ulint			field_max_size;
		ulint			field_ext_max_size;

		/* In dtuple_convert_big_rec(), variable-length columns
		that are longer than BTR_EXTERN_LOCAL_STORED_MAX_SIZE
		may be chosen for external storage.

		Fixed-length columns, and all columns of secondary
		index records are always stored inline. */

		/* Determine the maximum length of the index field.
		The field_ext_max_size should be computed as the worst
		case in rec_get_converted_size_comp() for
		REC_STATUS_ORDINARY records. */

		field_max_size = dict_col_get_fixed_size(col, comp);
		if (field_max_size) {
			/* dict_index_add_col() should guarantee this */
			ut_ad(!field->prefix_len
			      || field->fixed_len == field->prefix_len);
			/* Fixed lengths are not encoded
			in ROW_FORMAT=COMPACT. */
			field_ext_max_size = 0;
			goto add_field_size;
		}

		field_max_size = dict_col_get_max_size(col);
		field_ext_max_size = field_max_size < 256 ? 1 : 2;

		if (field->prefix_len) {
			if (field->prefix_len < field_max_size) {
				field_max_size = field->prefix_len;
			}
		} else if (field_max_size > BTR_EXTERN_LOCAL_STORED_MAX_SIZE
			   && dict_index_is_clust(new_index)) {

			/* In the worst case, we have a locally stored
			column of BTR_EXTERN_LOCAL_STORED_MAX_SIZE bytes.
			The length can be stored in one byte.  If the
			column were stored externally, the lengths in
			the clustered index page would be
			BTR_EXTERN_FIELD_REF_SIZE and 2. */
			field_max_size = BTR_EXTERN_LOCAL_STORED_MAX_SIZE;
			field_ext_max_size = 1;
		}

		if (comp) {
			/* Add the extra size for ROW_FORMAT=COMPACT.
			For ROW_FORMAT=REDUNDANT, these bytes were
			added to rec_max_size before this loop. */
			rec_max_size += field_ext_max_size;
		}
add_field_size:
		rec_max_size += field_max_size;

		/* Check the size limit on leaf pages. */
		if (rec_max_size >= page_rec_max) {
			ib::error_or_warn(strict)
				<< "Cannot add field " << field->name
				<< " in table " << table->name
				<< " because after adding it, the row size is "
				<< rec_max_size
				<< " which is greater than maximum allowed"
				" size (" << page_rec_max
				<< ") for a record on index leaf page.";

			return(TRUE);
		}

		/* Check the size limit on non-leaf pages.  Records
		stored in non-leaf B-tree pages consist of the unique
		columns of the record (the key columns of the B-tree)
		and a node pointer field.  When we have processed the
		unique columns, rec_max_size equals the size of the
		node pointer record minus the node pointer column. */
		if (i + 1 == dict_index_get_n_unique_in_tree(new_index)
		    && rec_max_size + REC_NODE_PTR_SIZE >= page_ptr_max) {

			return(TRUE);
		}
	}

	return(FALSE);
}

/** Adds an index to the dictionary cache.
@param[in,out]	table	table on which the index is
@param[in,out]	index	index; NOTE! The index memory
			object is freed in this function!
@param[in]	page_no	root page number of the index
@param[in]	strict	TRUE=refuse to create the index
			if records could be too big to fit in
			an B-tree page
@return DB_SUCCESS, DB_TOO_BIG_RECORD, or DB_CORRUPTION */
dberr_t
dict_index_add_to_cache(
	dict_table_t*	table,
	dict_index_t*	index,
	ulint		page_no,
	ibool		strict)
{
	return(dict_index_add_to_cache_w_vcol(
		table, index, NULL, page_no, strict));
}

/** Adds an index to the dictionary cache, with possible indexing newly
added column.
@param[in,out]	table	table on which the index is
@param[in,out]	index	index; NOTE! The index memory
			object is freed in this function!
@param[in]	add_v	new virtual column that being added along with
			an add index call
@param[in]	page_no	root page number of the index
@param[in]	strict	TRUE=refuse to create the index
			if records could be too big to fit in
			an B-tree page
@return DB_SUCCESS, DB_TOO_BIG_RECORD, or DB_CORRUPTION */
dberr_t
dict_index_add_to_cache_w_vcol(
	dict_table_t*		table,
	dict_index_t*		index,
	const dict_add_v_col_t* add_v,
	ulint			page_no,
	ibool			strict)
{
	dict_index_t*	new_index;
	ulint		n_ord;
	ulint		i;

	ut_ad(index);
	ut_ad(mutex_own(&dict_sys->mutex) || dict_table_is_intrinsic(table));
	ut_ad(index->n_def == index->n_fields);
	ut_ad(index->magic_n == DICT_INDEX_MAGIC_N);
	ut_ad(!dict_index_is_online_ddl(index));
	ut_ad(!dict_index_is_ibuf(index));

	ut_d(mem_heap_validate(index->heap));
	ut_a(!dict_index_is_clust(index)
	     || UT_LIST_GET_LEN(table->indexes) == 0);

	if (!dict_index_find_cols(table, index, add_v)) {

		dict_mem_index_free(index);
		return(DB_CORRUPTION);
	}

	/* Build the cache internal representation of the index,
	containing also the added system fields */

	if (index->type == DICT_FTS) {
		new_index = dict_index_build_internal_fts(table, index);
	} else if (dict_index_is_clust(index)) {
		new_index = dict_index_build_internal_clust(table, index);
	} else {
		new_index = dict_index_build_internal_non_clust(table, index);
	}

	/* Set the n_fields value in new_index to the actual defined
	number of fields in the cache internal representation */

	new_index->n_fields = new_index->n_def;
	new_index->trx_id = index->trx_id;
	new_index->set_committed(index->is_committed());
	new_index->allow_duplicates = index->allow_duplicates;
	new_index->nulls_equal = index->nulls_equal;
	new_index->disable_ahi = index->disable_ahi;

	if (dict_index_too_big_for_tree(table, new_index, strict)) {

		if (strict) {
			dict_mem_index_free(new_index);
			dict_mem_index_free(index);
			return(DB_TOO_BIG_RECORD);
		} else if (current_thd != NULL) {
			/* Avoid the warning to be printed
			during recovery. */
			ib_warn_row_too_big(table);
		}
	}

	n_ord = new_index->n_uniq;

	/* Flag the ordering columns and also set column max_prefix */

	for (i = 0; i < n_ord; i++) {
		const dict_field_t*	field
			= dict_index_get_nth_field(new_index, i);

		field->col->ord_part = 1;

		if (field->prefix_len > field->col->max_prefix) {
			field->col->max_prefix = field->prefix_len;
		}
	}

	new_index->stat_n_diff_key_vals =
		static_cast<ib_uint64_t*>(mem_heap_zalloc(
			new_index->heap,
			dict_index_get_n_unique(new_index)
			* sizeof(*new_index->stat_n_diff_key_vals)));

	new_index->stat_n_sample_sizes =
		static_cast<ib_uint64_t*>(mem_heap_zalloc(
			new_index->heap,
			dict_index_get_n_unique(new_index)
			* sizeof(*new_index->stat_n_sample_sizes)));

	new_index->stat_n_non_null_key_vals =
		static_cast<ib_uint64_t*>(mem_heap_zalloc(
			new_index->heap,
			dict_index_get_n_unique(new_index)
			* sizeof(*new_index->stat_n_non_null_key_vals)));

	new_index->stat_index_size = 1;
	new_index->stat_n_leaf_pages = 1;

	/* Add the new index as the last index for the table */

	UT_LIST_ADD_LAST(table->indexes, new_index);
	new_index->table = table;
	new_index->table_name = table->name.m_name;
	new_index->search_info = btr_search_info_create(new_index->heap);

	new_index->page = page_no;
	rw_lock_create(index_tree_rw_lock_key, &new_index->lock,
		       SYNC_INDEX_TREE);

	/* Intrinsic table are not added to dictionary cache instead are
	cached to session specific thread cache. */
	if (!dict_table_is_intrinsic(table)) {
		dict_sys->size += mem_heap_get_size(new_index->heap);
	}

	/* Check if key part of the index is unique. */
	if (dict_table_is_intrinsic(table)) {

		new_index->rec_cache.fixed_len_key = true;
		for (i = 0; i < new_index->n_uniq; i++) {

			const dict_field_t*	field;
			field = dict_index_get_nth_field(new_index, i);

			if (!field->fixed_len) {
				new_index->rec_cache.fixed_len_key = false;
				break;
			}
		}

		new_index->rec_cache.key_has_null_cols = false;
		for (i = 0; i < new_index->n_uniq; i++) {

			const dict_field_t*	field;
			field = dict_index_get_nth_field(new_index, i);

			if (!(field->col->prtype & DATA_NOT_NULL)) {
				new_index->rec_cache.key_has_null_cols = true;
				break;
			}
		}
	}

	dict_mem_index_free(index);

	return(DB_SUCCESS);
}

/**********************************************************************//**
Removes an index from the dictionary cache. */
static
void
dict_index_remove_from_cache_low(
/*=============================*/
	dict_table_t*	table,		/*!< in/out: table */
	dict_index_t*	index,		/*!< in, own: index */
	ibool		lru_evict)	/*!< in: TRUE if index being evicted
					to make room in the table LRU list */
{
	lint		size;
	ulint		retries = 0;
	btr_search_t*	info;

	ut_ad(table && index);
	ut_ad(table->magic_n == DICT_TABLE_MAGIC_N);
	ut_ad(index->magic_n == DICT_INDEX_MAGIC_N);
	ut_ad(mutex_own(&dict_sys->mutex));

	/* No need to acquire the dict_index_t::lock here because
	there can't be any active operations on this index (or table). */

	if (index->online_log) {
		ut_ad(index->online_status == ONLINE_INDEX_CREATION);
		row_log_free(index->online_log);
	}

	/* We always create search info whether or not adaptive
	hash index is enabled or not. */
	info = btr_search_get_info(index);
	ut_ad(info);

	/* We are not allowed to free the in-memory index struct
	dict_index_t until all entries in the adaptive hash index
	that point to any of the page belonging to his b-tree index
	are dropped. This is so because dropping of these entries
	require access to dict_index_t struct. To avoid such scenario
	We keep a count of number of such pages in the search_info and
	only free the dict_index_t struct when this count drops to
	zero. See also: dict_table_can_be_evicted() */

	do {
<<<<<<< HEAD
		ulint ref_count = btr_search_info_get_ref_count(info, index);
=======
		ulint ref_count = btr_search_info_get_ref_count(info,
								index);
>>>>>>> 2071aeef

		if (ref_count == 0) {
			break;
		}

		/* Sleep for 10ms before trying again. */
		os_thread_sleep(10000);
		++retries;

		if (retries % 500 == 0) {
			/* No luck after 5 seconds of wait. */
			ib::error() << "Waited for " << retries / 100
				<< " secs for hash index"
				" ref_count (" << ref_count << ") to drop to 0."
				" index: " << index->name
				<< " table: " << table->name;
		}

		/* To avoid a hang here we commit suicide if the
		ref_count doesn't drop to zero in 600 seconds. */
		if (retries >= 60000) {
			ut_error;
		}
	} while (srv_shutdown_state == SRV_SHUTDOWN_NONE || !lru_evict);

	rw_lock_free(&index->lock);

	/* The index is being dropped, remove any compression stats for it. */
	if (!lru_evict && DICT_TF_GET_ZIP_SSIZE(index->table->flags)) {
		mutex_enter(&page_zip_stat_per_index_mutex);
		page_zip_stat_per_index.erase(index->id);
		mutex_exit(&page_zip_stat_per_index_mutex);
	}

	/* Remove the index from the list of indexes of the table */
	UT_LIST_REMOVE(table->indexes, index);

	/* Remove the index from affected virtual column index list */
	if (dict_index_has_virtual(index)) {
		const dict_col_t*	col;
		const dict_v_col_t*	vcol;

		for (ulint i = 0; i < dict_index_get_n_fields(index); i++) {
			col =  dict_index_get_nth_col(index, i);
			if (dict_col_is_virtual(col)) {
				vcol = reinterpret_cast<const dict_v_col_t*>(
					col);

				/* This could be NULL, when we do add virtual
				column, add index together. We do not need to
				track this virtual column's index */
				if (vcol->v_indexes == NULL) {
					continue;
				}

				dict_v_idx_list::iterator	it;

				for (it = vcol->v_indexes->begin();
				     it != vcol->v_indexes->end(); ++it) {
					dict_v_idx_t	v_index = *it;
					if (v_index.index == index) {
						vcol->v_indexes->erase(it);
						break;
					}
				}
			}

		}
	}

	size = mem_heap_get_size(index->heap);

	ut_ad(!dict_table_is_intrinsic(table));
	ut_ad(dict_sys->size >= size);

	dict_sys->size -= size;

	dict_mem_index_free(index);
}

/**********************************************************************//**
Removes an index from the dictionary cache. */
void
dict_index_remove_from_cache(
/*=========================*/
	dict_table_t*	table,	/*!< in/out: table */
	dict_index_t*	index)	/*!< in, own: index */
{
	dict_index_remove_from_cache_low(table, index, FALSE);
}

/** Tries to find column names for the index and sets the col field of the
index.
@param[in]	table	table
@param[in,out]	index	index
@param[in]	add_v	new virtual columns added along with an add index call
@return TRUE if the column names were found */
static
ibool
dict_index_find_cols(
	const dict_table_t*	table,
	dict_index_t*		index,
	const dict_add_v_col_t*	add_v)
{
	std::vector<ulint, ut_allocator<ulint> >	col_added;
	std::vector<ulint, ut_allocator<ulint> >	v_col_added;

	ut_ad(table != NULL && index != NULL);
	ut_ad(table->magic_n == DICT_TABLE_MAGIC_N);
	ut_ad(mutex_own(&dict_sys->mutex) || dict_table_is_intrinsic(table));

	for (ulint i = 0; i < index->n_fields; i++) {
		ulint		j;
		dict_field_t*	field = dict_index_get_nth_field(index, i);

		for (j = 0; j < table->n_cols; j++) {
			if (!strcmp(dict_table_get_col_name(table, j),
				    field->name)) {

				/* Check if same column is being assigned again
				which suggest that column has duplicate name. */
				bool exists =
					std::find(col_added.begin(),
						  col_added.end(), j)
					!= col_added.end();

				if (exists) {
					/* Duplicate column found. */
					goto dup_err;
				}

				field->col = dict_table_get_nth_col(table, j);

				col_added.push_back(j);

				goto found;
			}
		}

		/* Let's check if it is a virtual column */
		for (j = 0; j < table->n_v_cols; j++) {
			if (!strcmp(dict_table_get_v_col_name(table, j),
				    field->name)) {

				/* Check if same column is being assigned again
				which suggest that column has duplicate name. */
				bool exists =
					std::find(v_col_added.begin(),
						  v_col_added.end(), j)
					!= v_col_added.end();

				if (exists) {
					/* Duplicate column found. */
					break;
				}

				field->col = reinterpret_cast<dict_col_t*>(
					dict_table_get_nth_v_col(table, j));

				v_col_added.push_back(j);

				goto found;
			}
		}

		if (add_v) {
			for (j = 0; j < add_v->n_v_col; j++) {
				if (!strcmp(add_v->v_col_name[j],
					    field->name)) {
					field->col = const_cast<dict_col_t*>(
						&add_v->v_col[j].m_col);
					goto found;
				}
			}
		}

dup_err:
#ifdef UNIV_DEBUG
		/* It is an error not to find a matching column. */
		ib::error() << "No matching column for " << field->name
			<< " in index " << index->name
			<< " of table " << table->name;
#endif /* UNIV_DEBUG */
		return(FALSE);

found:
		;
	}

	return(TRUE);
}
#endif /* !UNIV_HOTBACKUP */

/*******************************************************************//**
Adds a column to index. */
void
dict_index_add_col(
/*===============*/
	dict_index_t*		index,		/*!< in/out: index */
	const dict_table_t*	table,		/*!< in: table */
	dict_col_t*		col,		/*!< in: column */
	ulint			prefix_len)	/*!< in: column prefix length */
{
	dict_field_t*	field;
	const char*	col_name;

	if (dict_col_is_virtual(col)) {
		dict_v_col_t*	v_col = reinterpret_cast<dict_v_col_t*>(col);

		/* When v_col->v_indexes==NULL,
		ha_innobase::commit_inplace_alter_table(commit=true)
		will evict and reload the table definition, and
		v_col->v_indexes will not be NULL for the new table. */
		if (v_col->v_indexes != NULL) {
			/* Register the index with the virtual column index
			list */
			struct dict_v_idx_t	new_idx
				 = {index, index->n_def};

			v_col->v_indexes->push_back(new_idx);

		}

		col_name = dict_table_get_v_col_name_mysql(
			table, dict_col_get_no(col));
	} else {
		col_name = dict_table_get_col_name(table, dict_col_get_no(col));
	}

	dict_mem_index_add_field(index, col_name, prefix_len);

	field = dict_index_get_nth_field(index, index->n_def - 1);

	field->col = col;
	/* DATA_POINT is a special type, whose fixed_len should be:
	1) DATA_MBR_LEN, when it's indexed in R-TREE. In this case,
	it must be the first col to be added.
	2) DATA_POINT_LEN(be equal to fixed size of column), when it's
	indexed in B-TREE,
	3) DATA_POINT_LEN, if a POINT col is the PRIMARY KEY, and we are
	adding the PK col to other B-TREE/R-TREE. */
	/* TODO: We suppose the dimension is 2 now. */
	if (dict_index_is_spatial(index) && DATA_POINT_MTYPE(col->mtype)
	    && index->n_def == 1) {
		field->fixed_len = DATA_MBR_LEN;
	} else {
		field->fixed_len = static_cast<unsigned int>(
					dict_col_get_fixed_size(
					col, dict_table_is_comp(table)));
	}

	if (prefix_len && field->fixed_len > prefix_len) {
		field->fixed_len = (unsigned int) prefix_len;
	}

	/* Long fixed-length fields that need external storage are treated as
	variable-length fields, so that the extern flag can be embedded in
	the length word. */

	if (field->fixed_len > DICT_MAX_FIXED_COL_LEN) {
		field->fixed_len = 0;
	}
#if DICT_MAX_FIXED_COL_LEN != 768
	/* The comparison limit above must be constant.  If it were
	changed, the disk format of some fixed-length columns would
	change, which would be a disaster. */
# error "DICT_MAX_FIXED_COL_LEN != 768"
#endif

	if (!(col->prtype & DATA_NOT_NULL)) {
		index->n_nullable++;
	}
}

#ifndef UNIV_HOTBACKUP
/*******************************************************************//**
Copies fields contained in index2 to index1. */
static
void
dict_index_copy(
/*============*/
	dict_index_t*		index1,	/*!< in: index to copy to */
	dict_index_t*		index2,	/*!< in: index to copy from */
	const dict_table_t*	table,	/*!< in: table */
	ulint			start,	/*!< in: first position to copy */
	ulint			end)	/*!< in: last position to copy */
{
	dict_field_t*	field;
	ulint		i;

	/* Copy fields contained in index2 */

	for (i = start; i < end; i++) {

		field = dict_index_get_nth_field(index2, i);

		dict_index_add_col(index1, table, field->col,
				   field->prefix_len);
	}
}

/*******************************************************************//**
Copies types of fields contained in index to tuple. */
void
dict_index_copy_types(
/*==================*/
	dtuple_t*		tuple,		/*!< in/out: data tuple */
	const dict_index_t*	index,		/*!< in: index */
	ulint			n_fields)	/*!< in: number of
						field types to copy */
{
	ulint		i;

	if (dict_index_is_ibuf(index)) {
		dtuple_set_types_binary(tuple, n_fields);

		return;
	}

	for (i = 0; i < n_fields; i++) {
		const dict_field_t*	ifield;
		dtype_t*		dfield_type;

		ifield = dict_index_get_nth_field(index, i);
		dfield_type = dfield_get_type(dtuple_get_nth_field(tuple, i));
		dict_col_copy_type(dict_field_get_col(ifield), dfield_type);
		if (dict_index_is_spatial(index)
		    && DATA_GEOMETRY_MTYPE(dfield_type->mtype)) {
			dfield_type->prtype |= DATA_GIS_MBR;
		}
	}
}

/** Copies types of virtual columns contained in table to tuple and sets all
fields of the tuple to the SQL NULL value.  This function should
be called right after dtuple_create().
@param[in,out]	tuple	data tuple
@param[in]	table	table
*/
void
dict_table_copy_v_types(
	dtuple_t*		tuple,
	const dict_table_t*	table)
{
	/* tuple could have more virtual columns than existing table,
	if we are calling this for creating index along with adding
	virtual columns */
	ulint	n_fields = ut_min(dtuple_get_n_v_fields(tuple),
				  static_cast<ulint>(table->n_v_def));

	for (ulint i = 0; i < n_fields; i++) {

		dfield_t*	dfield	= dtuple_get_nth_v_field(tuple, i);
		dtype_t*	dtype	= dfield_get_type(dfield);

		dfield_set_null(dfield);
		dict_col_copy_type(
			&(dict_table_get_nth_v_col(table, i)->m_col),
			dtype);
	}
}
/*******************************************************************//**
Copies types of columns contained in table to tuple and sets all
fields of the tuple to the SQL NULL value.  This function should
be called right after dtuple_create(). */
void
dict_table_copy_types(
/*==================*/
	dtuple_t*		tuple,	/*!< in/out: data tuple */
	const dict_table_t*	table)	/*!< in: table */
{
	ulint		i;

	for (i = 0; i < dtuple_get_n_fields(tuple); i++) {

		dfield_t*	dfield	= dtuple_get_nth_field(tuple, i);
		dtype_t*	dtype	= dfield_get_type(dfield);

		dfield_set_null(dfield);
		dict_col_copy_type(dict_table_get_nth_col(table, i), dtype);
	}

	dict_table_copy_v_types(tuple, table);
}

/********************************************************************
Wait until all the background threads of the given table have exited, i.e.,
bg_threads == 0. Note: bg_threads_mutex must be reserved when
calling this. */
void
dict_table_wait_for_bg_threads_to_exit(
/*===================================*/
	dict_table_t*	table,	/*< in: table */
	ulint		delay)	/*< in: time in microseconds to wait between
				checks of bg_threads. */
{
	fts_t*		fts = table->fts;

	ut_ad(mutex_own(&fts->bg_threads_mutex));

	while (fts->bg_threads > 0) {
		mutex_exit(&fts->bg_threads_mutex);

		os_thread_sleep(delay);

		mutex_enter(&fts->bg_threads_mutex);
	}
}

/*******************************************************************//**
Builds the internal dictionary cache representation for a clustered
index, containing also system fields not defined by the user.
@return own: the internal representation of the clustered index */
static
dict_index_t*
dict_index_build_internal_clust(
/*============================*/
	const dict_table_t*	table,	/*!< in: table */
	dict_index_t*		index)	/*!< in: user representation of
					a clustered index */
{
	dict_index_t*	new_index;
	dict_field_t*	field;
	ulint		trx_id_pos;
	ulint		i;
	ibool*		indexed;

	ut_ad(table && index);
	ut_ad(dict_index_is_clust(index));
	ut_ad(!dict_index_is_ibuf(index));

	ut_ad(mutex_own(&dict_sys->mutex) || dict_table_is_intrinsic(table));
	ut_ad(table->magic_n == DICT_TABLE_MAGIC_N);

	/* Create a new index object with certainly enough fields */
	new_index = dict_mem_index_create(table->name.m_name,
					  index->name, table->space,
					  index->type,
					  index->n_fields + table->n_cols);

	/* Copy other relevant data from the old index struct to the new
	struct: it inherits the values */

	new_index->n_user_defined_cols = index->n_fields;

	new_index->id = index->id;
	btr_search_index_init(new_index);

	/* Copy the fields of index */
	dict_index_copy(new_index, index, table, 0, index->n_fields);

	if (dict_index_is_unique(index)) {
		/* Only the fields defined so far are needed to identify
		the index entry uniquely */

		new_index->n_uniq = new_index->n_def;
	} else {
		/* Also the row id is needed to identify the entry */
		new_index->n_uniq = 1 + new_index->n_def;
	}

	new_index->trx_id_offset = 0;

	/* Add system columns, trx id first */

	trx_id_pos = new_index->n_def;

#if DATA_ROW_ID != 0
# error "DATA_ROW_ID != 0"
#endif
#if DATA_TRX_ID != 1
# error "DATA_TRX_ID != 1"
#endif
#if DATA_ROLL_PTR != 2
# error "DATA_ROLL_PTR != 2"
#endif

	if (!dict_index_is_unique(index)) {
		dict_index_add_col(new_index, table,
				   dict_table_get_sys_col(
					   table, DATA_ROW_ID),
				   0);
		trx_id_pos++;
	}

	dict_index_add_col(
		new_index, table,
		dict_table_get_sys_col(table, DATA_TRX_ID), 0);


	for (i = 0; i < trx_id_pos; i++) {

		ulint	fixed_size = dict_col_get_fixed_size(
			dict_index_get_nth_col(new_index, i),
			dict_table_is_comp(table));

		if (fixed_size == 0) {
			new_index->trx_id_offset = 0;

			break;
		}

		dict_field_t* field = dict_index_get_nth_field(
			new_index, i);
		if (field->prefix_len > 0) {
			new_index->trx_id_offset = 0;

			break;
		}

		/* Add fixed_size to new_index->trx_id_offset.
		Because the latter is a bit-field, an overflow
		can theoretically occur. Check for it. */
		fixed_size += new_index->trx_id_offset;

		new_index->trx_id_offset = fixed_size;

		if (new_index->trx_id_offset != fixed_size) {
			/* Overflow. Pretend that this is a
			variable-length PRIMARY KEY. */
			ut_ad(0);
			new_index->trx_id_offset = 0;
			break;
		}
	}

	/* UNDO logging is turned-off for intrinsic table and so
	DATA_ROLL_PTR system columns are not added as default system
	columns to such tables. */
	if (!dict_table_is_intrinsic(table)) {

		dict_index_add_col(
			new_index, table,
			dict_table_get_sys_col(table, DATA_ROLL_PTR),
			0);
	}

	/* Remember the table columns already contained in new_index */
	indexed = static_cast<ibool*>(
		ut_zalloc_nokey(table->n_cols * sizeof *indexed));

	/* Mark the table columns already contained in new_index */
	for (i = 0; i < new_index->n_def; i++) {

		field = dict_index_get_nth_field(new_index, i);

		/* If there is only a prefix of the column in the index
		field, do not mark the column as contained in the index */

		if (field->prefix_len == 0) {

			indexed[field->col->ind] = TRUE;
		}
	}

	/* Add to new_index non-system columns of table not yet included
	there */
	ulint n_sys_cols = dict_table_get_n_sys_cols(table);
	for (i = 0; i + n_sys_cols < (ulint) table->n_cols; i++) {

		dict_col_t*	col = dict_table_get_nth_col(table, i);
		ut_ad(col->mtype != DATA_SYS);

		if (!indexed[col->ind]) {
			dict_index_add_col(new_index, table, col, 0);
		}
	}

	ut_free(indexed);

	ut_ad(UT_LIST_GET_LEN(table->indexes) == 0);

	new_index->cached = TRUE;

	return(new_index);
}

/*******************************************************************//**
Builds the internal dictionary cache representation for a non-clustered
index, containing also system fields not defined by the user.
@return own: the internal representation of the non-clustered index */
static
dict_index_t*
dict_index_build_internal_non_clust(
/*================================*/
	const dict_table_t*	table,	/*!< in: table */
	dict_index_t*		index)	/*!< in: user representation of
					a non-clustered index */
{
	dict_field_t*	field;
	dict_index_t*	new_index;
	dict_index_t*	clust_index;
	ulint		i;
	ibool*		indexed;

	ut_ad(table && index);
	ut_ad(!dict_index_is_clust(index));
	ut_ad(!dict_index_is_ibuf(index));
	ut_ad(mutex_own(&dict_sys->mutex) || dict_table_is_intrinsic(table));
	ut_ad(table->magic_n == DICT_TABLE_MAGIC_N);

	/* The clustered index should be the first in the list of indexes */
	clust_index = UT_LIST_GET_FIRST(table->indexes);

	ut_ad(clust_index);
	ut_ad(dict_index_is_clust(clust_index));
	ut_ad(!dict_index_is_ibuf(clust_index));

	/* Create a new index */
	new_index = dict_mem_index_create(
		table->name.m_name, index->name, index->space, index->type,
		index->n_fields + 1 + clust_index->n_uniq);

	/* Copy other relevant data from the old index
	struct to the new struct: it inherits the values */

	new_index->n_user_defined_cols = index->n_fields;

	new_index->id = index->id;
	btr_search_index_init(new_index);

	/* Copy fields from index to new_index */
	dict_index_copy(new_index, index, table, 0, index->n_fields);

	/* Remember the table columns already contained in new_index */
	indexed = static_cast<ibool*>(
		ut_zalloc_nokey(table->n_cols * sizeof *indexed));

	/* Mark the table columns already contained in new_index */
	for (i = 0; i < new_index->n_def; i++) {

		field = dict_index_get_nth_field(new_index, i);

		if (dict_col_is_virtual(field->col)) {
			continue;
		}

		/* If there is only a prefix of the column in the index
		field, do not mark the column as contained in the index */

		if (field->prefix_len == 0) {

			indexed[field->col->ind] = TRUE;
		}
	}

	/* Add to new_index the columns necessary to determine the clustered
	index entry uniquely */

	for (i = 0; i < clust_index->n_uniq; i++) {

		field = dict_index_get_nth_field(clust_index, i);

		if (!indexed[field->col->ind]) {
			dict_index_add_col(new_index, table, field->col,
					   field->prefix_len);
		} else if (dict_index_is_spatial(index)) {
			/*For spatial index, we still need to add the
			field to index. */
			dict_index_add_col(new_index, table, field->col,
					   field->prefix_len);
		}
	}

	ut_free(indexed);

	if (dict_index_is_unique(index)) {
		new_index->n_uniq = index->n_fields;
	} else {
		new_index->n_uniq = new_index->n_def;
	}

	/* Set the n_fields value in new_index to the actual defined
	number of fields */

	new_index->n_fields = new_index->n_def;

	new_index->cached = TRUE;

	return(new_index);
}

/***********************************************************************
Builds the internal dictionary cache representation for an FTS index.
@return own: the internal representation of the FTS index */
static
dict_index_t*
dict_index_build_internal_fts(
/*==========================*/
	dict_table_t*	table,	/*!< in: table */
	dict_index_t*	index)	/*!< in: user representation of an FTS index */
{
	dict_index_t*	new_index;

	ut_ad(table && index);
	ut_ad(index->type == DICT_FTS);
	ut_ad(mutex_own(&dict_sys->mutex));
	ut_ad(table->magic_n == DICT_TABLE_MAGIC_N);

	/* Create a new index */
	new_index = dict_mem_index_create(
		table->name.m_name, index->name, index->space, index->type,
		index->n_fields);

	/* Copy other relevant data from the old index struct to the new
	struct: it inherits the values */

	new_index->n_user_defined_cols = index->n_fields;

	new_index->id = index->id;
	btr_search_index_init(new_index);

	/* Copy fields from index to new_index */
	dict_index_copy(new_index, index, table, 0, index->n_fields);

	new_index->n_uniq = 0;
	new_index->cached = TRUE;

	if (table->fts->cache == NULL) {
		table->fts->cache = fts_cache_create(table);
	}

	rw_lock_x_lock(&table->fts->cache->init_lock);
	/* Notify the FTS cache about this index. */
	fts_cache_index_cache_create(table, new_index);
	rw_lock_x_unlock(&table->fts->cache->init_lock);

	return(new_index);
}
/*====================== FOREIGN KEY PROCESSING ========================*/

/** Check whether the dict_table_t is a partition.
A partitioned table on the SQL level is composed of InnoDB tables,
where each InnoDB table is a [sub]partition including its secondary indexes
which belongs to the partition.
@param[in]	table	Table to check.
@return true if the dict_table_t is a partition else false. */
UNIV_INLINE
bool
dict_table_is_partition(
	const dict_table_t*	table)
{
	/* Check both P and p on all platforms in case it was moved to/from
	WIN. */
	return(strstr(table->name.m_name, "#p#")
	       || strstr(table->name.m_name, "#P#"));
}

/*********************************************************************//**
Checks if a table is referenced by foreign keys.
@return TRUE if table is referenced by a foreign key */
ibool
dict_table_is_referenced_by_foreign_key(
/*====================================*/
	const dict_table_t*	table)	/*!< in: InnoDB table */
{
	return(!table->referenced_set.empty());
}

/**********************************************************************//**
Removes a foreign constraint struct from the dictionary cache. */
void
dict_foreign_remove_from_cache(
/*===========================*/
	dict_foreign_t*	foreign)	/*!< in, own: foreign constraint */
{
	ut_ad(mutex_own(&dict_sys->mutex));
	ut_a(foreign);

	if (foreign->referenced_table != NULL) {
		foreign->referenced_table->referenced_set.erase(foreign);
	}

	if (foreign->foreign_table != NULL) {
		foreign->foreign_table->foreign_set.erase(foreign);
	}

	dict_foreign_free(foreign);
}

/**********************************************************************//**
Looks for the foreign constraint from the foreign and referenced lists
of a table.
@return foreign constraint */
static
dict_foreign_t*
dict_foreign_find(
/*==============*/
	dict_table_t*	table,		/*!< in: table object */
	dict_foreign_t*	foreign)	/*!< in: foreign constraint */
{
	ut_ad(mutex_own(&dict_sys->mutex));

	ut_ad(dict_foreign_set_validate(table->foreign_set));
	ut_ad(dict_foreign_set_validate(table->referenced_set));

	dict_foreign_set::iterator it = table->foreign_set.find(foreign);

	if (it != table->foreign_set.end()) {
		return(*it);
	}

	it = table->referenced_set.find(foreign);

	if (it != table->referenced_set.end()) {
		return(*it);
	}

	return(NULL);
}


/*********************************************************************//**
Tries to find an index whose first fields are the columns in the array,
in the same order and is not marked for deletion and is not the same
as types_idx.
@return matching index, NULL if not found */
dict_index_t*
dict_foreign_find_index(
/*====================*/
	const dict_table_t*	table,	/*!< in: table */
	const char**		col_names,
					/*!< in: column names, or NULL
					to use table->col_names */
	const char**		columns,/*!< in: array of column names */
	ulint			n_cols,	/*!< in: number of columns */
	const dict_index_t*	types_idx,
					/*!< in: NULL or an index
					whose types the column types
					must match */
	bool			check_charsets,
					/*!< in: whether to check
					charsets.  only has an effect
					if types_idx != NULL */
	ulint			check_null)
					/*!< in: nonzero if none of
					the columns must be declared
					NOT NULL */
{
	dict_index_t*	index;

	ut_ad(mutex_own(&dict_sys->mutex));

	index = dict_table_get_first_index(table);

	while (index != NULL) {
		if (types_idx != index
		    && !(index->type & DICT_FTS)
		    && !dict_index_is_spatial(index)
		    && !dict_index_has_virtual(index)
		    && !index->to_be_dropped
		    && dict_foreign_qualify_index(
			    table, col_names, columns, n_cols,
			    index, types_idx,
			    check_charsets, check_null)) {
			return(index);
		}

		index = dict_table_get_next_index(index);
	}

	return(NULL);
}

/**********************************************************************//**
Report an error in a foreign key definition. */
static
void
dict_foreign_error_report_low(
/*==========================*/
	FILE*		file,	/*!< in: output stream */
	const char*	name)	/*!< in: table name */
{
	rewind(file);
	ut_print_timestamp(file);
	fprintf(file, " Error in foreign key constraint of table %s:\n",
		name);
}

/**********************************************************************//**
Report an error in a foreign key definition. */
static
void
dict_foreign_error_report(
/*======================*/
	FILE*		file,	/*!< in: output stream */
	dict_foreign_t*	fk,	/*!< in: foreign key constraint */
	const char*	msg)	/*!< in: the error message */
{
	mutex_enter(&dict_foreign_err_mutex);
	dict_foreign_error_report_low(file, fk->foreign_table_name);
	fputs(msg, file);
	fputs(" Constraint:\n", file);
	dict_print_info_on_foreign_key_in_create_format(file, NULL, fk, TRUE);
	putc('\n', file);
	if (fk->foreign_index) {
		fprintf(file, "The index in the foreign key in table is"
			" %s\n%s\n", fk->foreign_index->name(),
			FOREIGN_KEY_CONSTRAINTS_MSG);
	}
	mutex_exit(&dict_foreign_err_mutex);
}

/**********************************************************************//**
Adds a foreign key constraint object to the dictionary cache. May free
the object if there already is an object with the same identifier in.
At least one of the foreign table and the referenced table must already
be in the dictionary cache!
@return DB_SUCCESS or error code */
dberr_t
dict_foreign_add_to_cache(
/*======================*/
	dict_foreign_t*		foreign,
				/*!< in, own: foreign key constraint */
	const char**		col_names,
				/*!< in: column names, or NULL to use
				foreign->foreign_table->col_names */
	bool			check_charsets,
				/*!< in: whether to check charset
				compatibility */
	dict_err_ignore_t	ignore_err)
				/*!< in: error to be ignored */
{
	dict_table_t*	for_table;
	dict_table_t*	ref_table;
	dict_foreign_t*	for_in_cache		= NULL;
	dict_index_t*	index;
	ibool		added_to_referenced_list= FALSE;
	FILE*		ef			= dict_foreign_err_file;

	DBUG_ENTER("dict_foreign_add_to_cache");
	DBUG_PRINT("dict_foreign_add_to_cache", ("id: %s", foreign->id));

	ut_ad(mutex_own(&dict_sys->mutex));

	for_table = dict_table_check_if_in_cache_low(
		foreign->foreign_table_name_lookup);

	ref_table = dict_table_check_if_in_cache_low(
		foreign->referenced_table_name_lookup);
	ut_a(for_table || ref_table);

	if (for_table) {
		for_in_cache = dict_foreign_find(for_table, foreign);
	}

	if (!for_in_cache && ref_table) {
		for_in_cache = dict_foreign_find(ref_table, foreign);
	}

	if (for_in_cache) {
		/* Free the foreign object */
		dict_foreign_free(foreign);
	} else {
		for_in_cache = foreign;

	}


	if (ref_table && !for_in_cache->referenced_table) {
		index = dict_foreign_find_index(
			ref_table, NULL,
			for_in_cache->referenced_col_names,
			for_in_cache->n_fields, for_in_cache->foreign_index,
			check_charsets, false);

		if (index == NULL
		    && !(ignore_err & DICT_ERR_IGNORE_FK_NOKEY)) {
			dict_foreign_error_report(
				ef, for_in_cache,
				"there is no index in referenced table"
				" which would contain\n"
				"the columns as the first columns,"
				" or the data types in the\n"
				"referenced table do not match"
				" the ones in table.");

                       if (for_in_cache == foreign) {
                                mem_heap_free(foreign->heap);
                        }


			DBUG_RETURN(DB_CANNOT_ADD_CONSTRAINT);
		}

		for_in_cache->referenced_table = ref_table;
		for_in_cache->referenced_index = index;

		std::pair<dict_foreign_set::iterator, bool>	ret
			= ref_table->referenced_set.insert(for_in_cache);

		ut_a(ret.second);	/* second is true if the insertion
					took place */
		added_to_referenced_list = TRUE;
	}

	if (for_table && !for_in_cache->foreign_table) {
		index = dict_foreign_find_index(
			for_table, col_names,
			for_in_cache->foreign_col_names,
			for_in_cache->n_fields,
			for_in_cache->referenced_index, check_charsets,
			for_in_cache->type
			& (DICT_FOREIGN_ON_DELETE_SET_NULL
			   | DICT_FOREIGN_ON_UPDATE_SET_NULL));

		if (index == NULL
		    && !(ignore_err & DICT_ERR_IGNORE_FK_NOKEY)) {
			dict_foreign_error_report(
				ef, for_in_cache,
				"there is no index in the table"
				" which would contain\n"
				"the columns as the first columns,"
				" or the data types in the\n"
				"table do not match"
				" the ones in the referenced table\n"
				"or one of the ON ... SET NULL columns"
				" is declared NOT NULL.");

			if (for_in_cache == foreign) {
				if (added_to_referenced_list) {
					const dict_foreign_set::size_type
						n = ref_table->referenced_set
						  .erase(for_in_cache);

					ut_a(n == 1);	/* the number of
							elements removed must
							be one */
				}
				mem_heap_free(foreign->heap);
			}

			DBUG_RETURN(DB_CANNOT_ADD_CONSTRAINT);
		}

		for_in_cache->foreign_table = for_table;
		for_in_cache->foreign_index = index;

		std::pair<dict_foreign_set::iterator, bool>	ret
			= for_table->foreign_set.insert(for_in_cache);

		ut_a(ret.second);	/* second is true if the insertion
					took place */
	}

	/* We need to move the table to the non-LRU end of the table LRU
	list. Otherwise it will be evicted from the cache. */

	if (ref_table != NULL) {
		dict_table_prevent_eviction(ref_table);
	}

	if (for_table != NULL) {
		dict_table_prevent_eviction(for_table);
	}

	ut_ad(dict_lru_validate());
	DBUG_RETURN(DB_SUCCESS);
}

/*********************************************************************//**
Scans from pointer onwards. Stops if is at the start of a copy of
'string' where characters are compared without case sensitivity, and
only outside `` or "" quotes. Stops also at NUL.
@return scanned up to this */
static
const char*
dict_scan_to(
/*=========*/
	const char*	ptr,	/*!< in: scan from */
	const char*	string)	/*!< in: look for this */
{
	char	quote	= '\0';
	bool	escape	= false;

	for (; *ptr; ptr++) {
		if (*ptr == quote) {
			/* Closing quote character: do not look for
			starting quote or the keyword. */

			/* If the quote character is escaped by a
			backslash, ignore it. */
			if (escape) {
				escape = false;
			} else {
				quote = '\0';
			}
		} else if (quote) {
			/* Within quotes: do nothing. */
			if (escape) {
				escape = false;
			} else if (*ptr == '\\') {
				escape = true;
			}
		} else if (*ptr == '`' || *ptr == '"' || *ptr == '\'') {
			/* Starting quote: remember the quote character. */
			quote = *ptr;
		} else {
			/* Outside quotes: look for the keyword. */
			ulint	i;
			for (i = 0; string[i]; i++) {
				if (toupper((int)(unsigned char)(ptr[i]))
				    != toupper((int)(unsigned char)
					       (string[i]))) {
					goto nomatch;
				}
			}
			break;
nomatch:
			;
		}
	}

	return(ptr);
}

/*********************************************************************//**
Accepts a specified string. Comparisons are case-insensitive.
@return if string was accepted, the pointer is moved after that, else
ptr is returned */
static
const char*
dict_accept(
/*========*/
	CHARSET_INFO*	cs,	/*!< in: the character set of ptr */
	const char*	ptr,	/*!< in: scan from this */
	const char*	string,	/*!< in: accept only this string as the next
				non-whitespace string */
	ibool*		success)/*!< out: TRUE if accepted */
{
	const char*	old_ptr = ptr;
	const char*	old_ptr2;

	*success = FALSE;

	while (my_isspace(cs, *ptr)) {
		ptr++;
	}

	old_ptr2 = ptr;

	ptr = dict_scan_to(ptr, string);

	if (*ptr == '\0' || old_ptr2 != ptr) {
		return(old_ptr);
	}

	*success = TRUE;

	return(ptr + ut_strlen(string));
}

/*********************************************************************//**
Scans an id. For the lexical definition of an 'id', see the code below.
Strips backquotes or double quotes from around the id.
@return scanned to */
static
const char*
dict_scan_id(
/*=========*/
	CHARSET_INFO*	cs,	/*!< in: the character set of ptr */
	const char*	ptr,	/*!< in: scanned to */
	mem_heap_t*	heap,	/*!< in: heap where to allocate the id
				(NULL=id will not be allocated, but it
				will point to string near ptr) */
	const char**	id,	/*!< out,own: the id; NULL if no id was
				scannable */
	ibool		table_id,/*!< in: TRUE=convert the allocated id
				as a table name; FALSE=convert to UTF-8 */
	ibool		accept_also_dot)
				/*!< in: TRUE if also a dot can appear in a
				non-quoted id; in a quoted id it can appear
				always */
{
	char		quote	= '\0';
	ulint		len	= 0;
	const char*	s;
	char*		str;
	char*		dst;

	*id = NULL;

	while (my_isspace(cs, *ptr)) {
		ptr++;
	}

	if (*ptr == '\0') {

		return(ptr);
	}

	if (*ptr == '`' || *ptr == '"') {
		quote = *ptr++;
	}

	s = ptr;

	if (quote) {
		for (;;) {
			if (!*ptr) {
				/* Syntax error */
				return(ptr);
			}
			if (*ptr == quote) {
				ptr++;
				if (*ptr != quote) {
					break;
				}
			}
			ptr++;
			len++;
		}
	} else {
		while (!my_isspace(cs, *ptr) && *ptr != '(' && *ptr != ')'
		       && (accept_also_dot || *ptr != '.')
		       && *ptr != ',' && *ptr != '\0') {

			ptr++;
		}

		len = ptr - s;
	}

	if (heap == NULL) {
		/* no heap given: id will point to source string */
		*id = s;
		return(ptr);
	}

	if (quote) {
		char*	d;

		str = d = static_cast<char*>(
			mem_heap_alloc(heap, len + 1));

		while (len--) {
			if ((*d++ = *s++) == quote) {
				s++;
			}
		}
		*d++ = 0;
		len = d - str;
		ut_ad(*s == quote);
		ut_ad(s + 1 == ptr);
	} else {
		str = mem_heap_strdupl(heap, s, len);
	}

	if (!table_id) {
convert_id:
		/* Convert the identifier from connection character set
		to UTF-8. */
		len = 3 * len + 1;
		*id = dst = static_cast<char*>(mem_heap_alloc(heap, len));

		innobase_convert_from_id(cs, dst, str, len);
	} else if (!strncmp(str, srv_mysql50_table_name_prefix,
			    sizeof(srv_mysql50_table_name_prefix) - 1)) {
		/* This is a pre-5.1 table name
		containing chars other than [A-Za-z0-9].
		Discard the prefix and use raw UTF-8 encoding. */
		str += sizeof(srv_mysql50_table_name_prefix) - 1;
		len -= sizeof(srv_mysql50_table_name_prefix) - 1;
		goto convert_id;
	} else {
		/* Encode using filename-safe characters. */
		len = 5 * len + 1;
		*id = dst = static_cast<char*>(mem_heap_alloc(heap, len));

		innobase_convert_from_table_id(cs, dst, str, len);
	}

	return(ptr);
}

/*********************************************************************//**
Tries to scan a column name.
@return scanned to */
static
const char*
dict_scan_col(
/*==========*/
	CHARSET_INFO*		cs,	/*!< in: the character set of ptr */
	const char*		ptr,	/*!< in: scanned to */
	ibool*			success,/*!< out: TRUE if success */
	dict_table_t*		table,	/*!< in: table in which the column is */
	const dict_col_t**	column,	/*!< out: pointer to column if success */
	mem_heap_t*		heap,	/*!< in: heap where to allocate */
	const char**		name)	/*!< out,own: the column name;
					NULL if no name was scannable */
{
	ulint		i;

	*success = FALSE;

	ptr = dict_scan_id(cs, ptr, heap, name, FALSE, TRUE);

	if (*name == NULL) {

		return(ptr);	/* Syntax error */
	}

	if (table == NULL) {
		*success = TRUE;
		*column = NULL;
	} else {
		for (i = 0; i < dict_table_get_n_cols(table); i++) {

			const char*	col_name = dict_table_get_col_name(
				table, i);

			if (0 == innobase_strcasecmp(col_name, *name)) {
				/* Found */

				*success = TRUE;
				*column = dict_table_get_nth_col(table, i);
				strcpy((char*) *name, col_name);

				break;
			}
		}
	}

	return(ptr);
}


/*********************************************************************//**
Open a table from its database and table name, this is currently used by
foreign constraint parser to get the referenced table.
@return complete table name with database and table name, allocated from
heap memory passed in */
char*
dict_get_referenced_table(
/*======================*/
	const char*	name,		/*!< in: foreign key table name */
	const char*	database_name,	/*!< in: table db name */
	ulint		database_name_len, /*!< in: db name length */
	const char*	table_name,	/*!< in: table name */
	ulint		table_name_len, /*!< in: table name length */
	dict_table_t**	table,		/*!< out: table object or NULL */
	mem_heap_t*	heap)		/*!< in/out: heap memory */
{
	char*		ref;
	const char*	db_name;

	if (!database_name) {
		/* Use the database name of the foreign key table */

		db_name = name;
		database_name_len = dict_get_db_name_len(name);
	} else {
		db_name = database_name;
	}

	/* Copy database_name, '/', table_name, '\0' */
	ref = static_cast<char*>(
		mem_heap_alloc(heap, database_name_len + table_name_len + 2));

	memcpy(ref, db_name, database_name_len);
	ref[database_name_len] = '/';
	memcpy(ref + database_name_len + 1, table_name, table_name_len + 1);

	/* Values;  0 = Store and compare as given; case sensitive
	            1 = Store and compare in lower; case insensitive
	            2 = Store as given, compare in lower; case semi-sensitive */
	if (innobase_get_lower_case_table_names() == 2) {
		innobase_casedn_str(ref);
		*table = dict_table_get_low(ref);
		memcpy(ref, db_name, database_name_len);
		ref[database_name_len] = '/';
		memcpy(ref + database_name_len + 1, table_name, table_name_len + 1);

	} else {
#ifndef _WIN32
		if (innobase_get_lower_case_table_names() == 1) {
			innobase_casedn_str(ref);
		}
#else
		innobase_casedn_str(ref);
#endif /* !_WIN32 */
		*table = dict_table_get_low(ref);
	}

	return(ref);
}
/*********************************************************************//**
Scans a table name from an SQL string.
@return scanned to */
static
const char*
dict_scan_table_name(
/*=================*/
	CHARSET_INFO*	cs,	/*!< in: the character set of ptr */
	const char*	ptr,	/*!< in: scanned to */
	dict_table_t**	table,	/*!< out: table object or NULL */
	const char*	name,	/*!< in: foreign key table name */
	ibool*		success,/*!< out: TRUE if ok name found */
	mem_heap_t*	heap,	/*!< in: heap where to allocate the id */
	const char**	ref_name)/*!< out,own: the table name;
				NULL if no name was scannable */
{
	const char*	database_name	= NULL;
	ulint		database_name_len = 0;
	const char*	table_name	= NULL;
	const char*	scan_name;

	*success = FALSE;
	*table = NULL;

	ptr = dict_scan_id(cs, ptr, heap, &scan_name, TRUE, FALSE);

	if (scan_name == NULL) {

		return(ptr);	/* Syntax error */
	}

	if (*ptr == '.') {
		/* We scanned the database name; scan also the table name */

		ptr++;

		database_name = scan_name;
		database_name_len = strlen(database_name);

		ptr = dict_scan_id(cs, ptr, heap, &table_name, TRUE, FALSE);

		if (table_name == NULL) {

			return(ptr);	/* Syntax error */
		}
	} else {
		/* To be able to read table dumps made with InnoDB-4.0.17 or
		earlier, we must allow the dot separator between the database
		name and the table name also to appear within a quoted
		identifier! InnoDB used to print a constraint as:
		... REFERENCES `databasename.tablename` ...
		starting from 4.0.18 it is
		... REFERENCES `databasename`.`tablename` ... */
		const char* s;

		for (s = scan_name; *s; s++) {
			if (*s == '.') {
				database_name = scan_name;
				database_name_len = s - scan_name;
				scan_name = ++s;
				break;/* to do: multiple dots? */
			}
		}

		table_name = scan_name;
	}

	*ref_name = dict_get_referenced_table(
		name, database_name, database_name_len,
		table_name, strlen(table_name), table, heap);

	*success = TRUE;
	return(ptr);
}

/*********************************************************************//**
Skips one id. The id is allowed to contain also '.'.
@return scanned to */
static
const char*
dict_skip_word(
/*===========*/
	CHARSET_INFO*	cs,	/*!< in: the character set of ptr */
	const char*	ptr,	/*!< in: scanned to */
	ibool*		success)/*!< out: TRUE if success, FALSE if just spaces
				left in string or a syntax error */
{
	const char*	start;

	*success = FALSE;

	ptr = dict_scan_id(cs, ptr, NULL, &start, FALSE, TRUE);

	if (start) {
		*success = TRUE;
	}

	return(ptr);
}

/*********************************************************************//**
Removes MySQL comments from an SQL string. A comment is either
(a) '#' to the end of the line,
(b) '--[space]' to the end of the line, or
(c) '[slash][asterisk]' till the next '[asterisk][slash]' (like the familiar
C comment syntax).
@return own: SQL string stripped from comments; the caller must free
this with ut_free()! */
static
char*
dict_strip_comments(
/*================*/
	const char*	sql_string,	/*!< in: SQL string */
	size_t		sql_length)	/*!< in: length of sql_string */
{
	char*		str;
	const char*	sptr;
	const char*	eptr	= sql_string + sql_length;
	char*		ptr;
	/* unclosed quote character (0 if none) */
	char		quote	= 0;
	bool		escape = false;

	DBUG_ENTER("dict_strip_comments");

	DBUG_PRINT("dict_strip_comments", ("%s", sql_string));

	str = static_cast<char*>(ut_malloc_nokey(sql_length + 1));

	sptr = sql_string;
	ptr = str;

	for (;;) {
scan_more:
		if (sptr >= eptr || *sptr == '\0') {
end_of_string:
			*ptr = '\0';

			ut_a(ptr <= str + sql_length);

			DBUG_PRINT("dict_strip_comments", ("%s", str));
			DBUG_RETURN(str);
		}

		if (*sptr == quote) {
			/* Closing quote character: do not look for
			starting quote or comments. */

			/* If the quote character is escaped by a
			backslash, ignore it. */
			if (escape) {
				escape = false;
			} else {
				quote = 0;
			}
		} else if (quote) {
			/* Within quotes: do not look for
			starting quotes or comments. */
			if (escape) {
				escape = false;
			} else if (*sptr == '\\') {
				escape = true;
			}
		} else if (*sptr == '"' || *sptr == '`' || *sptr == '\'') {
			/* Starting quote: remember the quote character. */
			quote = *sptr;
		} else if (*sptr == '#'
			   || (sptr[0] == '-' && sptr[1] == '-'
			       && sptr[2] == ' ')) {
			for (;;) {
				if (++sptr >= eptr) {
					goto end_of_string;
				}

				/* In Unix a newline is 0x0A while in Windows
				it is 0x0D followed by 0x0A */

				switch (*sptr) {
				case (char) 0X0A:
				case (char) 0x0D:
				case '\0':
					goto scan_more;
				}
			}
		} else if (!quote && *sptr == '/' && *(sptr + 1) == '*') {
			sptr += 2;
			for (;;) {
				if (sptr >= eptr) {
					goto end_of_string;
				}

				switch (*sptr) {
				case '\0':
					goto scan_more;
				case '*':
					if (sptr[1] == '/') {
						sptr += 2;
						goto scan_more;
					}
				}

				sptr++;
			}
		}

		*ptr = *sptr;

		ptr++;
		sptr++;
	}
}

/*********************************************************************//**
Finds the highest [number] for foreign key constraints of the table. Looks
only at the >= 4.0.18-format id's, which are of the form
databasename/tablename_ibfk_[number].
@return highest number, 0 if table has no new format foreign key constraints */
ulint
dict_table_get_highest_foreign_id(
/*==============================*/
	dict_table_t*	table)	/*!< in: table in the dictionary memory cache */
{
	dict_foreign_t*	foreign;
	char*		endp;
	ulint		biggest_id	= 0;
	ulint		id;
	ulint		len;

	DBUG_ENTER("dict_table_get_highest_foreign_id");

	ut_a(table);

	len = ut_strlen(table->name.m_name);

	for (dict_foreign_set::iterator it = table->foreign_set.begin();
	     it != table->foreign_set.end();
	     ++it) {
		foreign = *it;

		if (ut_strlen(foreign->id) > ((sizeof dict_ibfk) - 1) + len
		    && 0 == ut_memcmp(foreign->id, table->name.m_name, len)
		    && 0 == ut_memcmp(foreign->id + len,
				      dict_ibfk, (sizeof dict_ibfk) - 1)
		    && foreign->id[len + ((sizeof dict_ibfk) - 1)] != '0') {
			/* It is of the >= 4.0.18 format */

			id = strtoul(foreign->id + len
				     + ((sizeof dict_ibfk) - 1),
				     &endp, 10);
			if (*endp == '\0') {
				ut_a(id != biggest_id);

				if (id > biggest_id) {
					biggest_id = id;
				}
			}
		}
	}

	DBUG_PRINT("dict_table_get_highest_foreign_id",
		   ("id: %lu", biggest_id));

	DBUG_RETURN(biggest_id);
}

/*********************************************************************//**
Reports a simple foreign key create clause syntax error. */
static
void
dict_foreign_report_syntax_err(
/*===========================*/
	const char*	name,		/*!< in: table name */
	const char*	start_of_latest_foreign,
					/*!< in: start of the foreign key clause
					in the SQL string */
	const char*	ptr)		/*!< in: place of the syntax error */
{
	ut_ad(!srv_read_only_mode);

	FILE*	ef = dict_foreign_err_file;

	mutex_enter(&dict_foreign_err_mutex);
	dict_foreign_error_report_low(ef, name);
	fprintf(ef, "%s:\nSyntax error close to:\n%s\n",
		start_of_latest_foreign, ptr);
	mutex_exit(&dict_foreign_err_mutex);
}

/*********************************************************************//**
Scans a table create SQL string and adds to the data dictionary the foreign key
constraints declared in the string. This function should be called after the
indexes for a table have been created. Each foreign key constraint must be
accompanied with indexes in bot participating tables. The indexes are allowed
to contain more fields than mentioned in the constraint.

@param[in]	trx		transaction
@param[in[	heap		memory heap
@param[in[	cs		the character set of sql_string
@param[in]	sql_string	table create statement where
				foreign keys are declared like:
				FOREIGN KEY (a, b) REFERENCES table2(c, d),
				table2 can be written also with the database
				name before it: test.table2; the default
				database id the database of parameter name
@param[in]	sql_length	length of sql_string
@param[in]	name		table full name in normalized form
@param[in,out]	handler		table handler if table is intrinsic
@param[in]	reject_fks	if TRUE, fail with error code
				DB_CANNOT_ADD_CONSTRAINT if any
				foreign keys are found.
@return error code or DB_SUCCESS */
static
dberr_t
dict_create_foreign_constraints_low(
	trx_t*			trx,
	mem_heap_t*		heap,
	CHARSET_INFO*		cs,
	const char*		sql_string,
	const char*		name,
	ibool			reject_fks)
{
	dict_table_t*	table			= NULL;
	dict_table_t*	referenced_table;
	dict_table_t*	table_to_alter;
	ulint		highest_id_so_far	= 0;
	ulint		number			= 1;
	dict_index_t*	index;
	dict_foreign_t*	foreign;
	const char*	ptr			= sql_string;
	const char*	start_of_latest_foreign	= sql_string;
	FILE*		ef			= dict_foreign_err_file;
	const char*	constraint_name;
	ibool		success;
	dberr_t		error;
	const char*	ptr1;
	const char*	ptr2;
	ulint		i;
	ulint		j;
	ibool		is_on_delete;
	ulint		n_on_deletes;
	ulint		n_on_updates;
	const dict_col_t*columns[500];
	const char*	column_names[500];
	const char*	referenced_table_name;
	dict_foreign_set	local_fk_set;
	dict_foreign_set_free	local_fk_set_free(local_fk_set);

	ut_ad(!srv_read_only_mode);
	ut_ad(mutex_own(&dict_sys->mutex));

	table = dict_table_get_low(name);

	if (table == NULL) {
		mutex_enter(&dict_foreign_err_mutex);
		dict_foreign_error_report_low(ef, name);
		fprintf(ef,
			"Cannot find the table in the internal"
			" data dictionary of InnoDB.\n"
			"Create table statement:\n%s\n", sql_string);
		mutex_exit(&dict_foreign_err_mutex);

		return(DB_ERROR);
	}

	/* First check if we are actually doing an ALTER TABLE, and in that
	case look for the table being altered */

	ptr = dict_accept(cs, ptr, "ALTER", &success);

	if (!success) {

		goto loop;
	}

	ptr = dict_accept(cs, ptr, "TABLE", &success);

	if (!success) {

		goto loop;
	}

	/* We are doing an ALTER TABLE: scan the table name we are altering */

	ptr = dict_scan_table_name(cs, ptr, &table_to_alter, name,
				   &success, heap, &referenced_table_name);
	if (!success) {
		ib::error() << "Could not find the table being ALTERED in: "
			<< sql_string;

		return(DB_ERROR);
	}

	/* Starting from 4.0.18 and 4.1.2, we generate foreign key id's in the
	format databasename/tablename_ibfk_[number], where [number] is local
	to the table; look for the highest [number] for table_to_alter, so
	that we can assign to new constraints higher numbers. */

	/* If we are altering a temporary table, the table name after ALTER
	TABLE does not correspond to the internal table name, and
	table_to_alter is NULL. TODO: should we fix this somehow? */

	if (table_to_alter == NULL) {
		highest_id_so_far = 0;
	} else {
		highest_id_so_far = dict_table_get_highest_foreign_id(
			table_to_alter);
	}

	number = highest_id_so_far + 1;
	/* Scan for foreign key declarations in a loop */
loop:
	/* Scan either to "CONSTRAINT" or "FOREIGN", whichever is closer */

	ptr1 = dict_scan_to(ptr, "CONSTRAINT");
	ptr2 = dict_scan_to(ptr, "FOREIGN");

	constraint_name = NULL;

	if (ptr1 < ptr2) {
		/* The user may have specified a constraint name. Pick it so
		that we can store 'databasename/constraintname' as the id of
		of the constraint to system tables. */
		ptr = ptr1;

		ptr = dict_accept(cs, ptr, "CONSTRAINT", &success);

		ut_a(success);

		if (!my_isspace(cs, *ptr) && *ptr != '"' && *ptr != '`') {
			goto loop;
		}

		while (my_isspace(cs, *ptr)) {
			ptr++;
		}

		/* read constraint name unless got "CONSTRAINT FOREIGN" */
		if (ptr != ptr2) {
			ptr = dict_scan_id(cs, ptr, heap,
					   &constraint_name, FALSE, FALSE);
		}
	} else {
		ptr = ptr2;
	}

	if (*ptr == '\0') {
		/* The proper way to reject foreign keys for temporary
		tables would be to split the lexing and syntactical
		analysis of foreign key clauses from the actual adding
		of them, so that ha_innodb.cc could first parse the SQL
		command, determine if there are any foreign keys, and
		if so, immediately reject the command if the table is a
		temporary one. For now, this kludge will work. */
		if (reject_fks && !local_fk_set.empty()) {

			return(DB_CANNOT_ADD_CONSTRAINT);
		}

		/**********************************************************/
		/* The following call adds the foreign key constraints
		to the data dictionary system tables on disk */

		error = dict_create_add_foreigns_to_dictionary(
			local_fk_set, table, trx);

		if (error == DB_SUCCESS) {

			table->foreign_set.insert(local_fk_set.begin(),
						  local_fk_set.end());
			std::for_each(local_fk_set.begin(),
				      local_fk_set.end(),
				      dict_foreign_add_to_referenced_table());
			local_fk_set.clear();
		}
		return(error);
	}

	start_of_latest_foreign = ptr;

	ptr = dict_accept(cs, ptr, "FOREIGN", &success);

	if (!success) {
		goto loop;
	}

	if (!my_isspace(cs, *ptr)) {
		goto loop;
	}

	ptr = dict_accept(cs, ptr, "KEY", &success);

	if (!success) {
		goto loop;
	}

	ptr = dict_accept(cs, ptr, "(", &success);

	if (!success) {
		/* MySQL allows also an index id before the '('; we
		skip it */
		ptr = dict_skip_word(cs, ptr, &success);

		if (!success) {
			dict_foreign_report_syntax_err(
				name, start_of_latest_foreign, ptr);

			return(DB_CANNOT_ADD_CONSTRAINT);
		}

		ptr = dict_accept(cs, ptr, "(", &success);

		if (!success) {
			/* We do not flag a syntax error here because in an
			ALTER TABLE we may also have DROP FOREIGN KEY abc */

			goto loop;
		}
	}

	i = 0;

	/* Scan the columns in the first list */
col_loop1:
	ut_a(i < (sizeof column_names) / sizeof *column_names);
	ptr = dict_scan_col(cs, ptr, &success, table, columns + i,
			    heap, column_names + i);
	if (!success) {
		mutex_enter(&dict_foreign_err_mutex);
		dict_foreign_error_report_low(ef, name);
		fprintf(ef, "%s:\nCannot resolve column name close to:\n%s\n",
			start_of_latest_foreign, ptr);
		mutex_exit(&dict_foreign_err_mutex);

		return(DB_CANNOT_ADD_CONSTRAINT);
	}

	i++;

	ptr = dict_accept(cs, ptr, ",", &success);

	if (success) {
		goto col_loop1;
	}

	ptr = dict_accept(cs, ptr, ")", &success);

	if (!success) {
		dict_foreign_report_syntax_err(
			name, start_of_latest_foreign, ptr);
		return(DB_CANNOT_ADD_CONSTRAINT);
	}

	/* Try to find an index which contains the columns
	as the first fields and in the right order. There is
	no need to check column type match (on types_idx), since
	the referenced table can be NULL if foreign_key_checks is
	set to 0 */

	index = dict_foreign_find_index(
		table, NULL, column_names, i, NULL, TRUE, FALSE);

	if (!index) {
		mutex_enter(&dict_foreign_err_mutex);
		dict_foreign_error_report_low(ef, name);
		fputs("There is no index in table ", ef);
		ut_print_name(ef, NULL, name);
		fprintf(ef, " where the columns appear\n"
			"as the first columns. Constraint:\n%s\n%s",
			start_of_latest_foreign,
			FOREIGN_KEY_CONSTRAINTS_MSG);
		mutex_exit(&dict_foreign_err_mutex);

		return(DB_CHILD_NO_INDEX);
	}
	ptr = dict_accept(cs, ptr, "REFERENCES", &success);

	if (!success || !my_isspace(cs, *ptr)) {
		dict_foreign_report_syntax_err(
			name, start_of_latest_foreign, ptr);
		return(DB_CANNOT_ADD_CONSTRAINT);
	}

	/* Don't allow foreign keys on partitioned tables yet. */
	ptr1 = dict_scan_to(ptr, "PARTITION");
	if (ptr1) {
		ptr1 = dict_accept(cs, ptr1, "PARTITION", &success);
		if (success && my_isspace(cs, *ptr1)) {
			ptr2 = dict_accept(cs, ptr1, "BY", &success);
			if (success) {
				my_error(ER_FOREIGN_KEY_ON_PARTITIONED,MYF(0));
				return(DB_CANNOT_ADD_CONSTRAINT);
			}
		}
	}
	if (dict_table_is_partition(table)) {
		my_error(ER_FOREIGN_KEY_ON_PARTITIONED,MYF(0));
		return(DB_CANNOT_ADD_CONSTRAINT);
	}

	/* Let us create a constraint struct */

	foreign = dict_mem_foreign_create();

	if (constraint_name) {
		ulint	db_len;

		/* Catenate 'databasename/' to the constraint name specified
		by the user: we conceive the constraint as belonging to the
		same MySQL 'database' as the table itself. We store the name
		to foreign->id. */

		db_len = dict_get_db_name_len(table->name.m_name);

		foreign->id = static_cast<char*>(mem_heap_alloc(
			foreign->heap, db_len + strlen(constraint_name) + 2));

		ut_memcpy(foreign->id, table->name.m_name, db_len);
		foreign->id[db_len] = '/';
		strcpy(foreign->id + db_len + 1, constraint_name);
	}

	if (foreign->id == NULL) {
		error = dict_create_add_foreign_id(
			&number, table->name.m_name, foreign);
		if (error != DB_SUCCESS) {
			dict_foreign_free(foreign);
			return(error);
		}
	}

	std::pair<dict_foreign_set::iterator, bool>	ret
		= local_fk_set.insert(foreign);

	if (!ret.second) {
		/* A duplicate foreign key name has been found */
		dict_foreign_free(foreign);
		return(DB_CANNOT_ADD_CONSTRAINT);
	}

	foreign->foreign_table = table;
	foreign->foreign_table_name = mem_heap_strdup(
		foreign->heap, table->name.m_name);
	dict_mem_foreign_table_name_lookup_set(foreign, TRUE);

	foreign->foreign_index = index;
	foreign->n_fields = (unsigned int) i;

	foreign->foreign_col_names = static_cast<const char**>(
		mem_heap_alloc(foreign->heap, i * sizeof(void*)));

	for (i = 0; i < foreign->n_fields; i++) {
		foreign->foreign_col_names[i] = mem_heap_strdup(
			foreign->heap,
			dict_table_get_col_name(table,
						dict_col_get_no(columns[i])));
	}

	ptr = dict_scan_table_name(cs, ptr, &referenced_table, name,
				   &success, heap, &referenced_table_name);

	/* Note that referenced_table can be NULL if the user has suppressed
	checking of foreign key constraints! */

	if (!success || (!referenced_table && trx->check_foreigns)) {
		mutex_enter(&dict_foreign_err_mutex);
		dict_foreign_error_report_low(ef, name);
		fprintf(ef, "%s:\nCannot resolve table name close to:\n"
			"%s\n",
			start_of_latest_foreign, ptr);
		mutex_exit(&dict_foreign_err_mutex);

		return(DB_CANNOT_ADD_CONSTRAINT);
	}

	/* Don't allow foreign keys on partitioned tables yet. */
	if (referenced_table && dict_table_is_partition(referenced_table)) {
		/* How could one make a referenced table to be a partition? */
		ut_ad(0);
		my_error(ER_FOREIGN_KEY_ON_PARTITIONED,MYF(0));
		return(DB_CANNOT_ADD_CONSTRAINT);
	}

	ptr = dict_accept(cs, ptr, "(", &success);

	if (!success) {
		dict_foreign_report_syntax_err(name, start_of_latest_foreign,
					       ptr);
		return(DB_CANNOT_ADD_CONSTRAINT);
	}

	/* Scan the columns in the second list */
	i = 0;

col_loop2:
	ptr = dict_scan_col(cs, ptr, &success, referenced_table, columns + i,
			    heap, column_names + i);
	i++;

	if (!success) {

		mutex_enter(&dict_foreign_err_mutex);
		dict_foreign_error_report_low(ef, name);
		fprintf(ef, "%s:\nCannot resolve column name close to:\n"
			"%s\n",
			start_of_latest_foreign, ptr);
		mutex_exit(&dict_foreign_err_mutex);

		return(DB_CANNOT_ADD_CONSTRAINT);
	}

	ptr = dict_accept(cs, ptr, ",", &success);

	if (success) {
		goto col_loop2;
	}

	ptr = dict_accept(cs, ptr, ")", &success);

	if (!success || foreign->n_fields != i) {

		dict_foreign_report_syntax_err(name, start_of_latest_foreign,
					       ptr);
		return(DB_CANNOT_ADD_CONSTRAINT);
	}

	n_on_deletes = 0;
	n_on_updates = 0;

scan_on_conditions:
	/* Loop here as long as we can find ON ... conditions */

	ptr = dict_accept(cs, ptr, "ON", &success);

	if (!success) {

		goto try_find_index;
	}

	ptr = dict_accept(cs, ptr, "DELETE", &success);

	if (!success) {
		ptr = dict_accept(cs, ptr, "UPDATE", &success);

		if (!success) {

			dict_foreign_report_syntax_err(
				name, start_of_latest_foreign, ptr);
			return(DB_CANNOT_ADD_CONSTRAINT);
		}

		is_on_delete = FALSE;
		n_on_updates++;
	} else {
		is_on_delete = TRUE;
		n_on_deletes++;
	}

	ptr = dict_accept(cs, ptr, "RESTRICT", &success);

	if (success) {
		goto scan_on_conditions;
	}

	ptr = dict_accept(cs, ptr, "CASCADE", &success);

	if (success) {
		if (is_on_delete) {
			foreign->type |= DICT_FOREIGN_ON_DELETE_CASCADE;
		} else {
			foreign->type |= DICT_FOREIGN_ON_UPDATE_CASCADE;
		}

		goto scan_on_conditions;
	}

	ptr = dict_accept(cs, ptr, "NO", &success);

	if (success) {
		ptr = dict_accept(cs, ptr, "ACTION", &success);

		if (!success) {
			dict_foreign_report_syntax_err(
				name, start_of_latest_foreign, ptr);

			return(DB_CANNOT_ADD_CONSTRAINT);
		}

		if (is_on_delete) {
			foreign->type |= DICT_FOREIGN_ON_DELETE_NO_ACTION;
		} else {
			foreign->type |= DICT_FOREIGN_ON_UPDATE_NO_ACTION;
		}

		goto scan_on_conditions;
	}

	ptr = dict_accept(cs, ptr, "SET", &success);

	if (!success) {
		dict_foreign_report_syntax_err(name, start_of_latest_foreign,
					       ptr);
		return(DB_CANNOT_ADD_CONSTRAINT);
	}

	ptr = dict_accept(cs, ptr, "NULL", &success);

	if (!success) {
		dict_foreign_report_syntax_err(name, start_of_latest_foreign,
					       ptr);
		return(DB_CANNOT_ADD_CONSTRAINT);
	}

	for (j = 0; j < foreign->n_fields; j++) {
		if ((dict_index_get_nth_col(foreign->foreign_index, j)->prtype)
		    & DATA_NOT_NULL) {

			/* It is not sensible to define SET NULL
			if the column is not allowed to be NULL! */

			mutex_enter(&dict_foreign_err_mutex);
			dict_foreign_error_report_low(ef, name);
			fprintf(ef, "%s:\n"
				"You have defined a SET NULL condition"
				" though some of the\n"
				"columns are defined as NOT NULL.\n",
				start_of_latest_foreign);
			mutex_exit(&dict_foreign_err_mutex);

			return(DB_CANNOT_ADD_CONSTRAINT);
		}
	}

	if (is_on_delete) {
		foreign->type |= DICT_FOREIGN_ON_DELETE_SET_NULL;
	} else {
		foreign->type |= DICT_FOREIGN_ON_UPDATE_SET_NULL;
	}

	goto scan_on_conditions;

try_find_index:
	if (n_on_deletes > 1 || n_on_updates > 1) {
		/* It is an error to define more than 1 action */

		mutex_enter(&dict_foreign_err_mutex);
		dict_foreign_error_report_low(ef, name);
		fprintf(ef, "%s:\n"
			"You have twice an ON DELETE clause"
			" or twice an ON UPDATE clause.\n",
			start_of_latest_foreign);
		mutex_exit(&dict_foreign_err_mutex);

		return(DB_CANNOT_ADD_CONSTRAINT);
	}

	/* Try to find an index which contains the columns as the first fields
	and in the right order, and the types are the same as in
	foreign->foreign_index */

	if (referenced_table) {
		index = dict_foreign_find_index(referenced_table, NULL,
						column_names, i,
						foreign->foreign_index,
						TRUE, FALSE);
		if (!index) {
			mutex_enter(&dict_foreign_err_mutex);
			dict_foreign_error_report_low(ef, name);
			fprintf(ef, "%s:\n"
				"Cannot find an index in the"
				" referenced table where the\n"
				"referenced columns appear as the"
				" first columns, or column types\n"
				"in the table and the referenced table"
				" do not match for constraint.\n"
				"Note that the internal storage type of"
				" ENUM and SET changed in\n"
				"tables created with >= InnoDB-4.1.12,"
				" and such columns in old tables\n"
				"cannot be referenced by such columns"
				" in new tables.\n%s\n",
				start_of_latest_foreign,
				FOREIGN_KEY_CONSTRAINTS_MSG);
			mutex_exit(&dict_foreign_err_mutex);

			return(DB_PARENT_NO_INDEX);
		}
	} else {
		ut_a(trx->check_foreigns == FALSE);
		index = NULL;
	}

	foreign->referenced_index = index;
	foreign->referenced_table = referenced_table;

	foreign->referenced_table_name = mem_heap_strdup(
		foreign->heap, referenced_table_name);
	dict_mem_referenced_table_name_lookup_set(foreign, TRUE);

	foreign->referenced_col_names = static_cast<const char**>(
		mem_heap_alloc(foreign->heap, i * sizeof(void*)));

	for (i = 0; i < foreign->n_fields; i++) {
		foreign->referenced_col_names[i]
			= mem_heap_strdup(foreign->heap, column_names[i]);
	}

	goto loop;
}
/**************************************************************************
Determines whether a string starts with the specified keyword.
@return TRUE if str starts with keyword */
ibool
dict_str_starts_with_keyword(
/*=========================*/
	THD*		thd,		/*!< in: MySQL thread handle */
	const char*	str,		/*!< in: string to scan for keyword */
	const char*	keyword)	/*!< in: keyword to look for */
{
	CHARSET_INFO*	cs = innobase_get_charset(thd);
	ibool		success;

	dict_accept(cs, str, keyword, &success);
	return(success);
}

/** Scans a table create SQL string and adds to the data dictionary
the foreign key constraints declared in the string. This function
should be called after the indexes for a table have been created.
Each foreign key constraint must be accompanied with indexes in
bot participating tables. The indexes are allowed to contain more
fields than mentioned in the constraint.

@param[in]	trx		transaction
@param[in]	sql_string	table create statement where
				foreign keys are declared like:
				FOREIGN KEY (a, b) REFERENCES table2(c, d),
				table2 can be written also with the database
				name before it: test.table2; the default
				database id the database of parameter name
@param[in]	sql_length	length of sql_string
@param[in]	name		table full name in normalized form
@param[in]	reject_fks	if TRUE, fail with error code
				DB_CANNOT_ADD_CONSTRAINT if any
				foreign keys are found.
@return error code or DB_SUCCESS */
dberr_t
dict_create_foreign_constraints(
	trx_t*			trx,
	const char*		sql_string,
	size_t			sql_length,
	const char*		name,
	ibool			reject_fks)
{
	char*		str;
	dberr_t		err;
	mem_heap_t*	heap;

	ut_a(trx);
	ut_a(trx->mysql_thd);

	str = dict_strip_comments(sql_string, sql_length);
	heap = mem_heap_create(10000);

	err = dict_create_foreign_constraints_low(
		trx, heap, innobase_get_charset(trx->mysql_thd),
		str, name, reject_fks);

	mem_heap_free(heap);
	ut_free(str);

	return(err);
}

/**********************************************************************//**
Parses the CONSTRAINT id's to be dropped in an ALTER TABLE statement.
@return DB_SUCCESS or DB_CANNOT_DROP_CONSTRAINT if syntax error or the
constraint id does not match */
dberr_t
dict_foreign_parse_drop_constraints(
/*================================*/
	mem_heap_t*	heap,			/*!< in: heap from which we can
						allocate memory */
	trx_t*		trx,			/*!< in: transaction */
	dict_table_t*	table,			/*!< in: table */
	ulint*		n,			/*!< out: number of constraints
						to drop */
	const char***	constraints_to_drop)	/*!< out: id's of the
						constraints to drop */
{
	ibool			success;
	char*			str;
	size_t			len;
	const char*		ptr;
	const char*		id;
	CHARSET_INFO*		cs;

	ut_a(trx);
	ut_a(trx->mysql_thd);

	cs = innobase_get_charset(trx->mysql_thd);

	*n = 0;

	*constraints_to_drop = static_cast<const char**>(
		mem_heap_alloc(heap, 1000 * sizeof(char*)));

	ptr = innobase_get_stmt_unsafe(trx->mysql_thd, &len);

	str = dict_strip_comments(ptr, len);

	ptr = str;

	ut_ad(mutex_own(&dict_sys->mutex));
loop:
	ptr = dict_scan_to(ptr, "DROP");

	if (*ptr == '\0') {
		ut_free(str);

		return(DB_SUCCESS);
	}

	ptr = dict_accept(cs, ptr, "DROP", &success);

	if (!my_isspace(cs, *ptr)) {

		goto loop;
	}

	ptr = dict_accept(cs, ptr, "FOREIGN", &success);

	if (!success || !my_isspace(cs, *ptr)) {

		goto loop;
	}

	ptr = dict_accept(cs, ptr, "KEY", &success);

	if (!success) {

		goto syntax_error;
	}

	ptr = dict_scan_id(cs, ptr, heap, &id, FALSE, TRUE);

	if (id == NULL) {

		goto syntax_error;
	}

	ut_a(*n < 1000);
	(*constraints_to_drop)[*n] = id;
	(*n)++;

	if (std::find_if(table->foreign_set.begin(),
			 table->foreign_set.end(),
			 dict_foreign_matches_id(id))
	    == table->foreign_set.end()) {

		if (!srv_read_only_mode) {
			FILE*	ef = dict_foreign_err_file;

			mutex_enter(&dict_foreign_err_mutex);
			rewind(ef);
			ut_print_timestamp(ef);
			fputs(" Error in dropping of a foreign key"
			      " constraint of table ", ef);
			ut_print_name(ef, NULL, table->name.m_name);
			fprintf(ef, ",\nin SQL command\n%s"
				"\nCannot find a constraint with the"
				" given id %s.\n", str, id);
			mutex_exit(&dict_foreign_err_mutex);
		}

		ut_free(str);

		return(DB_CANNOT_DROP_CONSTRAINT);
	}

	goto loop;

syntax_error:
	if (!srv_read_only_mode) {
		FILE*	ef = dict_foreign_err_file;

		mutex_enter(&dict_foreign_err_mutex);
		rewind(ef);
		ut_print_timestamp(ef);
		fputs(" Syntax error in dropping of a"
		      " foreign key constraint of table ", ef);
		ut_print_name(ef, NULL, table->name.m_name);
		fprintf(ef, ",\n"
			"close to:\n%s\n in SQL command\n%s\n", ptr, str);
		mutex_exit(&dict_foreign_err_mutex);
	}

	ut_free(str);

	return(DB_CANNOT_DROP_CONSTRAINT);
}

/*==================== END OF FOREIGN KEY PROCESSING ====================*/

/**********************************************************************//**
Returns an index object if it is found in the dictionary cache.
Assumes that dict_sys->mutex is already being held.
@return index, NULL if not found */
dict_index_t*
dict_index_get_if_in_cache_low(
/*===========================*/
	index_id_t	index_id)	/*!< in: index id */
{
	ut_ad(mutex_own(&dict_sys->mutex));

	return(dict_index_find_on_id_low(index_id));
}

#if defined UNIV_DEBUG || defined UNIV_BUF_DEBUG
/**********************************************************************//**
Returns an index object if it is found in the dictionary cache.
@return index, NULL if not found */
dict_index_t*
dict_index_get_if_in_cache(
/*=======================*/
	index_id_t	index_id)	/*!< in: index id */
{
	dict_index_t*	index;

	if (dict_sys == NULL) {
		return(NULL);
	}

	mutex_enter(&dict_sys->mutex);

	index = dict_index_get_if_in_cache_low(index_id);

	mutex_exit(&dict_sys->mutex);

	return(index);
}
#endif /* UNIV_DEBUG || UNIV_BUF_DEBUG */

#ifdef UNIV_DEBUG
/**********************************************************************//**
Checks that a tuple has n_fields_cmp value in a sensible range, so that
no comparison can occur with the page number field in a node pointer.
@return TRUE if ok */
ibool
dict_index_check_search_tuple(
/*==========================*/
	const dict_index_t*	index,	/*!< in: index tree */
	const dtuple_t*		tuple)	/*!< in: tuple used in a search */
{
	ut_a(index);
	ut_a(dtuple_get_n_fields_cmp(tuple)
	     <= dict_index_get_n_unique_in_tree(index));
	return(TRUE);
}
#endif /* UNIV_DEBUG */

/**********************************************************************//**
Builds a node pointer out of a physical record and a page number.
@return own: node pointer */
dtuple_t*
dict_index_build_node_ptr(
/*======================*/
	const dict_index_t*	index,	/*!< in: index */
	const rec_t*		rec,	/*!< in: record for which to build node
					pointer */
	ulint			page_no,/*!< in: page number to put in node
					pointer */
	mem_heap_t*		heap,	/*!< in: memory heap where pointer
					created */
	ulint			level)	/*!< in: level of rec in tree:
					0 means leaf level */
{
	dtuple_t*	tuple;
	dfield_t*	field;
	byte*		buf;
	ulint		n_unique;

	if (dict_index_is_ibuf(index)) {
		/* In a universal index tree, we take the whole record as
		the node pointer if the record is on the leaf level,
		on non-leaf levels we remove the last field, which
		contains the page number of the child page */

		ut_a(!dict_table_is_comp(index->table));
		n_unique = rec_get_n_fields_old(rec);

		if (level > 0) {
			ut_a(n_unique > 1);
			n_unique--;
		}
	} else {
		n_unique = dict_index_get_n_unique_in_tree_nonleaf(index);
	}

	tuple = dtuple_create(heap, n_unique + 1);

	/* When searching in the tree for the node pointer, we must not do
	comparison on the last field, the page number field, as on upper
	levels in the tree there may be identical node pointers with a
	different page number; therefore, we set the n_fields_cmp to one
	less: */

	dtuple_set_n_fields_cmp(tuple, n_unique);

	dict_index_copy_types(tuple, index, n_unique);

	buf = static_cast<byte*>(mem_heap_alloc(heap, 4));

	mach_write_to_4(buf, page_no);

	field = dtuple_get_nth_field(tuple, n_unique);
	dfield_set_data(field, buf, 4);

	dtype_set(dfield_get_type(field), DATA_SYS_CHILD, DATA_NOT_NULL, 4);

	rec_copy_prefix_to_dtuple(tuple, rec, index, n_unique, heap);
	dtuple_set_info_bits(tuple, dtuple_get_info_bits(tuple)
			     | REC_STATUS_NODE_PTR);

	ut_ad(dtuple_check_typed(tuple));

	return(tuple);
}

/**********************************************************************//**
Copies an initial segment of a physical record, long enough to specify an
index entry uniquely.
@return pointer to the prefix record */
rec_t*
dict_index_copy_rec_order_prefix(
/*=============================*/
	const dict_index_t*	index,	/*!< in: index */
	const rec_t*		rec,	/*!< in: record for which to
					copy prefix */
	ulint*			n_fields,/*!< out: number of fields copied */
	byte**			buf,	/*!< in/out: memory buffer for the
					copied prefix, or NULL */
	ulint*			buf_size)/*!< in/out: buffer size */
{
	ulint		n;

	UNIV_PREFETCH_R(rec);

	if (dict_index_is_ibuf(index)) {
		ut_a(!dict_table_is_comp(index->table));
		n = rec_get_n_fields_old(rec);
	} else {
		if (page_is_leaf(page_align(rec))) {
			n = dict_index_get_n_unique_in_tree(index);
		} else {
			n = dict_index_get_n_unique_in_tree_nonleaf(index);
		}
	}

	*n_fields = n;
	return(rec_copy_prefix_to_buf(rec, index, n, buf, buf_size));
}

/**********************************************************************//**
Builds a typed data tuple out of a physical record.
@return own: data tuple */
dtuple_t*
dict_index_build_data_tuple(
/*========================*/
	dict_index_t*	index,	/*!< in: index tree */
	rec_t*		rec,	/*!< in: record for which to build data tuple */
	ulint		n_fields,/*!< in: number of data fields */
	mem_heap_t*	heap)	/*!< in: memory heap where tuple created */
{
	dtuple_t*	tuple;

	ut_ad(dict_table_is_comp(index->table)
	      || n_fields <= rec_get_n_fields_old(rec));

	tuple = dtuple_create(heap, n_fields);

	dict_index_copy_types(tuple, index, n_fields);

	rec_copy_prefix_to_dtuple(tuple, rec, index, n_fields, heap);

	ut_ad(dtuple_check_typed(tuple));

	return(tuple);
}

/*********************************************************************//**
Calculates the minimum record length in an index. */
ulint
dict_index_calc_min_rec_len(
/*========================*/
	const dict_index_t*	index)	/*!< in: index */
{
	ulint	sum	= 0;
	ulint	i;
	ulint	comp	= dict_table_is_comp(index->table);

	if (comp) {
		ulint nullable = 0;
		sum = REC_N_NEW_EXTRA_BYTES;
		for (i = 0; i < dict_index_get_n_fields(index); i++) {
			const dict_col_t*	col
				= dict_index_get_nth_col(index, i);
			ulint	size = dict_col_get_fixed_size(col, comp);
			sum += size;
			if (!size) {
				size = col->len;
				sum += size < 128 ? 1 : 2;
			}
			if (!(col->prtype & DATA_NOT_NULL)) {
				nullable++;
			}
		}

		/* round the NULL flags up to full bytes */
		sum += UT_BITS_IN_BYTES(nullable);

		return(sum);
	}

	for (i = 0; i < dict_index_get_n_fields(index); i++) {
		sum += dict_col_get_fixed_size(
			dict_index_get_nth_col(index, i), comp);
	}

	if (sum > 127) {
		sum += 2 * dict_index_get_n_fields(index);
	} else {
		sum += dict_index_get_n_fields(index);
	}

	sum += REC_N_OLD_EXTRA_BYTES;

	return(sum);
}

/**********************************************************************//**
Outputs info on a foreign key of a table in a format suitable for
CREATE TABLE. */
void
dict_print_info_on_foreign_key_in_create_format(
/*============================================*/
	FILE*		file,		/*!< in: file where to print */
	trx_t*		trx,		/*!< in: transaction */
	dict_foreign_t*	foreign,	/*!< in: foreign key constraint */
	ibool		add_newline)	/*!< in: whether to add a newline */
{
	const char*	stripped_id;
	ulint	i;

	if (strchr(foreign->id, '/')) {
		/* Strip the preceding database name from the constraint id */
		stripped_id = foreign->id + 1
			+ dict_get_db_name_len(foreign->id);
	} else {
		stripped_id = foreign->id;
	}

	putc(',', file);

	if (add_newline) {
		/* SHOW CREATE TABLE wants constraints each printed nicely
		on its own line, while error messages want no newlines
		inserted. */
		fputs("\n ", file);
	}

	fputs(" CONSTRAINT ", file);
	innobase_quote_identifier(file, trx, stripped_id);
	fputs(" FOREIGN KEY (", file);

	for (i = 0;;) {
		innobase_quote_identifier(
			file, trx, foreign->foreign_col_names[i]);
		if (++i < foreign->n_fields) {
			fputs(", ", file);
		} else {
			break;
		}
	}

	fputs(") REFERENCES ", file);

	if (dict_tables_have_same_db(foreign->foreign_table_name_lookup,
				     foreign->referenced_table_name_lookup)) {
		/* Do not print the database name of the referenced table */
		ut_print_name(file, trx,
			      dict_remove_db_name(
				      foreign->referenced_table_name));
	} else {
		ut_print_name(file, trx,
			      foreign->referenced_table_name);
	}

	putc(' ', file);
	putc('(', file);

	for (i = 0;;) {
		innobase_quote_identifier(file, trx,
					  foreign->referenced_col_names[i]);
		if (++i < foreign->n_fields) {
			fputs(", ", file);
		} else {
			break;
		}
	}

	putc(')', file);

	if (foreign->type & DICT_FOREIGN_ON_DELETE_CASCADE) {
		fputs(" ON DELETE CASCADE", file);
	}

	if (foreign->type & DICT_FOREIGN_ON_DELETE_SET_NULL) {
		fputs(" ON DELETE SET NULL", file);
	}

	if (foreign->type & DICT_FOREIGN_ON_DELETE_NO_ACTION) {
		fputs(" ON DELETE NO ACTION", file);
	}

	if (foreign->type & DICT_FOREIGN_ON_UPDATE_CASCADE) {
		fputs(" ON UPDATE CASCADE", file);
	}

	if (foreign->type & DICT_FOREIGN_ON_UPDATE_SET_NULL) {
		fputs(" ON UPDATE SET NULL", file);
	}

	if (foreign->type & DICT_FOREIGN_ON_UPDATE_NO_ACTION) {
		fputs(" ON UPDATE NO ACTION", file);
	}
}

/**********************************************************************//**
Outputs info on foreign keys of a table. */
void
dict_print_info_on_foreign_keys(
/*============================*/
	ibool		create_table_format, /*!< in: if TRUE then print in
				a format suitable to be inserted into
				a CREATE TABLE, otherwise in the format
				of SHOW TABLE STATUS */
	FILE*		file,	/*!< in: file where to print */
	trx_t*		trx,	/*!< in: transaction */
	dict_table_t*	table)	/*!< in: table */
{
	dict_foreign_t*	foreign;

	mutex_enter(&dict_sys->mutex);

	for (dict_foreign_set::iterator it = table->foreign_set.begin();
	     it != table->foreign_set.end();
	     ++it) {

		foreign = *it;

		if (create_table_format) {
			dict_print_info_on_foreign_key_in_create_format(
				file, trx, foreign, TRUE);
		} else {
			ulint	i;
			fputs("; (", file);

			for (i = 0; i < foreign->n_fields; i++) {
				if (i) {
					putc(' ', file);
				}

				innobase_quote_identifier(
					file, trx,
					foreign->foreign_col_names[i]);
			}

			fputs(") REFER ", file);
			ut_print_name(file, trx,
				      foreign->referenced_table_name);
			putc('(', file);

			for (i = 0; i < foreign->n_fields; i++) {
				if (i) {
					putc(' ', file);
				}
				innobase_quote_identifier(
					file, trx,
					foreign->referenced_col_names[i]);
			}

			putc(')', file);

			if (foreign->type == DICT_FOREIGN_ON_DELETE_CASCADE) {
				fputs(" ON DELETE CASCADE", file);
			}

			if (foreign->type == DICT_FOREIGN_ON_DELETE_SET_NULL) {
				fputs(" ON DELETE SET NULL", file);
			}

			if (foreign->type & DICT_FOREIGN_ON_DELETE_NO_ACTION) {
				fputs(" ON DELETE NO ACTION", file);
			}

			if (foreign->type & DICT_FOREIGN_ON_UPDATE_CASCADE) {
				fputs(" ON UPDATE CASCADE", file);
			}

			if (foreign->type & DICT_FOREIGN_ON_UPDATE_SET_NULL) {
				fputs(" ON UPDATE SET NULL", file);
			}

			if (foreign->type & DICT_FOREIGN_ON_UPDATE_NO_ACTION) {
				fputs(" ON UPDATE NO ACTION", file);
			}
		}
	}

	mutex_exit(&dict_sys->mutex);
}

/** Given a space_id of a file-per-table tablespace, search the
dict_sys->table_LRU list and return the dict_table_t* pointer for it.
@param	space_id	Tablespace ID
@return table if found, NULL if not */
static
dict_table_t*
dict_find_single_table_by_space(
	ulint	space_id)
{
	dict_table_t*	table;
	ulint		num_item;
	ulint		count = 0;

	ut_ad(space_id > 0);

	if (dict_sys == NULL) {
		/* This could happen when it's in redo processing. */
		return(NULL);
	}

	table = UT_LIST_GET_FIRST(dict_sys->table_LRU);
	num_item =  UT_LIST_GET_LEN(dict_sys->table_LRU);

	/* This function intentionally does not acquire mutex as it is used
	by error handling code in deep call stack as last means to avoid
	killing the server, so it worth to risk some consequences for
	the action. */
	while (table && count < num_item) {
		if (table->space == space_id) {
			if (dict_table_is_file_per_table(table)) {
				return(table);
			}
			return(NULL);
		}

		table = UT_LIST_GET_NEXT(table_LRU, table);
		count++;
	}

	return(NULL);
}

/**********************************************************************//**
Flags a table with specified space_id corrupted in the data dictionary
cache
@return TRUE if successful */
ibool
dict_set_corrupted_by_space(
/*========================*/
	ulint	space_id)		/*!< in: space ID */
{
	dict_table_t*   table;

	table = dict_find_single_table_by_space(space_id);

	if (!table) {
		return(FALSE);
	}

	/* mark the table->corrupted bit only, since the caller
	could be too deep in the stack for SYS_INDEXES update */
	table->corrupted = TRUE;

	return(TRUE);
}

/**********************************************************************//**
Flags an index corrupted both in the data dictionary cache
and in the SYS_INDEXES */
void
dict_set_corrupted(
/*===============*/
	dict_index_t*	index,	/*!< in/out: index */
	trx_t*		trx,	/*!< in/out: transaction */
	const char*	ctx)	/*!< in: context */
{
	mem_heap_t*	heap;
	mtr_t		mtr;
	dict_index_t*	sys_index;
	dtuple_t*	tuple;
	dfield_t*	dfield;
	byte*		buf;
	const char*	status;
	btr_cur_t	cursor;
	bool		locked	= RW_X_LATCH == trx->dict_operation_lock_mode;

	if (!locked) {
		row_mysql_lock_data_dictionary(trx);
	}

	ut_ad(index);
	ut_ad(mutex_own(&dict_sys->mutex));
	ut_ad(!dict_table_is_comp(dict_sys->sys_tables));
	ut_ad(!dict_table_is_comp(dict_sys->sys_indexes));

#ifdef UNIV_DEBUG
	{
		dict_sync_check	check(true);

		ut_ad(!sync_check_iterate(check));
	}
#endif /* UNIV_DEBUG */

	/* Mark the table as corrupted only if the clustered index
	is corrupted */
	if (dict_index_is_clust(index)) {
		index->table->corrupted = TRUE;
	}

	if (index->type & DICT_CORRUPT) {
		/* The index was already flagged corrupted. */
		ut_ad(!dict_index_is_clust(index) || index->table->corrupted);
		goto func_exit;
	}

	heap = mem_heap_create(sizeof(dtuple_t) + 2 * (sizeof(dfield_t)
			       + sizeof(que_fork_t) + sizeof(upd_node_t)
			       + sizeof(upd_t) + 12));
	mtr_start(&mtr);
	index->type |= DICT_CORRUPT;

	sys_index = UT_LIST_GET_FIRST(dict_sys->sys_indexes->indexes);

	/* Find the index row in SYS_INDEXES */
	tuple = dtuple_create(heap, 2);

	dfield = dtuple_get_nth_field(tuple, 0);
	buf = static_cast<byte*>(mem_heap_alloc(heap, 8));
	mach_write_to_8(buf, index->table->id);
	dfield_set_data(dfield, buf, 8);

	dfield = dtuple_get_nth_field(tuple, 1);
	buf = static_cast<byte*>(mem_heap_alloc(heap, 8));
	mach_write_to_8(buf, index->id);
	dfield_set_data(dfield, buf, 8);

	dict_index_copy_types(tuple, sys_index, 2);

	btr_cur_search_to_nth_level(sys_index, 0, tuple, PAGE_CUR_LE,
				    BTR_MODIFY_LEAF,
				    &cursor, 0, __FILE__, __LINE__, &mtr);

	if (cursor.low_match == dtuple_get_n_fields(tuple)) {
		/* UPDATE SYS_INDEXES SET TYPE=index->type
		WHERE TABLE_ID=index->table->id AND INDEX_ID=index->id */
		ulint	len;
		byte*	field	= rec_get_nth_field_old(
			btr_cur_get_rec(&cursor),
			DICT_FLD__SYS_INDEXES__TYPE, &len);
		if (len != 4) {
			goto fail;
		}
		mlog_write_ulint(field, index->type, MLOG_4BYTES, &mtr);
		status = "Flagged";
	} else {
fail:
		status = "Unable to flag";
	}

	mtr_commit(&mtr);
	mem_heap_empty(heap);
	ib::error() << status << " corruption of " << index->name
		<< " in table " << index->table->name << " in " << ctx;
	mem_heap_free(heap);

func_exit:
	if (!locked) {
		row_mysql_unlock_data_dictionary(trx);
	}
}

/** Flags an index corrupted in the data dictionary cache only. This
is used mostly to mark a corrupted index when index's own dictionary
is corrupted, and we force to load such index for repair purpose
@param[in,out]	index	index which is corrupted */
void
dict_set_corrupted_index_cache_only(
	dict_index_t*	index)
{
	ut_ad(index != NULL);
	ut_ad(index->table != NULL);
	ut_ad(mutex_own(&dict_sys->mutex));
	ut_ad(!dict_table_is_comp(dict_sys->sys_tables));
	ut_ad(!dict_table_is_comp(dict_sys->sys_indexes));

	/* Mark the table as corrupted only if the clustered index
	is corrupted */
	if (dict_index_is_clust(index)) {
		index->table->corrupted = TRUE;
	}

	index->type |= DICT_CORRUPT;
}

/** Sets merge_threshold in the SYS_INDEXES
@param[in,out]	index		index
@param[in]	merge_threshold	value to set */
void
dict_index_set_merge_threshold(
	dict_index_t*	index,
	ulint		merge_threshold)
{
	mem_heap_t*	heap;
	mtr_t		mtr;
	dict_index_t*	sys_index;
	dtuple_t*	tuple;
	dfield_t*	dfield;
	byte*		buf;
	btr_cur_t	cursor;

	ut_ad(index != NULL);
	ut_ad(!dict_table_is_comp(dict_sys->sys_tables));
	ut_ad(!dict_table_is_comp(dict_sys->sys_indexes));

	rw_lock_x_lock(dict_operation_lock);
	mutex_enter(&(dict_sys->mutex));

	heap = mem_heap_create(sizeof(dtuple_t) + 2 * (sizeof(dfield_t)
			       + sizeof(que_fork_t) + sizeof(upd_node_t)
			       + sizeof(upd_t) + 12));

	mtr_start(&mtr);

	sys_index = UT_LIST_GET_FIRST(dict_sys->sys_indexes->indexes);

	/* Find the index row in SYS_INDEXES */
	tuple = dtuple_create(heap, 2);

	dfield = dtuple_get_nth_field(tuple, 0);
	buf = static_cast<byte*>(mem_heap_alloc(heap, 8));
	mach_write_to_8(buf, index->table->id);
	dfield_set_data(dfield, buf, 8);

	dfield = dtuple_get_nth_field(tuple, 1);
	buf = static_cast<byte*>(mem_heap_alloc(heap, 8));
	mach_write_to_8(buf, index->id);
	dfield_set_data(dfield, buf, 8);

	dict_index_copy_types(tuple, sys_index, 2);

	btr_cur_search_to_nth_level(sys_index, 0, tuple, PAGE_CUR_GE,
				    BTR_MODIFY_LEAF,
				    &cursor, 0, __FILE__, __LINE__, &mtr);

	if (cursor.up_match == dtuple_get_n_fields(tuple)
	    && rec_get_n_fields_old(btr_cur_get_rec(&cursor))
	       == DICT_NUM_FIELDS__SYS_INDEXES) {
		ulint	len;
		byte*	field	= rec_get_nth_field_old(
			btr_cur_get_rec(&cursor),
			DICT_FLD__SYS_INDEXES__MERGE_THRESHOLD, &len);

		ut_ad(len == 4);

		if (len == 4) {
			mlog_write_ulint(field, merge_threshold,
					 MLOG_4BYTES, &mtr);
		}
	}

	mtr_commit(&mtr);
	mem_heap_free(heap);

	mutex_exit(&(dict_sys->mutex));
	rw_lock_x_unlock(dict_operation_lock);
}

#ifdef UNIV_DEBUG
/** Sets merge_threshold for all indexes in the list of tables
@param[in]	list	pointer to the list of tables */
inline
void
dict_set_merge_threshold_list_debug(
	UT_LIST_BASE_NODE_T(dict_table_t)*	list,
	uint					merge_threshold_all)
{
	for (dict_table_t* table = UT_LIST_GET_FIRST(*list);
	     table != NULL;
	     table = UT_LIST_GET_NEXT(table_LRU, table)) {
		for (dict_index_t* index = UT_LIST_GET_FIRST(table->indexes);
		     index != NULL;
		     index = UT_LIST_GET_NEXT(indexes, index)) {
			rw_lock_x_lock(dict_index_get_lock(index));
			index->merge_threshold = merge_threshold_all;
			rw_lock_x_unlock(dict_index_get_lock(index));
		}
	}
}

/** Sets merge_threshold for all indexes in dictionary cache for debug.
@param[in]	merge_threshold_all	value to set for all indexes */
void
dict_set_merge_threshold_all_debug(
	uint	merge_threshold_all)
{
	mutex_enter(&dict_sys->mutex);

	dict_set_merge_threshold_list_debug(
		&dict_sys->table_LRU, merge_threshold_all);
	dict_set_merge_threshold_list_debug(
		&dict_sys->table_non_LRU, merge_threshold_all);

	mutex_exit(&dict_sys->mutex);
}
<<<<<<< HEAD
#endif /* UNIV_DEBUG */
=======

/*************************************************************************
set is_corrupt flag by space_id*/

void
dict_table_set_corrupt_by_space(
/*============================*/
	ulint	space_id,
	ibool	need_mutex)
{
	dict_table_t*	table;
	ibool		found = FALSE;

	ut_a(space_id != 0 && space_id < SRV_LOG_SPACE_FIRST_ID);

	if (need_mutex)
		mutex_enter(&(dict_sys->mutex));

	table = UT_LIST_GET_FIRST(dict_sys->table_LRU);

	while (table) {
		if (table->space == space_id) {
			table->is_corrupt = TRUE;
			found = TRUE;
		}

		table = UT_LIST_GET_NEXT(table_LRU, table);
	}

	if (need_mutex)
		mutex_exit(&(dict_sys->mutex));

	if (!found) {
		fprintf(stderr, "InnoDB: space to be marked as "
			"crashed was not found for id " ULINTPF ".\n",
			space_id);
	}
}
>>>>>>> 2071aeef
#endif /* !UNIV_HOTBACKUP */

/**********************************************************************//**
Inits dict_ind_redundant. */
void
dict_ind_init(void)
/*===============*/
{
	dict_table_t*		table;

	/* create dummy table and index for REDUNDANT infimum and supremum */
	table = dict_mem_table_create("SYS_DUMMY1", DICT_HDR_SPACE, 1, 0, 0, 0);
	dict_mem_table_add_col(table, NULL, NULL, DATA_CHAR,
			       DATA_ENGLISH | DATA_NOT_NULL, 8);

	dict_ind_redundant = dict_mem_index_create("SYS_DUMMY1", "SYS_DUMMY1",
						   DICT_HDR_SPACE, 0, 1);
	dict_index_add_col(dict_ind_redundant, table,
			   dict_table_get_nth_col(table, 0), 0);
	dict_ind_redundant->table = table;
	/* avoid ut_ad(index->cached) in dict_index_get_n_unique_in_tree */
	dict_ind_redundant->cached = TRUE;
}

#ifndef UNIV_HOTBACKUP
/**********************************************************************//**
Frees dict_ind_redundant. */
static
void
dict_ind_free(void)
/*===============*/
{
	dict_table_t*	table;

	table = dict_ind_redundant->table;
	dict_mem_index_free(dict_ind_redundant);
	dict_ind_redundant = NULL;
	dict_mem_table_free(table);
}

/** Get an index by name.
@param[in]	table		the table where to look for the index
@param[in]	name		the index name to look for
@param[in]	committed	true=search for committed,
false=search for uncommitted
@return index, NULL if does not exist */
dict_index_t*
dict_table_get_index_on_name(
	dict_table_t*	table,
	const char*	name,
	bool		committed)
{
	dict_index_t*	index;

	index = dict_table_get_first_index(table);

	while (index != NULL) {
		if (index->is_committed() == committed
		    && innobase_strcasecmp(index->name, name) == 0) {

			return(index);
		}

		index = dict_table_get_next_index(index);
	}

	return(NULL);
}

/**********************************************************************//**
Replace the index passed in with another equivalent index in the
foreign key lists of the table.
@return whether all replacements were found */
bool
dict_foreign_replace_index(
/*=======================*/
	dict_table_t*		table,  /*!< in/out: table */
	const char**		col_names,
					/*!< in: column names, or NULL
					to use table->col_names */
	const dict_index_t*	index)	/*!< in: index to be replaced */
{
	bool		found	= true;
	dict_foreign_t*	foreign;

	ut_ad(index->to_be_dropped);
	ut_ad(index->table == table);

	for (dict_foreign_set::iterator it = table->foreign_set.begin();
	     it != table->foreign_set.end();
	     ++it) {

		foreign = *it;
		if (foreign->foreign_index == index) {
			ut_ad(foreign->foreign_table == index->table);

			dict_index_t* new_index = dict_foreign_find_index(
				foreign->foreign_table, col_names,
				foreign->foreign_col_names,
				foreign->n_fields, index,
				/*check_charsets=*/TRUE, /*check_null=*/FALSE);
			if (new_index) {
				ut_ad(new_index->table == index->table);
				ut_ad(!new_index->to_be_dropped);
			} else {
				found = false;
			}

			foreign->foreign_index = new_index;
		}
	}

	for (dict_foreign_set::iterator it = table->referenced_set.begin();
	     it != table->referenced_set.end();
	     ++it) {

		foreign = *it;
		if (foreign->referenced_index == index) {
			ut_ad(foreign->referenced_table == index->table);

			dict_index_t* new_index = dict_foreign_find_index(
				foreign->referenced_table, NULL,
				foreign->referenced_col_names,
				foreign->n_fields, index,
				/*check_charsets=*/TRUE, /*check_null=*/FALSE);
			/* There must exist an alternative index,
			since this must have been checked earlier. */
			if (new_index) {
				ut_ad(new_index->table == index->table);
				ut_ad(!new_index->to_be_dropped);
			} else {
				found = false;
			}

			foreign->referenced_index = new_index;
		}
	}

	return(found);
}

#ifdef UNIV_DEBUG
/**********************************************************************//**
Check for duplicate index entries in a table [using the index name] */
void
dict_table_check_for_dup_indexes(
/*=============================*/
	const dict_table_t*	table,	/*!< in: Check for dup indexes
					in this table */
	enum check_name		check)	/*!< in: whether and when to allow
					temporary index names */
{
	/* Check for duplicates, ignoring indexes that are marked
	as to be dropped */

	const dict_index_t*	index1;
	const dict_index_t*	index2;

	ut_ad(mutex_own(&dict_sys->mutex));

	/* The primary index _must_ exist */
	ut_a(UT_LIST_GET_LEN(table->indexes) > 0);

	index1 = UT_LIST_GET_FIRST(table->indexes);

	do {
		if (!index1->is_committed()) {
			ut_a(!dict_index_is_clust(index1));

			switch (check) {
			case CHECK_ALL_COMPLETE:
				ut_error;
			case CHECK_ABORTED_OK:
				switch (dict_index_get_online_status(index1)) {
				case ONLINE_INDEX_COMPLETE:
				case ONLINE_INDEX_CREATION:
					ut_error;
					break;
				case ONLINE_INDEX_ABORTED:
				case ONLINE_INDEX_ABORTED_DROPPED:
					break;
				}
				/* fall through */
			case CHECK_PARTIAL_OK:
				break;
			}
		}

		for (index2 = UT_LIST_GET_NEXT(indexes, index1);
		     index2 != NULL;
		     index2 = UT_LIST_GET_NEXT(indexes, index2)) {
			ut_ad(index1->is_committed()
			      != index2->is_committed()
			      || strcmp(index1->name, index2->name) != 0);
		}

		index1 = UT_LIST_GET_NEXT(indexes, index1);
	} while (index1);
}
#endif /* UNIV_DEBUG */

/** Auxiliary macro used inside dict_table_schema_check(). */
#define CREATE_TYPES_NAMES() \
	dtype_sql_name((unsigned) req_schema->columns[i].mtype, \
		       (unsigned) req_schema->columns[i].prtype_mask, \
		       (unsigned) req_schema->columns[i].len, \
		       req_type, sizeof(req_type)); \
	dtype_sql_name(table->cols[j].mtype, \
		       table->cols[j].prtype, \
		       table->cols[j].len, \
		       actual_type, sizeof(actual_type))

/*********************************************************************//**
Checks whether a table exists and whether it has the given structure.
The table must have the same number of columns with the same names and
types. The order of the columns does not matter.
The caller must own the dictionary mutex.
dict_table_schema_check() @{
@return DB_SUCCESS if the table exists and contains the necessary columns */
dberr_t
dict_table_schema_check(
/*====================*/
	dict_table_schema_t*	req_schema,	/*!< in/out: required table
						schema */
	char*			errstr,		/*!< out: human readable error
						message if != DB_SUCCESS is
						returned */
	size_t			errstr_sz)	/*!< in: errstr size */
{
	char		buf[MAX_FULL_NAME_LEN];
	char		req_type[64];
	char		actual_type[64];
	dict_table_t*	table;
	ulint		i;

	ut_ad(mutex_own(&dict_sys->mutex));

	table = dict_table_get_low(req_schema->table_name);

	if (table == NULL) {
		/* no such table */

		ut_snprintf(errstr, errstr_sz,
			    "Table %s not found.",
			    ut_format_name(req_schema->table_name,
					   buf, sizeof(buf)));

		return(DB_TABLE_NOT_FOUND);
	}

	if (table->ibd_file_missing) {
		/* missing tablespace */

		ut_snprintf(errstr, errstr_sz,
			    "Tablespace for table %s is missing.",
			    ut_format_name(req_schema->table_name,
					   buf, sizeof(buf)));

		return(DB_TABLE_NOT_FOUND);
	}

	ulint n_sys_cols = dict_table_get_n_sys_cols(table);
	if ((ulint) table->n_def - n_sys_cols != req_schema->n_cols) {
		/* the table has a different number of columns than required */
		ut_snprintf(errstr, errstr_sz,
			    "%s has %lu columns but should have %lu.",
			    ut_format_name(req_schema->table_name,
					   buf, sizeof(buf)),
			    table->n_def - n_sys_cols,
			    req_schema->n_cols);

		return(DB_ERROR);
	}

	/* For each column from req_schema->columns[] search
	whether it is present in table->cols[].
	The following algorithm is O(n_cols^2), but is optimized to
	be O(n_cols) if the columns are in the same order in both arrays. */

	for (i = 0; i < req_schema->n_cols; i++) {
		ulint	j = dict_table_has_column(
			table, req_schema->columns[i].name, i);

		if (j == table->n_def) {

			ut_snprintf(errstr, errstr_sz,
				    "required column %s"
				    " not found in table %s.",
				    req_schema->columns[i].name,
				    ut_format_name(
					    req_schema->table_name,
					    buf, sizeof(buf)));

			return(DB_ERROR);
		}

		/* we found a column with the same name on j'th position,
		compare column types and flags */

		/* check length for exact match */
		if (req_schema->columns[i].len != table->cols[j].len) {

			CREATE_TYPES_NAMES();

			ut_snprintf(errstr, errstr_sz,
				    "Column %s in table %s is %s"
				    " but should be %s (length mismatch).",
				    req_schema->columns[i].name,
				    ut_format_name(req_schema->table_name,
						   buf, sizeof(buf)),
				    actual_type, req_type);

			return(DB_ERROR);
		}

		/* check mtype for exact match */
		if (req_schema->columns[i].mtype != table->cols[j].mtype) {

			CREATE_TYPES_NAMES();

			ut_snprintf(errstr, errstr_sz,
				    "Column %s in table %s is %s"
				    " but should be %s (type mismatch).",
				    req_schema->columns[i].name,
				    ut_format_name(req_schema->table_name,
						   buf, sizeof(buf)),
				    actual_type, req_type);

			return(DB_ERROR);
		}

		/* check whether required prtype mask is set */
		if (req_schema->columns[i].prtype_mask != 0
		    && (table->cols[j].prtype
			& req_schema->columns[i].prtype_mask)
		       != req_schema->columns[i].prtype_mask) {

			CREATE_TYPES_NAMES();

			ut_snprintf(errstr, errstr_sz,
				    "Column %s in table %s is %s"
				    " but should be %s (flags mismatch).",
				    req_schema->columns[i].name,
				    ut_format_name(req_schema->table_name,
						   buf, sizeof(buf)),
				    actual_type, req_type);

			return(DB_ERROR);
		}
	}

	if (req_schema->n_foreign != table->foreign_set.size()) {
		ut_snprintf(
			errstr, errstr_sz,
			"Table %s has " ULINTPF " foreign key(s) pointing"
			" to other tables, but it must have %lu.",
			ut_format_name(req_schema->table_name,
				       buf, sizeof(buf)),
			static_cast<ulint>(table->foreign_set.size()),
			req_schema->n_foreign);
		return(DB_ERROR);
	}

	if (req_schema->n_referenced != table->referenced_set.size()) {
		ut_snprintf(
			errstr, errstr_sz,
			"There are " ULINTPF " foreign key(s) pointing to %s, "
			"but there must be %lu.",
			static_cast<ulint>(table->referenced_set.size()),
			ut_format_name(req_schema->table_name,
				       buf, sizeof(buf)),
			req_schema->n_referenced);
		return(DB_ERROR);
	}

	return(DB_SUCCESS);
}
/* @} */

/*********************************************************************//**
Converts a database and table name from filesystem encoding
(e.g. d@i1b/a@q1b@1Kc, same format as used in dict_table_t::name) in two
strings in UTF8 encoding (e.g. dцb and aюbØc). The output buffers must be
at least MAX_DB_UTF8_LEN and MAX_TABLE_UTF8_LEN bytes. */
void
dict_fs2utf8(
/*=========*/
	const char*	db_and_table,	/*!< in: database and table names,
					e.g. d@i1b/a@q1b@1Kc */
	char*		db_utf8,	/*!< out: database name, e.g. dцb */
	size_t		db_utf8_size,	/*!< in: dbname_utf8 size */
	char*		table_utf8,	/*!< out: table name, e.g. aюbØc */
	size_t		table_utf8_size)/*!< in: table_utf8 size */
{
	char	db[MAX_DATABASE_NAME_LEN + 1];
	ulint	db_len;
	uint	errors;

	db_len = dict_get_db_name_len(db_and_table);

	ut_a(db_len <= sizeof(db));

	memcpy(db, db_and_table, db_len);
	db[db_len] = '\0';

	strconvert(
		&my_charset_filename, db, system_charset_info,
		db_utf8, db_utf8_size, &errors);

	/* convert each # to @0023 in table name and store the result in buf */
	const char*	table = dict_remove_db_name(db_and_table);
	const char*	table_p;
	char		buf[MAX_TABLE_NAME_LEN * 5 + 1];
	char*		buf_p;
	for (table_p = table, buf_p = buf; table_p[0] != '\0'; table_p++) {
		if (table_p[0] != '#') {
			buf_p[0] = table_p[0];
			buf_p++;
		} else {
			buf_p[0] = '@';
			buf_p[1] = '0';
			buf_p[2] = '0';
			buf_p[3] = '2';
			buf_p[4] = '3';
			buf_p += 5;
		}
		ut_a((size_t) (buf_p - buf) < sizeof(buf));
	}
	buf_p[0] = '\0';

	errors = 0;
	strconvert(
		&my_charset_filename, buf, system_charset_info,
		table_utf8, table_utf8_size,
		&errors);

	if (errors != 0) {
		ut_snprintf(table_utf8, table_utf8_size, "%s%s",
			    srv_mysql50_table_name_prefix, table);
	}
}

/** Resize the hash tables besed on the current buffer pool size. */
void
dict_resize()
{
	dict_table_t*	table;

	mutex_enter(&dict_sys->mutex);

	/* all table entries are in table_LRU and table_non_LRU lists */
	hash_table_free(dict_sys->table_hash);
	hash_table_free(dict_sys->table_id_hash);

	dict_sys->table_hash = hash_create(
		buf_pool_get_curr_size()
		/ (DICT_POOL_PER_TABLE_HASH * UNIV_WORD_SIZE));

	dict_sys->table_id_hash = hash_create(
		buf_pool_get_curr_size()
		/ (DICT_POOL_PER_TABLE_HASH * UNIV_WORD_SIZE));

	for (table = UT_LIST_GET_FIRST(dict_sys->table_LRU); table;
	     table = UT_LIST_GET_NEXT(table_LRU, table)) {
		ulint	fold = ut_fold_string(table->name.m_name);
		ulint	id_fold = ut_fold_ull(table->id);

		HASH_INSERT(dict_table_t, name_hash, dict_sys->table_hash,
			    fold, table);

		HASH_INSERT(dict_table_t, id_hash, dict_sys->table_id_hash,
			    id_fold, table);
	}

	for (table = UT_LIST_GET_FIRST(dict_sys->table_non_LRU); table;
	     table = UT_LIST_GET_NEXT(table_LRU, table)) {
		ulint	fold = ut_fold_string(table->name.m_name);
		ulint	id_fold = ut_fold_ull(table->id);

		HASH_INSERT(dict_table_t, name_hash, dict_sys->table_hash,
			    fold, table);

		HASH_INSERT(dict_table_t, id_hash, dict_sys->table_id_hash,
			    id_fold, table);
	}

	mutex_exit(&dict_sys->mutex);
}

/**********************************************************************//**
Closes the data dictionary module. */
void
dict_close(void)
/*============*/
{
	ulint	i;

	/* Free the hash elements. We don't remove them from the table
	because we are going to destroy the table anyway. */
	for (i = 0; i < hash_get_n_cells(dict_sys->table_hash); i++) {
		dict_table_t*	table;

		table = static_cast<dict_table_t*>(
			HASH_GET_FIRST(dict_sys->table_hash, i));

		while (table) {
			dict_table_t*	prev_table = table;

			table = static_cast<dict_table_t*>(
				HASH_GET_NEXT(name_hash, prev_table));
			ut_ad(prev_table->magic_n == DICT_TABLE_MAGIC_N);
			/* Acquire only because it's a pre-condition. */
			mutex_enter(&dict_sys->mutex);

			dict_table_remove_from_cache(prev_table);

			mutex_exit(&dict_sys->mutex);
		}
	}

	hash_table_free(dict_sys->table_hash);

	/* The elements are the same instance as in dict_sys->table_hash,
	therefore we don't delete the individual elements. */
	hash_table_free(dict_sys->table_id_hash);

	dict_ind_free();

	mutex_free(&dict_sys->mutex);

	rw_lock_free(dict_operation_lock);

	ut_free(dict_operation_lock);
	dict_operation_lock = NULL;

	mutex_free(&dict_foreign_err_mutex);

	delete dict_sys->autoinc_map;

	ut_ad(dict_sys->size == 0);

	ut_free(dict_sys);

	dict_sys = NULL;
}

#ifdef UNIV_DEBUG
/**********************************************************************//**
Validate the dictionary table LRU list.
@return TRUE if valid */
static
ibool
dict_lru_validate(void)
/*===================*/
{
	dict_table_t*	table;

	ut_ad(mutex_own(&dict_sys->mutex));

	for (table = UT_LIST_GET_FIRST(dict_sys->table_LRU);
	     table != NULL;
	     table = UT_LIST_GET_NEXT(table_LRU, table)) {

		ut_a(table->can_be_evicted);
	}

	for (table = UT_LIST_GET_FIRST(dict_sys->table_non_LRU);
	     table != NULL;
	     table = UT_LIST_GET_NEXT(table_LRU, table)) {

		ut_a(!table->can_be_evicted);
	}

	return(TRUE);
}

/**********************************************************************//**
Check if a table exists in the dict table LRU list.
@return TRUE if table found in LRU list */
static
ibool
dict_lru_find_table(
/*================*/
	const dict_table_t*	find_table)	/*!< in: table to find */
{
	dict_table_t*		table;

	ut_ad(find_table != NULL);
	ut_ad(mutex_own(&dict_sys->mutex));

	for (table = UT_LIST_GET_FIRST(dict_sys->table_LRU);
	     table != NULL;
	     table = UT_LIST_GET_NEXT(table_LRU, table)) {

		ut_a(table->can_be_evicted);

		if (table == find_table) {
			return(TRUE);
		}
	}

	return(FALSE);
}

/**********************************************************************//**
Check if a table exists in the dict table non-LRU list.
@return TRUE if table found in non-LRU list */
static
ibool
dict_non_lru_find_table(
/*====================*/
	const dict_table_t*	find_table)	/*!< in: table to find */
{
	dict_table_t*		table;

	ut_ad(find_table != NULL);
	ut_ad(mutex_own(&dict_sys->mutex));

	for (table = UT_LIST_GET_FIRST(dict_sys->table_non_LRU);
	     table != NULL;
	     table = UT_LIST_GET_NEXT(table_LRU, table)) {

		ut_a(!table->can_be_evicted);

		if (table == find_table) {
			return(TRUE);
		}
	}

	return(FALSE);
}
#endif /* UNIV_DEBUG */
/*********************************************************************//**
Check an index to see whether its first fields are the columns in the array,
in the same order and is not marked for deletion and is not the same
as types_idx.
@return true if the index qualifies, otherwise false */
bool
dict_foreign_qualify_index(
/*=======================*/
	const dict_table_t*	table,	/*!< in: table */
	const char**		col_names,
					/*!< in: column names, or NULL
					to use table->col_names */
	const char**		columns,/*!< in: array of column names */
	ulint			n_cols,	/*!< in: number of columns */
	const dict_index_t*	index,	/*!< in: index to check */
	const dict_index_t*	types_idx,
					/*!< in: NULL or an index
					whose types the column types
					must match */
	bool			check_charsets,
					/*!< in: whether to check
					charsets.  only has an effect
					if types_idx != NULL */
	ulint			check_null)
					/*!< in: nonzero if none of
					the columns must be declared
					NOT NULL */
{
	if (dict_index_get_n_fields(index) < n_cols) {
		return(false);
	}

	for (ulint i = 0; i < n_cols; i++) {
		dict_field_t*	field;
		const char*	col_name;
		ulint		col_no;

		field = dict_index_get_nth_field(index, i);
		col_no = dict_col_get_no(field->col);

		ut_ad(!dict_col_is_virtual(field->col));

		if (field->prefix_len != 0) {
			/* We do not accept column prefix
			indexes here */
			return(false);
		}

		if (check_null
		    && (field->col->prtype & DATA_NOT_NULL)) {
			return(false);
		}

		col_name = col_names
			? col_names[col_no]
			: dict_table_get_col_name(table, col_no);

		if (0 != innobase_strcasecmp(columns[i], col_name)) {
			return(false);
		}

		if (types_idx && !cmp_cols_are_equal(
			    dict_index_get_nth_col(index, i),
			    dict_index_get_nth_col(types_idx, i),
			    check_charsets)) {
			return(false);
		}
	}

	return(true);
}

/*********************************************************************//**
Update the state of compression failure padding heuristics. This is
called whenever a compression operation succeeds or fails.
The caller must be holding info->mutex */
static
void
dict_index_zip_pad_update(
/*======================*/
	zip_pad_info_t*	info,	/*<! in/out: info to be updated */
	ulint	zip_threshold)	/*<! in: zip threshold value */
{
	ulint	total;
	ulint	fail_pct;

	ut_ad(info);

	total = info->success + info->failure;

	ut_ad(total > 0);

	if (zip_threshold == 0) {
		/* User has just disabled the padding. */
		return;
	}

	if (total < ZIP_PAD_ROUND_LEN) {
		/* We are in middle of a round. Do nothing. */
		return;
	}

	/* We are at a 'round' boundary. Reset the values but first
	calculate fail rate for our heuristic. */
	fail_pct = (info->failure * 100) / total;
	info->failure = 0;
	info->success = 0;

	if (fail_pct > zip_threshold) {
		/* Compression failures are more then user defined
		threshold. Increase the pad size to reduce chances of
		compression failures. */
		ut_ad(info->pad % ZIP_PAD_INCR == 0);

		/* Only do increment if it won't increase padding
		beyond max pad size. */
		if (info->pad + ZIP_PAD_INCR
		    < (UNIV_PAGE_SIZE * zip_pad_max) / 100) {
			/* Use atomics even though we have the mutex.
			This is to ensure that we are able to read
			info->pad atomically. */
			os_atomic_increment_ulint(&info->pad, ZIP_PAD_INCR);

			MONITOR_INC(MONITOR_PAD_INCREMENTS);
		}

		info->n_rounds = 0;

	} else {
		/* Failure rate was OK. Another successful round
		completed. */
		++info->n_rounds;

		/* If enough successful rounds are completed with
		compression failure rate in control, decrease the
		padding. */
		if (info->n_rounds >= ZIP_PAD_SUCCESSFUL_ROUND_LIMIT
		    && info->pad > 0) {

			ut_ad(info->pad % ZIP_PAD_INCR == 0);
			/* Use atomics even though we have the mutex.
			This is to ensure that we are able to read
			info->pad atomically. */
			os_atomic_decrement_ulint(&info->pad, ZIP_PAD_INCR);

			info->n_rounds = 0;

			MONITOR_INC(MONITOR_PAD_DECREMENTS);
		}
	}
}

/*********************************************************************//**
This function should be called whenever a page is successfully
compressed. Updates the compression padding information. */
void
dict_index_zip_success(
/*===================*/
	dict_index_t*	index)	/*!< in/out: index to be updated. */
{
	ut_ad(index);

	ulint zip_threshold = zip_failure_threshold_pct;
	if (!zip_threshold) {
		/* Disabled by user. */
		return;
	}

	dict_index_zip_pad_lock(index);
	++index->zip_pad.success;
	dict_index_zip_pad_update(&index->zip_pad, zip_threshold);
	dict_index_zip_pad_unlock(index);
}

/*********************************************************************//**
This function should be called whenever a page compression attempt
fails. Updates the compression padding information. */
void
dict_index_zip_failure(
/*===================*/
	dict_index_t*	index)	/*!< in/out: index to be updated. */
{
	ut_ad(index);

	ulint zip_threshold = zip_failure_threshold_pct;
	if (!zip_threshold) {
		/* Disabled by user. */
		return;
	}

	dict_index_zip_pad_lock(index);
	++index->zip_pad.failure;
	dict_index_zip_pad_update(&index->zip_pad, zip_threshold);
	dict_index_zip_pad_unlock(index);
}


/*********************************************************************//**
Return the optimal page size, for which page will likely compress.
@return page size beyond which page might not compress */
ulint
dict_index_zip_pad_optimal_page_size(
/*=================================*/
	dict_index_t*	index)	/*!< in: index for which page size
				is requested */
{
	ulint	pad;
	ulint	min_sz;
	ulint	sz;

	ut_ad(index);

	if (!zip_failure_threshold_pct) {
		/* Disabled by user. */
		return(UNIV_PAGE_SIZE);
	}

	/* We use atomics to read index->zip_pad.pad. Here we use zero
	as increment as are not changing the value of the 'pad'. */

	pad = os_atomic_increment_ulint(&index->zip_pad.pad, 0);

	ut_ad(pad < UNIV_PAGE_SIZE);
	sz = UNIV_PAGE_SIZE - pad;

	/* Min size allowed by user. */
	ut_ad(zip_pad_max < 100);
	min_sz = (UNIV_PAGE_SIZE * (100 - zip_pad_max)) / 100;

	return(ut_max(sz, min_sz));
}

/** Convert a 32 bit integer table flags to the 32 bit FSP Flags.
Fsp Flags are written into the tablespace header at the offset
FSP_SPACE_FLAGS and are also stored in the fil_space_t::flags field.
The following chart shows the translation of the low order bit.
Other bits are the same.
			Low order bit
		    | REDUNDANT | COMPACT | COMPRESSED | DYNAMIC
dict_table_t::flags |     0     |    1    |     1      |    1
fil_space_t::flags  |     0     |    0    |     1      |    1
@param[in]	table_flags	dict_table_t::flags
@param[in]	is_temp		whether the tablespace is temporary
@return tablespace flags (fil_space_t::flags) */
ulint
dict_tf_to_fsp_flags(
	ulint	table_flags,
	bool	is_temp)
{
	DBUG_EXECUTE_IF("dict_tf_to_fsp_flags_failure",
			return(ULINT_UNDEFINED););

	bool		has_atomic_blobs =
				 DICT_TF_HAS_ATOMIC_BLOBS(table_flags);
	page_size_t	page_size = dict_tf_get_page_size(table_flags);
	bool		has_data_dir = DICT_TF_HAS_DATA_DIR(table_flags);
	bool		is_shared = DICT_TF_HAS_SHARED_SPACE(table_flags);

	ut_ad(!page_size.is_compressed() || has_atomic_blobs);

	/* General tablespaces that are not compressed do not get the
	flags for dynamic row format (POST_ANTELOPE & ATOMIC_BLOBS) */
	if (is_shared && !page_size.is_compressed()) {
		has_atomic_blobs = false;
	}

	ulint		fsp_flags = fsp_flags_init(page_size,
						   has_atomic_blobs,
						   has_data_dir,
						   is_shared,
						   is_temp);

	return(fsp_flags);
}

/*************************************************************//**
Convert table flag to row format string.
@return row format name. */
const char*
dict_tf_to_row_format_string(
/*=========================*/
	ulint	table_flag)		/*!< in: row format setting */
{
	switch (dict_tf_get_rec_format(table_flag)) {
	case REC_FORMAT_REDUNDANT:
		return("ROW_TYPE_REDUNDANT");
	case REC_FORMAT_COMPACT:
		return("ROW_TYPE_COMPACT");
	case REC_FORMAT_COMPRESSED:
		return("ROW_TYPE_COMPRESSED");
	case REC_FORMAT_DYNAMIC:
		return("ROW_TYPE_DYNAMIC");
	}

	ut_error;
	return(0);
}

/** Look for any dictionary objects that are found in the given tablespace.
@param[in]	space	Tablespace ID to search for.
@return true if tablespace is empty. */
bool
dict_tablespace_is_empty(
	ulint	space_id)
{
	btr_pcur_t	pcur;
	const rec_t*	rec;
	mtr_t		mtr;
	bool		found = false;

	rw_lock_x_lock(dict_operation_lock);
	mutex_enter(&dict_sys->mutex);
	mtr_start(&mtr);

	for (rec = dict_startscan_system(&pcur, &mtr, SYS_TABLES);
	     rec != NULL;
	     rec = dict_getnext_system(&pcur, &mtr)) {
		const byte*	field;
		ulint		len;
		ulint		space_id_for_table;

		field = rec_get_nth_field_old(
			rec, DICT_FLD__SYS_TABLES__SPACE, &len);
		ut_ad(len == 4);
		space_id_for_table = mach_read_from_4(field);

		if (space_id_for_table == space_id) {
			found = true;
		}
	}

	mtr_commit(&mtr);
	mutex_exit(&dict_sys->mutex);
	rw_lock_x_unlock(dict_operation_lock);

	return(!found);
}
#endif /* !UNIV_HOTBACKUP */

/** Determine the extent size (in pages) for the given table
@param[in]	table	the table whose extent size is being
			calculated.
@return extent size in pages (256, 128 or 64) */
ulint
dict_table_extent_size(
	const dict_table_t*	table)
{
	const ulint	mb_1 = 1024 * 1024;
	const ulint	mb_2 = 2 * mb_1;
	const ulint	mb_4 = 4 * mb_1;

	page_size_t	page_size = dict_table_page_size(table);
	ulint	pages_in_extent = FSP_EXTENT_SIZE;

	if (page_size.is_compressed()) {

		ulint	disk_page_size	= page_size.physical();

		switch (disk_page_size) {
		case 1024:
			pages_in_extent = mb_1/1024;
			break;
		case 2048:
			pages_in_extent = mb_1/2048;
			break;
		case 4096:
			pages_in_extent = mb_1/4096;
			break;
		case 8192:
			pages_in_extent = mb_1/8192;
			break;
		case 16384:
			pages_in_extent = mb_1/16384;
			break;
		case 32768:
			pages_in_extent = mb_2/32768;
			break;
		case 65536:
			pages_in_extent = mb_4/65536;
			break;
		default:
			ut_ad(0);
		}
	}

	return(pages_in_extent);
}<|MERGE_RESOLUTION|>--- conflicted
+++ resolved
@@ -2735,12 +2735,7 @@
 	zero. See also: dict_table_can_be_evicted() */
 
 	do {
-<<<<<<< HEAD
 		ulint ref_count = btr_search_info_get_ref_count(info, index);
-=======
-		ulint ref_count = btr_search_info_get_ref_count(info,
-								index);
->>>>>>> 2071aeef
 
 		if (ref_count == 0) {
 			break;
@@ -3187,7 +3182,6 @@
 	new_index->n_user_defined_cols = index->n_fields;
 
 	new_index->id = index->id;
-	btr_search_index_init(new_index);
 
 	/* Copy the fields of index */
 	dict_index_copy(new_index, index, table, 0, index->n_fields);
@@ -3360,7 +3354,6 @@
 	new_index->n_user_defined_cols = index->n_fields;
 
 	new_index->id = index->id;
-	btr_search_index_init(new_index);
 
 	/* Copy fields from index to new_index */
 	dict_index_copy(new_index, index, table, 0, index->n_fields);
@@ -3451,7 +3444,6 @@
 	new_index->n_user_defined_cols = index->n_fields;
 
 	new_index->id = index->id;
-	btr_search_index_init(new_index);
 
 	/* Copy fields from index to new_index */
 	dict_index_copy(new_index, index, table, 0, index->n_fields);
@@ -5953,9 +5945,8 @@
 
 	mutex_exit(&dict_sys->mutex);
 }
-<<<<<<< HEAD
+
 #endif /* UNIV_DEBUG */
-=======
 
 /*************************************************************************
 set is_corrupt flag by space_id*/
@@ -5964,10 +5955,10 @@
 dict_table_set_corrupt_by_space(
 /*============================*/
 	ulint	space_id,
-	ibool	need_mutex)
+	bool	need_mutex)
 {
 	dict_table_t*	table;
-	ibool		found = FALSE;
+	bool		found = false;
 
 	ut_a(space_id != 0 && space_id < SRV_LOG_SPACE_FIRST_ID);
 
@@ -5978,8 +5969,8 @@
 
 	while (table) {
 		if (table->space == space_id) {
-			table->is_corrupt = TRUE;
-			found = TRUE;
+			table->is_corrupt = true;
+			found = true;
 		}
 
 		table = UT_LIST_GET_NEXT(table_LRU, table);
@@ -5989,12 +5980,11 @@
 		mutex_exit(&(dict_sys->mutex));
 
 	if (!found) {
-		fprintf(stderr, "InnoDB: space to be marked as "
-			"crashed was not found for id " ULINTPF ".\n",
-			space_id);
-	}
-}
->>>>>>> 2071aeef
+		ib::warn() << "Space to be marked as crashed was not found "
+			"for id " << space_id << ".";
+	}
+}
+
 #endif /* !UNIV_HOTBACKUP */
 
 /**********************************************************************//**
