--- conflicted
+++ resolved
@@ -240,16 +240,9 @@
 
 /* Stream for storing detailed information about the latest foreign key
 and unique key errors. Only created if !srv_read_only_mode */
-<<<<<<< HEAD
-UNIV_INTERN FILE*	dict_foreign_err_file		= NULL;
-
-/** mutex protecting the foreign and unique error buffers */
-UNIV_INTERN ib_mutex_t	dict_foreign_err_mutex;
-=======
 FILE*	dict_foreign_err_file		= NULL;
 /* mutex protecting the foreign and unique error buffers */
 ib_mutex_t	dict_foreign_err_mutex;
->>>>>>> acc0f772
 
 /******************************************************************//**
 Makes all characters in a NUL-terminated UTF-8 string lower case. */
