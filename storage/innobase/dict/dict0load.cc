/*****************************************************************************

Copyright (c) 1996, 2019, Oracle and/or its affiliates. All Rights Reserved.

This program is free software; you can redistribute it and/or modify it under
the terms of the GNU General Public License, version 2.0, as published by the
Free Software Foundation.

This program is also distributed with certain software (including but not
limited to OpenSSL) that is licensed under separate terms, as designated in a
particular file or component or in included license documentation. The authors
of MySQL hereby grant you an additional permission to link the program and
your derivative works with the separately licensed software that they have
included with MySQL.

This program is distributed in the hope that it will be useful, but WITHOUT
ANY WARRANTY; without even the implied warranty of MERCHANTABILITY or FITNESS
FOR A PARTICULAR PURPOSE. See the GNU General Public License, version 2.0,
for more details.

You should have received a copy of the GNU General Public License along with
this program; if not, write to the Free Software Foundation, Inc.,
51 Franklin St, Fifth Floor, Boston, MA 02110-1301  USA

*****************************************************************************/

/** @file dict/dict0load.cc
 Loads to the memory cache database object definitions
 from dictionary tables

 Created 4/24/1996 Heikki Tuuri
 *******************************************************/

#include "current_thd.h"
#include "ha_prototypes.h"

#include <set>
#include <stack>
#include "dict0load.h"

#include "btr0btr.h"
#include "btr0pcur.h"
#include "dict0boot.h"
#include "dict0crea.h"
#include "dict0dd.h"
#include "dict0dict.h"
#include "dict0load.h"
#include "dict0mem.h"
#include "dict0priv.h"
#include "dict0stats.h"
#include "fsp0file.h"
#include "fsp0sysspace.h"
#include "fts0priv.h"
#include "ha_prototypes.h"
<<<<<<< HEAD
#include "lob0lob.h"
=======
>>>>>>> 4869291f
#include "mach0data.h"

#include "my_dbug.h"

#include "fil0fil.h"
#include "fts0fts.h"
#include "mysql_version.h"
#include "page0page.h"
#include "rem0cmp.h"
#include "srv0srv.h"
#include "srv0start.h"

/** Following are the InnoDB system tables. The positions in
this array are referenced by enum dict_system_table_id. */
const char *SYSTEM_TABLE_NAME[] = {
<<<<<<< HEAD
    "SYS_TABLES",  "SYS_INDEXES",      "SYS_COLUMNS",      "SYS_FIELDS",
    "SYS_FOREIGN", "SYS_FOREIGN_COLS", "SYS_TABLESPACES",  "SYS_DATAFILES",
    "SYS_VIRTUAL", "SYS_ZIP_DICT",     "SYS_ZIP_DICT_COLS"};
=======
    "SYS_TABLES",      "SYS_INDEXES",   "SYS_COLUMNS",
    "SYS_FIELDS",      "SYS_FOREIGN",   "SYS_FOREIGN_COLS",
    "SYS_TABLESPACES", "SYS_DATAFILES", "SYS_VIRTUAL"};
>>>>>>> 4869291f

/** This variant is based on name comparision and is used because
system table id array is not built yet.
@param[in]	name	InnoDB table name
@return true if table name is InnoDB SYSTEM table */
static bool dict_load_is_system_table(const char *name) {
  ut_ad(name != NULL);
  uint32_t size = sizeof(SYSTEM_TABLE_NAME) / sizeof(char *);
  for (uint32_t i = 0; i < size; i++) {
    if (strcmp(name, SYSTEM_TABLE_NAME[i]) == 0) {
      return (true);
    }
  }
  return (false);
}
/* This is set of tablespaces that are not found in SYS_TABLESPACES.
InnoDB tablespaces before 5.6 are not registered in SYS_TABLESPACES.
So we maintain a std::set, which is later used to register the
tablespaces to dictionary table mysql.tablespaces */
missing_sys_tblsp_t missing_spaces;

/** Loads a table definition and also all its index definitions.

Loads those foreign key constraints whose referenced table is already in
dictionary cache.  If a foreign key constraint is not loaded, then the
referenced table is pushed into the output stack (fk_tables), if it is not
NULL.  These tables must be subsequently loaded so that all the foreign
key constraints are loaded into memory.

@param[in]	name		Table name in the db/tablename format
@param[in]	cached		true=add to cache, false=do not
@param[in]	ignore_err	Error to be ignored when loading table
                                and its index definition
@param[out]	fk_tables	Related table names that must also be
                                loaded to ensure that all foreign key
                                constraints are loaded.
@return table, NULL if does not exist; if the table is stored in an
.ibd file, but the file does not exist, then we set the
<<<<<<< HEAD
file_unreadable flag TRUE in the table object we return */
=======
ibd_file_missing flag TRUE in the table object we return */
>>>>>>> 4869291f
static dict_table_t *dict_load_table_one(table_name_t &name, bool cached,
                                         dict_err_ignore_t ignore_err,
                                         dict_names_t &fk_tables);

/** Loads a table definition from a SYS_TABLES record to dict_table_t.
Does not load any columns or indexes.
@param[in]	name	Table name
@param[in]	rec	SYS_TABLES record
@param[out]	table	Table, or NULL
@return error message, or NULL on success */
static const char *dict_load_table_low(table_name_t &name, const rec_t *rec,
                                       dict_table_t **table);

/* If this flag is TRUE, then we will load the cluster index's (and tables')
metadata even if it is marked as "corrupted". */
bool srv_load_corrupted = FALSE;

#ifdef UNIV_DEBUG
/** Compare the name of an index column.
 @return true if the i'th column of index is 'name'. */
static ibool name_of_col_is(const dict_table_t *table, /*!< in: table */
                            const dict_index_t *index, /*!< in: index */
                            ulint i,          /*!< in: index field offset */
                            const char *name) /*!< in: name to compare to */
{
  ulint tmp = dict_col_get_no(index->get_field(i)->col);

  return (strcmp(name, table->get_col_name(tmp)) == 0);
}
#endif /* UNIV_DEBUG */

/** Finds the first table name in the given database.
 @return own: table name, NULL if does not exist; the caller must free
 the memory in the string! */
char *dict_get_first_table_name_in_db(
    const char *name) /*!< in: database name which ends in '/' */
{
  dict_table_t *sys_tables;
  btr_pcur_t pcur;
  dict_index_t *sys_index;
  dtuple_t *tuple;
  mem_heap_t *heap;
  dfield_t *dfield;
  const rec_t *rec;
  const byte *field;
  ulint len;
  mtr_t mtr;

  ut_ad(mutex_own(&dict_sys->mutex));

  heap = mem_heap_create(1000);

  mtr_start(&mtr);

  sys_tables = dict_table_get_low("SYS_TABLES");
  sys_index = UT_LIST_GET_FIRST(sys_tables->indexes);
  ut_ad(!dict_table_is_comp(sys_tables));

  tuple = dtuple_create(heap, 1);
  dfield = dtuple_get_nth_field(tuple, 0);

  dfield_set_data(dfield, name, ut_strlen(name));
  dict_index_copy_types(tuple, sys_index, 1);

  btr_pcur_open_on_user_rec(sys_index, tuple, PAGE_CUR_GE, BTR_SEARCH_LEAF,
                            &pcur, &mtr);
loop:
  rec = btr_pcur_get_rec(&pcur);

  if (!btr_pcur_is_on_user_rec(&pcur)) {
    /* Not found */

    btr_pcur_close(&pcur);
    mtr_commit(&mtr);
    mem_heap_free(heap);

    return (NULL);
  }

  field = rec_get_nth_field_old(rec, DICT_FLD__SYS_TABLES__NAME, &len);

  if (len < strlen(name) || ut_memcmp(name, field, strlen(name)) != 0) {
    /* Not found */

    btr_pcur_close(&pcur);
    mtr_commit(&mtr);
    mem_heap_free(heap);

    return (NULL);
  }

  if (!rec_get_deleted_flag(rec, 0)) {
    /* We found one */

    char *table_name = mem_strdupl((char *)field, len);

    btr_pcur_close(&pcur);
    mtr_commit(&mtr);
    mem_heap_free(heap);

    return (table_name);
  }

  btr_pcur_move_to_next_user_rec(&pcur, &mtr);

  goto loop;
}

/** This function gets the next system table record as it scans the table.
 @return the next record if found, NULL if end of scan */
static const rec_t *dict_getnext_system_low(
    btr_pcur_t *pcur, /*!< in/out: persistent cursor to the
                      record*/
    mtr_t *mtr)       /*!< in: the mini-transaction */
{
  rec_t *rec = NULL;

  while (!rec || rec_get_deleted_flag(rec, 0)) {
    btr_pcur_move_to_next_user_rec(pcur, mtr);

    rec = btr_pcur_get_rec(pcur);

    if (!btr_pcur_is_on_user_rec(pcur)) {
      /* end of index */
      btr_pcur_close(pcur);

      return (NULL);
    }
  }

  /* Get a record, let's save the position */
  btr_pcur_store_position(pcur, mtr);

  return (rec);
}

/** This function opens a system table, and returns the first record.
 @return first record of the system table */
const rec_t *dict_startscan_system(
    btr_pcur_t *pcur,           /*!< out: persistent cursor to
                                the record */
    mtr_t *mtr,                 /*!< in: the mini-transaction */
    dict_system_id_t system_id) /*!< in: which system table to open */
{
  dict_table_t *system_table;
  dict_index_t *clust_index;
  const rec_t *rec;

  ut_a(system_id < SYS_NUM_SYSTEM_TABLES);

  system_table = dict_table_get_low(SYSTEM_TABLE_NAME[system_id]);

  clust_index = UT_LIST_GET_FIRST(system_table->indexes);

  btr_pcur_open_at_index_side(true, clust_index, BTR_SEARCH_LEAF, pcur, true, 0,
                              mtr);

  rec = dict_getnext_system_low(pcur, mtr);

  return (rec);
}

/** This function gets the next system table record as it scans the table.
 @return the next record if found, NULL if end of scan */
<<<<<<< HEAD
const rec_t *dict_getnext_system(
    btr_pcur_t *pcur, /*!< in/out: persistent cursor
                      to the record */
    mtr_t *mtr)       /*!< in: the mini-transaction */
=======
const rec_t *dict_getnext_system(btr_pcur_t *pcur, /*!< in/out: persistent
                                                   cursor to the record */
                                 mtr_t *mtr) /*!< in: the mini-transaction */
>>>>>>> 4869291f
{
  const rec_t *rec;

  /* Restore the position */
  btr_pcur_restore_position(BTR_SEARCH_LEAF, pcur, mtr);

  /* Get the next record */
  rec = dict_getnext_system_low(pcur, mtr);

  return (rec);
}

/** Error message for a delete-marked record in dict_load_index_low() */
static const char *dict_load_index_del = "delete-marked record in SYS_INDEXES";
/** Error message for table->id mismatch in dict_load_index_low() */
static const char *dict_load_index_id_err = "SYS_INDEXES.TABLE_ID mismatch";

/** Load an index definition from a SYS_INDEXES record to dict_index_t.
If allocate=TRUE, we will create a dict_index_t structure and fill it
accordingly. If allocated=FALSE, the dict_index_t will be supplied by
the caller and filled with information read from the record.  @return
error message, or NULL on success */
static const char *dict_load_index_low(
    byte *table_id,         /*!< in/out: table id (8 bytes),
                            an "in" value if allocate=TRUE
                            and "out" when allocate=FALSE */
    const char *table_name, /*!< in: table name */
    mem_heap_t *heap,       /*!< in/out: temporary memory heap */
    const rec_t *rec,       /*!< in: SYS_INDEXES record */
    ibool allocate,         /*!< in: TRUE=allocate *index,
                            FALSE=fill in a pre-allocated
                            *index */
    dict_index_t **index)   /*!< out,own: index, or NULL */
{
  const byte *field;
  ulint len;
  ulint name_len;
  const char *name_buf;
  space_index_t id;
  ulint n_fields;
  ulint type;
  ulint space;
  ulint merge_threshold;

  if (allocate) {
    /* If allocate=TRUE, no dict_index_t will
    be supplied. Initialize "*index" to NULL */
    *index = NULL;
  }

  if (rec_get_deleted_flag(rec, 0)) {
    return (dict_load_index_del);
  }

  if (rec_get_n_fields_old_raw(rec) == DICT_NUM_FIELDS__SYS_INDEXES) {
    /* MERGE_THRESHOLD exists */
    field = rec_get_nth_field_old(rec, DICT_FLD__SYS_INDEXES__MERGE_THRESHOLD,
                                  &len);
    switch (len) {
      case 4:
        merge_threshold = mach_read_from_4(field);
        break;
      case UNIV_SQL_NULL:
        merge_threshold = DICT_INDEX_MERGE_THRESHOLD_DEFAULT;
        break;
      default:
        return (
            "incorrect MERGE_THRESHOLD length"
            " in SYS_INDEXES");
    }
  } else if (rec_get_n_fields_old_raw(rec) ==
             DICT_NUM_FIELDS__SYS_INDEXES - 1) {
    /* MERGE_THRESHOLD doesn't exist */

    merge_threshold = DICT_INDEX_MERGE_THRESHOLD_DEFAULT;
  } else {
    return ("wrong number of columns in SYS_INDEXES record");
  }

  field = rec_get_nth_field_old(rec, DICT_FLD__SYS_INDEXES__TABLE_ID, &len);
  if (len != 8) {
  err_len:
    return ("incorrect column length in SYS_INDEXES");
  }

  if (!allocate) {
    /* We are reading a SYS_INDEXES record. Copy the table_id */
    memcpy(table_id, (const char *)field, 8);
  } else if (memcmp(field, table_id, 8)) {
    /* Caller supplied table_id, verify it is the same
    id as on the index record */
    return (dict_load_index_id_err);
  }

  field = rec_get_nth_field_old(rec, DICT_FLD__SYS_INDEXES__ID, &len);
  if (len != 8) {
    goto err_len;
  }

  id = mach_read_from_8(field);

  rec_get_nth_field_offs_old(rec, DICT_FLD__SYS_INDEXES__DB_TRX_ID, &len);
  if (len != DATA_TRX_ID_LEN && len != UNIV_SQL_NULL) {
    goto err_len;
  }
  rec_get_nth_field_offs_old(rec, DICT_FLD__SYS_INDEXES__DB_ROLL_PTR, &len);
  if (len != DATA_ROLL_PTR_LEN && len != UNIV_SQL_NULL) {
    goto err_len;
  }

  field = rec_get_nth_field_old(rec, DICT_FLD__SYS_INDEXES__NAME, &name_len);
  if (name_len == UNIV_SQL_NULL) {
    goto err_len;
  }

  name_buf = mem_heap_strdupl(heap, (const char *)field, name_len);

  field = rec_get_nth_field_old(rec, DICT_FLD__SYS_INDEXES__N_FIELDS, &len);
  if (len != 4) {
    goto err_len;
  }
  n_fields = mach_read_from_4(field);

  field = rec_get_nth_field_old(rec, DICT_FLD__SYS_INDEXES__TYPE, &len);
  if (len != 4) {
    goto err_len;
  }
  type = mach_read_from_4(field);
  if (type & (~0U << DICT_IT_BITS)) {
    return ("unknown SYS_INDEXES.TYPE bits");
  }

  field = rec_get_nth_field_old(rec, DICT_FLD__SYS_INDEXES__SPACE, &len);
  if (len != 4) {
    goto err_len;
  }
  space = mach_read_from_4(field);

  field = rec_get_nth_field_old(rec, DICT_FLD__SYS_INDEXES__PAGE_NO, &len);
  if (len != 4) {
    goto err_len;
  }

  if (srv_is_upgrade_mode) {
    if (strcmp(name_buf, innobase_index_reserve_name) == 0) {
      /* Data dictinory uses PRIMARY instead of GEN_CLUST_INDEX. */
      name_buf = "PRIMARY";
    }
  }

  if (srv_is_upgrade_mode) {
    fts_aux_table_t fts_table;
    bool is_fts =
        fts_is_aux_table_name(&fts_table, table_name, strlen(table_name));

    if (is_fts) {
      switch (fts_table.type) {
        case FTS_INDEX_TABLE:
          name_buf = FTS_INDEX_TABLE_IND_NAME;
          break;
        case FTS_COMMON_TABLE:
          name_buf = FTS_COMMON_TABLE_IND_NAME;
          break;
        case FTS_OBSOLETED_TABLE:
          break;
          /* do nothing */
      }
    }
  }

  if (allocate) {
    *index = dict_mem_index_create(table_name, name_buf, space, type, n_fields);
  } else {
    ut_a(*index);

    dict_mem_fill_index_struct(*index, NULL, NULL, name_buf, space, type,
                               n_fields);
  }

  (*index)->id = id;
  (*index)->page = mach_read_from_4(field);
  ut_ad((*index)->page);
  (*index)->merge_threshold = merge_threshold;

  return (NULL);
}

/** Error message for a delete-marked record in dict_load_column_low() */
static const char *dict_load_column_del = "delete-marked record in SYS_COLUMN";

/** Load a table column definition from a SYS_COLUMNS record to
dict_table_t.
@return error message, or NULL on success */
static const char *dict_load_column_low(
    dict_table_t *table,   /*!< in/out: table, could be NULL
                           if we just populate a dict_column_t
                           struct with information from
                           a SYS_COLUMNS record */
    mem_heap_t *heap,      /*!< in/out: memory heap
                           for temporary storage */
    dict_col_t *column,    /*!< out: dict_column_t to fill,
                           or NULL if table != NULL */
    table_id_t *table_id,  /*!< out: table id */
    const char **col_name, /*!< out: column name */
    const rec_t *rec,      /*!< in: SYS_COLUMNS record */
    ulint *nth_v_col)      /*!< out: if not NULL, this
                           records the "n" of "nth" virtual
                           column */
{
  char *name;
  const byte *field;
  ulint len;
  ulint mtype;
  ulint prtype;
  ulint col_len;
  ulint pos;
  ulint num_base;

  ut_ad(table || column);

  if (rec_get_deleted_flag(rec, 0)) {
    return (dict_load_column_del);
  }

  if (rec_get_n_fields_old_raw(rec) != DICT_NUM_FIELDS__SYS_COLUMNS) {
    return ("wrong number of columns in SYS_COLUMNS record");
  }

  field = rec_get_nth_field_old(rec, DICT_FLD__SYS_COLUMNS__TABLE_ID, &len);
  if (len != 8) {
  err_len:
    return ("incorrect column length in SYS_COLUMNS");
  }

  if (table_id) {
    *table_id = mach_read_from_8(field);
  } else if (table->id != mach_read_from_8(field)) {
    return ("SYS_COLUMNS.TABLE_ID mismatch");
  }

  field = rec_get_nth_field_old(rec, DICT_FLD__SYS_COLUMNS__POS, &len);
  if (len != 4) {
    goto err_len;
  }

  pos = mach_read_from_4(field);

  rec_get_nth_field_offs_old(rec, DICT_FLD__SYS_COLUMNS__DB_TRX_ID, &len);
  if (len != DATA_TRX_ID_LEN && len != UNIV_SQL_NULL) {
    goto err_len;
  }
  rec_get_nth_field_offs_old(rec, DICT_FLD__SYS_COLUMNS__DB_ROLL_PTR, &len);
  if (len != DATA_ROLL_PTR_LEN && len != UNIV_SQL_NULL) {
    goto err_len;
  }

  field = rec_get_nth_field_old(rec, DICT_FLD__SYS_COLUMNS__NAME, &len);
  if (len == 0 || len == UNIV_SQL_NULL) {
    goto err_len;
  }

  name = mem_heap_strdupl(heap, (const char *)field, len);

  if (col_name) {
    *col_name = name;
  }

  field = rec_get_nth_field_old(rec, DICT_FLD__SYS_COLUMNS__MTYPE, &len);
  if (len != 4) {
    goto err_len;
  }

  mtype = mach_read_from_4(field);

  field = rec_get_nth_field_old(rec, DICT_FLD__SYS_COLUMNS__PRTYPE, &len);
  if (len != 4) {
    goto err_len;
  }
  prtype = mach_read_from_4(field);

  if (dtype_get_charset_coll(prtype) == 0 && dtype_is_string_type(mtype)) {
    /* The table was created with < 4.1.2. */

    if (dtype_is_binary_string_type(mtype, prtype)) {
      /* Use the binary collation for
      string columns of binary type. */

      prtype = dtype_form_prtype(prtype, DATA_MYSQL_BINARY_CHARSET_COLL);
    } else {
      /* Use the default charset for
      other than binary columns. */

      prtype = dtype_form_prtype(prtype, data_mysql_default_charset_coll);
    }
  }

  if (table && table->n_def != pos && !(prtype & DATA_VIRTUAL)) {
    return ("SYS_COLUMNS.POS mismatch");
  }

  field = rec_get_nth_field_old(rec, DICT_FLD__SYS_COLUMNS__LEN, &len);
  if (len != 4) {
    goto err_len;
  }
  col_len = mach_read_from_4(field);
  field = rec_get_nth_field_old(rec, DICT_FLD__SYS_COLUMNS__PREC, &len);
  if (len != 4) {
    goto err_len;
  }

  num_base = mach_read_from_4(field);

  if (column == NULL) {
    if (prtype & DATA_VIRTUAL) {
#ifdef UNIV_DEBUG
      dict_v_col_t *vcol =
#endif
          dict_mem_table_add_v_col(table, heap, name, mtype, prtype, col_len,
                                   dict_get_v_col_mysql_pos(pos), num_base);
      ut_ad(vcol->v_pos == dict_get_v_col_pos(pos));
    } else {
      ut_ad(num_base == 0);
      dict_mem_table_add_col(table, heap, name, mtype, prtype, col_len);
    }
  } else {
    dict_mem_fill_column_struct(column, pos, mtype, prtype, col_len);
  }

  /* Report the virtual column number */
  if (prtype & DATA_VIRTUAL && nth_v_col != NULL) {
    *nth_v_col = dict_get_v_col_pos(pos);
  }

  return (NULL);
}

/** Error message for a delete-marked record in dict_load_virtual_low() */
static const char *dict_load_virtual_del =
    "delete-marked record in SYS_VIRTUAL";

/** Loads a virtual column "mapping" (to base columns) information
from a SYS_VIRTUAL record
@param[in,out]	table		table
@param[in,out]	heap		memory heap
@param[in,out]	column		mapped base column's dict_column_t
@param[in,out]	table_id	table id
@param[in,out]	pos		virtual column position
@param[in,out]	base_pos	base column position
@param[in]	rec		SYS_VIRTUAL record
@return error message, or NULL on success */
static const char *dict_load_virtual_low(dict_table_t *table, mem_heap_t *heap,
                                         dict_col_t **column,
                                         table_id_t *table_id, ulint *pos,
                                         ulint *base_pos, const rec_t *rec) {
  const byte *field;
  ulint len;
  ulint base;

  if (rec_get_deleted_flag(rec, 0)) {
    return (dict_load_virtual_del);
  }

  if (rec_get_n_fields_old_raw(rec) != DICT_NUM_FIELDS__SYS_VIRTUAL) {
    return ("wrong number of columns in SYS_VIRTUAL record");
  }

  field = rec_get_nth_field_old(rec, DICT_FLD__SYS_VIRTUAL__TABLE_ID, &len);
  if (len != 8) {
  err_len:
    return ("incorrect column length in SYS_VIRTUAL");
  }

  if (table_id != NULL) {
    *table_id = mach_read_from_8(field);
  } else if (table->id != mach_read_from_8(field)) {
    return ("SYS_VIRTUAL.TABLE_ID mismatch");
  }

  field = rec_get_nth_field_old(rec, DICT_FLD__SYS_VIRTUAL__POS, &len);
  if (len != 4) {
    goto err_len;
  }

  if (pos != NULL) {
    *pos = mach_read_from_4(field);
  }

  field = rec_get_nth_field_old(rec, DICT_FLD__SYS_VIRTUAL__BASE_POS, &len);
  if (len != 4) {
    goto err_len;
  }

  base = mach_read_from_4(field);

  if (base_pos != NULL) {
    *base_pos = base;
  }

  rec_get_nth_field_offs_old(rec, DICT_FLD__SYS_VIRTUAL__DB_TRX_ID, &len);
  if (len != DATA_TRX_ID_LEN && len != UNIV_SQL_NULL) {
    goto err_len;
  }

  rec_get_nth_field_offs_old(rec, DICT_FLD__SYS_VIRTUAL__DB_ROLL_PTR, &len);
  if (len != DATA_ROLL_PTR_LEN && len != UNIV_SQL_NULL) {
    goto err_len;
  }

  if (column != NULL) {
    *column = table->get_col(base);
  }

  return (NULL);
}

/** Loads SYS_VIRTUAL info for one virtual column
@param[in,out]	table		table
@param[in]	nth_v_col	virtual column sequence num
@param[in,out]	v_col		virtual column
@param[in,out]	heap		memory heap
*/
static void dict_load_virtual_one_col(dict_table_t *table, ulint nth_v_col,
                                      dict_v_col_t *v_col, mem_heap_t *heap) {
  dict_table_t *sys_virtual;
  dict_index_t *sys_virtual_index;
  btr_pcur_t pcur;
  dtuple_t *tuple;
  dfield_t *dfield;
  const rec_t *rec;
  byte *buf;
  ulint i = 0;
  mtr_t mtr;
  ulint skipped = 0;

  ut_ad(mutex_own(&dict_sys->mutex));

  if (v_col->num_base == 0) {
    return;
  }

  mtr_start(&mtr);

  sys_virtual = dict_table_get_low("SYS_VIRTUAL");
  sys_virtual_index = UT_LIST_GET_FIRST(sys_virtual->indexes);
  ut_ad(!dict_table_is_comp(sys_virtual));

  ut_ad(name_of_col_is(sys_virtual, sys_virtual_index,
                       DICT_FLD__SYS_VIRTUAL__POS, "POS"));

  tuple = dtuple_create(heap, 2);

  /* table ID field */
  dfield = dtuple_get_nth_field(tuple, 0);

  buf = static_cast<byte *>(mem_heap_alloc(heap, 8));
  mach_write_to_8(buf, table->id);

  dfield_set_data(dfield, buf, 8);

  /* virtual column pos field */
  dfield = dtuple_get_nth_field(tuple, 1);

  buf = static_cast<byte *>(mem_heap_alloc(heap, 4));
  ulint vcol_pos = dict_create_v_col_pos(nth_v_col, v_col->m_col.ind);
  mach_write_to_4(buf, vcol_pos);

  dfield_set_data(dfield, buf, 4);

  dict_index_copy_types(tuple, sys_virtual_index, 2);

  btr_pcur_open_on_user_rec(sys_virtual_index, tuple, PAGE_CUR_GE,
                            BTR_SEARCH_LEAF, &pcur, &mtr);

  for (i = 0; i < v_col->num_base + skipped; i++) {
    const char *err_msg;
    ulint pos;

    ut_ad(btr_pcur_is_on_user_rec(&pcur));

    rec = btr_pcur_get_rec(&pcur);

    ut_a(btr_pcur_is_on_user_rec(&pcur));

    err_msg = dict_load_virtual_low(table, heap, &v_col->base_col[i - skipped],
                                    NULL, &pos, NULL, rec);

    if (err_msg) {
      if (err_msg != dict_load_virtual_del) {
        ib::fatal(ER_IB_MSG_187) << err_msg;
      } else {
        skipped++;
      }
    } else {
      ut_ad(pos == vcol_pos);
    }

    btr_pcur_move_to_next_user_rec(&pcur, &mtr);
  }

  btr_pcur_close(&pcur);
  mtr_commit(&mtr);
}

/** Loads info from SYS_VIRTUAL for virtual columns.
@param[in,out]	table	table
@param[in]	heap	memory heap
*/
static void dict_load_virtual(dict_table_t *table, mem_heap_t *heap) {
  for (ulint i = 0; i < table->n_v_cols; i++) {
    dict_v_col_t *v_col = dict_table_get_nth_v_col(table, i);
<<<<<<< HEAD

    dict_load_virtual_one_col(table, i, v_col, heap);
  }
}
/** Error message for a delete-marked record in dict_load_field_low() */
static const char *dict_load_field_del = "delete-marked record in SYS_FIELDS";

/** Loads an index field definition from a SYS_FIELDS record to
dict_index_t.
@return error message
@retval NULL on success */
static const char *dict_load_field_low(
    byte *index_id,          /*!< in/out: index id (8 bytes)
                             an "in" value if index != NULL
                             and "out" if index == NULL */
    dict_index_t *index,     /*!< in/out: index, could be NULL
                             if we just populate a dict_field_t
                             struct with information from
                             a SYS_FIELDS record */
    dict_field_t *sys_field, /*!< out: dict_field_t to be
                             filled */
    ulint *pos,              /*!< out: Field position */
    byte *last_index_id,     /*!< in: last index id */
    mem_heap_t *heap,        /*!< in/out: memory heap
                             for temporary storage */
    const rec_t *rec)        /*!< in: SYS_FIELDS record */
{
  const byte *field;
  ulint len;
  ulint pos_and_prefix_len;
  ulint prefix_len;
  bool is_ascending;
  ibool first_field;
  ulint position;

  /* Either index or sys_field is supplied, not both */
  ut_a((!index) || (!sys_field));

  if (rec_get_deleted_flag(rec, 0)) {
    return (dict_load_field_del);
  }

  if (rec_get_n_fields_old_raw(rec) != DICT_NUM_FIELDS__SYS_FIELDS) {
    return ("wrong number of columns in SYS_FIELDS record");
  }

  field = rec_get_nth_field_old(rec, DICT_FLD__SYS_FIELDS__INDEX_ID, &len);
  if (len != 8) {
  err_len:
    return ("incorrect column length in SYS_FIELDS");
  }

  if (!index) {
    ut_a(last_index_id);
    memcpy(index_id, (const char *)field, 8);
    first_field = memcmp(index_id, last_index_id, 8);
  } else {
    first_field = (index->n_def == 0);
    if (memcmp(field, index_id, 8)) {
      return ("SYS_FIELDS.INDEX_ID mismatch");
    }
  }

  /* The next field stores the field position in the index and a
  possible column prefix length if the index field does not
  contain the whole column. The storage format is like this: if
  there is at least one prefix field in the index, then the HIGH
  2 bytes contain the field number (index->n_def) and the low 2
  bytes the prefix length for the field. Otherwise the field
  number (index->n_def) is contained in the 2 LOW bytes. */

  field = rec_get_nth_field_old(rec, DICT_FLD__SYS_FIELDS__POS, &len);
  if (len != 4) {
    goto err_len;
  }

  pos_and_prefix_len = mach_read_from_4(field);

  if (index &&
      UNIV_UNLIKELY((pos_and_prefix_len & 0xFFFFUL) != index->n_def &&
                    (pos_and_prefix_len >> 16 & 0xFFFF) != index->n_def)) {
    return ("SYS_FIELDS.POS mismatch");
  }

  if (first_field || pos_and_prefix_len > 0xFFFFUL) {
    prefix_len = pos_and_prefix_len & 0x7FFFUL;
    is_ascending = !(pos_and_prefix_len & 0x8000UL);
    position = (pos_and_prefix_len & 0xFFFF0000UL) >> 16;
  } else {
    prefix_len = 0;
    is_ascending = true;
    position = pos_and_prefix_len & 0xFFFFUL;
  }

  rec_get_nth_field_offs_old(rec, DICT_FLD__SYS_FIELDS__DB_TRX_ID, &len);
  if (len != DATA_TRX_ID_LEN && len != UNIV_SQL_NULL) {
    goto err_len;
  }
  rec_get_nth_field_offs_old(rec, DICT_FLD__SYS_FIELDS__DB_ROLL_PTR, &len);
  if (len != DATA_ROLL_PTR_LEN && len != UNIV_SQL_NULL) {
    goto err_len;
  }

  field = rec_get_nth_field_old(rec, DICT_FLD__SYS_FIELDS__COL_NAME, &len);
  if (len == 0 || len == UNIV_SQL_NULL) {
    goto err_len;
  }

  if (index) {
    index->add_field(mem_heap_strdupl(heap, (const char *)field, len),
                     prefix_len, is_ascending);
  } else {
    ut_a(sys_field);
    ut_a(pos);

    sys_field->name = mem_heap_strdupl(heap, (const char *)field, len);
    sys_field->prefix_len = prefix_len;
    *pos = position;
  }

  return (NULL);
}

/** This function parses a SYS_TABLESPACES record, extracts necessary
 information from the record and returns to caller.
 @return error message, or NULL on success */
const char *dict_process_sys_tablespaces(
    mem_heap_t *heap,  /*!< in/out: heap memory */
    const rec_t *rec,  /*!< in: current SYS_TABLESPACES rec */
    space_id_t *space, /*!< out: space id */
    const char **name, /*!< out: tablespace name */
    uint32_t *flags)   /*!< out: tablespace flags */
{
  ulint len;
  const byte *field;

  /* Initialize the output values */
  *space = SPACE_UNKNOWN;
  *name = NULL;
  *flags = UINT32_UNDEFINED;

  if (rec_get_deleted_flag(rec, 0)) {
    return ("delete-marked record in SYS_TABLESPACES");
  }

  if (rec_get_n_fields_old_raw(rec) != DICT_NUM_FIELDS__SYS_TABLESPACES) {
    return ("wrong number of columns in SYS_TABLESPACES record");
  }

  field = rec_get_nth_field_old(rec, DICT_FLD__SYS_TABLESPACES__SPACE, &len);
  if (len != DICT_FLD_LEN_SPACE) {
  err_len:
    return ("incorrect column length in SYS_TABLESPACES");
  }
  *space = mach_read_from_4(field);

  rec_get_nth_field_offs_old(rec, DICT_FLD__SYS_TABLESPACES__DB_TRX_ID, &len);
  if (len != DATA_TRX_ID_LEN && len != UNIV_SQL_NULL) {
    goto err_len;
  }

  rec_get_nth_field_offs_old(rec, DICT_FLD__SYS_TABLESPACES__DB_ROLL_PTR, &len);
  if (len != DATA_ROLL_PTR_LEN && len != UNIV_SQL_NULL) {
    goto err_len;
  }

  field = rec_get_nth_field_old(rec, DICT_FLD__SYS_TABLESPACES__NAME, &len);
  if (len == 0 || len == UNIV_SQL_NULL) {
    goto err_len;
  }
  *name = mem_heap_strdupl(heap, (char *)field, len);

  field = rec_get_nth_field_old(rec, DICT_FLD__SYS_TABLESPACES__FLAGS, &len);
  if (len != DICT_FLD_LEN_FLAGS) {
    goto err_len;
  }
  *flags = mach_read_from_4(field);

  return (NULL);
}

/** This function parses a SYS_ZIP_DICT record, extracts necessary
information from the record and returns to caller.
@param[in,out]	heap		heap memory
@param[in]	index		SYS_ZIP_DICT index definition
@param[in]	rec		current SYS_ZIP_DICT record
@param[out]	id		dict id
@param[out]	name		dict name
@param[out]	data		dict data
@param[out]	data_len	dict data length
@return error message, or NULL on success */
const char *dict_process_sys_zip_dict(mem_heap_t *heap,
                                      const dict_index_t &index,
                                      const rec_t *rec, ulint *id,
                                      const char **name, ulint *name_len,
                                      const char **data, ulint *data_len) {
  ut_ad(srv_is_upgrade_mode);

  /* Initialize the output values */
  *id = ULINT_UNDEFINED;
  *name = nullptr;
  *data = nullptr;
  *data_len = 0;

  if (UNIV_UNLIKELY(rec_get_deleted_flag(rec, 0)))
    return ("delete-marked record in SYS_ZIP_DICT");

  if (UNIV_UNLIKELY(rec_get_n_fields_old(rec, &index) !=
                    DICT_NUM_FIELDS__SYS_ZIP_DICT))
    return ("wrong number of columns in SYS_ZIP_DICT record");

  const page_size_t page_size{dict_table_page_size(index.table)};
  ulint len;
  const byte *field =
      rec_get_nth_field_old(rec, DICT_FLD__SYS_ZIP_DICT__ID, &len);

  if (UNIV_UNLIKELY(len != DICT_FLD_LEN_SPACE)) goto err_len;
  *id = mach_read_from_4(field);

  rec_get_nth_field_offs_old(rec, DICT_FLD__SYS_ZIP_DICT__DB_TRX_ID, &len);
  if (UNIV_UNLIKELY(len != DATA_TRX_ID_LEN && len != UNIV_SQL_NULL))
    goto err_len;

  rec_get_nth_field_offs_old(rec, DICT_FLD__SYS_ZIP_DICT__DB_ROLL_PTR, &len);
  if (UNIV_UNLIKELY(len != DATA_ROLL_PTR_LEN && len != UNIV_SQL_NULL))
    goto err_len;

  field = rec_get_nth_field_old(rec, DICT_FLD__SYS_ZIP_DICT__NAME, &len);
  if (UNIV_UNLIKELY(len == 0 || len == UNIV_SQL_NULL)) goto err_len;
  *name = mem_heap_strdupl(heap, (char *)field, len);
  *name_len = len;

  field = rec_get_nth_field_old(rec, DICT_FLD__SYS_ZIP_DICT__DATA, &len);
  if (UNIV_UNLIKELY(len == UNIV_SQL_NULL)) goto err_len;

  if (rec_get_1byte_offs_flag(rec) == 0 &&
      rec_2_is_field_extern(rec, DICT_FLD__SYS_ZIP_DICT__DATA)) {
    ut_a(len >= BTR_EXTERN_FIELD_REF_SIZE);

    if (UNIV_UNLIKELY(!memcmp(field + len - BTR_EXTERN_FIELD_REF_SIZE,
                              field_ref_zero, BTR_EXTERN_FIELD_REF_SIZE)))
      goto err_len;

    *data = reinterpret_cast<char *>(lob::btr_copy_externally_stored_field(
        nullptr, &index, data_len, nullptr, field, page_size, len, false,
        heap));

  } else {
    *data_len = len;
    *data = static_cast<char *>(mem_heap_dup(heap, field, len));
  }

  return (nullptr);

err_len:
  return ("incorrect column length in SYS_ZIP_DICT");
=======

    dict_load_virtual_one_col(table, i, v_col, heap);
  }
}
/** Error message for a delete-marked record in dict_load_field_low() */
static const char *dict_load_field_del = "delete-marked record in SYS_FIELDS";

/** Loads an index field definition from a SYS_FIELDS record to
dict_index_t.
@return error message
@retval NULL on success */
static const char *dict_load_field_low(
    byte *index_id,          /*!< in/out: index id (8 bytes)
                             an "in" value if index != NULL
                             and "out" if index == NULL */
    dict_index_t *index,     /*!< in/out: index, could be NULL
                             if we just populate a dict_field_t
                             struct with information from
                             a SYS_FIELDS record */
    dict_field_t *sys_field, /*!< out: dict_field_t to be
                             filled */
    ulint *pos,              /*!< out: Field position */
    byte *last_index_id,     /*!< in: last index id */
    mem_heap_t *heap,        /*!< in/out: memory heap
                             for temporary storage */
    const rec_t *rec)        /*!< in: SYS_FIELDS record */
{
  const byte *field;
  ulint len;
  ulint pos_and_prefix_len;
  ulint prefix_len;
  bool is_ascending;
  ibool first_field;
  ulint position;

  /* Either index or sys_field is supplied, not both */
  ut_a((!index) || (!sys_field));

  if (rec_get_deleted_flag(rec, 0)) {
    return (dict_load_field_del);
  }

  if (rec_get_n_fields_old_raw(rec) != DICT_NUM_FIELDS__SYS_FIELDS) {
    return ("wrong number of columns in SYS_FIELDS record");
  }

  field = rec_get_nth_field_old(rec, DICT_FLD__SYS_FIELDS__INDEX_ID, &len);
  if (len != 8) {
  err_len:
    return ("incorrect column length in SYS_FIELDS");
  }

  if (!index) {
    ut_a(last_index_id);
    memcpy(index_id, (const char *)field, 8);
    first_field = memcmp(index_id, last_index_id, 8);
  } else {
    first_field = (index->n_def == 0);
    if (memcmp(field, index_id, 8)) {
      return ("SYS_FIELDS.INDEX_ID mismatch");
    }
  }

  /* The next field stores the field position in the index and a
  possible column prefix length if the index field does not
  contain the whole column. The storage format is like this: if
  there is at least one prefix field in the index, then the HIGH
  2 bytes contain the field number (index->n_def) and the low 2
  bytes the prefix length for the field. Otherwise the field
  number (index->n_def) is contained in the 2 LOW bytes. */

  field = rec_get_nth_field_old(rec, DICT_FLD__SYS_FIELDS__POS, &len);
  if (len != 4) {
    goto err_len;
  }

  pos_and_prefix_len = mach_read_from_4(field);

  if (index &&
      UNIV_UNLIKELY((pos_and_prefix_len & 0xFFFFUL) != index->n_def &&
                    (pos_and_prefix_len >> 16 & 0xFFFF) != index->n_def)) {
    return ("SYS_FIELDS.POS mismatch");
  }

  if (first_field || pos_and_prefix_len > 0xFFFFUL) {
    prefix_len = pos_and_prefix_len & 0x7FFFUL;
    is_ascending = !(pos_and_prefix_len & 0x8000UL);
    position = (pos_and_prefix_len & 0xFFFF0000UL) >> 16;
  } else {
    prefix_len = 0;
    is_ascending = true;
    position = pos_and_prefix_len & 0xFFFFUL;
  }

  rec_get_nth_field_offs_old(rec, DICT_FLD__SYS_FIELDS__DB_TRX_ID, &len);
  if (len != DATA_TRX_ID_LEN && len != UNIV_SQL_NULL) {
    goto err_len;
  }
  rec_get_nth_field_offs_old(rec, DICT_FLD__SYS_FIELDS__DB_ROLL_PTR, &len);
  if (len != DATA_ROLL_PTR_LEN && len != UNIV_SQL_NULL) {
    goto err_len;
  }

  field = rec_get_nth_field_old(rec, DICT_FLD__SYS_FIELDS__COL_NAME, &len);
  if (len == 0 || len == UNIV_SQL_NULL) {
    goto err_len;
  }

  if (index) {
    index->add_field(mem_heap_strdupl(heap, (const char *)field, len),
                     prefix_len, is_ascending);
  } else {
    ut_a(sys_field);
    ut_a(pos);

    sys_field->name = mem_heap_strdupl(heap, (const char *)field, len);
    sys_field->prefix_len = prefix_len;
    *pos = position;
  }

  return (NULL);
}

/** This function parses a SYS_TABLESPACES record, extracts necessary
 information from the record and returns to caller.
 @return error message, or NULL on success */
const char *dict_process_sys_tablespaces(
    mem_heap_t *heap,  /*!< in/out: heap memory */
    const rec_t *rec,  /*!< in: current SYS_TABLESPACES rec */
    space_id_t *space, /*!< out: space id */
    const char **name, /*!< out: tablespace name */
    uint32_t *flags)   /*!< out: tablespace flags */
{
  ulint len;
  const byte *field;

  /* Initialize the output values */
  *space = SPACE_UNKNOWN;
  *name = NULL;
  *flags = UINT32_UNDEFINED;

  if (rec_get_deleted_flag(rec, 0)) {
    return ("delete-marked record in SYS_TABLESPACES");
  }

  if (rec_get_n_fields_old_raw(rec) != DICT_NUM_FIELDS__SYS_TABLESPACES) {
    return ("wrong number of columns in SYS_TABLESPACES record");
  }

  field = rec_get_nth_field_old(rec, DICT_FLD__SYS_TABLESPACES__SPACE, &len);
  if (len != DICT_FLD_LEN_SPACE) {
  err_len:
    return ("incorrect column length in SYS_TABLESPACES");
  }
  *space = mach_read_from_4(field);

  rec_get_nth_field_offs_old(rec, DICT_FLD__SYS_TABLESPACES__DB_TRX_ID, &len);
  if (len != DATA_TRX_ID_LEN && len != UNIV_SQL_NULL) {
    goto err_len;
  }

  rec_get_nth_field_offs_old(rec, DICT_FLD__SYS_TABLESPACES__DB_ROLL_PTR, &len);
  if (len != DATA_ROLL_PTR_LEN && len != UNIV_SQL_NULL) {
    goto err_len;
  }

  field = rec_get_nth_field_old(rec, DICT_FLD__SYS_TABLESPACES__NAME, &len);
  if (len == 0 || len == UNIV_SQL_NULL) {
    goto err_len;
  }
  *name = mem_heap_strdupl(heap, (char *)field, len);

  field = rec_get_nth_field_old(rec, DICT_FLD__SYS_TABLESPACES__FLAGS, &len);
  if (len != DICT_FLD_LEN_FLAGS) {
    goto err_len;
  }
  *flags = mach_read_from_4(field);

  return (NULL);
>>>>>>> 4869291f
}

/** Get the first filepath from SYS_DATAFILES for a given space_id.
@param[in]	space_id	Tablespace ID
@return First filepath (caller must invoke ut_free() on it)
@retval NULL if no SYS_DATAFILES entry was found. */
char *dict_get_first_path(ulint space_id) {
  mtr_t mtr;
  dict_table_t *sys_datafiles;
  dict_index_t *sys_index;
  dtuple_t *tuple;
  dfield_t *dfield;
  byte *buf;
  btr_pcur_t pcur;
  const rec_t *rec;
  const byte *field;
  ulint len;
  char *filepath = NULL;
  mem_heap_t *heap = mem_heap_create(1024);

  ut_ad(mutex_own(&dict_sys->mutex));

  mtr_start(&mtr);

  sys_datafiles = dict_table_get_low("SYS_DATAFILES");
  sys_index = UT_LIST_GET_FIRST(sys_datafiles->indexes);

  ut_ad(!dict_table_is_comp(sys_datafiles));
  ut_ad(name_of_col_is(sys_datafiles, sys_index, DICT_FLD__SYS_DATAFILES__SPACE,
                       "SPACE"));
  ut_ad(name_of_col_is(sys_datafiles, sys_index, DICT_FLD__SYS_DATAFILES__PATH,
                       "PATH"));

  tuple = dtuple_create(heap, 1);
  dfield = dtuple_get_nth_field(tuple, DICT_FLD__SYS_DATAFILES__SPACE);

  buf = static_cast<byte *>(mem_heap_alloc(heap, 4));
  mach_write_to_4(buf, space_id);

  dfield_set_data(dfield, buf, 4);
  dict_index_copy_types(tuple, sys_index, 1);

  btr_pcur_open_on_user_rec(sys_index, tuple, PAGE_CUR_GE, BTR_SEARCH_LEAF,
                            &pcur, &mtr);

  rec = btr_pcur_get_rec(&pcur);

  /* Get the filepath from this SYS_DATAFILES record. */
  if (btr_pcur_is_on_user_rec(&pcur)) {
    field = rec_get_nth_field_old(rec, DICT_FLD__SYS_DATAFILES__SPACE, &len);
    ut_a(len == 4);

    if (space_id == mach_read_from_4(field)) {
      /* A record for this space ID was found. */
      field = rec_get_nth_field_old(rec, DICT_FLD__SYS_DATAFILES__PATH, &len);

      ut_ad(len > 0);
      ut_ad(len < OS_FILE_MAX_PATH);

      if (len > 0 && len != UNIV_SQL_NULL) {
        filepath = mem_strdupl(reinterpret_cast<const char *>(field), len);
        ut_ad(filepath != NULL);

        /* The dictionary may have been written on
        another OS. */
        Fil_path::normalize(filepath);
      }
    }
  }

  btr_pcur_close(&pcur);
  mtr_commit(&mtr);
  mem_heap_free(heap);

  return (filepath);
}

/** Gets the space name from SYS_TABLESPACES for a given space ID.
@param[in]	space_id	Tablespace ID
@param[in]	callers_heap	A heap to allocate from, may be NULL
@return Tablespace name (caller is responsible to free it)
@retval NULL if no dictionary entry was found. */
static char *dict_space_get_name(space_id_t space_id,
                                 mem_heap_t *callers_heap) {
  mtr_t mtr;
  dict_table_t *sys_tablespaces;
  dict_index_t *sys_index;
  dtuple_t *tuple;
  dfield_t *dfield;
  byte *buf;
  btr_pcur_t pcur;
  const rec_t *rec;
  const byte *field;
  ulint len;
  char *space_name = NULL;
  mem_heap_t *heap = mem_heap_create(1024);

  ut_ad(mutex_own(&dict_sys->mutex));

  sys_tablespaces = dict_table_get_low("SYS_TABLESPACES");
  if (sys_tablespaces == NULL) {
    ut_a(!srv_sys_tablespaces_open);
    return (NULL);
  }

  sys_index = UT_LIST_GET_FIRST(sys_tablespaces->indexes);

  ut_ad(!dict_table_is_comp(sys_tablespaces));
  ut_ad(name_of_col_is(sys_tablespaces, sys_index,
                       DICT_FLD__SYS_TABLESPACES__SPACE, "SPACE"));
  ut_ad(name_of_col_is(sys_tablespaces, sys_index,
                       DICT_FLD__SYS_TABLESPACES__NAME, "NAME"));

  tuple = dtuple_create(heap, 1);
  dfield = dtuple_get_nth_field(tuple, DICT_FLD__SYS_TABLESPACES__SPACE);

  buf = static_cast<byte *>(mem_heap_alloc(heap, 4));
  mach_write_to_4(buf, space_id);

  dfield_set_data(dfield, buf, 4);
  dict_index_copy_types(tuple, sys_index, 1);

  mtr_start(&mtr);

  btr_pcur_open_on_user_rec(sys_index, tuple, PAGE_CUR_GE, BTR_SEARCH_LEAF,
                            &pcur, &mtr);

  rec = btr_pcur_get_rec(&pcur);

  /* Get the tablespace name from this SYS_TABLESPACES record. */
  if (btr_pcur_is_on_user_rec(&pcur)) {
    field = rec_get_nth_field_old(rec, DICT_FLD__SYS_TABLESPACES__SPACE, &len);
    ut_a(len == 4);

    if (space_id == mach_read_from_4(field)) {
      /* A record for this space ID was found. */
      field = rec_get_nth_field_old(rec, DICT_FLD__SYS_TABLESPACES__NAME, &len);

      ut_ad(len > 0);
      ut_ad(len < OS_FILE_MAX_PATH);

      if (len > 0 && len != UNIV_SQL_NULL) {
        /* Found a tablespace name. */
        if (callers_heap == NULL) {
          space_name = mem_strdupl(reinterpret_cast<const char *>(field), len);
        } else {
          space_name = mem_heap_strdupl(
              callers_heap, reinterpret_cast<const char *>(field), len);
        }
        ut_ad(space_name);
      }
    }
  }

  btr_pcur_close(&pcur);
  mtr_commit(&mtr);
  mem_heap_free(heap);

  return (space_name);
}

/** Check the validity of a SYS_TABLES record
Make sure the fields are the right length and that they
do not contain invalid contents.
@param[in]	rec	SYS_TABLES record
@return error message, or NULL on success */
static const char *dict_sys_tables_rec_check(const rec_t *rec) {
  const byte *field;
  ulint len;

  ut_ad(mutex_own(&dict_sys->mutex));

  if (rec_get_deleted_flag(rec, 0)) {
    return ("delete-marked record in SYS_TABLES");
  }

  if (rec_get_n_fields_old_raw(rec) != DICT_NUM_FIELDS__SYS_TABLES) {
    return ("wrong number of columns in SYS_TABLES record");
  }

  rec_get_nth_field_offs_old(rec, DICT_FLD__SYS_TABLES__NAME, &len);
  if (len == 0 || len == UNIV_SQL_NULL) {
  err_len:
    return ("incorrect column length in SYS_TABLES");
  }
  rec_get_nth_field_offs_old(rec, DICT_FLD__SYS_TABLES__DB_TRX_ID, &len);
  if (len != DATA_TRX_ID_LEN && len != UNIV_SQL_NULL) {
    goto err_len;
  }
  rec_get_nth_field_offs_old(rec, DICT_FLD__SYS_TABLES__DB_ROLL_PTR, &len);
  if (len != DATA_ROLL_PTR_LEN && len != UNIV_SQL_NULL) {
    goto err_len;
  }

  rec_get_nth_field_offs_old(rec, DICT_FLD__SYS_TABLES__ID, &len);
  if (len != 8) {
    goto err_len;
  }

  field = rec_get_nth_field_old(rec, DICT_FLD__SYS_TABLES__N_COLS, &len);
  if (field == NULL || len != 4) {
    goto err_len;
  }

  rec_get_nth_field_offs_old(rec, DICT_FLD__SYS_TABLES__TYPE, &len);
  if (len != 4) {
    goto err_len;
  }

  rec_get_nth_field_offs_old(rec, DICT_FLD__SYS_TABLES__MIX_ID, &len);
  if (len != 8) {
    goto err_len;
  }

  field = rec_get_nth_field_old(rec, DICT_FLD__SYS_TABLES__MIX_LEN, &len);
  if (field == NULL || len != 4) {
    goto err_len;
  }

  rec_get_nth_field_offs_old(rec, DICT_FLD__SYS_TABLES__CLUSTER_ID, &len);
  if (len != UNIV_SQL_NULL) {
    goto err_len;
  }

  field = rec_get_nth_field_old(rec, DICT_FLD__SYS_TABLES__SPACE, &len);
  if (field == NULL || len != 4) {
    goto err_len;
  }

  return (NULL);
}

/** Read and return the contents of a SYS_TABLESPACES record.
@param[in]	rec	A record of SYS_TABLESPACES
@param[out]	id	Pointer to the space_id for this table
@param[in,out]	name	Buffer for Tablespace Name of length NAME_LEN
@param[out]	flags	Pointer to tablespace flags
@return true if the record was read correctly, false if not. */
static bool dict_sys_tablespaces_rec_read(const rec_t *rec, space_id_t *id,
                                          char *name, uint32_t *flags) {
  const byte *field;
  ulint len;

  field = rec_get_nth_field_old(rec, DICT_FLD__SYS_TABLESPACES__SPACE, &len);
  if (len != DICT_FLD_LEN_SPACE) {
    ib::error(ER_IB_MSG_188)
        << "Wrong field length in SYS_TABLESPACES.SPACE: " << len;
    return (false);
  }
  *id = mach_read_from_4(field);

  field = rec_get_nth_field_old(rec, DICT_FLD__SYS_TABLESPACES__NAME, &len);
  if (len == 0 || len == UNIV_SQL_NULL) {
    ib::error(ER_IB_MSG_189)
        << "Wrong field length in SYS_TABLESPACES.NAME: " << len;
    return (false);
  }
  strncpy(name, reinterpret_cast<const char *>(field), NAME_LEN);

  /* read the 4 byte flags from the TYPE field */
  field = rec_get_nth_field_old(rec, DICT_FLD__SYS_TABLESPACES__FLAGS, &len);
  if (len != 4) {
    ib::error(ER_IB_MSG_190)
        << "Wrong field length in SYS_TABLESPACES.FLAGS: " << len;
    return (false);
  }
  *flags = mach_read_from_4(field);

  return (true);
}

/** Load and check each general tablespace mentioned in the SYS_TABLESPACES.
Ignore system and file-per-table tablespaces.
If it is valid, add it to the file_system list.
@param[in]	validate	true when the previous shutdown was not clean
@return the highest space ID found. */
UNIV_INLINE
space_id_t dict_check_sys_tablespaces(bool validate) {
  space_id_t max_space_id = 0;
  btr_pcur_t pcur;
  const rec_t *rec;
  mtr_t mtr;

  DBUG_ENTER("dict_check_sys_tablespaces");

  ut_ad(mutex_own(&dict_sys->mutex));

  /* Before traversing it, let's make sure we have
  SYS_TABLESPACES and SYS_DATAFILES loaded. */
  dict_table_get_low("SYS_TABLESPACES");
  dict_table_get_low("SYS_DATAFILES");

  mtr_start(&mtr);

  for (rec = dict_startscan_system(&pcur, &mtr, SYS_TABLESPACES); rec != NULL;
       rec = dict_getnext_system(&pcur, &mtr)) {
    char space_name[NAME_LEN + 1];
    space_id_t space_id = 0;
    uint32_t fsp_flags;

    if (!dict_sys_tablespaces_rec_read(rec, &space_id, space_name,
                                       &fsp_flags)) {
      continue;
    }

    /* Ignore system, undo and file-per-table tablespaces,
    and tablespaces that already are in the tablespace cache. */
    if (fsp_is_system_or_temp_tablespace(space_id) ||
        fsp_is_undo_tablespace(space_id) ||
        !fsp_is_shared_tablespace(fsp_flags) ||
        fil_space_exists_in_mem(space_id, space_name, false, true, NULL, 0)) {
      continue;
    }

    /* Set the expected filepath from the data dictionary.
    If the file is found elsewhere (from an ISL or the default
    location) or this path is the same file but looks different,
    fil_ibd_open() will update the dictionary with what is
    opened. */
    char *filepath = dict_get_first_path(space_id);

<<<<<<< HEAD
    Keyring_encryption_info keyring_encryption_info;
    /* Check that the .ibd file exists. */
    dberr_t err = fil_ibd_open(validate, FIL_TYPE_TABLESPACE, space_id,
                               fsp_flags, space_name, space_name, filepath,
                               true, true, keyring_encryption_info);
=======
    /* Check that the .ibd file exists. */
    dberr_t err =
        fil_ibd_open(validate, FIL_TYPE_TABLESPACE, space_id, fsp_flags,
                     space_name, space_name, filepath, true, true);
>>>>>>> 4869291f

    if (err != DB_SUCCESS) {
      ib::warn(ER_IB_MSG_191) << "Ignoring tablespace " << id_name_t(space_name)
                              << " because it could not be opened.";
    }

    if (!dict_sys_t::is_reserved(space_id)) {
      max_space_id = ut_max(max_space_id, space_id);
    }

    ut_free(filepath);
  }

  mtr_commit(&mtr);

  DBUG_RETURN(max_space_id);
}

/** Read and return 5 integer fields from a SYS_TABLES record.
@param[in]	rec		A record of SYS_TABLES
@param[in]	table_name	Table Name, the same as SYS_TABLES.NAME
@param[out]	table_id	Pointer to the table_id for this table
@param[out]	space_id	Pointer to the space_id for this table
@param[out]	n_cols		Pointer to number of columns for this table.
@param[out]	flags		Pointer to table flags
@param[out]	flags2		Pointer to table flags2
@return true if the record was read correctly, false if not. */
static bool dict_sys_tables_rec_read(const rec_t *rec,
                                     const table_name_t &table_name,
                                     table_id_t *table_id, space_id_t *space_id,
                                     uint32_t *n_cols, uint32_t *flags,
                                     uint32_t *flags2) {
  const byte *field;
  ulint len;
  uint32_t type;

  *flags2 = 0;

  field = rec_get_nth_field_old(rec, DICT_FLD__SYS_TABLES__ID, &len);
  ut_ad(len == 8);
  *table_id = static_cast<table_id_t>(mach_read_from_8(field));

  field = rec_get_nth_field_old(rec, DICT_FLD__SYS_TABLES__SPACE, &len);
  ut_ad(len == 4);
  *space_id = mach_read_from_4(field);

  /* Read the 4 byte flags from the TYPE field */
  field = rec_get_nth_field_old(rec, DICT_FLD__SYS_TABLES__TYPE, &len);
  ut_a(len == 4);
  type = mach_read_from_4(field);

  /* The low order bit of SYS_TABLES.TYPE is always set to 1. But in
  dict_table_t::flags the low order bit is used to determine if the
  row format is Redundant (0) or Compact (1) when the format is Antelope.
  Read the 4 byte N_COLS field and look at the high order bit.  It
  should be set for COMPACT and later.  It should not be set for
  REDUNDANT. */
  field = rec_get_nth_field_old(rec, DICT_FLD__SYS_TABLES__N_COLS, &len);
  ut_a(len == 4);
  *n_cols = mach_read_from_4(field);

  /* This validation function also combines the DICT_N_COLS_COMPACT
  flag in n_cols into the type field to effectively make it a
  dict_table_t::flags. */

  if (UINT32_UNDEFINED == dict_sys_tables_type_validate(type, *n_cols)) {
    ib::error(ER_IB_MSG_192) << "Table " << table_name
                             << " in InnoDB"
                                " data dictionary contains invalid flags."
                                " SYS_TABLES.TYPE="
                             << type << " SYS_TABLES.N_COLS=" << *n_cols;
    *flags = UINT32_UNDEFINED;
    return (false);
  }

  *flags = dict_sys_tables_type_to_tf(type, *n_cols);

  /* Get flags2 from SYS_TABLES.MIX_LEN */
  field = rec_get_nth_field_old(rec, DICT_FLD__SYS_TABLES__MIX_LEN, &len);
  *flags2 = mach_read_from_4(field);

  /* DICT_TF2_FTS will be set when indexes are being loaded */
  *flags2 &= ~DICT_TF2_FTS;

  /* Now that we have used this bit, unset it. */
  *n_cols &= ~DICT_N_COLS_COMPACT;

  return (true);
}

/** Load and check each non-predefined tablespace mentioned in SYS_TABLES.
Search SYS_TABLES and check each tablespace mentioned that has not
already been added to the fil_system.  If it is valid, add it to the
file_system list.  Perform extra validation on the table if recovery from
the REDO log occurred.
@param[in]	validate	Whether to do validation on the table.
@return the highest space ID found. */
UNIV_INLINE
space_id_t dict_check_sys_tables(bool validate) {
  space_id_t max_space_id = 0;
  btr_pcur_t pcur;
  const rec_t *rec;
  mtr_t mtr;

  DBUG_ENTER("dict_check_sys_tables");

  ut_ad(mutex_own(&dict_sys->mutex));

  mtr_start(&mtr);

  /* Before traversing SYS_TABLES, let's make sure we have
  SYS_TABLESPACES and SYS_DATAFILES loaded. */
  dict_table_t *sys_tablespaces;
  dict_table_t *sys_datafiles;
  sys_tablespaces = dict_table_get_low("SYS_TABLESPACES");
  ut_a(sys_tablespaces != NULL);
  sys_datafiles = dict_table_get_low("SYS_DATAFILES");
  ut_a(sys_datafiles != NULL);

  for (rec = dict_startscan_system(&pcur, &mtr, SYS_TABLES); rec != NULL;
       rec = dict_getnext_system(&pcur, &mtr)) {
    const byte *field;
    ulint len;
    const char *space_name;
    table_name_t table_name;
    table_id_t table_id;
    space_id_t space_id;
    uint32_t n_cols;
    uint32_t flags;
    uint32_t flags2;
    std::string tablespace_name;
    const char *tbl_name;

    /* If a table record is not useable, ignore it and continue
    on to the next record. Error messages were logged. */
    if (dict_sys_tables_rec_check(rec) != NULL) {
      continue;
    }

    /* Copy the table name from rec */
    field = rec_get_nth_field_old(rec, DICT_FLD__SYS_TABLES__NAME, &len);
    table_name.m_name = mem_strdupl((char *)field, len);
    DBUG_PRINT("dict_check_sys_tables",
               ("name: %p, '%s'", table_name.m_name, table_name.m_name));

    dict_sys_tables_rec_read(rec, table_name, &table_id, &space_id, &n_cols,
                             &flags, &flags2);
    if (flags == UINT32_UNDEFINED ||
        fsp_is_system_or_temp_tablespace(space_id)) {
      ut_ad(!fsp_is_undo_tablespace(space_id));
      ut_free(table_name.m_name);
      continue;
    }

    if (flags2 & DICT_TF2_DISCARDED) {
      ib::info(ER_IB_MSG_193) << "Ignoring tablespace " << table_name
                              << " because the DISCARD flag is set .";
      ut_free(table_name.m_name);
      continue;
    }

    /* If the table is not a predefined tablespace then it must
    be in a file-per-table or shared tablespace.
    Note that flags2 is not available for REDUNDANT tables and
    tables which are upgraded from 5.5 & earlier,
    so don't check those. */
    ut_ad(DICT_TF_HAS_SHARED_SPACE(flags) || !DICT_TF_GET_COMPACT(flags) ||
          (flags2 == 0 || flags2 & DICT_TF2_USE_FILE_PER_TABLE));

    /* Look up the tablespace name in the data dictionary if this
    is a shared tablespace.  For file-per-table, the table_name
    and the tablespace_name are the same.
    Some hidden tables like FTS AUX tables may not be found in
    the dictionary since they can always be found in the default
    location. If so, then dict_space_get_name() will return NULL,
    the space name must be the table_name, and the filepath can be
    discovered in the default location.*/
    char *space_name_from_dict = dict_space_get_name(space_id, NULL);
    if (space_id == dict_sys_t::s_space_id) {
      tbl_name = space_name = dict_sys_t::s_dd_space_name;
    } else if (space_name_from_dict != NULL) {
      tbl_name = space_name_from_dict;
      dd_filename_to_spacename(tbl_name, &tablespace_name);
      space_name = tablespace_name.c_str();
    } else {
      tbl_name = table_name.m_name;
      dd_filename_to_spacename(tbl_name, &tablespace_name);
      space_name = tablespace_name.c_str();
    }

    /* Now that we have the proper name for this tablespace,
    whether it is a shared tablespace or a single table
    tablespace, look to see if it is already in the tablespace
    cache. */
    if (fil_space_exists_in_mem(space_id, space_name, false, true, NULL, 0)) {
      ut_free(table_name.m_name);
      ut_free(space_name_from_dict);
      continue;
    }

<<<<<<< HEAD
    /* Set the expected filepath from the data dictionary.
    If the file is found elsewhere (from an ISL or the default
    location) or this path is the same file but looks different,
    fil_ibd_open() will update the dictionary with what is
    opened. */
    char *filepath = space_id == dict_sys_t::s_space_id
                         ? mem_strdup(dict_sys_t::s_dd_space_file_name)
                         : dict_get_first_path(space_id);
=======
    /* Set the expected filepath from the data dictionary. */
    char *filepath = nullptr;
    if (space_id == dict_sys_t::s_space_id) {
      filepath = mem_strdup(dict_sys_t::s_dd_space_file_name);
    } else {
      filepath = dict_get_first_path(space_id);
      if (filepath == nullptr) {
        /* This record in dd::tablespaces does not have a path in
        dd:tablespace_files. This has been shown to occur during
        upgrade of some FTS tablespaces created in 5.6.
        Build a filepath in the default location from the table name. */
        filepath = Fil_path::make_ibd_from_table_name(tbl_name);
      }
    }
>>>>>>> 4869291f

    /* Check that the .ibd file exists. */
    uint32_t fsp_flags = dict_tf_to_fsp_flags(flags);
    /* Set tablespace encryption flag */
    if (flags2 & DICT_TF2_ENCRYPTION_FILE_PER_TABLE) {
      fsp_flags_set_encryption(fsp_flags);
    }

<<<<<<< HEAD
    Keyring_encryption_info keyring_encryption_info;

    dberr_t err = fil_ibd_open(validate, FIL_TYPE_TABLESPACE, space_id,
                               fsp_flags, space_name, tbl_name, filepath, true,
                               true, keyring_encryption_info);
=======
    dberr_t err =
        fil_ibd_open(validate, FIL_TYPE_TABLESPACE, space_id, fsp_flags,
                     space_name, tbl_name, filepath, true, true);
>>>>>>> 4869291f

    if (err != DB_SUCCESS) {
      ib::warn(ER_IB_MSG_194) << "Ignoring tablespace " << id_name_t(space_name)
                              << " because it could not be opened.";
    } else {
      /* This tablespace is not found in
      SYS_TABLESPACES and we are able to
      successfuly open it. Add it to std::set.
      It will be later used for register tablespaces
      to mysql.tablespaces */
      if (space_name_from_dict == nullptr) {
        fil_space_t *space = fil_space_get(space_id);
        ut_ad(space != nullptr);
#ifdef UNIV_DEBUG
        auto var =
#endif /* UNIV_DEBUG */
            missing_spaces.insert(space);
        /* duplicate space_ids are not expected */
        ut_ad(var.second == true);
      }
    }

    if (!dict_sys_t::is_reserved(space_id)) {
      max_space_id = ut_max(max_space_id, space_id);
    }

    ut_free(table_name.m_name);
    ut_free(space_name_from_dict);
    ut_free(filepath);
  }

  mtr_commit(&mtr);

  DBUG_RETURN(max_space_id);
}

/** Loads definitions for table columns. */
static void dict_load_columns(dict_table_t *table, /*!< in/out: table */
                              mem_heap_t *heap)    /*!< in/out: memory heap
                                                   for temporary storage */
{
  dict_table_t *sys_columns;
  dict_index_t *sys_index;
  btr_pcur_t pcur;
  dtuple_t *tuple;
  dfield_t *dfield;
  const rec_t *rec;
  byte *buf;
  ulint i;
  mtr_t mtr;
  ulint n_skipped = 0;

  ut_ad(mutex_own(&dict_sys->mutex));

  mtr_start(&mtr);

  sys_columns = dict_table_get_low("SYS_COLUMNS");
  sys_index = UT_LIST_GET_FIRST(sys_columns->indexes);
  ut_ad(!dict_table_is_comp(sys_columns));

  ut_ad(name_of_col_is(sys_columns, sys_index, DICT_FLD__SYS_COLUMNS__NAME,
                       "NAME"));
  ut_ad(name_of_col_is(sys_columns, sys_index, DICT_FLD__SYS_COLUMNS__PREC,
                       "PREC"));

  tuple = dtuple_create(heap, 1);
  dfield = dtuple_get_nth_field(tuple, 0);

  buf = static_cast<byte *>(mem_heap_alloc(heap, 8));
  mach_write_to_8(buf, table->id);

  dfield_set_data(dfield, buf, 8);
  dict_index_copy_types(tuple, sys_index, 1);

  btr_pcur_open_on_user_rec(sys_index, tuple, PAGE_CUR_GE, BTR_SEARCH_LEAF,
                            &pcur, &mtr);

  ut_ad(table->n_t_cols == static_cast<ulint>(table->n_cols) +
                               static_cast<ulint>(table->n_v_cols));

  for (i = 0; i + DATA_N_SYS_COLS < table->n_t_cols + n_skipped; i++) {
    const char *err_msg;
    const char *name = NULL;
    ulint nth_v_col = ULINT_UNDEFINED;

    rec = btr_pcur_get_rec(&pcur);

    ut_a(btr_pcur_is_on_user_rec(&pcur));

    err_msg =
        dict_load_column_low(table, heap, NULL, NULL, &name, rec, &nth_v_col);

    if (err_msg == dict_load_column_del) {
      n_skipped++;
      goto next_rec;
    } else if (err_msg) {
      ib::fatal(ER_IB_MSG_195) << err_msg;
    }

    /* Note: Currently we have one DOC_ID column that is
    shared by all FTS indexes on a table. And only non-virtual
    column can be used for FULLTEXT index */
    if (innobase_strcasecmp(name, FTS_DOC_ID_COL_NAME) == 0 &&
        nth_v_col == ULINT_UNDEFINED) {
      dict_col_t *col;
      /* As part of normal loading of tables the
      table->flag is not set for tables with FTS
      till after the FTS indexes are loaded. So we
      create the fts_t instance here if there isn't
      one already created.

      This case does not arise for table create as
      the flag is set before the table is created. */

      /* We do not add fts tables to optimize thread
      during upgrade because fts tables will be renamed
      as part of upgrade. These tables wil be added
      to fts optimize queue when they are opened. */
      if (table->fts == NULL && !srv_is_upgrade_mode) {
        table->fts = fts_create(table);
        fts_optimize_add_table(table);
      }

      ut_a(table->fts->doc_col == ULINT_UNDEFINED);

      col = table->get_col(i - n_skipped);

      ut_ad(col->len == sizeof(doc_id_t));

      if (col->prtype & DATA_FTS_DOC_ID) {
        DICT_TF2_FLAG_SET(table, DICT_TF2_FTS_HAS_DOC_ID);
        DICT_TF2_FLAG_UNSET(table, DICT_TF2_FTS_ADD_DOC_ID);
      }

      table->fts->doc_col = i - n_skipped;
    }
  next_rec:
    btr_pcur_move_to_next_user_rec(&pcur, &mtr);
  }

  btr_pcur_close(&pcur);
  mtr_commit(&mtr);
}

/** Loads definitions for index fields.
 @return DB_SUCCESS if ok, DB_CORRUPTION if corruption */
static ulint dict_load_fields(
    dict_index_t *index, /*!< in/out: index whose fields to load */
    mem_heap_t *heap)    /*!< in: memory heap for temporary storage */
{
  dict_table_t *sys_fields;
  dict_index_t *sys_index;
  btr_pcur_t pcur;
  dtuple_t *tuple;
  dfield_t *dfield;
  const rec_t *rec;
  byte *buf;
  ulint i;
  mtr_t mtr;
  dberr_t error;

  ut_ad(mutex_own(&dict_sys->mutex));

  mtr_start(&mtr);

  sys_fields = dict_table_get_low("SYS_FIELDS");
  sys_index = UT_LIST_GET_FIRST(sys_fields->indexes);
  ut_ad(!dict_table_is_comp(sys_fields));
  ut_ad(name_of_col_is(sys_fields, sys_index, DICT_FLD__SYS_FIELDS__COL_NAME,
                       "COL_NAME"));

  tuple = dtuple_create(heap, 1);
  dfield = dtuple_get_nth_field(tuple, 0);

  buf = static_cast<byte *>(mem_heap_alloc(heap, 8));
  mach_write_to_8(buf, index->id);

  dfield_set_data(dfield, buf, 8);
  dict_index_copy_types(tuple, sys_index, 1);

  btr_pcur_open_on_user_rec(sys_index, tuple, PAGE_CUR_GE, BTR_SEARCH_LEAF,
                            &pcur, &mtr);
  for (i = 0; i < index->n_fields; i++) {
    const char *err_msg;

    rec = btr_pcur_get_rec(&pcur);

    ut_a(btr_pcur_is_on_user_rec(&pcur));

    err_msg = dict_load_field_low(buf, index, NULL, NULL, NULL, heap, rec);

    if (err_msg == dict_load_field_del) {
      /* There could be delete marked records in
      SYS_FIELDS because SYS_FIELDS.INDEX_ID can be
      updated by ALTER TABLE ADD INDEX. */

      goto next_rec;
    } else if (err_msg) {
      ib::error(ER_IB_MSG_196) << err_msg;
      error = DB_CORRUPTION;
      goto func_exit;
    }
  next_rec:
    btr_pcur_move_to_next_user_rec(&pcur, &mtr);
  }

  error = DB_SUCCESS;
func_exit:
  btr_pcur_close(&pcur);
  mtr_commit(&mtr);
  return (error);
}

/** Loads definitions for table indexes. Adds them to the data dictionary
 cache.
 @return DB_SUCCESS if ok, DB_CORRUPTION if corruption of dictionary
 table or DB_UNSUPPORTED if table has unknown index type */
static dberr_t dict_load_indexes(
    dict_table_t *table, /*!< in/out: table */
    mem_heap_t *heap,    /*!< in: memory heap for temporary storage */
    dict_err_ignore_t ignore_err)
/*!< in: error to be ignored when
loading the index definition */
{
  dict_table_t *sys_indexes;
  dict_index_t *sys_index;
  btr_pcur_t pcur;
  dtuple_t *tuple;
  dfield_t *dfield;
  const rec_t *rec;
  byte *buf;
  mtr_t mtr;
  dberr_t error = DB_SUCCESS;

  ut_ad(mutex_own(&dict_sys->mutex));

  mtr_start(&mtr);

  sys_indexes = dict_table_get_low("SYS_INDEXES");
  sys_index = UT_LIST_GET_FIRST(sys_indexes->indexes);
  ut_ad(!dict_table_is_comp(sys_indexes));
  ut_ad(name_of_col_is(sys_indexes, sys_index, DICT_FLD__SYS_INDEXES__NAME,
                       "NAME"));
  ut_ad(name_of_col_is(sys_indexes, sys_index, DICT_FLD__SYS_INDEXES__PAGE_NO,
                       "PAGE_NO"));

  tuple = dtuple_create(heap, 1);
  dfield = dtuple_get_nth_field(tuple, 0);

  buf = static_cast<byte *>(mem_heap_alloc(heap, 8));
  mach_write_to_8(buf, table->id);

  dfield_set_data(dfield, buf, 8);
  dict_index_copy_types(tuple, sys_index, 1);

  btr_pcur_open_on_user_rec(sys_index, tuple, PAGE_CUR_GE, BTR_SEARCH_LEAF,
                            &pcur, &mtr);
  for (;;) {
    dict_index_t *index = NULL;
    const char *err_msg;

    if (!btr_pcur_is_on_user_rec(&pcur)) {
      /* We should allow the table to open even
      without index when DICT_ERR_IGNORE_CORRUPT is set.
      DICT_ERR_IGNORE_CORRUPT is currently only set
      for drop table */
      if (table->first_index() == NULL &&
          !(ignore_err & DICT_ERR_IGNORE_CORRUPT)) {
        ib::warn(ER_IB_MSG_197) << "Cannot load table " << table->name
                                << " because it has no indexes in"
                                   " InnoDB internal data dictionary.";
        error = DB_CORRUPTION;
        goto func_exit;
      }

      break;
    }

    rec = btr_pcur_get_rec(&pcur);

    if ((ignore_err & DICT_ERR_IGNORE_RECOVER_LOCK) &&
        (rec_get_n_fields_old_raw(rec) == DICT_NUM_FIELDS__SYS_INDEXES
         /* a record for older SYS_INDEXES table
         (missing merge_threshold column) is acceptable. */
         ||
         rec_get_n_fields_old_raw(rec) == DICT_NUM_FIELDS__SYS_INDEXES - 1)) {
      const byte *field;
      ulint len;
      field = rec_get_nth_field_old(rec, DICT_FLD__SYS_INDEXES__NAME, &len);

      if (len != UNIV_SQL_NULL &&
          static_cast<char>(*field) ==
              static_cast<char>(*TEMP_INDEX_PREFIX_STR)) {
        /* Skip indexes whose name starts with
        TEMP_INDEX_PREFIX, because they will
        be dropped during crash recovery. */
        goto next_rec;
      }
    }

    err_msg =
        dict_load_index_low(buf, table->name.m_name, heap, rec, TRUE, &index);
    ut_ad((index == NULL && err_msg != NULL) ||
          (index != NULL && err_msg == NULL));

    if (err_msg == dict_load_index_id_err) {
      /* TABLE_ID mismatch means that we have
      run out of index definitions for the table. */

      if (table->first_index() == NULL &&
          !(ignore_err & DICT_ERR_IGNORE_CORRUPT)) {
        ib::warn(ER_IB_MSG_198)
            << "Failed to load the"
               " clustered index for table "
            << table->name << " because of the following error: " << err_msg
            << "."
               " Refusing to load the rest of the"
               " indexes (if any) and the whole table"
               " altogether.";
        error = DB_CORRUPTION;
        goto func_exit;
      }

      break;
    } else if (err_msg == dict_load_index_del) {
      /* Skip delete-marked records. */
      goto next_rec;
    } else if (err_msg) {
      ib::error(ER_IB_MSG_199) << err_msg;
      if (ignore_err & DICT_ERR_IGNORE_CORRUPT) {
        goto next_rec;
      }
      error = DB_CORRUPTION;
      goto func_exit;
    }

    ut_ad(index);

    /* Check whether the index is corrupted */
    if (index->is_corrupted()) {
      ib::error(ER_IB_MSG_200) << "Index " << index->name << " of table "
                               << table->name << " is corrupted";

      if (!srv_load_corrupted && !(ignore_err & DICT_ERR_IGNORE_CORRUPT) &&
          index->is_clustered()) {
        dict_mem_index_free(index);

        error = DB_INDEX_CORRUPT;
        goto func_exit;
      } else {
        /* We will load the index if
        1) srv_load_corrupted is TRUE
        2) ignore_err is set with
        DICT_ERR_IGNORE_CORRUPT
        3) if the index corrupted is a secondary
        index */
        ib::info(ER_IB_MSG_201) << "Load corrupted index " << index->name
                                << " of table " << table->name;
      }
    }

    if (index->type & DICT_FTS && !dict_table_has_fts_index(table)) {
      /* This should have been created by now. */
      ut_a(table->fts != NULL);
      DICT_TF2_FLAG_SET(table, DICT_TF2_FTS);
    }

    /* We check for unsupported types first, so that the
    subsequent checks are relevant for the supported types. */
    if (index->type & ~(DICT_CLUSTERED | DICT_UNIQUE | DICT_CORRUPT | DICT_FTS |
                        DICT_SPATIAL | DICT_VIRTUAL)) {
      ib::error(ER_IB_MSG_202) << "Unknown type " << index->type << " of index "
                               << index->name << " of table " << table->name;

      error = DB_UNSUPPORTED;
      dict_mem_index_free(index);
      goto func_exit;
    } else if (!index->is_clustered() && NULL == table->first_index()) {
      ib::error(ER_IB_MSG_203)
          << "Trying to load index " << index->name << " for table "
          << table->name << ", but the first index is not clustered!";

      dict_mem_index_free(index);
      error = DB_CORRUPTION;
      goto func_exit;
    } else if (dict_is_old_sys_table(table->id) &&
               (index->is_clustered() || ((table == dict_sys->sys_tables) &&
                                          !strcmp("ID_IND", index->name)))) {
      /* The index was created in memory already at booting
      of the database server */
      dict_mem_index_free(index);
    } else {
      dict_load_fields(index, heap);

      mutex_exit(&dict_sys->mutex);

      error = dict_index_add_to_cache(table, index, index->page, FALSE);

      mutex_enter(&dict_sys->mutex);

      /* The data dictionary tables should never contain
<<<<<<< HEAD
      invalid index definitions.  If we ignored this error
      and simply did not load this index definition, the
      .frm file would disagree with the index definitions
      inside InnoDB. */
=======
      invalid index definitions. */
>>>>>>> 4869291f
      if (UNIV_UNLIKELY(error != DB_SUCCESS)) {
        goto func_exit;
      }
    }
  next_rec:
    btr_pcur_move_to_next_user_rec(&pcur, &mtr);
  }

  ut_ad(table->fts_doc_id_index == NULL);

  if (table->fts != NULL) {
    table->fts_doc_id_index =
        dict_table_get_index_on_name(table, FTS_DOC_ID_INDEX_NAME);
  }

  /* If the table contains FTS indexes, populate table->fts->indexes */
  if (dict_table_has_fts_index(table)) {
    ut_ad(table->fts_doc_id_index != NULL);
    /* table->fts->indexes should have been created. */
    ut_a(table->fts->indexes != NULL);
    dict_table_get_all_fts_indexes(table, table->fts->indexes);
  }

func_exit:
  btr_pcur_close(&pcur);
  mtr_commit(&mtr);

  return (error);
}

/** Loads a table definition from a SYS_TABLES record to dict_table_t.
Does not load any columns or indexes.
@param[in]	name	Table name
@param[in]	rec	SYS_TABLES record
@param[out]	table	table, or NULL
@return error message, or NULL on success */
static const char *dict_load_table_low(table_name_t &name, const rec_t *rec,
                                       dict_table_t **table) {
  table_id_t table_id;
  space_id_t space_id;
  uint32_t n_cols;
  uint32_t t_num;
  uint32_t flags;
  uint32_t flags2;
  uint32_t n_v_col;

  const char *error_text = dict_sys_tables_rec_check(rec);
  if (error_text != NULL) {
    return (error_text);
  }

  dict_sys_tables_rec_read(rec, name, &table_id, &space_id, &t_num, &flags,
                           &flags2);

  if (flags == UINT32_UNDEFINED) {
    return ("incorrect flags in SYS_TABLES");
  }

  dict_table_decode_n_col(t_num, &n_cols, &n_v_col);

  *table = dict_mem_table_create(name.m_name, space_id, n_cols + n_v_col,
<<<<<<< HEAD
                                 n_v_col, flags, flags2);

  (*table)->id = table_id;
  (*table)->set_file_readable();
=======
                                 n_v_col, 0, flags, flags2);

  (*table)->id = table_id;
  (*table)->ibd_file_missing = FALSE;
>>>>>>> 4869291f

  return (NULL);
}

/** Using the table->heap, copy the null-terminated filepath into
table->data_dir_path. The data directory path is derived from the
filepath by stripping the the table->name.m_name component suffix.
If the filepath is not of the correct form (".../db/table.ibd"),
then table->data_dir_path will remain nullptr.
@param[in,out]	table		table instance
@param[in]	filepath	filepath of tablespace */
void dict_save_data_dir_path(dict_table_t *table, char *filepath) {
  ut_ad(mutex_own(&dict_sys->mutex));
  ut_ad(DICT_TF_HAS_DATA_DIR(table->flags));
  ut_ad(table->data_dir_path == nullptr);
  ut_a(Fil_path::has_suffix(IBD, filepath));

  /* Ensure this filepath is not the default filepath. */
  char *default_filepath = Fil_path::make("", table->name.m_name, IBD);

  if (default_filepath == nullptr) {
    /* Memory allocation problem. */
    return;
  }

  if (strcmp(filepath, default_filepath) != 0) {
    size_t pathlen = strlen(filepath);

    ut_a(pathlen < OS_FILE_MAX_PATH);
    ut_a(Fil_path::has_suffix(IBD, filepath));

    char *data_dir_path = mem_heap_strdup(table->heap, filepath);

    Fil_path::make_data_dir_path(data_dir_path);

    if (strlen(data_dir_path)) {
      table->data_dir_path = data_dir_path;
    }
  }

  ut_free(default_filepath);
}

/** Make sure the data_dir_path is saved in dict_table_t if DATA DIRECTORY
was used. Try to read it from the fil_system first, then from SYS_DATAFILES.
@param[in]	table		Table object
@param[in]	dict_mutex_own	true if dict_sys->mutex is owned already */
void dict_get_and_save_data_dir_path(dict_table_t *table, bool dict_mutex_own) {
  if (!(DICT_TF_HAS_DATA_DIR(table->flags) &&
        table->data_dir_path == nullptr)) {
    return;
  }

  char *path = fil_space_get_first_path(table->space);

  if (!dict_mutex_own) {
    dict_mutex_enter_for_mysql();
  }

  if (path == nullptr) {
    path = dict_get_first_path(table->space);
  }

  if (path != nullptr) {
    dict_save_data_dir_path(table, path);
    ut_free(path);
  }

  ut_ad(table->data_dir_path != nullptr);

  if (!dict_mutex_own) {
    dict_mutex_exit_for_mysql();
  }
}

/** Make sure the tablespace name is saved in dict_table_t if the table
uses a general tablespace.
Try to read it from the fil_system_t first, then from SYS_TABLESPACES.
@param[in]	table		Table object
@param[in]	dict_mutex_own)	true if dict_sys->mutex is owned already */
void dict_get_and_save_space_name(dict_table_t *table, bool dict_mutex_own) {
  /* Do this only for general tablespaces. */
  if (!DICT_TF_HAS_SHARED_SPACE(table->flags)) {
    return;
  }

  bool use_cache = true;
  if (table->tablespace != NULL) {
    if (srv_sys_tablespaces_open &&
        dict_table_has_temp_general_tablespace_name(table->tablespace)) {
      /* We previous saved the temporary name,
      get the real one now. */
      use_cache = false;
    } else {
      /* Keep and use this name */
      return;
    }
  }

  if (use_cache) {
    fil_space_t *space = fil_space_acquire_silent(table->space);

    if (space != NULL) {
      /* Use this name unless it is a temporary general
      tablespace name and we can now replace it. */
      if (!srv_sys_tablespaces_open ||
          !dict_table_has_temp_general_tablespace_name(space->name)) {
        /* Use this tablespace name */
        table->tablespace = mem_heap_strdup(table->heap, space->name);

        fil_space_release(space);
        return;
      }
      fil_space_release(space);
    }
  }
}

/** Loads a table definition and also all its index definitions, and also
the cluster definition if the table is a member in a cluster. Also loads
all foreign key constraints where the foreign key is in the table or where
a foreign key references columns in this table.
@param[in]	name		Table name in the dbname/tablename format
@param[in]	cached		true=add to cache, false=do not
@param[in]	ignore_err	Error to be ignored when loading
                                table and its index definition
@return table, NULL if does not exist; if the table is stored in an
.ibd file, but the file does not exist, then we set the file_unreadable
flag in the table object we return. */
dict_table_t *dict_load_table(const char *name, bool cached,
                              dict_err_ignore_t ignore_err) {
  dict_names_t fk_list;
  dict_names_t::iterator i;
  table_name_t table_name;
  dict_table_t *result;

  DBUG_ENTER("dict_load_table");
  DBUG_PRINT("dict_load_table", ("loading table: '%s'", name));

  ut_ad(mutex_own(&dict_sys->mutex));

  result = dict_table_check_if_in_cache_low(name);

  table_name.m_name = const_cast<char *>(name);

  if (!result) {
    result = dict_load_table_one(table_name, cached, ignore_err, fk_list);
    while (!fk_list.empty()) {
      table_name_t fk_table_name;
      dict_table_t *fk_table;

      fk_table_name.m_name = const_cast<char *>(fk_list.front());
      fk_table = dict_table_check_if_in_cache_low(fk_table_name.m_name);
      if (!fk_table) {
        dict_load_table_one(fk_table_name, cached, ignore_err, fk_list);
      }
      fk_list.pop_front();
    }
  }

  DBUG_RETURN(result);
}

/** Opens a tablespace for dict_load_table_one()
@param[in,out]	table		A table that refers to the tablespace to open
@param[in,out]	heap		A memory heap
@param[in]	ignore_err	Whether to ignore an error. */
void dict_load_tablespace(dict_table_t *table, mem_heap_t *heap,
                          dict_err_ignore_t ignore_err) {
  ut_ad(!table->is_temporary());

  /* The system and temporary tablespaces are preloaded and always available. */
  if (fsp_is_system_or_temp_tablespace(table->space)) {
    return;
  }

  if (table->flags2 & DICT_TF2_DISCARDED) {
    ib::warn(ER_IB_MSG_204)
        << "Tablespace for table " << table->name << " is set as discarded.";
<<<<<<< HEAD
    table->set_file_unreadable();
=======
    table->ibd_file_missing = TRUE;
>>>>>>> 4869291f
    return;
  }

  /* A file-per-table table name is also the tablespace name.
  A general tablespace name is not the same as the table name.
  Use the general tablespace name if it can be read from the
  dictionary, if not use 'innodb_general_##. */
  char *shared_space_name = NULL;
  const char *space_name;
  std::string tablespace_name;
  const char *tbl_name;

  if (DICT_TF_HAS_SHARED_SPACE(table->flags)) {
    if (table->space == dict_sys_t::s_space_id) {
      shared_space_name = mem_strdup(dict_sys_t::s_dd_space_name);
    } else if (srv_sys_tablespaces_open) {
      shared_space_name = dict_space_get_name(table->space, NULL);

    } else {
      /* Make the temporary tablespace name. */
      shared_space_name =
          static_cast<char *>(ut_malloc_nokey(strlen(general_space_name) + 20));

      sprintf(shared_space_name, "%s_" ULINTPF, general_space_name,
              static_cast<ulint>(table->space));
    }
    space_name = shared_space_name;
    tbl_name = shared_space_name;
  } else {
    tbl_name = table->name.m_name;
    dd_filename_to_spacename(tbl_name, &tablespace_name);
    space_name = tablespace_name.c_str();
  }

  /* The tablespace may already be open. */
  if (fil_space_exists_in_mem(table->space, space_name, false, true, heap,
                              table->id)) {
    ut_free(shared_space_name);
    return;
  }

  if (!(ignore_err & DICT_ERR_IGNORE_RECOVER_LOCK) && !srv_is_upgrade_mode) {
    ib::error(ER_IB_MSG_205)
        << "Failed to find tablespace for table " << table->name
        << " in the cache. Attempting"
           " to load the tablespace with space id "
        << table->space;
  }

  /* Use the remote filepath if needed. This parameter is optional
  in the call to fil_ibd_open(). If not supplied, it will be built
  from the space_name. */
  char *filepath = NULL;
  if (DICT_TF_HAS_DATA_DIR(table->flags)) {
    /* This will set table->data_dir_path from either
    fil_system or SYS_DATAFILES */
    dict_get_and_save_data_dir_path(table, true);

    if (table->data_dir_path != nullptr) {
      filepath = Fil_path::make(table->data_dir_path, table->name.m_name, IBD);
    }

  } else if (DICT_TF_HAS_SHARED_SPACE(table->flags)) {
    /* Set table->tablespace from either
    fil_system or SYS_TABLESPACES */
    dict_get_and_save_space_name(table, true);

    /* Set the filepath from either
    fil_system or SYS_DATAFILES. */
    filepath = dict_get_first_path(table->space);
    if (filepath == NULL) {
      ib::warn(ER_IB_MSG_206) << "Could not find the filepath"
                                 " for table "
                              << table->name << ", space ID " << table->space;
    }
  }

  /* Try to open the tablespace.  We set the 2nd param (fix_dict) to
  false because we do not have an x-lock on dict_operation_lock */
  uint32_t fsp_flags = dict_tf_to_fsp_flags(table->flags);
  /* Set tablespace encryption flag */
  if (DICT_TF2_FLAG_IS_SET(table, DICT_TF2_ENCRYPTION_FILE_PER_TABLE)) {
    fsp_flags_set_encryption(fsp_flags);
  }

  /* This dict_load_tablespace() is only used on old 5.7 database during
  upgrade */
<<<<<<< HEAD
  Keyring_encryption_info keyring_encryption_info;
  dberr_t err = fil_ibd_open(true, FIL_TYPE_TABLESPACE, table->space, fsp_flags,
                             space_name, tbl_name, filepath, true, true,
                             keyring_encryption_info);

  if (err != DB_SUCCESS) {
    /* We failed to find a sensible tablespace file */
    table->set_file_unreadable();
  }

  table->keyring_encryption_info = keyring_encryption_info;

=======
  dberr_t err = fil_ibd_open(true, FIL_TYPE_TABLESPACE, table->space, fsp_flags,
                             space_name, tbl_name, filepath, true, true);

  if (err != DB_SUCCESS) {
    /* We failed to find a sensible tablespace file */
    table->ibd_file_missing = TRUE;
  }

>>>>>>> 4869291f
  ut_free(shared_space_name);
  ut_free(filepath);
}

/** Loads a table definition and also all its index definitions.

Loads those foreign key constraints whose referenced table is already in
dictionary cache.  If a foreign key constraint is not loaded, then the
referenced table is pushed into the output stack (fk_tables), if it is not
NULL.  These tables must be subsequently loaded so that all the foreign
key constraints are loaded into memory.

@param[in]	name		Table name in the db/tablename format
@param[in]	cached		true=add to cache, false=do not
@param[in]	ignore_err	Error to be ignored when loading table
                                and its index definition
@param[out]	fk_tables	Related table names that must also be
                                loaded to ensure that all foreign key
                                constraints are loaded.
@return table, NULL if does not exist; if the table is stored in an
.ibd file, but the file does not exist, then we set the
<<<<<<< HEAD
file_unreadable flag TRUE in the table object we return */
=======
ibd_file_missing flag TRUE in the table object we return */
>>>>>>> 4869291f
static dict_table_t *dict_load_table_one(table_name_t &name, bool cached,
                                         dict_err_ignore_t ignore_err,
                                         dict_names_t &fk_tables) {
  dberr_t err;
  dict_table_t *table;
  dict_table_t *sys_tables;
  btr_pcur_t pcur;
  dict_index_t *sys_index;
  dtuple_t *tuple;
  mem_heap_t *heap;
  dfield_t *dfield;
  const rec_t *rec;
  const byte *field;
  ulint len;
  const char *err_msg;
  mtr_t mtr;

  DBUG_ENTER("dict_load_table_one");
  DBUG_PRINT("dict_load_table_one", ("table: %s", name.m_name));

  ut_ad(mutex_own(&dict_sys->mutex));

  heap = mem_heap_create(32000);

  mtr_start(&mtr);

  sys_tables = dict_table_get_low("SYS_TABLES");
  sys_index = UT_LIST_GET_FIRST(sys_tables->indexes);
  ut_ad(!dict_table_is_comp(sys_tables));
  ut_ad(name_of_col_is(sys_tables, sys_index, DICT_FLD__SYS_TABLES__ID, "ID"));
  ut_ad(name_of_col_is(sys_tables, sys_index, DICT_FLD__SYS_TABLES__N_COLS,
                       "N_COLS"));
  ut_ad(name_of_col_is(sys_tables, sys_index, DICT_FLD__SYS_TABLES__TYPE,
                       "TYPE"));
  ut_ad(name_of_col_is(sys_tables, sys_index, DICT_FLD__SYS_TABLES__MIX_LEN,
                       "MIX_LEN"));
  ut_ad(name_of_col_is(sys_tables, sys_index, DICT_FLD__SYS_TABLES__SPACE,
                       "SPACE"));

  tuple = dtuple_create(heap, 1);
  dfield = dtuple_get_nth_field(tuple, 0);

  /* We suffix "_backup57" to 5.7 statistics tables/.ibds. This is
  to avoid conflict with 8.0 statistics tables. Since InnoDB dictionary
  refers 5.7 stats tables without the sufix, we strip the suffix and
  search in dictionary. */
  bool is_stats = false;
  if (strcmp(name.m_name, "mysql/innodb_index_stats_backup57") == 0 ||
      strcmp(name.m_name, "mysql/innodb_table_stats_backup57") == 0) {
    is_stats = true;
  }

  std::string orig_name(name.m_name);

  if (is_stats) {
    /* To load 5.7 stats tables, we search the table names
    with "_backup57" suffix. We now strip the suffix before
    searching InnoDB Dictionary */
    std::string substr("_backup57");
    std::size_t found = orig_name.find(substr);
    ut_ad(found != std::string::npos);
    orig_name.erase(found, substr.length());

    dfield_set_data(dfield, orig_name.c_str(), orig_name.length());
  } else {
    dfield_set_data(dfield, name.m_name, ut_strlen(name.m_name));
  }

  dict_index_copy_types(tuple, sys_index, 1);

  btr_pcur_open_on_user_rec(sys_index, tuple, PAGE_CUR_GE, BTR_SEARCH_LEAF,
                            &pcur, &mtr);
  rec = btr_pcur_get_rec(&pcur);

  if (!btr_pcur_is_on_user_rec(&pcur) || rec_get_deleted_flag(rec, 0)) {
    /* Not found */
  err_exit:
    btr_pcur_close(&pcur);
    mtr_commit(&mtr);
    mem_heap_free(heap);

    DBUG_RETURN(NULL);
  }

  field = rec_get_nth_field_old(rec, DICT_FLD__SYS_TABLES__NAME, &len);

  /* Check if the table name in record is the searched one */
  if (!is_stats && (len != ut_strlen(name.m_name) ||
                    0 != ut_memcmp(name.m_name, field, len))) {
    goto err_exit;
  }

  err_msg = dict_load_table_low(name, rec, &table);

  if (err_msg) {
    ib::error(ER_IB_MSG_207) << err_msg;
    goto err_exit;
  }

  btr_pcur_close(&pcur);
  mtr_commit(&mtr);

  dict_load_tablespace(table, heap, ignore_err);

  dict_load_columns(table, heap);

  dict_load_virtual(table, heap);

  dict_table_add_system_columns(table, heap);

  mem_heap_empty(heap);

  /* If there is no tablespace for the table then we only need to
  load the index definitions. So that we can IMPORT the tablespace
  later. When recovering table locks for resurrected incomplete
  transactions, the tablespace should exist, because DDL operations
  were not allowed while the table is being locked by a transaction. */
  dict_err_ignore_t index_load_err =
<<<<<<< HEAD
      !(ignore_err & DICT_ERR_IGNORE_RECOVER_LOCK) && table->file_unreadable
=======
      !(ignore_err & DICT_ERR_IGNORE_RECOVER_LOCK) && table->ibd_file_missing
>>>>>>> 4869291f
          ? DICT_ERR_IGNORE_ALL
          : ignore_err;
  err = dict_load_indexes(table, heap, index_load_err);

  if (err == DB_SUCCESS) {
    if (srv_is_upgrade_mode && !srv_upgrade_old_undo_found &&
        !dict_load_is_system_table(table->name.m_name)) {
      table->id = table->id + DICT_MAX_DD_TABLES;
    }
    if (cached) {
      dict_table_add_to_cache(table, TRUE, heap);
    }
  }

  if (dict_sys->dynamic_metadata != NULL) {
    dict_table_load_dynamic_metadata(table);
  }

  /* Re-check like we do in dict_load_indexes() */
  if (!srv_load_corrupted && !(index_load_err & DICT_ERR_IGNORE_CORRUPT) &&
      table->is_corrupted()) {
    err = DB_INDEX_CORRUPT;
  }

  if (err == DB_INDEX_CORRUPT) {
    /* Refuse to load the table if the table has a corrupted
    clustered index */
    ut_ad(!srv_load_corrupted);

    ib::error(ER_IB_MSG_208) << "Load table " << table->name
                             << " failed, the table contains a"
                                " corrupted clustered index. Turn on"
                                " 'innodb_force_load_corrupted' to drop it";
    dict_table_remove_from_cache(table);
    table = NULL;
    goto func_exit;
  }

  /* We don't trust the table->flags2(retrieved from SYS_TABLES.MIX_LEN
  field) if the datafiles are from 3.23.52 version. To identify this
  version, we do the below check and reset the flags. */
  if (!DICT_TF2_FLAG_IS_SET(table, DICT_TF2_FTS_HAS_DOC_ID) &&
      table->space == TRX_SYS_SPACE && table->flags == 0) {
    table->flags2 = 0;
  }

<<<<<<< HEAD
  DBUG_EXECUTE_IF("ib_table_invalid_flags",
                  if (strcmp(table->name.m_name, "test/t1") == 0) {
                    table->flags2 = 255;
                    table->flags = 255;
                  });
=======
  DBUG_EXECUTE_IF(
      "ib_table_invalid_flags",
      if (strcmp(table->name.m_name, "test/t1") == 0) {
        table->flags2 = 255;
        table->flags = 255;
      });
>>>>>>> 4869291f

  if (!dict_tf2_is_valid(table->flags, table->flags2)) {
    ib::error(ER_IB_MSG_209) << "Table " << table->name
                             << " in InnoDB"
                                " data dictionary contains invalid flags."
                                " SYS_TABLES.MIX_LEN="
                             << table->flags2;
    table->flags2 &= ~(DICT_TF2_TEMPORARY | DICT_TF2_INTRINSIC);
    dict_table_remove_from_cache(table);
    table = NULL;
    err = DB_FAIL;
    goto func_exit;
  }

  /* Initialize table foreign_child value. Its value could be
  changed when dict_load_foreigns() is called below */
  table->fk_max_recusive_level = 0;

  /* If the force recovery flag is set, we open the table irrespective
  of the error condition, since the user may want to dump data from the
  clustered index. However we load the foreign key information only if
  all indexes were loaded. */
<<<<<<< HEAD
  if (!cached || table->file_unreadable) {
=======
  if (!cached || table->ibd_file_missing) {
>>>>>>> 4869291f
    /* Don't attempt to load the indexes from disk. */
  } else if (err == DB_SUCCESS) {
    err = dict_load_foreigns(table->name.m_name, NULL, true, true, ignore_err,
                             fk_tables);

    if (err != DB_SUCCESS) {
      ib::warn(ER_IB_MSG_210) << "Load table " << table->name
                              << " failed, the table has missing"
                                 " foreign key indexes. Turn off"
                                 " 'foreign_key_checks' and try again.";

      dict_table_remove_from_cache(table);
      table = NULL;
    } else {
      dict_mem_table_free_foreign_vcol_set(table);
      dict_mem_table_fill_foreign_vcol_set(table);
      table->fk_max_recusive_level = 0;
    }
  } else {
    dict_index_t *index;

    /* Make sure that at least the clustered index was loaded.
    Otherwise refuse to load the table */
    index = table->first_index();

    if (!srv_force_recovery || !index || !index->is_clustered()) {
      dict_table_remove_from_cache(table);
      table = NULL;
    }
  }

func_exit:
  mem_heap_free(heap);

  ut_ad(!table || ignore_err != DICT_ERR_IGNORE_NONE ||
<<<<<<< HEAD
        table->file_unreadable || !table->is_corrupted());
=======
        table->ibd_file_missing || !table->is_corrupted());
>>>>>>> 4869291f

  if (table && table->fts) {
    /* We do not add fts tables to optimize thread
    during upgrade because fts tables will be renamed
    as part of upgrade. These tables wil be added
    to fts optimize queue when they are opened. */

    if (!(dict_table_has_fts_index(table) ||
          DICT_TF2_FLAG_IS_SET(table, DICT_TF2_FTS_HAS_DOC_ID) ||
          DICT_TF2_FLAG_IS_SET(table, DICT_TF2_FTS_ADD_DOC_ID))) {
      /* the table->fts could be created in dict_load_column
      when a user defined FTS_DOC_ID is present, but no
      FTS */
      fts_optimize_remove_table(table);
      fts_free(table);
    } else if (!srv_is_upgrade_mode) {
      fts_optimize_add_table(table);
    }
  }

  ut_ad(err != DB_SUCCESS || dict_foreign_set_validate(*table));

  DBUG_RETURN(table);
}

/** Loads a table object based on the table id.
 @return table; NULL if table does not exist */
dict_table_t *dict_load_table_on_id(
    table_id_t table_id,          /*!< in: table id */
    dict_err_ignore_t ignore_err) /*!< in: errors to ignore
                                  when loading the table */
{
  byte id_buf[8];
  btr_pcur_t pcur;
  mem_heap_t *heap;
  dtuple_t *tuple;
  dfield_t *dfield;
  dict_index_t *sys_table_ids;
  dict_table_t *sys_tables;
  const rec_t *rec;
  const byte *field;
  ulint len;
  dict_table_t *table;
  mtr_t mtr;

  ut_ad(mutex_own(&dict_sys->mutex));
  ut_ad(!srv_is_being_shutdown);

  table = NULL;

  /* NOTE that the operation of this function is protected by
  the dictionary mutex, and therefore no deadlocks can occur
  with other dictionary operations. */

  mtr_start(&mtr);
  /*---------------------------------------------------*/
  /* Get the secondary index based on ID for table SYS_TABLES */
  sys_tables = dict_sys->sys_tables;
  sys_table_ids = sys_tables->first_index()->next();
  ut_ad(!dict_table_is_comp(sys_tables));
  ut_ad(!sys_table_ids->is_clustered());
  heap = mem_heap_create(256);

  tuple = dtuple_create(heap, 1);
  dfield = dtuple_get_nth_field(tuple, 0);

  /* Write the table id in byte format to id_buf */
  mach_write_to_8(id_buf, table_id);

  dfield_set_data(dfield, id_buf, 8);
  dict_index_copy_types(tuple, sys_table_ids, 1);

  btr_pcur_open_on_user_rec(sys_table_ids, tuple, PAGE_CUR_GE, BTR_SEARCH_LEAF,
                            &pcur, &mtr);

  rec = btr_pcur_get_rec(&pcur);

  if (page_rec_is_user_rec(rec)) {
    /*---------------------------------------------------*/
    /* Now we have the record in the secondary index
    containing the table ID and NAME */
  check_rec:
    field = rec_get_nth_field_old(rec, DICT_FLD__SYS_TABLE_IDS__ID, &len);
    ut_ad(len == 8);

    /* Check if the table id in record is the one searched for */
    if (table_id == mach_read_from_8(field)) {
      if (rec_get_deleted_flag(rec, 0)) {
        /* Until purge has completed, there
        may be delete-marked duplicate records
        for the same SYS_TABLES.ID, but different
        SYS_TABLES.NAME. */
        while (btr_pcur_move_to_next(&pcur, &mtr)) {
          rec = btr_pcur_get_rec(&pcur);

          if (page_rec_is_user_rec(rec)) {
            goto check_rec;
          }
        }
      } else {
        /* Now we get the table name from the record */
        field = rec_get_nth_field_old(rec, DICT_FLD__SYS_TABLE_IDS__NAME, &len);
        /* Load the table definition to memory */
        char *table_name = mem_heap_strdupl(heap, (char *)field, len);
        table = dict_load_table(table_name, true, ignore_err);
      }
    }
  }

  btr_pcur_close(&pcur);
  mtr_commit(&mtr);
  mem_heap_free(heap);

  return (table);
}

/** This function is called when the database is booted. Loads system table
 index definitions except for the clustered index which is added to the
 dictionary cache at booting before calling this function. */
void dict_load_sys_table(dict_table_t *table) /*!< in: system table */
{
  mem_heap_t *heap;

  ut_ad(mutex_own(&dict_sys->mutex));

  heap = mem_heap_create(1000);

  dict_load_indexes(table, heap, DICT_ERR_IGNORE_NONE);

  mem_heap_free(heap);
}

/** Loads foreign key constraint col names (also for the referenced table).
 Members that must be set (and valid) in foreign:
 foreign->heap
 foreign->n_fields
 foreign->id ('\0'-terminated)
 Members that will be created and set by this function:
 foreign->foreign_col_names[i]
 foreign->referenced_col_names[i]
 (for i=0..foreign->n_fields-1) */
static void dict_load_foreign_cols(
    dict_foreign_t *foreign) /*!< in/out: foreign constraint object */
{
  dict_table_t *sys_foreign_cols;
  dict_index_t *sys_index;
  btr_pcur_t pcur;
  dtuple_t *tuple;
  dfield_t *dfield;
  const rec_t *rec;
  const byte *field;
  ulint len;
  ulint i;
  mtr_t mtr;
  size_t id_len;

  ut_ad(mutex_own(&dict_sys->mutex));

  id_len = strlen(foreign->id);

  foreign->foreign_col_names = static_cast<const char **>(
      mem_heap_alloc(foreign->heap, foreign->n_fields * sizeof(void *)));

  foreign->referenced_col_names = static_cast<const char **>(
      mem_heap_alloc(foreign->heap, foreign->n_fields * sizeof(void *)));

  mtr_start(&mtr);

  sys_foreign_cols = dict_table_get_low("SYS_FOREIGN_COLS");

  sys_index = UT_LIST_GET_FIRST(sys_foreign_cols->indexes);
  ut_ad(!dict_table_is_comp(sys_foreign_cols));

  tuple = dtuple_create(foreign->heap, 1);
  dfield = dtuple_get_nth_field(tuple, 0);

  dfield_set_data(dfield, foreign->id, id_len);
  dict_index_copy_types(tuple, sys_index, 1);

  btr_pcur_open_on_user_rec(sys_index, tuple, PAGE_CUR_GE, BTR_SEARCH_LEAF,
                            &pcur, &mtr);
  for (i = 0; i < foreign->n_fields; i++) {
    rec = btr_pcur_get_rec(&pcur);

    ut_a(btr_pcur_is_on_user_rec(&pcur));
    ut_a(!rec_get_deleted_flag(rec, 0));

    field = rec_get_nth_field_old(rec, DICT_FLD__SYS_FOREIGN_COLS__ID, &len);

    if (len != id_len || ut_memcmp(foreign->id, field, len) != 0) {
      const rec_t *pos;
      ulint pos_len;
      const rec_t *for_col_name;
      ulint for_col_name_len;
      const rec_t *ref_col_name;
      ulint ref_col_name_len;

      pos =
          rec_get_nth_field_old(rec, DICT_FLD__SYS_FOREIGN_COLS__POS, &pos_len);

      for_col_name = rec_get_nth_field_old(
          rec, DICT_FLD__SYS_FOREIGN_COLS__FOR_COL_NAME, &for_col_name_len);

      ref_col_name = rec_get_nth_field_old(
          rec, DICT_FLD__SYS_FOREIGN_COLS__REF_COL_NAME, &ref_col_name_len);

      ib::fatal sout;

      sout << "Unable to load column names for foreign"
              " key '"
           << foreign->id
           << "' because it was not found in"
              " InnoDB internal table SYS_FOREIGN_COLS. The"
              " closest entry we found is:"
              " (ID='";
      sout.write(field, len);
      sout << "', POS=" << mach_read_from_4(pos) << ", FOR_COL_NAME='";
      sout.write(for_col_name, for_col_name_len);
      sout << "', REF_COL_NAME='";
      sout.write(ref_col_name, ref_col_name_len);
      sout << "')";
    }

    field = rec_get_nth_field_old(rec, DICT_FLD__SYS_FOREIGN_COLS__POS, &len);
    ut_a(len == 4);
    ut_a(i == mach_read_from_4(field));

    field = rec_get_nth_field_old(rec, DICT_FLD__SYS_FOREIGN_COLS__FOR_COL_NAME,
                                  &len);
    foreign->foreign_col_names[i] =
        mem_heap_strdupl(foreign->heap, (char *)field, len);

    field = rec_get_nth_field_old(rec, DICT_FLD__SYS_FOREIGN_COLS__REF_COL_NAME,
                                  &len);
    foreign->referenced_col_names[i] =
        mem_heap_strdupl(foreign->heap, (char *)field, len);

    btr_pcur_move_to_next_user_rec(&pcur, &mtr);
  }

  btr_pcur_close(&pcur);
  mtr_commit(&mtr);
}

/** Loads a foreign key constraint to the dictionary cache. If the referenced
 table is not yet loaded, it is added in the output parameter (fk_tables).
 @return DB_SUCCESS or error code */
static MY_ATTRIBUTE((warn_unused_result)) dberr_t
    dict_load_foreign(const char *id,
                      /*!< in: foreign constraint id, must be
                      '\0'-terminated */
                      const char **col_names,
                      /*!< in: column names, or NULL
                      to use foreign->foreign_table->col_names */
                      bool check_recursive,
                      /*!< in: whether to record the foreign table
                      parent count to avoid unlimited recursive
                      load of chained foreign tables */
                      bool check_charsets,
                      /*!< in: whether to check charset
                      compatibility */
                      dict_err_ignore_t ignore_err,
                      /*!< in: error to be ignored */
                      dict_names_t &fk_tables)
/*!< out: the foreign key constraint is added
to the dictionary cache only if the referenced
table is already in cache.  Otherwise, the
foreign key constraint is not added to cache,
and the referenced table is added to this
stack. */
{
  dict_foreign_t *foreign;
  dict_table_t *sys_foreign;
  btr_pcur_t pcur;
  dict_index_t *sys_index;
  dtuple_t *tuple;
  mem_heap_t *heap2;
  dfield_t *dfield;
  const rec_t *rec;
  const byte *field;
  ulint len;
  ulint n_fields_and_type;
  mtr_t mtr;
  dict_table_t *for_table;
  dict_table_t *ref_table;
  size_t id_len;
<<<<<<< HEAD

  DBUG_ENTER("dict_load_foreign");
  DBUG_PRINT("dict_load_foreign",
             ("id: '%s', check_recursive: %d", id, check_recursive));

  ut_ad(mutex_own(&dict_sys->mutex));

  id_len = strlen(id);

  heap2 = mem_heap_create(1000);

  mtr_start(&mtr);

  sys_foreign = dict_table_get_low("SYS_FOREIGN");

  sys_index = UT_LIST_GET_FIRST(sys_foreign->indexes);
  ut_ad(!dict_table_is_comp(sys_foreign));

  tuple = dtuple_create(heap2, 1);
  dfield = dtuple_get_nth_field(tuple, 0);

  dfield_set_data(dfield, id, id_len);
  dict_index_copy_types(tuple, sys_index, 1);

  btr_pcur_open_on_user_rec(sys_index, tuple, PAGE_CUR_GE, BTR_SEARCH_LEAF,
                            &pcur, &mtr);
  rec = btr_pcur_get_rec(&pcur);

  if (!btr_pcur_is_on_user_rec(&pcur) || rec_get_deleted_flag(rec, 0)) {
    /* Not found */

    ib::error(ER_IB_MSG_211) << "Cannot load foreign constraint " << id
                             << ": could not find the relevant record in "
                             << "SYS_FOREIGN";

    btr_pcur_close(&pcur);
    mtr_commit(&mtr);
    mem_heap_free(heap2);

    DBUG_RETURN(DB_ERROR);
  }

  field = rec_get_nth_field_old(rec, DICT_FLD__SYS_FOREIGN__ID, &len);

  /* Check if the id in record is the searched one */
  if (len != id_len || ut_memcmp(id, field, len) != 0) {
    {
      ib::error err(ER_IB_MSG_1227);
      err << "Cannot load foreign constraint " << id << ": found ";
      err.write(field, len);
      err << " instead in SYS_FOREIGN";
    }

    btr_pcur_close(&pcur);
    mtr_commit(&mtr);
    mem_heap_free(heap2);

    DBUG_RETURN(DB_ERROR);
  }

  /* Read the table names and the number of columns associated
  with the constraint */

  mem_heap_free(heap2);

  foreign = dict_mem_foreign_create();

  n_fields_and_type = mach_read_from_4(
      rec_get_nth_field_old(rec, DICT_FLD__SYS_FOREIGN__N_COLS, &len));

  ut_a(len == 4);

  /* We store the type in the bits 24..29 of n_fields_and_type. */

  foreign->type = (unsigned int)(n_fields_and_type >> 24);
  foreign->n_fields = (unsigned int)(n_fields_and_type & 0x3FFUL);

  foreign->id = mem_heap_strdupl(foreign->heap, id, id_len);

  field = rec_get_nth_field_old(rec, DICT_FLD__SYS_FOREIGN__FOR_NAME, &len);

  foreign->foreign_table_name =
      mem_heap_strdupl(foreign->heap, (char *)field, len);
  dict_mem_foreign_table_name_lookup_set(foreign, TRUE);

  const ulint foreign_table_name_len = len;

  field = rec_get_nth_field_old(rec, DICT_FLD__SYS_FOREIGN__REF_NAME, &len);
  foreign->referenced_table_name =
      mem_heap_strdupl(foreign->heap, (char *)field, len);
  dict_mem_referenced_table_name_lookup_set(foreign, TRUE);

  btr_pcur_close(&pcur);
  mtr_commit(&mtr);

  dict_load_foreign_cols(foreign);

  ref_table =
      dict_table_check_if_in_cache_low(foreign->referenced_table_name_lookup);
  for_table =
      dict_table_check_if_in_cache_low(foreign->foreign_table_name_lookup);

  if (!for_table) {
    /* To avoid recursively loading the tables related through
    the foreign key constraints, the child table name is saved
    here.  The child table will be loaded later, along with its
    foreign key constraint. */

    lint old_size = mem_heap_get_size(ref_table->heap);

    ut_a(ref_table != NULL);
    fk_tables.push_back(mem_heap_strdupl(ref_table->heap,
                                         foreign->foreign_table_name_lookup,
                                         foreign_table_name_len));

    lint new_size = mem_heap_get_size(ref_table->heap);
    dict_sys->size += new_size - old_size;

    dict_foreign_remove_from_cache(foreign);
    DBUG_RETURN(DB_SUCCESS);
  }

  ut_a(for_table || ref_table);

  /* Note that there may already be a foreign constraint object in
  the dictionary cache for this constraint: then the following
  call only sets the pointers in it to point to the appropriate table
  and index objects and frees the newly created object foreign.
  Adding to the cache should always succeed since we are not creating
  a new foreign key constraint but loading one from the data
  dictionary. */

=======

  DBUG_ENTER("dict_load_foreign");
  DBUG_PRINT("dict_load_foreign",
             ("id: '%s', check_recursive: %d", id, check_recursive));

  ut_ad(mutex_own(&dict_sys->mutex));

  id_len = strlen(id);

  heap2 = mem_heap_create(1000);

  mtr_start(&mtr);

  sys_foreign = dict_table_get_low("SYS_FOREIGN");

  sys_index = UT_LIST_GET_FIRST(sys_foreign->indexes);
  ut_ad(!dict_table_is_comp(sys_foreign));

  tuple = dtuple_create(heap2, 1);
  dfield = dtuple_get_nth_field(tuple, 0);

  dfield_set_data(dfield, id, id_len);
  dict_index_copy_types(tuple, sys_index, 1);

  btr_pcur_open_on_user_rec(sys_index, tuple, PAGE_CUR_GE, BTR_SEARCH_LEAF,
                            &pcur, &mtr);
  rec = btr_pcur_get_rec(&pcur);

  if (!btr_pcur_is_on_user_rec(&pcur) || rec_get_deleted_flag(rec, 0)) {
    /* Not found */

    ib::error(ER_IB_MSG_211) << "Cannot load foreign constraint " << id
                             << ": could not find the relevant record in "
                             << "SYS_FOREIGN";

    btr_pcur_close(&pcur);
    mtr_commit(&mtr);
    mem_heap_free(heap2);

    DBUG_RETURN(DB_ERROR);
  }

  field = rec_get_nth_field_old(rec, DICT_FLD__SYS_FOREIGN__ID, &len);

  /* Check if the id in record is the searched one */
  if (len != id_len || ut_memcmp(id, field, len) != 0) {
    {
      ib::error err(ER_IB_MSG_1227);
      err << "Cannot load foreign constraint " << id << ": found ";
      err.write(field, len);
      err << " instead in SYS_FOREIGN";
    }

    btr_pcur_close(&pcur);
    mtr_commit(&mtr);
    mem_heap_free(heap2);

    DBUG_RETURN(DB_ERROR);
  }

  /* Read the table names and the number of columns associated
  with the constraint */

  mem_heap_free(heap2);

  foreign = dict_mem_foreign_create();

  n_fields_and_type = mach_read_from_4(
      rec_get_nth_field_old(rec, DICT_FLD__SYS_FOREIGN__N_COLS, &len));

  ut_a(len == 4);

  /* We store the type in the bits 24..29 of n_fields_and_type. */

  foreign->type = (unsigned int)(n_fields_and_type >> 24);
  foreign->n_fields = (unsigned int)(n_fields_and_type & 0x3FFUL);

  foreign->id = mem_heap_strdupl(foreign->heap, id, id_len);

  field = rec_get_nth_field_old(rec, DICT_FLD__SYS_FOREIGN__FOR_NAME, &len);

  foreign->foreign_table_name =
      mem_heap_strdupl(foreign->heap, (char *)field, len);
  dict_mem_foreign_table_name_lookup_set(foreign, TRUE);

  const ulint foreign_table_name_len = len;

  field = rec_get_nth_field_old(rec, DICT_FLD__SYS_FOREIGN__REF_NAME, &len);
  foreign->referenced_table_name =
      mem_heap_strdupl(foreign->heap, (char *)field, len);
  dict_mem_referenced_table_name_lookup_set(foreign, TRUE);

  btr_pcur_close(&pcur);
  mtr_commit(&mtr);

  dict_load_foreign_cols(foreign);

  ref_table =
      dict_table_check_if_in_cache_low(foreign->referenced_table_name_lookup);
  for_table =
      dict_table_check_if_in_cache_low(foreign->foreign_table_name_lookup);

  if (!for_table) {
    /* To avoid recursively loading the tables related through
    the foreign key constraints, the child table name is saved
    here.  The child table will be loaded later, along with its
    foreign key constraint. */

    lint old_size = mem_heap_get_size(ref_table->heap);

    ut_a(ref_table != NULL);
    fk_tables.push_back(mem_heap_strdupl(ref_table->heap,
                                         foreign->foreign_table_name_lookup,
                                         foreign_table_name_len));

    lint new_size = mem_heap_get_size(ref_table->heap);
    dict_sys->size += new_size - old_size;

    dict_foreign_remove_from_cache(foreign);
    DBUG_RETURN(DB_SUCCESS);
  }

  ut_a(for_table || ref_table);

  /* Note that there may already be a foreign constraint object in
  the dictionary cache for this constraint: then the following
  call only sets the pointers in it to point to the appropriate table
  and index objects and frees the newly created object foreign.
  Adding to the cache should always succeed since we are not creating
  a new foreign key constraint but loading one from the data
  dictionary. */

>>>>>>> 4869291f
  DBUG_RETURN(dict_foreign_add_to_cache(foreign, col_names, check_charsets,
                                        true, ignore_err));
}

/** Loads foreign key constraints where the table is either the foreign key
 holder or where the table is referenced by a foreign key. Adds these
 constraints to the data dictionary.

 The foreign key constraint is loaded only if the referenced table is also
 in the dictionary cache.  If the referenced table is not in dictionary
 cache, then it is added to the output parameter (fk_tables).

 @return DB_SUCCESS or error code */
dberr_t dict_load_foreigns(
    const char *table_name,       /*!< in: table name */
    const char **col_names,       /*!< in: column names, or NULL
                                  to use table->col_names */
    bool check_recursive,         /*!< in: Whether to check
                                  recursive load of tables
                                  chained by FK */
    bool check_charsets,          /*!< in: whether to check
                                  charset compatibility */
    dict_err_ignore_t ignore_err, /*!< in: error to be ignored */
    dict_names_t &fk_tables)
/*!< out: stack of table
names which must be loaded
subsequently to load all the
foreign key constraints. */
{
  ulint tuple_buf[(DTUPLE_EST_ALLOC(1) + sizeof(ulint) - 1) / sizeof(ulint)];
  btr_pcur_t pcur;
  dtuple_t *tuple;
  dfield_t *dfield;
  dict_index_t *sec_index;
  dict_table_t *sys_foreign;
  const rec_t *rec;
  const byte *field;
  ulint len;
  dberr_t err;
  mtr_t mtr;

  DBUG_ENTER("dict_load_foreigns");

  ut_ad(mutex_own(&dict_sys->mutex));

  sys_foreign = dict_table_get_low("SYS_FOREIGN");

  if (sys_foreign == NULL) {
    /* No foreign keys defined yet in this database */

    ib::info(ER_IB_MSG_212) << "No foreign key system tables in the database";
    DBUG_RETURN(DB_ERROR);
  }

  ut_ad(!dict_table_is_comp(sys_foreign));
  mtr_start(&mtr);

  /* Get the secondary index based on FOR_NAME from table
  SYS_FOREIGN */

  sec_index = sys_foreign->first_index()->next();
  ut_ad(!sec_index->is_clustered());
start_load:

  tuple = dtuple_create_from_mem(tuple_buf, sizeof(tuple_buf), 1, 0);
  dfield = dtuple_get_nth_field(tuple, 0);

  dfield_set_data(dfield, table_name, ut_strlen(table_name));
  dict_index_copy_types(tuple, sec_index, 1);

  btr_pcur_open_on_user_rec(sec_index, tuple, PAGE_CUR_GE, BTR_SEARCH_LEAF,
                            &pcur, &mtr);
loop:
  rec = btr_pcur_get_rec(&pcur);
<<<<<<< HEAD

  if (!btr_pcur_is_on_user_rec(&pcur)) {
    /* End of index */

    goto load_next_index;
  }

  /* Now we have the record in the secondary index containing a table
  name and a foreign constraint ID */

  field =
      rec_get_nth_field_old(rec, DICT_FLD__SYS_FOREIGN_FOR_NAME__NAME, &len);

  /* Check if the table name in the record is the one searched for; the
  following call does the comparison in the latin1_swedish_ci
  charset-collation, in a case-insensitive way. */

  if (0 != cmp_data_data(dfield_get_type(dfield)->mtype,
                         dfield_get_type(dfield)->prtype, true,
                         static_cast<const byte *>(dfield_get_data(dfield)),
                         dfield_get_len(dfield), field, len)) {
    goto load_next_index;
  }

  /* Since table names in SYS_FOREIGN are stored in a case-insensitive
  order, we have to check that the table name matches also in a binary
  string comparison. On Unix, MySQL allows table names that only differ
  in character case.  If lower_case_table_names=2 then what is stored
  may not be the same case, but the previous comparison showed that they
  match with no-case.  */

  if (rec_get_deleted_flag(rec, 0)) {
    goto next_rec;
  }

  if ((innobase_get_lower_case_table_names() != 2) &&
      (0 != ut_memcmp(field, table_name, len))) {
    goto next_rec;
  }

  /* Now we get a foreign key constraint id */
  field = rec_get_nth_field_old(rec, DICT_FLD__SYS_FOREIGN_FOR_NAME__ID, &len);

  /* Copy the string because the page may be modified or evicted
  after mtr_commit() below. */
  char fk_id[MAX_TABLE_NAME_LEN + 1];

  ut_a(len <= MAX_TABLE_NAME_LEN);
  memcpy(fk_id, field, len);
  fk_id[len] = '\0';

  btr_pcur_store_position(&pcur, &mtr);

  mtr_commit(&mtr);

  /* Load the foreign constraint definition to the dictionary cache */

  err = dict_load_foreign(fk_id, col_names, check_recursive, check_charsets,
                          ignore_err, fk_tables);

  if (err != DB_SUCCESS) {
    btr_pcur_close(&pcur);

    DBUG_RETURN(err);
  }

  mtr_start(&mtr);

=======

  if (!btr_pcur_is_on_user_rec(&pcur)) {
    /* End of index */

    goto load_next_index;
  }

  /* Now we have the record in the secondary index containing a table
  name and a foreign constraint ID */

  field =
      rec_get_nth_field_old(rec, DICT_FLD__SYS_FOREIGN_FOR_NAME__NAME, &len);

  /* Check if the table name in the record is the one searched for; the
  following call does the comparison in the latin1_swedish_ci
  charset-collation, in a case-insensitive way. */

  if (0 != cmp_data_data(dfield_get_type(dfield)->mtype,
                         dfield_get_type(dfield)->prtype, true,
                         static_cast<const byte *>(dfield_get_data(dfield)),
                         dfield_get_len(dfield), field, len)) {
    goto load_next_index;
  }

  /* Since table names in SYS_FOREIGN are stored in a case-insensitive
  order, we have to check that the table name matches also in a binary
  string comparison. On Unix, MySQL allows table names that only differ
  in character case.  If lower_case_table_names=2 then what is stored
  may not be the same case, but the previous comparison showed that they
  match with no-case.  */

  if (rec_get_deleted_flag(rec, 0)) {
    goto next_rec;
  }

  if ((innobase_get_lower_case_table_names() != 2) &&
      (0 != ut_memcmp(field, table_name, len))) {
    goto next_rec;
  }

  /* Now we get a foreign key constraint id */
  field = rec_get_nth_field_old(rec, DICT_FLD__SYS_FOREIGN_FOR_NAME__ID, &len);

  /* Copy the string because the page may be modified or evicted
  after mtr_commit() below. */
  char fk_id[MAX_TABLE_NAME_LEN + 1];

  ut_a(len <= MAX_TABLE_NAME_LEN);
  memcpy(fk_id, field, len);
  fk_id[len] = '\0';

  btr_pcur_store_position(&pcur, &mtr);

  mtr_commit(&mtr);

  /* Load the foreign constraint definition to the dictionary cache */

  err = dict_load_foreign(fk_id, col_names, check_recursive, check_charsets,
                          ignore_err, fk_tables);

  if (err != DB_SUCCESS) {
    btr_pcur_close(&pcur);

    DBUG_RETURN(err);
  }

  mtr_start(&mtr);

>>>>>>> 4869291f
  btr_pcur_restore_position(BTR_SEARCH_LEAF, &pcur, &mtr);
next_rec:
  btr_pcur_move_to_next_user_rec(&pcur, &mtr);

  goto loop;

load_next_index:
  btr_pcur_close(&pcur);
  mtr_commit(&mtr);
<<<<<<< HEAD

  sec_index = sec_index->next();

  if (sec_index != NULL) {
    mtr_start(&mtr);

    /* Switch to scan index on REF_NAME, fk_max_recusive_level
    already been updated when scanning FOR_NAME index, no need to
    update again */
    check_recursive = FALSE;

    goto start_load;
  }

  DBUG_RETURN(DB_SUCCESS);
}

/** Load all tablespaces during upgrade */
void dict_load_tablespaces_for_upgrade() {
  ut_ad(srv_is_upgrade_mode);

  mutex_enter(&dict_sys->mutex);

  mtr_t mtr;
  mtr_start(&mtr);
  space_id_t max_id = mtr_read_ulint(dict_hdr_get(&mtr) + DICT_HDR_MAX_SPACE_ID,
                                     MLOG_4BYTES, &mtr);
  mtr_commit(&mtr);
  fil_set_max_space_id_if_bigger(max_id);

  dict_check_sys_tablespaces(false);
  dict_check_sys_tables(false);

  mutex_exit(&dict_sys->mutex);
}

/** Loads a table id based on the index id. **/
static bool dict_load_table_id_on_index_id(space_index_t index_id,
                                           table_id_t *table_id) {
  /* check hard coded indexes */
  switch (index_id) {
    case DICT_TABLES_ID:
    case DICT_COLUMNS_ID:
    case DICT_INDEXES_ID:
    case DICT_FIELDS_ID:
      *table_id = index_id;
      return true;
    case DICT_TABLE_IDS_ID:
      /* The following is a secondary index on SYS_TABLES */
      *table_id = DICT_TABLES_ID;
      return true;
  }

  bool found = false;
  mtr_t mtr;

  ut_ad(mutex_own(&(dict_sys->mutex)));

  /* NOTE that the operation of this function is protected by
  the dictionary mutex, and therefore no deadlocks can occur
  with other dictionary operations. */

  mtr_start(&mtr);

  btr_pcur_t pcur;
  MDL_ticket *mdl = nullptr;
  dict_table_t *dd_tables;
  const rec_t *rec = dd_startscan_system(current_thd, &mdl, &pcur, &mtr,
                                         dd_indexes_name.c_str(), &dd_tables);
  const dd::Object_table &dd_object_table = dd::get_dd_table<dd::Index>();
  mem_heap_t *heap = mem_heap_create(1000);
  ulint *offsets = rec_get_offsets(rec, dd_tables->first_index(), NULL,
                                   ULINT_UNDEFINED, &heap);

  static const int DD_FIELD_OFFSET = 2;

  while (rec) {
    ulint len = 0;
    const byte *field = rec_get_nth_field(
        rec, offsets,
        dd_object_table.field_number("FIELD_ID") + DD_FIELD_OFFSET, &len);
    ut_ad(len == 7);

    /* Check if the index id is the one searched for */
    if (index_id == mach_read_from_8(field)) {
      found = true;
      /* Now we get the table id */
      const byte *field = rec_get_nth_field(
          rec, offsets,
          dd_object_table.field_number("FIELD_TABLE_ID") + DD_FIELD_OFFSET,
          &len);
      *table_id = mach_read_from_8(field);
      break;
    }
    mtr_commit(&mtr);
    mtr_start(&mtr);
    rec = dict_getnext_system(&pcur, &mtr);
  }

  mem_heap_free(heap);

  dd_table_close(dd_tables, current_thd, &mdl, true);

  btr_pcur_close(&pcur);
  mtr_commit(&mtr);

  return (found);
}

dict_table_t *dict_table_open_on_index_id(space_index_t index_id,
                                          bool dict_locked) {
  if (!dict_locked) {
    mutex_enter(&dict_sys->mutex);
  }

  ut_ad(mutex_own(&dict_sys->mutex));
  table_id_t table_id;
  dict_table_t *table = NULL;
  if (dict_load_table_id_on_index_id(index_id, &table_id)) {
    bool local_dict_locked = true;
    MDL_ticket *mdl = nullptr;
    table = dd_table_open_on_id(table_id, current_thd, &mdl, local_dict_locked,
                                false);
  }

  if (!dict_locked) {
    mutex_exit(&dict_sys->mutex);
  }
  return table;
=======

  sec_index = sec_index->next();

  if (sec_index != NULL) {
    mtr_start(&mtr);

    /* Switch to scan index on REF_NAME, fk_max_recusive_level
    already been updated when scanning FOR_NAME index, no need to
    update again */
    check_recursive = FALSE;

    goto start_load;
  }

  DBUG_RETURN(DB_SUCCESS);
}

/** Load all tablespaces during upgrade */
void dict_load_tablespaces_for_upgrade() {
  ut_ad(srv_is_upgrade_mode);

  mutex_enter(&dict_sys->mutex);

  mtr_t mtr;
  mtr_start(&mtr);
  space_id_t max_id = mtr_read_ulint(dict_hdr_get(&mtr) + DICT_HDR_MAX_SPACE_ID,
                                     MLOG_4BYTES, &mtr);
  mtr_commit(&mtr);
  fil_set_max_space_id_if_bigger(max_id);

  dict_check_sys_tablespaces(false);
  dict_check_sys_tables(false);

  mutex_exit(&dict_sys->mutex);
>>>>>>> 4869291f
}<|MERGE_RESOLUTION|>--- conflicted
+++ resolved
@@ -52,10 +52,7 @@
 #include "fsp0sysspace.h"
 #include "fts0priv.h"
 #include "ha_prototypes.h"
-<<<<<<< HEAD
 #include "lob0lob.h"
-=======
->>>>>>> 4869291f
 #include "mach0data.h"
 
 #include "my_dbug.h"
@@ -71,15 +68,9 @@
 /** Following are the InnoDB system tables. The positions in
 this array are referenced by enum dict_system_table_id. */
 const char *SYSTEM_TABLE_NAME[] = {
-<<<<<<< HEAD
     "SYS_TABLES",  "SYS_INDEXES",      "SYS_COLUMNS",      "SYS_FIELDS",
     "SYS_FOREIGN", "SYS_FOREIGN_COLS", "SYS_TABLESPACES",  "SYS_DATAFILES",
     "SYS_VIRTUAL", "SYS_ZIP_DICT",     "SYS_ZIP_DICT_COLS"};
-=======
-    "SYS_TABLES",      "SYS_INDEXES",   "SYS_COLUMNS",
-    "SYS_FIELDS",      "SYS_FOREIGN",   "SYS_FOREIGN_COLS",
-    "SYS_TABLESPACES", "SYS_DATAFILES", "SYS_VIRTUAL"};
->>>>>>> 4869291f
 
 /** This variant is based on name comparision and is used because
 system table id array is not built yet.
@@ -118,11 +109,7 @@
                                 constraints are loaded.
 @return table, NULL if does not exist; if the table is stored in an
 .ibd file, but the file does not exist, then we set the
-<<<<<<< HEAD
 file_unreadable flag TRUE in the table object we return */
-=======
-ibd_file_missing flag TRUE in the table object we return */
->>>>>>> 4869291f
 static dict_table_t *dict_load_table_one(table_name_t &name, bool cached,
                                          dict_err_ignore_t ignore_err,
                                          dict_names_t &fk_tables);
@@ -287,16 +274,9 @@
 
 /** This function gets the next system table record as it scans the table.
  @return the next record if found, NULL if end of scan */
-<<<<<<< HEAD
-const rec_t *dict_getnext_system(
-    btr_pcur_t *pcur, /*!< in/out: persistent cursor
-                      to the record */
-    mtr_t *mtr)       /*!< in: the mini-transaction */
-=======
 const rec_t *dict_getnext_system(btr_pcur_t *pcur, /*!< in/out: persistent
                                                    cursor to the record */
                                  mtr_t *mtr) /*!< in: the mini-transaction */
->>>>>>> 4869291f
 {
   const rec_t *rec;
 
@@ -807,7 +787,6 @@
 static void dict_load_virtual(dict_table_t *table, mem_heap_t *heap) {
   for (ulint i = 0; i < table->n_v_cols; i++) {
     dict_v_col_t *v_col = dict_table_get_nth_v_col(table, i);
-<<<<<<< HEAD
 
     dict_load_virtual_one_col(table, i, v_col, heap);
   }
@@ -1064,187 +1043,6 @@
 
 err_len:
   return ("incorrect column length in SYS_ZIP_DICT");
-=======
-
-    dict_load_virtual_one_col(table, i, v_col, heap);
-  }
-}
-/** Error message for a delete-marked record in dict_load_field_low() */
-static const char *dict_load_field_del = "delete-marked record in SYS_FIELDS";
-
-/** Loads an index field definition from a SYS_FIELDS record to
-dict_index_t.
-@return error message
-@retval NULL on success */
-static const char *dict_load_field_low(
-    byte *index_id,          /*!< in/out: index id (8 bytes)
-                             an "in" value if index != NULL
-                             and "out" if index == NULL */
-    dict_index_t *index,     /*!< in/out: index, could be NULL
-                             if we just populate a dict_field_t
-                             struct with information from
-                             a SYS_FIELDS record */
-    dict_field_t *sys_field, /*!< out: dict_field_t to be
-                             filled */
-    ulint *pos,              /*!< out: Field position */
-    byte *last_index_id,     /*!< in: last index id */
-    mem_heap_t *heap,        /*!< in/out: memory heap
-                             for temporary storage */
-    const rec_t *rec)        /*!< in: SYS_FIELDS record */
-{
-  const byte *field;
-  ulint len;
-  ulint pos_and_prefix_len;
-  ulint prefix_len;
-  bool is_ascending;
-  ibool first_field;
-  ulint position;
-
-  /* Either index or sys_field is supplied, not both */
-  ut_a((!index) || (!sys_field));
-
-  if (rec_get_deleted_flag(rec, 0)) {
-    return (dict_load_field_del);
-  }
-
-  if (rec_get_n_fields_old_raw(rec) != DICT_NUM_FIELDS__SYS_FIELDS) {
-    return ("wrong number of columns in SYS_FIELDS record");
-  }
-
-  field = rec_get_nth_field_old(rec, DICT_FLD__SYS_FIELDS__INDEX_ID, &len);
-  if (len != 8) {
-  err_len:
-    return ("incorrect column length in SYS_FIELDS");
-  }
-
-  if (!index) {
-    ut_a(last_index_id);
-    memcpy(index_id, (const char *)field, 8);
-    first_field = memcmp(index_id, last_index_id, 8);
-  } else {
-    first_field = (index->n_def == 0);
-    if (memcmp(field, index_id, 8)) {
-      return ("SYS_FIELDS.INDEX_ID mismatch");
-    }
-  }
-
-  /* The next field stores the field position in the index and a
-  possible column prefix length if the index field does not
-  contain the whole column. The storage format is like this: if
-  there is at least one prefix field in the index, then the HIGH
-  2 bytes contain the field number (index->n_def) and the low 2
-  bytes the prefix length for the field. Otherwise the field
-  number (index->n_def) is contained in the 2 LOW bytes. */
-
-  field = rec_get_nth_field_old(rec, DICT_FLD__SYS_FIELDS__POS, &len);
-  if (len != 4) {
-    goto err_len;
-  }
-
-  pos_and_prefix_len = mach_read_from_4(field);
-
-  if (index &&
-      UNIV_UNLIKELY((pos_and_prefix_len & 0xFFFFUL) != index->n_def &&
-                    (pos_and_prefix_len >> 16 & 0xFFFF) != index->n_def)) {
-    return ("SYS_FIELDS.POS mismatch");
-  }
-
-  if (first_field || pos_and_prefix_len > 0xFFFFUL) {
-    prefix_len = pos_and_prefix_len & 0x7FFFUL;
-    is_ascending = !(pos_and_prefix_len & 0x8000UL);
-    position = (pos_and_prefix_len & 0xFFFF0000UL) >> 16;
-  } else {
-    prefix_len = 0;
-    is_ascending = true;
-    position = pos_and_prefix_len & 0xFFFFUL;
-  }
-
-  rec_get_nth_field_offs_old(rec, DICT_FLD__SYS_FIELDS__DB_TRX_ID, &len);
-  if (len != DATA_TRX_ID_LEN && len != UNIV_SQL_NULL) {
-    goto err_len;
-  }
-  rec_get_nth_field_offs_old(rec, DICT_FLD__SYS_FIELDS__DB_ROLL_PTR, &len);
-  if (len != DATA_ROLL_PTR_LEN && len != UNIV_SQL_NULL) {
-    goto err_len;
-  }
-
-  field = rec_get_nth_field_old(rec, DICT_FLD__SYS_FIELDS__COL_NAME, &len);
-  if (len == 0 || len == UNIV_SQL_NULL) {
-    goto err_len;
-  }
-
-  if (index) {
-    index->add_field(mem_heap_strdupl(heap, (const char *)field, len),
-                     prefix_len, is_ascending);
-  } else {
-    ut_a(sys_field);
-    ut_a(pos);
-
-    sys_field->name = mem_heap_strdupl(heap, (const char *)field, len);
-    sys_field->prefix_len = prefix_len;
-    *pos = position;
-  }
-
-  return (NULL);
-}
-
-/** This function parses a SYS_TABLESPACES record, extracts necessary
- information from the record and returns to caller.
- @return error message, or NULL on success */
-const char *dict_process_sys_tablespaces(
-    mem_heap_t *heap,  /*!< in/out: heap memory */
-    const rec_t *rec,  /*!< in: current SYS_TABLESPACES rec */
-    space_id_t *space, /*!< out: space id */
-    const char **name, /*!< out: tablespace name */
-    uint32_t *flags)   /*!< out: tablespace flags */
-{
-  ulint len;
-  const byte *field;
-
-  /* Initialize the output values */
-  *space = SPACE_UNKNOWN;
-  *name = NULL;
-  *flags = UINT32_UNDEFINED;
-
-  if (rec_get_deleted_flag(rec, 0)) {
-    return ("delete-marked record in SYS_TABLESPACES");
-  }
-
-  if (rec_get_n_fields_old_raw(rec) != DICT_NUM_FIELDS__SYS_TABLESPACES) {
-    return ("wrong number of columns in SYS_TABLESPACES record");
-  }
-
-  field = rec_get_nth_field_old(rec, DICT_FLD__SYS_TABLESPACES__SPACE, &len);
-  if (len != DICT_FLD_LEN_SPACE) {
-  err_len:
-    return ("incorrect column length in SYS_TABLESPACES");
-  }
-  *space = mach_read_from_4(field);
-
-  rec_get_nth_field_offs_old(rec, DICT_FLD__SYS_TABLESPACES__DB_TRX_ID, &len);
-  if (len != DATA_TRX_ID_LEN && len != UNIV_SQL_NULL) {
-    goto err_len;
-  }
-
-  rec_get_nth_field_offs_old(rec, DICT_FLD__SYS_TABLESPACES__DB_ROLL_PTR, &len);
-  if (len != DATA_ROLL_PTR_LEN && len != UNIV_SQL_NULL) {
-    goto err_len;
-  }
-
-  field = rec_get_nth_field_old(rec, DICT_FLD__SYS_TABLESPACES__NAME, &len);
-  if (len == 0 || len == UNIV_SQL_NULL) {
-    goto err_len;
-  }
-  *name = mem_heap_strdupl(heap, (char *)field, len);
-
-  field = rec_get_nth_field_old(rec, DICT_FLD__SYS_TABLESPACES__FLAGS, &len);
-  if (len != DICT_FLD_LEN_FLAGS) {
-    goto err_len;
-  }
-  *flags = mach_read_from_4(field);
-
-  return (NULL);
->>>>>>> 4869291f
 }
 
 /** Get the first filepath from SYS_DATAFILES for a given space_id.
@@ -1566,18 +1364,11 @@
     opened. */
     char *filepath = dict_get_first_path(space_id);
 
-<<<<<<< HEAD
     Keyring_encryption_info keyring_encryption_info;
     /* Check that the .ibd file exists. */
     dberr_t err = fil_ibd_open(validate, FIL_TYPE_TABLESPACE, space_id,
                                fsp_flags, space_name, space_name, filepath,
                                true, true, keyring_encryption_info);
-=======
-    /* Check that the .ibd file exists. */
-    dberr_t err =
-        fil_ibd_open(validate, FIL_TYPE_TABLESPACE, space_id, fsp_flags,
-                     space_name, space_name, filepath, true, true);
->>>>>>> 4869291f
 
     if (err != DB_SUCCESS) {
       ib::warn(ER_IB_MSG_191) << "Ignoring tablespace " << id_name_t(space_name)
@@ -1778,16 +1569,6 @@
       continue;
     }
 
-<<<<<<< HEAD
-    /* Set the expected filepath from the data dictionary.
-    If the file is found elsewhere (from an ISL or the default
-    location) or this path is the same file but looks different,
-    fil_ibd_open() will update the dictionary with what is
-    opened. */
-    char *filepath = space_id == dict_sys_t::s_space_id
-                         ? mem_strdup(dict_sys_t::s_dd_space_file_name)
-                         : dict_get_first_path(space_id);
-=======
     /* Set the expected filepath from the data dictionary. */
     char *filepath = nullptr;
     if (space_id == dict_sys_t::s_space_id) {
@@ -1802,7 +1583,6 @@
         filepath = Fil_path::make_ibd_from_table_name(tbl_name);
       }
     }
->>>>>>> 4869291f
 
     /* Check that the .ibd file exists. */
     uint32_t fsp_flags = dict_tf_to_fsp_flags(flags);
@@ -1811,17 +1591,11 @@
       fsp_flags_set_encryption(fsp_flags);
     }
 
-<<<<<<< HEAD
     Keyring_encryption_info keyring_encryption_info;
 
     dberr_t err = fil_ibd_open(validate, FIL_TYPE_TABLESPACE, space_id,
                                fsp_flags, space_name, tbl_name, filepath, true,
                                true, keyring_encryption_info);
-=======
-    dberr_t err =
-        fil_ibd_open(validate, FIL_TYPE_TABLESPACE, space_id, fsp_flags,
-                     space_name, tbl_name, filepath, true, true);
->>>>>>> 4869291f
 
     if (err != DB_SUCCESS) {
       ib::warn(ER_IB_MSG_194) << "Ignoring tablespace " << id_name_t(space_name)
@@ -2223,14 +1997,7 @@
       mutex_enter(&dict_sys->mutex);
 
       /* The data dictionary tables should never contain
-<<<<<<< HEAD
-      invalid index definitions.  If we ignored this error
-      and simply did not load this index definition, the
-      .frm file would disagree with the index definitions
-      inside InnoDB. */
-=======
       invalid index definitions. */
->>>>>>> 4869291f
       if (UNIV_UNLIKELY(error != DB_SUCCESS)) {
         goto func_exit;
       }
@@ -2292,17 +2059,10 @@
   dict_table_decode_n_col(t_num, &n_cols, &n_v_col);
 
   *table = dict_mem_table_create(name.m_name, space_id, n_cols + n_v_col,
-<<<<<<< HEAD
-                                 n_v_col, flags, flags2);
+                                 n_v_col, 0, flags, flags2);
 
   (*table)->id = table_id;
   (*table)->set_file_readable();
-=======
-                                 n_v_col, 0, flags, flags2);
-
-  (*table)->id = table_id;
-  (*table)->ibd_file_missing = FALSE;
->>>>>>> 4869291f
 
   return (NULL);
 }
@@ -2482,11 +2242,7 @@
   if (table->flags2 & DICT_TF2_DISCARDED) {
     ib::warn(ER_IB_MSG_204)
         << "Tablespace for table " << table->name << " is set as discarded.";
-<<<<<<< HEAD
     table->set_file_unreadable();
-=======
-    table->ibd_file_missing = TRUE;
->>>>>>> 4869291f
     return;
   }
 
@@ -2574,7 +2330,6 @@
 
   /* This dict_load_tablespace() is only used on old 5.7 database during
   upgrade */
-<<<<<<< HEAD
   Keyring_encryption_info keyring_encryption_info;
   dberr_t err = fil_ibd_open(true, FIL_TYPE_TABLESPACE, table->space, fsp_flags,
                              space_name, tbl_name, filepath, true, true,
@@ -2587,16 +2342,6 @@
 
   table->keyring_encryption_info = keyring_encryption_info;
 
-=======
-  dberr_t err = fil_ibd_open(true, FIL_TYPE_TABLESPACE, table->space, fsp_flags,
-                             space_name, tbl_name, filepath, true, true);
-
-  if (err != DB_SUCCESS) {
-    /* We failed to find a sensible tablespace file */
-    table->ibd_file_missing = TRUE;
-  }
-
->>>>>>> 4869291f
   ut_free(shared_space_name);
   ut_free(filepath);
 }
@@ -2618,11 +2363,7 @@
                                 constraints are loaded.
 @return table, NULL if does not exist; if the table is stored in an
 .ibd file, but the file does not exist, then we set the
-<<<<<<< HEAD
 file_unreadable flag TRUE in the table object we return */
-=======
-ibd_file_missing flag TRUE in the table object we return */
->>>>>>> 4869291f
 static dict_table_t *dict_load_table_one(table_name_t &name, bool cached,
                                          dict_err_ignore_t ignore_err,
                                          dict_names_t &fk_tables) {
@@ -2741,11 +2482,7 @@
   transactions, the tablespace should exist, because DDL operations
   were not allowed while the table is being locked by a transaction. */
   dict_err_ignore_t index_load_err =
-<<<<<<< HEAD
       !(ignore_err & DICT_ERR_IGNORE_RECOVER_LOCK) && table->file_unreadable
-=======
-      !(ignore_err & DICT_ERR_IGNORE_RECOVER_LOCK) && table->ibd_file_missing
->>>>>>> 4869291f
           ? DICT_ERR_IGNORE_ALL
           : ignore_err;
   err = dict_load_indexes(table, heap, index_load_err);
@@ -2792,20 +2529,12 @@
     table->flags2 = 0;
   }
 
-<<<<<<< HEAD
-  DBUG_EXECUTE_IF("ib_table_invalid_flags",
-                  if (strcmp(table->name.m_name, "test/t1") == 0) {
-                    table->flags2 = 255;
-                    table->flags = 255;
-                  });
-=======
   DBUG_EXECUTE_IF(
       "ib_table_invalid_flags",
       if (strcmp(table->name.m_name, "test/t1") == 0) {
         table->flags2 = 255;
         table->flags = 255;
       });
->>>>>>> 4869291f
 
   if (!dict_tf2_is_valid(table->flags, table->flags2)) {
     ib::error(ER_IB_MSG_209) << "Table " << table->name
@@ -2828,11 +2557,7 @@
   of the error condition, since the user may want to dump data from the
   clustered index. However we load the foreign key information only if
   all indexes were loaded. */
-<<<<<<< HEAD
   if (!cached || table->file_unreadable) {
-=======
-  if (!cached || table->ibd_file_missing) {
->>>>>>> 4869291f
     /* Don't attempt to load the indexes from disk. */
   } else if (err == DB_SUCCESS) {
     err = dict_load_foreigns(table->name.m_name, NULL, true, true, ignore_err,
@@ -2868,11 +2593,7 @@
   mem_heap_free(heap);
 
   ut_ad(!table || ignore_err != DICT_ERR_IGNORE_NONE ||
-<<<<<<< HEAD
         table->file_unreadable || !table->is_corrupted());
-=======
-        table->ibd_file_missing || !table->is_corrupted());
->>>>>>> 4869291f
 
   if (table && table->fts) {
     /* We do not add fts tables to optimize thread
@@ -3159,7 +2880,6 @@
   dict_table_t *for_table;
   dict_table_t *ref_table;
   size_t id_len;
-<<<<<<< HEAD
 
   DBUG_ENTER("dict_load_foreign");
   DBUG_PRINT("dict_load_foreign",
@@ -3292,140 +3012,6 @@
   a new foreign key constraint but loading one from the data
   dictionary. */
 
-=======
-
-  DBUG_ENTER("dict_load_foreign");
-  DBUG_PRINT("dict_load_foreign",
-             ("id: '%s', check_recursive: %d", id, check_recursive));
-
-  ut_ad(mutex_own(&dict_sys->mutex));
-
-  id_len = strlen(id);
-
-  heap2 = mem_heap_create(1000);
-
-  mtr_start(&mtr);
-
-  sys_foreign = dict_table_get_low("SYS_FOREIGN");
-
-  sys_index = UT_LIST_GET_FIRST(sys_foreign->indexes);
-  ut_ad(!dict_table_is_comp(sys_foreign));
-
-  tuple = dtuple_create(heap2, 1);
-  dfield = dtuple_get_nth_field(tuple, 0);
-
-  dfield_set_data(dfield, id, id_len);
-  dict_index_copy_types(tuple, sys_index, 1);
-
-  btr_pcur_open_on_user_rec(sys_index, tuple, PAGE_CUR_GE, BTR_SEARCH_LEAF,
-                            &pcur, &mtr);
-  rec = btr_pcur_get_rec(&pcur);
-
-  if (!btr_pcur_is_on_user_rec(&pcur) || rec_get_deleted_flag(rec, 0)) {
-    /* Not found */
-
-    ib::error(ER_IB_MSG_211) << "Cannot load foreign constraint " << id
-                             << ": could not find the relevant record in "
-                             << "SYS_FOREIGN";
-
-    btr_pcur_close(&pcur);
-    mtr_commit(&mtr);
-    mem_heap_free(heap2);
-
-    DBUG_RETURN(DB_ERROR);
-  }
-
-  field = rec_get_nth_field_old(rec, DICT_FLD__SYS_FOREIGN__ID, &len);
-
-  /* Check if the id in record is the searched one */
-  if (len != id_len || ut_memcmp(id, field, len) != 0) {
-    {
-      ib::error err(ER_IB_MSG_1227);
-      err << "Cannot load foreign constraint " << id << ": found ";
-      err.write(field, len);
-      err << " instead in SYS_FOREIGN";
-    }
-
-    btr_pcur_close(&pcur);
-    mtr_commit(&mtr);
-    mem_heap_free(heap2);
-
-    DBUG_RETURN(DB_ERROR);
-  }
-
-  /* Read the table names and the number of columns associated
-  with the constraint */
-
-  mem_heap_free(heap2);
-
-  foreign = dict_mem_foreign_create();
-
-  n_fields_and_type = mach_read_from_4(
-      rec_get_nth_field_old(rec, DICT_FLD__SYS_FOREIGN__N_COLS, &len));
-
-  ut_a(len == 4);
-
-  /* We store the type in the bits 24..29 of n_fields_and_type. */
-
-  foreign->type = (unsigned int)(n_fields_and_type >> 24);
-  foreign->n_fields = (unsigned int)(n_fields_and_type & 0x3FFUL);
-
-  foreign->id = mem_heap_strdupl(foreign->heap, id, id_len);
-
-  field = rec_get_nth_field_old(rec, DICT_FLD__SYS_FOREIGN__FOR_NAME, &len);
-
-  foreign->foreign_table_name =
-      mem_heap_strdupl(foreign->heap, (char *)field, len);
-  dict_mem_foreign_table_name_lookup_set(foreign, TRUE);
-
-  const ulint foreign_table_name_len = len;
-
-  field = rec_get_nth_field_old(rec, DICT_FLD__SYS_FOREIGN__REF_NAME, &len);
-  foreign->referenced_table_name =
-      mem_heap_strdupl(foreign->heap, (char *)field, len);
-  dict_mem_referenced_table_name_lookup_set(foreign, TRUE);
-
-  btr_pcur_close(&pcur);
-  mtr_commit(&mtr);
-
-  dict_load_foreign_cols(foreign);
-
-  ref_table =
-      dict_table_check_if_in_cache_low(foreign->referenced_table_name_lookup);
-  for_table =
-      dict_table_check_if_in_cache_low(foreign->foreign_table_name_lookup);
-
-  if (!for_table) {
-    /* To avoid recursively loading the tables related through
-    the foreign key constraints, the child table name is saved
-    here.  The child table will be loaded later, along with its
-    foreign key constraint. */
-
-    lint old_size = mem_heap_get_size(ref_table->heap);
-
-    ut_a(ref_table != NULL);
-    fk_tables.push_back(mem_heap_strdupl(ref_table->heap,
-                                         foreign->foreign_table_name_lookup,
-                                         foreign_table_name_len));
-
-    lint new_size = mem_heap_get_size(ref_table->heap);
-    dict_sys->size += new_size - old_size;
-
-    dict_foreign_remove_from_cache(foreign);
-    DBUG_RETURN(DB_SUCCESS);
-  }
-
-  ut_a(for_table || ref_table);
-
-  /* Note that there may already be a foreign constraint object in
-  the dictionary cache for this constraint: then the following
-  call only sets the pointers in it to point to the appropriate table
-  and index objects and frees the newly created object foreign.
-  Adding to the cache should always succeed since we are not creating
-  a new foreign key constraint but loading one from the data
-  dictionary. */
-
->>>>>>> 4869291f
   DBUG_RETURN(dict_foreign_add_to_cache(foreign, col_names, check_charsets,
                                         true, ignore_err));
 }
@@ -3500,7 +3086,6 @@
                             &pcur, &mtr);
 loop:
   rec = btr_pcur_get_rec(&pcur);
-<<<<<<< HEAD
 
   if (!btr_pcur_is_on_user_rec(&pcur)) {
     /* End of index */
@@ -3569,76 +3154,6 @@
 
   mtr_start(&mtr);
 
-=======
-
-  if (!btr_pcur_is_on_user_rec(&pcur)) {
-    /* End of index */
-
-    goto load_next_index;
-  }
-
-  /* Now we have the record in the secondary index containing a table
-  name and a foreign constraint ID */
-
-  field =
-      rec_get_nth_field_old(rec, DICT_FLD__SYS_FOREIGN_FOR_NAME__NAME, &len);
-
-  /* Check if the table name in the record is the one searched for; the
-  following call does the comparison in the latin1_swedish_ci
-  charset-collation, in a case-insensitive way. */
-
-  if (0 != cmp_data_data(dfield_get_type(dfield)->mtype,
-                         dfield_get_type(dfield)->prtype, true,
-                         static_cast<const byte *>(dfield_get_data(dfield)),
-                         dfield_get_len(dfield), field, len)) {
-    goto load_next_index;
-  }
-
-  /* Since table names in SYS_FOREIGN are stored in a case-insensitive
-  order, we have to check that the table name matches also in a binary
-  string comparison. On Unix, MySQL allows table names that only differ
-  in character case.  If lower_case_table_names=2 then what is stored
-  may not be the same case, but the previous comparison showed that they
-  match with no-case.  */
-
-  if (rec_get_deleted_flag(rec, 0)) {
-    goto next_rec;
-  }
-
-  if ((innobase_get_lower_case_table_names() != 2) &&
-      (0 != ut_memcmp(field, table_name, len))) {
-    goto next_rec;
-  }
-
-  /* Now we get a foreign key constraint id */
-  field = rec_get_nth_field_old(rec, DICT_FLD__SYS_FOREIGN_FOR_NAME__ID, &len);
-
-  /* Copy the string because the page may be modified or evicted
-  after mtr_commit() below. */
-  char fk_id[MAX_TABLE_NAME_LEN + 1];
-
-  ut_a(len <= MAX_TABLE_NAME_LEN);
-  memcpy(fk_id, field, len);
-  fk_id[len] = '\0';
-
-  btr_pcur_store_position(&pcur, &mtr);
-
-  mtr_commit(&mtr);
-
-  /* Load the foreign constraint definition to the dictionary cache */
-
-  err = dict_load_foreign(fk_id, col_names, check_recursive, check_charsets,
-                          ignore_err, fk_tables);
-
-  if (err != DB_SUCCESS) {
-    btr_pcur_close(&pcur);
-
-    DBUG_RETURN(err);
-  }
-
-  mtr_start(&mtr);
-
->>>>>>> 4869291f
   btr_pcur_restore_position(BTR_SEARCH_LEAF, &pcur, &mtr);
 next_rec:
   btr_pcur_move_to_next_user_rec(&pcur, &mtr);
@@ -3648,7 +3163,6 @@
 load_next_index:
   btr_pcur_close(&pcur);
   mtr_commit(&mtr);
-<<<<<<< HEAD
 
   sec_index = sec_index->next();
 
@@ -3778,40 +3292,4 @@
     mutex_exit(&dict_sys->mutex);
   }
   return table;
-=======
-
-  sec_index = sec_index->next();
-
-  if (sec_index != NULL) {
-    mtr_start(&mtr);
-
-    /* Switch to scan index on REF_NAME, fk_max_recusive_level
-    already been updated when scanning FOR_NAME index, no need to
-    update again */
-    check_recursive = FALSE;
-
-    goto start_load;
-  }
-
-  DBUG_RETURN(DB_SUCCESS);
-}
-
-/** Load all tablespaces during upgrade */
-void dict_load_tablespaces_for_upgrade() {
-  ut_ad(srv_is_upgrade_mode);
-
-  mutex_enter(&dict_sys->mutex);
-
-  mtr_t mtr;
-  mtr_start(&mtr);
-  space_id_t max_id = mtr_read_ulint(dict_hdr_get(&mtr) + DICT_HDR_MAX_SPACE_ID,
-                                     MLOG_4BYTES, &mtr);
-  mtr_commit(&mtr);
-  fil_set_max_space_id_if_bigger(max_id);
-
-  dict_check_sys_tablespaces(false);
-  dict_check_sys_tables(false);
-
-  mutex_exit(&dict_sys->mutex);
->>>>>>> 4869291f
 }