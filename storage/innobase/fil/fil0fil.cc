--- conflicted
+++ resolved
@@ -6239,15 +6239,9 @@
 	node->punch_hole = false;
 }
 
-<<<<<<< HEAD
-/** Set the compression type for the tablespace
-@param[in] space_id	Space ID of tablespace for which to set
-@param[in] algorithm	Text representation of the algorithm
-=======
 /** Set the compression type for the tablespace of a table
 @param[in]	table		The table that should be compressed
 @param[in]	algorithm	Text representation of the algorithm
->>>>>>> 5707b21c
 @return DB_SUCCESS or error code */
 dberr_t
 fil_set_compression(
