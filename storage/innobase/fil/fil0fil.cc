--- conflicted
+++ resolved
@@ -56,11 +56,8 @@
 #include "page0zip.h"
 #include "srv0start.h"
 
-<<<<<<< HEAD
 #include "fil0crypt.h"
 
-=======
->>>>>>> 4869291f
 #ifndef UNIV_HOTBACKUP
 #include "buf0lru.h"
 #include "ibuf0ibuf.h"
@@ -74,10 +71,7 @@
 #include <cstring>
 #include "srv0srv.h"
 #endif /* !UNIV_HOTBACKUP */
-<<<<<<< HEAD
 #include "system_key.h"
-=======
->>>>>>> 4869291f
 
 #include "os0thread-create.h"
 
@@ -100,10 +94,7 @@
 char *Fil_path::SEPARATOR = "\\/";
 char *Fil_path::DOT_SLASH = "./";
 char *Fil_path::DOT_DOT_SLASH = "../";
-<<<<<<< HEAD
-=======
 char *Fil_path::SLASH_DOT_DOT_SLASH = "/../";
->>>>>>> 4869291f
 #endif /* defined(__SUNPRO_CC) */
 
 /** Used for collecting the data in boot_tablespaces() */
@@ -267,7 +258,6 @@
 /** Number of files currently open */
 ulint fil_n_file_opened = 0;
 
-<<<<<<< HEAD
 /** At this age or older a space/page will be rotated */
 extern uint srv_fil_crypt_rotate_key_age;
 extern ib_mutex_t fil_crypt_threads_mutex;
@@ -646,7 +636,7 @@
   bool mutex_owned() const { return (mutex_own(&m_mutex)); }
 #endif /* UNIV_DEBUG */
 
-    /** Mutex protecting this shard. */
+  /** Mutex protecting this shard. */
 
 #ifndef UNIV_HOTBACKUP
   mutable ib_mutex_t m_mutex;
@@ -1531,1185 +1521,8 @@
 
   /** Free the data structures required for recovery. */
   void free_scanned_files() { m_dirs.clear(); }
-=======
-enum fil_load_status {
-  /** The tablespace file(s) were found and valid. */
-  FIL_LOAD_OK,
-
-  /** The name no longer matches space_id */
-  FIL_LOAD_ID_CHANGED,
-
-  /** The file(s) were not found */
-  FIL_LOAD_NOT_FOUND,
-
-  /** The file(s) were not valid */
-  FIL_LOAD_INVALID,
-
-  /** The tablespace file ID in the first page doesn't match
-  expected value. */
-  FIL_LOAD_MISMATCH
-};
-
-/** File operations for tablespace */
-enum fil_operation_t {
-
-  /** delete a single-table tablespace */
-  FIL_OPERATION_DELETE,
-
-  /** close a single-table tablespace */
-  FIL_OPERATION_CLOSE
-};
-
-/** The null file address */
-fil_addr_t fil_addr_null = {FIL_NULL, 0};
-
-/** Maximum number of threads to use for scanning data files. */
-static const size_t MAX_SCAN_THREADS = 8;
-
-#ifndef UNIV_HOTBACKUP
-/** Maximum number of shards supported. */
-static const size_t MAX_SHARDS = 64;
-
-/** The redo log is in its own shard. */
-static const size_t REDO_SHARD = MAX_SHARDS - 1;
-
-/** Number of undo shards to reserve. */
-static const size_t UNDO_SHARDS = 4;
-
-/** The UNDO logs have their own shards (4). */
-static const size_t UNDO_SHARDS_START = REDO_SHARD - (UNDO_SHARDS + 1);
-#else  /* !UNIV_HOTBACKUP */
-
-/** Maximum number of shards supported. */
-static const size_t MAX_SHARDS = 1;
-
-/** The redo log is in its own shard. */
-static const size_t REDO_SHARD = 0;
-
-/** The UNDO logs have their own shards (4). */
-static const size_t UNDO_SHARDS_START = 0;
-#endif /* !UNIV_HOTBACKUP */
-
-/** Maximum pages to check for valid space ID during start up. */
-static const size_t MAX_PAGES_TO_CHECK = 3;
-
-/** Sentinel for empty open slot. */
-static const size_t EMPTY_OPEN_SLOT = std::numeric_limits<size_t>::max();
-
-/** We want to store the line number from where it was called. */
-#define mutex_acquire() acquire(__LINE__)
-
-/** Hash a NUL terminated 'string' */
-struct Char_Ptr_Hash {
-  /** Hashing function
-  @param[in]	ptr		NUL terminated string to hash
-  @return the hash */
-  size_t operator()(const char *ptr) const { return (ut_fold_string(ptr)); }
-};
-
-/** Compare two 'strings' */
-struct Char_Ptr_Compare {
-  /** Compare two NUL terminated strings
-  @param[in]	lhs		Left hand side
-  @param[in]	rhs		Right hand side
-  @return true if the contents match */
-  bool operator()(const char *lhs, const char *rhs) const {
-    return (strcmp(lhs, rhs) == 0);
-  }
-};
-
-/** Tablespace files disovered during startup. */
-class Tablespace_files {
- public:
-  using Names = std::vector<std::string, ut_allocator<std::string>>;
-  using Paths = std::unordered_map<space_id_t, Names>;
-
-  /** Default constructor
-  @param[in]	dir		Directory that the files are under */
-  explicit Tablespace_files(const std::string &dir);
-
-  /** Add a space ID to filename mapping.
-  @param[in]	space_id	Tablespace ID
-  @param[in]	name		File name.
-  @return number of files that map to the space ID */
-  size_t add(space_id_t space_id, const std::string &name)
-      MY_ATTRIBUTE((warn_unused_result));
-
-  /** Get the file names that map to a space ID
-  @param[in]	space_id	Tablespace ID
-  @return the filenames that map to space id */
-  Names *find(space_id_t space_id) MY_ATTRIBUTE((warn_unused_result)) {
-    ut_ad(space_id != TRX_SYS_SPACE);
-
-    if (dict_sys_t::is_reserved(space_id) &&
-        space_id != dict_sys_t::s_space_id) {
-      auto it = m_undo_paths.find(space_id);
-
-      if (it != m_undo_paths.end()) {
-        return (&it->second);
-      }
-
-    } else {
-      auto it = m_ibd_paths.find(space_id);
-
-      if (it != m_ibd_paths.end()) {
-        return (&it->second);
-      }
-    }
-
-    return (nullptr);
-  }
-
-  /** Remove the entry for the space ID.
-  @param[in]	space_id	Tablespace ID mapping to remove
-  @return true if erase successful */
-  bool erase(space_id_t space_id) MY_ATTRIBUTE((warn_unused_result)) {
-    ut_ad(space_id != TRX_SYS_SPACE);
-
-    if (dict_sys_t::is_reserved(space_id) &&
-        space_id != dict_sys_t::s_space_id) {
-      auto n_erased = m_undo_paths.erase(space_id);
-
-      return (n_erased == 1);
-    } else {
-      auto n_erased = m_ibd_paths.erase(space_id);
-
-      return (n_erased == 1);
-    }
-
-    return (false);
-  }
-
-  /** Clear all the tablespace data. */
-  void clear() {
-    m_ibd_paths.clear();
-    m_undo_paths.clear();
-  }
-
-  /** @return m_dir */
-  const Fil_path &root() const { return (m_dir); }
-
-  /** @return the directory path specified by the user. */
-  const std::string &path() const { return (m_dir.path()); }
-
-  /** @return the real path of the directory searched. */
-  const std::string &real_path() const { return (m_dir.abs_path()); }
-
- private:
-  /* Note:  The file names in m_ibd_paths and m_undo_paths are relative
-  to m_real_path. */
-
-  /** Mapping from tablespace ID to data filenames */
-  Paths m_ibd_paths;
-
-  /** Mapping from tablespace ID to Undo files */
-  Paths m_undo_paths;
-
-  /** Top level directory where the above files were found. */
-  const Fil_path m_dir;
-};
-
-/** Directories scanned during startup and the files discovered. */
-class Tablespace_dirs {
- public:
-  using Result = std::pair<std::string, Tablespace_files::Names *>;
-
-  /** Constructor */
-  Tablespace_dirs()
-      : m_dirs()
-#if !defined(__SUNPRO_CC)
-        ,
-        m_checked()
-#endif /* !__SUNPRO_CC */
-  {
-#if defined(__SUNPRO_CC)
-    m_checked = ATOMIC_VAR_INIT(0);
-#endif /* __SUNPRO_CC */
-  }
-
-  /** Discover tablespaces by reading the header from .ibd files.
-  @param[in]	in_directories	Directories to scan
-  @return DB_SUCCESS if all goes well */
-  dberr_t scan(const std::string &in_directories)
-      MY_ATTRIBUTE((warn_unused_result));
-
-  /** Clear all the tablespace file data but leave the list of
-  scanned directories in place. */
-  void clear() {
-    for (auto &dir : m_dirs) {
-      dir.clear();
-    }
-
-    m_checked = 0;
-  }
-
-  /** Erase a space ID to filename mapping.
-  @param[in]	space_id	Tablespace ID to erase
-  @return true if successful */
-  bool erase(space_id_t space_id) MY_ATTRIBUTE((warn_unused_result)) {
-    for (auto &dir : m_dirs) {
-      if (dir.erase(space_id)) {
-        return (true);
-      }
-    }
-
-    return (false);
-  }
-
-  /* Find the first matching space ID -> name mapping.
-  @param[in]	space_id	Tablespace ID
-  @return directory searched and pointer to names that map to the
-          tablespace ID */
-  Result find(space_id_t space_id) MY_ATTRIBUTE((warn_unused_result)) {
-    for (auto &dir : m_dirs) {
-      const auto names = dir.find(space_id);
-
-      if (names != nullptr) {
-        return (Result{dir.path(), names});
-      }
-    }
-
-    return (Result{"", nullptr});
-  }
-
-  /** @return the directory that contains path */
-  const Fil_path &contains(const std::string &path) const
-      MY_ATTRIBUTE((warn_unused_result)) {
-    Fil_path file{path};
-
-    for (const auto &dir : m_dirs) {
-      const auto &d = dir.root().abs_path();
-      auto abs_path = Fil_path::get_real_path(d);
-
-      if (dir.root().is_ancestor(file) ||
-          abs_path.compare(file.abs_path()) == 0) {
-        return (dir.root());
-      }
-    }
-
-    return (Fil_path::null());
-  }
-
-  /** Get the list of directories that InnoDB knows about.
-  @return the list of directories 'dir1;dir2;....;dirN' */
-  std::string get_dirs() const {
-    std::string dirs;
-
-    ut_ad(!m_dirs.empty());
-
-    for (const auto &dir : m_dirs) {
-      dirs.append(dir.root());
-      dirs.push_back(FIL_PATH_SEPARATOR);
-    }
-
-    dirs.pop_back();
-
-    ut_ad(!dirs.empty());
-
-    return (dirs);
-  }
-
- private:
-  /** Print the duplicate filenames for a tablespce ID to the log
-  @param[in]	duplicates	Duplicate tablespace IDs*/
-  void print_duplicates(const Space_id_set &duplicates);
-
-  /** first=dir path from the user, second=files found under first. */
-  using Scanned = std::vector<Tablespace_files>;
-
-  /** Tokenize a path specification. Convert relative paths to
-  absolute paths. Check if the paths are valid and filter out
-  invalid or unreadable directories.  Sort and filter out duplicates
-  from dirs.
-  @param[in]	str		Path specification to tokenize
-  @param[in]	delimiters	Delimiters */
-  void tokenize_paths(const std::string &str, const std::string &delimiters);
-
-  using Const_iter = Scanned_files::const_iterator;
-
-  /** Check for duplicate tablespace IDs.
-  @param[in]	start		Start of slice
-  @param[in]	end		End of slice
-  @param[in]	thread_id	Thread ID
-  @param[in,out]	mutex		Mutex protecting the global state
-  @param[in,out]	unique		To check for duplciates
-  @param[in,out]	duplicates	Duplicate space IDs found */
-  void duplicate_check(const Const_iter &start, const Const_iter &end,
-                       size_t thread_id, std::mutex *mutex,
-                       Space_id_set *unique, Space_id_set *duplicates);
-
- private:
-  /** Directories scanned and the files discovered under them. */
-  Scanned m_dirs;
-
-  /** Number of files checked. */
-  std::atomic_size_t m_checked;
-};
-
-/** Determine if user has explicitly disabled fsync(). */
-#ifndef _WIN32
-#define fil_buffering_disabled(s)         \
-  ((s)->purpose == FIL_TYPE_TABLESPACE && \
-   srv_unix_file_flush_method == SRV_UNIX_O_DIRECT_NO_FSYNC)
-#else /* _WIN32 */
-#define fil_buffering_disabled(s) (0)
-#endif /* _WIN32 */
-
-class Fil_shard {
-  using File_list = UT_LIST_BASE_NODE_T(fil_node_t);
-  using Space_list = UT_LIST_BASE_NODE_T(fil_space_t);
-  using Spaces = std::unordered_map<space_id_t, fil_space_t *>;
-
-  using Names = std::unordered_map<const char *, fil_space_t *, Char_Ptr_Hash,
-                                   Char_Ptr_Compare>;
-
- public:
-  /** Constructor
-  @param[in]	shard_id	Shard ID  */
-  explicit Fil_shard(size_t shard_id);
-
-  /** Destructor */
-  ~Fil_shard() {
-#ifndef UNIV_HOTBACKUP
-    mutex_destroy(&m_mutex);
-#else
-    mutex_free(&m_mutex);
-#endif /* !UNIV_HOTBACKUP */
-
-    ut_a(UT_LIST_GET_LEN(m_LRU) == 0);
-    ut_a(UT_LIST_GET_LEN(m_unflushed_spaces) == 0);
-  }
-
-  /** @return the shard ID */
-  size_t id() const { return (m_id); }
-
-  /** Acquire the mutex.
-  @param[in]	line	Line number from where it was called */
-  void acquire(int line) const {
-#ifndef UNIV_HOTBACKUP
-    m_mutex.enter(srv_n_spin_wait_rounds, srv_spin_wait_delay, __FILE__, line);
-#else
-    mutex_enter(&m_mutex);
-#endif /* !UNIV_HOTBACKUP */
-  }
-
-  /** Release the mutex. */
-  void mutex_release() const { mutex_exit(&m_mutex); }
-
-#ifdef UNIV_DEBUG
-  /** @return true if the mutex is owned. */
-  bool mutex_owned() const { return (mutex_own(&m_mutex)); }
-#endif /* UNIV_DEBUG */
-
-  /** Mutex protecting this shard. */
-
-#ifndef UNIV_HOTBACKUP
-  mutable ib_mutex_t m_mutex;
-#else
-  mutable meb::Mutex m_mutex;
-#endif /* !UNIV_HOTBACKUP */
-
-  /** Fetch the fil_space_t instance that maps to space_id.
-  @param[in]	space_id	Tablespace ID to lookup
-  @return tablespace instance or nullptr if not found. */
-  fil_space_t *get_space_by_id(space_id_t space_id) const
-      MY_ATTRIBUTE((warn_unused_result)) {
-    ut_ad(m_id == REDO_SHARD || mutex_owned());
-
-    auto it = m_spaces.find(space_id);
-
-    if (it == m_spaces.end()) {
-      return (nullptr);
-    }
-
-    ut_ad(it->second->magic_n == FIL_SPACE_MAGIC_N);
-
-    return (it->second);
-  }
-
-  /** Fetch the fil_space_t instance that maps to the name.
-  @param[in]	name		Tablespace name to lookup
-  @return tablespace instance or nullptr if not found. */
-  fil_space_t *get_space_by_name(const char *name) const
-      MY_ATTRIBUTE((warn_unused_result)) {
-    ut_ad(mutex_owned());
-
-    auto it = m_names.find(name);
-
-    if (it == m_names.end()) {
-      return (nullptr);
-    }
-
-    ut_ad(it->second->magic_n == FIL_SPACE_MAGIC_N);
-
-    return (it->second);
-  }
-
-  /** Tries to close a file in the shard LRU list.
-  The caller must hold the Fil_shard::m_mutex.
-  @param[in] print_info		if true, prints information
-                                  why it cannot close a file
-  @return true if success, false if should retry later */
-  bool close_files_in_LRU(bool print_info) MY_ATTRIBUTE((warn_unused_result));
-
-  /** Remove the file node from the LRU list.
-  @param[in,out]	file		File for the tablespace */
-  void remove_from_LRU(fil_node_t *file);
-
-  /** Add the file node to the LRU list if required.
-  @param[in,out]	file		File for the tablespace */
-  void file_opened(fil_node_t *file);
-
-  /** Open all the system files.
-  @param[in]	max_n_open	Max files that can be opened.
-  @param[in]	n_open		Current number of open files */
-  void open_system_tablespaces(size_t max_n_open, size_t *n_open);
-
-  /** Close a tablespace file.
-  @param[in,out]	file		Tablespace file to close
-  @param[in]	LRU_close	true if called from LRU close */
-  void close_file(fil_node_t *file, bool LRU_close);
-
-  /** Close a tablespace file based on tablespace ID.
-  @param[in]	space_id	Tablespace ID
-  @return false if space_id was not found. */
-  bool close_file(space_id_t space_id);
-
-  /** Prepare to free a file object from a tablespace
-  memory cache.
-  @param[in,out]	file	Tablespace file
-  @param[in]	space	tablespace */
-  void file_close_to_free(fil_node_t *file, fil_space_t *space);
-
-  /** Close log files.
-  @param[in]	free_all	If set then free all */
-  void close_log_files(bool free_all);
-
-  /** Close all open files. */
-  void close_all_files();
-
-  /** Detach a space object from the tablespace memory cache.
-  Closes the tablespace files but does not delete them.
-  There must not be any pending I/O's or flushes on the files.
-  @param[in,out]	space		tablespace */
-  void space_detach(fil_space_t *space);
-
-  /** Delete the instance that maps to space_id
-  @param[in]	space_id	Tablespace ID to delete */
-  void space_delete(space_id_t space_id) {
-    ut_ad(mutex_owned());
-
-    auto it = m_spaces.find(space_id);
-
-    if (it != m_spaces.end()) {
-      m_names.erase(it->second->name);
-      m_spaces.erase(it);
-    }
-  }
-
-  /** Frees a space object from the tablespace memory cache.
-  Closes a tablespaces' files but does not delete them.
-  There must not be any pending I/O's or flushes on the files.
-  @param[in]	space_id	Tablespace ID
-  @return fil_space_t instance on success or nullptr */
-  fil_space_t *space_free(space_id_t space_id)
-      MY_ATTRIBUTE((warn_unused_result));
-
-  /** Map the space ID and name to the tablespace instance.
-  @param[in]	space		Tablespace instance */
-  void space_add(fil_space_t *space);
-
-  /** Prepare to free a file. Remove from the unflushed list
-  if there are no pending flushes.
-  @param[in,out]	file		File instance to free */
-  void prepare_to_free_file(fil_node_t *file);
-
-  /** If the tablespace is on the unflushed list and there
-  are no pending flushes then remove from the unflushed list.
-  @param[in,out]	space		Tablespace to remove*/
-  void remove_from_unflushed_list(fil_space_t *space);
-
-  /** Updates the data structures when an I/O operation
-  finishes. Updates the pending I/O's field in the file
-  appropriately.
-  @param[in]	file		Tablespace file
-  @param[in]	type		Marks the file as modified
-                                  if type == WRITE */
-  void complete_io(fil_node_t *file, const IORequest &type);
-
-  /** Prepares a file for I/O. Opens the file if it is closed.
-  Updates the pending I/O's field in the file and the system
-  appropriately. Takes the file off the LRU list if it is in
-  the LRU list.
-  @param[in]	file		Tablespace file for IO
-  @param[in]	extend		true if file is being extended
-  @return false if the file can't be opened, otherwise true */
-  bool prepare_file_for_io(fil_node_t *file, bool extend)
-      MY_ATTRIBUTE((warn_unused_result));
-
-  /** Reserves the mutex and tries to make sure we can
-  open at least one file while holding it. This should be called
-  before calling prepare_file_for_io(), because that function
-  may need to open a file.
-  @param[in]	space_id	Tablespace ID
-  @param[out]	space		Tablespace instance
-  @return true if a slot was reserved. */
-  bool mutex_acquire_and_get_space(space_id_t space_id, fil_space_t *&space)
-      MY_ATTRIBUTE((warn_unused_result));
-
-  /** Remap the tablespace to the new name.
-  @param[in]	space		Tablespace instance with old name
-  @param[in]	new_name	New tablespace name */
-  void update_space_name_map(fil_space_t *space, const char *new_name);
-
-  /** Flush the redo log writes to disk, possibly cached by the OS. */
-  void flush_file_redo();
-
-  /** Collect the tablespace IDs of unflushed tablespaces in space_ids.
-  @param[in]	purpose		FIL_TYPE_TABLESPACE or FIL_TYPE_LOG,
-                                  can be ORred */
-  void flush_file_spaces(uint8_t purpose);
-
-  /** Try to extend a tablespace if it is smaller than the specified size.
-  @param[in,out]	space		tablespace
-  @param[in]	size		desired size in pages
-  @return whether the tablespace is at least as big as requested */
-  bool space_extend(fil_space_t *space, page_no_t size)
-      MY_ATTRIBUTE((warn_unused_result));
-
-  /** Flushes to disk possible writes cached by the OS. If the space does
-  not exist or is being dropped, does not do anything.
-  @param[in]	space_id	File space ID (this can be a group of
-                                  log files or a tablespace of the
-                                  database) */
-  void space_flush(space_id_t space_id);
-
-  /** Open a file of a tablespace.
-  The caller must own the fil_system mutex.
-  @param[in,out]	file		Tablespace file
-  @param[in]	extend		true if the file is being extended
-  @return false if the file can't be opened, otherwise true */
-  bool open_file(fil_node_t *file, bool extend)
-      MY_ATTRIBUTE((warn_unused_result));
-
-  /** Checks if all the file nodes in a space are flushed.
-  The caller must hold all fil_system mutexes.
-  @param[in]	space		Tablespace to check
-  @return true if all are flushed */
-  bool space_is_flushed(const fil_space_t *space)
-      MY_ATTRIBUTE((warn_unused_result));
-
-  /** Open each file of a tablespace if not already open.
-  @param[in]	space_id	tablespace identifier
-  @retval	true	if all file nodes were opened
-  @retval	false	on failure */
-  bool space_open(space_id_t space_id) MY_ATTRIBUTE((warn_unused_result));
-
-  /** Opens the files associated with a tablespace and returns a
-  pointer to the fil_space_t that is in the memory cache associated
-  with a space id.
-  @param[in]	space_id	Get the tablespace instance or this ID
-  @return file_space_t pointer, nullptr if space not found */
-  fil_space_t *space_load(space_id_t space_id)
-      MY_ATTRIBUTE((warn_unused_result));
-
-  /** Check pending operations on a tablespace.
-  @param[in]	space_id	Tablespace ID
-  @param[out]	space		tablespace instance in memory
-  @param[out]	path		tablespace path
-  @return DB_SUCCESS or DB_TABLESPACE_NOT_FOUND. */
-  dberr_t space_check_pending_operations(space_id_t space_id,
-                                         fil_space_t *&space, char **path) const
-      MY_ATTRIBUTE((warn_unused_result));
-
-  /** Rename a single-table tablespace.
-  The tablespace must exist in the memory cache.
-  @param[in]	space_id	Tablespace ID
-  @param[in]	old_path	Old file name
-  @param[in]	new_name	New tablespace  name in the schema/space
-  @param[in]	new_path_in	New file name, or nullptr if it
-                                  is located in the normal data directory
-  @return InnoDB error code */
-  dberr_t space_rename(space_id_t space_id, const char *old_path,
-                       const char *new_name, const char *new_path_in)
-      MY_ATTRIBUTE((warn_unused_result));
-
-  /** Deletes an IBD tablespace, either general or single-table.
-  The tablespace must be cached in the memory cache. This will delete the
-  datafile, fil_space_t & fil_node_t entries from the file_system_t cache.
-  @param[in]	space_id	Tablespace ID
-  @param[in]	buf_remove	Specify the action to take on the pages
-                                  for this table in the buffer pool.
-  @return DB_SUCCESS, DB_TABLESPCE_NOT_FOUND or DB_IO_ERROR */
-  dberr_t space_delete(space_id_t space_id, buf_remove_t buf_remove)
-      MY_ATTRIBUTE((warn_unused_result));
-
-  /** Truncate the tablespace to needed size.
-  @param[in]	space_id	Tablespace ID to truncate
-  @param[in]	size_in_pages	Truncate size.
-  @return true if truncate was successful. */
-  bool space_truncate(space_id_t space_id, page_no_t size_in_pages)
-      MY_ATTRIBUTE((warn_unused_result));
-
-  /** Create a space memory object and put it to the fil_system hash
-  table. The tablespace name is independent from the tablespace file-name.
-  Error messages are issued to the server log.
-  @param[in]	name		Tablespace name
-  @param[in]	space_id	Tablespace ID
-  @param[in]	flags		Tablespace flags
-  @param[in]	purpose		Tablespace purpose
-  @return pointer to created tablespace
-  @retval nullptr on failure (such as when the same tablespace exists) */
-  fil_space_t *space_create(const char *name, space_id_t space_id,
-                            uint32_t flags, fil_type_t purpose)
-      MY_ATTRIBUTE((warn_unused_result));
-
-  /** Adjust temporary auto-generated names created during
-  file discovery with correct tablespace names from the DD.
-  @param[in,out]	space		Tablespace
-  @param[in]	dd_space_name	Tablespace name from the DD
-  @return true if the tablespace is a general or undo tablespace. */
-  bool adjust_space_name(fil_space_t *space, const char *dd_space_name);
-
-  /** Returns true if a matching tablespace exists in the InnoDB
-  tablespace memory cache.
-  @param[in]	space_id	Tablespace ID
-  @param[in]	name		Tablespace name used in space_create().
-  @param[in]	print_err	Print detailed error information to the
-                                  error log if a matching tablespace is
-                                  not found from memory.
-  @param[in]	adjust_space	Whether to adjust space id on mismatch
-  @param[in]	heap			Heap memory
-  @param[in]	table_id		table id
-  @return true if a matching tablespace exists in the memory cache */
-  bool space_check_exists(space_id_t space_id, const char *name, bool print_err,
-                          bool adjust_space, mem_heap_t *heap,
-                          table_id_t table_id)
-      MY_ATTRIBUTE((warn_unused_result));
-
-  /** Read or write log file data synchronously.
-  @param[in]	type		IO context
-  @param[in]	page_id		page id
-  @param[in]	page_size	page size
-  @param[in]	byte_offset	remainder of offset in bytes; in AIO
-                                  this must be divisible by the OS block
-                                  size
-  @param[in]	len		how many bytes to read or write; this
-                                  must not cross a file boundary; in AIO
-                                  this must be a block size multiple
-  @param[in,out]	buf		buffer where to store read data or
-                                  from where to write
-  @return error code
-  @retval DB_SUCCESS on success */
-  dberr_t do_redo_io(const IORequest &type, const page_id_t &page_id,
-                     const page_size_t &page_size, ulint byte_offset, ulint len,
-                     void *buf) MY_ATTRIBUTE((warn_unused_result));
-
-  /** Read or write data. This operation could be asynchronous (aio).
-  @param[in]	type		IO context
-  @param[in]	sync		whether synchronous aio is desired
-  @param[in]	page_id		page id
-  @param[in]	page_size	page size
-  @param[in]	byte_offset	remainder of offset in bytes; in AIO
-                                  this must be divisible by the OS
-                                  block size
-  @param[in]	len		how many bytes to read or write;
-                                  this must not cross a file boundary;
-                                  in AIO this must be a block size
-                                  multiple
-  @param[in,out]	buf		buffer where to store read data
-                                  or from where to write; in AIO
-                                  this must be appropriately aligned
-  @param[in]	message		message for AIO handler if !sync,
-                                  else ignored
-  @return error code
-  @retval DB_SUCCESS on success
-  @retval DB_TABLESPACE_DELETED if the tablespace does not exist */
-  dberr_t do_io(const IORequest &type, bool sync, const page_id_t &page_id,
-                const page_size_t &page_size, ulint byte_offset, ulint len,
-                void *buf, void *message) MY_ATTRIBUTE((warn_unused_result));
-
-  /** Iterate through all persistent tablespace files
-  (FIL_TYPE_TABLESPACE) returning the nodes via callback function cbk.
-  @param[in]	include_log	include log files, if true
-  @param[in]	f		Callback
-  @return any error returned by the callback function. */
-  dberr_t iterate(bool include_log, Fil_iterator::Function &f)
-      MY_ATTRIBUTE((warn_unused_result));
-
-  /** Open an ibd tablespace and add it to the InnoDB data structures.
-  This is similar to fil_ibd_open() except that it is used while
-  processing the redo and DDL log, so the data dictionary is not
-  available and very little validation is done. The tablespace name
-  is extracted from the dbname/tablename.ibd portion of the filename,
-  which assumes that the file is a file-per-table tablespace. Any name
-  will do for now. General tablespace names will be read from the
-  dictionary after it has been recovered. The tablespace flags are read
-  at this time from the first page of the file in validate_for_recovery().
-  @param[in]	space_id	tablespace ID
-  @param[in]	path		path/to/databasename/tablename.ibd
-  @param[out]	space		the tablespace, or nullptr on error
-  @return status of the operation */
-  fil_load_status ibd_open_for_recovery(space_id_t space_id,
-                                        const std::string &path,
-                                        fil_space_t *&space)
-      MY_ATTRIBUTE((warn_unused_result));
-
-  /** Attach a file to a tablespace
-  @param[in]	name		file name of a file that is not open
-  @param[in]	size		file size in entire database blocks
-  @param[in,out]	space		tablespace from fil_space_create()
-  @param[in]	is_raw		true if this is a raw device
-                                  or partition
-  @param[in]	punch_hole	true if supported for this file
-  @param[in]	atomic_write	true if the file has atomic write
-                                  enabled
-  @param[in]	max_pages	maximum number of pages in file
-  @return pointer to the file name
-  @retval nullptr if error */
-  fil_node_t *create_node(const char *name, page_no_t size, fil_space_t *space,
-                          bool is_raw, bool punch_hole, bool atomic_write,
-                          page_no_t max_pages = PAGE_NO_MAX)
-      MY_ATTRIBUTE((warn_unused_result));
-
-#ifdef UNIV_DEBUG
-  /** Validate a shard. */
-  void validate() const;
-#endif /* UNIV_DEBUG */
 
 #ifdef UNIV_HOTBACKUP
-  /** Extends all tablespaces to the size stored in the space header.
-  During the mysqlbackup --apply-log phase we extended the spaces
-  on-demand so that log records could be applied, but that may have
-  left spaces still too small compared to the size stored in the space
-  header. */
-  void meb_extend_tablespaces_to_stored_len();
-#endif /* UNIV_HOTBACKUP */
-
-  /** Free a tablespace object on which fil_space_detach() was invoked.
-  There must not be any pending i/o's or flushes on the files.
-  @param[in,out]	space		tablespace */
-  static void space_free_low(fil_space_t *&space);
-
-  /** Wait for an empty slot to reserve for opening a file.
-  @return true on success. */
-  static bool reserve_open_slot(size_t shard_id)
-      MY_ATTRIBUTE((warn_unused_result));
-
-  /** Release the slot reserved for opening a file.
-  @param[in]	shard_id	ID of shard relasing the slot */
-  static void release_open_slot(size_t shard_id);
-
-  /** We are going to do a rename file and want to stop new I/O
-  for a while.
-  @param[in]	space		Tablespace for which we want to
-                                  wait for IO to stop */
-  static void wait_for_io_to_stop(const fil_space_t *space);
-
- private:
-  /** We keep log files and system tablespace files always open; this is
-  important in preventing deadlocks in this module, as a page read
-  completion often performs another read from the insert buffer. The
-  insert buffer is in tablespace TRX_SYS_SPACE, and we cannot end up
-  waiting in this function.
-  @param[in]	space_id	Tablespace ID to look up
-  @return tablespace instance */
-  fil_space_t *get_reserved_space(space_id_t space_id)
-      MY_ATTRIBUTE((warn_unused_result));
-
-  /** Prepare for truncating a single-table tablespace.
-  1) Check pending operations on a tablespace;
-  2) Remove all insert buffer entries for the tablespace;
-  @param[in]	space_id	Tablespace ID
-  @return DB_SUCCESS or error */
-  dberr_t space_prepare_for_truncate(space_id_t space_id)
-      MY_ATTRIBUTE((warn_unused_result));
-
-  /** Note that a write IO has completed.
-  @param[in,out]	file		File on which a write was
-                                  completed */
-  void write_completed(fil_node_t *file);
-
-  /** If the tablespace is not on the unflushed list, add it.
-  @param[in,out]	space		Tablespace to add */
-  void add_to_unflushed_list(fil_space_t *space);
-
-  /** Check for pending operations.
-  @param[in]	space	tablespace
-  @param[in]	count	number of attempts so far
-  @return 0 if no pending operations else count + 1. */
-  ulint space_check_pending_operations(fil_space_t *space, ulint count) const
-      MY_ATTRIBUTE((warn_unused_result));
-
-  /** Check for pending IO.
-  @param[in]	space		Tablespace to check
-  @param[in]	file		File in space list
-  @param[in]	count		number of attempts so far
-  @return 0 if no pending else count + 1. */
-  ulint check_pending_io(const fil_space_t *space, const fil_node_t &file,
-                         ulint count) const MY_ATTRIBUTE((warn_unused_result));
-
-  /** Flushes to disk possible writes cached by the OS. */
-  void redo_space_flush();
-
-  /** First we open the file in the normal mode, no async I/O here, for
-  simplicity. Then do some checks, and close the file again.  NOTE that we
-  could not use the simple file read function os_file_read() in Windows
-  to read from a file opened for async I/O!
-  @param[in,out]	file		Get the size of this file
-  @param[in]	read_only_mode	true if read only mode set
-  @return DB_SUCCESS or error */
-  dberr_t get_file_size(fil_node_t *file, bool read_only_mode)
-      MY_ATTRIBUTE((warn_unused_result));
-
-  /** Get the AIO mode.
-  @param[in]	req_type	IO request type
-  @param[in]	sync		true if Synchronous IO
-  return the AIO mode */
-  static AIO_mode get_AIO_mode(const IORequest &req_type, bool sync)
-      MY_ATTRIBUTE((warn_unused_result));
-
-  /** Get the file name for IO and the local offset within that file.
-  @param[in]	req_type	IO context
-  @param[in,out]	space		Tablespace for IO
-  @param[in,out]	page_no		The relative page number in the file
-  @param[out]	file		File node
-  @return DB_SUCCESS or error code */
-  static dberr_t get_file_for_io(const IORequest &req_type, fil_space_t *space,
-                                 page_no_t *page_no, fil_node_t *&file)
-      MY_ATTRIBUTE((warn_unused_result));
-
- private:
-  /** Fil_shard ID */
-
-  const size_t m_id;
-
-  /** Tablespace instances hashed on the space id */
-
-  Spaces m_spaces;
-
-  /** Tablespace instances hashed on the space name */
-
-  Names m_names;
-
-  /** Base node for the LRU list of the most recently used open
-  files with no pending I/O's; if we start an I/O on the file,
-  we first remove it from this list, and return it to the start
-  of the list when the I/O ends; log files and the system
-  tablespace are not put to this list: they are opened after
-  the startup, and kept open until shutdown */
-
-  File_list m_LRU;
-
-  /** Base node for the list of those tablespaces whose files
-  contain unflushed writes; those spaces have at least one file
-  where modification_counter > flush_counter */
-
-  Space_list m_unflushed_spaces;
-
-  /** When we write to a file we increment this by one */
-
-  int64_t m_modification_counter;
-
-  /** Number of files currently open */
-
-  static std::atomic_size_t s_n_open;
-
-  /** ID of shard that has reserved the open slot. */
-
-  static std::atomic_size_t s_open_slot;
-
-  // Disable copying
-  Fil_shard(Fil_shard &&) = delete;
-  Fil_shard(const Fil_shard &) = delete;
-  Fil_shard &operator=(const Fil_shard &) = delete;
-
-  friend class Fil_system;
-};
-
-/** The tablespace memory cache; also the totality of logs (the log
-data space) is stored here; below we talk about tablespaces, but also
-the ib_logfiles form a 'space' and it is handled here */
-class Fil_system {
- public:
-  using Fil_shards = std::vector<Fil_shard *>;
-
-  /** Constructor.
-  @param[in]	n_shards	Number of shards to create
-  @param[in]	max_open	Maximum number of open files */
-  Fil_system(size_t n_shards, size_t max_open);
-
-  /** Destructor */
-  ~Fil_system();
-
-  /** Fetch the file names opened for a space_id during recovery.
-  @param[in]	space_id	Tablespace ID to lookup
-  @return pair of top level directory scanned and names that map
-          to space_id or nullptr if not found for names */
-  Tablespace_dirs::Result get_scanned_files(space_id_t space_id)
-      MY_ATTRIBUTE((warn_unused_result)) {
-    return (m_dirs.find(space_id));
-  }
-
-  /** Fetch the file name opened for a space_id during recovery
-  from the file map.
-  @param[in]	space_id	Undo tablespace ID
-  @return Full path to the file name that was opened, empty string
-          if space ID not found. */
-  std::string find(space_id_t space_id) MY_ATTRIBUTE((warn_unused_result)) {
-    auto result = get_scanned_files(space_id);
-
-    if (result.second != nullptr) {
-      return (result.first + result.second->front());
-    }
-
-    return ("");
-  }
-
-  /** Erase a tablespace ID and its mapping from the scanned files.
-  @param[in]	space_id	Tablespace ID to erase
-  @return true if successful */
-  bool erase(space_id_t space_id) MY_ATTRIBUTE((warn_unused_result)) {
-    return (m_dirs.erase(space_id));
-  }
-
-  /** Get the top level directory where this filename was found.
-  @param[in]	path		Path to look for.
-  @return the top level directory under which this file was found. */
-  const std::string &get_root(const std::string &path) const
-      MY_ATTRIBUTE((warn_unused_result));
-
-  /** Update the DD if any files were moved to a new location.
-  Free the Tablespace_files instance.
-  @param[in]	read_only_mode	true if InnoDB is started in
-                                  read only mode.
-  @return DB_SUCCESS if all OK */
-  dberr_t prepare_open_for_business(bool read_only_mode)
-      MY_ATTRIBUTE((warn_unused_result));
-
-  /** Flush the redo log writes to disk, possibly cached by the OS. */
-  void flush_file_redo();
-
-  /** Flush to disk the writes in file spaces of the given type
-  possibly cached by the OS.
-  @param[in]	purpose		FIL_TYPE_TABLESPACE or FIL_TYPE_LOG,
-                                  can be ORred */
-  void flush_file_spaces(uint8_t purpose);
-
-  /** Fetch the fil_space_t instance that maps to the name.
-  @param[in]	name		Tablespace name to lookup
-  @return tablespace instance or nullptr if not found. */
-  fil_space_t *get_space_by_name(const char *name)
-      MY_ATTRIBUTE((warn_unused_result)) {
-    for (auto shard : m_shards) {
-      shard->mutex_acquire();
-
-      auto space = shard->get_space_by_name(name);
-
-      shard->mutex_release();
-
-      if (space != nullptr) {
-        return (space);
-      }
-    }
-
-    return (nullptr);
-  }
-
-  /** Check a space ID against the maximum known tablespace ID.
-  @param[in]	space_id	Tablespace ID to check
-  @return true if it is > than maximum known tablespace ID. */
-  bool is_greater_than_max_id(space_id_t space_id) const
-      MY_ATTRIBUTE((warn_unused_result)) {
-    ut_ad(mutex_owned_all());
-
-    return (space_id > m_max_assigned_id);
-  }
-
-  /** Update the maximum known tablespace ID.
-  @param[in]	space		Tablespace instance */
-  void set_maximum_space_id(const fil_space_t *space) {
-    ut_ad(mutex_owned_all());
-
-    if (!m_space_id_reuse_warned) {
-      m_space_id_reuse_warned = true;
-
-      ib::warn(ER_IB_MSG_266) << "Allocated tablespace ID " << space->id
-                              << " for " << space->name << ", old maximum"
-                              << " was " << m_max_assigned_id;
-    }
-
-    m_max_assigned_id = space->id;
-  }
-
-  /** Update the maximim known space ID if it's smaller than max_id.
-  @param[in]	space_id		Value to set if it's greater */
-  void update_maximum_space_id(space_id_t space_id) {
-    mutex_acquire_all();
-
-    if (is_greater_than_max_id(space_id)) {
-      m_max_assigned_id = space_id;
-    }
-
-    mutex_release_all();
-  }
-
-  /** Assigns a new space id for a new single-table tablespace. This
-  works simply by incrementing the global counter. If 4 billion ids
-  is not enough, we may need to recycle ids.
-  @param[out]	space_id	Set this to the new tablespace ID
-  @return true if assigned, false if not */
-  bool assign_new_space_id(space_id_t *space_id)
-      MY_ATTRIBUTE((warn_unused_result));
-
-  /** Tries to close a file in all the LRU lists.
-  The caller must hold the mutex.
-  @param[in] print_info		if true, prints information why it
-                                  cannot close a file
-  @return true if success, false if should retry later */
-  bool close_file_in_all_LRU(bool print_info)
-      MY_ATTRIBUTE((warn_unused_result));
-
-  /** Opens all log files and system tablespace data files in
-  all shards. */
-  void open_all_system_tablespaces();
-
-  /** Close all open files in a shard
-  @param[in,out]	shard		Close files of this shard */
-  void close_files_in_a_shard(Fil_shard *shard);
-
-  /** Close all open files. */
-  void close_all_files();
-
-  /** Close all the log files in all shards.
-  @param[in]	free_all	If set then free all instances */
-  void close_all_log_files(bool free_all);
-
-  /** Iterate through all persistent tablespace files
-  (FIL_TYPE_TABLESPACE) returning the nodes via callback function cbk.
-  @param[in]	include_log	Include log files, if true
-  @param[in]	f		Callback
-  @return any error returned by the callback function. */
-  dberr_t iterate(bool include_log, Fil_iterator::Function &f)
-      MY_ATTRIBUTE((warn_unused_result));
-
-  /** Rotate the tablespace keys by new master key.
-  @param[in,out]	shard		Rotate the keys in this shard
-  @return true if the re-encrypt succeeds */
-  bool encryption_rotate_in_a_shard(Fil_shard *shard);
-
-  /** Rotate the tablespace keys by new master key.
-  @return true if the re-encrypt succeeds */
-  bool encryption_rotate_all() MY_ATTRIBUTE((warn_unused_result));
-
-  /** Detach a space object from the tablespace memory cache.
-  Closes the tablespace files but does not delete them.
-  There must not be any pending I/O's or flushes on the files.
-  @param[in,out]	space		tablespace */
-  void space_detach(fil_space_t *space);
-
-  /** @return the maximum assigned ID so far */
-  space_id_t get_max_space_id() const { return (m_max_assigned_id); }
-
-  /** Lookup the tablespace ID.
-  @param[in]	space_id	Tablespace ID to lookup
-  @return true if the space ID is known. */
-  bool lookup_for_recovery(space_id_t space_id)
-      MY_ATTRIBUTE((warn_unused_result));
-
-  /** Open a tablespace that has a redo log record to apply.
-  @param[in]	space_id		Tablespace ID
-  @return true if the open was successful */
-  bool open_for_recovery(space_id_t space_id)
-      MY_ATTRIBUTE((warn_unused_result));
-
-  /** This function should be called after recovery has completed.
-  Check for tablespace files for which we did not see any
-  MLOG_FILE_DELETE or MLOG_FILE_RENAME record. These could not
-  be recovered.
-  @return true if there were some filenames missing for which we had to
-          ignore redo log records during the apply phase */
-  bool check_missing_tablespaces() MY_ATTRIBUTE((warn_unused_result));
-
-  /** Note that a file has been relocated.
-  @param[in]	object_id	Server DD tablespace ID
-  @param[in]	space_id	InnoDB tablespace ID
-  @param[in]	space_name	Tablespace name
-  @param[in]	old_path	Path to the old location
-  @param[in]	new_path	Path scanned from disk */
-  void moved(dd::Object_id object_id, space_id_t space_id,
-             const char *space_name, const std::string &old_path,
-             const std::string &new_path) {
-    auto tuple =
-        std::make_tuple(object_id, space_id, space_name, old_path, new_path);
-
-    m_moved.push_back(tuple);
-  }
-
-  /** Check if a path is known to InnoDB.
-  @param[in]	path		Path to check
-  @return true if path is known to InnoDB */
-  bool check_path(const std::string &path) const {
-    const auto &dir = m_dirs.contains(path);
-
-    return (dir != Fil_path::null());
-  }
-
-  /** Get the list of directories that InnoDB knows about.
-  @return the list of directories 'dir1;dir2;....;dirN' */
-  std::string get_dirs() const { return (m_dirs.get_dirs()); }
-
-  /** Determines if a file belongs to the least-recently-used list.
-  @param[in]	space		Tablespace to check
-  @return true if the file belongs to fil_system->m_LRU mutex. */
-  static bool space_belongs_in_LRU(const fil_space_t *space)
-      MY_ATTRIBUTE((warn_unused_result));
-
-  /** Scan the directories to build the tablespace ID to file name
-  mapping table. */
-  dberr_t scan(const std::string &directories) {
-    return (m_dirs.scan(directories));
-  }
-
-  /** Get the tablespace ID from an .ibd and/or an undo tablespace.
-  If the ID is == 0 on the first page then check for at least
-  MAX_PAGES_TO_CHECK  pages with the same tablespace ID. Do a Light
-  weight check before trying with DataFile::find_space_id().
-  @param[in]	filename	File name to check
-  @return s_invalid_space_id if not found, otherwise the space ID */
-  static space_id_t get_tablespace_id(const std::string &filename)
-      MY_ATTRIBUTE((warn_unused_result));
-
-  /** Fil_shard by space ID.
-  @param[in]	space_id	Tablespace ID
-  @return reference to the shard */
-  Fil_shard *shard_by_id(space_id_t space_id) const
-      MY_ATTRIBUTE((warn_unused_result)) {
-#ifndef UNIV_HOTBACKUP
-    if (space_id == dict_sys_t::s_log_space_first_id) {
-      return (m_shards[REDO_SHARD]);
-
-    } else if (fsp_is_undo_tablespace(space_id)) {
-      const size_t limit = space_id % UNDO_SHARDS;
-
-      return (m_shards[UNDO_SHARDS_START + limit]);
-    }
-
-    ut_ad(m_shards.size() == MAX_SHARDS);
-
-    return (m_shards[space_id % UNDO_SHARDS_START]);
-#else  /* !UNIV_HOTBACKUP */
-    ut_ad(m_shards.size() == 1);
-
-    return (m_shards[0]);
-#endif /* !UNIV_HOTBACKUP */
-  }
->>>>>>> 4869291f
-
-  /** Acquire all the mutexes. */
-  void mutex_acquire_all() const {
-#ifdef UNIV_HOTBACKUP
-<<<<<<< HEAD
   /** Extends all tablespaces to the size stored in the space header.
   During the mysqlbackup --apply-log phase we extended the spaces
   on-demand so that log records could be applied, but that may have
@@ -3360,9 +2173,7 @@
     return (nullptr);
   }
 
-  fil_node_t file;
-
-  memset(&file, 0x0, sizeof(file));
+  fil_node_t file{};
 
   file.name = mem_strdup(name);
 
@@ -3929,16 +2740,17 @@
   cover of the Fil_shard::mutex. We incremented the in_use counter
   before waiting for IO to stop. */
 
-  auto begin_time = ut_time();
+  auto begin_time = ut_time_monotonic();
   auto start_time = begin_time;
 
   /* Spam the log after every minute. Ignore any race here. */
 
   while (space->stop_ios) {
-    if ((ut_time() - start_time) == PRINT_INTERVAL_SECS) {
-      start_time = ut_time();
-
-      ib::warn(ER_IB_MSG_278, space->name, longlong{ut_time() - begin_time});
+    if ((ut_time_monotonic() - start_time) >= PRINT_INTERVAL_SECS) {
+      start_time = ut_time_monotonic();
+
+      ib::warn(ER_IB_MSG_278, space->name,
+               (long long)(ut_time_monotonic() - begin_time));
     }
 
 #ifndef UNIV_HOTBACKUP
@@ -4030,7 +2842,7 @@
     os_thread_yield();
   }
 
-  auto begin_time = ut_time();
+  auto begin_time = ut_time_monotonic();
   auto start_time = begin_time;
 
   for (size_t i = 0; i < 3; ++i) {
@@ -4048,11 +2860,11 @@
 
     while (fil_system->m_max_n_open <= s_n_open &&
            !fil_system->close_file_in_all_LRU(i > 1)) {
-      if (ut_time() - start_time == PRINT_INTERVAL_SECS) {
-        start_time = ut_time();
+      if (ut_time_monotonic() - start_time >= PRINT_INTERVAL_SECS) {
+        start_time = ut_time_monotonic();
 
         ib::warn(ER_IB_MSG_279) << "Trying to close a file for "
-                                << ut_time() - begin_time << " seconds"
+                                << start_time - begin_time << " seconds"
                                 << ". Configuration only allows for "
                                 << fil_system->m_max_n_open << " open files.";
       }
@@ -4249,6 +3061,24 @@
 
   return (true);
 }
+
+#ifdef UNIV_HOTBACKUP
+/** Frees a space object from the tablespace memory cache.
+Closes a tablespaces' files but does not delete them.
+There must not be any pending i/o's or flushes on the files.
+@param[in]	space_id	Tablespace ID
+@return true if success */
+bool meb_fil_space_free(space_id_t space_id) {
+  bool success = fil_space_free(space_id, false);
+
+  if (success && space_id == dict_sys_t::s_log_space_first_id) {
+    /* we freed redo log tablespace, clear the global variable for it */
+    fil_space_t::s_redo_space = nullptr;
+  }
+
+  return (success);
+}
+#endif /* UNIV_HOTBACKUP */
 
 /** Create a space memory object and put it to the fil_system hash table.
 The tablespace name is independent from the tablespace file-name.
@@ -4740,8 +3570,9 @@
 void Fil_system::wait_for_changed_page_tracker() noexcept {
   // Must check both flags as it's possible for this to be called during
   // server startup with srv_track_changed_pages == true but
-  // srv_redo_log_thread_started == false
-  if (srv_track_changed_pages && srv_redo_log_thread_started)
+  // srv_thread_is_active(srv_threads.m_changed_page_tracker) == false
+  if (srv_track_changed_pages &&
+      srv_thread_is_active(srv_threads.m_changed_page_tracker))
     os_event_wait(srv_redo_log_tracked_event);
 }
 
@@ -5613,8 +4444,8 @@
   when we drop the database the remove directory will fail. */
   if (space->purpose != FIL_TYPE_TEMPORARY) {
 #ifdef UNIV_HOTBACKUP
-  /* When replaying the operation in MySQL Enterprise
-  Backup, we do not try to write any log record. */
+    /* When replaying the operation in MySQL Enterprise
+    Backup, we do not try to write any log record. */
 #else /* UNIV_HOTBACKUP */
     /* Before deleting the file, write a log record about it, so that
     InnoDB crash recovery will expect the file to be gone.  Skip this
@@ -5797,7 +4628,6 @@
   fil_space_t *space = fil_space_get(old_space_id);
   std::string space_name(space->name);
   std::string file_name(space->files.front().name);
-  bool is_encrypted = FSP_FLAGS_GET_ENCRYPTION(space->flags);
 
   /* Delete the old file and space object. */
   dberr_t err = fil_delete_tablespace(old_space_id, BUF_REMOVE_ALL_NO_WRITE);
@@ -5827,8 +4657,7 @@
 
   os_file_close(fh);
 
-  uint32_t flags =
-      fsp_flags_init(univ_page_size, false, false, false, false, is_encrypted);
+  uint32_t flags = fsp_flags_init(univ_page_size, false, false, false, false);
 
   /* Delete the fil_space_t object for the new_space_id if it exists. */
   if (fil_space_get(new_space_id) != nullptr) {
@@ -6185,7 +5014,7 @@
   ulint count = 0;
   fil_node_t *file = nullptr;
   bool write_ddl_log = true;
-  auto start_time = ut_time();
+  auto start_time = ut_time_monotonic();
 
 #ifdef UNIV_DEBUG
   static uint32_t crash_injection_rename_tablespace_counter = 1;
@@ -6223,10 +5052,10 @@
        wait for the other thread to complete its operation. */
       mutex_release();
 
-      if (ut_time() - start_time >= PRINT_INTERVAL_SECS) {
+      if (ut_time_monotonic() - start_time >= PRINT_INTERVAL_SECS) {
         ib::warn(ER_IB_MSG_297);
 
-        start_time = ut_time();
+        start_time = ut_time_monotonic();
       }
 
       os_thread_sleep(1000000);
@@ -6574,17 +5403,21 @@
 
     ib::error(ER_IB_MSG_301, path);
 
-    if (error == OS_FILE_ALREADY_EXISTS) {
-      ib::error(ER_IB_MSG_302, path, path);
-
-      return (DB_TABLESPACE_EXISTS);
-    }
-
-    if (error == OS_FILE_DISK_FULL) {
-      return (DB_OUT_OF_DISK_SPACE);
-    }
-
-    return (DB_ERROR);
+    switch (error) {
+      case OS_FILE_ALREADY_EXISTS:
+        ib::error(ER_IB_MSG_UNEXPECTED_FILE_EXISTS, path, path);
+        return (DB_TABLESPACE_EXISTS);
+
+      case OS_FILE_NAME_TOO_LONG:
+        ib::error(ER_IB_MSG_TOO_LONG_PATH, path);
+        return (DB_TOO_LONG_PATH);
+
+      case OS_FILE_DISK_FULL:
+        return (DB_OUT_OF_DISK_SPACE);
+
+      default:
+        return (DB_ERROR);
+    }
   }
 
   bool atomic_write;
@@ -7594,666 +6427,8 @@
   auto space = fil_system->get_space_by_name(name);
 
   return ((space == nullptr) ? SPACE_UNKNOWN : space->id);
-=======
-    ut_ad(m_shards.size() == 1);
-#endif /* UNIV_HOTBACKUP */
-
-    for (auto shard : m_shards) {
-      shard->mutex_acquire();
-    }
-  }
-
-  /** Release all the mutexes. */
-  void mutex_release_all() const {
-#ifdef UNIV_HOTBACKUP
-    ut_ad(m_shards.size() == 1);
-#endif /* UNIV_HOTBACKUP */
-
-    for (auto shard : m_shards) {
-      shard->mutex_release();
-    }
-  }
-
-#ifdef UNIV_DEBUG
-
-  /** Checks the consistency of the tablespace cache.
-  @return true if ok */
-  bool validate() const MY_ATTRIBUTE((warn_unused_result));
-
-  /** Check if all mutexes are owned
-  @return true if all owned. */
-  bool mutex_owned_all() const MY_ATTRIBUTE((warn_unused_result)) {
-#ifdef UNIV_HOTBACKUP
-    ut_ad(m_shards.size() == 1);
-#endif /* UNIV_HOTBACKUP */
-
-    for (const auto shard : m_shards) {
-      ut_ad(shard->mutex_owned());
-    }
-
-    return (true);
-  }
-
-#endif /* UNIV_DEBUG */
-
-  /** Rename a tablespace.  Use the space_id to find the shard.
-  @param[in]	space_id	tablespace ID
-  @param[in]	old_name	old tablespace name
-  @param[in]	new_name	new tablespace name
-  @return DB_SUCCESS on success */
-  dberr_t rename_tablespace_name(space_id_t space_id, const char *old_name,
-                                 const char *new_name)
-      MY_ATTRIBUTE((warn_unused_result));
-
-  /** Free the data structures required for recovery. */
-  void free_scanned_files() { m_dirs.clear(); }
-
-#ifdef UNIV_HOTBACKUP
-  /** Extends all tablespaces to the size stored in the space header.
-  During the mysqlbackup --apply-log phase we extended the spaces
-  on-demand so that log records could be applied, but that may have
-  left spaces still too small compared to the size stored in the space
-  header. */
-  void meb_extend_tablespaces_to_stored_len() {
-    ut_ad(m_shards.size() == 1);
-
-    /* We use a single shard for MEB. */
-    auto shard = shard_by_id(SPACE_UNKNOWN);
-
-    shard->mutex_acquire();
-
-    shard->meb_extend_tablespaces_to_stored_len();
-
-    shard->mutex_release();
-  }
-
-  /** Process a file name passed as an input
-  Wrapper around meb_name_process()
-  @param[in,out]	name		absolute path of tablespace file
-  @param[in]	space_id	The tablespace ID
-  @param[in]	deleted		true if MLOG_FILE_DELETE */
-  void meb_name_process(char *name, space_id_t space_id, bool deleted);
-
-#endif /* UNIV_HOTBACKUP */
-
- private:
-  /** Open an ibd tablespace and add it to the InnoDB data structures.
-  This is similar to fil_ibd_open() except that it is used while
-  processing the redo log, so the data dictionary is not available
-  and very little validation is done. The tablespace name is extracted
-  from the dbname/tablename.ibd portion of the filename, which assumes
-  that the file is a file-per-table tablespace.  Any name will do for
-  now.  General tablespace names will be read from the dictionary after
-  it has been recovered.  The tablespace flags are read at this time
-  from the first page of the file in validate_for_recovery().
-  @param[in]	space_id	tablespace ID
-  @param[in]	path		path/to/databasename/tablename.ibd
-  @param[out]	space		the tablespace, or nullptr on error
-  @return status of the operation */
-  fil_load_status ibd_open_for_recovery(space_id_t space_id,
-                                        const std::string &path,
-                                        fil_space_t *&space)
-      MY_ATTRIBUTE((warn_unused_result));
-
- private:
-  /** Fil_shards managed */
-  Fil_shards m_shards;
-
-  /** n_open is not allowed to exceed this */
-  const size_t m_max_n_open;
-
-  /** Maximum space id in the existing tables, or assigned during
-  the time mysqld has been up; at an InnoDB startup we scan the
-  data dictionary and set here the maximum of the space id's of
-  the tables there */
-  space_id_t m_max_assigned_id;
-
-  /** true if fil_space_create() has issued a warning about
-  potential space_id reuse */
-  bool m_space_id_reuse_warned;
-
-  /** List of tablespaces that have been relocated. We need to
-  update the DD when it is safe to do so. */
-  dd_fil::Tablespaces m_moved;
-
-  /** Tablespace directories scanned at startup */
-  Tablespace_dirs m_dirs;
-
-  // Disable copying
-  Fil_system(Fil_system &&) = delete;
-  Fil_system(const Fil_system &) = delete;
-  Fil_system &operator=(const Fil_system &) = delete;
-
-  friend class Fil_shard;
-};
-
-/** The tablespace memory cache. This variable is nullptr before the module is
-initialized. */
-static Fil_system *fil_system = nullptr;
-
-/** Total number of open files. */
-std::atomic_size_t Fil_shard::s_n_open;
-
-/** Slot reserved for opening a file. */
-std::atomic_size_t Fil_shard::s_open_slot;
-
-#ifdef UNIV_HOTBACKUP
-static ulint srv_data_read;
-static ulint srv_data_written;
-#endif /* UNIV_HOTBACKUP */
-
-/** Replay a file rename operation if possible.
-@param[in]	page_id		Space ID and first page number in the file
-@param[in]	old_name	old file name
-@param[in]	new_name	new file name
-@return	whether the operation was successfully applied (the name did not exist,
-or new_name did not exist and name was successfully renamed to new_name)  */
-static bool fil_op_replay_rename(const page_id_t &page_id,
-                                 const std::string &old_name,
-                                 const std::string &new_name)
-    MY_ATTRIBUTE((warn_unused_result));
-
-#ifdef UNIV_DEBUG
-/** Try fil_validate() every this many times */
-static const size_t FIL_VALIDATE_SKIP = 17;
-/** Checks the consistency of the tablespace cache some of the time.
-@return true if ok or the check was skipped */
-static bool fil_validate_skip() {
-/** The fil_validate() call skip counter. Use a signed type
-because of the race condition below. */
-#ifdef UNIV_HOTBACKUP
-  static meb::Mutex meb_mutex;
-
-  meb_mutex.lock();
-#endif /* UNIV_HOTBACKUP */
-  static int fil_validate_count = FIL_VALIDATE_SKIP;
-
-  /* There is a race condition below, but it does not matter,
-  because this call is only for heuristic purposes. We want to
-  reduce the call frequency of the costly fil_validate() check
-  in debug builds. */
-  --fil_validate_count;
-
-  if (fil_validate_count > 0) {
-#ifdef UNIV_HOTBACKUP
-    meb_mutex.unlock();
-#endif /* UNIV_HOTBACKUP */
-    return (true);
-  }
-
-  fil_validate_count = FIL_VALIDATE_SKIP;
-#ifdef UNIV_HOTBACKUP
-  meb_mutex.unlock();
-#endif /* UNIV_HOTBACKUP */
-
-  return (fil_validate());
-}
-
-/** Validate a shard */
-void Fil_shard::validate() const {
-  mutex_acquire();
-
-  size_t n_open = 0;
-
-  for (auto elem : m_spaces) {
-    page_no_t size = 0;
-    auto space = elem.second;
-
-    for (const auto &file : space->files) {
-      ut_a(file.is_open || !file.n_pending);
-
-      if (file.is_open) {
-        ++n_open;
-      }
-
-      size += file.size;
-    }
-
-    ut_a(space->size == size);
-  }
-
-  UT_LIST_CHECK(m_LRU);
-
-  for (auto file = UT_LIST_GET_FIRST(m_LRU); file != nullptr;
-       file = UT_LIST_GET_NEXT(LRU, file)) {
-    ut_a(file->is_open);
-    ut_a(file->n_pending == 0);
-    ut_a(fil_system->space_belongs_in_LRU(file->space));
-  }
-
-  mutex_release();
-}
-
-/** Checks the consistency of the tablespace cache.
-@return true if ok */
-bool Fil_system::validate() const {
-  for (const auto shard : m_shards) {
-    shard->validate();
-  }
-
-  return (true);
-}
-/** Checks the consistency of the tablespace cache.
-@return true if ok */
-bool fil_validate() { return (fil_system->validate()); }
-#endif /* UNIV_DEBUG */
-
-/** Constructor.
-@param[in]	n_shards	Number of shards to create
-@param[in]	max_open	Maximum number of open files */
-Fil_system::Fil_system(size_t n_shards, size_t max_open)
-    : m_shards(),
-      m_max_n_open(max_open),
-      m_max_assigned_id(),
-      m_space_id_reuse_warned() {
-  ut_ad(Fil_shard::s_open_slot == 0);
-  Fil_shard::s_open_slot = EMPTY_OPEN_SLOT;
-
-  for (size_t i = 0; i < n_shards; ++i) {
-    auto shard = UT_NEW_NOKEY(Fil_shard(i));
-
-    m_shards.push_back(shard);
-  }
-}
-
-/** Destructor */
-Fil_system::~Fil_system() {
-  ut_ad(Fil_shard::s_open_slot == EMPTY_OPEN_SLOT);
-
-  Fil_shard::s_open_slot = 0;
-
-  for (auto shard : m_shards) {
-    UT_DELETE(shard);
-  }
-
-  m_shards.clear();
-}
-
-/** Determines if a file belongs to the least-recently-used list.
-@param[in]	space		Tablespace to check
-@return true if the file belongs to m_LRU. */
-bool Fil_system::space_belongs_in_LRU(const fil_space_t *space) {
-  switch (space->purpose) {
-    case FIL_TYPE_TEMPORARY:
-    case FIL_TYPE_LOG:
-      return (false);
-
-    case FIL_TYPE_TABLESPACE:
-      return (fsp_is_ibd_tablespace(space->id));
-
-    case FIL_TYPE_IMPORT:
-      return (true);
-  }
-
-  ut_ad(0);
-  return (false);
-}
-
-/** Constructor
-@param[in]	shard_id	Shard ID  */
-Fil_shard::Fil_shard(size_t shard_id)
-    : m_id(shard_id), m_spaces(), m_names(), m_modification_counter() {
-  mutex_create(LATCH_ID_FIL_SHARD, &m_mutex);
-
-  UT_LIST_INIT(m_LRU, &fil_node_t::LRU);
-
-  UT_LIST_INIT(m_unflushed_spaces, &fil_space_t::unflushed_spaces);
-}
-
-/** Wait for an empty slot to reserve for opening a file.
-@return true on success. */
-bool Fil_shard::reserve_open_slot(size_t shard_id) {
-  size_t expected = EMPTY_OPEN_SLOT;
-
-  return (s_open_slot.compare_exchange_weak(expected, shard_id));
-}
-
-/** Release the slot reserved for opening a file.
-@param[in]	shard_id	ID of shard relasing the slot */
-void Fil_shard::release_open_slot(size_t shard_id) {
-  size_t expected = shard_id;
-
-  while (!s_open_slot.compare_exchange_weak(expected, EMPTY_OPEN_SLOT)) {
-  };
-}
-
-/** Map the space ID and name to the tablespace instance.
-@param[in]	space		Tablespace instance */
-void Fil_shard::space_add(fil_space_t *space) {
-  ut_ad(mutex_owned());
-
-  {
-    auto it = m_spaces.insert(Spaces::value_type(space->id, space));
-
-    ut_a(it.second);
-  }
-
-  {
-    auto name = space->name;
-
-    auto it = m_names.insert(Names::value_type(name, space));
-
-    ut_a(it.second);
-  }
-}
-
-/** Add the file node to the LRU list if required.
-@param[in,out]	file		File for the tablespace */
-void Fil_shard::file_opened(fil_node_t *file) {
-  ut_ad(m_id == REDO_SHARD || mutex_owned());
-
-  if (Fil_system::space_belongs_in_LRU(file->space)) {
-    /* Put the file to the LRU list */
-    UT_LIST_ADD_FIRST(m_LRU, file);
-  }
-
-  ++s_n_open;
-
-  file->is_open = true;
-
-  fil_n_file_opened = s_n_open;
-}
-
-/** Remove the file node from the LRU list.
-@param[in,out]	file		File for the tablespace */
-void Fil_shard::remove_from_LRU(fil_node_t *file) {
-  ut_ad(mutex_owned());
-
-  if (Fil_system::space_belongs_in_LRU(file->space)) {
-    ut_ad(mutex_owned());
-
-    ut_a(UT_LIST_GET_LEN(m_LRU) > 0);
-
-    /* The file is in the LRU list, remove it */
-    UT_LIST_REMOVE(m_LRU, file);
-  }
-}
-
-/** Close a tablespace file based on tablespace ID.
-@param[in]	space_id	Tablespace ID
-@return false if space_id was not found. */
-bool Fil_shard::close_file(space_id_t space_id) {
-  mutex_acquire();
-
-  auto space = get_space_by_id(space_id);
-
-  if (space == nullptr) {
-    mutex_release();
-
-    return (false);
-  }
-
-  for (auto &file : space->files) {
-    while (file.in_use > 0) {
-      mutex_release();
-
-      os_thread_sleep(10000);
-
-      mutex_acquire();
-    }
-
-    if (file.is_open) {
-      close_file(&file, false);
-    }
-  }
-
-  mutex_release();
-
-  return (true);
-}
-
-/** Remap the tablespace to the new name.
-@param[in]	space		Tablespace instance, with old name.
-@param[in]	new_name	New tablespace name */
-void Fil_shard::update_space_name_map(fil_space_t *space,
-                                      const char *new_name) {
-  ut_ad(mutex_owned());
-
-  ut_ad(m_spaces.find(space->id) != m_spaces.end());
-
-  m_names.erase(space->name);
-
-  auto it = m_names.insert(Names::value_type(new_name, space));
-
-  ut_a(it.second);
-}
-
-/** Check if the basename of a filepath is an undo tablespace name
-@param[in]	name	Tablespace name
-@return true if it is an undo tablespace name */
-bool Fil_path::is_undo_tablespace_name(const std::string &name) {
-  if (name.empty()) {
-    return (false);
-  }
-
-  std::string basename(name);
-
-  auto sep = basename.find_last_of(SEPARATOR);
-
-  if (sep != std::string::npos) {
-    basename.erase(basename.begin(), basename.begin() + sep + 1);
-  }
-
-  const auto end = basename.end();
-
-  /* 5 is the minimum length for an explicit undo space name.
-  It must be at least this long; "_.ibu". */
-  if (basename.length() <= strlen(DOT_IBU)) {
-    return (false);
-  }
-
-  /* Implicit undo names can come in two formats: undo_000 and undo000.
-  Check for both. */
-  size_t u = (*(end - 4) == '_') ? 1 : 0;
-
-  if (basename.length() == sizeof("undo000") - 1 + u &&
-      *(end - 7 - u) == 'u' && /* 'u' */
-      *(end - 6 - u) == 'n' && /* 'n' */
-      *(end - 5 - u) == 'd' && /* 'd' */
-      *(end - 4 - u) == 'o' && /* 'o' */
-      isdigit(*(end - 3)) &&   /* 'n' */
-      isdigit(*(end - 2)) &&   /* 'n' */
-      isdigit(*(end - 1))) {   /* 'n' */
-    return (true);
-  }
-
-  if (basename.substr(basename.length() - 4, 4) == DOT_IBU) {
-    return (true);
-  }
-
-  return (false);
-}
-
-/** Add a space ID to filename mapping.
-@param[in]	space_id	Tablespace ID
-@param[in]	name		File name.
-@return number of files that map to the space ID */
-size_t Tablespace_files::add(space_id_t space_id, const std::string &name) {
-  ut_a(space_id != TRX_SYS_SPACE);
-
-  Names *names;
-
-  if (Fil_path::is_undo_tablespace_name(name)) {
-    if (!dict_sys_t::is_reserved(space_id) &&
-        0 == strncmp(name.c_str(), "undo_", 5)) {
-      ib::warn(ER_IB_MSG_267) << "Tablespace '" << name << "' naming"
-                              << " format is like an undo tablespace"
-                              << " but its ID " << space_id << " is not"
-                              << " in the undo tablespace range";
-    }
-
-    names = &m_undo_paths[space_id];
-
-  } else {
-    ut_ad(Fil_path::has_suffix(IBD, name.c_str()));
-
-    names = &m_ibd_paths[space_id];
-  }
-
-  names->push_back(name);
-
-  return (names->size());
-}
-
-/** Reads data from a space to a buffer. Remember that the possible incomplete
-blocks at the end of file are ignored: they are not taken into account when
-calculating the byte offset within a space.
-@param[in]	page_id		page id
-@param[in]	page_size	page size
-@param[in]	byte_offset	remainder of offset in bytes; in aio this
-must be divisible by the OS block size
-@param[in]	len		how many bytes to read; this must not cross a
-file boundary; in aio this must be a block size multiple
-@param[in,out]	buf		buffer where to store data read; in aio this
-must be appropriately aligned
-@return DB_SUCCESS, or DB_TABLESPACE_DELETED if we are trying to do
-i/o on a tablespace which does not exist */
-static dberr_t fil_read(const page_id_t &page_id, const page_size_t &page_size,
-                        ulint byte_offset, ulint len, void *buf) {
-  return (fil_io(IORequestRead, true, page_id, page_size, byte_offset, len, buf,
-                 nullptr));
-}
-
-/** Writes data to a space from a buffer. Remember that the possible incomplete
-blocks at the end of file are ignored: they are not taken into account when
-calculating the byte offset within a space.
-@param[in]	page_id		page id
-@param[in]	page_size	page size
-@param[in]	byte_offset	remainder of offset in bytes; in aio this
-must be divisible by the OS block size
-@param[in]	len		how many bytes to write; this must not cross
-a file boundary; in aio this must be a block size multiple
-@param[in]	buf		buffer from which to write; in aio this must
-be appropriately aligned
-@return DB_SUCCESS, or DB_TABLESPACE_DELETED if we are trying to do
-        I/O on a tablespace which does not exist */
-static dberr_t fil_write(const page_id_t &page_id, const page_size_t &page_size,
-                         ulint byte_offset, ulint len, void *buf) {
-  ut_ad(!srv_read_only_mode);
-
-  return (fil_io(IORequestWrite, true, page_id, page_size, byte_offset, len,
-                 buf, nullptr));
-}
-
-/** Look up a tablespace. The caller should hold an InnoDB table lock or
-a MDL that prevents the tablespace from being dropped during the operation,
-or the caller should be in single-threaded crash recovery mode (no user
-connections that could drop tablespaces). If this is not the case,
-fil_space_acquire() and fil_space_release() should be used instead.
-@param[in]	space_id	Tablespace ID
-@return tablespace, or nullptr if not found */
-fil_space_t *fil_space_get(space_id_t space_id) {
-  auto shard = fil_system->shard_by_id(space_id);
-
-  shard->mutex_acquire();
-
-  fil_space_t *space = shard->get_space_by_id(space_id);
-
-  shard->mutex_release();
-
-  return (space);
-}
-
-#ifndef UNIV_HOTBACKUP
-
-/** Returns the latch of a file space.
-@param[in]	space_id	Tablespace ID
-@return latch protecting storage allocation */
-rw_lock_t *fil_space_get_latch(space_id_t space_id) {
-  auto shard = fil_system->shard_by_id(space_id);
-
-  shard->mutex_acquire();
-
-  fil_space_t *space = shard->get_space_by_id(space_id);
-
-  shard->mutex_release();
-
-  return (&space->latch);
-}
-
-#ifdef UNIV_DEBUG
-
-/** Gets the type of a file space.
-@param[in]	space_id	Tablespace ID
-@return file type */
-fil_type_t fil_space_get_type(space_id_t space_id) {
-  auto shard = fil_system->shard_by_id(space_id);
-
-  shard->mutex_acquire();
-
-  auto space = shard->get_space_by_id(space_id);
-
-  shard->mutex_release();
-
-  return (space->purpose);
-}
-
-#endif /* UNIV_DEBUG */
-
-/** Note that a tablespace has been imported.
-It is initially marked as FIL_TYPE_IMPORT so that no logging is
-done during the import process when the space ID is stamped to each page.
-Now we change it to FIL_SPACE_TABLESPACE to start redo and undo logging.
-NOTE: temporary tablespaces are never imported.
-@param[in]	space_id	Tablespace ID */
-void fil_space_set_imported(space_id_t space_id) {
-  auto shard = fil_system->shard_by_id(space_id);
-
-  shard->mutex_acquire();
-
-  fil_space_t *space = shard->get_space_by_id(space_id);
-
-  ut_ad(space->purpose == FIL_TYPE_IMPORT);
-  space->purpose = FIL_TYPE_TABLESPACE;
-
-  shard->mutex_release();
-}
-#endif /* !UNIV_HOTBACKUP */
-
-/** Checks if all the file nodes in a space are flushed. The caller must hold
-the fil_system mutex.
-@param[in]	space		Tablespace to check
-@return true if all are flushed */
-bool Fil_shard::space_is_flushed(const fil_space_t *space) {
-  ut_ad(mutex_owned());
-
-  for (const auto &file : space->files) {
-    if (file.modification_counter > file.flush_counter) {
-      ut_ad(!fil_buffering_disabled(space));
-      return (false);
-    }
-  }
-
-  return (true);
-}
-
-#if !defined(NO_FALLOCATE) && defined(UNIV_LINUX)
-
-#include <sys/ioctl.h>
-
-/** FusionIO atomic write control info */
-#define DFS_IOCTL_ATOMIC_WRITE_SET _IOW(0x95, 2, uint)
-
-/** Try and enable FusionIO atomic writes.
-@param[in] file		OS file handle
-@return true if successful */
-bool fil_fusionio_enable_atomic_write(pfs_os_file_t file) {
-  if (srv_unix_file_flush_method == SRV_UNIX_O_DIRECT) {
-    uint atomic = 1;
-
-    ut_a(file.m_file != -1);
-
-    if (ioctl(file.m_file, DFS_IOCTL_ATOMIC_WRITE_SET, &atomic) != -1) {
-      return (true);
-    }
-  }
-
-  return (false);
->>>>>>> 4869291f
-}
-#endif /* !NO_FALLOCATE && UNIV_LINUX */
-
-<<<<<<< HEAD
+}
+
 /** Fill the pages with NULs
 @param[in] file		Tablespace file
 @param[in] page_size	physical page size
@@ -8582,6 +6757,11 @@
   for (auto &elem : m_spaces) {
     auto space = elem.second;
 
+    if (space->purpose == FIL_TYPE_LOG) {
+      /* ignore redo log tablespace */
+      continue;
+    }
+
     ut_a(space->purpose == FIL_TYPE_TABLESPACE);
 
     /* No need to protect with a mutex, because this is
@@ -9199,7 +7379,7 @@
 
   if (s_n_open > fil_system->m_max_n_open + 5) {
     static ulint prev_time;
-    auto curr_time = ut_time();
+    auto curr_time = ut_time_monotonic();
 
     /* Spam the log after every minute. Ignore any race here. */
 
@@ -9482,11 +7662,6 @@
     return;
   }
 
-  /* Make any active clone operation to abort, in case
-  log encryption is set after clone operation is started. */
-  clone_mark_abort(true);
-  clone_mark_active();
-
   if (req_type.is_log()) {
 #ifdef UNIV_DEBUG
     const space_id_t redo_space_id = dict_sys_t::s_log_space_first_id;
@@ -9605,7 +7780,7 @@
         return (DB_TABLE_NOT_FOUND);
       }
 #else  /* !UNIV_HOTBACKUP */
-    /* In backup, is_under_construction() is always false */
+      /* In backup, is_under_construction() is always false */
 #endif /* !UNIV_HOTBACKUP */
     }
   }
@@ -9614,7 +7789,6 @@
   return (DB_ERROR);
 }
 
-#ifndef UNIV_HOTBACKUP
 /** Read or write log file data synchronously.
 @param[in]	type		IO context
 @param[in]	page_id		page id
@@ -9641,6 +7815,7 @@
   ut_ad(byte_offset < UNIV_PAGE_SIZE);
   ut_ad(UNIV_PAGE_SIZE == (ulong)(1 << UNIV_PAGE_SIZE_SHIFT));
 
+#ifndef UNIV_HOTBACKUP
   if (req_type.is_read()) {
     srv_stats.data_read.add(len);
 
@@ -9648,6 +7823,7 @@
     ut_ad(!srv_read_only_mode);
     srv_stats.data_written.add(len);
   }
+#endif
 
   fil_space_t *space = get_space_by_id(page_id.space());
 
@@ -9705,7 +7881,6 @@
 
   return (err);
 }
-#endif /* !UNIV_HOTBACKUP */
 
 /** Read or write data. This operation could be asynchronous (aio).
 @param[in]	type		IO context
@@ -10005,7 +8180,6 @@
   return (err);
 }
 
-#ifndef UNIV_HOTBACKUP
 /** Read or write redo log data (synchronous buffered IO).
 @param[in]	type		IO context
 @param[in]	page_id		where to read or write
@@ -10031,6 +8205,7 @@
 #endif /* _WIN32  || WIN_ASYNC_IO*/
 }
 
+#ifndef UNIV_HOTBACKUP
 /** Waits for an AIO operation to complete. This function is used to write the
 handler for completed requests. The aio array of pending requests is divided
 into segments (see os0file.cc for more info). The thread specifies which
@@ -10049,7 +8224,7 @@
   ut_a(err == DB_SUCCESS);
 
   if (file == nullptr) {
-    ut_ad(srv_shutdown_state == SRV_SHUTDOWN_EXIT_THREADS);
+    ut_ad(srv_shutdown_state.load() == SRV_SHUTDOWN_EXIT_THREADS);
     return;
   }
 
@@ -11491,6 +9666,35 @@
 #endif /* _WIN32 */
 
   return (false);
+}
+
+bool Fil_path::is_circular() const {
+  size_t first;
+
+  /* Find the first named directory.  It is OK for a path to
+  start with "../../../dir". */
+  for (first = 0; m_path[first] == OS_SEPARATOR || m_path[first] == '.';
+       ++first)
+    ;
+
+  size_t back_up = m_path.find(SLASH_DOT_DOT_SLASH, first);
+  if (back_up == std::string::npos) {
+    return (false);
+  }
+
+#ifndef _WIN32
+  /* If the path contains a symlink before the /../ and the platform
+  is not Windows, then '/../' does not go bback through the symlink,
+  so it is not circular.  It refers to the parent of the symlinked
+  location and we must allow it. On Windows, it backs up to the directory
+  where the symlink starts, which is a circular reference. */
+  std::string up_path = m_path.substr(0, back_up);
+  if (my_is_symlink(up_path.c_str(), NULL)) {
+    return (false);
+  }
+#endif /* _WIN32 */
+
+  return (true);
 }
 
 /** Sets the flags of the tablespace. The tablespace must be locked
@@ -11739,8265 +9943,6 @@
   size_t failed = 0;
   size_t batch_size = 0;
   bool print_msg = false;
-  auto start_time = ut_time();
-
-  /* If some file paths have changed then update the DD */
-  for (auto &tablespace : m_moved) {
-    dberr_t err;
-
-    auto old_path = std::get<dd_fil::OLD_PATH>(tablespace);
-
-    auto space_name = std::get<dd_fil::SPACE_NAME>(tablespace);
-
-    auto new_path = std::get<dd_fil::NEW_PATH>(tablespace);
-    auto object_id = std::get<dd_fil::OBJECT_ID>(tablespace);
-
-    err = dd_rename_tablespace(object_id, space_name.c_str(), new_path.c_str());
-
-    if (err != DB_SUCCESS) {
-      ib::error(ER_IB_MSG_345) << "Unable to update tablespace ID"
-                               << " " << object_id << " "
-                               << " '" << old_path << "' to"
-                               << " '" << new_path << "'";
-
-      ++failed;
-    }
-
-    ++count;
-
-    if (ut_time() - start_time >= PRINT_INTERVAL_SECS) {
-      ib::info(ER_IB_MSG_346) << "Processed " << count << "/" << m_moved.size()
-                              << " tablespace paths. Failures " << failed;
-
-      start_time = ut_time();
-      print_msg = true;
-    }
-
-    ++batch_size;
-
-    if (batch_size > 10000) {
-      innobase_commit_low(trx);
-
-      ib::info(ER_IB_MSG_347) << "Committed : " << batch_size;
-
-      batch_size = 0;
-
-      trx_start_if_not_started_xa(trx, false);
-    }
-  }
-
-  if (batch_size > 0) {
-    ib::info(ER_IB_MSG_348) << "Committed : " << batch_size;
-  }
-
-  innobase_commit_low(trx);
-
-  if (print_msg) {
-    ib::info(ER_IB_MSG_349) << "Updated " << count << " tablespace paths"
-                            << ", failures " << failed;
-  }
-
-  return (failed == 0 ? DB_SUCCESS : DB_ERROR);
-}
-
-/** Free the Tablespace_files instance.
-@param[in]	read_only_mode	true if InnoDB is started in read only mode.
-@return DB_SUCCESS if all OK */
-dberr_t fil_open_for_business(bool read_only_mode) {
-  return (fil_system->prepare_open_for_business(read_only_mode));
-}
-
-/** Replay a file rename operation for ddl replay.
-@param[in]	page_id		Space ID and first page number in the file
-@param[in]	old_name	old file name
-@param[in]	new_name	new file name
-@return	whether the operation was successfully applied (the name did not
-exist, or new_name did not exist and name was successfully renamed to
-new_name)  */
-bool fil_op_replay_rename_for_ddl(const page_id_t &page_id,
-                                  const char *old_name, const char *new_name) {
-  space_id_t space_id = page_id.space();
-  fil_space_t *space = fil_space_get(space_id);
-
-  if (space == nullptr && !fil_system->open_for_recovery(space_id)) {
-    ib::info(ER_IB_MSG_350)
-        << "Can not find space with space ID " << space_id
-        << " when replaying the DDL log "
-        << "rename from '" << old_name << "' to '" << new_name << "'";
-
-    return (true);
-  }
-
-  return (fil_op_replay_rename(page_id, old_name, new_name));
-}
-
-/** Lookup the tablespace ID for recovery and DDL log apply.
-@param[in]	space_id		Tablespace ID to lookup
-@return true if the space ID is known. */
-bool Fil_system::lookup_for_recovery(space_id_t space_id) {
-  ut_ad(recv_recovery_is_on() || Log_DDL::is_in_recovery());
-
-  /* Single threaded code, no need to acquire mutex. */
-  const auto result = get_scanned_files(space_id);
-
-  if (recv_recovery_is_on()) {
-    const auto &end = recv_sys->deleted.end();
-    const auto &it = recv_sys->deleted.find(space_id);
-
-    if (result.second == nullptr) {
-      /* If it wasn't deleted after finding it on disk then
-      we tag it as missing. */
-
-      if (it == end) {
-        recv_sys->missing_ids.insert(space_id);
-      }
-
-      return (false);
-    }
-
-    /* Check that it wasn't deleted. */
-
-    return (it == end);
-  }
-
-  return (result.second != nullptr);
-}
-
-/** Lookup the tablespace ID.
-@param[in]	space_id		Tablespace ID to lookup
-@return true if the space ID is known. */
-bool fil_tablespace_lookup_for_recovery(space_id_t space_id) {
-  return (fil_system->lookup_for_recovery(space_id));
-}
-
-/** Open a tablespace that has a redo/DDL log record to apply.
-@param[in]	space_id		Tablespace ID
-@return true if the open was successful */
-bool Fil_system::open_for_recovery(space_id_t space_id) {
-  ut_ad(recv_recovery_is_on() || Log_DDL::is_in_recovery());
-
-  if (!lookup_for_recovery(space_id)) {
-    return (false);
-  }
-
-  const auto result = get_scanned_files(space_id);
-
-  /* Duplicates should have been sorted out before start of recovery. */
-  ut_a(result.second->size() == 1);
-
-  const auto &filename = result.second->front();
-  const std::string path = result.first + filename;
-
-  fil_space_t *space;
-
-  auto status = ibd_open_for_recovery(space_id, path, space);
-
-  if (status == FIL_LOAD_OK) {
-    /* For encrypted tablespace, set key and iv. */
-    if (FSP_FLAGS_GET_ENCRYPTION(space->flags) && recv_sys->keys != nullptr) {
-      fil_tablespace_encryption_init(space);
-    }
-
-    if (!recv_sys->dblwr.deferred.empty()) {
-      buf_dblwr_recover_pages(space);
-    }
-
-    return (true);
-  }
-
-  return (false);
-}
-
-/** Open a tablespace that has a redo log record to apply.
-@param[in]	space_id		Tablespace ID
-@return true if the open was successful */
-bool fil_tablespace_open_for_recovery(space_id_t space_id) {
-  return (fil_system->open_for_recovery(space_id));
-}
-
-/** Lookup the tablespace ID and return the path to the file. The filename
-is ignored when testing for equality. Only the path up to the file name is
-considered for matching: e.g. ./test/a.ibd == ./test/b.ibd.
-@param[in]	dd_object_id	Server DD tablespace ID
-@param[in]	space_id	Tablespace ID to lookup
-@param[in]	space_name	Tablespace name
-@param[in]	old_path	Path in the data dictionary
-@param[out]	new_path	New path if scanned path not equal to path
-@return status of the match. */
-Fil_state fil_tablespace_path_equals(dd::Object_id dd_object_id,
-                                     space_id_t space_id,
-                                     const char *space_name,
-                                     std::string old_path,
-                                     std::string *new_path) {
-  ut_ad(Fil_path::has_suffix(IBD, old_path));
-
-  /* Single threaded code, no need to acquire mutex. */
-  const auto &end = recv_sys->deleted.end();
-  const auto result = fil_system->get_scanned_files(space_id);
-  const auto &it = recv_sys->deleted.find(space_id);
-
-  if (result.second == nullptr) {
-    /* If the DD has the path but --innodb-directories doesn't,
-    we need to check if the DD path is valid before we tag the
-    file as missing. */
-
-    if (Fil_path::get_file_type(old_path) == OS_FILE_TYPE_FILE) {
-      ib::info(ER_IB_MSG_352) << old_path << " found outside of"
-                              << " --innodb-directories setting";
-
-      return (Fil_state::MATCHES);
-    }
-
-    /* If it wasn't deleted during redo apply, we tag it
-    as missing. */
-
-    if (it == end && recv_recovery_is_on()) {
-      recv_sys->missing_ids.insert(space_id);
-    }
-
-    return (Fil_state::MISSING);
-  }
-
-  /* Check that it wasn't deleted. */
-  if (it != end) {
-    return (Fil_state::DELETED);
-  }
-
-  /* A file with this space_id was found during scanning.
-  Validate its location and see if it was moved.
-
-  Don't compare the full filename, there can be a mismatch if
-  there was a DDL in progress and we will end up renaming the path
-  in the DD dictionary. Such renames should be handled by the
-  atomic DDL "ddl_log". */
-
-  std::string old_dir{old_path};
-
-  /* Ignore the filename component of the old path. */
-  auto pos = old_dir.find_last_of(Fil_path::SEPARATOR);
-  if (pos == std::string::npos) {
-    old_dir = MySQL_datadir_path;
-  } else {
-    old_dir.resize(pos + 1);
-    ut_ad(Fil_path::is_separator(old_dir.back()));
-  }
-  old_dir = Fil_path::get_real_path(old_dir);
-
-  /* Build the new path from the scan path and the found path. */
-  std::string new_dir{result.first};
-
-  ut_ad(Fil_path::is_separator(new_dir.back()));
-
-  new_dir.append(result.second->front());
-
-  new_dir = Fil_path::get_real_path(new_dir);
-
-  /* Do not use a datafile that is in the wrong place. */
-  if (!Fil_path::is_valid_location(space_name, new_dir)) {
-    ib::info(ER_IB_MSG_353)
-        << "Cannot use scanned file " << new_dir << " for tablespace "
-        << space_name << " because it is not in a valid location.";
-
-    return (Fil_state::MISSING);
-  }
-
-  /* Ignore the filename component of the new path. */
-  pos = new_dir.find_last_of(Fil_path::SEPARATOR);
-
-  ut_ad(pos != std::string::npos);
-
-  new_dir.resize(pos + 1);
-
-  if (old_dir.compare(new_dir) != 0) {
-    *new_path = result.first + result.second->front();
-
-    fil_system->moved(dd_object_id, space_id, space_name, old_path, *new_path);
-
-    return (Fil_state::MOVED);
-  }
-
-  *new_path = old_path;
-
-  return (Fil_state::MATCHES);
-}
-
-#endif /* !UNIV_HOTBACKUP */
-
-/** This function should be called after recovery has completed.
-Check for tablespace files for which we did not see any MLOG_FILE_DELETE
-or MLOG_FILE_RENAME record. These could not be recovered.
-@return true if there were some filenames missing for which we had to
-        ignore redo log records during the apply phase */
-bool Fil_system::check_missing_tablespaces() {
-  bool missing = false;
-  auto &dblwr = recv_sys->dblwr;
-  const auto end = recv_sys->deleted.end();
-
-  /* Called in single threaded mode, no need to acquire the mutex. */
-
-  /* First check if we were able to restore all the doublewrite
-  buffer pages. If not then print a warning. */
-
-  for (auto &page : dblwr.deferred) {
-    space_id_t space_id;
-
-    space_id = page_get_space_id(page.m_page);
-
-    /* If the tablespace was in the missing IDs then we
-    know that the problem is elsewhere. If a file deleted
-    record was not found in the redo log and the tablespace
-    doesn't exist in the SYS_TABLESPACES file then it is
-    an error or data corruption. The special case is an
-    undo truncate in progress. */
-
-    if (recv_sys->deleted.find(space_id) == end &&
-        recv_sys->missing_ids.find(space_id) != recv_sys->missing_ids.end()) {
-      page_no_t page_no;
-
-      page_no = page_get_page_no(page.m_page);
-
-      ib::warn(ER_IB_MSG_1263)
-          << "Doublewrite page " << page.m_no << " for {space: " << space_id
-          << ", page_no:" << page_no << "} could not be restored."
-          << " File name unknown for tablespace ID " << space_id;
-    }
-
-    /* Free the memory. */
-    page.close();
-  }
-
-  dblwr.deferred.clear();
-
-  for (auto space_id : recv_sys->missing_ids) {
-    if (recv_sys->deleted.find(space_id) != end) {
-      continue;
-    }
-
-    const auto result = get_scanned_files(space_id);
-
-    if (result.second == nullptr) {
-      if (fsp_is_undo_tablespace(space_id)) {
-        /* This could happen if an undo truncate is in progress because
-        undo tablespace construction is not redo logged.  The DD is updated
-        at the end and may be out of sync. */
-        continue;
-      }
-
-      ib::error(ER_IB_MSG_354) << "Could not find any file associated with"
-                               << " the tablespace ID: " << space_id;
-      missing = true;
-
-    } else {
-      ut_a(!result.second->empty());
-    }
-  }
-
-  return (missing);
-}
-
-/** This function should be called after recovery has completed.
-Check for tablespace files for which we did not see any MLOG_FILE_DELETE
-or MLOG_FILE_RENAME record. These could not be recovered
-@return true if there were some filenames missing for which we had to
-        ignore redo log records during the apply phase */
-bool fil_check_missing_tablespaces() {
-  return (fil_system->check_missing_tablespaces());
-}
-
-/** Redo a tablespace create.
-@param[in]	ptr		redo log record
-@param[in]	end		end of the redo log buffer
-@param[in]	page_id		Tablespace Id and first page in file
-@param[in]	parsed_bytes	Number of bytes parsed so far
-@param[in]	parse_only	Don't apply, parse only
-@return pointer to next redo log record
-@retval nullptr if this log record was truncated */
-byte *fil_tablespace_redo_create(byte *ptr, const byte *end,
-                                 const page_id_t &page_id, ulint parsed_bytes,
-                                 bool parse_only) {
-  ut_a(page_id.page_no() == 0);
-
-  /* We never recreate the system tablespace. */
-  ut_a(page_id.space() != TRX_SYS_SPACE);
-
-  ut_a(parsed_bytes != ULINT_UNDEFINED);
-
-  /* Where 6 = flags (uint32_t) + name len (uint16_t). */
-  if (end <= ptr + 6) {
-    return (nullptr);
-  }
-
-#ifdef UNIV_HOTBACKUP
-  uint32_t flags = mach_read_from_4(ptr);
-#else
-    /* Skip the flags, not used here. */
-#endif /* UNIV_HOTBACKUP */
-
-  ptr += 4;
-
-  ulint len = mach_read_from_2(ptr);
-
-  ptr += 2;
-
-  /* Do we have the full/valid file name. */
-  if (end < ptr + len || len < 5) {
-    if (len < 5) {
-      char name[6];
-
-      snprintf(name, sizeof(name), "%.*s", (int)len, ptr);
-
-      ib::error(ER_IB_MSG_355) << "MLOG_FILE_CREATE : Invalid file name."
-                               << " Length (" << len << ") must be >= 5"
-                               << " and end in '.ibd'. File name in the"
-                               << " redo log is '" << name << "'";
-
-      recv_sys->found_corrupt_log = true;
-    }
-
-    return (nullptr);
-  }
-
-  char *name = reinterpret_cast<char *>(ptr);
-
-  Fil_path::normalize(name);
-
-  ptr += len;
-
-  if (!Fil_path::has_suffix(IBD, name)) {
-    recv_sys->found_corrupt_log = true;
-
-    return (nullptr);
-  }
-
-  if (parse_only) {
-    return (ptr);
-  }
-#ifdef UNIV_HOTBACKUP
-
-  meb_tablespace_redo_create(page_id, flags, name);
-
-#else  /* !UNIV_HOTBACKUP */
-
-  /* The first condition is true during normal server operation, the
-  second one during server startup after
-  recv_recovery_from_checkpoint_start has completed. */
-  if (!recv_recovery_is_on() || recv_lsn_checks_on) {
-    /* We are being called from online log tracking, file name
-    processing is a no-op, and specifically do not cause any DD
-    changes. */
-    return (ptr);
-  }
-
-  const auto result = fil_system->get_scanned_files(page_id.space());
-
-  if (result.second == nullptr) {
-    /* No file maps to this tablespace ID. It's possible that
-    the file was deleted later or is misisng. */
-
-    return (ptr);
-  }
-
-  auto abs_name = Fil_path::get_real_path(name);
-
-  /* Duplicates should have been sorted out before we get here. */
-  ut_a(result.second->size() == 1);
-
-  /* It's possible that the tablespace file was renamed later. */
-  if (result.second->front().compare(abs_name) == 0) {
-    bool success;
-
-    success = fil_tablespace_open_for_recovery(page_id.space());
-
-    if (!success) {
-      ib::info(ER_IB_MSG_356) << "Create '" << abs_name << "' failed!";
-    }
-  }
-#endif /* UNIV_HOTBACKUP */
-
-  return (ptr);
-}
-
-/** Redo a tablespace rename.
-This function doesn't do anything, simply parses the redo log record.
-@param[in]	ptr		redo log record
-@param[in]	end		end of the redo log buffer
-@param[in]	page_id		Tablespace Id and first page in file
-@param[in]	parsed_bytes	Number of bytes parsed so far
-@param[in]	parse_only	Don't apply, parse only
-@return pointer to next redo log record
-@retval nullptr if this log record was truncated */
-byte *fil_tablespace_redo_rename(byte *ptr, const byte *end,
-                                 const page_id_t &page_id, ulint parsed_bytes,
-                                 bool parse_only) {
-  ut_a(page_id.page_no() == 0);
-
-  /* We never recreate the system tablespace. */
-  ut_a(page_id.space() != TRX_SYS_SPACE);
-
-  ut_a(parsed_bytes != ULINT_UNDEFINED);
-
-  /* Where 2 = from name len (uint16_t). */
-  if (end <= ptr + 2) {
-    return (nullptr);
-  }
-
-  /* Read and check the RENAME FROM_NAME. */
-  ulint from_len = mach_read_from_2(ptr);
-
-  ptr += 2;
-
-  /* Do we have the full/valid from and to file names. */
-  if (end < ptr + from_len || from_len < 5) {
-    if (from_len < 5) {
-      char name[6];
-
-      snprintf(name, sizeof(name), "%.*s", (int)from_len, ptr);
-
-      ib::info(ER_IB_MSG_357) << "MLOG_FILE_RENAME: Invalid from file name."
-                              << " Length (" << from_len << ") must be >= 5"
-                              << " and end in '.ibd'. File name in the"
-                              << " redo log is '" << name << "'";
-    }
-
-    return (nullptr);
-  }
-
-  char *from_name = reinterpret_cast<char *>(ptr);
-
-  Fil_path::normalize(from_name);
-
-  auto abs_from_name = Fil_path::get_real_path(from_name);
-
-  ptr += from_len;
-
-  if (!Fil_path::has_suffix(IBD, abs_from_name)) {
-    ib::error(ER_IB_MSG_358)
-        << "MLOG_FILE_RENAME: From file name doesn't end in"
-        << " .ibd. File name in the redo log is '" << from_name << "'";
-
-    recv_sys->found_corrupt_log = true;
-
-    return (nullptr);
-  }
-
-  /* Read and check the RENAME TO_NAME. */
-
-  ulint to_len = mach_read_from_2(ptr);
-
-  ptr += 2;
-
-  if (end < ptr + to_len || to_len < 5) {
-    if (to_len < 5) {
-      char name[6];
-
-      snprintf(name, sizeof(name), "%.*s", (int)to_len, ptr);
-
-      ib::info(ER_IB_MSG_359) << "MLOG_FILE_RENAME: Invalid to file name."
-                              << " Length (" << to_len << ") must be >= 5"
-                              << " and end in '.ibd'. File name in the"
-                              << " redo log is '" << name << "'";
-    }
-
-    return (nullptr);
-  }
-
-  char *to_name = reinterpret_cast<char *>(ptr);
-
-  ptr += to_len;
-
-  Fil_path::normalize(to_name);
-
-#ifdef UNIV_HOTBACKUP
-
-  if (!parse_only) {
-    meb_tablespace_redo_rename(page_id, from_name, to_name);
-  }
-
-#else  /* !UNIV_HOTBACKUP */
-
-  auto abs_to_name = Fil_path::get_real_path(to_name);
-
-  if (from_len == to_len && strncmp(to_name, from_name, to_len) == 0) {
-    ib::error(ER_IB_MSG_360)
-        << "MLOG_FILE_RENAME: The from and to name are the"
-        << " same: '" << from_name << "', '" << to_name << "'";
-
-    recv_sys->found_corrupt_log = true;
-
-    return (nullptr);
-  }
-
-  if (!Fil_path::has_suffix(IBD, abs_to_name)) {
-    ib::error(ER_IB_MSG_361)
-        << "MLOG_FILE_RENAME: To file name doesn't end in"
-        << " .ibd. File name in the redo log is '" << to_name << "'";
-
-    recv_sys->found_corrupt_log = true;
-
-    return (nullptr);
-  }
-#endif /* UNIV_HOTBACKUP */
-
-  return (ptr);
-}
-
-/** Redo a tablespace delete.
-@param[in]	ptr		redo log record
-@param[in]	end		end of the redo log buffer
-@param[in]	page_id		Tablespace Id and first page in file
-@param[in]	parsed_bytes	Number of bytes parsed so far
-@param[in]	parse_only	Don't apply, parse only
-@return pointer to next redo log record
-@retval nullptr if this log record was truncated */
-byte *fil_tablespace_redo_delete(byte *ptr, const byte *end,
-                                 const page_id_t &page_id, ulint parsed_bytes,
-                                 bool parse_only) {
-  ut_a(page_id.page_no() == 0);
-
-  /* We never recreate the system tablespace. */
-  ut_a(page_id.space() != TRX_SYS_SPACE);
-
-  ut_a(parsed_bytes != ULINT_UNDEFINED);
-
-  /* Where 2 =  len (uint16_t). */
-  if (end <= ptr + 2) {
-    return (nullptr);
-  }
-
-  ulint len = mach_read_from_2(ptr);
-
-  ptr += 2;
-
-  /* Do we have the full/valid file name. */
-  if (end < ptr + len || len < 5) {
-    if (len < 5) {
-      char name[6];
-
-      snprintf(name, sizeof(name), "%.*s", (int)len, ptr);
-
-      ib::error(ER_IB_MSG_362) << "MLOG_FILE_DELETE : Invalid file name."
-                               << " Length (" << len << ") must be >= 5"
-                               << " and end in '.ibd'. File name in the"
-                               << " redo log is '" << name << "'";
-    }
-
-    return (nullptr);
-  }
-
-  char *name = reinterpret_cast<char *>(ptr);
-
-  Fil_path::normalize(name);
-
-  ptr += len;
-
-  if (!Fil_path::has_suffix(IBD, name)) {
-    recv_sys->found_corrupt_log = true;
-
-    return (nullptr);
-  }
-
-  if (parse_only) {
-    return (ptr);
-  }
-#ifdef UNIV_HOTBACKUP
-
-  meb_tablespace_redo_delete(page_id, name);
-
-#else  /* !UNIV_HOTBACKUP */
-
-  /* The first condition is true during normal server operation, the
-  second one during server startup after
-  recv_recovery_from_checkpoint_start has completed. */
-  if (!recv_recovery_is_on() || recv_lsn_checks_on) {
-    /* We are being called from online log tracking, file name
-    processing is a no-op, and specifically do not cause any DD
-    changes. */
-    return (ptr);
-  }
-
-  const auto result = fil_system->get_scanned_files(page_id.space());
-
-  recv_sys->deleted.insert(page_id.space());
-  recv_sys->missing_ids.erase(page_id.space());
-
-  if (result.second == nullptr) {
-    /* No files map to this tablespace ID. The drop must
-    have succeeded. */
-
-    return (ptr);
-  }
-
-  /* Space_id_set should have been sorted out before we get here. */
-
-  ut_a(result.second->size() == 1);
-
-  auto abs_name = Fil_path::get_real_path(name);
-
-  ut_ad(!Fil_path::is_separator(abs_name.back()));
-
-  fil_space_free(page_id.space(), false);
-
-  bool success = fil_system->erase(page_id.space());
-  ut_a(success);
-#endif /* UNIV_HOTBACKUP */
-
-  return (ptr);
-}
-
-/** Parse and process an encryption redo record.
-@param[in]	ptr		redo log record
-@param[in]	end		end of the redo log buffer
-@param[in]	space_id	the tablespace ID
-@param[in]	apply		whether to apply the record
-@return log record end, nullptr if not a complete record */
-byte *fil_tablespace_redo_encryption(byte *ptr, const byte *end,
-                                     space_id_t space_id, bool apply) {
-  byte *iv = nullptr;
-  byte *key = nullptr;
-  bool is_new = false;
-
-#ifdef UNIV_DEBUG
-  bool is_allocated = false;
-#endif
-
-  fil_space_t *space = fil_space_get(space_id);
-
-  /* An undo space might be open but not have the ENCRYPTION bit set
-     in its header if the current value of innodb_undo_log_encrypt=OFF
-     and a crash occured between flushing this redo record and the header
-     page of the undo space.  So if the flag is missing, ignore the header
-     page. */
-  if (fsp_is_undo_tablespace(space_id) && space != nullptr &&
-      !FSP_FLAGS_GET_ENCRYPTION(space->flags)) {
-    space = nullptr;
-  }
-
-  if (!apply) {
-    // nothing
-  } else if (space == nullptr) {
-    if (recv_sys->keys == nullptr) {
-      recv_sys->keys = UT_NEW_NOKEY(recv_sys_t::Encryption_Keys());
-    }
-
-    for (auto &recv_key : *recv_sys->keys) {
-      if (recv_key.space_id == space_id) {
-        iv = recv_key.iv;
-        key = recv_key.ptr;
-      }
-    }
-
-#ifdef UNIV_DEBUG
-    if (key != nullptr) {
-      DBUG_EXECUTE_IF(
-          "dont_update_key_found_during_REDO_scan", is_allocated = true;
-          key = static_cast<byte *>(ut_malloc_nokey(ENCRYPTION_KEY_LEN));
-          iv = static_cast<byte *>(ut_malloc_nokey(ENCRYPTION_KEY_LEN)););
-    }
-#endif
-
-    if (key == nullptr) {
-      key = static_cast<byte *>(ut_malloc_nokey(ENCRYPTION_KEY_LEN));
-
-      iv = static_cast<byte *>(ut_malloc_nokey(ENCRYPTION_KEY_LEN));
-
-      is_new = true;
-    }
-
-  } else {
-    iv = space->encryption_iv;
-    key = space->encryption_key;
-  }
-
-  ulint offset;
-
-  offset = mach_read_from_2(ptr);
-  ptr += 2;
-
-  ulint len;
-
-  len = mach_read_from_2(ptr);
-  ptr += 2;
-
-  if (end < ptr + len) {
-    return (nullptr);
-  }
-
-  if (offset >= UNIV_PAGE_SIZE || len + offset > UNIV_PAGE_SIZE ||
-      len != ENCRYPTION_INFO_SIZE) {
-    recv_sys->found_corrupt_log = true;
-    return (nullptr);
-  }
-
-  if (apply && !Encryption::decode_encryption_info(key, iv, ptr)) {
-    recv_sys->found_corrupt_log = true;
-
-    ib::warn(ER_IB_MSG_364)
-        << "Encryption information"
-        << " in the redo log of space " << space_id << " is invalid";
-
-    return (nullptr);
-  }
-
-  ut_ad(len == ENCRYPTION_INFO_SIZE);
-
-  ptr += len;
-
-  if (!apply) return (ptr);
-
-  if (space == nullptr) {
-    if (is_new) {
-      recv_sys_t::Encryption_Key new_key;
-
-      new_key.iv = iv;
-      new_key.ptr = key;
-      new_key.space_id = space_id;
-
-      recv_sys->keys->push_back(new_key);
-    }
-  } else {
-    if (FSP_FLAGS_GET_ENCRYPTION(space->flags) ||
-        space->encryption_op_in_progress == ENCRYPTION) {
-      space->encryption_type = Encryption::AES;
-      space->encryption_klen = ENCRYPTION_KEY_LEN;
-    }
-  }
-
-#ifdef UNIV_DEBUG
-  if (is_allocated) {
-    DBUG_EXECUTE_IF("dont_update_key_found_during_REDO_scan", ut_free(key);
-                    ut_free(iv););
-  }
-#endif
-
-  return (ptr);
-}
-
-/** Tokenize a path specification. Convert relative paths to absolute paths.
-Check if the paths are valid and filter out invalid or unreadable directories.
-Sort and filter out duplicates from dirs.
-@param[in]	str		Path specification to tokenize
-@param[in]	delimiters	Delimiters */
-void Tablespace_dirs::tokenize_paths(const std::string &str,
-                                     const std::string &delimiters) {
-  std::string::size_type start = str.find_first_not_of(delimiters);
-  std::string::size_type end = str.find_first_of(delimiters, start);
-
-  using Paths = std::vector<std::pair<std::string, std::string>>;
-
-  Paths dirs;
-
-  /* Scan until 'end' and 'start' don't reach the end of string (npos) */
-  while (std::string::npos != start || std::string::npos != end) {
-    std::array<char, OS_FILE_MAX_PATH> dir;
-
-    dir.fill(0);
-
-    const auto path = str.substr(start, end - start);
-
-    ut_a(path.length() < dir.max_size());
-
-    std::copy(path.begin(), path.end(), dir.data());
-
-    /* Filter out paths that contain '*'. */
-    auto pos = path.find('*');
-
-    /* Filter out invalid path components. */
-
-    if (path == "/") {
-      ib::warn(ER_IB_MSG_365) << "Scan path '" << path << "' ignored";
-
-    } else if (pos == std::string::npos) {
-      Fil_path::normalize(dir.data());
-
-      std::string cur_path;
-      std::string d{dir.data()};
-
-      if (Fil_path::get_file_type(dir.data()) == OS_FILE_TYPE_DIR) {
-        cur_path = Fil_path::get_real_path(d);
-
-      } else {
-        cur_path = d;
-      }
-
-      if (!Fil_path::is_separator(d.back())) {
-        d.push_back(Fil_path::OS_SEPARATOR);
-      }
-
-      using value = Paths::value_type;
-
-      dirs.push_back(value(d, cur_path));
-
-    } else {
-      ib::warn(ER_IB_MSG_366) << "Scan path '" << path << "' ignored"
-                              << " contains '*'";
-    }
-
-    start = str.find_first_not_of(delimiters, end);
-
-    end = str.find_first_of(delimiters, start);
-  }
-
-  /* Remove duplicate paths by comparing the real paths.  Note, this
-  will change the order of the directory scan because of the sort. */
-
-  using type = Paths::value_type;
-
-  std::sort(dirs.begin(), dirs.end(), [](const type &lhs, const type &rhs) {
-    return (lhs.second < rhs.second);
-  });
-
-  dirs.erase(std::unique(dirs.begin(), dirs.end(),
-                         [](const type &lhs, const type &rhs) {
-                           return (lhs.second == rhs.second);
-                         }),
-             dirs.end());
-
-  /* Eliminate sub-trees */
-
-  Dirs scan_dirs;
-
-  for (size_t i = 0; i < dirs.size(); ++i) {
-    const auto &path_i = dirs[i].second;
-
-    for (size_t j = i + 1; j < dirs.size(); ++j) {
-      auto &path_j = dirs[j].second;
-
-      if (Fil_path::is_ancestor(path_i, path_j)) {
-        path_j.resize(0);
-      }
-    }
-  }
-
-  for (auto &dir : dirs) {
-    if (dir.second.length() == 0) {
-      continue;
-    }
-
-    Fil_path::normalize(dir.first);
-
-    m_dirs.push_back(Tablespace_files{dir.first});
-  }
-}
-
-/** Check whether we can rename the file
-@param[in]	space		Tablespace for which to rename
-@param[in]	name		Source file name
-@param[in]	df		Target file that exists on disk
-@return DB_SUCCESS if all OK */
-static dberr_t fil_rename_validate(fil_space_t *space, const std::string &name,
-                                   Datafile &df) {
-  dberr_t err = df.validate_for_recovery(space->id).error;
-
-  if (err == DB_TABLESPACE_NOT_FOUND) {
-    /* Tablespace header doesn't contain the expected
-    tablespace ID. This is can happen during truncate. */
-
-    return (err);
-
-  } else if (err != DB_SUCCESS) {
-    ib::warn(ER_IB_MSG_367) << "Failed to read the first page of the"
-                            << " file '" << df.filepath() << "'."
-                            << " You will need to verify and move the"
-                            << " file out of the way retry recovery.";
-
-    return (err);
-  }
-
-  auto file = &space->files.front();
-
-  if (strcmp(df.filepath(), file->name) == 0) {
-    /* Check if already points to the correct file.
-    Must have the same space ID */
-
-    ib::info(ER_IB_MSG_368) << "Tablespace ID already maps to: '"
-                            << df.filepath() << "', rename ignored.";
-
-    ut_a(df.space_id() == space->id);
-
-    return (DB_SUCCESS);
-
-  } else if (df.space_id() != space->id) {
-    /* Target file exists on disk but has a different
-    tablespce ID. The user should manually delete it. */
-
-    ib::error(ER_IB_MSG_369)
-        << "Cannot rename '" << name << "' to '" << df.filepath() << "'. File '"
-        << df.filepath() << "' tablespace ID " << df.space_id()
-        << " doesn't match the expected tablespace"
-        << " ID " << space->id << ". You will need to verify and move '"
-        << df.filepath() << "' manually and retry recovery!";
-
-    return (DB_ERROR);
-  }
-
-  /* Target file exists on disk and has the same ID. */
-
-  ib::error(ER_IB_MSG_370)
-      << "Cannot rename '" << name << "' to '" << df.filepath()
-      << "'. The File '" << df.filepath() << " already exists on"
-      << " disk. You will need to verify and move either file"
-      << " manually and retry recovery!";
-
-  return (DB_ERROR);
-}
-
-/** Replay a file rename operation if possible.
-@param[in]	page_id		Space ID and first page number in the file
-@param[in]	old_name	old file name
-@param[in]	new_name	new file name
-@return	whether the operation was successfully applied (the name did not exist,
-or new_name did not exist and name was successfully renamed to new_name)  */
-static bool fil_op_replay_rename(const page_id_t &page_id,
-                                 const std::string &old_name,
-                                 const std::string &new_name) {
-#ifdef UNIV_HOTBACKUP
-  ut_ad(meb_replay_file_ops);
-#endif /* UNIV_HOTBACKUP */
-
-  ut_ad(page_id.page_no() == 0);
-  ut_ad(old_name.compare(new_name) != 0);
-  ut_ad(Fil_path::has_suffix(IBD, new_name));
-  ut_ad(page_id.space() != TRX_SYS_SPACE);
-
-  /* In order to replay the rename, the following must hold:
-  1. The new name is not already used.
-  2. A tablespace exists with the old name.
-  3. The space ID for that tablepace matches this log entry.
-  This will prevent unintended renames during recovery. */
-
-  space_id_t space_id = page_id.space();
-  fil_space_t *space = fil_space_get(space_id);
-
-  if (space == nullptr) {
-    return (true);
-  }
-
-  Datafile df;
-  std::string name{new_name};
-
-  df.set_filepath(name.c_str());
-
-  if (df.open_read_only(false) == DB_SUCCESS) {
-    dberr_t err = fil_rename_validate(space, old_name, df);
-
-    if (err == DB_TABLESPACE_NOT_FOUND) {
-      /* This can happend during truncate. */
-      ib::info(ER_IB_MSG_371) << "Tablespace ID mismatch in '" << name << "'";
-    }
-
-    df.close();
-
-    return (err == DB_SUCCESS);
-  }
-
-  auto path_sep_pos = name.find_last_of(Fil_path::SEPARATOR);
-
-  ut_a(path_sep_pos != std::string::npos);
-
-  /* Create the database directory for the new name, if
-  it does not exist yet */
-
-  name.resize(path_sep_pos);
-
-  bool success = os_file_create_directory(name.c_str(), false);
-  ut_a(success);
-
-  auto datadir_pos = name.find_last_of(Fil_path::SEPARATOR);
-
-  ut_ad(datadir_pos != std::string::npos);
-
-  name.erase(0, datadir_pos + 1);
-
-  ut_ad(!Fil_path::is_separator(name.back()));
-
-  /* schema/table separator is always a '/'. */
-  name.push_back('/');
-
-  /* Strip the '.ibd' suffix. */
-  name.append(new_name.begin() + path_sep_pos + 1, new_name.end() - 4);
-
-  ut_ad(!Fil_path::has_suffix(IBD, name));
-
-  clone_mark_abort(true);
-
-  const auto ptr = name.c_str();
-
-  dberr_t err =
-      fil_rename_tablespace(space_id, old_name.c_str(), ptr, new_name.c_str());
-
-  /* Stop recovery if this does not succeed. */
-  ut_a(err == DB_SUCCESS);
-
-  clone_mark_active();
-
-  return (true);
-}
-
-/** Get the tablespace ID from an .ibd and/or an undo tablespace. If the ID
-is == 0 on the first page then check for at least MAX_PAGES_TO_CHECK  pages
-with the same tablespace ID. Do a Light weight check before trying with
-Datafile::find_space_id().
-@param[in]	filename	File name to check
-@return s_invalid_space_id if not found, otherwise the space ID */
-space_id_t Fil_system::get_tablespace_id(const std::string &filename) {
-  char buf[sizeof(space_id_t)];
-  std::ifstream ifs(filename, std::ios::binary);
-
-  if (!ifs) {
-    ib::warn(ER_IB_MSG_372) << "Unable to open '" << filename << "'";
-    return (dict_sys_t::s_invalid_space_id);
-  }
-
-  std::vector<space_id_t> space_ids;
-  auto page_size = srv_page_size;
-
-  space_ids.reserve(MAX_PAGES_TO_CHECK);
-
-  for (page_no_t page_no = 0; page_no < MAX_PAGES_TO_CHECK; ++page_no) {
-    off_t off;
-
-    off = page_no * page_size + FIL_PAGE_SPACE_ID;
-
-    if (off == FIL_PAGE_SPACE_ID) {
-      /* Figure out the page size of the tablespace. If it's
-      a compressed tablespace. */
-      ifs.seekg(FSP_HEADER_OFFSET + FSP_SPACE_FLAGS, ifs.beg);
-
-      if ((ifs.rdstate() & std::ifstream::eofbit) != 0 ||
-          (ifs.rdstate() & std::ifstream::failbit) != 0 ||
-          (ifs.rdstate() & std::ifstream::badbit) != 0) {
-        return (dict_sys_t::s_invalid_space_id);
-      }
-
-      ifs.read(buf, sizeof(buf));
-
-      if (!ifs.good() || (size_t)ifs.gcount() < sizeof(buf)) {
-        return (dict_sys_t::s_invalid_space_id);
-      }
-
-      uint32_t flags;
-
-      flags = mach_read_from_4(reinterpret_cast<byte *>(buf));
-
-      const page_size_t space_page_size(flags);
-
-      page_size = space_page_size.physical();
-    }
-
-    ifs.seekg(off, ifs.beg);
-
-    if ((ifs.rdstate() & std::ifstream::eofbit) != 0 ||
-        (ifs.rdstate() & std::ifstream::failbit) != 0 ||
-        (ifs.rdstate() & std::ifstream::badbit) != 0) {
-      /* Trucated files can be a single page */
-      break;
-    }
-
-    ifs.read(buf, sizeof(buf));
-
-    if (!ifs.good() || (size_t)ifs.gcount() < sizeof(buf)) {
-      /* Trucated files can be a single page */
-      break;
-    }
-
-    space_id_t space_id;
-
-    space_id = mach_read_from_4(reinterpret_cast<byte *>(buf));
-
-    space_ids.push_back(space_id);
-  }
-
-  ifs.close();
-
-  space_id_t space_id;
-
-  if (!space_ids.empty()) {
-    space_id = space_ids.front();
-
-    for (auto id : space_ids) {
-      if (id == 0 || space_id != id) {
-        space_id = UINT32_UNDEFINED;
-
-        break;
-      }
-    }
-  } else {
-    space_id = UINT32_UNDEFINED;
-  }
-
-  /* Try the more heavy duty method, as a last resort. */
-  if (space_id == UINT32_UNDEFINED) {
-    /* The ifstream will work for all file formats compressed or
-    otherwise because the header of the page is not compressed.
-    Where it will fail is if the first page is corrupt. Then for
-    compressed tablespaces we don't know where the page boundary
-    starts because we don't know the page size. */
-
-    Datafile file;
-
-    file.set_filepath(filename.c_str());
-
-    dberr_t err = file.open_read_only(false);
-
-    ut_a(file.is_open());
-    ut_a(err == DB_SUCCESS);
-
-    /* Read and validate the first page of the tablespace.
-    Assign a tablespace name based on the tablespace type. */
-    err = file.find_space_id();
-
-=======
-/** Attach a file to a tablespace
-@param[in]	name		file name of a file that is not open
-@param[in]	size		file size in entire database blocks
-@param[in,out]	space		tablespace from fil_space_create()
-@param[in]	is_raw		whether this is a raw device or partition
-@param[in]	punch_hole	true if supported for this file
-@param[in]	atomic_write	true if the file has atomic write enabled
-@param[in]	max_pages	maximum number of pages in file
-@return pointer to the file name
-@retval nullptr if error */
-fil_node_t *Fil_shard::create_node(const char *name, page_no_t size,
-                                   fil_space_t *space, bool is_raw,
-                                   bool punch_hole, bool atomic_write,
-                                   page_no_t max_pages) {
-  ut_ad(name != nullptr);
-  ut_ad(fil_system != nullptr);
-
-  if (space == nullptr) {
-    return (nullptr);
-  }
-
-  fil_node_t file{};
-
-  file.name = mem_strdup(name);
-
-  ut_a(!is_raw || srv_start_raw_disk_in_use);
-
-  file.sync_event = os_event_create("fsync_event");
-
-  file.is_raw_disk = is_raw;
-
-  file.size = size;
-
-  file.flush_size = size;
-
-  file.magic_n = FIL_NODE_MAGIC_N;
-
-  file.init_size = size;
-
-  file.max_size = max_pages;
-
-  file.space = space;
-
-  os_file_stat_t stat_info;
-
-#ifdef UNIV_DEBUG
-  dberr_t err =
-#endif /* UNIV_DEBUG */
-
-      os_file_get_status(
-          file.name, &stat_info, false,
-          fsp_is_system_temporary(space->id) ? true : srv_read_only_mode);
-
-  ut_ad(err == DB_SUCCESS);
-
-  file.block_size = stat_info.block_size;
-
-  /* In this debugging mode, we can overcome the limitation of some
-  OSes like Windows that support Punch Hole but have a hole size
-  effectively too large.  By setting the block size to be half the
-  page size, we can bypass one of the checks that would normally
-  turn Page Compression off.  This execution mode allows compression
-  to be tested even when full punch hole support is not available. */
-  DBUG_EXECUTE_IF(
-      "ignore_punch_hole",
-      file.block_size = ut_min(static_cast<ulint>(stat_info.block_size),
-                               UNIV_PAGE_SIZE / 2););
-
-  if (!IORequest::is_punch_hole_supported() || !punch_hole ||
-      file.block_size >= srv_page_size) {
-    fil_no_punch_hole(&file);
-  } else {
-    file.punch_hole = punch_hole;
-  }
-
-  file.atomic_write = atomic_write;
-
-  mutex_acquire();
-
-  space->size += size;
-
-  space->files.push_back(file);
-
-  mutex_release();
-
-  ut_a(space->id == TRX_SYS_SPACE ||
-       space->id == dict_sys_t::s_log_space_first_id ||
-       space->purpose == FIL_TYPE_TEMPORARY || space->files.size() == 1);
-
-  return (&space->files.front());
-}
-
-/** Attach a file to a tablespace. File must be closed.
-@param[in]	name		file name (file must be closed)
-@param[in]	size		file size in database blocks, rounded
-                                downwards to an integer
-@param[in,out]	space		space where to append
-@param[in]	is_raw		true if a raw device or a raw disk partition
-@param[in]	atomic_write	true if the file has atomic write enabled
-@param[in]	max_pages	maximum number of pages in file
-@return pointer to the file name
-@retval nullptr if error */
-char *fil_node_create(const char *name, page_no_t size, fil_space_t *space,
-                      bool is_raw, bool atomic_write, page_no_t max_pages) {
-  auto shard = fil_system->shard_by_id(space->id);
-
-  fil_node_t *file;
-
-  file = shard->create_node(name, size, space, is_raw,
-                            IORequest::is_punch_hole_supported(), atomic_write,
-                            max_pages);
-
-  return (file == nullptr ? nullptr : file->name);
-}
-
-/** First we open the file in the normal mode, no async I/O here, for
-simplicity. Then do some checks, and close the file again.  NOTE that we
-could not use the simple file read function os_file_read() in Windows
-to read from a file opened for async I/O!
-@param[in,out]	file		Get the size of this file
-@param[in]	read_only_mode	true if read only mode set
-@return DB_SUCCESS or error */
-dberr_t Fil_shard::get_file_size(fil_node_t *file, bool read_only_mode) {
-  bool success;
-  fil_space_t *space = file->space;
-
-  do {
-    ut_a(!file->is_open);
-
-    file->handle = os_file_create_simple_no_error_handling(
-        innodb_data_file_key, file->name, OS_FILE_OPEN, OS_FILE_READ_ONLY,
-        read_only_mode, &success);
-
-    if (!success) {
-      /* The following call prints an error message */
-      ulint err = os_file_get_last_error(true);
-
-      if (err == EMFILE + 100) {
-        if (close_files_in_LRU(true)) {
-          continue;
-        }
-      }
-
-      ib::warn(ER_IB_MSG_268) << "Cannot open '" << file->name
-                              << "'."
-                                 " Have you deleted .ibd files under a"
-                                 " running mysqld server?";
-
-      return (DB_ERROR);
-    }
-
-  } while (!success);
-
-  os_offset_t size_bytes = os_file_get_size(file->handle);
-
-  ut_a(size_bytes != (os_offset_t)-1);
-
-#ifdef UNIV_HOTBACKUP
-  if (space->id == TRX_SYS_SPACE) {
-    file->size = (ulint)(size_bytes / UNIV_PAGE_SIZE);
-    space->size += file->size;
-    os_file_close(file->handle);
-    return (DB_SUCCESS);
-  }
-#endif /* UNIV_HOTBACKUP */
-
-  ut_a(space->purpose != FIL_TYPE_LOG);
-
-  /* Read the first page of the tablespace */
-
-  byte *buf2 = static_cast<byte *>(ut_malloc_nokey(2 * UNIV_PAGE_SIZE));
-
-  /* Align memory for file I/O if we might have O_DIRECT set */
-
-  byte *page = static_cast<byte *>(ut_align(buf2, UNIV_PAGE_SIZE));
-
-  ut_ad(page == page_align(page));
-
-  IORequest request(IORequest::READ);
-
-  dberr_t err =
-      os_file_read_first_page(request, file->handle, page, UNIV_PAGE_SIZE);
-
-  ut_a(err == DB_SUCCESS);
-
-  os_file_close(file->handle);
-
-  uint32_t flags = fsp_header_get_flags(page);
-  space_id_t space_id = fsp_header_get_space_id(page);
-
-  /* To determine if tablespace is from 5.7 or not, we
-  rely on SDI flag. For IBDs from 5.7, which are opened
-  during import or during upgrade, their initial size
-  is lesser than the initial size in 8.0 */
-  bool has_sdi = FSP_FLAGS_HAS_SDI(flags);
-
-  uint8_t expected_size =
-      has_sdi ? FIL_IBD_FILE_INITIAL_SIZE : FIL_IBD_FILE_INITIAL_SIZE_5_7;
-
-  const page_size_t page_size(flags);
-
-  ulint min_size = expected_size * page_size.physical();
-
-  if (size_bytes < min_size) {
-    if (has_sdi) {
-      /** Add some tolerance when the tablespace is upgraded. If an empty
-      general tablespace is created in 5.7, and then upgraded to 8.0, then
-      its size changes from FIL_IBD_FILE_INITIAL_SIZE_5_7 pages to
-      FIL_IBD_FILE_INITIAL_SIZE-1. */
-
-      ut_ad(expected_size == FIL_IBD_FILE_INITIAL_SIZE);
-      ulint upgrade_size = (expected_size - 1) * page_size.physical();
-
-      if (size_bytes < upgrade_size) {
-        ib::error(ER_IB_MSG_269)
-            << "The size of tablespace file " << file->name << " is only "
-            << size_bytes << ", should be at least " << upgrade_size << "!";
-
-        ut_error;
-      }
-
-    } else {
-      ib::error(ER_IB_MSG_269)
-          << "The size of tablespace file " << file->name << " is only "
-          << size_bytes << ", should be at least " << min_size << "!";
-
-      ut_error;
-    }
-  }
-
-  if (space_id != space->id) {
-    ib::fatal(ER_IB_MSG_270) << "Tablespace id is " << space->id
-                             << " in the data dictionary but in file "
-                             << file->name << " it is " << space_id << "!";
-  }
-
-  /* We need to adjust for compressed pages. */
-  const page_size_t space_page_size(space->flags);
-
-  if (!page_size.equals_to(space_page_size)) {
-    ib::fatal(ER_IB_MSG_271)
-        << "Tablespace file " << file->name << " has page size " << page_size
-        << " (flags=" << ib::hex(flags) << ") but the data dictionary expects"
-        << " page size " << space_page_size
-        << " (flags=" << ib::hex(space->flags) << ")!";
-  }
-
-  /* If the SDI flag is set in the file header page, set it in space->flags. */
-  space->flags |= flags & FSP_FLAGS_MASK_SDI;
-
-#ifndef UNIV_HOTBACKUP
-  /* It is possible that
-  - For general tablespace, encryption flag is updated on disk but server
-  crashed before DD could be updated OR
-  - For DD tablespace, encryption flag is updated on disk.
-  */
-  if (FSP_FLAGS_GET_ENCRYPTION(flags)) {
-    space->flags |= flags & FSP_FLAGS_MASK_ENCRYPTION;
-  }
-#endif /* UNIV_HOTBACKUP */
-
-  /* Make a copy of space->flags and flags from the page header
-  so that they can be compared. */
-  uint32_t fil_space_flags = space->flags;
-  uint32_t header_fsp_flags = flags;
-
-  /* If a crash occurs while an UNDO space is being truncated,
-  it will be created new at startup. In that case, the fil_space_t
-  object will have the ENCRYPTION flag set, but the header page will
-  not be marked until the srv_master_thread gets around to it.
-  The opposite can occur where the header page contains the encryption
-  flag but the fil_space_t does not.  It could happen that undo
-  encryption was turned off just before the crash or shutdown so that
-  the srv_master_thread did not yet have time to apply it.
-  So don't compare the encryption flag for undo tablespaces. */
-  if (fsp_is_undo_tablespace(space->id)) {
-    fsp_flags_unset_encryption(fil_space_flags);
-    fsp_flags_unset_encryption(header_fsp_flags);
-  }
-
-  /* Make sure the space_flags are the same as the header page flags. */
-  if (fil_space_flags != header_fsp_flags) {
-    ib::error(ER_IB_MSG_272, ulong{space->flags}, file->name, ulonglong{flags});
-    ut_error;
-  }
-
-  {
-    page_no_t size = fsp_header_get_field(page, FSP_SIZE);
-
-    page_no_t free_limit;
-
-    free_limit = fsp_header_get_field(page, FSP_FREE_LIMIT);
-
-    ulint free_len;
-
-    free_len = flst_get_len(FSP_HEADER_OFFSET + FSP_FREE + page);
-
-    ut_ad(space->free_limit == 0 || space->free_limit == free_limit);
-
-    ut_ad(space->free_len == 0 || space->free_len == free_len);
-
-    space->size_in_header = size;
-    space->free_limit = free_limit;
-
-    ut_a(free_len < std::numeric_limits<uint32_t>::max());
-
-    space->free_len = (uint32_t)free_len;
-  }
-
-  ut_free(buf2);
-
-  /* For encrypted tablespace, we need to check the
-  encryption key and iv(initial vector) is read. */
-  if (FSP_FLAGS_GET_ENCRYPTION(space->flags) && !recv_recovery_is_on() &&
-      space->encryption_type != Encryption::AES) {
-    ib::error(ER_IB_MSG_273, file->name);
-
-    return (DB_ERROR);
-  }
-
-  if (file->size == 0) {
-    ulint extent_size;
-
-    extent_size = page_size.physical() * FSP_EXTENT_SIZE;
-
-#ifndef UNIV_HOTBACKUP
-    /* Truncate the size to a multiple of extent size. */
-    if (size_bytes >= extent_size) {
-      size_bytes = ut_2pow_round(size_bytes, extent_size);
-    }
-#else /* !UNIV_HOTBACKUP */
-
-    /* After apply-incremental, tablespaces are not
-    extended to a whole megabyte. Do not cut off
-    valid data. */
-
-#endif /* !UNIV_HOTBACKUP */
-
-    file->size = static_cast<page_no_t>(size_bytes / page_size.physical());
-
-    space->size += file->size;
-  }
-
-  return (DB_SUCCESS);
-}
-
-/** Open a file of a tablespace.
-The caller must own the shard mutex.
-@param[in,out]	file		Tablespace file
-@param[in]	extend		true if the file is being extended
-@return false if the file can't be opened, otherwise true */
-bool Fil_shard::open_file(fil_node_t *file, bool extend) {
-  bool success;
-  fil_space_t *space = file->space;
-
-  ut_ad(m_id == REDO_SHARD || mutex_owned());
-
-  ut_a(!file->is_open);
-  ut_a(file->n_pending == 0);
-
-  while (file->in_use > 0) {
-    /* We increment the reference count when extending
-    the file. */
-    if (file->in_use == 1 && extend) {
-      break;
-    }
-
-    mutex_release();
-
-    os_thread_sleep(100000);
-
-    mutex_acquire();
-  }
-
-  if (file->is_open) {
-    return (true);
-  }
-
-  bool read_only_mode;
-
-  read_only_mode = !fsp_is_system_temporary(space->id) && srv_read_only_mode;
-
-  if (file->size == 0 ||
-      (space->size_in_header == 0 && space->purpose == FIL_TYPE_TABLESPACE &&
-       file == &space->files.front()
-#ifndef UNIV_HOTBACKUP
-       && undo::is_active(space->id, false) &&
-       srv_startup_is_before_trx_rollback_phase
-#endif /* !UNIV_HOTBACKUP */
-       )) {
-
-    /* We don't know the file size yet. */
-    dberr_t err = get_file_size(file, read_only_mode);
-
-    if (err != DB_SUCCESS) {
-      return (false);
-    }
-  }
-
-  /* Open the file for reading and writing, in Windows normally in the
-  unbuffered async I/O mode, though global variables may make
-  os_file_create() to fall back to the normal file I/O mode. */
-
-  if (space->purpose == FIL_TYPE_LOG) {
-    file->handle =
-        os_file_create(innodb_log_file_key, file->name, OS_FILE_OPEN,
-                       OS_FILE_AIO, OS_LOG_FILE, read_only_mode, &success);
-  } else if (file->is_raw_disk) {
-    file->handle =
-        os_file_create(innodb_data_file_key, file->name, OS_FILE_OPEN_RAW,
-                       OS_FILE_AIO, OS_DATA_FILE, read_only_mode, &success);
-  } else {
-    file->handle =
-        os_file_create(innodb_data_file_key, file->name, OS_FILE_OPEN,
-                       OS_FILE_AIO, OS_DATA_FILE, read_only_mode, &success);
-  }
-
-  ut_a(success);
-
-  /* The file is ready for IO. */
-
-  file_opened(file);
-
-  return (true);
-}
-
-/** Close a tablespace file.
-@param[in]	LRU_close	true if called from LRU close
-@param[in,out]	file		Tablespace file to close */
-void Fil_shard::close_file(fil_node_t *file, bool LRU_close) {
-  ut_ad(mutex_owned());
-
-  ut_a(file->is_open);
-  ut_a(file->in_use == 0);
-  ut_a(file->n_pending == 0);
-  ut_a(file->n_pending_flushes == 0);
-
-#ifndef UNIV_HOTBACKUP
-  ut_a(file->modification_counter == file->flush_counter ||
-       file->space->purpose == FIL_TYPE_TEMPORARY || srv_fast_shutdown == 2);
-#endif /* !UNIV_HOTBACKUP */
-
-  bool ret = os_file_close(file->handle);
-
-  ut_a(ret);
-
-  file->handle.m_file = (os_file_t)-1;
-
-  file->is_open = false;
-
-  ut_a(s_n_open > 0);
-
-  --s_n_open;
-
-  fil_n_file_opened = s_n_open;
-
-  remove_from_LRU(file);
-}
-
-/** Tries to close a file in the LRU list.
-@param[in]	print_info	if true, prints information why it cannot close
-                                a file
-@return true if success, false if should retry later */
-bool Fil_shard::close_files_in_LRU(bool print_info) {
-  ut_ad(mutex_owned());
-
-  for (auto file = UT_LIST_GET_LAST(m_LRU); file != nullptr;
-       file = UT_LIST_GET_PREV(LRU, file)) {
-    if (file->modification_counter == file->flush_counter &&
-        file->n_pending_flushes == 0 && file->in_use == 0) {
-      close_file(file, true);
-
-      return (true);
-    }
-
-    if (!print_info) {
-      continue;
-    }
-
-    if (file->n_pending_flushes > 0) {
-      ib::info(ER_IB_MSG_274, file->name, file->n_pending_flushes);
-    }
-
-    /* Prior to sharding the counters were under a global
-    mutex. Now they are spread across the shards. Therefore
-    it is normal for the modification counter to be out of
-    sync with the flush counter for files that are in differnet
-    shards. */
-
-    if (file->modification_counter != file->flush_counter) {
-      ib::info(ER_IB_MSG_275, file->name, longlong{file->modification_counter},
-               longlong{file->flush_counter});
-    }
-
-    if (file->in_use > 0) {
-      ib::info(ER_IB_MSG_276, file->name);
-    }
-  }
-
-  return (false);
-}
-
-/** Tries to close a file in the LRU list.
-@param[in] print_info   if true, prints information why it cannot close a file
-@return true if success, false if should retry later */
-bool Fil_system::close_file_in_all_LRU(bool print_info) {
-  for (auto shard : m_shards) {
-    shard->mutex_acquire();
-
-    if (print_info) {
-      ib::info(ER_IB_MSG_277, shard->id(),
-               ulonglong{UT_LIST_GET_LEN(shard->m_LRU)});
-    }
-
-    bool success = shard->close_files_in_LRU(print_info);
-
-    shard->mutex_release();
-
-    if (success) {
-      return (true);
-    }
-  }
-
-  return (false);
-}
-
-/** We are going to do a rename file and want to stop new I/O for a while.
-@param[in]	space		Tablespace for which we want to wait for IO
-                                to stop */
-void Fil_shard::wait_for_io_to_stop(const fil_space_t *space) {
-  /* Note: We are reading the value of space->stop_ios without the
-  cover of the Fil_shard::mutex. We incremented the in_use counter
-  before waiting for IO to stop. */
-
-  auto begin_time = ut_time_monotonic();
-  auto start_time = begin_time;
-
-  /* Spam the log after every minute. Ignore any race here. */
-
-  while (space->stop_ios) {
-    if ((ut_time_monotonic() - start_time) >= PRINT_INTERVAL_SECS) {
-      start_time = ut_time_monotonic();
-
-      ib::warn(ER_IB_MSG_278, space->name,
-               (long long)(ut_time_monotonic() - begin_time));
-    }
-
-#ifndef UNIV_HOTBACKUP
-
-    /* Wake the I/O handler threads to make sure
-    pending I/O's are performed */
-    os_aio_simulated_wake_handler_threads();
-
-#endif /* UNIV_HOTBACKUP */
-
-    /* Give the IO threads some time to work. */
-    os_thread_yield();
-  }
-}
-
-/** We keep log files and system tablespace files always open; this is
-important in preventing deadlocks in this module, as a page read
-completion often performs another read from the insert buffer. The
-insert buffer is in tablespace TRX_SYS_SPACE, and we cannot end up
-waiting in this function.
-@param[in]	space_id	Tablespace ID to look up
-@return tablespace instance */
-fil_space_t *Fil_shard::get_reserved_space(space_id_t space_id) {
-  if (space_id == TRX_SYS_SPACE) {
-    return (fil_space_t::s_sys_space);
-
-  } else if (space_id == dict_sys_t::s_log_space_first_id &&
-             fil_space_t::s_redo_space != nullptr) {
-    return (fil_space_t::s_redo_space);
-  }
-
-  return (get_space_by_id(space_id));
-}
-
-/** Reserves the mutex and tries to make sure we can open at least
-one file while holding it. This should be called before calling
-prepare_file_for_io(), because that function may need to open a file.
-@param[in]	space_id	Tablespace ID
-@param[out]	space		Tablespace instance
-@return true if a slot was reserved. */
-bool Fil_shard::mutex_acquire_and_get_space(space_id_t space_id,
-                                            fil_space_t *&space) {
-  mutex_acquire();
-
-  if (space_id == TRX_SYS_SPACE || dict_sys_t::is_reserved(space_id)) {
-    space = get_reserved_space(space_id);
-
-    return (false);
-  }
-
-  space = get_space_by_id(space_id);
-
-  if (space == nullptr) {
-    /* Caller handles the case of a missing tablespce. */
-    return (false);
-  }
-
-  ut_ad(space->files.size() == 1);
-
-  auto is_open = space->files.front().is_open;
-
-  if (is_open) {
-    /* Ensure that the file is not closed behind our back. */
-    ++space->files.front().in_use;
-  }
-
-  mutex_release();
-
-  if (is_open) {
-    wait_for_io_to_stop(space);
-
-    mutex_acquire();
-
-    /* We are guaranteed that this file cannot be closed
-    because we now own the mutex. */
-
-    ut_ad(space->files.front().in_use > 0);
-    --space->files.front().in_use;
-
-    return (false);
-  }
-
-  /* The number of open file descriptors is a shared resource, in
-  order to guarantee that we don't over commit, we use a ticket system
-  to reserve a slot/ticket to open a file. This slot/ticket should
-  be released after the file is opened. */
-
-  while (!reserve_open_slot(m_id)) {
-    os_thread_yield();
-  }
-
-  auto begin_time = ut_time_monotonic();
-  auto start_time = begin_time;
-
-  for (size_t i = 0; i < 3; ++i) {
-    /* Flush tablespaces so that we can close modified
-    files in the LRU list */
-
-    auto type = to_int(FIL_TYPE_TABLESPACE);
-
-    fil_system->flush_file_spaces(type);
-
-    os_thread_yield();
-
-    /* Reserve an open slot for this shard. So that this
-    shard's open file succeeds. */
-
-    while (fil_system->m_max_n_open <= s_n_open &&
-           !fil_system->close_file_in_all_LRU(i > 1)) {
-      if (ut_time_monotonic() - start_time >= PRINT_INTERVAL_SECS) {
-        start_time = ut_time_monotonic();
-
-        ib::warn(ER_IB_MSG_279) << "Trying to close a file for "
-                                << start_time - begin_time << " seconds"
-                                << ". Configuration only allows for "
-                                << fil_system->m_max_n_open << " open files.";
-      }
-    }
-
-    if (fil_system->m_max_n_open > s_n_open) {
-      break;
-    }
-
-#ifndef UNIV_HOTBACKUP
-    /* Wake the I/O-handler threads to make sure pending I/Os are
-    performed */
-    os_aio_simulated_wake_handler_threads();
-
-    os_thread_yield();
-#endif /* !UNIV_HOTBACKUP */
-  }
-
-#if 0
-	/* The magic value of 300 comes from innodb.open_file_lru.test */
-	if (fil_system->m_max_n_open == 300) {
-		ib::warn(ER_IB_MSG_280)
-			<< "Too many (" << s_n_open
-			<< ") files are open the maximum allowed"
-			<< " value is " << fil_system->m_max_n_open
-			<< ". You should raise the value of"
-			<< " --innodb-open-files in my.cnf.";
-	}
-#endif
-
-  mutex_acquire();
-
-  return (true);
-}
-
-/** Prepare to free a file. Remove from the unflushed list if there
-are no pending flushes.
-@param[in,out]	file		File instance to free */
-void Fil_shard::prepare_to_free_file(fil_node_t *file) {
-  ut_ad(mutex_owned());
-
-  fil_space_t *space = file->space;
-
-  if (space->is_in_unflushed_spaces && space_is_flushed(space)) {
-    space->is_in_unflushed_spaces = false;
-
-    UT_LIST_REMOVE(m_unflushed_spaces, space);
-  }
-}
-
-/** Prepare to free a file object from a tablespace memory cache.
-@param[in,out]	file	Tablespace file
-@param[in]	space	tablespace */
-void Fil_shard::file_close_to_free(fil_node_t *file, fil_space_t *space) {
-  ut_ad(mutex_owned());
-  ut_a(file->magic_n == FIL_NODE_MAGIC_N);
-  ut_a(file->n_pending == 0);
-  ut_a(file->in_use == 0);
-  ut_a(file->space == space);
-
-  if (file->is_open) {
-    /* We fool the assertion in Fil_system::close_file() to think
-    there are no unflushed modifications in the file */
-
-    file->modification_counter = file->flush_counter;
-
-    os_event_set(file->sync_event);
-
-    if (fil_buffering_disabled(space)) {
-      ut_ad(!space->is_in_unflushed_spaces);
-      ut_ad(space_is_flushed(space));
-
-    } else {
-      prepare_to_free_file(file);
-    }
-
-    /* TODO: set second parameter to true, so to release
-    fil_system mutex before logging tablespace name and id.
-    To go around Bug#26271853 - POTENTIAL DEADLOCK BETWEEN
-    FIL_SYSTEM MUTEX AND LOG MUTEX */
-    close_file(file, true);
-  }
-}
-
-/** Detach a space object from the tablespace memory cache.
-Closes the tablespace files but does not delete them.
-There must not be any pending I/O's or flushes on the files.
-@param[in,out]	space		tablespace */
-void Fil_shard::space_detach(fil_space_t *space) {
-  ut_ad(mutex_owned());
-
-  m_names.erase(space->name);
-
-  if (space->is_in_unflushed_spaces) {
-    ut_ad(!fil_buffering_disabled(space));
-
-    space->is_in_unflushed_spaces = false;
-
-    UT_LIST_REMOVE(m_unflushed_spaces, space);
-  }
-
-  ut_a(space->magic_n == FIL_SPACE_MAGIC_N);
-  ut_a(space->n_pending_flushes == 0);
-
-  for (auto &file : space->files) {
-    file_close_to_free(&file, space);
-  }
-}
-
-/** Free a tablespace object on which fil_space_detach() was invoked.
-There must not be any pending I/O's or flushes on the files.
-@param[in,out]	space		tablespace */
-void Fil_shard::space_free_low(fil_space_t *&space) {
-  // FIXME
-  // ut_ad(srv_fast_shutdown == 2);
-
-  for (auto &file : space->files) {
-    ut_d(space->size -= file.size);
-
-    os_event_destroy(file.sync_event);
-
-    ut_free(file.name);
-  }
-
-  call_destructor(&space->files);
-
-  ut_ad(space->size == 0);
-
-  rw_lock_free(&space->latch);
-
-  ut_free(space->name);
-  ut_free(space);
-
-  space = nullptr;
-}
-
-/** Frees a space object from the tablespace memory cache.
-Closes a tablespaces' files but does not delete them.
-There must not be any pending I/O's or flushes on the files.
-@param[in]	space_id	Tablespace ID
-@return fil_space_t instance on success or nullptr */
-fil_space_t *Fil_shard::space_free(space_id_t space_id) {
-  mutex_acquire();
-
-  fil_space_t *space = get_space_by_id(space_id);
-
-  if (space != nullptr) {
-    space_detach(space);
-
-    space_delete(space_id);
-  }
-
-  mutex_release();
-
-  return (space);
-}
-
-/** Frees a space object from the tablespace memory cache.
-Closes a tablespaces' files but does not delete them.
-There must not be any pending i/o's or flushes on the files.
-@param[in]	space_id	Tablespace ID
-@param[in]	x_latched	Whether the caller holds X-mode space->latch
-@return true if success */
-static bool fil_space_free(space_id_t space_id, bool x_latched) {
-  ut_ad(space_id != TRX_SYS_SPACE);
-
-  auto shard = fil_system->shard_by_id(space_id);
-  auto space = shard->space_free(space_id);
-
-  if (space == nullptr) {
-    return (false);
-  }
-
-  if (x_latched) {
-    rw_lock_x_unlock(&space->latch);
-  }
-
-  Fil_shard::space_free_low(space);
-  ut_a(space == nullptr);
-
-  return (true);
-}
-
-#ifdef UNIV_HOTBACKUP
-/** Frees a space object from the tablespace memory cache.
-Closes a tablespaces' files but does not delete them.
-There must not be any pending i/o's or flushes on the files.
-@param[in]	space_id	Tablespace ID
-@return true if success */
-bool meb_fil_space_free(space_id_t space_id) {
-  bool success = fil_space_free(space_id, false);
-
-  if (success && space_id == dict_sys_t::s_log_space_first_id) {
-    /* we freed redo log tablespace, clear the global variable for it */
-    fil_space_t::s_redo_space = nullptr;
-  }
-
-  return (success);
-}
-#endif /* UNIV_HOTBACKUP */
-
-/** Create a space memory object and put it to the fil_system hash table.
-The tablespace name is independent from the tablespace file-name.
-Error messages are issued to the server log.
-@param[in]	name		Tablespace name
-@param[in]	space_id	Tablespace identifier
-@param[in]	flags		Tablespace flags
-@param[in]	purpose		Tablespace purpose
-@return pointer to created tablespace, to be filled in with fil_node_create()
-@retval nullptr on failure (such as when the same tablespace exists) */
-fil_space_t *Fil_shard::space_create(const char *name, space_id_t space_id,
-                                     uint32_t flags, fil_type_t purpose) {
-  ut_ad(mutex_owned());
-
-  /* Look for a matching tablespace. */
-  fil_space_t *space = get_space_by_name(name);
-
-  if (space == nullptr) {
-    space = get_space_by_id(space_id);
-  }
-
-  if (space != nullptr) {
-    std::ostringstream oss;
-
-    for (size_t i = 0; i < space->files.size(); ++i) {
-      oss << "'" << space->files[i].name << "'";
-
-      if (i < space->files.size() - 1) {
-        oss << ", ";
-      }
-    }
-
-    ib::info(ER_IB_MSG_281)
-        << "Trying to add tablespace '" << name << "'"
-        << " with id " << space_id << " to the tablespace"
-        << " memory cache, but tablespace"
-        << " '" << space->name << "'"
-        << " already exists in the cache with space ID " << space->id
-        << ". It maps to the following file(s): " << oss.str();
-
-    return (nullptr);
-  }
-
-  space = static_cast<fil_space_t *>(ut_zalloc_nokey(sizeof(*space)));
-
-  space->id = space_id;
-
-  space->name = mem_strdup(name);
-
-  new (&space->files) fil_space_t::Files();
-
-#ifndef UNIV_HOTBACKUP
-  if (fil_system->is_greater_than_max_id(space_id) &&
-      fil_type_is_data(purpose) && !recv_recovery_on &&
-      !dict_sys_t::is_reserved(space_id) &&
-      !fsp_is_system_temporary(space_id)) {
-    fil_system->set_maximum_space_id(space);
-  }
-#endif /* !UNIV_HOTBACKUP */
-
-  space->purpose = purpose;
-
-  ut_a(flags < std::numeric_limits<uint32_t>::max());
-  space->flags = (uint32_t)flags;
-
-  space->magic_n = FIL_SPACE_MAGIC_N;
-
-  space->encryption_type = Encryption::NONE;
-
-  rw_lock_create(fil_space_latch_key, &space->latch, SYNC_FSP);
-
-#ifndef UNIV_HOTBACKUP
-  if (space->purpose == FIL_TYPE_TEMPORARY) {
-    ut_d(space->latch.set_temp_fsp());
-  }
-#endif /* !UNIV_HOTBACKUP */
-
-  space_add(space);
-
-  return (space);
-}
-
-/** Create a space memory object and put it to the fil_system hash table.
-The tablespace name is independent from the tablespace file-name.
-Error messages are issued to the server log.
-@param[in]	name		Tablespace name
-@param[in]	space_id	Tablespace ID
-@param[in]	flags		Tablespace flags
-@param[in]	purpose		Tablespace purpose
-@return pointer to created tablespace, to be filled in with fil_node_create()
-@retval nullptr on failure (such as when the same tablespace exists) */
-fil_space_t *fil_space_create(const char *name, space_id_t space_id,
-                              uint32_t flags, fil_type_t purpose) {
-  ut_ad(fsp_flags_is_valid(flags));
-  ut_ad(srv_page_size == UNIV_PAGE_SIZE_ORIG || flags != 0);
-
-  DBUG_EXECUTE_IF("fil_space_create_failure", return (nullptr););
-
-  if (purpose != FIL_TYPE_TEMPORARY) {
-    /* Mark the clone as aborted only while executing a DDL which creates
-    a base table, as any temporary table is ignored while cloning the database.
-    Clone state must be set back to active before returning from function. */
-    clone_mark_abort(true);
-  }
-
-  fil_system->mutex_acquire_all();
-
-  auto shard = fil_system->shard_by_id(space_id);
-
-  auto space = shard->space_create(name, space_id, flags, purpose);
-
-  if (space == nullptr) {
-    /* Duplicate error. */
-    fil_system->mutex_release_all();
-
-    if (purpose != FIL_TYPE_TEMPORARY) {
-      clone_mark_active();
-    }
-
-    return (nullptr);
-  }
-
-  /* Cache the system tablespaces, avoid looking them up during IO. */
-
-  if (space->id == TRX_SYS_SPACE) {
-    ut_a(fil_space_t::s_sys_space == nullptr ||
-         fil_space_t::s_sys_space == space);
-
-    fil_space_t::s_sys_space = space;
-
-  } else if (space->id == dict_sys_t::s_log_space_first_id) {
-    ut_a(fil_space_t::s_redo_space == nullptr ||
-         fil_space_t::s_redo_space == space);
-
-    fil_space_t::s_redo_space = space;
-  }
-
-  fil_system->mutex_release_all();
-
-  if (purpose != FIL_TYPE_TEMPORARY) {
-    clone_mark_active();
-  }
-
-  return (space);
-}
-
-/** Assigns a new space id for a new single-table tablespace. This works
-simply by incrementing the global counter. If 4 billion id's is not enough,
-we may need to recycle id's.
-@param[out]	space_id		Set this to the new tablespace ID
-@return true if assigned, false if not */
-bool Fil_system::assign_new_space_id(space_id_t *space_id) {
-  mutex_acquire_all();
-
-  space_id_t id = *space_id;
-
-  if (id < m_max_assigned_id) {
-    id = m_max_assigned_id;
-  }
-
-  ++id;
-
-  space_id_t reserved_space_id = dict_sys_t::s_reserved_space_id;
-
-  if (id > (reserved_space_id / 2) && (id % 1000000UL == 0)) {
-    ib::warn(ER_IB_MSG_282)
-        << "You are running out of new single-table"
-           " tablespace id's. Current counter is "
-        << id << " and it must not exceed " << reserved_space_id
-        << "! To reset the counter to zero you have to dump"
-           " all your tables and recreate the whole InnoDB"
-           " installation.";
-  }
-
-  bool success = !dict_sys_t::is_reserved(id);
-
-  if (success) {
-    *space_id = m_max_assigned_id = id;
-
-  } else {
-    ib::warn(ER_IB_MSG_283) << "You have run out of single-table tablespace"
-                               " id's! Current counter is "
-                            << id
-                            << ". To reset the counter to zero"
-                               " you have to dump all your tables and"
-                               " recreate the whole InnoDB installation.";
-
-    *space_id = SPACE_UNKNOWN;
-  }
-
-  mutex_release_all();
-
-  return (success);
-}
-
-/** Assigns a new space id for a new single-table tablespace. This works
-simply by incrementing the global counter. If 4 billion id's is not enough,
-we may need to recycle id's.
-@param[out]	space_id		Set this to the new tablespace ID
-@return true if assigned, false if not */
-bool fil_assign_new_space_id(space_id_t *space_id) {
-  return (fil_system->assign_new_space_id(space_id));
-}
-
-/** Opens the files associated with a tablespace and returns a pointer to
-the fil_space_t that is in the memory cache associated with a space id.
-@param[in]	space_id	Get the tablespace instance or this ID
-@return file_space_t pointer, nullptr if space not found */
-fil_space_t *Fil_shard::space_load(space_id_t space_id) {
-  ut_ad(mutex_owned());
-
-  fil_space_t *space = get_space_by_id(space_id);
-
-  if (space == nullptr || space->size != 0) {
-    return (space);
-  }
-
-  switch (space->purpose) {
-    case FIL_TYPE_LOG:
-      break;
-
-    case FIL_TYPE_IMPORT:
-    case FIL_TYPE_TEMPORARY:
-    case FIL_TYPE_TABLESPACE:
-
-      ut_a(space_id != TRX_SYS_SPACE);
-
-      mutex_release();
-
-      auto slot = mutex_acquire_and_get_space(space_id, space);
-
-      if (space == nullptr) {
-        if (slot) {
-          release_open_slot(m_id);
-        }
-
-        return (nullptr);
-      }
-
-      ut_a(1 == space->files.size());
-
-      {
-        fil_node_t *file;
-
-        file = &space->files.front();
-
-        /* It must be a single-table tablespace and
-        we have not opened the file yet; the following
-        calls will open it and update the size fields */
-
-        bool success = prepare_file_for_io(file, false);
-
-        if (slot) {
-          release_open_slot(m_id);
-        }
-
-        if (!success) {
-          /* The single-table tablespace can't be opened,
-          because the ibd file is missing. */
-
-          return (nullptr);
-        }
-
-        complete_io(file, IORequestRead);
-      }
-  }
-
-  return (space);
-}
-
-/** Returns the path from the first fil_node_t found with this space ID.
-The caller is responsible for freeing the memory allocated here for the
-value returned.
-@param[in]	space_id	Tablespace ID
-@return own: A copy of fil_node_t::path, nullptr if space ID is zero
-or not found. */
-char *fil_space_get_first_path(space_id_t space_id) {
-  ut_a(space_id != TRX_SYS_SPACE);
-
-  auto shard = fil_system->shard_by_id(space_id);
-
-  shard->mutex_acquire();
-
-  fil_space_t *space = shard->space_load(space_id);
-
-  char *path;
-
-  if (space != nullptr) {
-    path = mem_strdup(space->files.front().name);
-  } else {
-    path = nullptr;
-  }
-
-  shard->mutex_release();
-
-  return (path);
-}
-
-/** Returns the size of the space in pages. The tablespace must be cached
-in the memory cache.
-@param[in]	space_id	Tablespace ID
-@return space size, 0 if space not found */
-page_no_t fil_space_get_size(space_id_t space_id) {
-  auto shard = fil_system->shard_by_id(space_id);
-
-  shard->mutex_acquire();
-
-  fil_space_t *space = shard->space_load(space_id);
-
-  page_no_t size = space ? space->size : 0;
-
-  shard->mutex_release();
-
-  return (size);
-}
-
-/** Returns the flags of the space. The tablespace must be cached
-in the memory cache.
-@param[in]	space_id	Tablespace ID for which to get the flags
-@return flags, ULINT_UNDEFINED if space not found */
-uint32_t fil_space_get_flags(space_id_t space_id) {
-  auto shard = fil_system->shard_by_id(space_id);
-
-  shard->mutex_acquire();
-
-  fil_space_t *space = shard->space_load(space_id);
-
-  uint32_t flags;
-
-  flags = (space != nullptr) ? space->flags : UINT32_UNDEFINED;
-
-  shard->mutex_release();
-
-  return (flags);
-}
-
-/** Open each file of a tablespace if not already open.
-@param[in]	space_id	tablespace identifier
-@retval	true	if all file nodes were opened
-@retval	false	on failure */
-bool Fil_shard::space_open(space_id_t space_id) {
-  ut_ad(mutex_owned());
-
-  fil_space_t *space = get_space_by_id(space_id);
-
-  for (auto &file : space->files) {
-    if (!file.is_open && !open_file(&file, false)) {
-      return (false);
-    }
-  }
-
-  return (true);
-}
-
-/** Open each file of a tablespace if not already open.
-@param[in]	space_id	tablespace identifier
-@retval	true	if all file nodes were opened
-@retval	false	on failure */
-bool fil_space_open(space_id_t space_id) {
-  auto shard = fil_system->shard_by_id(space_id);
-
-  shard->mutex_acquire();
-
-  bool success = shard->space_open(space_id);
-
-  shard->mutex_release();
-
-  return (success);
-}
-
-/** Close each file of a tablespace if open.
-@param[in]	space_id	tablespace identifier */
-void fil_space_close(space_id_t space_id) {
-  if (fil_system == nullptr) {
-    return;
-  }
-
-  auto shard = fil_system->shard_by_id(space_id);
-
-  shard->close_file(space_id);
-}
-
-/** Returns the page size of the space and whether it is compressed or not.
-The tablespace must be cached in the memory cache.
-@param[in]	space_id	Tablespace ID
-@param[out]	found		true if tablespace was found
-@return page size */
-const page_size_t fil_space_get_page_size(space_id_t space_id, bool *found) {
-  const uint32_t flags = fil_space_get_flags(space_id);
-
-  if (flags == UINT32_UNDEFINED) {
-    *found = false;
-    return (univ_page_size);
-  }
-
-  *found = true;
-
-  return (page_size_t(flags));
-}
-
-/** Initializes the tablespace memory cache.
-@param[in]	max_n_open	Maximum number of open files */
-void fil_init(ulint max_n_open) {
-  static_assert((1 << UNIV_PAGE_SIZE_SHIFT_MAX) == UNIV_PAGE_SIZE_MAX,
-                "(1 << UNIV_PAGE_SIZE_SHIFT_MAX) != UNIV_PAGE_SIZE_MAX");
-
-  static_assert((1 << UNIV_PAGE_SIZE_SHIFT_MIN) == UNIV_PAGE_SIZE_MIN,
-                "(1 << UNIV_PAGE_SIZE_SHIFT_MIN) != UNIV_PAGE_SIZE_MIN");
-
-  ut_a(fil_system == nullptr);
-
-  ut_a(max_n_open > 0);
-
-  fil_system = UT_NEW_NOKEY(Fil_system(MAX_SHARDS, max_n_open));
-}
-
-/** Open all the system files.
-@param[in]	max_n_open	Maximum number of open files allowed
-@param[in,out]	n_open		Current number of open files */
-void Fil_shard::open_system_tablespaces(size_t max_n_open, size_t *n_open) {
-  mutex_acquire();
-
-  for (auto elem : m_spaces) {
-    auto space = elem.second;
-
-    if (Fil_system::space_belongs_in_LRU(space)) {
-      continue;
-    }
-
-    for (auto &file : space->files) {
-      if (!file.is_open) {
-        if (!open_file(&file, false)) {
-          /* This func is called during server's
-          startup. If some file of log or system
-          tablespace is missing, the server
-          can't start successfully. So we should
-          assert for it. */
-          ut_a(0);
-        }
-
-        ++*n_open;
-      }
-
-      if (max_n_open < 10 + *n_open) {
-        ib::warn(ER_IB_MSG_284, *n_open, max_n_open);
-      }
-    }
-  }
-
-  mutex_release();
-}
-
-/** Opens all log files and system tablespace data files in all shards. */
-void Fil_system::open_all_system_tablespaces() {
-  size_t n_open = 0;
-
-  for (auto shard : m_shards) {
-    shard->open_system_tablespaces(m_max_n_open, &n_open);
-  }
-}
-
-/** Opens all log files and system tablespace data files. They stay open
-until the database server shutdown. This should be called at a server
-startup after the space objects for the log and the system tablespace
-have been created. The purpose of this operation is to make sure we
-never run out of file descriptors if we need to read from the insert
-buffer or to write to the log. */
-void fil_open_log_and_system_tablespace_files() {
-  fil_system->open_all_system_tablespaces();
-}
-
-/** Close all open files. */
-void Fil_shard::close_all_files() {
-  ut_ad(mutex_owned());
-
-  auto end = m_spaces.end();
-
-  for (auto it = m_spaces.begin(); it != end; it = m_spaces.erase(it)) {
-    auto space = it->second;
-
-    ut_a(space->id == TRX_SYS_SPACE || space->purpose == FIL_TYPE_TEMPORARY ||
-         space->id == dict_sys_t::s_log_space_first_id ||
-         space->files.size() == 1);
-
-    if (space->id == dict_sys_t::s_log_space_first_id) {
-      fil_space_t::s_redo_space = nullptr;
-    }
-
-    for (auto &file : space->files) {
-      if (file.is_open) {
-        close_file(&file, false);
-      }
-    }
-
-    space_detach(space);
-
-    space_free_low(space);
-
-    ut_a(space == nullptr);
-  }
-}
-
-/** Close all open files. */
-void Fil_system::close_all_files() {
-  for (auto shard : m_shards) {
-    shard->mutex_acquire();
-
-    shard->close_all_files();
-
-    shard->mutex_release();
-  }
-}
-
-/** Closes all open files. There must not be any pending i/o's or not flushed
-modifications in the files. */
-void fil_close_all_files() { fil_system->close_all_files(); }
-
-/** Close log files.
-@param[in]	free_all	If set then free all instances */
-void Fil_shard::close_log_files(bool free_all) {
-  mutex_acquire();
-
-  auto end = m_spaces.end();
-
-  for (auto it = m_spaces.begin(); it != end; /* No op */) {
-    auto space = it->second;
-
-    if (space->purpose != FIL_TYPE_LOG) {
-      ++it;
-      continue;
-    }
-
-    if (space->id == dict_sys_t::s_log_space_first_id) {
-      ut_a(fil_space_t::s_redo_space == space);
-
-      fil_space_t::s_redo_space = nullptr;
-    }
-
-    for (auto &file : space->files) {
-      if (file.is_open) {
-        close_file(&file, false);
-      }
-    }
-
-    if (free_all) {
-      space_detach(space);
-      space_free_low(space);
-      ut_a(space == nullptr);
-
-      it = m_spaces.erase(it);
-
-    } else {
-      ++it;
-    }
-  }
-
-  mutex_release();
-}
-
-/** Close all log files in all shards.
-@param[in]	free_all	If set then free all instances */
-void Fil_system::close_all_log_files(bool free_all) {
-  for (auto shard : m_shards) {
-    shard->close_log_files(free_all);
-  }
-}
-
-/** Closes the redo log files. There must not be any pending i/o's or not
-flushed modifications in the files.
-@param[in]	free_all	If set then free all instances */
-void fil_close_log_files(bool free_all) {
-  fil_system->close_all_log_files(free_all);
-}
-
-/** Iterate through all persistent tablespace files (FIL_TYPE_TABLESPACE)
-returning the nodes via callback function cbk.
-@param[in]	include_log	Include log files, if true
-@param[in]	f		Callback
-@return any error returned by the callback function. */
-dberr_t Fil_shard::iterate(bool include_log, Fil_iterator::Function &f) {
-  mutex_acquire();
-
-  for (auto &elem : m_spaces) {
-    auto space = elem.second;
-
-    if (space->purpose != FIL_TYPE_TABLESPACE &&
-        (!include_log || space->purpose != FIL_TYPE_LOG)) {
-      continue;
-    }
-
-    for (auto &file : space->files) {
-      /* Note: The callback can release the mutex. */
-
-      dberr_t err = f(&file);
-
-      if (err != DB_SUCCESS) {
-        mutex_release();
-
-        return (err);
-      }
-    }
-  }
-
-  mutex_release();
-
-  return (DB_SUCCESS);
-}
-
-/** Iterate through all persistent tablespace files (FIL_TYPE_TABLESPACE)
-returning the nodes via callback function cbk.
-@param[in]	include_log	include log files, if true
-@param[in]	f		callback function
-@return any error returned by the callback function. */
-dberr_t Fil_system::iterate(bool include_log, Fil_iterator::Function &f) {
-  for (auto shard : m_shards) {
-    dberr_t err = shard->iterate(include_log, f);
-
-    if (err != DB_SUCCESS) {
-      return (err);
-    }
-  }
-
-  return (DB_SUCCESS);
-}
-
-/** Iterate through all persistent tablespace files (FIL_TYPE_TABLESPACE)
-returning the nodes via callback function cbk.
-@param[in]	include_log	include log files, if true
-@param[in]	f		Callback
-@return any error returned by the callback function. */
-dberr_t Fil_iterator::iterate(bool include_log, Function &&f) {
-  return (fil_system->iterate(include_log, f));
-}
-
-/** Sets the max tablespace id counter if the given number is bigger than the
-previous value.
-@param[in]	max_id		Maximum known tablespace ID */
-void fil_set_max_space_id_if_bigger(space_id_t max_id) {
-  if (dict_sys_t::is_reserved(max_id)) {
-    ib::fatal(ER_IB_MSG_285, ulong{max_id});
-  }
-
-  fil_system->update_maximum_space_id(max_id);
-}
-
-/** Write the flushed LSN to the page header of the first page in the
-system tablespace.
-@param[in]	lsn	flushed LSN
-@return DB_SUCCESS or error number */
-dberr_t fil_write_flushed_lsn(lsn_t lsn) {
-  byte *buf1;
-  byte *buf;
-  dberr_t err;
-
-  buf1 = static_cast<byte *>(ut_malloc_nokey(2 * UNIV_PAGE_SIZE));
-  buf = static_cast<byte *>(ut_align(buf1, UNIV_PAGE_SIZE));
-
-  const page_id_t page_id(TRX_SYS_SPACE, 0);
-
-  err = fil_read(page_id, univ_page_size, 0, univ_page_size.physical(), buf);
-
-  if (err == DB_SUCCESS) {
-    mach_write_to_8(buf + FIL_PAGE_FILE_FLUSH_LSN, lsn);
-
-    err = fil_write(page_id, univ_page_size, 0, univ_page_size.physical(), buf);
-
-    fil_system->flush_file_spaces(to_int(FIL_TYPE_TABLESPACE));
-  }
-
-  ut_free(buf1);
-
-  return (err);
-}
-
-/** Acquire a tablespace when it could be dropped concurrently.
-Used by background threads that do not necessarily hold proper locks
-for concurrency control.
-@param[in]	space_id	Tablespace ID
-@param[in]	silent		Whether to silently ignore missing tablespaces
-@return the tablespace, or nullptr if missing or being deleted */
-inline fil_space_t *fil_space_acquire_low(space_id_t space_id, bool silent) {
-  auto shard = fil_system->shard_by_id(space_id);
-
-  shard->mutex_acquire();
-
-  fil_space_t *space = shard->get_space_by_id(space_id);
-
-  if (space == nullptr) {
-    if (!silent) {
-      ib::warn(ER_IB_MSG_286, ulong{space_id});
-    }
-  } else if (space->stop_new_ops) {
-    space = nullptr;
-  } else {
-    ++space->n_pending_ops;
-  }
-
-  shard->mutex_release();
-
-  return (space);
-}
-
-/** Acquire a tablespace when it could be dropped concurrently.
-Used by background threads that do not necessarily hold proper locks
-for concurrency control.
-@param[in]	space_id	Tablespace ID
-@return the tablespace, or nullptr if missing or being deleted */
-fil_space_t *fil_space_acquire(space_id_t space_id) {
-  return (fil_space_acquire_low(space_id, false));
-}
-
-/** Acquire a tablespace that may not exist.
-Used by background threads that do not necessarily hold proper locks
-for concurrency control.
-@param[in]	space_id	Tablespace ID
-@return the tablespace, or nullptr if missing or being deleted */
-fil_space_t *fil_space_acquire_silent(space_id_t space_id) {
-  return (fil_space_acquire_low(space_id, true));
-}
-
-/** Release a tablespace acquired with fil_space_acquire().
-@param[in,out]	space	tablespace to release  */
-void fil_space_release(fil_space_t *space) {
-  auto shard = fil_system->shard_by_id(space->id);
-
-  shard->mutex_acquire();
-
-  ut_ad(space->magic_n == FIL_SPACE_MAGIC_N);
-  ut_ad(space->n_pending_ops > 0);
-
-  --space->n_pending_ops;
-
-  shard->mutex_release();
-}
-
-/** Check for pending operations.
-@param[in]	space	tablespace
-@param[in]	count	number of attempts so far
-@return 0 if no pending operations else count + 1. */
-ulint Fil_shard::space_check_pending_operations(fil_space_t *space,
-                                                ulint count) const {
-  ut_ad(mutex_owned());
-
-  if (space != nullptr && space->n_pending_ops > 0) {
-    if (count > 5000) {
-      ib::warn(ER_IB_MSG_287, space->name, ulong{space->n_pending_ops});
-    }
-
-    return (count + 1);
-  }
-
-  return (0);
-}
-
-/** Check for pending IO.
-@param[in]	space		Tablespace to check
-@param[in]	file		File in space list
-@param[in]	count		number of attempts so far
-@return 0 if no pending else count + 1. */
-ulint Fil_shard::check_pending_io(const fil_space_t *space,
-                                  const fil_node_t &file, ulint count) const {
-  ut_ad(mutex_owned());
-  ut_a(space->n_pending_ops == 0);
-
-  ut_a(space->id == TRX_SYS_SPACE || space->purpose == FIL_TYPE_TEMPORARY ||
-       space->id == dict_sys_t::s_log_space_first_id ||
-       space->files.size() == 1);
-
-  if (space->n_pending_flushes > 0 || file.n_pending > 0) {
-    if (count > 1000) {
-      ib::warn(ER_IB_MSG_288, space->name, ulong{space->n_pending_flushes},
-               size_t{file.n_pending});
-    }
-
-    return (count + 1);
-  }
-
-  return (0);
-}
-
-/** Check pending operations on a tablespace.
-@param[in]	space_id	Tablespace ID
-@param[out]	space		tablespace instance in memory
-@param[out]	path		tablespace path
-@return DB_SUCCESS or DB_TABLESPACE_NOT_FOUND. */
-dberr_t Fil_shard::space_check_pending_operations(space_id_t space_id,
-                                                  fil_space_t *&space,
-                                                  char **path) const {
-  ut_ad(!fsp_is_system_tablespace(space_id));
-  ut_ad(!fsp_is_global_temporary(space_id));
-
-  space = nullptr;
-
-  mutex_acquire();
-
-  fil_space_t *sp = get_space_by_id(space_id);
-
-  if (sp != nullptr) {
-    sp->stop_new_ops = true;
-  }
-
-  mutex_release();
-
-  /* Check for pending operations. */
-
-  ulint count = 0;
-
-  do {
-    mutex_acquire();
-
-    sp = get_space_by_id(space_id);
-
-    count = space_check_pending_operations(sp, count);
-
-    mutex_release();
-
-    if (count > 0) {
-      os_thread_sleep(20000);
-    }
-
-  } while (count > 0);
-
-  /* Check for pending IO. */
-
-  *path = 0;
-
-  do {
-    mutex_acquire();
-
-    sp = get_space_by_id(space_id);
-
-    if (sp == nullptr) {
-      mutex_release();
-
-      return (DB_TABLESPACE_NOT_FOUND);
-    }
-
-    const fil_node_t &file = sp->files.front();
-
-    count = check_pending_io(sp, file, count);
-
-    if (count == 0) {
-      *path = mem_strdup(file.name);
-    }
-
-    mutex_release();
-
-    if (count > 0) {
-      os_thread_sleep(20000);
-    }
-
-  } while (count > 0);
-
-  ut_ad(sp != nullptr);
-
-  space = sp;
-
-  return (DB_SUCCESS);
-}
-
-/** Get the real path for a directory or a file name, useful for comparing
-symlinked files. If path doesn't exist it will be ignored.
-@param[in]	path		Directory or filename
-@return the absolute path of path, or "" on error.  */
-std::string Fil_path::get_real_path(const std::string &path) {
-  char abspath[FN_REFLEN + 2];
-
-  /* FIXME: This should be an assertion eventually. */
-  if (path.empty()) {
-    return (path);
-  }
-
-  int ret = my_realpath(abspath, path.c_str(), MYF(0));
-
-  if (ret == -1) {
-    ib::info(ER_IB_MSG_289) << "my_realpath(" << path << ") failed!";
-
-    return (path);
-  }
-
-  std::string real_path(abspath);
-
-  /* On Windows, my_realpath() puts a '\' at the end of any directory
-  path, on non-Windows it does not. */
-
-  if (!is_separator(real_path.back()) &&
-      get_file_type(real_path) == OS_FILE_TYPE_DIR) {
-    real_path.push_back(OS_SEPARATOR);
-  }
-
-  ut_a(real_path.length() < sizeof(abspath));
-
-  return (real_path);
-}
-
-/** Constructor
-@param[in]	dir		Directory that the files are under */
-Tablespace_files::Tablespace_files(const std::string &dir)
-    : m_ibd_paths(), m_undo_paths(), m_dir(dir) {
-  ut_ad(Fil_path::is_separator(dir.back()));
-}
-
-/** Closes a single-table tablespace. The tablespace must be cached in the
-memory cache. Free all pages used by the tablespace.
-@param[in,out]	trx		Transaction covering the close
-@param[in]	space_id	Tablespace ID
-@return DB_SUCCESS or error */
-dberr_t fil_close_tablespace(trx_t *trx, space_id_t space_id) {
-  char *path = nullptr;
-  fil_space_t *space = nullptr;
-
-  ut_ad(!fsp_is_undo_tablespace(space_id));
-  ut_ad(!fsp_is_system_or_temp_tablespace(space_id));
-
-  auto shard = fil_system->shard_by_id(space_id);
-
-  dberr_t err;
-
-  err = shard->space_check_pending_operations(space_id, space, &path);
-
-  if (err != DB_SUCCESS) {
-    return (err);
-  }
-
-  ut_a(path != nullptr);
-
-  rw_lock_x_lock(&space->latch);
-
-#ifndef UNIV_HOTBACKUP
-  /* Invalidate in the buffer pool all pages belonging to the
-  tablespace. Since we have set space->stop_new_ops = true, readahead
-  or ibuf merge can no longer read more pages of this tablespace to the
-  buffer pool. Thus we can clean the tablespace out of the buffer pool
-  completely and permanently. The flag stop_new_ops also prevents
-  fil_flush() from being applied to this tablespace. */
-
-  buf_LRU_flush_or_remove_pages(space_id, BUF_REMOVE_FLUSH_WRITE, trx);
-#endif /* !UNIV_HOTBACKUP */
-
-  /* If the free is successful, the X lock will be released before
-  the space memory data structure is freed. */
-
-  if (!fil_space_free(space_id, true)) {
-    rw_lock_x_unlock(&space->latch);
-    err = DB_TABLESPACE_NOT_FOUND;
-  } else {
-    err = DB_SUCCESS;
-  }
-
-  /* If it is a delete then also delete any generated files, otherwise
-  when we drop the database the remove directory will fail. */
-
-  char *cfg_name = Fil_path::make_cfg(path);
-
-  if (cfg_name != nullptr) {
-    os_file_delete_if_exists(innodb_data_file_key, cfg_name, nullptr);
-
-    ut_free(cfg_name);
-  }
-
-  char *cfp_name = Fil_path::make_cfp(path);
-
-  if (cfp_name != nullptr) {
-    os_file_delete_if_exists(innodb_data_file_key, cfp_name, nullptr);
-
-    ut_free(cfp_name);
-  }
-
-  ut_free(path);
-
-  return (err);
-}
-
-#ifndef UNIV_HOTBACKUP
-/** Write a log record about an operation on a tablespace file.
-@param[in]	type		MLOG_FILE_OPEN or MLOG_FILE_DELETE
-                                or MLOG_FILE_CREATE or MLOG_FILE_RENAME
-@param[in]	space_id	tablespace identifier
-@param[in]	path		file path
-@param[in]	new_path	if type is MLOG_FILE_RENAME, the new name
-@param[in]	flags		if type is MLOG_FILE_CREATE, the space flags
-@param[in,out]	mtr		mini-transaction */
-static void fil_op_write_log(mlog_id_t type, space_id_t space_id,
-                             const char *path, const char *new_path,
-                             uint32_t flags, mtr_t *mtr) {
-  ut_ad(space_id != TRX_SYS_SPACE);
-
-  byte *log_ptr;
-
-  log_ptr = mlog_open(mtr, 11 + 4 + 2 + 1);
-
-  if (log_ptr == nullptr) {
-    /* Logging in mtr is switched off during crash recovery:
-    in that case mlog_open returns nullptr */
-    return;
-  }
-
-  log_ptr = mlog_write_initial_log_record_low(type, space_id, 0, log_ptr, mtr);
-
-  if (type == MLOG_FILE_CREATE) {
-    mach_write_to_4(log_ptr, flags);
-    log_ptr += 4;
-  }
-
-  /* Let us store the strings as null-terminated for easier readability
-  and handling */
-
-  ulint len = strlen(path) + 1;
-
-  mach_write_to_2(log_ptr, len);
-  log_ptr += 2;
-
-  mlog_close(mtr, log_ptr);
-
-  mlog_catenate_string(mtr, reinterpret_cast<const byte *>(path), len);
-
-  switch (type) {
-    case MLOG_FILE_RENAME:
-
-      ut_ad(strchr(new_path, Fil_path::OS_SEPARATOR) != nullptr);
-
-      len = strlen(new_path) + 1;
-
-      log_ptr = mlog_open(mtr, 2 + len);
-
-      mach_write_to_2(log_ptr, len);
-
-      log_ptr += 2;
-
-      mlog_close(mtr, log_ptr);
-
-      mlog_catenate_string(mtr, reinterpret_cast<const byte *>(new_path), len);
-      break;
-    case MLOG_FILE_DELETE:
-    case MLOG_FILE_CREATE:
-      break;
-    default:
-      ut_ad(0);
-  }
-}
-
-/** Fetch the file name opened for a space_id during recovery
-from the file map.
-@param[in]	space_id	Undo tablespace ID
-@return file name that was opened, empty string if space ID not found. */
-std::string fil_system_open_fetch(space_id_t space_id) {
-  ut_a(dict_sys_t::is_reserved(space_id) || srv_is_upgrade_mode);
-
-  return (fil_system->find(space_id));
-}
-
-#endif /* !UNIV_HOTBACKUP */
-
-/** Deletes an IBD tablespace, either general or single-table.
-The tablespace must be cached in the memory cache. This will delete the
-datafile, fil_space_t & fil_node_t entries from the file_system_t cache.
-@param[in]	space_id	Tablespace ID
-@param[in]	buf_remove	Specify the action to take on the pages
-                                for this table in the buffer pool.
-@return DB_SUCCESS, DB_TABLESPCE_NOT_FOUND or DB_IO_ERROR */
-dberr_t Fil_shard::space_delete(space_id_t space_id, buf_remove_t buf_remove) {
-  char *path = nullptr;
-  fil_space_t *space = nullptr;
-
-  ut_ad(!fsp_is_system_tablespace(space_id));
-  ut_ad(!fsp_is_global_temporary(space_id));
-
-  dberr_t err = space_check_pending_operations(space_id, space, &path);
-
-  if (err != DB_SUCCESS) {
-    ut_a(err == DB_TABLESPACE_NOT_FOUND);
-
-    ib::error(ER_IB_MSG_290, ulong{space_id});
-
-    return (err);
-  }
-
-  ut_a(path != nullptr);
-  ut_a(space != nullptr);
-
-#ifndef UNIV_HOTBACKUP
-  /* IMPORTANT: Because we have set space::stop_new_ops there
-  can't be any new ibuf merges, reads or flushes. We are here
-  because file::n_pending was zero above. However, it is still
-  possible to have pending read and write requests:
-
-  A read request can happen because the reader thread has
-  gone through the ::stop_new_ops check in buf_page_init_for_read()
-  before the flag was set and has not yet incremented ::n_pending
-  when we checked it above.
-
-  A write request can be issued any time because we don't check
-  the ::stop_new_ops flag when queueing a block for write.
-
-  We deal with pending write requests in the following function
-  where we'd minimally evict all dirty pages belonging to this
-  space from the flush_list. Note that if a block is IO-fixed
-  we'll wait for IO to complete.
-
-  To deal with potential read requests, we will check the
-  ::stop_new_ops flag in fil_io(). */
-
-  buf_LRU_flush_or_remove_pages(space_id, buf_remove, 0);
-
-#endif /* !UNIV_HOTBACKUP */
-
-  /* If it is a delete then also delete any generated files, otherwise
-  when we drop the database the remove directory will fail. */
-  if (space->purpose != FIL_TYPE_TEMPORARY) {
-#ifdef UNIV_HOTBACKUP
-    /* When replaying the operation in MySQL Enterprise
-    Backup, we do not try to write any log record. */
-#else /* UNIV_HOTBACKUP */
-    /* Before deleting the file, write a log record about it, so that
-    InnoDB crash recovery will expect the file to be gone.  Skip this
-    for undo tablespaces since they use the trunc log file.  */
-    if (!fsp_is_undo_tablespace(space_id)) {
-      mtr_t mtr;
-      mtr_start(&mtr);
-      fil_op_write_log(MLOG_FILE_DELETE, space_id, path, nullptr, 0, &mtr);
-      mtr_commit(&mtr);
-
-      /* Even if we got killed shortly after deleting the
-      tablespace file, the record must have already been
-      written to the redo log. */
-      log_write_up_to(*log_sys, mtr.commit_lsn(), true);
-    }
-
-#endif /* UNIV_HOTBACKUP */
-
-    char *cfg_name = Fil_path::make_cfg(path);
-
-    if (cfg_name != nullptr) {
-      os_file_delete_if_exists(innodb_data_file_key, cfg_name, nullptr);
-
-      ut_free(cfg_name);
-    }
-
-    char *cfp_name = Fil_path::make_cfp(path);
-
-    if (cfp_name != nullptr) {
-      os_file_delete_if_exists(innodb_data_file_key, cfp_name, nullptr);
-
-      ut_free(cfp_name);
-    }
-  }
-
-  /* Must set back to active before returning from function. */
-  clone_mark_abort(true);
-
-  mutex_acquire();
-
-  /* Double check the sanity of pending ops after reacquiring
-  the fil_system::mutex. */
-  if (const fil_space_t *s = get_space_by_id(space_id)) {
-    ut_a(s == space);
-    ut_a(space->n_pending_ops == 0);
-    ut_a(space->files.size() == 1);
-    ut_a(space->files.front().n_pending == 0);
-
-    space_detach(space);
-
-    space_delete(space_id);
-
-    mutex_release();
-
-    space_free_low(space);
-    ut_a(space == nullptr);
-
-    if (!os_file_delete(innodb_data_file_key, path) &&
-        !os_file_delete_if_exists(innodb_data_file_key, path, nullptr)) {
-      /* Note: This is because we have removed the
-      tablespace instance from the cache. */
-
-      err = DB_IO_ERROR;
-    }
-
-  } else {
-    mutex_release();
-
-    err = DB_TABLESPACE_NOT_FOUND;
-  }
-
-  ut_free(path);
-
-  clone_mark_active();
-
-  return (err);
-}
-
-/** Deletes an IBD tablespace, either general or single-table.
-The tablespace must be cached in the memory cache. This will delete the
-datafile, fil_space_t & fil_node_t entries from the file_system_t cache.
-@param[in]	space_id	Tablespace ID
-@param[in]	buf_remove	Specify the action to take on the pages
-                                for this table in the buffer pool.
-@return DB_SUCCESS, DB_TABLESPCE_NOT_FOUND or DB_IO_ERROR */
-dberr_t fil_delete_tablespace(space_id_t space_id, buf_remove_t buf_remove) {
-  auto shard = fil_system->shard_by_id(space_id);
-
-  return (shard->space_delete(space_id, buf_remove));
-}
-
-/** Prepare for truncating a single-table tablespace.
-1) Check pending operations on a tablespace;
-2) Remove all insert buffer entries for the tablespace;
-@param[in]	space_id	Tablespace ID
-@return DB_SUCCESS or error */
-dberr_t Fil_shard::space_prepare_for_truncate(space_id_t space_id) {
-  char *path = nullptr;
-  fil_space_t *space = nullptr;
-
-  ut_ad(space_id != TRX_SYS_SPACE);
-  ut_ad(!fsp_is_system_tablespace(space_id));
-  ut_ad(!fsp_is_global_temporary(space_id));
-  ut_ad(fsp_is_undo_tablespace(space_id) || fsp_is_session_temporary(space_id));
-
-  dberr_t err = space_check_pending_operations(space_id, space, &path);
-
-  ut_free(path);
-
-  return (err);
-}
-
-/** Truncate the tablespace to needed size.
-@param[in]	space_id	Tablespace ID to truncate
-@param[in]	size_in_pages	Truncate size.
-@return true if truncate was successful. */
-bool Fil_shard::space_truncate(space_id_t space_id, page_no_t size_in_pages) {
-  /* Step-1: Prepare tablespace for truncate. This involves
-  stopping all the new operations + IO on that tablespace
-  and ensuring that related pages are flushed to disk. */
-  if (space_prepare_for_truncate(space_id) != DB_SUCCESS) {
-    return (false);
-  }
-
-#ifndef UNIV_HOTBACKUP
-  /* Step-2: Invalidate buffer pool pages belonging to the tablespace
-  to re-create. Remove all insert buffer entries for the tablespace */
-  buf_LRU_flush_or_remove_pages(space_id, BUF_REMOVE_ALL_NO_WRITE, 0);
-#endif /* !UNIV_HOTBACKUP */
-
-  /* Step-3: Truncate the tablespace and accordingly update
-  the fil_space_t handler that is used to access this tablespace. */
-  mutex_acquire();
-
-  fil_space_t *space = get_space_by_id(space_id);
-
-  ut_a(space->files.size() == 1);
-
-  fil_node_t &file = space->files.front();
-
-  ut_ad(file.is_open);
-
-  space->size = file.size = size_in_pages;
-
-  bool success = os_file_truncate(file.name, file.handle, 0);
-
-  if (success) {
-    os_offset_t size = size_in_pages * UNIV_PAGE_SIZE;
-
-    success = os_file_set_size(file.name, file.handle, 0, size,
-                               srv_read_only_mode, true);
-
-    if (success) {
-      space->stop_new_ops = false;
-    }
-  }
-
-  mutex_release();
-
-  return (success);
-}
-
-/** Truncate the tablespace to needed size.
-@param[in]	space_id	Tablespace ID to truncate
-@param[in]	size_in_pages	Truncate size.
-@return true if truncate was successful. */
-bool fil_truncate_tablespace(space_id_t space_id, page_no_t size_in_pages) {
-  auto shard = fil_system->shard_by_id(space_id);
-
-  return (shard->space_truncate(space_id, size_in_pages));
-}
-
-/** Truncate the tablespace to needed size with a new space_id.
-@param[in]  old_space_id   Tablespace ID to truncate
-@param[in]  new_space_id   Tablespace ID to for the new file
-@param[in]  size_in_pages  Truncate size.
-@return true if truncate was successful. */
-bool fil_replace_tablespace(space_id_t old_space_id, space_id_t new_space_id,
-                            page_no_t size_in_pages) {
-  fil_space_t *space = fil_space_get(old_space_id);
-  std::string space_name(space->name);
-  std::string file_name(space->files.front().name);
-
-  /* Delete the old file and space object. */
-  dberr_t err = fil_delete_tablespace(old_space_id, BUF_REMOVE_ALL_NO_WRITE);
-  if (err != DB_SUCCESS) {
-    return (false);
-  }
-
-  /* Create the new one. */
-  bool success;
-  pfs_os_file_t fh = os_file_create(
-      innodb_data_file_key, file_name.c_str(),
-      srv_read_only_mode ? OS_FILE_OPEN : OS_FILE_CREATE, OS_FILE_NORMAL,
-      OS_DATA_FILE, srv_read_only_mode, &success);
-  if (!success) {
-    ib::error(ER_IB_MSG_1214, space_name.c_str(), "during truncate");
-    return (success);
-  }
-
-  /* Now write it full of zeros */
-  success = os_file_set_size(file_name.c_str(), fh, 0,
-                             size_in_pages << UNIV_PAGE_SIZE_SHIFT,
-                             srv_read_only_mode, true);
-  if (!success) {
-    ib::info(ER_IB_MSG_1074, file_name.c_str());
-    return (success);
-  }
-
-  os_file_close(fh);
-
-  uint32_t flags = fsp_flags_init(univ_page_size, false, false, false, false);
-
-  /* Delete the fil_space_t object for the new_space_id if it exists. */
-  if (fil_space_get(new_space_id) != nullptr) {
-    fil_space_free(new_space_id, false);
-  }
-
-  space = fil_space_create(space_name.c_str(), new_space_id, flags,
-                           FIL_TYPE_TABLESPACE);
-  if (space == nullptr) {
-    ib::error(ER_IB_MSG_1082, space_name.c_str());
-    return (false);
-  }
-
-  page_no_t n_pages = SRV_UNDO_TABLESPACE_SIZE_IN_PAGES;
-#if !defined(NO_FALLOCATE) && defined(UNIV_LINUX)
-  bool atomic_write = false;
-  if (!srv_use_doublewrite_buf) {
-    atomic_write = fil_fusionio_enable_atomic_write(fh);
-  }
-#else
-  bool atomic_write = false;
-#endif /* !NO_FALLOCATE && UNIV_LINUX */
-
-  char *fn =
-      fil_node_create(file_name.c_str(), n_pages, space, false, atomic_write);
-  if (fn == nullptr) {
-    ib::error(ER_IB_MSG_1082, space_name.c_str());
-    return (false);
-  }
-
-  return (true);
-}
-
-#ifdef UNIV_DEBUG
-/** Increase redo skipped count for a tablespace.
-@param[in]	space_id	Tablespace ID */
-void fil_space_inc_redo_skipped_count(space_id_t space_id) {
-  auto shard = fil_system->shard_by_id(space_id);
-
-  shard->mutex_acquire();
-
-  fil_space_t *space = shard->get_space_by_id(space_id);
-
-  ut_a(space != nullptr);
-
-  ++space->redo_skipped_count;
-
-  shard->mutex_release();
-}
-
-/** Decrease redo skipped count for a tablespace.
-@param[in]	space_id	Tablespace id */
-void fil_space_dec_redo_skipped_count(space_id_t space_id) {
-  auto shard = fil_system->shard_by_id(space_id);
-
-  shard->mutex_acquire();
-
-  fil_space_t *space = shard->get_space_by_id(space_id);
-
-  ut_a(space != nullptr);
-  ut_a(space->redo_skipped_count > 0);
-
-  --space->redo_skipped_count;
-
-  shard->mutex_release();
-}
-
-/** Check whether a single-table tablespace is redo skipped.
-@param[in]	space_id	Tablespace id
-@return true if redo skipped */
-bool fil_space_is_redo_skipped(space_id_t space_id) {
-  auto shard = fil_system->shard_by_id(space_id);
-
-  shard->mutex_acquire();
-
-  fil_space_t *space = shard->get_space_by_id(space_id);
-
-  ut_a(space != nullptr);
-
-  bool is_redo_skipped = space->redo_skipped_count > 0;
-
-  shard->mutex_release();
-
-  return (is_redo_skipped);
-}
-#endif /* UNIV_DEBUG */
-
-#ifndef UNIV_HOTBACKUP
-/** Discards a single-table tablespace. The tablespace must be cached in the
-memory cache. Discarding is like deleting a tablespace, but
-
- 1. We do not drop the table from the data dictionary;
-
- 2. We remove all insert buffer entries for the tablespace immediately;
-    in DROP TABLE they are only removed gradually in the background;
-
- 3. Free all the pages in use by the tablespace.
-@param[in]	space_id		Tablespace ID
-@return DB_SUCCESS or error */
-dberr_t fil_discard_tablespace(space_id_t space_id) {
-  dberr_t err;
-
-  err = fil_delete_tablespace(space_id, BUF_REMOVE_ALL_NO_WRITE);
-
-  switch (err) {
-    case DB_SUCCESS:
-      break;
-
-    case DB_IO_ERROR:
-
-      ib::warn(ER_IB_MSG_291, ulong{space_id}, ut_strerr(err));
-      break;
-
-    case DB_TABLESPACE_NOT_FOUND:
-
-      ib::warn(ER_IB_MSG_292, ulong{space_id}, ut_strerr(err));
-      break;
-
-    default:
-      ut_error;
-  }
-
-  /* Remove all insert buffer entries for the tablespace */
-
-  ibuf_delete_for_discarded_space(space_id);
-
-  return (err);
-}
-
-/** Write redo log for renaming a file.
-@param[in]	space_id	tablespace id
-@param[in]	old_name	tablespace file name
-@param[in]	new_name	tablespace file name after renaming
-@param[in,out]	mtr		mini-transaction */
-static void fil_name_write_rename(space_id_t space_id, const char *old_name,
-                                  const char *new_name, mtr_t *mtr) {
-  ut_ad(!fsp_is_system_or_temp_tablespace(space_id));
-  ut_ad(!fsp_is_undo_tablespace(space_id));
-
-  /* Note: A checkpoint can take place here. */
-
-  DBUG_EXECUTE_IF("ib_crash_rename_log_1", DBUG_SUICIDE(););
-
-  static const auto type = MLOG_FILE_RENAME;
-
-  fil_op_write_log(type, space_id, old_name, new_name, 0, mtr);
-
-  DBUG_EXECUTE_IF("ib_crash_rename_log_2", DBUG_SUICIDE(););
-
-  /* Note: A checkpoint can take place here too before we
-  have physically renamed the file. */
-}
-
-#endif /* !UNIV_HOTBACKUP */
-
-/** Allocate and build a file name from a path, a table or tablespace name
-and a suffix.
-@param[in]	path_in		nullptr or the direcory path or the full path
-                                and filename
-@param[in]	name_in		nullptr if path is full, or Table/Tablespace
-                                name
-@param[in]	ext		the file extension to use
-@param[in]	trim		whether last name on the path should be trimmed
-@return own: file name; must be freed by ut_free() */
-char *Fil_path::make(const std::string &path_in, const std::string &name_in,
-                     ib_file_suffix ext, bool trim) {
-  /* The path should be a directory and should not contain the
-  basename of the file. If the path is empty, we will use  the
-  default path, */
-
-  ut_ad(!path_in.empty() || !name_in.empty());
-
-  std::string path;
-
-  if (path_in.empty()) {
-    if (is_absolute_path(name_in)) {
-      path = "";
-    } else {
-      path.assign(MySQL_datadir_path);
-    }
-  } else {
-    path.assign(path_in);
-  }
-
-  std::string name;
-
-  if (!name_in.empty()) {
-    name.assign(name_in);
-  }
-
-  /* Do not prepend the datadir path (which must be DOT_SLASH)
-  if the name is an absolute path or a relative path like
-  DOT_SLASH or DOT_DOT_SLASH.  */
-  if (is_absolute_path(name) || has_prefix(name, DOT_SLASH) ||
-      has_prefix(name, DOT_DOT_SLASH)) {
-    path.clear();
-  }
-
-  std::string filepath;
-
-  if (!path.empty()) {
-    filepath.assign(path);
-  }
-
-  if (trim) {
-    /* Find the offset of the last DIR separator and set it to
-    null in order to strip off the old basename from this path. */
-    auto pos = filepath.find_last_of(SEPARATOR);
-
-    if (pos != std::string::npos) {
-      filepath.resize(pos);
-    }
-  }
-
-  if (!name.empty()) {
-    if (!filepath.empty() && !is_separator(filepath.back())) {
-      filepath.push_back(OS_SEPARATOR);
-    }
-
-    filepath.append(name);
-  }
-
-  /* Make sure that the specified suffix is at the end. */
-  if (ext != NO_EXT) {
-    const auto suffix = dot_ext[ext];
-    size_t len = strlen(suffix);
-
-    /* This assumes that the suffix starts with '.'.  If the
-    first char of the suffix is found in the filepath at the
-    same length as the suffix from the end, then we will assume
-    that there is a previous suffix that needs to be replaced. */
-
-    ut_ad(*suffix == '.');
-
-    if (filepath.length() > len && *(filepath.end() - len) == *suffix) {
-      filepath.replace(filepath.end() - len, filepath.end(), suffix);
-    } else {
-      filepath.append(suffix);
-    }
-  }
-
-  normalize(filepath);
-
-  return (mem_strdup(filepath.c_str()));
-}
-
-/** Create an IBD path name after replacing the basename in an old path
-with a new basename.  The old_path is a full path name including the
-extension.  The tablename is in the normal form "schema/tablename".
-
-@param[in]	path_in			Pathname
-@param[in]	name_in			Contains new base name
-@return own: new full pathname */
-std::string Fil_path::make_new_ibd(const std::string &path_in,
-                                   const std::string &name_in) {
-  ut_a(Fil_path::has_suffix(IBD, path_in));
-  ut_a(!Fil_path::has_suffix(IBD, name_in));
-
-  std::string path(path_in);
-
-  auto pos = path.find_last_of(SEPARATOR);
-
-  ut_a(pos != std::string::npos);
-
-  path.resize(pos);
-
-  pos = path.find_last_of(SEPARATOR);
-
-  ut_a(pos != std::string::npos);
-
-  path.resize(pos + 1);
-
-  path.append(name_in + ".ibd");
-
-  normalize(path);
-
-  return (path);
-}
-
-/** This function reduces a null-terminated full remote path name
-into the path that is sent by MySQL for DATA DIRECTORY clause.
-It replaces the 'databasename/tablename.ibd' found at the end of the
-path with just 'tablename'.
-
-Since the result is always smaller than the path sent in, no new
-memory is allocated. The caller should allocate memory for the path
-sent in. This function manipulates that path in place. If the path
-format is not as expected, set data_dir_path to "" and return.
-
-The result is used to inform a SHOW CREATE TABLE command.
-@param[in,out]	data_dir_path	Full path/data_dir_path */
-void Fil_path::make_data_dir_path(char *data_dir_path) {
-  /* Replace the period before the extension with a null byte. */
-  ut_ad(has_suffix(IBD, data_dir_path));
-  char *dot = strrchr((char *)data_dir_path, '.');
-  *dot = '\0';
-
-  /* The tablename starts after the last slash. */
-  char *base_slash = strrchr((char *)data_dir_path, OS_PATH_SEPARATOR);
-  ut_ad(base_slash != nullptr);
-
-  *base_slash = '\0';
-
-  std::string base_name{base_slash + 1};
-
-  /* The database name starts after the next to last slash. */
-  char *db_slash = strrchr((char *)data_dir_path, OS_SEPARATOR);
-  ut_ad(db_slash != nullptr);
-  char *db_name = db_slash + 1;
-
-  /* Overwrite the db_name with the base_name. */
-  memmove(db_name, base_name.c_str(), base_name.length());
-  db_name[base_name.length()] = '\0';
-}
-
-/** Test if a tablespace file can be renamed to a new filepath by checking
-if that the old filepath exists and the new filepath does not exist.
-@param[in]	space_id	tablespace id
-@param[in]	old_path	old filepath
-@param[in]	new_path	new filepath
-@param[in]	is_discarded	whether the tablespace is discarded
-@return innodb error code */
-dberr_t fil_rename_tablespace_check(space_id_t space_id, const char *old_path,
-                                    const char *new_path, bool is_discarded) {
-  bool exists = false;
-  os_file_type_t ftype;
-
-  if (!is_discarded && os_file_status(old_path, &exists, &ftype) && !exists) {
-    ib::error(ER_IB_MSG_293, old_path, new_path, ulong{space_id});
-    return (DB_TABLESPACE_NOT_FOUND);
-  }
-
-  exists = false;
-
-  if (!os_file_status(new_path, &exists, &ftype) || exists) {
-    ib::error(ER_IB_MSG_294, old_path, new_path, ulong{space_id});
-    return (DB_TABLESPACE_EXISTS);
-  }
-
-  return (DB_SUCCESS);
-}
-
-/** Rename a single-table tablespace.
-The tablespace must exist in the memory cache.
-@param[in]	space_id	Tablespace ID
-@param[in]	old_path	Old file name
-@param[in]	new_name	New tablespace  name in the schema/space
-@param[in]	new_path_in	New file name, or nullptr if it is located
-                                in the normal data directory
-@return InnoDB error code */
-dberr_t Fil_shard::space_rename(space_id_t space_id, const char *old_path,
-                                const char *new_name, const char *new_path_in) {
-  fil_space_t *space;
-  ulint count = 0;
-  fil_node_t *file = nullptr;
-  bool write_ddl_log = true;
-  auto start_time = ut_time_monotonic();
-
-#ifdef UNIV_DEBUG
-  static uint32_t crash_injection_rename_tablespace_counter = 1;
-#endif /* UNIV_DEBUG */
-
-  ut_a(space_id != TRX_SYS_SPACE);
-  ut_ad(strchr(new_name, '/') != nullptr);
-
-  for (;;) {
-    bool retry = false;
-    bool flush = false;
-
-    ++count;
-
-    if (!(count % 1000)) {
-      ib::warn(ER_IB_MSG_295, old_path, ulong{space_id}, ulonglong{count});
-    }
-
-    /* The name map and space ID map are in the same shard. */
-    mutex_acquire();
-
-    space = get_space_by_id(space_id);
-
-    DBUG_EXECUTE_IF("fil_rename_tablespace_failure_1", space = nullptr;);
-
-    if (space == nullptr) {
-      ib::error(ER_IB_MSG_296, ulong{space_id}, old_path);
-
-      mutex_release();
-
-      return (DB_ERROR);
-
-    } else if (space->stop_ios) {
-      /* Some other thread has stopped the IO. We need to
-       wait for the other thread to complete its operation. */
-      mutex_release();
-
-      if (ut_time_monotonic() - start_time >= PRINT_INTERVAL_SECS) {
-        ib::warn(ER_IB_MSG_297);
-
-        start_time = ut_time_monotonic();
-      }
-
-      os_thread_sleep(1000000);
-
-      continue;
-
-    } else if (count > 25000) {
-      mutex_release();
-
-      return (DB_ERROR);
-
-    } else if (space != get_space_by_name(space->name)) {
-      ib::error(ER_IB_MSG_298, space->name);
-
-      mutex_release();
-
-      return (DB_ERROR);
-
-    } else {
-      auto new_space = get_space_by_name(new_name);
-
-      if (new_space != nullptr) {
-        if (new_space == space) {
-          mutex_release();
-
-          return (DB_SUCCESS);
-        }
-
-        ut_a(new_space->id == space->id);
-      }
-    }
-
-    ut_a(space->files.size() == 1);
-
-#ifndef UNIV_HOTBACKUP
-    /* Don't write DDL log during recovery when log_ddl is
-    not initialized. */
-
-    if (write_ddl_log && log_ddl != nullptr) {
-      /* Write ddl log when space->stop_ios is true
-      can cause deadlock:
-      a. buffer flush thread waits for rename thread to set
-         stop_ios to false;
-      b. rename thread waits for buffer flush thread to flush
-         a page and release page lock. The page is ready for
-         flush in double write buffer. */
-
-      ut_ad(!space->stop_ios);
-
-      file = &space->files.front();
-
-      char *new_file_name = new_path_in == nullptr
-                                ? Fil_path::make_ibd_from_table_name(new_name)
-                                : mem_strdup(new_path_in);
-
-      char *old_file_name = file->name;
-
-      ut_ad(strchr(old_file_name, OS_PATH_SEPARATOR) != nullptr);
-
-      ut_ad(strchr(new_file_name, OS_PATH_SEPARATOR) != nullptr);
-
-      mutex_release();
-
-      /* Rename ddl log is for rollback, so we exchange
-      old file name with new file name. */
-      dberr_t err = log_ddl->write_rename_space_log(space_id, new_file_name,
-                                                    old_file_name);
-      ut_free(new_file_name);
-      if (err != DB_SUCCESS) {
-        return (err);
-      }
-
-      write_ddl_log = false;
-      continue;
-    }
-#endif /* !UNIV_HOTBACKUP */
-
-    /* We temporarily close the .ibd file because we do
-    not trust that operating systems can rename an open
-    file. For the closing we have to wait until there
-    are no pending I/O's or flushes on the file. */
-
-    space->stop_ios = true;
-
-    file = &space->files.front();
-
-    if (file->n_pending > 0 || file->n_pending_flushes > 0 ||
-        file->in_use > 0) {
-      /* There are pending I/O's or flushes or the
-      file is currently being extended, sleep for
-      a while and retry */
-
-      retry = true;
-
-      space->stop_ios = false;
-
-    } else if (file->modification_counter > file->flush_counter) {
-      /* Flush the space */
-
-      retry = flush = true;
-
-      space->stop_ios = false;
-
-    } else if (file->is_open) {
-      close_file(file, false);
-    }
-
-    mutex_release();
-
-    if (!retry) {
-      ut_ad(space->stop_ios);
-      break;
-    }
-
-    os_thread_sleep(100000);
-
-    if (flush) {
-      mutex_acquire();
-
-      space_flush(space->id);
-
-      mutex_release();
-    }
-  }
-
-  ut_ad(space->stop_ios);
-
-  char *new_file_name;
-
-  if (new_path_in == nullptr) {
-    new_file_name = Fil_path::make_ibd_from_table_name(new_name);
-  } else {
-    new_file_name = mem_strdup(new_path_in);
-  }
-
-  char *old_file_name = file->name;
-  char *old_space_name = space->name;
-  char *new_space_name = mem_strdup(new_name);
-
-#ifndef UNIV_HOTBACKUP
-  if (!recv_recovery_on) {
-    mtr_t mtr;
-
-    mtr.start();
-
-    fil_name_write_rename(space_id, old_file_name, new_file_name, &mtr);
-
-    mtr.commit();
-  }
-#endif /* !UNIV_HOTBACKUP */
-
-  ut_ad(strchr(old_file_name, OS_PATH_SEPARATOR) != nullptr);
-  ut_ad(strchr(new_file_name, OS_PATH_SEPARATOR) != nullptr);
-
-  mutex_acquire();
-
-  /* We already checked these. */
-  ut_ad(space == get_space_by_name(old_space_name));
-  ut_ad(get_space_by_name(new_space_name) == nullptr);
-
-  bool success;
-
-  DBUG_EXECUTE_IF("fil_rename_tablespace_failure_2", goto skip_rename;);
-
-  DBUG_INJECT_CRASH("ddl_crash_before_rename_tablespace",
-                    crash_injection_rename_tablespace_counter++);
-
-  success = os_file_rename(innodb_data_file_key, old_file_name, new_file_name);
-
-  DBUG_EXECUTE_IF("fil_rename_tablespace_failure_2", skip_rename
-                  : success = false;);
-
-  DBUG_INJECT_CRASH("ddl_crash_after_rename_tablespace",
-                    crash_injection_rename_tablespace_counter++);
-
-  if (success) {
-    file->name = new_file_name;
-
-    update_space_name_map(space, new_space_name);
-
-    space->name = new_space_name;
-
-  } else {
-    /* Because nothing was renamed, we must free the new
-    names, not the old ones. */
-    old_file_name = new_file_name;
-    old_space_name = new_space_name;
-  }
-
-  ut_ad(space->stop_ios);
-  space->stop_ios = false;
-
-  mutex_release();
-
-  ut_free(old_file_name);
-  ut_free(old_space_name);
-
-  return (success ? DB_SUCCESS : DB_ERROR);
-}
-
-/** Rename a single-table tablespace.
-The tablespace must exist in the memory cache.
-@param[in]	space_id	Tablespace ID
-@param[in]	old_path	Old file name
-@param[in]	new_name	New tablespace name in the schema/name format
-@param[in]	new_path_in	New file name, or nullptr if it is located
-                                in the normal data directory
-@return InnoDB error code */
-dberr_t fil_rename_tablespace(space_id_t space_id, const char *old_path,
-                              const char *new_name, const char *new_path_in) {
-  auto shard = fil_system->shard_by_id(space_id);
-
-  dberr_t err = shard->space_rename(space_id, old_path, new_name, new_path_in);
-
-  return (err);
-}
-
-/** Rename a tablespace.  Use the space_id to find the shard.
-@param[in]	space_id	tablespace ID
-@param[in]	old_name	old tablespace name
-@param[in]	new_name	new tablespace name
-@return DB_SUCCESS on success */
-dberr_t Fil_system::rename_tablespace_name(space_id_t space_id,
-                                           const char *old_name,
-                                           const char *new_name) {
-  Fil_shard *old_shard = fil_system->shard_by_id(space_id);
-
-  old_shard->mutex_acquire();
-
-  fil_space_t *old_space = old_shard->get_space_by_id(space_id);
-
-  if (old_space == nullptr) {
-    ib::error(ER_IB_MSG_299, old_name);
-
-    return (DB_TABLESPACE_NOT_FOUND);
-  }
-
-  ut_ad(old_space == old_shard->get_space_by_name(old_name));
-
-  old_shard->mutex_release();
-
-  Fil_shard *new_shard = nullptr;
-  fil_space_t *new_space = nullptr;
-
-  mutex_acquire_all();
-
-  for (auto shard : m_shards) {
-    new_space = shard->get_space_by_name(new_name);
-
-    if (new_space != nullptr) {
-      new_shard = shard;
-      break;
-    }
-  }
-
-  if (new_space != nullptr) {
-    mutex_release_all();
-
-    if (new_space->id != old_space->id) {
-      ib::error(ER_IB_MSG_300, new_name);
-
-      return (DB_TABLESPACE_EXISTS);
-    } else {
-      ut_a(new_shard == old_shard);
-    }
-
-    return (DB_SUCCESS);
-  }
-
-  auto new_space_name = mem_strdup(new_name);
-  auto old_space_name = old_space->name;
-
-  old_shard->update_space_name_map(old_space, new_space_name);
-
-  old_space->name = new_space_name;
-
-  mutex_release_all();
-
-  ut_free(old_space_name);
-
-  return (DB_SUCCESS);
-}
-
-/** Rename a tablespace.  Use the space_id to find the shard.
-@param[in]	space_id	tablespace ID
-@param[in]	old_name	old tablespace name
-@param[in]	new_name	new tablespace name
-@return DB_SUCCESS on success */
-dberr_t fil_rename_tablespace_by_id(space_id_t space_id, const char *old_name,
-                                    const char *new_name) {
-  return (fil_system->rename_tablespace_name(space_id, old_name, new_name));
-}
-
-/** Create a tablespace (an IBD or IBT) file
-@param[in]	space_id	Tablespace ID
-@param[in]	name		Tablespace name in dbname/tablename format.
-                                For general tablespaces, the 'dbname/' part
-                                may be missing.
-@param[in]	path		Path and filename of the datafile to create.
-@param[in]	flags		Tablespace flags
-@param[in]	size		Initial size of the tablespace file in pages,
-                                must be >= FIL_IBD_FILE_INITIAL_SIZE
-@param[in]	type		FIL_TYPE_TABLESPACE or FIL_TYPE_TEMPORARY
-@return DB_SUCCESS or error code */
-static dberr_t fil_create_tablespace(space_id_t space_id, const char *name,
-                                     const char *path, uint32_t flags,
-                                     page_no_t size, fil_type_t type) {
-  pfs_os_file_t file;
-  dberr_t err;
-  byte *buf2;
-  byte *page;
-  bool success;
-  bool has_shared_space = FSP_FLAGS_GET_SHARED(flags);
-  fil_space_t *space = nullptr;
-
-  ut_ad(!fsp_is_system_tablespace(space_id));
-  ut_ad(!fsp_is_global_temporary(space_id));
-  ut_a(fsp_flags_is_valid(flags));
-  ut_a(type == FIL_TYPE_TEMPORARY || type == FIL_TYPE_TABLESPACE);
-
-  const page_size_t page_size(flags);
-
-  /* Create the subdirectories in the path, if they are
-  not there already. */
-  if (!has_shared_space) {
-    err = os_file_create_subdirs_if_needed(path);
-
-    if (err != DB_SUCCESS) {
-      return (err);
-    }
-  }
-
-  file = os_file_create(
-      type == FIL_TYPE_TEMPORARY ? innodb_temp_file_key : innodb_data_file_key,
-      path, OS_FILE_CREATE | OS_FILE_ON_ERROR_NO_EXIT, OS_FILE_NORMAL,
-      OS_DATA_FILE, srv_read_only_mode && (type != FIL_TYPE_TEMPORARY),
-      &success);
-
-  if (!success) {
-    /* The following call will print an error message */
-    ulint error = os_file_get_last_error(true);
-
-    ib::error(ER_IB_MSG_301, path);
-
-    switch (error) {
-      case OS_FILE_ALREADY_EXISTS:
-        ib::error(ER_IB_MSG_UNEXPECTED_FILE_EXISTS, path, path);
-        return (DB_TABLESPACE_EXISTS);
-
-      case OS_FILE_NAME_TOO_LONG:
-        ib::error(ER_IB_MSG_TOO_LONG_PATH, path);
-        return (DB_TOO_LONG_PATH);
-
-      case OS_FILE_DISK_FULL:
-        return (DB_OUT_OF_DISK_SPACE);
-
-      default:
-        return (DB_ERROR);
-    }
-  }
-
-  bool atomic_write;
-
-#if !defined(NO_FALLOCATE) && defined(UNIV_LINUX)
-  if (fil_fusionio_enable_atomic_write(file)) {
-    int ret = posix_fallocate(file.m_file, 0, size * page_size.physical());
-
-    if (ret != 0) {
-      ib::error(ER_IB_MSG_303, path, ulonglong{size * page_size.physical()},
-                ret, REFMAN);
-      success = false;
-    } else {
-      success = true;
-    }
-
-    atomic_write = true;
-  } else {
-    atomic_write = false;
-
-    success = os_file_set_size(path, file, 0, size * page_size.physical(),
-                               srv_read_only_mode, true);
-  }
-#else
-  atomic_write = false;
-
-  success = os_file_set_size(path, file, 0, size * page_size.physical(),
-                             srv_read_only_mode, true);
-
-#endif /* !NO_FALLOCATE && UNIV_LINUX */
-
-  if (!success) {
-    os_file_close(file);
-    os_file_delete(innodb_data_file_key, path);
-    return (DB_OUT_OF_DISK_SPACE);
-  }
-
-  /* Note: We are actually punching a hole, previous contents will
-  be lost after this call, if it succeeds. In this case the file
-  should be full of NULs. */
-
-  bool punch_hole = os_is_sparse_file_supported(path, file);
-
-  if (punch_hole) {
-    dberr_t punch_err;
-
-    punch_err = os_file_punch_hole(file.m_file, 0, size * page_size.physical());
-
-    if (punch_err != DB_SUCCESS) {
-      punch_hole = false;
-    }
-  }
-
-  /* We have to write the space id to the file immediately and flush the
-  file to disk. This is because in crash recovery we must be aware what
-  tablespaces exist and what are their space id's, so that we can apply
-  the log records to the right file. It may take quite a while until
-  buffer pool flush algorithms write anything to the file and flush it to
-  disk. If we would not write here anything, the file would be filled
-  with zeros from the call of os_file_set_size(), until a buffer pool
-  flush would write to it. */
-
-  buf2 = static_cast<byte *>(ut_malloc_nokey(3 * page_size.logical()));
-
-  /* Align the memory for file i/o if we might have O_DIRECT set */
-  page = static_cast<byte *>(ut_align(buf2, page_size.logical()));
-
-  memset(page, '\0', page_size.logical());
-
-  /* Add the UNIV_PAGE_SIZE to the table flags and write them to the
-  tablespace header. */
-  flags = fsp_flags_set_page_size(flags, page_size);
-  fsp_header_init_fields(page, space_id, flags);
-  mach_write_to_4(page + FIL_PAGE_ARCH_LOG_NO_OR_SPACE_ID, space_id);
-
-  mach_write_to_4(page + FIL_PAGE_SRV_VERSION, DD_SPACE_CURRENT_SRV_VERSION);
-  mach_write_to_4(page + FIL_PAGE_SPACE_VERSION,
-                  DD_SPACE_CURRENT_SPACE_VERSION);
-
-  IORequest request(IORequest::WRITE);
-
-  if (!page_size.is_compressed()) {
-    buf_flush_init_for_writing(nullptr, page, nullptr, 0,
-                               fsp_is_checksum_disabled(space_id),
-                               true /* skip_lsn_check */);
-
-    err = os_file_write(request, path, file, page, 0, page_size.physical());
-
-    ut_ad(err != DB_IO_NO_PUNCH_HOLE);
-
-  } else {
-    page_zip_des_t page_zip;
-
-    page_zip_set_size(&page_zip, page_size.physical());
-    page_zip.data = page + page_size.logical();
-#ifdef UNIV_DEBUG
-    page_zip.m_start =
-#endif /* UNIV_DEBUG */
-        page_zip.m_end = page_zip.m_nonempty = page_zip.n_blobs = 0;
-
-    buf_flush_init_for_writing(nullptr, page, &page_zip, 0,
-                               fsp_is_checksum_disabled(space_id),
-                               true /* skip_lsn_check */);
-
-    err = os_file_write(request, path, file, page_zip.data, 0,
-                        page_size.physical());
-
-    ut_a(err != DB_IO_NO_PUNCH_HOLE);
-
-    punch_hole = false;
-  }
-
-  ut_free(buf2);
-
-  if (err != DB_SUCCESS) {
-    ib::error(ER_IB_MSG_304, path);
-
-    os_file_close(file);
-    os_file_delete(innodb_data_file_key, path);
-
-    return (DB_ERROR);
-  }
-
-  success = os_file_flush(file);
-
-  if (!success) {
-    ib::error(ER_IB_MSG_305, path);
-
-    os_file_close(file);
-    os_file_delete(innodb_data_file_key, path);
-    return (DB_ERROR);
-  }
-
-  space = fil_space_create(name, space_id, flags, type);
-
-  if (space == nullptr) {
-    os_file_close(file);
-    os_file_delete(innodb_data_file_key, path);
-    return (DB_ERROR);
-  }
-
-  DEBUG_SYNC_C("fil_ibd_created_space");
-
-  auto shard = fil_system->shard_by_id(space_id);
-
-  fil_node_t *file_node =
-      shard->create_node(path, size, space, false, punch_hole, atomic_write);
-
-  err = (file_node == nullptr) ? DB_ERROR : DB_SUCCESS;
-
-#ifndef UNIV_HOTBACKUP
-  /* Temporary tablespace creation need not be redo logged */
-  if (err == DB_SUCCESS && type != FIL_TYPE_TEMPORARY) {
-    const auto &file = space->files.front();
-
-    mtr_t mtr;
-
-    mtr_start(&mtr);
-
-    fil_op_write_log(MLOG_FILE_CREATE, space_id, file.name, nullptr,
-                     space->flags, &mtr);
-
-    mtr_commit(&mtr);
-
-    DBUG_EXECUTE_IF("fil_ibd_create_log", log_make_latest_checkpoint(););
-  }
-
-#endif /* !UNIV_HOTBACKUP */
-
-  /* For encryption tablespace, initial encryption information. */
-  if (space != nullptr && FSP_FLAGS_GET_ENCRYPTION(space->flags)) {
-    err = fil_set_encryption(space->id, Encryption::AES, nullptr, nullptr);
-
-    ut_ad(err == DB_SUCCESS);
-  }
-
-  os_file_close(file);
-  if (err != DB_SUCCESS) {
-    os_file_delete(innodb_data_file_key, path);
-  }
-
-  return (err);
-}
-
-/** Create a IBD tablespace file.
-@param[in]	space_id	Tablespace ID
-@param[in]	name		Tablespace name in dbname/tablename format.
-                                For general tablespaces, the 'dbname/' part
-                                may be missing.
-@param[in]	path		Path and filename of the datafile to create.
-@param[in]	flags		Tablespace flags
-@param[in]	size		Initial size of the tablespace file in pages,
-                                must be >= FIL_IBD_FILE_INITIAL_SIZE
-@return DB_SUCCESS or error code */
-dberr_t fil_ibd_create(space_id_t space_id, const char *name, const char *path,
-                       uint32_t flags, page_no_t size) {
-  ut_a(size >= FIL_IBD_FILE_INITIAL_SIZE);
-  ut_ad(!srv_read_only_mode);
-  return (fil_create_tablespace(space_id, name, path, flags, size,
-                                FIL_TYPE_TABLESPACE));
-}
-
-/** Create a session temporary tablespace (IBT) file.
-@param[in]	space_id	Tablespace ID
-@param[in]	name		Tablespace name
-@param[in]	path		Path and filename of the datafile to create.
-@param[in]	flags		Tablespace flags
-@param[in]	size		Initial size of the tablespace file in pages,
-                                must be >= FIL_IBT_FILE_INITIAL_SIZE
-@return DB_SUCCESS or error code */
-dberr_t fil_ibt_create(space_id_t space_id, const char *name, const char *path,
-                       uint32_t flags, page_no_t size) {
-  ut_a(size >= FIL_IBT_FILE_INITIAL_SIZE);
-  return (fil_create_tablespace(space_id, name, path, flags, size,
-                                FIL_TYPE_TEMPORARY));
-}
-
-#ifndef UNIV_HOTBACKUP
-/** Open a single-table tablespace and optionally check the space id is
-right in it. If not successful, print an error message to the error log. This
-function is used to open a tablespace when we start up mysqld, and also in
-IMPORT TABLESPACE.
-NOTE that we assume this operation is used either at the database startup
-or under the protection of the dictionary mutex, so that two users cannot
-race here.
-
-The fil_node_t::handle will not be left open.
-
-@param[in]	validate	whether we should validate the tablespace
-                                (read the first page of the file and
-                                check that the space id in it matches id)
-@param[in]	purpose		FIL_TYPE_TABLESPACE or FIL_TYPE_TEMPORARY
-@param[in]	space_id	Tablespace ID
-@param[in]	flags		tablespace flags
-@param[in]	space_name	tablespace name of the datafile
-                                If file-per-table, it is the table name in
-                                the databasename/tablename format
-@param[in]	table_name	table name in case if need to construct
-                                file path
-@param[in]	path_in		expected filepath, usually read from dictionary
-@param[in]	strict		whether to report error when open ibd failed
-@param[in]	old_space	whether it is a 5.7 tablespace opening
-                                by upgrade
-@return DB_SUCCESS or error code */
-dberr_t fil_ibd_open(bool validate, fil_type_t purpose, space_id_t space_id,
-                     uint32_t flags, const char *space_name,
-                     const char *table_name, const char *path_in, bool strict,
-                     bool old_space) {
-  Datafile df;
-  bool is_encrypted = FSP_FLAGS_GET_ENCRYPTION(flags);
-  bool for_import = (purpose == FIL_TYPE_IMPORT);
-
-  ut_ad(fil_type_is_data(purpose));
-
-  if (!fsp_flags_is_valid(flags)) {
-    return (DB_CORRUPTION);
-  }
-
-  /* Check if the file is already open. The space can be loaded
-  via fil_space_get_first_path() on startup. This is a problem
-  for partitioning code. It's a convoluted call graph via the DD.
-  On Windows this can lead to a sharing violation when we attempt
-  to open it again. */
-
-  auto shard = fil_system->shard_by_id(space_id);
-
-  shard->mutex_acquire();
-
-  auto space = shard->get_space_by_id(space_id);
-
-  if (space != nullptr) {
-    shard->space_detach(space);
-    shard->space_delete(space->id);
-    shard->space_free_low(space);
-    ut_a(space == nullptr);
-  }
-
-  shard->mutex_release();
-
-  df.init(space_name, flags);
-
-  if (path_in == nullptr) {
-    df.make_filepath(nullptr, space_name, IBD);
-  } else {
-    df.set_filepath(path_in);
-  }
-
-  /* Attempt to open the tablespace. */
-  if (df.open_read_only(strict) == DB_SUCCESS) {
-    ut_ad(df.is_open());
-  } else {
-    ut_ad(!df.is_open());
-    return (DB_CANNOT_OPEN_FILE);
-  }
-
-#if !defined(NO_FALLOCATE) && defined(UNIV_LINUX)
-  const bool atomic_write =
-      !srv_use_doublewrite_buf && fil_fusionio_enable_atomic_write(df.handle());
-#else
-  const bool atomic_write = false;
-#endif /* !NO_FALLOCATE && UNIV_LINUX */
-
-  dberr_t err;
-
-  if ((validate || is_encrypted) &&
-      (err = df.validate_to_dd(space_id, flags, for_import)) != DB_SUCCESS) {
-    /* We don't reply the rename via the redo log anymore.
-    Therefore we can get a space ID mismatch when validating
-    the files during bootstrap. */
-
-    if (!is_encrypted && err != DB_WRONG_FILE_NAME) {
-      /* The following call prints an error message.
-      For encrypted tablespace we skip print, since it should
-      be keyring plugin issues. */
-      os_file_get_last_error(true);
-
-      ib::error(ER_IB_MSG_306, space_name, TROUBLESHOOT_DATADICT_MSG);
-    }
-
-    return (err);
-  }
-
-  /* If the encrypted tablespace is already opened,
-  return success. */
-  if (validate && is_encrypted && fil_space_get(space_id)) {
-    return (DB_SUCCESS);
-  }
-
-  /* We pass UNINITIALIZED flags while we try to open DD tablesapce. In that
-  case, set the flags now based on what is read from disk.*/
-  if (FSP_FLAGS_ARE_NOT_SET(flags) && fsp_is_dd_tablespace(space_id)) {
-    flags = df.flags();
-    is_encrypted = FSP_FLAGS_GET_ENCRYPTION(flags);
-  }
-
-  space = fil_space_create(space_name, space_id, flags, purpose);
-
-  if (space == nullptr) {
-    return (DB_ERROR);
-  }
-
-  /* We do not measure the size of the file, that is why
-  we pass the 0 below */
-
-  const fil_node_t *file =
-      shard->create_node(df.filepath(), 0, space, false, true, atomic_write);
-
-  if (file == nullptr) {
-    return (DB_ERROR);
-  }
-
-  if (validate && !old_space && !for_import) {
-    if (df.server_version() > DD_SPACE_CURRENT_SRV_VERSION) {
-      ib::error(ER_IB_MSG_1272, ulong{DD_SPACE_CURRENT_SRV_VERSION},
-                ulonglong{df.server_version()});
-      /* Server version is less than the tablespace server version.
-      We don't support downgrade for 8.0 server, so report error */
-      return (DB_SERVER_VERSION_LOW);
-    }
-    ut_ad(df.space_version() == DD_SPACE_CURRENT_SPACE_VERSION);
-  }
-
-  /* Set unencryption in progress flag */
-  space->encryption_op_in_progress = df.m_encryption_op_in_progress;
-
-  /* Its possible during Encryption processing, space flag for encryption
-  has been updated in ibd file but server crashed before DD flags are
-  updated. Thus, consider ibd setting too for encryption.
-
-  It is safe because m_encryption_op_in_progress will be set to NONE
-  always unless there is a crash before finishing Encryption. */
-  if (space->encryption_op_in_progress == ENCRYPTION) {
-    space->flags |= flags & FSP_FLAGS_MASK_ENCRYPTION;
-  }
-
-  /* For encryption tablespace, initialize encryption information.*/
-  if ((is_encrypted || space->encryption_op_in_progress == ENCRYPTION) &&
-      !for_import) {
-    dberr_t err;
-    byte *key = df.m_encryption_key;
-    byte *iv = df.m_encryption_iv;
-
-    ut_ad(key && iv);
-
-    err = fil_set_encryption(space->id, Encryption::AES, key, iv);
-
-    if (err != DB_SUCCESS) {
-      return (DB_ERROR);
-    }
-  }
-
-  return (DB_SUCCESS);
-}
-
-#else  /* !UNIV_HOTBACKUP */
-
-/** Allocates a file name for an old version of a single-table tablespace.
-The string must be freed by caller with ut_free()!
-@param[in]	name		Original file name
-@return own: file name */
-static char *meb_make_ibbackup_old_name(const char *name) {
-  char *path;
-  ulint len = strlen(name);
-  static const char suffix[] = "_ibbackup_old_vers_";
-
-  path = static_cast<char *>(ut_malloc_nokey(len + 15 + sizeof(suffix)));
-
-  memcpy(path, name, len);
-  memcpy(path + len, suffix, sizeof(suffix) - 1);
-
-  meb_sprintf_timestamp_without_extra_chars(path + len + sizeof(suffix) - 1);
-
-  return (path);
-}
-#endif /* UNIV_HOTBACKUP */
-
-/** Looks for a pre-existing fil_space_t with the given tablespace ID
-and, if found, returns the name and filepath in newly allocated buffers
-that the caller must free.
-@param[in]	space_id	The tablespace ID to search for.
-@param[out]	name		Name of the tablespace found.
-@param[out]	filepath	The filepath of the first datafile for the
-tablespace.
-@return true if tablespace is found, false if not. */
-bool fil_space_read_name_and_filepath(space_id_t space_id, char **name,
-                                      char **filepath) {
-  bool success = false;
-
-  *name = nullptr;
-  *filepath = nullptr;
-
-  auto shard = fil_system->shard_by_id(space_id);
-
-  shard->mutex_acquire();
-
-  fil_space_t *space = shard->get_space_by_id(space_id);
-
-  if (space != nullptr) {
-    *name = mem_strdup(space->name);
-
-    *filepath = mem_strdup(space->files.front().name);
-
-    success = true;
-  }
-
-  shard->mutex_release();
-
-  return (success);
-}
-
-/** Convert a file name to a tablespace name. Strip the file name
-prefix and suffix, leaving only databasename/tablename.
-@param[in]	filename	directory/databasename/tablename.ibd
-@return database/tablename string, to be freed with ut_free() */
-char *fil_path_to_space_name(const char *filename) {
-  std::string path{filename};
-  auto pos = path.find_last_of(Fil_path::SEPARATOR);
-
-  ut_a(pos != std::string::npos && !Fil_path::is_separator(path.back()));
-
-  std::string db_name = path.substr(0, pos);
-  std::string space_name = path.substr(pos + 1, path.length());
-
-  /* If it is a path such as a/b/c.ibd, ignore everything before 'b'. */
-  pos = db_name.find_last_of(Fil_path::SEPARATOR);
-
-  if (pos != std::string::npos) {
-    db_name = db_name.substr(pos + 1);
-  }
-
-  char *name;
-
-  if (Fil_path::has_suffix(IBD, space_name)) {
-    /* fil_space_t::name always uses '/' . */
-
-    path = db_name;
-    path.push_back('/');
-
-    /* Strip the ".ibd" suffix. */
-    path.append(space_name.substr(0, space_name.length() - 4));
-
-    name = mem_strdupl(path.c_str(), path.length());
-
-  } else {
-    /* Must have an "undo" prefix. */
-    ut_ad(space_name.find("undo") == 0);
-
-    name = mem_strdupl(space_name.c_str(), space_name.length());
-  }
-
-  return (name);
-}
-
-/** Open an ibd tablespace and add it to the InnoDB data structures.
-This is similar to fil_ibd_open() except that it is used while processing
-the redo and DDL log, so the data dictionary is not available and very little
-validation is done. The tablespace name is extracted from the
-dbname/tablename.ibd portion of the filename, which assumes that the file
-is a file-per-table tablespace.  Any name will do for now.  General
-tablespace names will be read from the dictionary after it has been
-recovered.  The tablespace flags are read at this time from the first page
-of the file in validate_for_recovery().
-@param[in]	space_id	tablespace ID
-@param[in]	path		path/to/databasename/tablename.ibd
-@param[out]	space		the tablespace, or nullptr on error
-@return status of the operation */
-fil_load_status Fil_shard::ibd_open_for_recovery(space_id_t space_id,
-                                                 const std::string &path,
-                                                 fil_space_t *&space) {
-  /* If the a space is already in the file system cache with this
-  space ID, then there is nothing to do. */
-
-  mutex_acquire();
-
-  space = get_space_by_id(space_id);
-
-  mutex_release();
-
-  const char *filename = path.c_str();
-
-  if (space != nullptr) {
-    ut_a(space->files.size() == 1);
-
-    const auto &file = space->files.front();
-
-    /* Compare the real paths. */
-    if (Fil_path::equal(filename, file.name)) {
-      return (FIL_LOAD_OK);
-    }
-
-#ifdef UNIV_HOTBACKUP
-    ib::trace_2() << "Ignoring data file '" << filename << "' with space ID "
-                  << space->id << ". Another data file called '" << file.name
-                  << "' exists with the same space ID";
-#else  /* UNIV_HOTBACKUP */
-    ib::info(ER_IB_MSG_307, filename, ulong{space->id}, file.name);
-#endif /* UNIV_HOTBACKUP */
-
-    space = nullptr;
-
-    return (FIL_LOAD_ID_CHANGED);
-  }
-
-  Datafile df;
-
-  df.set_filepath(filename);
-
-  if (df.open_read_only(false) != DB_SUCCESS) {
-    return (FIL_LOAD_NOT_FOUND);
-  }
-
-  ut_ad(df.is_open());
-
-  /* Read and validate the first page of the tablespace.
-  Assign a tablespace name based on the tablespace type. */
-  dberr_t err = df.validate_for_recovery(space_id);
-
-  ut_a(err == DB_SUCCESS || err == DB_INVALID_ENCRYPTION_META);
-  if (err == DB_INVALID_ENCRYPTION_META) {
-    bool success = fil_system->erase(space_id);
-    ut_a(success);
-    return (FIL_LOAD_NOT_FOUND);
-  }
-
-  ut_a(df.space_id() == space_id);
-
-  /* Get and test the file size. */
-  os_offset_t size = os_file_get_size(df.handle());
-
-  /* Every .ibd file is created >= 4 pages in size.
-  Smaller files cannot be OK. */
-  os_offset_t minimum_size;
-
-  /* Every .ibd file is created >= FIL_IBD_FILE_INITIAL_SIZE
-  pages in size. Smaller files cannot be OK. */
-  {
-    const page_size_t page_size(df.flags());
-
-    minimum_size = FIL_IBD_FILE_INITIAL_SIZE * page_size.physical();
-  }
-
-  if (size == static_cast<os_offset_t>(-1)) {
-    /* The following call prints an error message */
-    os_file_get_last_error(true);
-
-    ib::error(ER_IB_MSG_308) << "Could not measure the size of"
-                                " single-table tablespace file '"
-                             << df.filepath() << "'";
-
-  } else if (size < minimum_size) {
-#ifndef UNIV_HOTBACKUP
-    ib::error(ER_IB_MSG_309)
-        << "The size of tablespace file '" << df.filepath() << "' is only "
-        << size << ", should be at least " << minimum_size << "!";
-#else
-    /* In MEB, we work around this error. */
-    df.set_space_id(SPACE_UNKNOWN);
-    df.set_flags(0);
-#endif /* !UNIV_HOTBACKUP */
-  }
-
-  ut_ad(space == nullptr);
-
-#ifdef UNIV_HOTBACKUP
-  if (df.space_id() == SPACE_UNKNOWN || df.space_id() == 0) {
-    char *new_path;
-
-    ib::info(ER_IB_MSG_310)
-        << "Renaming tablespace file '" << df.filepath() << "' with space ID "
-        << df.space_id() << " to " << df.name()
-        << "_ibbackup_old_vers_<timestamp>"
-           " because its size "
-        << df.size()
-        << " is too small"
-           " (< 4 pages 16 kB each), or the space id in the"
-           " file header is not sensible. This can happen in"
-           " an mysqlbackup run, and is not dangerous.";
-    df.close();
-
-    new_path = meb_make_ibbackup_old_name(df.filepath());
-
-    bool success =
-        os_file_rename(innodb_data_file_key, df.filepath(), new_path);
-
-    ut_a(success);
-
-    ut_free(new_path);
-
-    return (FIL_LOAD_ID_CHANGED);
-  }
-
-  /* A backup may contain the same space several times, if the space got
-  renamed at a sensitive time. Since it is enough to have one version of
-  the space, we rename the file if a space with the same space id
-  already exists in the tablespace memory cache. We rather rename the
-  file than delete it, because if there is a bug, we do not want to
-  destroy valuable data. */
-
-  mutex_acquire();
-
-  space = get_space_by_id(space_id);
-
-  mutex_release();
-
-  if (space != nullptr) {
-    ib::info(ER_IB_MSG_311)
-        << "Renaming data file '" << df.filepath() << "' with space ID "
-        << space_id << " to " << df.name()
-        << "_ibbackup_old_vers_<timestamp> because space " << space->name
-        << " with the same id was scanned"
-           " earlier. This can happen if you have renamed tables"
-           " during an mysqlbackup run.";
-
-    df.close();
-
-    char *new_path = meb_make_ibbackup_old_name(df.filepath());
-
-    bool success =
-        os_file_rename(innodb_data_file_key, df.filepath(), new_path);
-
-    ut_a(success);
-
-    ut_free(new_path);
-    return (FIL_LOAD_OK);
-  }
-#endif /* UNIV_HOTBACKUP */
-  std::string tablespace_name;
-
-#ifndef UNIV_HOTBACKUP
-  dd_filename_to_spacename(df.name(), &tablespace_name);
-#else
-  /* During the apply-log operation, MEB already has translated the
-  file name, so file name to space name conversin is not required. */
-
-  tablespace_name = df.name();
-#endif /* !UNIV_HOTBACKUP */
-
-  fil_system->mutex_acquire_all();
-
-  space = space_create(tablespace_name.c_str(), space_id, df.flags(),
-                       FIL_TYPE_TABLESPACE);
-
-  fil_system->mutex_release_all();
-
-  if (space == nullptr) {
-    return (FIL_LOAD_INVALID);
-  }
-
-  ut_ad(space->id == df.space_id());
-  ut_ad(space->id == space_id);
-
-  /* We do not use the size information we have about the file, because
-  the rounding formula for extents and pages is somewhat complex; we
-  let fil_node_create() do that task. */
-
-  const fil_node_t *file;
-
-  file = create_node(df.filepath(), 0, space, false, true, false);
-
-  ut_a(file != nullptr);
-
-  /* For encryption tablespace, initial encryption information. */
-  if (FSP_FLAGS_GET_ENCRYPTION(space->flags) &&
-      df.m_encryption_key != nullptr) {
-    dberr_t err = fil_set_encryption(space->id, Encryption::AES,
-                                     df.m_encryption_key, df.m_encryption_iv);
-
-    if (err != DB_SUCCESS) {
-      ib::error(ER_IB_MSG_312, space->name);
-    }
-  }
-
-  /* Set unencryption in progress flag */
-  space->encryption_op_in_progress = df.m_encryption_op_in_progress;
-
-  return (FIL_LOAD_OK);
-}
-
-/** Open an ibd tablespace and add it to the InnoDB data structures.
-This is similar to fil_ibd_open() except that it is used while processing
-the redo log, so the data dictionary is not available and very little
-validation is done. The tablespace name is extracted from the
-dbname/tablename.ibd portion of the filename, which assumes that the file
-is a file-per-table tablespace.  Any name will do for now.  General
-tablespace names will be read from the dictionary after it has been
-recovered.  The tablespace flags are read at this time from the first page
-of the file in validate_for_recovery().
-@param[in]	space_id	tablespace ID
-@param[in]	path		path/to/databasename/tablename.ibd
-@param[out]	space		the tablespace, or nullptr on error
-@return status of the operation */
-fil_load_status Fil_system::ibd_open_for_recovery(space_id_t space_id,
-                                                  const std::string &path,
-                                                  fil_space_t *&space) {
-  /* System tablespace open should never come here. It should be
-  opened explicitly using the config path. */
-  ut_a(space_id != TRX_SYS_SPACE);
-
-#ifndef UNIV_HOTBACKUP
-  /* Do not attempt to open or load for recovery any undo tablespace that
-  is currently being truncated. */
-  if (fsp_is_undo_tablespace(space_id) &&
-      undo::is_active_truncate_log_present(undo::id2num(space_id))) {
-    return (FIL_LOAD_NOT_FOUND);
-  }
-#endif /* !UNIV_HOTBACKUP */
-
-  auto shard = shard_by_id(space_id);
-
-  return (shard->ibd_open_for_recovery(space_id, path, space));
-}
-
-#ifndef UNIV_HOTBACKUP
-
-/** Report that a tablespace for a table was not found.
-@param[in]	name		Table name
-@param[in]	space_id	Table's space ID */
-static void fil_report_missing_tablespace(const char *name,
-                                          space_id_t space_id) {
-  ib::error(ER_IB_MSG_313)
-      << "Table " << name << " in the InnoDB data dictionary has tablespace id "
-      << space_id
-      << ","
-         " but tablespace with that id or name does not exist. Have"
-         " you deleted or moved .ibd files?";
-}
-
-bool Fil_shard::adjust_space_name(fil_space_t *space,
-                                  const char *dd_space_name) {
-  if (!strcmp(space->name, dd_space_name)) {
-    return (true);
-  }
-
-  bool replace_general =
-      FSP_FLAGS_GET_SHARED(space->flags) &&
-      0 == strncmp(space->name, general_space_name, strlen(general_space_name));
-  bool replace_undo =
-      fsp_is_undo_tablespace(space->id) &&
-      0 == strncmp(space->name, undo_space_name, strlen(undo_space_name));
-
-  /* Update the auto-generated fil_space_t::name */
-  if (replace_general || replace_undo) {
-    char *old_space_name = space->name;
-    char *new_space_name = mem_strdup(dd_space_name);
-
-    update_space_name_map(space, new_space_name);
-
-    space->name = new_space_name;
-
-    ut_free(old_space_name);
-  }
-
-  /* Update the undo::Tablespace::name. Since the fil_shard mutex is held by
-  the caller, it would be a sync order violation to get undo::spaces->s_lock.
-  It is OK to skip this s_lock since this occurs during boot_tablespaces()
-  which is still single threaded. */
-  if (replace_undo) {
-    space_id_t space_num = undo::id2num(space->id);
-    undo::Tablespace *undo_space = undo::spaces->find(space_num);
-    undo_space->set_space_name(dd_space_name);
-  }
-
-  return (replace_general || replace_undo);
-}
-
-/** Returns true if a matching tablespace exists in the InnoDB tablespace
-memory cache.
-@param[in]	space_id		Tablespace ID
-@param[in]	name			Tablespace name used in
-                                        fil_space_create().
-@param[in]	print_err		Print detailed error information to the
-                                        error log if a matching tablespace is
-                                        not found from memory.
-@param[in]	adjust_space		Whether to adjust space id on mismatch
-@param[in]	heap			Heap memory
-@param[in]	table_id		table id
-@return true if a matching tablespace exists in the memory cache */
-bool Fil_shard::space_check_exists(space_id_t space_id, const char *name,
-                                   bool print_err, bool adjust_space,
-                                   mem_heap_t *heap, table_id_t table_id) {
-  fil_space_t *fnamespace = nullptr;
-
-  mutex_acquire();
-
-  /* Look if there is a space with the same id */
-  fil_space_t *space = get_space_by_id(space_id);
-
-  /* name is nullptr when replaying a DELETE ddl log. */
-  if (name == nullptr) {
-    mutex_release();
-    return (space != nullptr);
-  }
-
-  if (space != nullptr) {
-    /* No need to check a general tablespace name if the DD
-    is not yet available. */
-    if (!srv_sys_tablespaces_open && FSP_FLAGS_GET_SHARED(space->flags)) {
-      mutex_release();
-      return (true);
-    }
-
-    /* Sometimes the name has been auto-generated when the
-    datafile is discovered and needs to be adjusted to that
-    of the DD. This happens for general and undo tablespaces. */
-    if (srv_sys_tablespaces_open && adjust_space &&
-        adjust_space_name(space, name)) {
-      mutex_release();
-      return (true);
-    }
-
-    /* If this space has the expected name, use it. */
-    fnamespace = get_space_by_name(name);
-
-    if (space == fnamespace) {
-      /* Found */
-      mutex_release();
-      return (true);
-    }
-  }
-
-  /* Info from "fnamespace" comes from the ibd file itself, it can
-  be different from data obtained from System tables since file
-  operations are not transactional. If adjust_space is set, and the
-  mismatching space are between a user table and its temp table, we
-  shall adjust the ibd file name according to system table info */
-  if (adjust_space && space != nullptr &&
-      row_is_mysql_tmp_table_name(space->name) &&
-      !row_is_mysql_tmp_table_name(name)) {
-    /* Atomic DDL's "ddl_log" will adjust the tablespace name. */
-    mutex_release();
-
-    return (true);
-
-  } else if (!print_err) {
-    ;
-
-  } else if (space == nullptr) {
-    if (fnamespace == nullptr) {
-      if (print_err) {
-        fil_report_missing_tablespace(name, space_id);
-      }
-
-    } else {
-      ib::error(ER_IB_MSG_314)
-          << "Table " << name
-          << " in InnoDB data"
-             " dictionary has tablespace id "
-          << space_id
-          << ", but a tablespace with that id does not"
-             " exist. There is a tablespace of name "
-          << fnamespace->name << " and id " << fnamespace->id
-          << ", though. Have you"
-             " deleted or moved .ibd files?";
-    }
-
-    ib::warn(ER_IB_MSG_315) << TROUBLESHOOT_DATADICT_MSG;
-
-  } else if (0 != strcmp(space->name, name)) {
-    ib::error(ER_IB_MSG_316) << "Table " << name
-                             << " in InnoDB data dictionary"
-                                " has tablespace id "
-                             << space_id
-                             << ", but the"
-                                " tablespace with that id has name "
-                             << space->name
-                             << ". Have you deleted or moved .ibd"
-                                " files?";
-
-    if (fnamespace != nullptr) {
-      ib::error(ER_IB_MSG_317) << "There is a tablespace with the right"
-                                  " name: "
-                               << fnamespace->name
-                               << ", but its id"
-                                  " is "
-                               << fnamespace->id << ".";
-    }
-
-    ib::warn(ER_IB_MSG_318) << TROUBLESHOOT_DATADICT_MSG;
-  }
-
-  mutex_release();
-
-  return (false);
-}
-
-/** Returns true if a matching tablespace exists in the InnoDB tablespace
-memory cache.
-@param[in]	space_id	Tablespace ID
-@param[in]	name		Tablespace name used in space_create().
-@param[in]	print_err	Print detailed error information to the
-                                error log if a matching tablespace is
-                                not found from memory.
-@param[in]	adjust_space	Whether to adjust space id on mismatch
-@param[in]	heap		Heap memory
-@param[in]	table_id	table ID
-@return true if a matching tablespace exists in the memory cache */
-bool fil_space_exists_in_mem(space_id_t space_id, const char *name,
-                             bool print_err, bool adjust_space,
-                             mem_heap_t *heap, table_id_t table_id) {
-  auto shard = fil_system->shard_by_id(space_id);
-
-  return (shard->space_check_exists(space_id, name, print_err, adjust_space,
-                                    heap, table_id));
-}
-#endif /* !UNIV_HOTBACKUP */
-
-/** Return the space ID based on the tablespace name.
-The tablespace must be found in the tablespace memory cache.
-@param[in]	name		Tablespace name
-@return space ID if tablespace found, SPACE_UNKNOWN if space not. */
-space_id_t fil_space_get_id_by_name(const char *name) {
-  auto space = fil_system->get_space_by_name(name);
-
-  return ((space == nullptr) ? SPACE_UNKNOWN : space->id);
-}
-
-/** Fill the pages with NULs
-@param[in] file		Tablespace file
-@param[in] page_size	physical page size
-@param[in] start	Offset from the start of the file in bytes
-@param[in] len		Length in bytes
-@param[in] read_only_mode
-                        if true, then read only mode checks are enforced.
-@return DB_SUCCESS or error code */
-static dberr_t fil_write_zeros(const fil_node_t *file, ulint page_size,
-                               os_offset_t start, ulint len,
-                               bool read_only_mode) {
-  ut_a(len > 0);
-
-  /* Extend at most 1M at a time */
-  ulint n_bytes = ut_min(static_cast<ulint>(1024 * 1024), len);
-
-  byte *ptr = reinterpret_cast<byte *>(ut_zalloc_nokey(n_bytes + page_size));
-
-  byte *buf = reinterpret_cast<byte *>(ut_align(ptr, page_size));
-
-  os_offset_t offset = start;
-  dberr_t err = DB_SUCCESS;
-  const os_offset_t end = start + len;
-  IORequest request(IORequest::WRITE);
-
-  while (offset < end) {
-#ifdef UNIV_HOTBACKUP
-    err =
-        os_file_write(request, file->name, file->handle, buf, offset, n_bytes);
-#else  /* UNIV_HOTBACKUP */
-    err = os_aio_func(request, AIO_mode::SYNC, file->name, file->handle, buf,
-                      offset, n_bytes, read_only_mode, nullptr, nullptr);
-#endif /* UNIV_HOTBACKUP */
-
-    if (err != DB_SUCCESS) {
-      break;
-    }
-
-    offset += n_bytes;
-
-    n_bytes = ut_min(n_bytes, static_cast<ulint>(end - offset));
-
-    DBUG_EXECUTE_IF("ib_crash_during_tablespace_extension", DBUG_SUICIDE(););
-  }
-
-  ut_free(ptr);
-
-  return (err);
-}
-
-/** Try to extend a tablespace if it is smaller than the specified size.
-@param[in,out]	space		tablespace
-@param[in]	size		desired size in pages
-@return whether the tablespace is at least as big as requested */
-bool Fil_shard::space_extend(fil_space_t *space, page_no_t size) {
-  /* In read-only mode we allow write to shared temporary tablespace
-  as intrinsic table created by Optimizer reside in this tablespace. */
-  ut_ad(!srv_read_only_mode || fsp_is_system_temporary(space->id));
-
-#ifndef UNIV_HOTBACKUP
-  DBUG_EXECUTE_IF("fil_space_print_xdes_pages",
-                  space->print_xdes_pages("xdes_pages.log"););
-#endif /* !UNIV_HOTBACKUP */
-
-  fil_node_t *file;
-  bool slot;
-  size_t phy_page_size;
-  bool success = true;
-
-#ifdef UNIV_HOTBACKUP
-  page_no_t prev_size = 0;
-#endif /* UNIV_HOTBACKUP */
-
-  for (;;) {
-    slot = mutex_acquire_and_get_space(space->id, space);
-
-    /* Note:If the file is being opened for the first time then
-    we don't have the file physical size. There is no guarantee
-    that the file has been opened at this stage. */
-
-    if (size < space->size) {
-      /* Space already big enough */
-      mutex_release();
-
-      if (slot) {
-        release_open_slot(m_id);
-      }
-
-      return (true);
-    }
-
-    file = &space->files.back();
-
-    page_size_t page_size(space->flags);
-
-    phy_page_size = page_size.physical();
-
-#ifdef UNIV_HOTBACKUP
-    prev_size = space->size;
-
-    ib::trace_1() << "Extending space id : " << space->id
-                  << ", space name : " << space->name
-                  << ", space size : " << space->size
-                  << " page, page size : " << phy_page_size;
-#endif /* UNIV_HOTBACKUP */
-
-    if (file->in_use == 0) {
-      /* Mark this file as undergoing extension. This flag
-      is used by other threads to wait for the extension
-      opereation to finish or wait for open to complete. */
-
-      ++file->in_use;
-
-      break;
-    }
-
-    if (slot) {
-      release_open_slot(m_id);
-    }
-
-    /* Another thread is currently using the file. Wait
-    for it to finish.  It'd have been better to use an event
-    driven mechanism but the entire module is peppered with
-    polling code. */
-
-    mutex_release();
-
-    os_thread_sleep(100000);
-  }
-
-  bool opened = prepare_file_for_io(file, true);
-
-  if (slot) {
-    release_open_slot(m_id);
-  }
-
-  if (!opened) {
-    /* The tablespace data file, such as .ibd file, is missing */
-    ut_a(file->in_use > 0);
-    --file->in_use;
-
-    mutex_release();
-
-    return (false);
-  }
-
-  ut_a(file->is_open);
-
-  if (size <= space->size) {
-    ut_a(file->in_use > 0);
-    --file->in_use;
-
-    complete_io(file, IORequestRead);
-
-    mutex_release();
-
-    return (true);
-  }
-
-  /* At this point it is safe to release the shard mutex. No
-  other thread can rename, delete or close the file because
-  we have set the file->in_use flag. */
-
-  mutex_release();
-
-  page_no_t pages_added;
-  os_offset_t node_start = os_file_get_size(file->handle);
-
-  ut_a(node_start != (os_offset_t)-1);
-
-  /* File first page number */
-  page_no_t node_first_page = space->size - file->size;
-
-  /* Number of physical pages in the file */
-  page_no_t n_node_physical_pages =
-      static_cast<page_no_t>(node_start / phy_page_size);
-
-  /* Number of pages to extend in the file */
-  page_no_t n_node_extend;
-
-  n_node_extend = size - (node_first_page + file->size);
-
-  /* If we already have enough physical pages to satisfy the
-  extend request on the file then ignore it */
-  if (file->size + n_node_extend > n_node_physical_pages) {
-    DBUG_EXECUTE_IF("ib_crash_during_tablespace_extension", DBUG_SUICIDE(););
-
-    os_offset_t len;
-    dberr_t err = DB_SUCCESS;
-
-    len = ((file->size + n_node_extend) * phy_page_size) - node_start;
-
-    ut_ad(len > 0);
-
-#if !defined(NO_FALLOCATE) && defined(UNIV_LINUX)
-    /* This is required by FusionIO HW/Firmware */
-
-    int ret = posix_fallocate(file->handle.m_file, node_start, len);
-
-    DBUG_EXECUTE_IF("ib_posix_fallocate_fail_eintr", ret = EINTR;);
-
-    DBUG_EXECUTE_IF("ib_posix_fallocate_fail_einval", ret = EINVAL;);
-
-    if (ret != 0) {
-      /* We already pass the valid offset and len in, if EINVAL
-      is returned, it could only mean that the file system doesn't
-      support fallocate(), currently one known case is ext3 with O_DIRECT.
-
-      Also because above call could be interrupted, in this case,
-      simply go to plan B by writing zeroes.
-
-      Both error messages for above two scenarios are skipped in case
-      of flooding error messages, because they can be ignored by users. */
-      if (ret != EINTR && ret != EINVAL) {
-        ib::error(ER_IB_MSG_319)
-            << "posix_fallocate(): Failed to preallocate"
-               " data for file "
-            << file->name << ", desired size " << len
-            << " bytes."
-               " Operating system error number "
-            << ret
-            << ". Check"
-               " that the disk is not full or a disk quota"
-               " exceeded. Make sure the file system supports"
-               " this function. Some operating system error"
-               " numbers are described at " REFMAN
-               "operating-system-error-codes.html";
-      }
-
-      err = DB_IO_ERROR;
-    }
-#endif /* NO_FALLOCATE || !UNIV_LINUX */
-
-    if (!file->atomic_write || err == DB_IO_ERROR) {
-      bool read_only_mode;
-
-      read_only_mode =
-          (space->purpose != FIL_TYPE_TEMPORARY ? false : srv_read_only_mode);
-
-      err = fil_write_zeros(file, phy_page_size, node_start,
-                            static_cast<ulint>(len), read_only_mode);
-
-      if (err != DB_SUCCESS) {
-        ib::warn(ER_IB_MSG_320)
-            << "Error while writing " << len << " zeroes to " << file->name
-            << " starting at offset " << node_start;
-      }
-    }
-
-    /* Check how many pages actually added */
-    os_offset_t end = os_file_get_size(file->handle);
-    ut_a(end != static_cast<os_offset_t>(-1) && end >= node_start);
-
-    os_has_said_disk_full = !(success = (end == node_start + len));
-
-    pages_added = static_cast<page_no_t>(end / phy_page_size);
-
-    ut_a(pages_added >= file->size);
-    pages_added -= file->size;
-
-  } else {
-    success = true;
-    pages_added = n_node_extend;
-    os_has_said_disk_full = FALSE;
-  }
-
-  mutex_acquire();
-
-  file->size += pages_added;
-  space->size += pages_added;
-
-  ut_a(file->in_use > 0);
-  --file->in_use;
-
-  complete_io(file, IORequestWrite);
-
-#ifndef UNIV_HOTBACKUP
-  /* Keep the last data file size info up to date, rounded to
-  full megabytes */
-  page_no_t pages_per_mb =
-      static_cast<page_no_t>((1024 * 1024) / phy_page_size);
-
-  page_no_t size_in_pages = ((file->size / pages_per_mb) * pages_per_mb);
-
-  if (space->id == TRX_SYS_SPACE) {
-    srv_sys_space.set_last_file_size(size_in_pages);
-  } else if (fsp_is_system_temporary(space->id)) {
-    srv_tmp_space.set_last_file_size(size_in_pages);
-  }
-#else  /* !UNIV_HOTBACKUP */
-  ib::trace_2() << "Extended space : " << space->name << " from " << prev_size
-                << " pages to " << space->size << " pages "
-                << ", desired space size : " << size << " pages.";
-#endif /* !UNIV_HOTBACKUP */
-
-  space_flush(space->id);
-
-  mutex_release();
-
-  return (success);
-}
-
-/** Try to extend a tablespace if it is smaller than the specified size.
-@param[in,out]	space	tablespace
-@param[in]	size	desired size in pages
-@return whether the tablespace is at least as big as requested */
-bool fil_space_extend(fil_space_t *space, page_no_t size) {
-  auto shard = fil_system->shard_by_id(space->id);
-
-  return (shard->space_extend(space, size));
-}
-
-#ifdef UNIV_HOTBACKUP
-/** Extends all tablespaces to the size stored in the space header. During the
-mysqlbackup --apply-log phase we extended the spaces on-demand so that log
-records could be applied, but that may have left spaces still too small
-compared to the size stored in the space header. */
-void Fil_shard::meb_extend_tablespaces_to_stored_len() {
-  ut_ad(mutex_owned());
-
-  byte *buf = static_cast<byte *>(ut_malloc_nokey(UNIV_PAGE_SIZE));
-
-  ut_a(buf != nullptr);
-
-  for (auto &elem : m_spaces) {
-    auto space = elem.second;
-
-    if (space->purpose == FIL_TYPE_LOG) {
-      /* ignore redo log tablespace */
-      continue;
-    }
-
-    ut_a(space->purpose == FIL_TYPE_TABLESPACE);
-
-    /* No need to protect with a mutex, because this is
-    a single-threaded operation */
-
-    mutex_release();
-
-    dberr_t error;
-
-    const page_size_t page_size(space->flags);
-
-    error = fil_read(page_id_t(space->id, 0), page_size, 0,
-                     page_size.physical(), buf);
-
-    ut_a(error == DB_SUCCESS);
-
-    ulint size_in_header;
-
-    size_in_header = fsp_header_get_field(buf, FSP_SIZE);
-
-    bool success;
-
-    success = space_extend(space, size_in_header);
-
-    if (!success) {
-      ib::error(ER_IB_MSG_321)
-          << "Could not extend the tablespace of " << space->name
-          << " to the size stored in"
-             " header, "
-          << size_in_header
-          << " pages;"
-             " size after extension "
-          << 0
-          << " pages. Check that you have free disk"
-             " space and retry!";
-
-      ut_a(success);
-    }
-
-    mutex_acquire();
-  }
-
-  ut_free(buf);
-}
-
-/** Extends all tablespaces to the size stored in the space header. During the
-mysqlbackup --apply-log phase we extended the spaces on-demand so that log
-records could be applied, but that may have left spaces still too small
-compared to the size stored in the space header. */
-void meb_extend_tablespaces_to_stored_len() {
-  fil_system->meb_extend_tablespaces_to_stored_len();
-}
-
-bool meb_is_redo_log_only_restore = false;
-
-/** Determine if file is intermediate / temporary. These files are
-created during reorganize partition, rename tables, add / drop columns etc.
-@param[in]	filepath	absolute / relative or simply file name
-@retvalue	true		if it is intermediate file
-@retvalue	false		if it is normal file */
-bool meb_is_intermediate_file(const std::string &filepath) {
-  std::string file_name = filepath;
-
-  {
-    /** If its redo only restore, apply log needs to got through the
-        intermediate steps to apply a ddl.
-        Some of these operation might result in intermediate files.
-    */
-    if (meb_is_redo_log_only_restore) return false;
-    /* extract file name from relative or absolute file name */
-    auto pos = file_name.rfind(OS_PATH_SEPARATOR);
-
-    if (pos != std::string::npos) {
-      ++pos;
-      file_name = file_name.substr(pos);
-    }
-  }
-
-  transform(file_name.begin(), file_name.end(), file_name.begin(), ::tolower);
-
-  if (file_name[0] != '#') {
-    auto pos = file_name.rfind("#tmp#.ibd");
-    if (pos != std::string::npos) {
-      return (true);
-    } else {
-      return (false); /* normal file name */
-    }
-  }
-
-  static std::vector<std::string> prefixes = {"#sql-", "#sql2-", "#tmp#",
-                                              "#ren#"};
-
-  /* search for the unsupported patterns */
-  for (const auto &prefix : prefixes) {
-    if (Fil_path::has_prefix(file_name, prefix)) {
-      return (true);
-    }
-  }
-
-  return (false);
-}
-
-/** Return the space ID based of the remote general tablespace name.
-This is a wrapper over fil_space_get_id_by_name() method. it means,
-the tablespace must be found in the tablespace memory cache.
-This method extracts the tablespace name from input parameters and checks if
-it has been loaded in memory cache through either any of the remote general
-tablespaces directories identified at the time memory cache created.
-@param[in, out]	tablespace	Tablespace name
-@return space ID if tablespace found, SPACE_UNKNOWN if not found. */
-space_id_t meb_fil_space_get_rem_gen_ts_id_by_name(std::string &tablespace) {
-  space_id_t space_id = SPACE_UNKNOWN;
-
-  for (auto newpath : rem_gen_ts_dirs) {
-    auto pos = tablespace.rfind(OS_PATH_SEPARATOR);
-
-    if (pos == std::string::npos) {
-      break;
-    }
-
-    newpath += tablespace.substr(pos);
-
-    space_id = fil_space_get_id_by_name(newpath.c_str());
-
-    if (space_id != SPACE_UNKNOWN) {
-      tablespace = newpath;
-      break;
-    }
-  }
-
-  return (space_id);
-}
-
-/** Tablespace item during recovery */
-struct MEB_file_name {
-  /** Constructor */
-  MEB_file_name(std::string name, bool deleted)
-      : m_name(name), m_space(), m_deleted(deleted) {}
-
-  /** Tablespace file name (MLOG_FILE_NAME) */
-  std::string m_name;
-
-  /** Tablespace object (NULL if not valid or not found) */
-  fil_space_t *m_space;
-
-  /** Whether the tablespace has been deleted */
-  bool m_deleted;
-};
-
-/** Map of dirty tablespaces during recovery */
-using MEB_recv_spaces =
-    std::map<space_id_t, MEB_file_name, std::less<space_id_t>,
-             ut_allocator<std::pair<const space_id_t, MEB_file_name>>>;
-
-static MEB_recv_spaces recv_spaces;
-
-/** Checks if MEB has loaded this space for reovery.
-@param[in]	space_id	Tablespace ID
-@return true if the space_id is loaded */
-bool meb_is_space_loaded(const space_id_t space_id) {
-  return (recv_spaces.find(space_id) != recv_spaces.end());
-}
-
-/** Set the keys for an encrypted tablespace.
-@param[in]	space		Tablespace for which to set the key */
-static void meb_set_encryption_key(const fil_space_t *space) {
-  ut_ad(FSP_FLAGS_GET_ENCRYPTION(space->flags));
-
-  for (auto &key : *recv_sys->keys) {
-    if (key.space_id != space->id) {
-      continue;
-    }
-
-    dberr_t err;
-
-    err = fil_set_encryption(space->id, Encryption::AES, key.ptr, key.iv);
-
-    if (err != DB_SUCCESS) {
-      ib::error(ER_IB_MSG_322) << "Can't set encryption information"
-                               << " for tablespace" << space->name << "!";
-    }
-
-    ut_free(key.iv);
-    ut_free(key.ptr);
-
-    key.iv = nullptr;
-    key.ptr = nullptr;
-    key.space_id = 0;
-  }
-}
-
-/** Process a file name passed as an input
-Wrapper around meb_name_process()
-@param[in,out]	name		absolute path of tablespace file
-@param[in]	space_id	The tablespace ID
-@param[in]	deleted		true if MLOG_FILE_DELETE */
-void Fil_system::meb_name_process(char *name, space_id_t space_id,
-                                  bool deleted) {
-  ut_ad(space_id != TRX_SYS_SPACE);
-
-  /* We will also insert space=nullptr into the map, so that
-  further checks can ensure that a MLOG_FILE_NAME record was
-  scanned before applying any page records for the space_id. */
-
-  Fil_path::normalize(name);
-
-  size_t len = std::strlen(name);
-
-  MEB_file_name fname(std::string(name, len - 1), deleted);
-
-  auto p = recv_spaces.insert(std::make_pair(space_id, fname));
-
-  ut_ad(p.first->first == space_id);
-
-  MEB_file_name &f = p.first->second;
-
-  if (deleted) {
-    /* Got MLOG_FILE_DELETE */
-
-    if (!p.second && !f.m_deleted) {
-      f.m_deleted = true;
-
-      if (f.m_space != nullptr) {
-        f.m_space = nullptr;
-      }
-    }
-
-    ut_ad(f.m_space == nullptr);
-
-  } else if (p.second || f.m_name != fname.m_name) {
-    fil_space_t *space;
-
-    /* Check if the tablespace file exists and contains
-    the space_id. If not, ignore the file after displaying
-    a note. Abort if there are multiple files with the
-    same space_id. */
-
-    switch (ibd_open_for_recovery(space_id, name, space)) {
-      case FIL_LOAD_OK:
-        ut_ad(space != nullptr);
-
-        /* For encrypted tablespace, set key and iv. */
-        if (FSP_FLAGS_GET_ENCRYPTION(space->flags) &&
-            recv_sys->keys != nullptr) {
-          meb_set_encryption_key(space);
-        }
-
-        if (f.m_space == nullptr || f.m_space == space) {
-          f.m_name = fname.m_name;
-          f.m_space = space;
-          f.m_deleted = false;
-
-        } else {
-          ib::error(ER_IB_MSG_323)
-              << "Tablespace " << space_id << " has been found in two places: '"
-              << f.m_name << "' and '" << name
-              << "'."
-                 " You must delete one of them.";
-
-          recv_sys->found_corrupt_fs = true;
-        }
-        break;
-
-      case FIL_LOAD_ID_CHANGED:
-        ut_ad(space == nullptr);
-
-        ib::trace_1() << "Ignoring file " << name << " for space-id mismatch "
-                      << space_id;
-        break;
-
-      case FIL_LOAD_NOT_FOUND:
-        /* No matching tablespace was found; maybe it
-        was renamed, and we will find a subsequent
-        MLOG_FILE_* record. */
-        ut_ad(space == nullptr);
-        break;
-
-      case FIL_LOAD_INVALID:
-        ut_ad(space == nullptr);
-
-        ib::warn(ER_IB_MSG_324) << "Invalid tablespace " << name;
-        break;
-
-      case FIL_LOAD_MISMATCH:
-        ut_ad(space == nullptr);
-        break;
-    }
-  }
-}
-
-/** Process a file name passed as an input
-Wrapper around meb_name_process()
-@param[in]	name		absolute path of tablespace file
-@param[in]	space_id	the tablespace ID */
-void meb_fil_name_process(const char *name, space_id_t space_id) {
-  char *file_name = static_cast<char *>(mem_strdup(name));
-
-  fil_system->meb_name_process(file_name, space_id, false);
-
-  ut_free(file_name);
-}
-
-/** Test, if a file path name contains a back-link ("../").
-We assume a path to a file. So we don't check for a trailing "/..".
-@param[in]	path		path to check
-@return	whether the path contains a back-link.
- */
-static bool meb_has_back_link(const std::string &path) {
-#ifdef _WIN32
-  static const std::string DOT_DOT_SLASH = "..\\";
-  static const std::string SLASH_DOT_DOT_SLASH = "\\..\\";
-#else
-  static const std::string DOT_DOT_SLASH = "../";
-  static const std::string SLASH_DOT_DOT_SLASH = "/../";
-#endif /* _WIN32 */
-  return ((0 == path.compare(0, 3, DOT_DOT_SLASH)) ||
-          (std::string::npos != path.find(SLASH_DOT_DOT_SLASH)));
-}
-
-/** Parse a file name retrieved from a MLOG_FILE_* record,
-and return the absolute file path corresponds to backup dir
-as well as in the form of database/tablespace
-@param[in]	file_name	path emitted by the redo log
-@param[in]	flags		flags emitted by the redo log
-@param[in]	space_id	space_id emmited by the redo log
-@param[out]	absolute_path	absolute path of tablespace
-corresponds to target dir
-@param[out]	tablespace_name	name in the form of database/table */
-static void meb_make_abs_file_path(const std::string &name, uint32_t flags,
-                                   space_id_t space_id,
-                                   std::string &absolute_path,
-                                   std::string &tablespace_name) {
-  Datafile df;
-  std::string file_name = name;
-
-  /* If the tablespace path name is absolute or has back-links ("../"),
-  we assume, that it is located outside of datadir. */
-  if (Fil_path::is_absolute_path(file_name.c_str()) ||
-      (meb_has_back_link(file_name) && !replay_in_datadir)) {
-    if (replay_in_datadir) {
-      /* This is an apply-log in the restored datadir. Take the path as is. */
-      df.set_filepath(file_name.c_str());
-    } else {
-      /* This is an apply-log in backup_dir/datadir. Get the file inside. */
-      auto pos = file_name.rfind(OS_PATH_SEPARATOR);
-
-      /* if it is file per tablespace, then include the schema
-      directory as well */
-      if (fsp_is_file_per_table(space_id, flags) && pos != std::string::npos) {
-        pos = file_name.rfind(OS_PATH_SEPARATOR, pos - 1);
-      }
-
-      if (pos == std::string::npos) {
-        ib::fatal(ER_IB_MSG_325)
-            << "Could not extract the tabelspace"
-            << " file name from the in the path : " << name;
-      }
-
-      ++pos;
-
-      file_name = file_name.substr(pos);
-
-      df.make_filepath(MySQL_datadir_path, file_name.c_str(), IBD);
-    }
-
-  } else {
-    /* This is an apply-log with a relative path, either in the restored
-    datadir, or in backup_dir/datadir. If in the restored datadir, the
-    path might start with "../" to reach outside of datadir. */
-    auto pos = file_name.find(OS_PATH_SEPARATOR);
-
-    /* Remove the cur dir from the path as this will cause the
-    path name mismatch when we try to find out the space_id based
-    on tablespace name */
-
-    if (file_name.substr(0, pos) == ".") {
-      ++pos;
-      file_name = file_name.substr(pos);
-    }
-
-    /* make_filepath() does not prepend the directory, if the file name
-    starts with "../". Prepend it unconditionally here. */
-    file_name.insert(0, 1, OS_PATH_SEPARATOR);
-    file_name.insert(0, MySQL_datadir_path);
-
-    df.make_filepath(nullptr, file_name.c_str(), IBD);
-  }
-
-  df.set_flags(flags);
-  df.set_space_id(space_id);
-  df.set_name(nullptr);
-
-  absolute_path = df.filepath();
-
-  tablespace_name = df.name();
-}
-
-/** Process a MLOG_FILE_CREATE redo record.
-@param[in]	page_id		Page id of the redo log record
-@param[in]	flags		Tablespace flags
-@param[in]	name		Tablespace filename */
-static void meb_tablespace_redo_create(const page_id_t &page_id, uint32_t flags,
-                                       const char *name) {
-  std::string abs_file_path;
-  std::string tablespace_name;
-
-  meb_make_abs_file_path(name, flags, page_id.space(), abs_file_path,
-                         tablespace_name);
-
-  if (!meb_replay_file_ops || meb_is_intermediate_file(abs_file_path.c_str()) ||
-      fil_space_get(page_id.space()) ||
-      fil_space_get_id_by_name(tablespace_name.c_str()) != SPACE_UNKNOWN ||
-      meb_fil_space_get_rem_gen_ts_id_by_name(tablespace_name) !=
-          SPACE_UNKNOWN) {
-    /* Don't create table while :-
-    1. scanning the redo logs during backup
-    2. apply-log on a partial backup
-    3. if it is intermediate file
-    4. tablespace is already loaded in memory
-    5. tablespace is a remote general tablespace which is
-       already loaded for recovery/apply-log from different
-       directory path */
-
-    ib::trace_1() << "Ignoring the log record. No need to "
-                  << "create the tablespace : " << abs_file_path;
-  } else {
-    auto it = recv_spaces.find(page_id.space());
-
-    if (it == recv_spaces.end() || it->second.m_name != abs_file_path) {
-      ib::trace_1() << "Creating the tablespace : " << abs_file_path
-                    << ", space_id : " << page_id.space();
-
-      dberr_t ret = fil_ibd_create(page_id.space(), tablespace_name.c_str(),
-                                   abs_file_path.c_str(), flags,
-                                   FIL_IBD_FILE_INITIAL_SIZE);
-
-      if (ret != DB_SUCCESS) {
-        ib::fatal(ER_IB_MSG_326)
-            << "Could not create the tablespace : " << abs_file_path
-            << " with space Id : " << page_id.space();
-      }
-    }
-  }
-}
-
-/** Process a MLOG_FILE_RENAME redo record.
-@param[in]	page_id		Page id of the redo log record
-@param[in]	from_name	Tablespace from filename
-@param[in]	to_name		Tablespace to filename */
-static void meb_tablespace_redo_rename(const page_id_t &page_id,
-                                       const char *from_name,
-                                       const char *to_name) {
-  std::string abs_to_path;
-  std::string abs_from_path;
-  std::string tablespace_name;
-
-  meb_make_abs_file_path(from_name, 0, page_id.space(), abs_from_path,
-                         tablespace_name);
-
-  meb_make_abs_file_path(to_name, 0, page_id.space(), abs_to_path,
-                         tablespace_name);
-
-  char *new_name = nullptr;
-
-  if (!meb_replay_file_ops || meb_is_intermediate_file(from_name) ||
-      meb_is_intermediate_file(to_name) ||
-      fil_space_get_id_by_name(tablespace_name.c_str()) != SPACE_UNKNOWN ||
-      meb_fil_space_get_rem_gen_ts_id_by_name(tablespace_name) !=
-          SPACE_UNKNOWN ||
-      fil_space_get(page_id.space()) == nullptr) {
-    /* Don't rename table while :
-    1. Scanning the redo logs during backup
-    2. Apply-log on a partial backup
-    3. Either of old or new tables are intermediate table
-    4. The new name is already loaded for recovery/apply-log
-    5. The new name is a remote general tablespace which is
-       already loaded for recovery/apply-log from different
-       directory path
-    6. Tablespace is not yet loaded in memory.
-    This will prevent unintended renames during recovery. */
-
-    ib::trace_1() << "Ignoring the log record. "
-                  << "No need to rename tablespace";
-
-    return;
-
-  } else {
-    ib::trace_1() << "Renaming space id : " << page_id.space()
-                  << ", old tablespace name : " << from_name
-                  << " to new tablespace name : " << to_name;
-
-    new_name = static_cast<char *>(mem_strdup(abs_to_path.c_str()));
-  }
-
-  meb_fil_name_process(from_name, page_id.space());
-  meb_fil_name_process(new_name, page_id.space());
-
-  if (meb_replay_file_ops) {
-    if (!fil_op_replay_rename(page_id, abs_from_path.c_str(),
-                              abs_to_path.c_str())) {
-      recv_sys->found_corrupt_fs = true;
-    }
-
-    meb_fil_name_process(to_name, page_id.space());
-  }
-
-  ut_free(new_name);
-}
-
-/** Process a MLOG_FILE_DELETE redo record.
-@param[in]	page_id		Page id of the redo log record
-@param[in]	name		Tablespace filename */
-static void meb_tablespace_redo_delete(const page_id_t &page_id,
-                                       const char *name) {
-  std::string abs_file_path;
-  std::string tablespace_name;
-
-  meb_make_abs_file_path(name, 0, page_id.space(), abs_file_path,
-                         tablespace_name);
-
-  char *file_name = static_cast<char *>(mem_strdup(name));
-
-  fil_system->meb_name_process(file_name, page_id.space(), true);
-
-  if (meb_replay_file_ops && fil_space_get(page_id.space())) {
-    dberr_t err =
-        fil_delete_tablespace(page_id.space(), BUF_REMOVE_FLUSH_NO_WRITE);
-
-    ut_a(err == DB_SUCCESS);
-  }
-
-  ut_free(file_name);
-}
-
-#endif /* UNIV_HOTBACKUP */
-
-/*========== RESERVE FREE EXTENTS (for a B-tree split, for example) ===*/
-
-/** Tries to reserve free extents in a file space.
-@param[in]	space_id	Tablespace ID
-@param[in]	n_free_now	Number of free extents now
-@param[in]	n_to_reserve	How many one wants to reserve
-@return true if succeed */
-bool fil_space_reserve_free_extents(space_id_t space_id, ulint n_free_now,
-                                    ulint n_to_reserve) {
-  auto shard = fil_system->shard_by_id(space_id);
-
-  shard->mutex_acquire();
-
-  fil_space_t *space = shard->get_space_by_id(space_id);
-
-  bool success;
-
-  if (space->n_reserved_extents + n_to_reserve > n_free_now) {
-    success = false;
-  } else {
-    ut_a(n_to_reserve < std::numeric_limits<uint32_t>::max());
-    space->n_reserved_extents += (uint32_t)n_to_reserve;
-    success = true;
-  }
-
-  shard->mutex_release();
-
-  return (success);
-}
-
-/** Releases free extents in a file space.
-@param[in]	space_id	Tablespace ID
-@param[in]	n_reserved	How many were reserved */
-void fil_space_release_free_extents(space_id_t space_id, ulint n_reserved) {
-  auto shard = fil_system->shard_by_id(space_id);
-
-  shard->mutex_acquire();
-
-  fil_space_t *space = shard->get_space_by_id(space_id);
-
-  ut_a(n_reserved < std::numeric_limits<uint32_t>::max());
-  ut_a(space->n_reserved_extents >= n_reserved);
-
-  space->n_reserved_extents -= (uint32_t)n_reserved;
-
-  shard->mutex_release();
-}
-
-/** Gets the number of reserved extents. If the database is silent, this number
-should be zero.
-@param[in]	space_id	Tablespace ID
-@return the number of reserved extents */
-ulint fil_space_get_n_reserved_extents(space_id_t space_id) {
-  auto shard = fil_system->shard_by_id(space_id);
-
-  shard->mutex_acquire();
-
-  fil_space_t *space = shard->get_space_by_id(space_id);
-
-  ulint n = space->n_reserved_extents;
-
-  shard->mutex_release();
-
-  return (n);
-}
-
-/*============================ FILE I/O ================================*/
-
-/** Prepares a file for I/O. Opens the file if it is closed. Updates the
-pending I/O's field in the file and the system appropriately. Takes the file
-off the LRU list if it is in the LRU list.
-@param[in]	file		Tablespace file
-@param[in]	extend		true if file is being extended
-@return false if the file can't be opened, otherwise true */
-bool Fil_shard::prepare_file_for_io(fil_node_t *file, bool extend) {
-  ut_ad(mutex_owned());
-
-  fil_space_t *space = file->space;
-
-  if (s_n_open > fil_system->m_max_n_open + 5) {
-    static ulint prev_time;
-    auto curr_time = ut_time_monotonic();
-
-    /* Spam the log after every minute. Ignore any race here. */
-
-    if ((curr_time - prev_time) > 60) {
-      ib::warn(ER_IB_MSG_327)
-          << "Open files " << s_n_open.load() << " exceeds the limit "
-          << fil_system->m_max_n_open;
-
-      prev_time = curr_time;
-    }
-  }
-
-  if (!file->is_open) {
-    ut_a(file->n_pending == 0);
-
-    if (!open_file(file, extend)) {
-      return (false);
-    }
-  }
-
-  if (file->n_pending == 0 && Fil_system::space_belongs_in_LRU(space)) {
-    /* The file is in the LRU list, remove it */
-
-    ut_a(UT_LIST_GET_LEN(m_LRU) > 0);
-
-    UT_LIST_REMOVE(m_LRU, file);
-  }
-
-  ++file->n_pending;
-
-  return (true);
-}
-
-/** If the tablespace is not on the unflushed list, add it.
-@param[in,out]	space		Tablespace to add */
-void Fil_shard::add_to_unflushed_list(fil_space_t *space) {
-  ut_ad(m_id == REDO_SHARD || mutex_owned());
-
-  if (!space->is_in_unflushed_spaces) {
-    space->is_in_unflushed_spaces = true;
-
-    UT_LIST_ADD_FIRST(m_unflushed_spaces, space);
-  }
-}
-
-/** Note that a write IO has completed.
-@param[in,out]	file		File on which a write was completed */
-void Fil_shard::write_completed(fil_node_t *file) {
-  ut_ad(m_id == REDO_SHARD || mutex_owned());
-
-  ++m_modification_counter;
-
-  file->modification_counter = m_modification_counter;
-
-  if (fil_buffering_disabled(file->space)) {
-    /* We don't need to keep track of unflushed
-    changes as user has explicitly disabled
-    buffering. */
-    ut_ad(!file->space->is_in_unflushed_spaces);
-
-    file->flush_counter = file->modification_counter;
-
-  } else {
-    add_to_unflushed_list(file->space);
-  }
-}
-
-/** Updates the data structures when an I/O operation finishes. Updates the
-pending i/o's field in the file appropriately.
-@param[in]	file		Tablespace file
-@param[in]	type		Marks the file as modified if type == WRITE */
-void Fil_shard::complete_io(fil_node_t *file, const IORequest &type) {
-  ut_ad(m_id == REDO_SHARD || mutex_owned());
-
-  ut_a(file->n_pending > 0);
-
-  --file->n_pending;
-
-  ut_ad(type.validate());
-
-  if (type.is_write()) {
-    ut_ad(!srv_read_only_mode || fsp_is_system_temporary(file->space->id));
-
-    write_completed(file);
-  }
-
-  if (file->n_pending == 0 && Fil_system::space_belongs_in_LRU(file->space)) {
-    /* The file must be put back to the LRU list */
-    UT_LIST_ADD_FIRST(m_LRU, file);
-  }
-}
-
-/** Report information about an invalid page access.
-@param[in]	block_offset	Block offset
-@param[in]	space_id	Tablespace ID
-@param[in]	space_name	Tablespace name
-@param[in]	byte_offset	Byte offset
-@param[in]	len		I/O length
-@param[in]	is_read		I/O type
-@param[in]	line		Line called from */
-static void fil_report_invalid_page_access_low(page_no_t block_offset,
-                                               space_id_t space_id,
-                                               const char *space_name,
-                                               ulint byte_offset, ulint len,
-                                               bool is_read, int line) {
-  ib::error(ER_IB_MSG_328)
-      << "Trying to access page number " << block_offset
-      << " in"
-         " space "
-      << space_id << ", space name " << space_name
-      << ","
-         " which is outside the tablespace bounds. Byte offset "
-      << byte_offset << ", len " << len << ", i/o type "
-      << (is_read ? "read" : "write")
-      << ". If you get this error at mysqld startup, please check"
-         " that your my.cnf matches the ibdata files that you have in"
-         " the MySQL server.";
-
-  ib::error(ER_IB_MSG_329) << "Server exits"
-#ifdef UNIV_DEBUG
-                           << " at "
-                           << "fil0fil.cc"
-                           << "[" << line << "]"
-#endif /* UNIV_DEBUG */
-                           << ".";
-
-  ut_error;
-}
-
-#define fil_report_invalid_page_access(b, s, n, o, l, t) \
-  fil_report_invalid_page_access_low((b), (s), (n), (o), (l), (t), __LINE__)
-
-/** Set encryption information for IORequest.
-@param[in,out]	req_type	IO request
-@param[in]	page_id		page id
-@param[in]	space		table space */
-void fil_io_set_encryption(IORequest &req_type, const page_id_t &page_id,
-                           fil_space_t *space) {
-  /* Don't encrypt page 0 of all tablespaces except redo log
-  tablespace, all pages from the system tablespace. */
-  if (space->encryption_type == Encryption::NONE ||
-      (space->encryption_op_in_progress == UNENCRYPTION &&
-       req_type.is_write()) ||
-      (page_id.page_no() == 0 && !req_type.is_log())) {
-    req_type.clear_encrypted();
-    return;
-  }
-
-  /* For writting redo log, if encryption for redo log is disabled,
-  skip set encryption. */
-  if (req_type.is_log() && req_type.is_write() && !srv_redo_log_encrypt) {
-    req_type.clear_encrypted();
-    return;
-  }
-
-  /* For writting undo log, if encryption for undo log is disabled,
-  skip set encryption. */
-  if (fsp_is_undo_tablespace(space->id) && !srv_undo_log_encrypt &&
-      req_type.is_write()) {
-    req_type.clear_encrypted();
-    return;
-  }
-
-  req_type.encryption_key(space->encryption_key, space->encryption_klen,
-                          space->encryption_iv);
-
-  req_type.encryption_algorithm(Encryption::AES);
-}
-
-/** Get the AIO mode.
-@param[in]	req_type	IO request type
-@param[in]	sync		true if Synchronous IO
-return the AIO mode */
-AIO_mode Fil_shard::get_AIO_mode(const IORequest &req_type, bool sync) {
-#ifndef UNIV_HOTBACKUP
-  if (sync) {
-    return (AIO_mode::SYNC);
-
-  } else if (req_type.is_log()) {
-    return (AIO_mode::LOG);
-
-  } else {
-    return (AIO_mode::NORMAL);
-  }
-#else  /* !UNIV_HOTBACKUP */
-  ut_a(sync);
-  return (AIO_mode::SYNC);
-#endif /* !UNIV_HOTBACKUP */
-}
-
-/** Get the file name for IO and the local offset within that file.
-@param[in]	req_type	IO context
-@param[in,out]	space		Tablespace for IO
-@param[in,out]	page_no		The relative page number in the file
-@param[out]	file		File node
-@return DB_SUCCESS or error code */
-dberr_t Fil_shard::get_file_for_io(const IORequest &req_type,
-                                   fil_space_t *space, page_no_t *page_no,
-                                   fil_node_t *&file) {
-  if (space->files.size() > 1) {
-    ut_a(space->id == TRX_SYS_SPACE || space->purpose == FIL_TYPE_TEMPORARY ||
-         space->id == dict_sys_t::s_log_space_first_id);
-
-    for (auto &f : space->files) {
-      if (f.size > *page_no) {
-        file = &f;
-        return (DB_SUCCESS);
-      }
-
-      *page_no -= f.size;
-    }
-
-  } else if (!space->files.empty()) {
-    fil_node_t &f = space->files.front();
-
-    if ((fsp_is_ibd_tablespace(space->id) && f.size == 0) ||
-        f.size > *page_no) {
-      /* We do not know the size of a single-table tablespace
-      before we open the file */
-
-      file = &f;
-
-      return (DB_SUCCESS);
-
-    } else {
-#ifndef UNIV_HOTBACKUP
-      if (space->id != TRX_SYS_SPACE && req_type.is_read() &&
-          !undo::is_active(space->id)) {
-        file = nullptr;
-
-        /* Page access request for a page that is
-        outside the truncated UNDO tablespace bounds. */
-
-        return (DB_TABLE_NOT_FOUND);
-      }
-#else  /* !UNIV_HOTBACKUP */
-      /* In backup, is_under_construction() is always false */
-#endif /* !UNIV_HOTBACKUP */
-    }
-  }
-
-  file = nullptr;
-  return (DB_ERROR);
-}
-
-/** Read or write log file data synchronously.
-@param[in]	type		IO context
-@param[in]	page_id		page id
-@param[in]	page_size	page size
-@param[in]	byte_offset	remainder of offset in bytes; in AIO
-                                this must be divisible by the OS block
-                                size
-@param[in]	len		how many bytes to read or write; this
-                                must not cross a file boundary; in AIO
-                                this must be a block size multiple
-@param[in,out]	buf		buffer where to store read data or
-                                from where to write
-@return error code
-@retval DB_SUCCESS on success */
-dberr_t Fil_shard::do_redo_io(const IORequest &type, const page_id_t &page_id,
-                              const page_size_t &page_size, ulint byte_offset,
-                              ulint len, void *buf) {
-  IORequest req_type(type);
-
-  ut_ad(len > 0);
-  ut_ad(req_type.is_log());
-  ut_ad(req_type.validate());
-  ut_ad(fil_validate_skip());
-  ut_ad(byte_offset < UNIV_PAGE_SIZE);
-  ut_ad(UNIV_PAGE_SIZE == (ulong)(1 << UNIV_PAGE_SIZE_SHIFT));
-
-#ifndef UNIV_HOTBACKUP
-  if (req_type.is_read()) {
-    srv_stats.data_read.add(len);
-
-  } else if (req_type.is_write()) {
-    ut_ad(!srv_read_only_mode);
-    srv_stats.data_written.add(len);
-  }
-#endif
-
-  fil_space_t *space = get_space_by_id(page_id.space());
-
-  fil_node_t *file;
-  page_no_t page_no = page_id.page_no();
-  dberr_t err = get_file_for_io(req_type, space, &page_no, file);
-
-  ut_a(file != nullptr);
-  ut_a(err == DB_SUCCESS);
-  ut_a(page_size.physical() == page_size.logical());
-
-  os_offset_t offset = (os_offset_t)page_no * page_size.physical();
-
-  offset += byte_offset;
-
-  ut_a(file->size - page_no >=
-       (byte_offset + len + (page_size.physical() - 1)) / page_size.physical());
-
-  ut_a((len % OS_FILE_LOG_BLOCK_SIZE) == 0);
-  ut_a(byte_offset % OS_FILE_LOG_BLOCK_SIZE == 0);
-
-  /* Set encryption information. */
-  fil_io_set_encryption(req_type, page_id, space);
-
-  req_type.block_size(file->block_size);
-
-  if (!file->is_open) {
-    ut_a(file->n_pending == 0);
-
-    bool success = open_file(file, false);
-
-    ut_a(success);
-  }
-
-  if (req_type.is_read()) {
-    err = os_file_read(req_type, file->handle, buf, offset, len);
-
-  } else {
-    ut_ad(!srv_read_only_mode);
-
-    err = os_file_write(req_type, file->name, file->handle, buf, offset, len);
-  }
-
-  if (type.is_write()) {
-    mutex_acquire();
-
-    ++m_modification_counter;
-
-    file->modification_counter = m_modification_counter;
-
-    add_to_unflushed_list(file->space);
-
-    mutex_release();
-  }
-
-  return (err);
-}
-
-/** Read or write data. This operation could be asynchronous (aio).
-@param[in]	type		IO context
-@param[in]	sync		whether synchronous aio is desired
-@param[in]	page_id		page id
-@param[in]	page_size	page size
-@param[in]	byte_offset	remainder of offset in bytes; in aio this
-                                must be divisible by the OS block size
-@param[in]	len		how many bytes to read or write; this must
-                                not cross a file boundary; in AIO this must
-                                be a block size multiple
-@param[in,out]	buf		buffer where to store read data or from where
-                                to write; in aio this must be appropriately
-                                aligned
-@param[in]	message		message for aio handler if !sync, else ignored
-@return error code
-@retval DB_SUCCESS on success
-@retval DB_TABLESPACE_DELETED if the tablespace does not exist */
-dberr_t Fil_shard::do_io(const IORequest &type, bool sync,
-                         const page_id_t &page_id, const page_size_t &page_size,
-                         ulint byte_offset, ulint len, void *buf,
-                         void *message) {
-  IORequest req_type(type);
-
-  ut_ad(req_type.validate());
-
-  ut_ad(len > 0);
-  ut_ad(byte_offset < UNIV_PAGE_SIZE);
-  ut_ad(!page_size.is_compressed() || byte_offset == 0);
-  ut_ad(UNIV_PAGE_SIZE == (ulong)(1 << UNIV_PAGE_SIZE_SHIFT));
-
-  ut_ad(fil_validate_skip());
-
-#ifndef UNIV_HOTBACKUP
-  /* ibuf bitmap pages must be read in the sync AIO mode: */
-  ut_ad(recv_no_ibuf_operations || req_type.is_write() ||
-        !ibuf_bitmap_page(page_id, page_size) || sync || req_type.is_log());
-
-  AIO_mode aio_mode = get_AIO_mode(req_type, sync);
-
-  if (req_type.is_read()) {
-    srv_stats.data_read.add(len);
-
-    if (aio_mode == AIO_mode::NORMAL && !recv_no_ibuf_operations &&
-        ibuf_page(page_id, page_size, nullptr)) {
-      /* Reduce probability of deadlock bugs
-      in connection with ibuf: do not let the
-      ibuf I/O handler sleep */
-
-      req_type.clear_do_not_wake();
-
-      aio_mode = AIO_mode::IBUF;
-    }
-
-  } else if (req_type.is_write()) {
-    ut_ad(!srv_read_only_mode || fsp_is_system_temporary(page_id.space()));
-
-    srv_stats.data_written.add(len);
-  }
-#else  /* !UNIV_HOTBACKUP */
-  ut_a(sync);
-  AIO_mode aio_mode = AIO_mode::SYNC;
-#endif /* !UNIV_HOTBACKUP */
-
-  /* Reserve the mutex and make sure that we can open at
-  least one file while holding it, if the file is not already open */
-
-  fil_space_t *space;
-
-  bool slot = mutex_acquire_and_get_space(page_id.space(), space);
-
-  /* If we are deleting a tablespace we don't allow async read
-  operations on that. However, we do allow write operations and
-  sync read operations. */
-  if (space == nullptr ||
-      (req_type.is_read() && !sync && space->stop_new_ops)) {
-    if (slot) {
-      release_open_slot(m_id);
-    }
-
-    mutex_release();
-
-    if (!req_type.ignore_missing()) {
-      if (space == nullptr) {
-        ib::error(ER_IB_MSG_330)
-            << "Trying to do I/O on a tablespace"
-            << " which does not exist. I/O type: "
-            << (req_type.is_read() ? "read" : "write") << ", page: " << page_id
-            << ", I/O length: " << len << " bytes";
-      } else {
-        ib::error(ER_IB_MSG_331)
-            << "Trying to do async read on a"
-            << " tablespace which is being deleted."
-            << " Tablespace name: \"" << space->name << "\", page: " << page_id
-            << ", read length: " << len << " bytes";
-      }
-    }
-
-    return (DB_TABLESPACE_DELETED);
-  }
-
-  ut_ad(aio_mode != AIO_mode::IBUF || fil_type_is_data(space->purpose));
-
-  fil_node_t *file;
-  page_no_t page_no = page_id.page_no();
-  dberr_t err = get_file_for_io(req_type, space, &page_no, file);
-
-  if (err == DB_TABLE_NOT_FOUND) {
-    mutex_release();
-
-    return (err);
-
-  } else if (file == nullptr) {
-    ut_ad(err == DB_ERROR);
-
-    if (req_type.ignore_missing()) {
-      if (slot) {
-        release_open_slot(m_id);
-      }
-
-      mutex_release();
-
-      return (DB_ERROR);
-    }
-
-    /* This is a hard error. */
-    fil_report_invalid_page_access(page_id.page_no(), page_id.space(),
-                                   space->name, byte_offset, len,
-                                   req_type.is_read());
-  }
-
-  bool opened = prepare_file_for_io(file, false);
-
-  if (slot) {
-    release_open_slot(m_id);
-  }
-
-  if (!opened) {
-    if (fil_type_is_data(space->purpose) && fsp_is_ibd_tablespace(space->id)) {
-      mutex_release();
-
-      if (!req_type.ignore_missing()) {
-        ib::error(ER_IB_MSG_332)
-            << "Trying to do I/O to a tablespace"
-               " which exists without an .ibd data"
-            << " file. I/O type: " << (req_type.is_read() ? "read" : "write")
-            << ", page: " << page_id_t(page_id.space(), page_no)
-            << ", I/O length: " << len << " bytes";
-      }
-
-      return (DB_TABLESPACE_DELETED);
-    }
-
-    /* The tablespace is for log. Currently, we just assert here
-    to prevent handling errors along the way fil_io returns.
-    Also, if the log files are missing, it would be hard to
-    promise the server can continue running. */
-    ut_a(0);
-  }
-
-  /* Check that at least the start offset is within the bounds of a
-  single-table tablespace, including rollback tablespaces. */
-  if (file->size <= page_no && space->id != TRX_SYS_SPACE &&
-      fil_type_is_data(space->purpose)) {
-    if (req_type.ignore_missing()) {
-      /* If we can tolerate the non-existent pages, we
-      should return with DB_ERROR and let caller decide
-      what to do. */
-
-      complete_io(file, req_type);
-
-      mutex_release();
-
-      return (DB_ERROR);
-    }
-
-    /* This is a hard error. */
-    fil_report_invalid_page_access(page_id.page_no(), page_id.space(),
-                                   space->name, byte_offset, len,
-                                   req_type.is_read());
-  }
-
-  mutex_release();
-
-  ut_a(page_size.is_compressed() ||
-       page_size.physical() == page_size.logical());
-
-  os_offset_t offset = (os_offset_t)page_no * page_size.physical();
-
-  offset += byte_offset;
-
-  ut_a(file->size - page_no >=
-       (byte_offset + len + (page_size.physical() - 1)) / page_size.physical());
-
-  ut_a((len % OS_FILE_LOG_BLOCK_SIZE) == 0);
-  ut_a(byte_offset % OS_FILE_LOG_BLOCK_SIZE == 0);
-
-  /* Don't compress the log, page 0 of all tablespaces, tables
-  compresssed with the old compression scheme and all pages from
-  the system tablespace. */
-
-  if (req_type.is_write() && !req_type.is_log() && !page_size.is_compressed() &&
-      page_id.page_no() > 0 && IORequest::is_punch_hole_supported() &&
-      file->punch_hole) {
-    ut_ad(!req_type.is_log());
-
-    req_type.set_punch_hole();
-
-    req_type.compression_algorithm(space->compression_type);
-
-  } else {
-    req_type.clear_compressed();
-  }
-
-  /* Set encryption information. */
-  fil_io_set_encryption(req_type, page_id, space);
-
-  req_type.block_size(file->block_size);
-
-#ifdef UNIV_HOTBACKUP
-  /* In mysqlbackup do normal I/O, not AIO */
-  if (req_type.is_read()) {
-    err = os_file_read(req_type, file->handle, buf, offset, len);
-
-  } else {
-    ut_ad(!srv_read_only_mode || fsp_is_system_temporary(page_id.space()));
-
-    err = os_file_write(req_type, file->name, file->handle, buf, offset, len);
-  }
-#else /* UNIV_HOTBACKUP */
-  /* Queue the aio request */
-  err = os_aio(
-      req_type, aio_mode, file->name, file->handle, buf, offset, len,
-      fsp_is_system_temporary(page_id.space()) ? false : srv_read_only_mode,
-      file, message);
-
-#endif /* UNIV_HOTBACKUP */
-
-  if (err == DB_IO_NO_PUNCH_HOLE) {
-    err = DB_SUCCESS;
-
-    if (file->punch_hole) {
-      ib::warn(ER_IB_MSG_333) << "Punch hole failed for '" << file->name << "'";
-    }
-
-    fil_no_punch_hole(file);
-  }
-
-  /* We an try to recover the page from the double write buffer if
-  the decompression fails or the page is corrupt. */
-
-  ut_a(req_type.is_dblwr_recover() || err == DB_SUCCESS);
-
-  if (sync) {
-    /* The i/o operation is already completed when we return from
-    os_aio: */
-
-    mutex_acquire();
-
-    complete_io(file, req_type);
-
-    mutex_release();
-
-    ut_ad(fil_validate_skip());
-  }
-
-  return (err);
-}
-
-/** Read or write redo log data (synchronous buffered IO).
-@param[in]	type		IO context
-@param[in]	page_id		where to read or write
-@param[in]	page_size	page size
-@param[in]	byte_offset	remainder of offset in bytes
-@param[in]	len		this must not cross a file boundary;
-@param[in,out]	buf		buffer where to store read data or from where
-                                to write
-@retval DB_SUCCESS if all OK */
-dberr_t fil_redo_io(const IORequest &type, const page_id_t &page_id,
-                    const page_size_t &page_size, ulint byte_offset, ulint len,
-                    void *buf) {
-  ut_ad(type.is_log());
-
-  auto shard = fil_system->shard_by_id(page_id.space());
-#if defined(_WIN32) && defined(WIN_ASYNC_IO)
-  /* On Windows we always open the redo log file in AIO mode. ie. we
-  use the AIO API for the read/write even for sync IO. */
-  return (shard->do_io(type, true, page_id, page_size, byte_offset, len, buf,
-                       nullptr));
-#else
-  return (shard->do_redo_io(type, page_id, page_size, byte_offset, len, buf));
-#endif /* _WIN32  || WIN_ASYNC_IO*/
-}
-
-#ifndef UNIV_HOTBACKUP
-/** Waits for an AIO operation to complete. This function is used to write the
-handler for completed requests. The aio array of pending requests is divided
-into segments (see os0file.cc for more info). The thread specifies which
-segment it wants to wait for.
-@param[in]	segment		The number of the segment in the AIO array
-                                to wait for */
-void fil_aio_wait(ulint segment) {
-  fil_node_t *file;
-  IORequest type;
-  void *message;
-
-  ut_ad(fil_validate_skip());
-
-  dberr_t err = os_aio_handler(segment, &file, &message, &type);
-
-  ut_a(err == DB_SUCCESS);
-
-  if (file == nullptr) {
-    ut_ad(srv_shutdown_state.load() == SRV_SHUTDOWN_EXIT_THREADS);
-    return;
-  }
-
-  srv_set_io_thread_op_info(segment, "complete io for file");
-
-  auto shard = fil_system->shard_by_id(file->space->id);
-
-  shard->mutex_acquire();
-
-  shard->complete_io(file, type);
-
-  shard->mutex_release();
-
-  ut_ad(fil_validate_skip());
-
-  /* Do the i/o handling */
-  /* IMPORTANT: since i/o handling for reads will read also the insert
-  buffer in tablespace 0, you have to be very careful not to introduce
-  deadlocks in the i/o system. We keep tablespace 0 data files always
-  open, and use a special i/o thread to serve insert buffer requests. */
-
-  switch (file->space->purpose) {
-    case FIL_TYPE_IMPORT:
-    case FIL_TYPE_TEMPORARY:
-    case FIL_TYPE_TABLESPACE:
-      srv_set_io_thread_op_info(segment, "complete io for buf page");
-
-      /* async single page writes from the dblwr buffer don't have
-      access to the page */
-      if (message != nullptr) {
-        buf_page_io_complete(static_cast<buf_page_t *>(message));
-      }
-      return;
-    case FIL_TYPE_LOG:
-      return;
-  }
-
-  ut_ad(0);
-}
-#endif /* !UNIV_HOTBACKUP */
-
-/** Read or write data from a file.
-@param[in]	type		IO context
-@param[in]	sync		If true then do synchronous IO
-@param[in]	page_id		page id
-@param[in]	page_size	page size
-@param[in]	byte_offset	remainder of offset in bytes; in aio this
-                                must be divisible by the OS block size
-@param[in]	len		how many bytes to read or write; this must
-                                not cross a file boundary; in AIO this must
-                                be a block size multiple
-@param[in,out]	buf		buffer where to store read data or from where
-                                to write; in AIO this must be appropriately
-                                aligned
-@param[in]	message		message for AIO handler if !sync, else ignored
-@return error code
-@retval DB_SUCCESS on success
-@retval DB_TABLESPACE_DELETED if the tablespace does not exist */
-dberr_t fil_io(const IORequest &type, bool sync, const page_id_t &page_id,
-               const page_size_t &page_size, ulint byte_offset, ulint len,
-               void *buf, void *message) {
-  auto shard = fil_system->shard_by_id(page_id.space());
-
-  return (shard->do_io(type, sync, page_id, page_size, byte_offset, len, buf,
-                       message));
-}
-
-/** If the tablespace is on the unflushed list and there are no pending
-flushes then remove from the unflushed list.
-@param[in,out]	space		Tablespace to remove */
-void Fil_shard::remove_from_unflushed_list(fil_space_t *space) {
-  ut_ad(mutex_owned());
-
-  if (space->is_in_unflushed_spaces && space_is_flushed(space)) {
-    space->is_in_unflushed_spaces = false;
-
-    UT_LIST_REMOVE(m_unflushed_spaces, space);
-  }
-}
-
-/** Flushes to disk possible writes cached by the OS. */
-void Fil_shard::redo_space_flush() {
-  ut_ad(mutex_owned());
-  ut_ad(m_id == REDO_SHARD);
-
-  fil_space_t *space = fil_space_t::s_redo_space;
-
-  if (space == nullptr) {
-    space = get_space_by_id(dict_sys_t::s_log_space_first_id);
-  } else {
-    ut_ad(space == get_space_by_id(dict_sys_t::s_log_space_first_id));
-  }
-
-  ut_a(!space->stop_new_ops);
-  ut_a(space->purpose == FIL_TYPE_LOG);
-
-  /* Prevent dropping of the space while we are flushing */
-  ++space->n_pending_flushes;
-
-  for (auto &file : space->files) {
-    ut_a(!file.is_raw_disk);
-
-    int64_t old_mod_counter = file.modification_counter;
-
-    if (old_mod_counter <= file.flush_counter) {
-      continue;
-    }
-
-    ut_a(file.is_open);
-    ut_a(file.space == space);
-
-    ++fil_n_log_flushes;
-    ++fil_n_pending_log_flushes;
-
-    bool skip_flush = false;
-
-    /* Wait for some other thread that is flushing. */
-    while (file.n_pending_flushes > 0 && !skip_flush) {
-      /* Release the mutex to avoid deadlock with
-      the flushing thread. */
-
-      int64_t sig_count = os_event_reset(file.sync_event);
-
-      mutex_release();
-
-      os_event_wait_low(file.sync_event, sig_count);
-
-      mutex_acquire();
-
-      if (file.flush_counter >= old_mod_counter) {
-        skip_flush = true;
-      }
-    }
-
-    if (!skip_flush) {
-      ut_a(file.is_open);
-
-      ++file.n_pending_flushes;
-
-      mutex_release();
-
-      os_file_flush(file.handle);
-
-      mutex_acquire();
-
-      os_event_set(file.sync_event);
-
-      --file.n_pending_flushes;
-    }
-
-    if (file.flush_counter < old_mod_counter) {
-      file.flush_counter = old_mod_counter;
-
-      remove_from_unflushed_list(space);
-    }
-
-    --fil_n_pending_log_flushes;
-  }
-
-  --space->n_pending_flushes;
-}
-
-/** Flushes to disk possible writes cached by the OS. If the space does
-not exist or is being dropped, does not do anything.
-@param[in]	space_id	File space ID (this can be a group of log files
-                                or a tablespace of the database) */
-void Fil_shard::space_flush(space_id_t space_id) {
-  ut_ad(mutex_owned());
-
-  if (space_id == dict_sys_t::s_log_space_first_id) {
-    redo_space_flush();
-    return;
-  }
-
-  fil_space_t *space = get_space_by_id(space_id);
-
-  if (space == nullptr || space->purpose == FIL_TYPE_TEMPORARY ||
-      space->stop_new_ops) {
-    return;
-  }
-
-  bool fbd = fil_buffering_disabled(space);
-
-  if (fbd) {
-    /* No need to flush. User has explicitly disabled
-    buffering. However, flush should be called if the file
-    size changes to keep OЅ metadata in sync. */
-    ut_ad(!space->is_in_unflushed_spaces);
-    ut_ad(space_is_flushed(space));
-
-    /* Flush only if the file size changes */
-    bool no_flush = true;
-    for (const auto &file : space->files) {
-#ifdef UNIV_DEBUG
-      ut_ad(file.modification_counter == file.flush_counter);
-#endif /* UNIV_DEBUG */
-      if (file.flush_size != file.size) {
-        /* Found at least one file whose size has changed */
-        no_flush = false;
-        break;
-      }
-    }
-
-    if (no_flush) {
-      /* Nothing to flush. Just return */
-      return;
-    }
-  }
-
-  /* Prevent dropping of the space while we are flushing */
-  ++space->n_pending_flushes;
-
-  for (auto &file : space->files) {
-    int64_t old_mod_counter = file.modification_counter;
-
-    if (!file.is_open) {
-      continue;
-    }
-
-    /* Skip flushing if the file size has not changed since
-    last flush was done and the flush mode is O_DIRECT_NO_FSYNC */
-    if (fbd && (file.flush_size == file.size)) {
-      ut_ad(old_mod_counter <= file.flush_counter);
-      continue;
-    }
-
-    /* If we are here and the flush mode is O_DIRECT_NO_FSYNC, then
-    it means that the file size has changed and hence, it should be
-    flushed, irrespective of the mod_counter and flush counter values,
-    which are always same in case of O_DIRECT_NO_FSYNC to avoid flush
-    on every write operation.
-    For other flush modes, if the flush_counter is same or ahead of
-    the mod_counter, skip the flush. */
-    if (!fbd && (old_mod_counter <= file.flush_counter)) {
-      continue;
-    }
-
-    switch (space->purpose) {
-      case FIL_TYPE_TEMPORARY:
-        ut_ad(0);  // we already checked for this
-
-      case FIL_TYPE_TABLESPACE:
-      case FIL_TYPE_IMPORT:
-        ++fil_n_pending_tablespace_flushes;
-        break;
-
-      case FIL_TYPE_LOG:
-        ut_error;
-        break;
-    }
-
-    bool skip_flush = false;
-#ifdef _WIN32
-    if (file.is_raw_disk) {
-      skip_flush = true;
-    }
-#endif /* _WIN32 */
-
-    while (file.n_pending_flushes > 0 && !skip_flush) {
-      /* We want to avoid calling os_file_flush() on
-      the file twice at the same time, because we do
-      not know what bugs OS's may contain in file
-      I/O */
-
-      int64_t sig_count = os_event_reset(file.sync_event);
-
-      mutex_release();
-
-      os_event_wait_low(file.sync_event, sig_count);
-
-      mutex_acquire();
-
-      if (file.flush_counter >= old_mod_counter) {
-        skip_flush = true;
-      }
-    }
-
-    if (!skip_flush) {
-      ut_a(file.is_open);
-
-      ++file.n_pending_flushes;
-
-      mutex_release();
-
-      os_file_flush(file.handle);
-
-      file.flush_size = file.size;
-
-      mutex_acquire();
-
-      os_event_set(file.sync_event);
-
-      --file.n_pending_flushes;
-    }
-
-    if (file.flush_counter < old_mod_counter) {
-      file.flush_counter = old_mod_counter;
-
-      remove_from_unflushed_list(space);
-    }
-
-    switch (space->purpose) {
-      case FIL_TYPE_TEMPORARY:
-        ut_ad(0);  // we already checked for this
-
-      case FIL_TYPE_TABLESPACE:
-      case FIL_TYPE_IMPORT:
-        --fil_n_pending_tablespace_flushes;
-        continue;
-
-      case FIL_TYPE_LOG:
-        ut_error;
-    }
-
-    ut_ad(0);
-  }
-
-  --space->n_pending_flushes;
-}
-
-/** Flushes to disk possible writes cached by the OS. If the space does
-not exist or is being dropped, does not do anything.
-@param[in]	space_id	File space ID (this can be a group of log files
-                                or a tablespace of the database) */
-void fil_flush(space_id_t space_id) {
-  auto shard = fil_system->shard_by_id(space_id);
-
-  shard->mutex_acquire();
-
-  /* Note: Will release and reacquire the Fil_shard::mutex. */
-  shard->space_flush(space_id);
-
-  shard->mutex_release();
-}
-
-/** Flush any pending writes to disk for the redo log. */
-void Fil_shard::flush_file_redo() {
-  /* We never evict the redo log tablespace. It's for all
-  practical purposes a read-only data structure. */
-
-  mutex_acquire();
-
-  redo_space_flush();
-
-  mutex_release();
-}
-
-/** Collect the tablespace IDs of unflushed tablespaces in space_ids.
-@param[in]	purpose		FIL_TYPE_TABLESPACE or FIL_TYPE_LOG,
-                                can be ORred */
-void Fil_shard::flush_file_spaces(uint8_t purpose) {
-  Space_ids space_ids;
-
-  ut_ad((purpose & FIL_TYPE_TABLESPACE) || (purpose & FIL_TYPE_LOG));
-
-  mutex_acquire();
-
-  for (auto space = UT_LIST_GET_FIRST(m_unflushed_spaces); space != nullptr;
-       space = UT_LIST_GET_NEXT(unflushed_spaces, space)) {
-    if ((to_int(space->purpose) & purpose) && !space->stop_new_ops) {
-      space_ids.push_back(space->id);
-    }
-  }
-
-  mutex_release();
-
-  /* Flush the spaces.  It will not hurt to call fil_flush() on
-  a non-existing space id. */
-  for (auto space_id : space_ids) {
-    mutex_acquire();
-
-    space_flush(space_id);
-
-    mutex_release();
-  }
-}
-
-/** Flush the redo log writes to disk, possibly cached by the OS. */
-void Fil_system::flush_file_redo() { m_shards[REDO_SHARD]->flush_file_redo(); }
-
-/** Flush to disk the writes in file spaces of the given type
-possibly cached by the OS.
-@param[in]	purpose		FIL_TYPE_TABLESPACE or FIL_TYPE_LOG,
-                                can be ORred */
-void Fil_system::flush_file_spaces(uint8_t purpose) {
-  for (auto shard : m_shards) {
-    shard->flush_file_spaces(purpose);
-  }
-}
-
-/** Flush to disk the writes in file spaces of the given type
-possibly cached by the OS.
-@param[in]     purpose FIL_TYPE_TABLESPACE or FIL_TYPE_LOG, can be ORred */
-void fil_flush_file_spaces(uint8_t purpose) {
-  fil_system->flush_file_spaces(purpose);
-}
-
-/** Flush to disk the writes in file spaces of the given type
-possibly cached by the OS. */
-void fil_flush_file_redo() { fil_system->flush_file_redo(); }
-
-/** Returns true if file address is undefined.
-@param[in]	addr		Address
-@return true if undefined */
-bool fil_addr_is_null(const fil_addr_t &addr) {
-  return (addr.page == FIL_NULL);
-}
-
-/** Get the predecessor of a file page.
-@param[in]	page		File page
-@return FIL_PAGE_PREV */
-page_no_t fil_page_get_prev(const byte *page) {
-  return (mach_read_from_4(page + FIL_PAGE_PREV));
-}
-
-/** Get the successor of a file page.
-@param[in]	page		File page
-@return FIL_PAGE_NEXT */
-page_no_t fil_page_get_next(const byte *page) {
-  return (mach_read_from_4(page + FIL_PAGE_NEXT));
-}
-
-/** Sets the file page type.
-@param[in,out]	page		File page
-@param[in]	type		Page type */
-void fil_page_set_type(byte *page, ulint type) {
-  mach_write_to_2(page + FIL_PAGE_TYPE, type);
-}
-
-/** Reset the page type.
-Data files created before MySQL 5.1 may contain garbage in FIL_PAGE_TYPE.
-In MySQL 3.23.53, only undo log pages and index pages were tagged.
-Any other pages were written with uninitialized bytes in FIL_PAGE_TYPE.
-@param[in]	page_id	page number
-@param[in,out]	page	page with invalid FIL_PAGE_TYPE
-@param[in]	type	expected page type
-@param[in,out]	mtr	mini-transaction */
-void fil_page_reset_type(const page_id_t &page_id, byte *page, ulint type,
-                         mtr_t *mtr) {
-  ib::info(ER_IB_MSG_334) << "Resetting invalid page " << page_id << " type "
-                          << fil_page_get_type(page) << " to " << type << ".";
-  mlog_write_ulint(page + FIL_PAGE_TYPE, type, MLOG_2BYTES, mtr);
-}
-
-/** Closes the tablespace memory cache. */
-void fil_close() {
-  if (fil_system == nullptr) {
-    return;
-  }
-
-  UT_DELETE(fil_system);
-
-  fil_system = nullptr;
-}
-
-#ifndef UNIV_HOTBACKUP
-/** Initializes a buffer control block when the buf_pool is created.
-@param[in]	block		Pointer to the control block
-@param[in]	frame		Pointer to buffer frame */
-static void fil_buf_block_init(buf_block_t *block, byte *frame) {
-  UNIV_MEM_DESC(frame, UNIV_PAGE_SIZE);
-
-  block->frame = frame;
-
-  block->page.io_fix = BUF_IO_NONE;
-  /* There are assertions that check for this. */
-  block->page.buf_fix_count = 1;
-  block->page.state = BUF_BLOCK_READY_FOR_USE;
-
-  page_zip_des_init(&block->page.zip);
-}
-
-struct Fil_page_iterator {
-  /** File handle */
-  pfs_os_file_t m_file;
-
-  /** File path name */
-  const char *m_filepath;
-
-  /** From where to start */
-  os_offset_t m_start;
-
-  /** Where to stop */
-  os_offset_t m_end;
-
-  /* File size in bytes */
-  os_offset_t m_file_size;
-
-  /** Page size */
-  size_t m_page_size;
-
-  /** Number of pages to use for I/O */
-  size_t m_n_io_buffers;
-
-  /** Buffer to use for IO */
-  byte *m_io_buffer;
-
-  /** Encryption key */
-  byte *m_encryption_key;
-
-  /** Encruption iv */
-  byte *m_encryption_iv;
-};
-
-/** TODO: This can be made parallel trivially by chunking up the file
-and creating a callback per thread. Main benefit will be to use multiple
-CPUs for checksums and compressed tables. We have to do compressed tables
-block by block right now. Secondly we need to decompress/compress and copy
-too much of data. These are CPU intensive.
-
-Iterate over all the pages in the tablespace.
-@param[in]	iter		Tablespace iterator
-@param[in,out]	block		Block to use for IO
-@param[in]	callback	Callback to inspect and update page contents
-@retval DB_SUCCESS or error code */
-static dberr_t fil_iterate(const Fil_page_iterator &iter, buf_block_t *block,
-                           PageCallback &callback) {
-  os_offset_t offset;
-  size_t n_bytes;
-  page_no_t page_no = 0;
-  space_id_t space_id = callback.get_space_id();
-
-  n_bytes = iter.m_n_io_buffers * iter.m_page_size;
-
-  ut_ad(!srv_read_only_mode);
-
-  /* For old style compressed tables we do a lot of useless copying
-  for non-index pages. Unfortunately, it is required by
-  buf_zip_decompress() */
-
-  ulint read_type = IORequest::READ;
-  ulint write_type = IORequest::WRITE;
-
-  for (offset = iter.m_start; offset < iter.m_end; offset += n_bytes) {
-    byte *io_buffer = iter.m_io_buffer;
-
-    block->frame = io_buffer;
-
-    if (callback.get_page_size().is_compressed()) {
-      page_zip_des_init(&block->page.zip);
-      page_zip_set_size(&block->page.zip, iter.m_page_size);
-
-      block->page.size.copy_from(
-          page_size_t(iter.m_page_size, univ_page_size.logical(), true));
-
-      block->page.zip.data = block->frame + UNIV_PAGE_SIZE;
-      ut_d(block->page.zip.m_external = true);
-      ut_ad(iter.m_page_size == callback.get_page_size().physical());
-
-      /* Zip IO is done in the compressed page buffer. */
-      io_buffer = block->page.zip.data;
-    } else {
-      io_buffer = iter.m_io_buffer;
-    }
-
-    /* We have to read the exact number of bytes. Otherwise the
-    InnoDB IO functions croak on failed reads. */
-
-    n_bytes = static_cast<ulint>(
-        ut_min(static_cast<os_offset_t>(n_bytes), iter.m_end - offset));
-
-    ut_ad(n_bytes > 0);
-    ut_ad(!(n_bytes % iter.m_page_size));
-
-    dberr_t err;
-    IORequest read_request(read_type);
-
-    /* For encrypted table, set encryption information. */
-    if (iter.m_encryption_key != nullptr && offset != 0) {
-      read_request.encryption_key(iter.m_encryption_key, ENCRYPTION_KEY_LEN,
-                                  iter.m_encryption_iv);
-
-      read_request.encryption_algorithm(Encryption::AES);
-    }
-
-    err = os_file_read(read_request, iter.m_file, io_buffer, offset,
-                       (ulint)n_bytes);
-
-    if (err != DB_SUCCESS) {
-      ib::error(ER_IB_MSG_335) << "os_file_read() failed";
-
-      return (err);
-    }
-
-    size_t n_pages_read;
-    bool updated = false;
-    os_offset_t page_off = offset;
-
-    n_pages_read = (ulint)n_bytes / iter.m_page_size;
-
-    for (size_t i = 0; i < n_pages_read; ++i) {
-      buf_block_set_file_page(block, page_id_t(space_id, page_no++));
-
-      if ((err = callback(page_off, block)) != DB_SUCCESS) {
-        return (err);
-
-      } else if (!updated) {
-        updated = buf_block_get_state(block) == BUF_BLOCK_FILE_PAGE;
-      }
-
-      buf_block_set_state(block, BUF_BLOCK_NOT_USED);
-      buf_block_set_state(block, BUF_BLOCK_READY_FOR_USE);
-
-      page_off += iter.m_page_size;
-      block->frame += iter.m_page_size;
-    }
-
-    IORequest write_request(write_type);
-
-    /* For encrypted table, set encryption information. */
-    if (iter.m_encryption_key != nullptr && offset != 0) {
-      write_request.encryption_key(iter.m_encryption_key, ENCRYPTION_KEY_LEN,
-                                   iter.m_encryption_iv);
-
-      write_request.encryption_algorithm(Encryption::AES);
-    }
-
-    /* A page was updated in the set, write back to disk.
-    Note: We don't have the compression algorithm, we write
-    out the imported file as uncompressed. */
-
-    if (updated && (err = os_file_write(write_request, iter.m_filepath,
-                                        iter.m_file, io_buffer, offset,
-                                        (ulint)n_bytes)) != DB_SUCCESS) {
-      /* This is not a hard error */
-      if (err == DB_IO_NO_PUNCH_HOLE) {
-        err = DB_SUCCESS;
-        write_type &= ~IORequest::PUNCH_HOLE;
-
-      } else {
-        ib::error(ER_IB_MSG_336) << "os_file_write() failed";
-
-        return (err);
-      }
-    }
-  }
-
-  return (DB_SUCCESS);
-}
-
-/** Iterate over all the pages in the tablespace.
-@param[in,out]	table		the table definiton in the server
-@param[in]	n_io_buffers	number of blocks to read and write together
-@param[in]	callback	functor that will do the page updates
-@return DB_SUCCESS or error code */
-dberr_t fil_tablespace_iterate(dict_table_t *table, ulint n_io_buffers,
-                               PageCallback &callback) {
-  dberr_t err;
-  pfs_os_file_t file;
-  char *filepath;
-  bool success;
-
-  ut_a(n_io_buffers > 0);
-  ut_ad(!srv_read_only_mode);
-
-  DBUG_EXECUTE_IF("ib_import_trigger_corruption_1", return (DB_CORRUPTION););
-
-  /* Make sure the data_dir_path is set. */
-  dd_get_and_save_data_dir_path<dd::Table>(table, nullptr, false);
-
-  std::string path = dict_table_get_datadir(table);
-
-  filepath = Fil_path::make(path, table->name.m_name, IBD, true);
-
-  if (filepath == nullptr) {
-    return (DB_OUT_OF_MEMORY);
-  }
-
-  file = os_file_create_simple_no_error_handling(
-      innodb_data_file_key, filepath, OS_FILE_OPEN, OS_FILE_READ_WRITE,
-      srv_read_only_mode, &success);
-
-  DBUG_EXECUTE_IF("fil_tablespace_iterate_failure", {
-    static bool once;
-
-    if (!once || ut_rnd_interval(0, 10) == 5) {
-      once = true;
-      success = false;
-      os_file_close(file);
-    }
-  });
-
-  if (!success) {
-    /* The following call prints an error message */
-    os_file_get_last_error(true);
-
-    ib::error(ER_IB_MSG_337) << "Trying to import a tablespace, but could not"
-                                " open the tablespace file "
-                             << filepath;
-
-    ut_free(filepath);
-
-    return (DB_TABLESPACE_NOT_FOUND);
-
-  } else {
-    err = DB_SUCCESS;
-  }
-
-  callback.set_file(filepath, file);
-
-  os_offset_t file_size = os_file_get_size(file);
-  ut_a(file_size != (os_offset_t)-1);
-
-  /* The block we will use for every physical page */
-  buf_block_t *block;
-
-  block = reinterpret_cast<buf_block_t *>(ut_zalloc_nokey(sizeof(*block)));
-
-  mutex_create(LATCH_ID_BUF_BLOCK_MUTEX, &block->mutex);
-
-  /* Allocate a page to read in the tablespace header, so that we
-  can determine the page size and zip size (if it is compressed).
-  We allocate an extra page in case it is a compressed table. One
-  page is to ensure alignement. */
-
-  void *page_ptr = ut_malloc_nokey(3 * UNIV_PAGE_SIZE);
-  byte *page = static_cast<byte *>(ut_align(page_ptr, UNIV_PAGE_SIZE));
-
-  fil_buf_block_init(block, page);
-
-  /* Read the first page and determine the page and zip size. */
-
-  IORequest request(IORequest::READ);
-
-  err = os_file_read_first_page(request, file, page, UNIV_PAGE_SIZE);
-
-  if (err != DB_SUCCESS) {
-    err = DB_IO_ERROR;
-
-  } else if ((err = callback.init(file_size, block)) == DB_SUCCESS) {
-    Fil_page_iterator iter;
-
-    iter.m_file = file;
-    iter.m_start = 0;
-    iter.m_end = file_size;
-    iter.m_filepath = filepath;
-    iter.m_file_size = file_size;
-    iter.m_n_io_buffers = n_io_buffers;
-    iter.m_page_size = callback.get_page_size().physical();
-
-    /* Set encryption info. */
-    iter.m_encryption_key = table->encryption_key;
-    iter.m_encryption_iv = table->encryption_iv;
-
-    /* Check encryption is matched or not. */
-    ulint space_flags = callback.get_space_flags();
-
-    if (FSP_FLAGS_GET_ENCRYPTION(space_flags)) {
-      ut_ad(table->encryption_key != nullptr);
-
-      if (!dd_is_table_in_encrypted_tablespace(table)) {
-        ib::error(ER_IB_MSG_338) << "Table is not in an encrypted"
-                                    " tablespace, but the data file which"
-                                    " trying to import is an encrypted"
-                                    " tablespace";
-
-        err = DB_IO_NO_ENCRYPT_TABLESPACE;
-      }
-    }
-
-    if (err == DB_SUCCESS) {
-      /* Compressed pages can't be optimised for block IO
-      for now.  We do the IMPORT page by page. */
-
-      if (callback.get_page_size().is_compressed()) {
-        iter.m_n_io_buffers = 1;
-        ut_a(iter.m_page_size == callback.get_page_size().physical());
-      }
-
-      /** Add an extra page for compressed page scratch
-      area. */
-      void *io_buffer =
-          ut_malloc_nokey((2 + iter.m_n_io_buffers) * UNIV_PAGE_SIZE);
-
-      iter.m_io_buffer =
-          static_cast<byte *>(ut_align(io_buffer, UNIV_PAGE_SIZE));
-
-      err = fil_iterate(iter, block, callback);
-
-      ut_free(io_buffer);
-    }
-  }
-
-  if (err == DB_SUCCESS) {
-    ib::info(ER_IB_MSG_339) << "Sync to disk";
-
-    if (!os_file_flush(file)) {
-      ib::info(ER_IB_MSG_340) << "os_file_flush() failed!";
-      err = DB_IO_ERROR;
-    } else {
-      ib::info(ER_IB_MSG_341) << "Sync to disk - done!";
-    }
-  }
-
-  os_file_close(file);
-
-  ut_free(page_ptr);
-  ut_free(filepath);
-
-  mutex_free(&block->mutex);
-
-  ut_free(block);
-
-  return (err);
-}
-#endif /* !UNIV_HOTBACKUP */
-
-/** Set the tablespace table size.
-@param[in]	page	a page belonging to the tablespace */
-void PageCallback::set_page_size(const buf_frame_t *page) UNIV_NOTHROW {
-  m_page_size.copy_from(fsp_header_get_page_size(page));
-}
-
-/** Delete the tablespace file and any related files like .cfg.
-This should not be called for temporary tables.
-@param[in]	path		File path of the IBD tablespace
-@return true on success */
-bool fil_delete_file(const char *path) {
-  bool success = true;
-
-  /* Force a delete of any stale .ibd files that are lying around. */
-  success = os_file_delete_if_exists(innodb_data_file_key, path, nullptr);
-
-  char *cfg_filepath = Fil_path::make_cfg(path);
-
-  if (cfg_filepath != nullptr) {
-    os_file_delete_if_exists(innodb_data_file_key, cfg_filepath, nullptr);
-
-    ut_free(cfg_filepath);
-  }
-
-  char *cfp_filepath = Fil_path::make_cfp(path);
-
-  if (cfp_filepath != nullptr) {
-    os_file_delete_if_exists(innodb_data_file_key, cfp_filepath, nullptr);
-
-    ut_free(cfp_filepath);
-  }
-
-  return (success);
-}
-
-#ifndef UNIV_HOTBACKUP
-/** Check if swapping two .ibd files can be done without failure.
-@param[in]	old_table	old table
-@param[in]	new_table	new table
-@param[in]	tmp_name	temporary table name
-@return innodb error code */
-dberr_t fil_rename_precheck(const dict_table_t *old_table,
-                            const dict_table_t *new_table,
-                            const char *tmp_name) {
-  dberr_t err;
-
-  bool old_is_file_per_table = dict_table_is_file_per_table(old_table);
-
-  bool new_is_file_per_table = dict_table_is_file_per_table(new_table);
-
-  /* If neither table is file-per-table,
-  there will be no renaming of files. */
-  if (!old_is_file_per_table && !new_is_file_per_table) {
-    return (DB_SUCCESS);
-  }
-
-  auto old_dir = dict_table_get_datadir(old_table);
-
-  char *old_path =
-      Fil_path::make(old_dir, old_table->name.m_name, IBD, !old_dir.empty());
-
-  if (old_path == nullptr) {
-    return (DB_OUT_OF_MEMORY);
-  }
-
-  if (old_is_file_per_table) {
-    char *tmp_path = Fil_path::make(old_dir, tmp_name, IBD, !old_dir.empty());
-
-    if (tmp_path == nullptr) {
-      ut_free(old_path);
-      return (DB_OUT_OF_MEMORY);
-    }
-
-    /* Temp filepath must not exist. */
-    err = fil_rename_tablespace_check(old_table->space, old_path, tmp_path,
-                                      dict_table_is_discarded(old_table));
-
-    if (err != DB_SUCCESS) {
-      ut_free(old_path);
-      ut_free(tmp_path);
-      return (err);
-    }
-
-    ut_free(tmp_path);
-  }
-
-  if (new_is_file_per_table) {
-    auto new_dir = dict_table_get_datadir(new_table);
-
-    char *new_path =
-        Fil_path::make(new_dir, new_table->name.m_name, IBD, !new_dir.empty());
-
-    if (new_path == nullptr) {
-      ut_free(old_path);
-      return (DB_OUT_OF_MEMORY);
-    }
-
-    /* Destination filepath must not exist unless this ALTER
-    TABLE starts and ends with a file_per-table tablespace. */
-    if (!old_is_file_per_table) {
-      err = fil_rename_tablespace_check(new_table->space, new_path, old_path,
-                                        dict_table_is_discarded(new_table));
-
-      if (err != DB_SUCCESS) {
-        ut_free(old_path);
-        ut_free(new_path);
-        return (err);
-      }
-    }
-
-    ut_free(new_path);
-  }
-
-  ut_free(old_path);
-
-  return (DB_SUCCESS);
-}
-#endif /* !UNIV_HOTBACKUP */
-
-/** Note that the file system where the file resides doesn't support PUNCH HOLE.
-Called from AIO handlers when IO returns DB_IO_NO_PUNCH_HOLE
-@param[in,out]	file		file to set */
-void fil_no_punch_hole(fil_node_t *file) { file->punch_hole = false; }
-
-/** Set the compression type for the tablespace of a table
-@param[in]	table		The table that should be compressed
-@param[in]	algorithm	Text representation of the algorithm
-@return DB_SUCCESS or error code */
-dberr_t fil_set_compression(dict_table_t *table, const char *algorithm) {
-  ut_ad(table != nullptr);
-
-  /* We don't support Page Compression for the system tablespace,
-  the temporary tablespace, or any general tablespace because
-  COMPRESSION is set by TABLE DDL, not TABLESPACE DDL. There is
-  no other technical reason.  Also, do not use it for missing
-  tables or tables with compressed row_format. */
-  if (table->ibd_file_missing ||
-      !DICT_TF2_FLAG_IS_SET(table, DICT_TF2_USE_FILE_PER_TABLE) ||
-      DICT_TF2_FLAG_IS_SET(table, DICT_TF2_TEMPORARY) ||
-      page_size_t(table->flags).is_compressed()) {
-    return (DB_IO_NO_PUNCH_HOLE_TABLESPACE);
-  }
-
-  dberr_t err;
-  Compression compression;
-
-  if (algorithm == nullptr || strlen(algorithm) == 0) {
-#ifndef UNIV_DEBUG
-    compression.m_type = Compression::NONE;
-#else /* UNIV_DEBUG */
-    /* This is a Debug tool for setting compression on all
-    compressible tables not otherwise specified. */
-    switch (srv_debug_compress) {
-      case Compression::LZ4:
-      case Compression::ZLIB:
-      case Compression::NONE:
-
-        compression.m_type = static_cast<Compression::Type>(srv_debug_compress);
-        break;
-
-      default:
-        compression.m_type = Compression::NONE;
-    }
-
-#endif /* UNIV_DEBUG */
-
-    err = DB_SUCCESS;
-
-  } else {
-    err = Compression::check(algorithm, &compression);
-  }
-
-  fil_space_t *space = fil_space_get(table->space);
-
-  if (space == nullptr) {
-    return (DB_NOT_FOUND);
-  }
-
-  space->compression_type = compression.m_type;
-
-  if (space->compression_type != Compression::NONE) {
-    if (!space->files.front().punch_hole) {
-      return (DB_IO_NO_PUNCH_HOLE_FS);
-    }
-  }
-
-  return (err);
-}
-
-/** Get the compression algorithm for a tablespace.
-@param[in]	space_id	Space ID to check
-@return the compression algorithm */
-Compression::Type fil_get_compression(space_id_t space_id) {
-  fil_space_t *space = fil_space_get(space_id);
-
-  return (space == nullptr ? Compression::NONE : space->compression_type);
-}
-
-/** Set the encryption type for the tablespace
-@param[in] space_id		Space ID of tablespace for which to set
-@param[in] algorithm		Encryption algorithm
-@param[in] key			Encryption key
-@param[in] iv			Encryption iv
-@return DB_SUCCESS or error code */
-dberr_t fil_set_encryption(space_id_t space_id, Encryption::Type algorithm,
-                           byte *key, byte *iv) {
-  ut_ad(space_id != TRX_SYS_SPACE);
-
-  if (fsp_is_system_or_temp_tablespace(space_id)) {
-    return (DB_IO_NO_ENCRYPT_TABLESPACE);
-  }
-
-  auto shard = fil_system->shard_by_id(space_id);
-
-  shard->mutex_acquire();
-
-  fil_space_t *space = shard->get_space_by_id(space_id);
-
-  if (space == nullptr) {
-    shard->mutex_release();
-    return (DB_NOT_FOUND);
-  }
-
-  if (key == nullptr) {
-    Encryption::random_value(space->encryption_key);
-  } else {
-    memcpy(space->encryption_key, key, ENCRYPTION_KEY_LEN);
-  }
-
-  space->encryption_klen = ENCRYPTION_KEY_LEN;
-
-  if (iv == nullptr) {
-    Encryption::random_value(space->encryption_iv);
-  } else {
-    memcpy(space->encryption_iv, iv, ENCRYPTION_KEY_LEN);
-  }
-
-  ut_ad(algorithm != Encryption::NONE);
-  space->encryption_type = algorithm;
-
-  shard->mutex_release();
-
-  return (DB_SUCCESS);
-}
-
-/** Reset the encryption type for the tablespace
-@param[in] space_id		Space ID of tablespace for which to set
-@return DB_SUCCESS or error code */
-dberr_t fil_reset_encryption(space_id_t space_id) {
-  ut_ad(space_id != TRX_SYS_SPACE);
-
-  if (fsp_is_system_or_temp_tablespace(space_id)) {
-    return (DB_IO_NO_ENCRYPT_TABLESPACE);
-  }
-
-  auto shard = fil_system->shard_by_id(space_id);
-
-  shard->mutex_acquire();
-
-  fil_space_t *space = shard->get_space_by_id(space_id);
-
-  if (space == NULL) {
-    shard->mutex_release();
-    return (DB_NOT_FOUND);
-  }
-
-  memset(space->encryption_key, 0, ENCRYPTION_KEY_LEN);
-  space->encryption_klen = 0;
-
-  memset(space->encryption_iv, 0, ENCRYPTION_KEY_LEN);
-
-  space->encryption_type = Encryption::NONE;
-
-  shard->mutex_release();
-
-  return (DB_SUCCESS);
-}
-
-#ifndef UNIV_HOTBACKUP
-/** Rotate the tablespace keys by new master key.
-@param[in,out]	shard		Rotate the keys in this shard
-@return true if the re-encrypt succeeds */
-bool Fil_system::encryption_rotate_in_a_shard(Fil_shard *shard) {
-  byte encrypt_info[ENCRYPTION_INFO_SIZE];
-
-  for (auto &elem : shard->m_spaces) {
-    auto space = elem.second;
-
-    /* Skip unencypted tablespaces. Encrypted redo log
-    tablespaces is handled in function log_rotate_encryption. */
-
-    if (fsp_is_system_or_temp_tablespace(space->id) ||
-        space->purpose == FIL_TYPE_LOG) {
-      continue;
-    }
-
-    /* Skip the undo tablespace when it's in default key status,
-    since it's the first server startup after bootstrap, and the
-    server uuid is not ready yet. */
-
-    if (fsp_is_undo_tablespace(space->id) &&
-        Encryption::s_master_key_id == ENCRYPTION_DEFAULT_MASTER_KEY_ID) {
-      continue;
-    }
-
-    /* Rotate the encrypted tablespaces. */
-    if (space->encryption_type != Encryption::NONE) {
-      memset(encrypt_info, 0, ENCRYPTION_INFO_SIZE);
-
-      /* Take MDL on UNDO tablespace to make it mutually exclusive with
-      UNDO tablespace truncation. For other tablespaces MDL is not required
-      here. */
-      MDL_ticket *mdl_ticket = nullptr;
-      if (fsp_is_undo_tablespace(space->id)) {
-        THD *thd = current_thd;
-        while (
-            acquire_shared_backup_lock(thd, thd->variables.lock_wait_timeout)) {
-          os_thread_sleep(20);
-        }
-
-        while (dd::acquire_exclusive_tablespace_mdl(thd, space->name, false,
-                                                    &mdl_ticket, false)) {
-          os_thread_sleep(20);
-        }
-        ut_ad(mdl_ticket != nullptr);
-      }
-
-      mtr_t mtr;
-      mtr_start(&mtr);
-      bool ret = fsp_header_rotate_encryption(space, encrypt_info, &mtr);
-      mtr_commit(&mtr);
-
-      if (mdl_ticket != nullptr) {
-        dd_release_mdl(mdl_ticket);
-      }
-      if (!ret) {
-        return (false);
-      }
-    }
-
-    DBUG_EXECUTE_IF("ib_crash_during_rotation_for_encryption", DBUG_SUICIDE(););
-  }
-
-  return (true);
-}
-
-/** Rotate the tablespace keys by new master key.
-@return true if the re-encrypt succeeds */
-bool Fil_system::encryption_rotate_all() {
-  for (auto shard : m_shards) {
-    // FIXME: We don't acquire the fil_sys::mutex here. Why?
-
-    bool success = encryption_rotate_in_a_shard(shard);
-
-    if (!success) {
-      return (false);
-    }
-  }
-
-  return (true);
-}
-
-/** Rotate the tablespace keys by new master key.
-@return true if the re-encrypt succeeds */
-bool fil_encryption_rotate() { return (fil_system->encryption_rotate_all()); }
-
-#endif /* !UNIV_HOTBACKUP */
-
-/** Constructor
-@param[in]  path            pathname (may also include the file basename)
-@param[in]  normalize_path  If false, it's the callers responsibility to
-                            ensure that the path is normalized. */
-Fil_path::Fil_path(const std::string &path, bool normalize_path)
-    : m_path(path) {
-  if (normalize_path) {
-    normalize(m_path);
-  }
-  m_abs_path = get_real_path(m_path);
-}
-
-/** Constructor
-@param[in]  path            pathname (may also include the file basename)
-@param[in]  normalize_path  If false, it's the callers responsibility to
-                            ensure that the path is normalized. */
-Fil_path::Fil_path(const char *path, bool normalize_path) : m_path(path) {
-  if (normalize_path) {
-    normalize(m_path);
-  }
-  m_abs_path = get_real_path(m_path);
-}
-
-/** Constructor
-@param[in]  path            pathname (may also include the file basename)
-@param[in]  len             Length of path
-@param[in]  normalize_path  If false, it's the callers responsibility to
-                            ensure that the path is normalized. */
-Fil_path::Fil_path(const char *path, size_t len, bool normalize_path)
-    : m_path(path, len) {
-  if (normalize_path) {
-    normalize(m_path);
-  }
-  m_abs_path = get_real_path(m_path);
-}
-
-/** Default constructor. */
-Fil_path::Fil_path() : m_path(), m_abs_path() { /* No op */
-}
-
-/** @return true if the path exists and is a file . */
-os_file_type_t Fil_path::get_file_type(const std::string &path) {
-  const std::string *ptr;
-  os_file_type_t type;
-  bool exists;
-
-#ifdef _WIN32
-  /* Temporarily strip the trailing_separator since it will cause
-  stat64() to fail on Windows unless the path is the root of some
-  drive; like "C:\".  _stat64() will fail if it is "C:". */
-
-  std::string p{path};
-
-  if (path.length() > 3 && is_separator(path.back()) &&
-      path.at(p.length() - 2) != ':') {
-    p.pop_back();
-  }
-
-  ptr = &p;
-#else
-  ptr = &path;
-#endif /* WIN32 */
-
-  os_file_status(ptr->c_str(), &exists, &type);
-
-  return (type);
-}
-
-/** @return true if the path exists and is a file . */
-bool Fil_path::is_file_and_exists() const {
-  return (get_file_type(m_abs_path) == OS_FILE_TYPE_FILE);
-}
-
-/** @return true if the path exists and is a directory. */
-bool Fil_path::is_directory_and_exists() const {
-  return (get_file_type(m_abs_path) == OS_FILE_TYPE_DIR);
-}
-
-/** This validation is only for ':'.
-@return true if the path is valid. */
-bool Fil_path::is_valid() const {
-  auto count = std::count(m_path.begin(), m_path.end(), ':');
-
-  if (count == 0) {
-    return (true);
-  }
-
-#ifdef _WIN32
-  /* Do not allow names like "C:name.ibd" because it
-  specifies the "C:" drive but allows a relative location.
-  It should be like "c:\". If a single colon is used it
-  must be the second byte and the third byte must be a
-  separator. */
-
-  /* 8 == strlen("c:\a,ibd") */
-  if (count == 1 && m_path.length() >= 8 && isalpha(m_path.at(0)) &&
-      m_path.at(1) == ':' && (m_path.at(2) == '\\' || m_path.at(2) == '/')) {
-    return (true);
-  }
-#endif /* _WIN32 */
-
-  return (false);
-}
-
-bool Fil_path::is_circular() const {
-  size_t first;
-
-  /* Find the first named directory.  It is OK for a path to
-  start with "../../../dir". */
-  for (first = 0; m_path[first] == OS_SEPARATOR || m_path[first] == '.';
-       ++first)
-    ;
-
-  size_t back_up = m_path.find(SLASH_DOT_DOT_SLASH, first);
-  if (back_up == std::string::npos) {
-    return (false);
-  }
-
-#ifndef _WIN32
-  /* If the path contains a symlink before the /../ and the platform
-  is not Windows, then '/../' does not go bback through the symlink,
-  so it is not circular.  It refers to the parent of the symlinked
-  location and we must allow it. On Windows, it backs up to the directory
-  where the symlink starts, which is a circular reference. */
-  std::string up_path = m_path.substr(0, back_up);
-  if (my_is_symlink(up_path.c_str(), NULL)) {
-    return (false);
-  }
-#endif /* _WIN32 */
-
-  return (true);
-}
-
-/** Sets the flags of the tablespace. The tablespace must be locked
-in MDL_EXCLUSIVE MODE.
-@param[in]	space	tablespace in-memory struct
-@param[in]	flags	tablespace flags */
-void fil_space_set_flags(fil_space_t *space, uint32_t flags) {
-  ut_ad(fsp_flags_is_valid(flags));
-
-  rw_lock_x_lock(&space->latch);
-
-  ut_a(flags < std::numeric_limits<uint32_t>::max());
-  space->flags = (uint32_t)flags;
-
-  rw_lock_x_unlock(&space->latch);
-}
-
-/* Unit Tests */
-#ifdef UNIV_ENABLE_UNIT_TEST_MAKE_FILEPATH
-#define MF Fil_path::make
-#define DISPLAY ib::info(ER_IB_MSG_342) << path
-void test_make_filepath() {
-  char *path;
-  const char *long_path =
-      "this/is/a/very/long/path/including/a/very/"
-      "looooooooooooooooooooooooooooooooooooooooooooooooo"
-      "oooooooooooooooooooooooooooooooooooooooooooooooooo"
-      "oooooooooooooooooooooooooooooooooooooooooooooooooo"
-      "oooooooooooooooooooooooooooooooooooooooooooooooooo"
-      "oooooooooooooooooooooooooooooooooooooooooooooooooo"
-      "oooooooooooooooooooooooooooooooooooooooooooooooooo"
-      "oooooooooooooooooooooooooooooooooooooooooooooooooo"
-      "oooooooooooooooooooooooooooooooooooooooooooooooooo"
-      "oooooooooooooooooooooooooooooooooooooooooooooooooo"
-      "oooooooooooooooooooooooooooooooooooooooooooooooong"
-      "/folder/name";
-  path = MF("/this/is/a/path/with/a/filename", nullptr, IBD, false);
-  DISPLAY;
-  path = MF("/this/is/a/path/with/a/filename", nullptr, ISL, false);
-  DISPLAY;
-  path = MF("/this/is/a/path/with/a/filename", nullptr, CFG, false);
-  DISPLAY;
-  path = MF("/this/is/a/path/with/a/filename", nullptr, CFP, false);
-  DISPLAY;
-  path = MF("/this/is/a/path/with/a/filename.ibd", nullptr, IBD, false);
-  DISPLAY;
-  path = MF("/this/is/a/path/with/a/filename.ibd", nullptr, IBD, false);
-  DISPLAY;
-  path = MF("/this/is/a/path/with/a/filename.dat", nullptr, IBD, false);
-  DISPLAY;
-  path = MF(nullptr, "tablespacename", NO_EXT, false);
-  DISPLAY;
-  path = MF(nullptr, "tablespacename", IBD, false);
-  DISPLAY;
-  path = MF(nullptr, "dbname/tablespacename", NO_EXT, false);
-  DISPLAY;
-  path = MF(nullptr, "dbname/tablespacename", IBD, false);
-  DISPLAY;
-  path = MF(nullptr, "dbname/tablespacename", ISL, false);
-  DISPLAY;
-  path = MF(nullptr, "dbname/tablespacename", CFG, false);
-  DISPLAY;
-  path = MF(nullptr, "dbname/tablespacename", CFP, false);
-  DISPLAY;
-  path = MF(nullptr, "dbname\\tablespacename", NO_EXT, false);
-  DISPLAY;
-  path = MF(nullptr, "dbname\\tablespacename", IBD, false);
-  DISPLAY;
-  path = MF("/this/is/a/path", "dbname/tablespacename", IBD, false);
-  DISPLAY;
-  path = MF("/this/is/a/path", "dbname/tablespacename", IBD, true);
-  DISPLAY;
-  path = MF("./this/is/a/path", "dbname/tablespacename.ibd", IBD, true);
-  DISPLAY;
-  path = MF("this\\is\\a\\path", "dbname/tablespacename", IBD, true);
-  DISPLAY;
-  path = MF("/this/is/a/path", "dbname\\tablespacename", IBD, true);
-  DISPLAY;
-  path = MF(long_path, nullptr, IBD, false);
-  DISPLAY;
-  path = MF(long_path, "tablespacename", IBD, false);
-  DISPLAY;
-  path = MF(long_path, "tablespacename", IBD, true);
-  DISPLAY;
-}
-#endif /* UNIV_ENABLE_UNIT_TEST_MAKE_FILEPATH */
-
-/** Release the reserved free extents.
-@param[in]	n_reserved	number of reserved extents */
-void fil_space_t::release_free_extents(ulint n_reserved) {
-#ifndef UNIV_HOTBACKUP
-  ut_ad(rw_lock_own(&latch, RW_LOCK_X));
-#endif /* !UNIV_HOTBACKUP */
-
-  ut_a(n_reserved < std::numeric_limits<uint32_t>::max());
-  ut_a(n_reserved_extents >= n_reserved);
-
-  n_reserved_extents -= (uint32_t)n_reserved;
-}
-
-#ifndef UNIV_HOTBACKUP
-
-#ifdef UNIV_DEBUG
-
-/** Print the extent descriptor pages of this tablespace into
-the given file.
-@param[in]	filename	the output file name. */
-void fil_space_t::print_xdes_pages(const char *filename) const {
-  std::ofstream out(filename);
-  print_xdes_pages(out);
-}
-
-/** Print the extent descriptor pages of this tablespace into
-the given file.
-@param[in]	out	the output file name.
-@return	the output stream. */
-std::ostream &fil_space_t::print_xdes_pages(std::ostream &out) const {
-  mtr_t mtr;
-  const page_size_t page_size(flags);
-
-  mtr_start(&mtr);
-
-  for (page_no_t i = 0; i < 100; ++i) {
-    page_no_t xdes_page_no = i * UNIV_PAGE_SIZE;
-
-    if (xdes_page_no >= size) {
-      break;
-    }
-
-    buf_block_t *xdes_block =
-        buf_page_get(page_id_t(id, xdes_page_no), page_size, RW_S_LATCH, &mtr);
-
-    page_t *page = buf_block_get_frame(xdes_block);
-
-    ulint page_type = fil_page_get_type(page);
-
-    switch (page_type) {
-      case FIL_PAGE_TYPE_ALLOCATED:
-
-        ut_ad(xdes_page_no >= free_limit);
-
-        mtr_commit(&mtr);
-        return (out);
-
-      case FIL_PAGE_TYPE_FSP_HDR:
-      case FIL_PAGE_TYPE_XDES:
-        break;
-      default:
-        ut_error;
-    }
-
-    xdes_page_print(out, page, xdes_page_no, &mtr);
-  }
-
-  mtr_commit(&mtr);
-  return (out);
-}
-#endif /* UNIV_DEBUG */
-
-/** Initialize the table space encryption
-@param[in,out]	space		Tablespace instance */
-static void fil_tablespace_encryption_init(const fil_space_t *space) {
-  for (auto &key : *recv_sys->keys) {
-    if (key.space_id != space->id) {
-      continue;
-    }
-
-    dberr_t err = DB_SUCCESS;
-
-    ut_ad(!fsp_is_system_tablespace(space->id));
-
-    /* Here we try to populate space tablespace_key which is read during
-    REDO scan.
-
-    Consider following scenario:
-    1. Alter tablespce .. encrypt=y (KEY1)
-    2. Alter tablespce .. encrypt=n
-    3. Alter tablespce .. encrypt=y (KEY2)
-
-    Lets say there is a crash after (3) is finished successfully. All the pages
-    of tablespace are encrypted with KEY2.
-
-    During recovery:
-    ----------------
-    - Let's say we scanned till REDO of (1) but couldn't reach to REDO of (3).
-    - So we've got tablespace key as KEY1.
-    - Note, tablespace pages were encrypted using KEY2 which would have been
-      found on page 0 and thus loaded already in file_space_t.
-
-    If we overwrite this space key (KEY2) with the one we got from REDO log
-    scan (KEY1), then when we try to read a page from Disk, we will try to
-    decrypt it using KEY1 whereas page was encrypted with KEY2. ERROR.
-
-    Therefore, for a general tablespace, if tablespace key is already populated
-    it is the latest key and should be used instead of the one read during
-    REDO log scan.
-
-    For file-per-table tablespace, which is not INPLACE algorithm, copy what
-    is found on REDO Log.
-    */
-    if (fsp_is_file_per_table(space->id, space->flags) ||
-        space->encryption_klen == 0) {
-      err = fil_set_encryption(space->id, Encryption::AES, key.ptr, key.iv);
-    }
-
-    if (err != DB_SUCCESS) {
-      ib::error(ER_IB_MSG_343) << "Can't set encryption information"
-                               << " for tablespace" << space->name << "!";
-    }
-
-    ut_free(key.iv);
-    ut_free(key.ptr);
-
-    key.iv = nullptr;
-    key.ptr = nullptr;
-
-    key.space_id = std::numeric_limits<space_id_t>::max();
-  }
-}
-
-/** Update the DD if any files were moved to a new location.
-Free the Tablespace_files instance.
-@param[in]	read_only_mode	true if InnoDB is started in read only mode.
-@return DB_SUCCESS if all OK */
-dberr_t Fil_system::prepare_open_for_business(bool read_only_mode) {
-  if (read_only_mode && !m_moved.empty()) {
-    ib::error(ER_IB_MSG_344)
-        << m_moved.size() << " files have been relocated"
-        << " and the server has been started in read"
-        << " only mode. Cannot update the data dictionary.";
-
-    return (DB_READ_ONLY);
-  }
-
-  trx_t *trx = check_trx_exists(current_thd);
-
-  TrxInInnoDB trx_in_innodb(trx);
-
-  /* The transaction should not be active yet, start it */
-
-  trx->isolation_level = trx_t::READ_UNCOMMITTED;
-
-  trx_start_if_not_started_xa(trx, false);
-
-  size_t count = 0;
-  size_t failed = 0;
-  size_t batch_size = 0;
-  bool print_msg = false;
   auto start_time = ut_time_monotonic();
 
   /* If some file paths have changed then update the DD */
@@ -20603,6 +10548,16 @@
 
 #else  /* !UNIV_HOTBACKUP */
 
+  /* The first condition is true during normal server operation, the
+  second one during server startup after
+  recv_recovery_from_checkpoint_start has completed. */
+  if (!recv_recovery_is_on() || recv_lsn_checks_on) {
+    /* We are being called from online log tracking, file name
+    processing is a no-op, and specifically do not cause any DD
+    changes. */
+    return (ptr);
+  }
+
   const auto result = fil_system->get_scanned_files(page_id.space());
 
   if (result.second == nullptr) {
@@ -20820,6 +10775,16 @@
 
 #else  /* !UNIV_HOTBACKUP */
 
+  /* The first condition is true during normal server operation, the
+  second one during server startup after
+  recv_recovery_from_checkpoint_start has completed. */
+  if (!recv_recovery_is_on() || recv_lsn_checks_on) {
+    /* We are being called from online log tracking, file name
+    processing is a no-op, and specifically do not cause any DD
+    changes. */
+    return (ptr);
+  }
+
   const auto result = fil_system->get_scanned_files(page_id.space());
 
   recv_sys->deleted.insert(page_id.space());
@@ -20853,9 +10818,10 @@
 @param[in]	ptr		redo log record
 @param[in]	end		end of the redo log buffer
 @param[in]	space_id	the tablespace ID
+@param[in]	apply		whether to apply the record
 @return log record end, nullptr if not a complete record */
 byte *fil_tablespace_redo_encryption(byte *ptr, const byte *end,
-                                     space_id_t space_id) {
+                                     space_id_t space_id, bool apply) {
   byte *iv = nullptr;
   byte *key = nullptr;
   bool is_new = false;
@@ -20876,7 +10842,9 @@
     space = nullptr;
   }
 
-  if (space == nullptr) {
+  if (!apply) {
+    // nothing
+  } else if (space == nullptr) {
     if (recv_sys->keys == nullptr) {
       recv_sys->keys = UT_NEW_NOKEY(recv_sys_t::Encryption_Keys());
     }
@@ -20930,7 +10898,7 @@
     return (nullptr);
   }
 
-  if (!Encryption::decode_encryption_info(key, iv, ptr, true)) {
+  if (apply && !Encryption::decode_encryption_info(key, iv, ptr, true)) {
     recv_sys->found_corrupt_log = true;
 
     ib::warn(ER_IB_MSG_364)
@@ -20943,6 +10911,8 @@
   ut_ad(len == ENCRYPTION_INFO_SIZE);
 
   ptr += len;
+
+  if (!apply) return (ptr);
 
   if (space == nullptr) {
     if (is_new) {
@@ -21086,7 +11056,7 @@
 @return DB_SUCCESS if all OK */
 static dberr_t fil_rename_validate(fil_space_t *space, const std::string &name,
                                    Datafile &df) {
-  dberr_t err = df.validate_for_recovery(space->id);
+  dberr_t err = df.validate_for_recovery(space->id).error;
 
   if (err == DB_TABLESPACE_NOT_FOUND) {
     /* Tablespace header doesn't contain the expected
@@ -21346,7 +11316,6 @@
     Assign a tablespace name based on the tablespace type. */
     err = file.find_space_id();
 
->>>>>>> 4869291f
     if (err == DB_SUCCESS) {
       space_id = file.space_id();
     }
@@ -21370,11 +11339,7 @@
                                       Space_id_set *duplicates) {
   size_t count = 0;
   bool printed_msg = false;
-<<<<<<< HEAD
-  auto start_time = ut_time();
-=======
   auto start_time = ut_time_monotonic();
->>>>>>> 4869291f
 
   for (auto it = start; it != end; ++it, ++m_checked) {
     const std::string filename = it->second;
@@ -21384,7 +11349,6 @@
     space_id_t space_id;
 
     space_id = Fil_system::get_tablespace_id(phy_filename);
-<<<<<<< HEAD
 
     if (space_id != 0 && space_id != dict_sys_t::s_invalid_space_id) {
       std::lock_guard<std::mutex> guard(*mutex);
@@ -21412,11 +11376,11 @@
 
     ++count;
 
-    if (ut_time() - start_time >= PRINT_INTERVAL_SECS) {
+    if (ut_time_monotonic() - start_time >= PRINT_INTERVAL_SECS) {
       ib::info(ER_IB_MSG_375) << "Thread# " << thread_id << " - Checked "
                               << count << "/" << (end - start) << " files";
 
-      start_time = ut_time();
+      start_time = ut_time_monotonic();
 
       printed_msg = true;
     }
@@ -21490,7 +11454,7 @@
 
   uint16_t count = 0;
   bool print_msg = false;
-  auto start_time = ut_time();
+  auto start_time = ut_time_monotonic();
 
   /* Should be trivial to parallelize the scan and ID check. */
   for (const auto &dir : m_dirs) {
@@ -21528,12 +11492,12 @@
         undo_files.push_back(value{count, file});
       }
 
-      if (ut_time() - start_time >= PRINT_INTERVAL_SECS) {
+      if (ut_time_monotonic() - start_time >= PRINT_INTERVAL_SECS) {
         ib::info(ER_IB_MSG_380)
             << "Files found so far: " << ibd_files.size() << " data files"
             << " and " << undo_files.size() << " undo files";
 
-        start_time = ut_time();
+        start_time = ut_time_monotonic();
         print_msg = true;
       }
     });
@@ -21606,53 +11570,6 @@
 @return DB_SUCCESS if all goes well */
 dberr_t fil_scan_for_tablespaces(const std::string &directories) {
   return (fil_system->scan(directories));
-}
-
-/** Callback to check tablespace size with space header size and extend.
-Caller must own the Fil_shard mutex that the file belongs to.
-@param[in]	file	Tablespace file
-@return	error code */
-dberr_t fil_check_extend_space(fil_node_t *file) {
-  dberr_t err = DB_SUCCESS;
-  bool open_node = !file->is_open;
-
-  if (recv_sys == nullptr || !recv_sys->is_cloned_db) {
-    return (DB_SUCCESS);
-  }
-
-  fil_space_t *space = file->space;
-
-  auto shard = fil_system->shard_by_id(space->id);
-
-  if (open_node && !shard->open_file(file, false)) {
-    return (DB_CANNOT_OPEN_FILE);
-  }
-
-  shard->mutex_release();
-
-  if (space->size < space->size_in_header) {
-    ib::info(ER_IB_MSG_385)
-        << "Extending space: " << space->name << " from size " << space->size
-        << " pages to " << space->size_in_header
-        << " pages as stored in space header.";
-
-    if (!shard->space_extend(space, space->size_in_header)) {
-      ib::error(ER_IB_MSG_386) << "Failed to extend tablespace."
-                               << " Check for free space in disk"
-                               << " and try again.";
-
-      err = DB_OUT_OF_FILE_SPACE;
-    }
-  }
-
-  shard->mutex_acquire();
-
-  /* Close the file if it was opened by current function */
-  if (open_node) {
-    shard->close_file(file, true);
-  }
-
-  return (err);
 }
 
 /** Check if a path is known to InnoDB.
@@ -21862,386 +11779,4 @@
   shard->mutex_release();
 }
 
-=======
-
-    if (space_id != 0 && space_id != dict_sys_t::s_invalid_space_id) {
-      std::lock_guard<std::mutex> guard(*mutex);
-
-      auto ret = unique->insert(space_id);
-
-      size_t n_files;
-
-      n_files = files.add(space_id, filename);
-
-      if (n_files > 1 || !ret.second) {
-        duplicates->insert(space_id);
-      }
-
-    } else if (space_id != 0 &&
-               Fil_path::is_undo_tablespace_name(phy_filename)) {
-      ib::info(ER_IB_MSG_373) << "Can't determine the undo file tablespace"
-                              << " ID for '" << phy_filename << "', could be"
-                              << " an undo truncate in progress";
-
-    } else {
-      ib::info(ER_IB_MSG_374) << "Ignoring '" << phy_filename << "' invalid"
-                              << " tablespace ID in the header";
-    }
-
-    ++count;
-
-    if (ut_time_monotonic() - start_time >= PRINT_INTERVAL_SECS) {
-      ib::info(ER_IB_MSG_375) << "Thread# " << thread_id << " - Checked "
-                              << count << "/" << (end - start) << " files";
-
-      start_time = ut_time_monotonic();
-
-      printed_msg = true;
-    }
-  }
-
-  if (printed_msg) {
-    ib::info(ER_IB_MSG_376) << "Checked " << count << " files";
-  }
-}
-
-/** Print the duplicate filenames for a tablespce ID to the log
-@param[in]	duplicates	Duplicate tablespace IDs*/
-void Tablespace_dirs::print_duplicates(const Space_id_set &duplicates) {
-  /* Print the duplicate names to the error log. */
-  for (auto space_id : duplicates) {
-    Dirs files;
-
-    for (auto &dir : m_dirs) {
-      const auto names = dir.find(space_id);
-
-      if (names == nullptr) {
-        continue;
-      }
-
-      files.insert(files.end(), names->begin(), names->end());
-    }
-
-    /* Fixes the order in the mtr tests. */
-    std::sort(files.begin(), files.end());
-
-    ut_a(files.size() > 1);
-
-    std::ostringstream oss;
-
-    oss << "Tablespace ID: " << space_id << " = [";
-
-    for (size_t i = 0; i < files.size(); ++i) {
-      oss << "'" << files[i] << "'";
-
-      if (i < files.size() - 1) {
-        oss << ", ";
-      }
-    }
-
-    oss << "]" << std::endl;
-
-    ib::error(ER_IB_MSG_377) << oss.str();
-  }
-}
-
-/** Discover tablespaces by reading the header from .ibd files.
-@param[in]	in_directories	Directories to scan
-@return DB_SUCCESS if all goes well */
-dberr_t Tablespace_dirs::scan(const std::string &in_directories) {
-  std::string directories(in_directories);
-
-  Fil_path::normalize(directories);
-
-  ib::info(ER_IB_MSG_378) << "Directories to scan '" << directories << "'";
-
-  Scanned_files ibd_files;
-  Scanned_files undo_files;
-
-  {
-    std::string separators;
-
-    separators.push_back(FIL_PATH_SEPARATOR);
-
-    tokenize_paths(directories, separators);
-  }
-
-  uint16_t count = 0;
-  bool print_msg = false;
-  auto start_time = ut_time_monotonic();
-
-  /* Should be trivial to parallelize the scan and ID check. */
-  for (const auto &dir : m_dirs) {
-    const auto &real_path_dir = dir.real_path();
-
-    ut_a(Fil_path::is_separator(dir.path().back()));
-
-    ib::info(ER_IB_MSG_379) << "Scanning '" << dir.path() << "'";
-
-    /* Walk the sub-tree of dir. */
-
-    Dir_Walker::walk(real_path_dir, true, [&](const std::string &path) {
-      /* If it is a file and the suffix matches ".ibd"
-      or the undo file name format then store it for
-      determining the space ID. */
-
-      ut_a(path.length() > real_path_dir.length());
-      ut_a(Fil_path::get_file_type(path) != OS_FILE_TYPE_DIR);
-
-      /* Make the filename relative to the directory that
-      was scanned. */
-
-      std::string file = path.substr(real_path_dir.length(), path.length());
-
-      if (file.size() <= 4) {
-        return;
-      }
-
-      using value = Scanned_files::value_type;
-
-      if (Fil_path::has_suffix(IBD, file.c_str())) {
-        ibd_files.push_back(value{count, file});
-
-      } else if (Fil_path::is_undo_tablespace_name(file)) {
-        undo_files.push_back(value{count, file});
-      }
-
-      if (ut_time_monotonic() - start_time >= PRINT_INTERVAL_SECS) {
-        ib::info(ER_IB_MSG_380)
-            << "Files found so far: " << ibd_files.size() << " data files"
-            << " and " << undo_files.size() << " undo files";
-
-        start_time = ut_time_monotonic();
-        print_msg = true;
-      }
-    });
-
-    ++count;
-  }
-
-  if (print_msg) {
-    ib::info(ER_IB_MSG_381) << "Found " << ibd_files.size() << " '.ibd' and "
-                            << undo_files.size() << " undo files";
-  }
-
-  Space_id_set unique;
-  Space_id_set duplicates;
-
-  size_t n_threads = (ibd_files.size() / 50000);
-
-  if (n_threads > 0) {
-    if (n_threads > MAX_SCAN_THREADS) {
-      n_threads = MAX_SCAN_THREADS;
-    }
-
-    ib::info(ER_IB_MSG_382) << "Using " << (n_threads + 1) << " threads to"
-                            << " scan the tablespace files";
-  }
-
-  std::mutex m;
-
-  using std::placeholders::_1;
-  using std::placeholders::_2;
-  using std::placeholders::_3;
-  using std::placeholders::_4;
-  using std::placeholders::_5;
-  using std::placeholders::_6;
-
-  std::function<void(const Const_iter &, const Const_iter &, size_t,
-                     std::mutex *, Space_id_set *, Space_id_set *)>
-      check = std::bind(&Tablespace_dirs::duplicate_check, this, _1, _2, _3, _4,
-                        _5, _6);
-
-  par_for(PFS_NOT_INSTRUMENTED, ibd_files, n_threads, check, &m, &unique,
-          &duplicates);
-
-  duplicate_check(undo_files.begin(), undo_files.end(), n_threads, &m, &unique,
-                  &duplicates);
-
-  ut_a(m_checked == ibd_files.size() + undo_files.size());
-
-  ib::info(ER_IB_MSG_383) << "Completed space ID check of " << m_checked.load()
-                          << " files.";
-
-  dberr_t err;
-
-  if (!duplicates.empty()) {
-    ib::error(ER_IB_MSG_384)
-        << "Multiple files found for the same tablespace ID:";
-
-    print_duplicates(duplicates);
-
-    err = DB_FAIL;
-  } else {
-    err = DB_SUCCESS;
-  }
-
-  return (err);
-}
-
-/** Discover tablespaces by reading the header from .ibd files.
-@param[in]	directories	Directories to scan
-@return DB_SUCCESS if all goes well */
-dberr_t fil_scan_for_tablespaces(const std::string &directories) {
-  return (fil_system->scan(directories));
-}
-
-/** Check if a path is known to InnoDB.
-@param[in]	path		Path to check
-@return true if path is known to InnoDB */
-bool fil_check_path(const std::string &path) {
-  return (fil_system->check_path(path));
-}
-
-/** Get the list of directories that datafiles can reside in.
-@return the list of directories 'dir1;dir2;....;dirN' */
-std::string fil_get_dirs() { return (fil_system->get_dirs()); }
-
-/** Free the data structures required for recovery. */
-void fil_free_scanned_files() { fil_system->free_scanned_files(); }
-
-/** Update the tablespace name. Incase, the new name
-and old name are same, no update done.
-@param[in,out]	space		tablespace object on which name
-                                will be updated
-@param[in]	name		new name for tablespace */
-void fil_space_update_name(fil_space_t *space, const char *name) {
-  if (space == nullptr || name == nullptr || space->name == nullptr ||
-      strcmp(space->name, name) == 0) {
-    return;
-  }
-
-  dberr_t err = fil_rename_tablespace_by_id(space->id, space->name, name);
-
-  if (err != DB_SUCCESS) {
-    ib::warn(ER_IB_MSG_387) << "Tablespace rename '" << space->name << "' to"
-                            << " '" << name << "' failed!";
-  }
-}
-
-#ifndef UNIV_HOTBACKUP
-/** Check if the filepath provided is in a valid placement.
-1) File-per-table must be in a dir named for the schema.
-2) File-per-table must not be in the datadir.
-3) General tablespace must not be under the datadir.
-@param[in]	space_name	tablespace name
-@param[in]	path		filepath to validate
-@retval true if the filepath is a valid datafile location */
-bool Fil_path::is_valid_location(const char *space_name,
-                                 const std::string &path) {
-  ut_ad(!path.empty());
-  ut_ad(space_name != nullptr);
-
-  std::string name{space_name};
-
-  /* The path is a realpath to a file. Make sure it is not an
-  undo tablespace filename. Undo datafiles can be located anywhere. */
-  if (Fil_path::is_undo_tablespace_name(path)) {
-    return (true);
-  }
-
-  /* Strip off the filename to reduce the path to a directory. */
-  std::string dirpath{path};
-  auto pos = dirpath.find_last_of(SEPARATOR);
-
-  dirpath.resize(pos);
-
-  /* Get the subdir that the file is in. */
-  pos = dirpath.find_last_of(SEPARATOR);
-
-  std::string subdir = (pos == std::string::npos)
-                           ? dirpath
-                           : dirpath.substr(pos + 1, dirpath.length());
-  if (innobase_get_lower_case_table_names() == 2) {
-    Fil_path::convert_to_lower_case(subdir);
-  }
-
-  pos = name.find_last_of(SEPARATOR);
-
-  if (pos == std::string::npos) {
-    /* This is a general or system tablespace. */
-
-    if (MySQL_datadir_path.is_ancestor(dirpath)) {
-      ib::error(ER_IB_MSG_388) << "A general tablespace cannot"
-                               << " be located under the datadir."
-                               << " Cannot open file '" << path << "'.";
-      return (false);
-    }
-
-  } else {
-    /* This is a file-per-table datafile.
-    Reduce the name to just the db name. */
-
-    if (MySQL_datadir_path.is_same_as(dirpath)) {
-      ib::error(ER_IB_MSG_389) << "A file-per-table tablespace cannot"
-                               << " be located in the datadir."
-                               << " Cannot open file" << path << "'.";
-      return (false);
-    }
-
-    /* In case of space_name in system charset, there is a possibility
-    that the space_name contains more than one SEPARATOR character.
-    We cannot rely on finding the last SEPARATOR only once.
-    Search the space_name string backwards until we find the
-    db name that matches with the directory name in dirpath. */
-
-    while (pos < std::string::npos) {
-      name.resize(pos);
-      std::string temp = name;
-
-      if (temp == subdir) {
-        break;
-      }
-
-      /* Convert to filename charset and compare again. */
-      Fil_path::convert_to_filename_charset(temp);
-      if (temp == subdir) {
-        break;
-      }
-
-      /* Still no match, iterate through the next SEPARATOR. */
-      pos = name.find_last_of(SEPARATOR);
-
-      /* If end of string is hit, there is no match. */
-      if (pos == std::string::npos) {
-        return (false);
-      }
-    }
-  }
-
-  return (true);
-}
-
-/** Convert filename to the file system charset format.
-@param[in,out]	name		Filename to convert */
-void Fil_path::convert_to_filename_charset(std::string &name) {
-  uint errors = 0;
-  char old_name[MAX_TABLE_NAME_LEN + 20];
-  char filename[MAX_TABLE_NAME_LEN + 20];
-
-  strncpy(filename, name.c_str(), sizeof(filename) - 1);
-  strncpy(old_name, filename, sizeof(old_name));
-
-  innobase_convert_to_filename_charset(filename, old_name, MAX_TABLE_NAME_LEN);
-
-  if (errors == 0) {
-    name.assign(filename);
-  }
-}
-
-/** Convert to lower case using the file system charset.
-@param[in,out]	path		Filepath to convert */
-void Fil_path::convert_to_lower_case(std::string &path) {
-  char lc_path[MAX_TABLE_NAME_LEN + 20];
-
-  ut_ad(path.length() < sizeof(lc_path) - 1);
-
-  strncpy(lc_path, path.c_str(), sizeof(lc_path) - 1);
-
-  innobase_casedn_path(lc_path);
-
-  path.assign(lc_path);
-}
-
->>>>>>> 4869291f
 #endif /* !UNIV_HOTBACKUP */