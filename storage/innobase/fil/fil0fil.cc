--- conflicted
+++ resolved
@@ -5732,7 +5732,6 @@
 	ut_a(byte_offset % OS_MIN_LOG_BLOCK_SIZE == 0);
 	ut_a((len % OS_MIN_LOG_BLOCK_SIZE) == 0);
 
-<<<<<<< HEAD
 #ifndef UNIV_HOTBACKUP
 	if (UNIV_UNLIKELY(space->is_corrupt && srv_pass_corrupt_table)) {
 
@@ -5765,11 +5764,7 @@
 		offset, len, node, message, space_id, trx);
 
 #else
-	/* In ibbackup do normal i/o, not aio */
-=======
-#ifdef UNIV_HOTBACKUP
 	/* In mysqlbackup do normal i/o, not aio */
->>>>>>> 7dea09e9
 	if (type == OS_FILE_READ) {
 		ret = os_file_read(node->handle, buf, offset, len);
 	} else {
