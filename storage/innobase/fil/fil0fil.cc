--- conflicted
+++ resolved
@@ -1252,16 +1252,9 @@
 	}
 
 	/* Could fil_names_dirty() access a tablespace that is being
-<<<<<<< HEAD
-	freed or has been freed here? The answer is no:
-	fil_space_lookup() will check space->stop_new_ops,
-	and return NULL if it was set. Thus, fil_names_dirty() would
-	not be invoked if we are preparing to drop a tablespace. */
-=======
 	freed or has been freed here? As noted in fil_names_write(),
 	the answer is no: space->n_pending_flushes > 0 will prevent
 	fil_check_pending_operations() from completing. */
->>>>>>> 19721ac5
 	if (space->max_lsn != 0) {
 		UT_LIST_REMOVE(fil_system->named_spaces, space);
 	}
@@ -6392,14 +6385,6 @@
 	fil_space_t*	space = fil_space_get_by_id(space_id);
 	ut_ad(space != NULL);
 	ut_ad(space->purpose == FIL_TYPE_TABLESPACE);
-<<<<<<< HEAD
-
-	if (space && space->stop_new_ops && !space->is_being_truncated) {
-		/* This should be prevented by meta-data locks
-		or transactional locks on tables or tablespaces. */
-		ut_ad(0);
-		space = NULL;
-=======
 
 	/* We are serving mtr_commit(). While there is an active
 	mini-transaction, we should have !space->stop_new_ops. This is
@@ -6417,17 +6402,9 @@
 	      || space->is_being_truncated /* TRUNCATE sets stop_new_ops */
 	      || space->n_pending_ops > 0);
 
-	mutex_exit(&fil_system->mutex);
-
-	if (space) {
-		fil_names_write_low(space, mtr);
->>>>>>> 19721ac5
-	}
-
 	return(space);
 }
 
-<<<<<<< HEAD
 /** Look up some tablespaces for invoking fil_names_write().
 @param[out]	spaces		three tablespace pointers
 @param[in]	user_space_id	modified user tablespace, or 0 if none
@@ -6473,9 +6450,6 @@
 }
 
 /** Note that a persistent tablespace has been modified.
-=======
-/** Note that a non-predefined persistent tablespace has been modified.
->>>>>>> 19721ac5
 @param[in,out]	space	tablespace
 @return whether this is the first dirtying since fil_names_clear() */
 
