--- conflicted
+++ resolved
@@ -103,10 +103,7 @@
   fts_ast_node_t *node = NULL;
   fts_ast_node_t *node_list = NULL;
   fts_ast_node_t *first_node = NULL;
-<<<<<<< HEAD
   const bool extra_word_chars = thd_get_ft_query_extra_word_chars();
-=======
->>>>>>> 4869291f
 
   /* Scan the incoming string and filter out any "non-word" characters */
   while (cur_pos < len) {
@@ -115,11 +112,7 @@
 
     cur_len = innobase_mysql_fts_get_token(
         state->charset, reinterpret_cast<const byte *>(ptr->str) + cur_pos,
-<<<<<<< HEAD
         reinterpret_cast<const byte *>(ptr->str) + len, extra_word_chars, &str);
-=======
-        reinterpret_cast<const byte *>(ptr->str) + len, &str);
->>>>>>> 4869291f
 
     if (cur_len == 0) {
       break;
@@ -364,14 +357,8 @@
 }
 
 /** Set the wildcard attribute of a term. */
-<<<<<<< HEAD
-void fts_ast_term_set_wildcard(
-    fts_ast_node_t *node) /*!< in/out: set attribute of
-                          a term node */
-=======
 void fts_ast_term_set_wildcard(fts_ast_node_t *node) /*!< in/out: set attribute
                                                      of a term node */
->>>>>>> 4869291f
 {
   if (!node) {
     return;
@@ -502,12 +489,7 @@
 @param[in]	node	ast node to check
 @return true if the node contains only union else false. */
 bool fts_ast_node_check_union(fts_ast_node_t *node) {
-<<<<<<< HEAD
   if (node->type == FTS_AST_LIST || node->type == FTS_AST_SUBEXP_LIST) {
-=======
-  if (node->type == FTS_AST_LIST || node->type == FTS_AST_SUBEXP_LIST ||
-      node->type == FTS_AST_PARSER_PHRASE_LIST) {
->>>>>>> 4869291f
     for (node = node->list.head; node; node = node->next) {
       if (!fts_ast_node_check_union(node)) {
         return (false);
@@ -517,12 +499,8 @@
   } else if (node->type == FTS_AST_OPER &&
              (node->oper == FTS_IGNORE || node->oper == FTS_EXIST)) {
     return (false);
-<<<<<<< HEAD
   } else if (node->type == FTS_AST_TEXT ||
              node->type == FTS_AST_PARSER_PHRASE_LIST) {
-=======
-  } else if (node->type == FTS_AST_TEXT) {
->>>>>>> 4869291f
     /* Distance or phrase search query. */
     return (false);
   }
