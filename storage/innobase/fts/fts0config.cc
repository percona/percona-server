--- conflicted
+++ resolved
@@ -148,22 +148,12 @@
  must ensure that enough space is allocated for value to hold the
  column contents.
  @return DB_SUCCESS or error code */
-<<<<<<< HEAD
-dberr_t fts_config_get_index_value(
-    trx_t *trx,          /*!< transaction */
-    dict_index_t *index, /*!< in: index */
-    const char *param,   /*!< in: get config value for
-                         this parameter name */
-    fts_string_t *value) /*!< out: value read from
-                         config table */
-=======
 dberr_t fts_config_get_index_value(trx_t *trx,          /*!< transaction */
                                    dict_index_t *index, /*!< in: index */
                                    const char *param, /*!< in: get config value
                                                       for this parameter name */
                                    fts_string_t *value) /*!< out: value read
                                                         from config table */
->>>>>>> 4869291f
 {
   char *name;
   dberr_t error;
@@ -250,22 +240,12 @@
 
 /** Set the value specific to an FTS index in the config table.
  @return DB_SUCCESS or error code */
-<<<<<<< HEAD
-dberr_t fts_config_set_index_value(
-    trx_t *trx,          /*!< transaction */
-    dict_index_t *index, /*!< in: index */
-    const char *param,   /*!< in: get config value for
-                         this parameter name */
-    fts_string_t *value) /*!< out: value read from
-                         config table */
-=======
 dberr_t fts_config_set_index_value(trx_t *trx,          /*!< transaction */
                                    dict_index_t *index, /*!< in: index */
                                    const char *param, /*!< in: get config value
                                                       for this parameter name */
                                    fts_string_t *value) /*!< out: value read
                                                         from config table */
->>>>>>> 4869291f
 {
   char *name;
   dberr_t error;
