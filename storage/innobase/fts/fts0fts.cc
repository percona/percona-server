/*****************************************************************************

Copyright (c) 2011, 2021, Oracle and/or its affiliates.

This program is free software; you can redistribute it and/or modify it under
the terms of the GNU General Public License, version 2.0, as published by the
Free Software Foundation.

This program is also distributed with certain software (including but not
limited to OpenSSL) that is licensed under separate terms, as designated in a
particular file or component or in included license documentation. The authors
of MySQL hereby grant you an additional permission to link the program and
your derivative works with the separately licensed software that they have
included with MySQL.

This program is distributed in the hope that it will be useful, but WITHOUT
ANY WARRANTY; without even the implied warranty of MERCHANTABILITY or FITNESS
FOR A PARTICULAR PURPOSE. See the GNU General Public License, version 2.0,
for more details.

You should have received a copy of the GNU General Public License along with
this program; if not, write to the Free Software Foundation, Inc.,
51 Franklin St, Fifth Floor, Boston, MA 02110-1301  USA

*****************************************************************************/

/** @file fts/fts0fts.cc
 Full Text Search interface
 ***********************************************************************/

#include <current_thd.h>
#include <sys/types.h>
#include <new>

#include "btr0pcur.h"
#include "dict0priv.h"
#include "dict0stats.h"
#include "dict0types.h"
#include "fts0fts.h"
#include "fts0plugin.h"
#include "fts0priv.h"
#include "fts0types.h"
#include "fts0types.ic"
#include "fts0vlc.ic"
#include "ha_prototypes.h"
#include "lob0lob.h"

#include "my_dbug.h"

#include "dict0dd.h"
#include "lob0lob.h"
#include "row0mysql.h"
#include "row0sel.h"
#include "row0upd.h"
#include "sync0sync.h"
#include "trx0roll.h"
#include "ut0new.h"

static const ulint FTS_MAX_ID_LEN = 32;

/** Column name from the FTS config table */
#define FTS_MAX_CACHE_SIZE_IN_MB "cache_size_in_mb"

/** Verify if a aux table name is a obsolete table
by looking up the key word in the obsolete table names */
#define FTS_IS_OBSOLETE_AUX_TABLE(table_name) \
  (strstr((table_name), "DOC_ID") != NULL ||  \
   strstr((table_name), "ADDED") != NULL ||   \
   strstr((table_name), "STOPWORDS") != NULL)

/** This is maximum FTS cache for each table and would be
a configurable variable */
ulong fts_max_cache_size;

/** Whether the total memory used for FTS cache is exhausted, and we will
need a sync to free some memory */
bool fts_need_sync = false;

/** Variable specifying the total memory allocated for FTS cache */
ulong fts_max_total_cache_size;

/** This is FTS result cache limit for each query and would be
a configurable variable */
ulong fts_result_cache_limit;

/** Variable specifying the maximum FTS max token size */
ulong fts_max_token_size;

/** Variable specifying the minimum FTS max token size */
ulong fts_min_token_size;

// FIXME: testing
static ib_time_t elapsed_time = 0;
static ulint n_nodes = 0;

#ifdef FTS_CACHE_SIZE_DEBUG
/** The cache size permissible lower limit (1K) */
static const ulint FTS_CACHE_SIZE_LOWER_LIMIT_IN_MB = 1;

/** The cache size permissible upper limit (1G) */
static const ulint FTS_CACHE_SIZE_UPPER_LIMIT_IN_MB = 1024;
#endif

/** Time to sleep after DEADLOCK error before retrying operation in
milliseconds. */
static constexpr uint32_t FTS_DEADLOCK_RETRY_WAIT_MS = 100;

/** variable to record innodb_fts_internal_tbl_name for information
schema table INNODB_FTS_INSERTED etc. */
char *fts_internal_tbl_name = nullptr;

/** InnoDB default stopword list:
There are different versions of stopwords, the stop words listed
below comes from "Google Stopword" list. Reference:
http://meta.wikimedia.org/wiki/Stop_word_list/google_stop_word_list.
The final version of InnoDB default stopword list is still pending
for decision */
const char *fts_default_stopword[] = {
    "a",    "about", "an",  "are",  "as",   "at",    "be",   "by",
    "com",  "de",    "en",  "for",  "from", "how",   "i",    "in",
    "is",   "it",    "la",  "of",   "on",   "or",    "that", "the",
    "this", "to",    "was", "what", "when", "where", "who",  "will",
    "with", "und",   "the", "www",  nullptr};

/** FTS auxiliary table prefix that are common to all FT indexes.*/
const char *FTS_PREFIX = "fts_";

/** FTS auxiliary table prefix that are common to all FT indexes.*/
const char *FTS_PREFIX_5_7 = "FTS_";

/** FTS auxiliary table suffixes that are common to all FT indexes. */
const char *fts_common_tables[] = {"being_deleted", "being_deleted_cache",
                                   "config",        "deleted",
                                   "deleted_cache", nullptr};

const char *FTS_SUFFIX_BEING_DELETED = fts_common_tables[0];
const char *FTS_SUFFIX_BEING_DELETED_CACHE = fts_common_tables[1];
const char *FTS_SUFFIX_CONFIG = fts_common_tables[2];
const char *FTS_SUFFIX_DELETED = fts_common_tables[3];
const char *FTS_SUFFIX_DELETED_CACHE = fts_common_tables[4];

/** FTS auxiliary table suffixes that are common to all FT indexes. */
const char *fts_common_tables_5_7[] = {"BEING_DELETED", "BEING_DELETED_CACHE",
                                       "CONFIG",        "DELETED",
                                       "DELETED_CACHE", nullptr};

const char *FTS_SUFFIX_CONFIG_5_7 = fts_common_tables_5_7[2];

/** FTS auxiliary INDEX split intervals. */
const fts_index_selector_t fts_index_selector[] = {
    {9, "index_1"},  {65, "index_2"}, {70, "index_3"}, {75, "index_4"},
    {80, "index_5"}, {85, "index_6"}, {0, nullptr}};

/** FTS auxiliary INDEX split intervals. */
const fts_index_selector_t fts_index_selector_5_7[] = {
    {9, "INDEX_1"},  {65, "INDEX_2"}, {70, "INDEX_3"}, {75, "INDEX_4"},
    {80, "INDEX_5"}, {85, "INDEX_6"}, {0, nullptr}};

/** Default config values for FTS indexes on a table. */
static const char *fts_config_table_insert_values_sql =
    "BEGIN\n"
    "\n"
    "INSERT INTO $config_table VALUES('" FTS_MAX_CACHE_SIZE_IN_MB
    "', '256');\n"
    ""
    "INSERT INTO $config_table VALUES('" FTS_OPTIMIZE_LIMIT_IN_SECS
    "', '180');\n"
    ""
    "INSERT INTO $config_table VALUES ('" FTS_SYNCED_DOC_ID
    "', '0');\n"
    ""
    "INSERT INTO $config_table VALUES ('" FTS_TOTAL_DELETED_COUNT
    "', '0');\n"
    "" /* Note: 0 == FTS_TABLE_STATE_RUNNING */
    "INSERT INTO $config_table VALUES ('" FTS_TABLE_STATE "', '0');\n";

/** FTS tokenize parmameter for plugin parser */
struct fts_tokenize_param_t {
  fts_doc_t *result_doc; /*!< Result doc for tokens */
  ulint add_pos;         /*!< Added position for tokens */
};

/** Run SYNC on the table, i.e., write out data from the cache to the
FTS auxiliary INDEX table and clear the cache at the end.
@param[in,out]	sync		sync state
@param[in]	unlock_cache	whether unlock cache lock when write node
@param[in]	wait		whether wait when a sync is in progress
@param[in]      has_dict        whether has dict operation lock
@return DB_SUCCESS if all OK */
static dberr_t fts_sync(fts_sync_t *sync, bool unlock_cache, bool wait,
                        bool has_dict);

/** Release all resources help by the words rb tree e.g., the node ilist. */
static void fts_words_free(ib_rbt_t *words); /*!< in: rb tree of words */
#ifdef FTS_CACHE_SIZE_DEBUG
/** Read the max cache size parameter from the config table. */
static void fts_update_max_cache_size(fts_sync_t *sync); /*!< in: sync state */
#endif

/** This function fetches the document just inserted right before
we commit the transaction, and tokenize the inserted text data
and insert into FTS auxiliary table and its cache.
@param[in]	ftt		FTS transaction table
@param[in]	doc_id		doc id
@param[in]	fts_indexes	affected FTS indexes
@return true if successful */
static ulint fts_add_doc_by_id(fts_trx_table_t *ftt, doc_id_t doc_id,
                               ib_vector_t *fts_indexes MY_ATTRIBUTE((unused)));

/** Update the last document id. This function could create a new
 transaction to update the last document id.
 @return DB_SUCCESS if OK */
static dberr_t fts_update_sync_doc_id(
    const dict_table_t *table, /*!< in: table */
    const char *table_name,    /*!< in: table name, or NULL */
    doc_id_t doc_id,           /*!< in: last document id */
    trx_t *trx);               /*!< in: update trx, or NULL */

/** Tokenize a document.
@param[in,out]	doc	document to tokenize
@param[out]	result	tokenization result
@param[in]	parser	pluggable parser */
static void fts_tokenize_document(fts_doc_t *doc, fts_doc_t *result,
                                  st_mysql_ftparser *parser);

/** Continue to tokenize a document.
@param[in,out]	doc	document to tokenize
@param[in]	add_pos	add this position to all tokens from this tokenization
@param[out]	result	tokenization result
@param[in]	parser	pluggable parser */
static void fts_tokenize_document_next(fts_doc_t *doc, ulint add_pos,
                                       fts_doc_t *result,
                                       st_mysql_ftparser *parser);

/** Create the vector of fts_get_doc_t instances.
@param[in,out]	cache	fts cache
@return	vector of fts_get_doc_t instances */
static ib_vector_t *fts_get_docs_create(fts_cache_t *cache);

/** Free the FTS cache.
@param[in,out]	cache to be freed */
static void fts_cache_destroy(fts_cache_t *cache) {
  rw_lock_free(&cache->lock);
  rw_lock_free(&cache->init_lock);
  mutex_free(&cache->optimize_lock);
  mutex_free(&cache->deleted_lock);
  mutex_free(&cache->doc_id_lock);
  os_event_destroy(cache->sync->event);

  if (cache->stopword_info.cached_stopword) {
    rbt_free(cache->stopword_info.cached_stopword);
  }

  if (cache->sync_heap->arg) {
    mem_heap_free(static_cast<mem_heap_t *>(cache->sync_heap->arg));
  }

  mem_heap_free(cache->cache_heap);
}

/** Get a character set based on precise type.
@param prtype precise type
@return the corresponding character set */
static inline CHARSET_INFO *fts_get_charset(ulint prtype) {
#ifdef UNIV_DEBUG
  switch (prtype & DATA_MYSQL_TYPE_MASK) {
    case MYSQL_TYPE_BIT:
    case MYSQL_TYPE_STRING:
    case MYSQL_TYPE_VAR_STRING:
    case MYSQL_TYPE_TINY_BLOB:
    case MYSQL_TYPE_MEDIUM_BLOB:
    case MYSQL_TYPE_BLOB:
    case MYSQL_TYPE_LONG_BLOB:
    case MYSQL_TYPE_VARCHAR:
      break;
    default:
      ut_error;
  }
#endif /* UNIV_DEBUG */

  uint cs_num = (uint)dtype_get_charset_coll(prtype);

  if (CHARSET_INFO *cs = get_charset(cs_num, MYF(MY_WME))) {
    return (cs);
  }

  ib::fatal(ER_IB_MSG_461) << "Unable to find charset-collation " << cs_num;
  return (nullptr);
}

/** This function loads the default InnoDB stopword list */
static void fts_load_default_stopword(
    fts_stopword_t *stopword_info) /*!< in: stopword info */
{
  fts_string_t str;
  mem_heap_t *heap;
  ib_alloc_t *allocator;
  ib_rbt_t *stop_words;

  allocator = stopword_info->heap;
  heap = static_cast<mem_heap_t *>(allocator->arg);

  if (!stopword_info->cached_stopword) {
    stopword_info->cached_stopword =
        rbt_create_arg_cmp(sizeof(fts_tokenizer_word_t), innobase_fts_text_cmp,
                           &my_charset_latin1);
  }

  stop_words = stopword_info->cached_stopword;

  str.f_n_char = 0;

  for (ulint i = 0; fts_default_stopword[i]; ++i) {
    char *word;
    fts_tokenizer_word_t new_word;

    /* We are going to duplicate the value below. */
    word = const_cast<char *>(fts_default_stopword[i]);

    new_word.nodes = ib_vector_create(allocator, sizeof(fts_node_t), 4);

    str.f_len = ut_strlen(word);
    str.f_str = reinterpret_cast<byte *>(word);

    fts_string_dup(&new_word.text, &str, heap);

    rbt_insert(stop_words, &new_word, &new_word);
  }

  stopword_info->status = STOPWORD_FROM_DEFAULT;
}

/** Callback function to read a single stopword value.
 @return Always return true */
static ibool fts_read_stopword(
    void *row,      /*!< in: sel_node_t* */
    void *user_arg) /*!< in: pointer to ib_vector_t */
{
  ib_alloc_t *allocator;
  fts_stopword_t *stopword_info;
  sel_node_t *sel_node;
  que_node_t *exp;
  ib_rbt_t *stop_words;
  dfield_t *dfield;
  fts_string_t str;
  mem_heap_t *heap;
  ib_rbt_bound_t parent;

  sel_node = static_cast<sel_node_t *>(row);
  stopword_info = static_cast<fts_stopword_t *>(user_arg);

  stop_words = stopword_info->cached_stopword;
  allocator = static_cast<ib_alloc_t *>(stopword_info->heap);
  heap = static_cast<mem_heap_t *>(allocator->arg);

  exp = sel_node->select_list;

  /* We only need to read the first column */
  dfield = que_node_get_val(exp);

  str.f_n_char = 0;
  str.f_str = static_cast<byte *>(dfield_get_data(dfield));
  str.f_len = dfield_get_len(dfield);

  /* Only create new node if it is a value not already existed */
  if (str.f_len != UNIV_SQL_NULL &&
      rbt_search(stop_words, &parent, &str) != 0) {
    fts_tokenizer_word_t new_word;

    new_word.nodes = ib_vector_create(allocator, sizeof(fts_node_t), 4);

    new_word.text.f_str =
        static_cast<byte *>(mem_heap_alloc(heap, str.f_len + 1));

    memcpy(new_word.text.f_str, str.f_str, str.f_len);

    new_word.text.f_n_char = 0;
    new_word.text.f_len = str.f_len;
    new_word.text.f_str[str.f_len] = 0;

    rbt_insert(stop_words, &new_word, &new_word);
  }

  return (TRUE);
}

/** Load user defined stopword from designated user table
 @return true if load operation is successful */
static ibool fts_load_user_stopword(
    fts_t *fts,                      /*!< in: FTS struct */
    const char *stopword_table_name, /*!< in: Stopword table
                                     name */
    fts_stopword_t *stopword_info)   /*!< in: Stopword info */
{
  pars_info_t *info;
  que_t *graph;
  dberr_t error = DB_SUCCESS;
  ibool ret = TRUE;
  trx_t *trx;

  trx = trx_allocate_for_background();
  trx->op_info = "Load user stopword table into FTS cache";

  /* Validate the user table existence and in the right
  format */
  stopword_info->charset = fts_valid_stopword_table(stopword_table_name);
  if (!stopword_info->charset) {
    ret = FALSE;
    goto cleanup;
  } else if (!stopword_info->cached_stopword) {
    /* Create the stopword RB tree with the stopword column
    charset. All comparison will use this charset */
    stopword_info->cached_stopword =
        rbt_create_arg_cmp(sizeof(fts_tokenizer_word_t), innobase_fts_text_cmp,
                           stopword_info->charset);
  }

  info = pars_info_create();

  pars_info_bind_id(info, TRUE, "table_stopword", stopword_table_name);

  pars_info_bind_function(info, "my_func", fts_read_stopword, stopword_info);

  graph = fts_parse_sql(nullptr, info,
                        "DECLARE FUNCTION my_func;\n"
                        "DECLARE CURSOR c IS"
                        " SELECT value"
                        " FROM $table_stopword;\n"
                        "BEGIN\n"
                        "\n"
                        "OPEN c;\n"
                        "WHILE 1 = 1 LOOP\n"
                        "  FETCH c INTO my_func();\n"
                        "  IF c % NOTFOUND THEN\n"
                        "    EXIT;\n"
                        "  END IF;\n"
                        "END LOOP;\n"
                        "CLOSE c;");

  for (;;) {
    error = fts_eval_sql(trx, graph);

    if (error == DB_SUCCESS) {
      fts_sql_commit(trx);
      stopword_info->status = STOPWORD_USER_TABLE;
      break;
    } else {
      fts_sql_rollback(trx);

      if (error == DB_LOCK_WAIT_TIMEOUT) {
        ib::warn(ER_IB_MSG_462) << "Lock wait timeout reading user"
                                   " stopword table. Retrying!";

        trx->error_state = DB_SUCCESS;
      } else {
        ib::error(ER_IB_MSG_463) << "Error '" << ut_strerr(error)
                                 << "' while reading user stopword"
                                    " table.";
        ret = FALSE;
        break;
      }
    }
  }

  que_graph_free(graph);

cleanup:
  trx_free_for_background(trx);
  return (ret);
}

/** Initialize the index cache. */
static void fts_index_cache_init(
    ib_alloc_t *allocator,          /*!< in: the allocator to use */
    fts_index_cache_t *index_cache) /*!< in: index cache */
{
  ulint i;

  ut_a(index_cache->words == nullptr);

  index_cache->words =
      rbt_create_arg_cmp(sizeof(fts_tokenizer_word_t), innobase_fts_text_cmp,
                         index_cache->charset);

  ut_a(index_cache->doc_stats == nullptr);

  index_cache->doc_stats =
      ib_vector_create(allocator, sizeof(fts_doc_stats_t), 4);

  for (i = 0; i < FTS_NUM_AUX_INDEX; ++i) {
    ut_a(index_cache->ins_graph[i] == nullptr);
    ut_a(index_cache->sel_graph[i] == nullptr);
  }
}

/** Initialize FTS cache. */
void fts_cache_init(fts_cache_t *cache) /*!< in: cache to initialize */
{
  ulint i;

  /* Just to make sure */
  ut_a(cache->sync_heap->arg == nullptr);

  cache->sync_heap->arg = mem_heap_create(1024);

  cache->total_size = 0;

  mutex_enter((ib_mutex_t *)&cache->deleted_lock);
  cache->deleted_doc_ids =
      ib_vector_create(cache->sync_heap, sizeof(fts_update_t), 4);
  mutex_exit((ib_mutex_t *)&cache->deleted_lock);

  /* Reset the cache data for all the FTS indexes. */
  for (i = 0; i < ib_vector_size(cache->indexes); ++i) {
    fts_index_cache_t *index_cache;

    index_cache =
        static_cast<fts_index_cache_t *>(ib_vector_get(cache->indexes, i));

    fts_index_cache_init(cache->sync_heap, index_cache);
  }
}

/** Create a FTS cache. */
fts_cache_t *fts_cache_create(
    dict_table_t *table) /*!< in: table owns the FTS cache */
{
  mem_heap_t *heap;
  fts_cache_t *cache;

  heap = static_cast<mem_heap_t *>(mem_heap_create(512));

  cache = static_cast<fts_cache_t *>(mem_heap_zalloc(heap, sizeof(*cache)));

  cache->cache_heap = heap;

  rw_lock_create(fts_cache_rw_lock_key, &cache->lock, SYNC_FTS_CACHE);

  rw_lock_create(fts_cache_init_rw_lock_key, &cache->init_lock,
                 SYNC_FTS_CACHE_INIT);

  mutex_create(LATCH_ID_FTS_DELETE, &cache->deleted_lock);

  mutex_create(LATCH_ID_FTS_OPTIMIZE, &cache->optimize_lock);

  mutex_create(LATCH_ID_FTS_DOC_ID, &cache->doc_id_lock);

  /* This is the heap used to create the cache itself. */
  cache->self_heap = ib_heap_allocator_create(heap);

  /* This is a transient heap, used for storing sync data. */
  cache->sync_heap = ib_heap_allocator_create(heap);
  cache->sync_heap->arg = nullptr;

  cache->sync =
      static_cast<fts_sync_t *>(mem_heap_zalloc(heap, sizeof(fts_sync_t)));

  cache->sync->table = table;
  cache->sync->event = os_event_create();

  /* Create the index cache vector that will hold the inverted indexes. */
  cache->indexes =
      ib_vector_create(cache->self_heap, sizeof(fts_index_cache_t), 2);

  fts_cache_init(cache);

  cache->stopword_info.cached_stopword = nullptr;
  cache->stopword_info.charset = nullptr;

  cache->stopword_info.heap = cache->self_heap;

  cache->stopword_info.status = STOPWORD_NOT_INIT;

  return (cache);
}

/** Add a newly create index into FTS cache */
void fts_add_index(dict_index_t *index, /*!< FTS index to be added */
                   dict_table_t *table) /*!< table */
{
  fts_t *fts = table->fts;
  fts_cache_t *cache;
  fts_index_cache_t *index_cache;

  ut_ad(fts);
  cache = table->fts->cache;

  rw_lock_x_lock(&cache->init_lock);

  ib_vector_push(fts->indexes, &index);

  index_cache = fts_find_index_cache(cache, index);

  if (!index_cache) {
    /* Add new index cache structure */
    index_cache = fts_cache_index_cache_create(table, index);
  }

  rw_lock_x_unlock(&cache->init_lock);
}

/** recalibrate get_doc structure after index_cache in cache->indexes changed */
static void fts_reset_get_doc(fts_cache_t *cache) /*!< in: FTS index cache */
{
  fts_get_doc_t *get_doc;
  ulint i;

  ut_ad(rw_lock_own(&cache->init_lock, RW_LOCK_X));

  ib_vector_reset(cache->get_docs);

  for (i = 0; i < ib_vector_size(cache->indexes); i++) {
    fts_index_cache_t *ind_cache;

    ind_cache =
        static_cast<fts_index_cache_t *>(ib_vector_get(cache->indexes, i));

    get_doc =
        static_cast<fts_get_doc_t *>(ib_vector_push(cache->get_docs, nullptr));

    memset(get_doc, 0x0, sizeof(*get_doc));

    get_doc->index_cache = ind_cache;
  }

  ut_ad(ib_vector_size(cache->get_docs) == ib_vector_size(cache->indexes));
}

/** Check an index is in the table->indexes list
 @return true if it exists */
static ibool fts_in_dict_index(
    dict_table_t *table,       /*!< in: Table */
    dict_index_t *index_check) /*!< in: index to be checked */
{
  dict_index_t *index;

  for (index = table->first_index(); index != nullptr; index = index->next()) {
    if (index == index_check) {
      return (TRUE);
    }
  }

  return (FALSE);
}

/** Check an index is in the fts->cache->indexes list
 @return true if it exists */
static ibool fts_in_index_cache(
    dict_table_t *table, /*!< in: Table */
    dict_index_t *index) /*!< in: index to be checked */
{
  ulint i;

  for (i = 0; i < ib_vector_size(table->fts->cache->indexes); i++) {
    fts_index_cache_t *index_cache;

    index_cache = static_cast<fts_index_cache_t *>(
        ib_vector_get(table->fts->cache->indexes, i));

    if (index_cache->index == index) {
      return (TRUE);
    }
  }

  return (FALSE);
}

/** Check indexes in the fts->indexes is also present in index cache and
 table->indexes list
 @return true if all indexes match */
ibool fts_check_cached_index(
    dict_table_t *table) /*!< in: Table where indexes are dropped */
{
  ulint i;

  if (!table->fts || !table->fts->cache) {
    return (TRUE);
  }

  ut_a(ib_vector_size(table->fts->indexes) ==
       ib_vector_size(table->fts->cache->indexes));

  for (i = 0; i < ib_vector_size(table->fts->indexes); i++) {
    dict_index_t *index;

    index = static_cast<dict_index_t *>(ib_vector_getp(table->fts->indexes, i));

    if (!fts_in_index_cache(table, index)) {
      return (FALSE);
    }

    if (!fts_in_dict_index(table, index)) {
      return (FALSE);
    }
  }

  return (TRUE);
}

/** Drop auxiliary tables related to an FTS index
@param[in]	table		Table where indexes are dropped
@param[in]	index		Index to be dropped
@param[in]	trx		Transaction for the drop
@param[in,out]	aux_vec		Aux table name vector
@return DB_SUCCESS or error number */
dberr_t fts_drop_index(dict_table_t *table, dict_index_t *index, trx_t *trx,
                       aux_name_vec_t *aux_vec) {
  ib_vector_t *indexes = table->fts->indexes;
  dberr_t err = DB_SUCCESS;

  ut_a(indexes);

  if ((ib_vector_size(indexes) == 1 &&
       (index ==
        static_cast<dict_index_t *>(ib_vector_getp(table->fts->indexes, 0)))) ||
      ib_vector_is_empty(indexes)) {
    doc_id_t current_doc_id;
    doc_id_t first_doc_id;

    /* If we are dropping the only FTS index of the table,
    remove it from optimize thread */
    fts_optimize_remove_table(table);

    DICT_TF2_FLAG_UNSET(table, DICT_TF2_FTS);

    /* If Doc ID column is not added internally by FTS index,
    we can drop all FTS auxiliary tables. Otherwise, we will
    need to keep some common table such as CONFIG table, so
    as to keep track of incrementing Doc IDs */
    if (!DICT_TF2_FLAG_IS_SET(table, DICT_TF2_FTS_HAS_DOC_ID)) {
      err = fts_drop_tables(trx, table, aux_vec);

      fts_free(table);

      return (err);
    } else {
      if (!(index->type & DICT_CORRUPT)) {
        err = fts_empty_common_tables(trx, table);
        ut_ad(err == DB_SUCCESS);
      }
    }

    current_doc_id = table->fts->cache->next_doc_id;
    first_doc_id = table->fts->cache->first_doc_id;
    fts_cache_clear(table->fts->cache);
    fts_cache_destroy(table->fts->cache);
    table->fts->cache = fts_cache_create(table);
    table->fts->cache->next_doc_id = current_doc_id;
    table->fts->cache->first_doc_id = first_doc_id;
  } else {
    fts_cache_t *cache = table->fts->cache;
    fts_index_cache_t *index_cache;

    rw_lock_x_lock(&cache->init_lock);

    index_cache = fts_find_index_cache(cache, index);

    if (index_cache != nullptr) {
      if (index_cache->words) {
        fts_words_free(index_cache->words);
        rbt_free(index_cache->words);
      }

      ib_vector_remove(cache->indexes, *(void **)index_cache);
    }

    if (cache->get_docs) {
      fts_reset_get_doc(cache);
    }

    rw_lock_x_unlock(&cache->init_lock);
  }

  err = fts_drop_index_tables(trx, index, aux_vec);

  ib_vector_remove(indexes, (const void *)index);

  return (err);
}

/** Create an FTS index cache. */
CHARSET_INFO *fts_index_get_charset(dict_index_t *index) /*!< in: FTS index */
{
  CHARSET_INFO *charset = nullptr;
  dict_field_t *field;
  ulint prtype;

  field = index->get_field(0);
  prtype = field->col->prtype;

  charset = fts_get_charset(prtype);

#ifdef FTS_DEBUG
  /* Set up charset info for this index. Please note all
  field of the FTS index should have the same charset */
  for (i = 1; i < index->n_fields; i++) {
    CHARSET_INFO *fld_charset;

    field = index->get_field(i);
    prtype = field->col->prtype;

    fld_charset = fts_get_charset(prtype);

    /* All FTS columns should have the same charset */
    if (charset) {
      ut_a(charset == fld_charset);
    } else {
      charset = fld_charset;
    }
  }
#endif

  return (charset);
}
/** Create an FTS index cache.
 @return Index Cache */
fts_index_cache_t *fts_cache_index_cache_create(
    dict_table_t *table, /*!< in: table with FTS index */
    dict_index_t *index) /*!< in: FTS index */
{
  ulint n_bytes;
  fts_index_cache_t *index_cache;
  fts_cache_t *cache = table->fts->cache;

  ut_a(cache != nullptr);

  ut_ad(rw_lock_own(&cache->init_lock, RW_LOCK_X));

  /* Must not already exist in the cache vector. */
  ut_a(fts_find_index_cache(cache, index) == nullptr);

  index_cache =
      static_cast<fts_index_cache_t *>(ib_vector_push(cache->indexes, nullptr));

  memset(index_cache, 0x0, sizeof(*index_cache));

  index_cache->index = index;

  index_cache->charset = fts_index_get_charset(index);

  n_bytes = sizeof(que_t *) * FTS_NUM_AUX_INDEX;

  index_cache->ins_graph = static_cast<que_t **>(mem_heap_zalloc(
      static_cast<mem_heap_t *>(cache->self_heap->arg), n_bytes));

  index_cache->sel_graph = static_cast<que_t **>(mem_heap_zalloc(
      static_cast<mem_heap_t *>(cache->self_heap->arg), n_bytes));

  fts_index_cache_init(cache->sync_heap, index_cache);

  if (cache->get_docs) {
    fts_reset_get_doc(cache);
  }

  return (index_cache);
}

/** Remove a FTS index cache
@param[in]	table	table with FTS index
@param[in]	index	FTS index */
void fts_cache_index_cache_remove(dict_table_t *table, dict_index_t *index) {
  ut_ad(table->fts != nullptr);
  ut_ad(index->type & DICT_FTS);

  fts_index_cache_t *index_cache;

  rw_lock_x_lock(&table->fts->cache->init_lock);

  index_cache = static_cast<fts_index_cache_t *>(
      fts_find_index_cache(table->fts->cache, index));

  if (index_cache->words != nullptr) {
    rbt_free(index_cache->words);
    index_cache->words = nullptr;
  }

  ib_vector_remove(table->fts->cache->indexes,
                   *reinterpret_cast<void **>(index_cache));

  rw_lock_x_unlock(&table->fts->cache->init_lock);
}

/** Release all resources help by the words rb tree e.g., the node ilist. */
static void fts_words_free(ib_rbt_t *words) /*!< in: rb tree of words */
{
  const ib_rbt_node_t *rbt_node;

  /* Free the resources held by a word. */
  for (rbt_node = rbt_first(words); rbt_node != nullptr;
       rbt_node = rbt_first(words)) {
    ulint i;
    fts_tokenizer_word_t *word;

    word = rbt_value(fts_tokenizer_word_t, rbt_node);

    /* Free the ilists of this word. */
    for (i = 0; i < ib_vector_size(word->nodes); ++i) {
      fts_node_t *fts_node =
          static_cast<fts_node_t *>(ib_vector_get(word->nodes, i));

      ut_free(fts_node->ilist);
      fts_node->ilist = nullptr;
    }

    /* NOTE: We are responsible for free'ing the node */
    ut_free(rbt_remove_node(words, rbt_node));
  }
}

/** Clear cache.
@param[in,out]	cache	fts cache */
void fts_cache_clear(fts_cache_t *cache) {
  ulint i;

  for (i = 0; i < ib_vector_size(cache->indexes); ++i) {
    ulint j;
    fts_index_cache_t *index_cache;

    index_cache =
        static_cast<fts_index_cache_t *>(ib_vector_get(cache->indexes, i));

    fts_words_free(index_cache->words);

    rbt_free(index_cache->words);

    index_cache->words = nullptr;

    for (j = 0; j < FTS_NUM_AUX_INDEX; ++j) {
      if (index_cache->ins_graph[j] != nullptr) {
        que_graph_free(index_cache->ins_graph[j]);

        index_cache->ins_graph[j] = nullptr;
      }

      if (index_cache->sel_graph[j] != nullptr) {
        que_graph_free(index_cache->sel_graph[j]);

        index_cache->sel_graph[j] = nullptr;
      }
    }

    index_cache->doc_stats = nullptr;
  }

  mem_heap_free(static_cast<mem_heap_t *>(cache->sync_heap->arg));
  cache->sync_heap->arg = nullptr;

  fts_need_sync = false;

  cache->total_size = 0;

  mutex_enter((ib_mutex_t *)&cache->deleted_lock);
  cache->deleted_doc_ids = nullptr;
  mutex_exit((ib_mutex_t *)&cache->deleted_lock);
}

/** Search the index specific cache for a particular FTS index.
 @return the index cache else NULL */
static inline fts_index_cache_t *fts_get_index_cache(
    fts_cache_t *cache,        /*!< in: cache to search */
    const dict_index_t *index) /*!< in: index to search for */
{
  ulint i;

  ut_ad(rw_lock_own((rw_lock_t *)&cache->lock, RW_LOCK_X) ||
        rw_lock_own((rw_lock_t *)&cache->init_lock, RW_LOCK_X));

  for (i = 0; i < ib_vector_size(cache->indexes); ++i) {
    fts_index_cache_t *index_cache;

    index_cache =
        static_cast<fts_index_cache_t *>(ib_vector_get(cache->indexes, i));

    if (index_cache->index == index) {
      return (index_cache);
    }
  }

  return (nullptr);
}

#ifdef FTS_DEBUG
/** Search the index cache for a get_doc structure.
 @return the fts_get_doc_t item else NULL */
static fts_get_doc_t *fts_get_index_get_doc(
    fts_cache_t *cache,        /*!< in: cache to search */
    const dict_index_t *index) /*!< in: index to search for */
{
  ulint i;

  ut_ad(rw_lock_own((rw_lock_t *)&cache->init_lock, RW_LOCK_X));

  for (i = 0; i < ib_vector_size(cache->get_docs); ++i) {
    fts_get_doc_t *get_doc;

    get_doc = static_cast<fts_get_doc_t *>(ib_vector_get(cache->get_docs, i));

    if (get_doc->index_cache->index == index) {
      return (get_doc);
    }
  }

  return (NULL);
}
#endif

/** Find an existing word, or if not found, create one and return it.
 @return specified word token */
static fts_tokenizer_word_t *fts_tokenizer_word_get(
    fts_cache_t *cache,             /*!< in: cache */
    fts_index_cache_t *index_cache, /*!< in: index cache */
    fts_string_t *text)             /*!< in: node text */
{
  fts_tokenizer_word_t *word;
  ib_rbt_bound_t parent;

  ut_ad(rw_lock_own(&cache->lock, RW_LOCK_X));

  /* If it is a stopword, do not index it */
  if (!fts_check_token(text, cache->stopword_info.cached_stopword,
                       index_cache->index->is_ngram, index_cache->charset)) {
    return (nullptr);
  }

  /* Check if we found a match, if not then add word to tree. */
  if (rbt_search(index_cache->words, &parent, text) != 0) {
    mem_heap_t *heap;
    fts_tokenizer_word_t new_word;

    heap = static_cast<mem_heap_t *>(cache->sync_heap->arg);

    new_word.nodes = ib_vector_create(cache->sync_heap, sizeof(fts_node_t), 4);

    fts_string_dup(&new_word.text, text, heap);

    parent.last = rbt_add_node(index_cache->words, &parent, &new_word);

    /* Take into account the RB tree memory use and the vector. */
    cache->total_size += sizeof(new_word) + sizeof(ib_rbt_node_t) +
                         text->f_len + (sizeof(fts_node_t) * 4) +
                         sizeof(*new_word.nodes);

    ut_ad(rbt_validate(index_cache->words));
  }

  word = rbt_value(fts_tokenizer_word_t, parent.last);

  return (word);
}

/** Add the given doc_id/word positions to the given node's ilist. */
void fts_cache_node_add_positions(
    fts_cache_t *cache,     /*!< in: cache */
    fts_node_t *node,       /*!< in: word node */
    doc_id_t doc_id,        /*!< in: doc id */
    ib_vector_t *positions) /*!< in: fts_token_t::positions */
{
  ulint i;
  byte *ptr;
  byte *ilist;
  ulint enc_len;
  ulint last_pos;
  byte *ptr_start;
  ulint doc_id_delta;

#ifdef UNIV_DEBUG
  if (cache) {
    ut_ad(rw_lock_own(&cache->lock, RW_LOCK_X));
  }
#endif /* UNIV_DEBUG */

  ut_ad(doc_id >= node->last_doc_id);

  /* Calculate the space required to store the ilist. */
  doc_id_delta = (ulint)(doc_id - node->last_doc_id);
  enc_len = fts_get_encoded_len(doc_id_delta);

  last_pos = 0;
  for (i = 0; i < ib_vector_size(positions); i++) {
    ulint pos = *(static_cast<ulint *>(ib_vector_get(positions, i)));

    ut_ad(last_pos == 0 || pos > last_pos);

    enc_len += fts_get_encoded_len(pos - last_pos);
    last_pos = pos;
  }

  /* The 0x00 byte at the end of the token positions list. */
  enc_len++;

  if ((node->ilist_size_alloc - node->ilist_size) >= enc_len) {
    /* No need to allocate more space, we can fit in the new
    data at the end of the old one. */
    ilist = nullptr;
    ptr = node->ilist + node->ilist_size;
  } else {
    ulint new_size = node->ilist_size + enc_len;

    /* Over-reserve space by a fixed size for small lengths and
    by 20% for lengths >= 48 bytes. */
    if (new_size < 16) {
      new_size = 16;
    } else if (new_size < 32) {
      new_size = 32;
    } else if (new_size < 48) {
      new_size = 48;
    } else {
      new_size = (ulint)(1.2 * new_size);
    }

    ilist = static_cast<byte *>(ut_malloc_nokey(new_size));
    ptr = ilist + node->ilist_size;

    node->ilist_size_alloc = new_size;
  }

  ptr_start = ptr;

  /* Encode the new fragment. */
  ptr += fts_encode_int(doc_id_delta, ptr);

  last_pos = 0;
  for (i = 0; i < ib_vector_size(positions); i++) {
    ulint pos = *(static_cast<ulint *>(ib_vector_get(positions, i)));

    ptr += fts_encode_int(pos - last_pos, ptr);
    last_pos = pos;
  }

  *ptr++ = 0;

  ut_a(enc_len == (ulint)(ptr - ptr_start));

  if (ilist) {
    /* Copy old ilist to the start of the new one and switch the
    new one into place in the node. */
    if (node->ilist_size > 0) {
      memcpy(ilist, node->ilist, node->ilist_size);
      ut_free(node->ilist);
    }

    node->ilist = ilist;
  }

  node->ilist_size += enc_len;

  if (cache) {
    cache->total_size += enc_len;
  }

  if (node->first_doc_id == FTS_NULL_DOC_ID) {
    node->first_doc_id = doc_id;
  }

  node->last_doc_id = doc_id;
  ++node->doc_count;
}

/** Add document to the cache. */
static void fts_cache_add_doc(
    fts_cache_t *cache,             /*!< in: cache */
    fts_index_cache_t *index_cache, /*!< in: index cache */
    doc_id_t doc_id,                /*!< in: doc id to add */
    ib_rbt_t *tokens)               /*!< in: document tokens */
{
  const ib_rbt_node_t *node;
  ulint n_words;
  fts_doc_stats_t *doc_stats;

  if (!tokens) {
    return;
  }

  ut_ad(rw_lock_own(&cache->lock, RW_LOCK_X));

  n_words = rbt_size(tokens);

  for (node = rbt_first(tokens); node; node = rbt_first(tokens)) {
    fts_tokenizer_word_t *word;
    fts_node_t *fts_node = nullptr;
    fts_token_t *token = rbt_value(fts_token_t, node);

    /* Find and/or add token to the cache. */
    word = fts_tokenizer_word_get(cache, index_cache, &token->text);

    if (!word) {
      ut_free(rbt_remove_node(tokens, node));
      continue;
    }

<<<<<<< HEAD
    if (ib_vector_size(word->nodes) > 0) {
      fts_node = static_cast<fts_node_t *>(ib_vector_last(word->nodes));
    }
=======
	/* The 0x00 byte at the end of the token positions list. */
	enc_len++;

	if ((node->ilist_size_alloc - node->ilist_size) >= enc_len) {
		/* No need to allocate more space, we can fit in the new
		data at the end of the old one. */
		ilist = NULL;
		ptr = node->ilist + node->ilist_size;
	} else {
		ulint	new_size = node->ilist_size + enc_len;

		/* Over-reserve space by a fixed size for small lengths and
		by 20% for lengths >= 48 bytes. */
		if (new_size < 16) {
			new_size = 16;
		} else if (new_size < 32) {
			new_size = 32;
		} else if (new_size < 48) {
			new_size = 48;
		} else {
			new_size = (ulint)(1.2 * new_size);
		}

		ilist = static_cast<byte*>(ut_malloc_nokey(new_size));
		ptr = ilist + node->ilist_size;

		node->ilist_size_alloc = new_size;
		if (cache) {
			cache->total_size += new_size;
		}
	}
>>>>>>> e8414ee4

    if (fts_node == nullptr || fts_node->synced ||
        fts_node->ilist_size > FTS_ILIST_MAX_SIZE ||
        doc_id < fts_node->last_doc_id) {
      fts_node =
          static_cast<fts_node_t *>(ib_vector_push(word->nodes, nullptr));

      memset(fts_node, 0x0, sizeof(*fts_node));

      cache->total_size += sizeof(*fts_node);
    }

    fts_cache_node_add_positions(cache, fts_node, doc_id, token->positions);

    ut_free(rbt_remove_node(tokens, node));
  }

  ut_a(rbt_empty(tokens));

<<<<<<< HEAD
  /* Add to doc ids processed so far. */
  doc_stats = static_cast<fts_doc_stats_t *>(
      ib_vector_push(index_cache->doc_stats, nullptr));
=======
	if (ilist) {
		/* Copy old ilist to the start of the new one and switch the
		new one into place in the node. */
		if (node->ilist_size > 0) {
			memcpy(ilist, node->ilist, node->ilist_size);
			ut_free(node->ilist);
			if (cache) {
				cache->total_size -= node->ilist_size;
			}
		}
>>>>>>> e8414ee4

  doc_stats->doc_id = doc_id;
  doc_stats->word_count = n_words;

  /* Add the doc stats memory usage too. */
  cache->total_size += sizeof(*doc_stats);

<<<<<<< HEAD
  if (doc_id > cache->sync->max_doc_id) {
    cache->sync->max_doc_id = doc_id;
  }
}

/** Drop FTS AUX table DD table objects in vector
@param[in]	aux_vec		aux table name vector
@param[in]	file_per_table	whether file per table
@return true on success, false on failure. */
bool fts_drop_dd_tables(const aux_name_vec_t *aux_vec, bool file_per_table) {
  bool ret = true;
=======
	if (node->first_doc_id == FTS_NULL_DOC_ID) {
		node->first_doc_id = doc_id;
	}
>>>>>>> e8414ee4

  if (aux_vec == nullptr || aux_vec->aux_name.size() == 0) {
    return (true);
  }

  for (ulint i = 0; i < aux_vec->aux_name.size(); i++) {
    bool retval;

    retval = dd_drop_fts_table(aux_vec->aux_name[i], file_per_table);

    if (!retval) {
      ret = false;
    }
  }

  return (ret);
}

/** Free FTS AUX table names in vector
@param[in]	aux_vec		aux table name vector */
void fts_free_aux_names(aux_name_vec_t *aux_vec) {
  if (aux_vec == nullptr || aux_vec->aux_name.size() == 0) {
    return;
  }

  while (aux_vec->aux_name.size() > 0) {
    char *name = aux_vec->aux_name.back();
    ut_free(name);
    aux_vec->aux_name.pop_back();
  }

  ut_ad(aux_vec->aux_name.size() == 0);
}

/** Drops a table. If the table can't be found we return a SUCCESS code.
@param[in,out]	trx		transaction
@param[in]	table_name	table to drop
@param[in,out]	aux_vec		fts aux table name vector
@return DB_SUCCESS or error code */
static dberr_t fts_drop_table(trx_t *trx, const char *table_name,
                              aux_name_vec_t *aux_vec) {
  dict_table_t *table;
  dberr_t error = DB_SUCCESS;
  THD *thd = current_thd;
  MDL_ticket *mdl = nullptr;

  /* Check that the table exists in our data dictionary.
  Similar to regular drop table case, we will open table with
  DICT_ERR_IGNORE_INDEX_ROOT and DICT_ERR_IGNORE_CORRUPT option */
  table = dd_table_open_on_name(
      thd, &mdl, table_name, true,
      static_cast<dict_err_ignore_t>(DICT_ERR_IGNORE_INDEX_ROOT |
                                     DICT_ERR_IGNORE_CORRUPT));

  if (table != nullptr) {
    char table_name2[MAX_FULL_NAME_LEN];

    strcpy(table_name2, table_name);

    bool file_per_table = dict_table_is_file_per_table(table);

    dd_table_close(table, thd, &mdl, true);

    /* Pass nonatomic=false (dont allow data dict unlock),
    because the transaction may hold locks on SYS_* tables from
    previous calls to fts_drop_table(). */
    error = row_drop_table_for_mysql(table_name, trx, false, nullptr);

    if (error != DB_SUCCESS) {
      ib::error(ER_IB_MSG_464) << "Unable to drop FTS index aux table "
                               << table_name << ": " << ut_strerr(error);
      return (error);
    }

    if (aux_vec == nullptr) {
      dict_sys_mutex_exit();

      if (!dd_drop_fts_table(table_name2, file_per_table)) {
        error = DB_FAIL;
      }

      dict_sys_mutex_enter();
    } else {
      aux_vec->aux_name.push_back(mem_strdup(table_name2));
    }

  } else {
    error = DB_FAIL;
  }

  return (error);
}

/** Rename a single auxiliary table due to database name change.
 @return DB_SUCCESS or error code */
static MY_ATTRIBUTE((warn_unused_result)) dberr_t fts_rename_one_aux_table(
    const char *new_name,           /*!< in: new parent tbl name */
    const char *fts_table_old_name, /*!< in: old aux tbl name */
    trx_t *trx,                     /*!< in: transaction */
    bool replay)                    /*!< Whether in replay stage */
{
  char fts_table_new_name[MAX_TABLE_NAME_LEN];
  ulint new_db_name_len = dict_get_db_name_len(new_name);
  ulint old_db_name_len = dict_get_db_name_len(fts_table_old_name);
  ulint table_new_name_len =
      strlen(fts_table_old_name) + new_db_name_len - old_db_name_len;

  /* Check if the new and old database names are the same, if so,
  nothing to do */
  ut_ad((new_db_name_len != old_db_name_len) ||
        strncmp(new_name, fts_table_old_name, old_db_name_len) != 0);

  /* Get the database name from "new_name", and table name
  from the fts_table_old_name */
  strncpy(fts_table_new_name, new_name, new_db_name_len);
  strncpy(fts_table_new_name + new_db_name_len, strchr(fts_table_old_name, '/'),
          table_new_name_len - new_db_name_len);
  fts_table_new_name[table_new_name_len] = 0;

  dberr_t error;
  error = row_rename_table_for_mysql(fts_table_old_name, fts_table_new_name,
                                     nullptr, trx, replay);

  if (error == DB_SUCCESS) {
    /* Update dd tablespace filename. */
    dict_table_t *table;
    table = dict_table_check_if_in_cache_low(fts_table_new_name);
    ut_ad(table != nullptr);

    /* Release dict_sys->mutex to avoid mutex reentrant. */
    table->acquire();
    dict_sys_mutex_exit();

    if (!replay && !dd_rename_fts_table(table, fts_table_old_name)) {
      ut_ad(0);
    }

    dict_sys_mutex_enter();
    table->release();
  }

  return (error);
}

/** Rename auxiliary tables for all fts index for a table. This(rename)
 is due to database name change
 @return DB_SUCCESS or error code */
dberr_t fts_rename_aux_tables(dict_table_t *table,  /*!< in: user Table */
                              const char *new_name, /*!< in: new table name */
                              trx_t *trx,           /*!< in: transaction */
                              bool replay)          /*!< in: Whether in replay
                                                        stage */
{
  ulint i;
  fts_table_t fts_table;

  FTS_INIT_FTS_TABLE(&fts_table, nullptr, FTS_COMMON_TABLE, table);

  /* Rename common auxiliary tables */
  for (i = 0; fts_common_tables[i] != nullptr; ++i) {
    char old_table_name[MAX_FULL_NAME_LEN];
    dberr_t err = DB_SUCCESS;

    fts_table.suffix = fts_common_tables[i];

    fts_get_table_name(&fts_table, old_table_name);

    err = fts_rename_one_aux_table(new_name, old_table_name, trx, replay);

    if (err != DB_SUCCESS) {
      return (err);
    }
  }

  fts_t *fts = table->fts;

  /* Rename index specific auxiliary tables */
  for (i = 0; fts->indexes != nullptr && i < ib_vector_size(fts->indexes);
       ++i) {
    dict_index_t *index;

    index = static_cast<dict_index_t *>(ib_vector_getp(fts->indexes, i));

    FTS_INIT_INDEX_TABLE(&fts_table, nullptr, FTS_INDEX_TABLE, index);

    for (ulint j = 0; j < FTS_NUM_AUX_INDEX; ++j) {
      dberr_t err;
      char old_table_name[MAX_FULL_NAME_LEN];

      fts_table.suffix = fts_get_suffix(j);

      fts_get_table_name(&fts_table, old_table_name);

      err = fts_rename_one_aux_table(new_name, old_table_name, trx, replay);

      DBUG_EXECUTE_IF("fts_rename_failure", err = DB_DEADLOCK;);

      if (err != DB_SUCCESS) {
        return (err);
      }
    }
  }

  return (DB_SUCCESS);
}

/** Drops the common ancillary tables needed for supporting an FTS index
on the given table. row_mysql_lock_data_dictionary must have been called
before this.
@param[in,out]	trx		transaction
@param[in,out]	fts_table	table with fts index
@param[in,out]	aux_vec		fts table name vector
@return DB_SUCCESS or error code */
static MY_ATTRIBUTE((warn_unused_result)) dberr_t
    fts_drop_common_tables(trx_t *trx, fts_table_t *fts_table,
                           aux_name_vec_t *aux_vec) {
  ulint i;
  dberr_t error = DB_SUCCESS;

  for (i = 0; fts_common_tables[i] != nullptr; ++i) {
    dberr_t err;
    char table_name[MAX_FULL_NAME_LEN];

    fts_table->suffix = fts_common_tables[i];

    fts_get_table_name(fts_table, table_name);

    err = fts_drop_table(trx, table_name, aux_vec);

    /* We only return the status of the last error. */
    if (err != DB_SUCCESS && err != DB_FAIL) {
      error = err;
    }
  }

  return (error);
}

/** Since we do a horizontal split on the index table, we need to drop
all the split tables.
@param[in]	trx		transaction
@param[in]	index		fts index
@param[out]	aux_vec		dropped table names vector
@return DB_SUCCESS or error code */
dberr_t fts_drop_index_tables(trx_t *trx, dict_index_t *index,
                              aux_name_vec_t *aux_vec) {
  ulint i;
  fts_table_t fts_table;
  dberr_t error = DB_SUCCESS;

  FTS_INIT_INDEX_TABLE(&fts_table, nullptr, FTS_INDEX_TABLE, index);

  for (i = 0; i < FTS_NUM_AUX_INDEX; ++i) {
    dberr_t err;
    char table_name[MAX_FULL_NAME_LEN];

    fts_table.suffix = fts_get_suffix(i);

    fts_get_table_name(&fts_table, table_name);

    err = fts_drop_table(trx, table_name, aux_vec);

    /* We only return the status of the last error. */
    if (err != DB_SUCCESS && err != DB_FAIL) {
      error = err;
    }
  }

  return (error);
}

/** Write the default settings to the config table.
@param[in]	fts_table	fts table
@return	DB_SUCCESS or error code. */
static dberr_t fts_init_config_table(fts_table_t *fts_table) {
  pars_info_t *info;
  que_t *graph;
  char table_name[MAX_FULL_NAME_LEN];
  dberr_t error = DB_SUCCESS;
  trx_t *trx;

  ut_ad(!dict_sys_mutex_own());

  info = pars_info_create();

  fts_table->suffix = FTS_SUFFIX_CONFIG;
  fts_get_table_name(fts_table, table_name);
  pars_info_bind_id(info, true, "config_table", table_name);
  trx = trx_allocate_for_background();

  graph = fts_parse_sql(fts_table, info, fts_config_table_insert_values_sql);

  error = fts_eval_sql(trx, graph);

  que_graph_free(graph);

  if (error == DB_SUCCESS) {
    fts_sql_commit(trx);
  } else {
    fts_sql_rollback(trx);
  }

  trx_free_for_background(trx);

  return (error);
}

/** Empty a common talbes.
@param[in,out]	trx		transaction
@param[in]	fts_table	fts table
@return	DB_SUCCESS or error code. */
static dberr_t fts_empty_table(trx_t *trx, fts_table_t *fts_table) {
  pars_info_t *info;
  que_t *graph;
  char table_name[MAX_FULL_NAME_LEN];
  dberr_t error = DB_SUCCESS;

  info = pars_info_create();

  fts_get_table_name(fts_table, table_name);
  pars_info_bind_id(info, true, "table_name", table_name);

  ut_ad(dict_sys_mutex_own());

  dict_sys_mutex_exit();

  graph = fts_parse_sql(fts_table, info, "BEGIN DELETE FROM $table_name;");

  error = fts_eval_sql(trx, graph);

  que_graph_free(graph);

  dict_sys_mutex_enter();

  return (error);
}

/** Empty all common talbes.
@param[in,out]	trx	transaction
@param[in]	table	dict table
@return	DB_SUCCESS or error code. */
dberr_t fts_empty_common_tables(trx_t *trx, dict_table_t *table) {
  ulint i;
  fts_table_t fts_table;
  dberr_t error = DB_SUCCESS;

  FTS_INIT_FTS_TABLE(&fts_table, nullptr, FTS_COMMON_TABLE, table);

  for (i = 0; fts_common_tables[i] != nullptr; ++i) {
    dberr_t err;

    fts_table.suffix = fts_common_tables[i];

    /* "config" table should not be emptied, as it has the
    last used DOC ID info */
    if (i == 2) {
      ut_ad(ut_strcmp(fts_table.suffix, "config") == 0);
      continue;
    }

    err = fts_empty_table(trx, &fts_table);

    if (err != DB_SUCCESS) {
      error = err;
    }
  }

  return (error);
}

/** Drops FTS ancillary tables needed for supporting an FTS index
on the given table. row_mysql_lock_data_dictionary must have been called
before this.
@param[in,out]	trx	transaction
@param[in]	fts	fts instance
@param[in,out]	aux_vec	fts aux table name vector
@return DB_SUCCESS or error code */
static MY_ATTRIBUTE((warn_unused_result)) dberr_t
    fts_drop_all_index_tables(trx_t *trx, fts_t *fts, aux_name_vec_t *aux_vec) {
  dberr_t error = DB_SUCCESS;

  for (ulint i = 0; fts->indexes != nullptr && i < ib_vector_size(fts->indexes);
       ++i) {
    dberr_t err;
    dict_index_t *index;

    index = static_cast<dict_index_t *>(ib_vector_getp(fts->indexes, i));

    err = fts_drop_index_tables(trx, index, aux_vec);

    if (err != DB_SUCCESS) {
      error = err;
    }
  }

  return (error);
}

/** Drops the ancillary tables needed for supporting an FTS index on a
given table. row_mysql_lock_data_dictionary must have been called before
this.
@param[in,out]	trx	transaction
@param[in]	table	table has the fts index
@param[in,out]	aux_vec	fts aux table name vector
@return DB_SUCCESS or error code */
dberr_t fts_drop_tables(trx_t *trx, dict_table_t *table,
                        aux_name_vec_t *aux_vec) {
  dberr_t error;
  fts_table_t fts_table;

  FTS_INIT_FTS_TABLE(&fts_table, nullptr, FTS_COMMON_TABLE, table);

  error = fts_drop_common_tables(trx, &fts_table, aux_vec);

  if (error == DB_SUCCESS) {
    error = fts_drop_all_index_tables(trx, table->fts, aux_vec);
  }

  return (error);
}

/** Lock all FTS AUX COMMON tables (for dropping table)
@param[in]	thd	thread locking the AUX table
@param[in,out]	fts_table	table with fts index
@return DB_SUCCESS or error code */
static MY_ATTRIBUTE((warn_unused_result)) dberr_t
    fts_lock_common_tables(THD *thd, fts_table_t *fts_table) {
  for (ulint i = 0; fts_common_tables[i] != nullptr; ++i) {
    fts_table->suffix = fts_common_tables[i];

    char table_name[MAX_FULL_NAME_LEN];
    fts_get_table_name(fts_table, table_name);

    std::string db_n;
    std::string table_n;
    dict_name::get_table(table_name, db_n, table_n);

    MDL_ticket *exclusiv_mdl = nullptr;
    if (dd::acquire_exclusive_table_mdl(thd, db_n.c_str(), table_n.c_str(),
                                        false, &exclusiv_mdl)) {
      return (DB_ERROR);
    }
  }

  return (DB_SUCCESS);
}

/** Lock all FTS INDEX AUX tables (for dropping table)
@param[in]	thd	thread locking the AUX table
@param[in]	index	fts index
@return DB_SUCCESS or error code */
dberr_t fts_lock_index_tables(THD *thd, dict_index_t *index) {
  ulint i;
  fts_table_t fts_table;

  FTS_INIT_INDEX_TABLE(&fts_table, nullptr, FTS_INDEX_TABLE, index);

  for (i = 0; i < FTS_NUM_AUX_INDEX; ++i) {
    fts_table.suffix = fts_get_suffix(i);

    char table_name[MAX_FULL_NAME_LEN];
    fts_get_table_name(&fts_table, table_name);

    std::string db_n;
    std::string table_n;
    dict_name::get_table(table_name, db_n, table_n);

    MDL_ticket *exclusiv_mdl = nullptr;
    if (dd::acquire_exclusive_table_mdl(thd, db_n.c_str(), table_n.c_str(),
                                        false, &exclusiv_mdl)) {
      return (DB_ERROR);
    }
  }
  return (DB_SUCCESS);
}

/** Lock all FTS index AUX tables (for dropping table)
@param[in]	thd	thread locking the AUX table
@param[in]	fts	fts instance
@return DB_SUCCESS or error code */
static MY_ATTRIBUTE((warn_unused_result)) dberr_t
    fts_lock_all_index_tables(THD *thd, fts_t *fts) {
  dberr_t error = DB_SUCCESS;

  for (ulint i = 0; fts->indexes != nullptr && i < ib_vector_size(fts->indexes);
       ++i) {
    dberr_t err;
    dict_index_t *index;

    index = static_cast<dict_index_t *>(ib_vector_getp(fts->indexes, i));

    err = fts_lock_index_tables(thd, index);

    if (err != DB_SUCCESS) {
      error = err;
    }
  }

  return (error);
}

/** Lock all FTS AUX tables (for dropping table)
@param[in]	thd	thread locking the AUX table
@param[in]	table	table has the fts index
@return DB_SUCCESS or error code */
dberr_t fts_lock_all_aux_tables(THD *thd, dict_table_t *table) {
  dberr_t error;
  fts_table_t fts_table;

  FTS_INIT_FTS_TABLE(&fts_table, nullptr, FTS_COMMON_TABLE, table);

  error = fts_lock_common_tables(thd, &fts_table);

  if (error == DB_SUCCESS) {
    error = fts_lock_all_index_tables(thd, table->fts);
  }

  return (error);
}

/** Extract only the required flags from table->flags2 for FTS Aux
tables.
@param[in]	flags2	Table flags2
@return extracted flags2 for FTS aux tables */
static inline uint32_t fts_get_table_flags2_for_aux_tables(uint32_t flags2) {
  /* Extract the file_per_table flag, temporary file flag and encryption flag
  from the main FTS table flags2 */
  return ((flags2 & DICT_TF2_USE_FILE_PER_TABLE) |
          (flags2 & DICT_TF2_ENCRYPTION_FILE_PER_TABLE) |
          (flags2 & DICT_TF2_TEMPORARY) | DICT_TF2_AUX);
}

/** Create dict_table_t object for FTS Aux tables.
@param[in]	aux_table_name	FTS Aux table name
@param[in]	table		table object of FTS Index
@param[in]	n_cols		number of columns for FTS Aux table
@return table object for FTS Aux table */
static dict_table_t *fts_create_in_mem_aux_table(const char *aux_table_name,
                                                 const dict_table_t *table,
                                                 ulint n_cols) {
  dict_table_t *new_table = dict_mem_table_create(
      aux_table_name, table->space, n_cols, 0, 0, table->flags,
      fts_get_table_flags2_for_aux_tables(table->flags2));

  if (DICT_TF_HAS_SHARED_SPACE(table->flags)) {
    ut_ad(table->space == fil_space_get_id_by_name(table->tablespace()));
    new_table->tablespace = mem_heap_strdup(new_table->heap, table->tablespace);
  }

  if (DICT_TF_HAS_DATA_DIR(table->flags)) {
    ut_ad(table->data_dir_path != nullptr);
    new_table->data_dir_path =
        mem_heap_strdup(new_table->heap, table->data_dir_path);
  }

  return (new_table);
}

/** Function to create on FTS common table.
@param[in,out]	trx		InnoDB transaction
@param[in]	table		Table that has FTS Index
@param[in]	fts_table_name	FTS AUX table name
@param[in]	fts_suffix	FTS AUX table suffix
@param[in]	heap		heap
@return table object if created, else NULL */
static dict_table_t *fts_create_one_common_table(trx_t *trx,
                                                 const dict_table_t *table,
                                                 const char *fts_table_name,
                                                 const char *fts_suffix,
                                                 mem_heap_t *heap) {
  dict_table_t *new_table = nullptr;
  dberr_t error;
  bool is_config = fts_suffix == FTS_SUFFIX_CONFIG;

  if (!is_config) {
    new_table = fts_create_in_mem_aux_table(fts_table_name, table,
                                            FTS_DELETED_TABLE_NUM_COLS);

    dict_mem_table_add_col(new_table, heap, "doc_id", DATA_INT, DATA_UNSIGNED,
                           FTS_DELETED_TABLE_COL_LEN, true);
  } else {
    /* Config table has different schema. */
    new_table = fts_create_in_mem_aux_table(fts_table_name, table,
                                            FTS_CONFIG_TABLE_NUM_COLS);

    dict_mem_table_add_col(new_table, heap, "key", DATA_VARCHAR, 0,
                           FTS_CONFIG_TABLE_KEY_COL_LEN, true);

    dict_mem_table_add_col(new_table, heap, "value", DATA_VARCHAR,
                           DATA_NOT_NULL, FTS_CONFIG_TABLE_VALUE_COL_LEN, true);
  }

  error = row_create_table_for_mysql(new_table, nullptr, nullptr, trx);

  if (error == DB_SUCCESS) {
    dict_index_t *index = dict_mem_index_create(
        fts_table_name, "FTS_COMMON_TABLE_IND", new_table->space,
        DICT_UNIQUE | DICT_CLUSTERED, 1);

    if (!is_config) {
      index->add_field("doc_id", 0, true);
    } else {
      index->add_field("key", 0, true);
    }

    /* We save and restore trx->dict_operation because
    row_create_index_for_mysql() changes the operation to
    TRX_DICT_OP_TABLE. */
    trx_dict_op_t op = trx_get_dict_operation(trx);

    error = row_create_index_for_mysql(index, trx, nullptr, nullptr);

    trx->dict_operation = op;
  }

  if (error != DB_SUCCESS) {
    trx->error_state = error;
    new_table = nullptr;
    ib::warn(ER_IB_MSG_465)
        << "Failed to create FTS common table " << fts_table_name;
  }

  return (new_table);
}

/** Check if common tables already exist
@param[in]	table	table with fts index
@return true on success, false on failure */
bool fts_check_common_tables_exist(const dict_table_t *table) {
  fts_table_t fts_table;
  char fts_name[MAX_FULL_NAME_LEN];

  /* TODO: set a new flag for the situation table has hidden
  FTS_DOC_ID but no FTS indexes. */
  FTS_INIT_FTS_TABLE(&fts_table, nullptr, FTS_COMMON_TABLE, table);
  fts_table.suffix = FTS_SUFFIX_CONFIG;
  fts_get_table_name(&fts_table, fts_name);

  dict_table_t *config_table;
  THD *thd = current_thd;
  MDL_ticket *mdl = reinterpret_cast<MDL_ticket *>(-1);

  /* Check that the table exists in our data dictionary */
  config_table = dd_table_open_on_name(
      thd, &mdl, fts_name, false,
      static_cast<dict_err_ignore_t>(DICT_ERR_IGNORE_INDEX_ROOT |
                                     DICT_ERR_IGNORE_CORRUPT));

  bool exist = false;
  if (config_table != nullptr) {
    dd_table_close(config_table, thd, &mdl, false);
    exist = true;
  }

  return (exist);
}

/** Creates the common auxiliary tables needed for supporting an FTS index
on the given table. row_mysql_lock_data_dictionary must have been called
before this.
The following tables are created.
CREATE TABLE $FTS_PREFIX_DELETED
        (doc_id BIGINT UNSIGNED, UNIQUE CLUSTERED INDEX on doc_id)
CREATE TABLE $FTS_PREFIX_DELETED_CACHE
        (doc_id BIGINT UNSIGNED, UNIQUE CLUSTERED INDEX on doc_id)
CREATE TABLE $FTS_PREFIX_BEING_DELETED
        (doc_id BIGINT UNSIGNED, UNIQUE CLUSTERED INDEX on doc_id)
CREATE TABLE $FTS_PREFIX_BEING_DELETED_CACHE
        (doc_id BIGINT UNSIGNED, UNIQUE CLUSTERED INDEX on doc_id)
CREATE TABLE $FTS_PREFIX_CONFIG
        (key CHAR(50), value CHAR(200), UNIQUE CLUSTERED INDEX on key)
@param[in,out]	trx			transaction
@param[in]	table			table with FTS index
@param[in]	name			table name normalized
@param[in]	skip_doc_id_index	Skip index on doc id
@return DB_SUCCESS if succeed */
dberr_t fts_create_common_tables(trx_t *trx, const dict_table_t *table,
                                 const char *name, bool skip_doc_id_index) {
  dberr_t error;
  fts_table_t fts_table;
  char full_name[sizeof(fts_common_tables) / sizeof(char *)][MAX_FULL_NAME_LEN];
  dict_index_t *index = nullptr;
  trx_dict_op_t op;

  ut_ad(!dict_sys_mutex_own());
  ut_ad(!fts_check_common_tables_exist(table));

  mem_heap_t *heap = mem_heap_create(1024);

  FTS_INIT_FTS_TABLE(&fts_table, nullptr, FTS_COMMON_TABLE, table);

  /* Create the FTS tables that are common to an FTS index. */
  for (ulint i = 0; fts_common_tables[i] != nullptr; ++i) {
    fts_table.suffix = fts_common_tables[i];
    fts_get_table_name(&fts_table, full_name[i]);
    dict_table_t *common_table = fts_create_one_common_table(
        trx, table, full_name[i], fts_table.suffix, heap);

    if (common_table == nullptr) {
      error = DB_ERROR;
      goto func_exit;
    }

    DBUG_EXECUTE_IF(
        "ib_fts_aux_table_error",
        /* Return error after creating FTS_AUX_CONFIG table. */
        if (i == 4) {
          error = DB_ERROR;
          goto func_exit;
        });
  }

  /* Write the default settings to the config table. */
  error = fts_init_config_table(&fts_table);

  if (error != DB_SUCCESS || skip_doc_id_index) {
    goto func_exit;
  }

  index = dict_mem_index_create(name, FTS_DOC_ID_INDEX_NAME, table->space,
                                DICT_UNIQUE, 1);
  index->add_field(FTS_DOC_ID_COL_NAME, 0, true);

  op = trx_get_dict_operation(trx);

  error = row_create_index_for_mysql(index, trx, nullptr, nullptr);

  trx->dict_operation = op;

func_exit:
  mem_heap_free(heap);

  return (error);
}

/** Creates one FTS auxiliary index table for an FTS index.
@param[in,out]	trx		transaction
@param[in]	index		the index instance
@param[in]	fts_table	fts_table structure
@param[in]	heap		memory heap
@return DB_SUCCESS or error code */
static dict_table_t *fts_create_one_index_table(trx_t *trx,
                                                const dict_index_t *index,
                                                fts_table_t *fts_table,
                                                mem_heap_t *heap) {
  dict_field_t *field;
  dict_table_t *new_table = nullptr;
  char table_name[MAX_FULL_NAME_LEN];
  dberr_t error;
  CHARSET_INFO *charset;

  ut_ad(index->type & DICT_FTS);

  fts_get_table_name(fts_table, table_name);

  new_table = fts_create_in_mem_aux_table(table_name, fts_table->table,
                                          FTS_AUX_INDEX_TABLE_NUM_COLS);

  field = index->get_field(0);
  charset = fts_get_charset(field->col->prtype);

  dict_mem_table_add_col(
      new_table, heap, "word",
      charset == &my_charset_latin1 ? DATA_VARCHAR : DATA_VARMYSQL,
      field->col->prtype, FTS_INDEX_WORD_LEN, true);

  dict_mem_table_add_col(new_table, heap, "first_doc_id", DATA_INT,
                         DATA_NOT_NULL | DATA_UNSIGNED,
                         FTS_INDEX_FIRST_DOC_ID_LEN, true);

  dict_mem_table_add_col(new_table, heap, "last_doc_id", DATA_INT,
                         DATA_NOT_NULL | DATA_UNSIGNED,
                         FTS_INDEX_LAST_DOC_ID_LEN, true);

  dict_mem_table_add_col(new_table, heap, "doc_count", DATA_INT,
                         DATA_NOT_NULL | DATA_UNSIGNED, FTS_INDEX_DOC_COUNT_LEN,
                         true);

  /* The precise type calculation is as follows:
  least signficiant byte: MySQL type code (not applicable for sys cols)
  second least : DATA_NOT_NULL | DATA_BINARY_TYPE
  third least  : the MySQL charset-collation code (DATA_MTYPE_MAX) */

  dict_mem_table_add_col(new_table, heap, "ilist", DATA_BLOB,
                         (DATA_MTYPE_MAX << 16) | DATA_UNSIGNED | DATA_NOT_NULL,
                         FTS_INDEX_ILIST_LEN, true);

  error = row_create_table_for_mysql(new_table, nullptr, nullptr, trx);

  if (error == DB_SUCCESS) {
    dict_index_t *index = dict_mem_index_create(
        table_name, "FTS_INDEX_TABLE_IND", new_table->space,
        DICT_UNIQUE | DICT_CLUSTERED, 2);
    index->add_field("word", 0, true);
    index->add_field("first_doc_id", 0, true);

    trx_dict_op_t op = trx_get_dict_operation(trx);

    error = row_create_index_for_mysql(index, trx, nullptr, nullptr);

    trx->dict_operation = op;
  }

  if (error != DB_SUCCESS) {
    trx->error_state = error;
    new_table = nullptr;
    ib::warn(ER_IB_MSG_466)
        << "Failed to create FTS index table " << table_name;
  }

  return (new_table);
}

/** Freeze all auiliary tables to be not evictable if exist, with dict_mutex
held
@param[in]	table		InnoDB table object */
void fts_freeze_aux_tables(const dict_table_t *table) {
  fts_table_t fts_table;
  char table_name[MAX_FULL_NAME_LEN];

  FTS_INIT_FTS_TABLE(&fts_table, nullptr, FTS_COMMON_TABLE, table);

  for (ulint i = 0; fts_common_tables[i] != nullptr; ++i) {
    fts_table.suffix = fts_common_tables[i];
    fts_get_table_name(&fts_table, table_name);

    dict_table_t *common;
    common = dd_table_open_on_name_in_mem(table_name, true);
    if (common != nullptr && common->can_be_evicted) {
      dict_table_prevent_eviction(common);
    }

    if (common != nullptr) {
      dd_table_close(common, nullptr, nullptr, true);
    }
  }

  fts_t *fts = table->fts;
  if (fts == nullptr) {
    return;
  }

  for (ulint i = 0; fts->indexes != nullptr && i < ib_vector_size(fts->indexes);
       ++i) {
    dict_index_t *index;
    index = static_cast<dict_index_t *>(ib_vector_getp(fts->indexes, i));

    FTS_INIT_INDEX_TABLE(&fts_table, nullptr, FTS_INDEX_TABLE, index);

    for (ulint j = 0; j < FTS_NUM_AUX_INDEX; ++j) {
      fts_table.suffix = fts_get_suffix(j);
      fts_get_table_name(&fts_table, table_name);

      dict_table_t *index_table;
      index_table = dd_table_open_on_name_in_mem(table_name, true);
      if (index_table != nullptr && index_table->can_be_evicted) {
        dict_table_prevent_eviction(index_table);
      }

      if (index_table != nullptr) {
        dd_table_close(index_table, nullptr, nullptr, true);
      }
    }
  }
}

/** Allow all the auxiliary tables of specified base table to be evictable
if they exist, if not exist just ignore
@param[in]	table		InnoDB table object
@param[in]	dict_locked	True if we have dict_sys mutex */
void fts_detach_aux_tables(const dict_table_t *table, bool dict_locked) {
  fts_table_t fts_table;
  char table_name[MAX_FULL_NAME_LEN];

  if (!dict_locked) {
    dict_sys_mutex_enter();
  }

  FTS_INIT_FTS_TABLE(&fts_table, nullptr, FTS_COMMON_TABLE, table);

  for (ulint i = 0; fts_common_tables[i] != nullptr; ++i) {
    fts_table.suffix = fts_common_tables[i];
    fts_get_table_name(&fts_table, table_name);

    dict_table_t *common;
    common = dd_table_open_on_name_in_mem(table_name, true);
    if (common != nullptr && !common->can_be_evicted) {
      dict_table_allow_eviction(common);
    }

    if (common != nullptr) {
      dd_table_close(common, nullptr, nullptr, true);
    }
  }

  fts_t *fts = table->fts;
  if (fts == nullptr) {
    if (!dict_locked) {
      dict_sys_mutex_exit();
    }

    return;
  }

  for (ulint i = 0; fts->indexes != nullptr && i < ib_vector_size(fts->indexes);
       ++i) {
    dict_index_t *index;
    index = static_cast<dict_index_t *>(ib_vector_getp(fts->indexes, i));

    FTS_INIT_INDEX_TABLE(&fts_table, nullptr, FTS_INDEX_TABLE, index);

    for (ulint j = 0; j < FTS_NUM_AUX_INDEX; ++j) {
      fts_table.suffix = fts_get_suffix(j);
      fts_get_table_name(&fts_table, table_name);

      dict_table_t *index_table;
      index_table = dd_table_open_on_name_in_mem(table_name, true);
      if (index_table != nullptr && !index_table->can_be_evicted) {
        dict_table_allow_eviction(index_table);
      }

      if (index_table != nullptr) {
        dd_table_close(index_table, nullptr, nullptr, true);
      }
    }
  }

  if (!dict_locked) {
    dict_sys_mutex_exit();
  }
}

/** Update DD system table for auxiliary common tables for an FTS index.
@param[in]	table		dict table instance
@return true on success, false on failure */
bool fts_create_common_dd_tables(const dict_table_t *table) {
  fts_table_t fts_table;
  bool ret = true;

  FTS_INIT_FTS_TABLE(&fts_table, nullptr, FTS_COMMON_TABLE, table);

  /* Create the FTS tables that are common to an FTS index. */
  for (ulint i = 0; fts_common_tables[i] != nullptr && ret; ++i) {
    char table_name[MAX_FULL_NAME_LEN];

    fts_table.suffix = fts_common_tables[i];
    fts_get_table_name(&fts_table, table_name);

    dict_table_t *common_table;
    common_table = dd_table_open_on_name_in_mem(table_name, false);
    ut_ad(common_table != nullptr);

    bool is_config = fts_table.suffix == FTS_SUFFIX_CONFIG;
    ret = dd_create_fts_common_table(table, common_table, is_config);

    dd_table_close(common_table, nullptr, nullptr, false);
  }

  return (ret);
}

/** Update DD system table for auxiliary index tables for an FTS index.
@param[in]	index		the index instance
@return DB_SUCCESS or error code */
static dberr_t fts_create_one_index_dd_tables(const dict_index_t *index) {
  ulint i;
  fts_table_t fts_table;
  dberr_t error = DB_SUCCESS;
  char *parent_name = index->table->name.m_name;

  fts_table.type = FTS_INDEX_TABLE;
  fts_table.index_id = index->id;
  fts_table.table_id = index->table->id;
  fts_table.parent = parent_name;
  fts_table.table = index->table;

  for (i = 0; i < FTS_NUM_AUX_INDEX && error == DB_SUCCESS; ++i) {
    dict_table_t *new_table;
    char table_name[MAX_FULL_NAME_LEN];
    CHARSET_INFO *charset;
    dict_field_t *field;

    ut_ad(index->type & DICT_FTS);

    field = index->get_field(0);
    charset = fts_get_charset(field->col->prtype);

    fts_table.suffix = fts_get_suffix(i);
    fts_get_table_name(&fts_table, table_name);

    new_table = dd_table_open_on_name_in_mem(table_name, false);
    ut_ad(new_table != nullptr);

    if (!dd_create_fts_index_table(fts_table.table, new_table, charset)) {
      ib::warn(ER_IB_MSG_467)
          << "Failed to create FTS index dd table " << table_name;
      error = DB_FAIL;
    }

    dd_table_close(new_table, nullptr, nullptr, false);
  }

  return (error);
}

/** Check if a table has FTS index needs to have its auxiliary index
tables' metadata updated in DD
@param[in,out]	table		table to check
@return DB_SUCCESS or error code */
dberr_t fts_create_index_dd_tables(dict_table_t *table) {
  dberr_t error = DB_SUCCESS;

  for (dict_index_t *index = table->first_index();
       index != nullptr && error == DB_SUCCESS; index = index->next()) {
    if ((index->type & DICT_FTS) && index->fill_dd) {
      error = fts_create_one_index_dd_tables(index);
      index->fill_dd = false;
    }

    ut_ad(!index->fill_dd);
  }

  return (error);
}

/** Create auxiliary index tables for an FTS index.
@param[in,out]	trx		transaction
@param[in]	index		the index instance
@param[in]	table_name	table name
@param[in]	table_id	the table id
@return DB_SUCCESS or error code */
dberr_t fts_create_index_tables_low(trx_t *trx, dict_index_t *index,
                                    const char *table_name,
                                    table_id_t table_id) {
  ulint i;
  fts_table_t fts_table;
  dberr_t error = DB_SUCCESS;
  mem_heap_t *heap = mem_heap_create(1024);

  fts_table.type = FTS_INDEX_TABLE;
  fts_table.index_id = index->id;
  fts_table.table_id = table_id;
  fts_table.parent = table_name;
  fts_table.table = index->table;

  for (i = 0; i < FTS_NUM_AUX_INDEX && error == DB_SUCCESS; ++i) {
    dict_table_t *new_table;

    /* Create the FTS auxiliary tables that are specific
    to an FTS index. We need to preserve the table_id %s
    which fts_parse_sql() will fill in for us. */
    fts_table.suffix = fts_get_suffix(i);

    new_table = fts_create_one_index_table(trx, index, &fts_table, heap);

    if (new_table == nullptr) {
      error = DB_FAIL;
      break;
    }

    DBUG_EXECUTE_IF(
        "ib_fts_index_table_error",
        /* Return error after creating FTS_INDEX_5
        aux table. */
        if (i == 4) {
          error = DB_FAIL;
          break;
        });
  }

  if (error == DB_SUCCESS) {
    index->fill_dd = true;
  }

  mem_heap_free(heap);

  return (error);
}

/** Creates the column specific ancillary tables needed for supporting an
FTS index on the given table. row_mysql_lock_data_dictionary must have
been called before this.

All FTS AUX Index tables have the following schema.
CREAT TABLE $FTS_PREFIX_INDEX_[1-6](
        word		VARCHAR(FTS_MAX_WORD_LEN),
        first_doc_id	INT NOT NULL,
        last_doc_id	UNSIGNED NOT NULL,
        doc_count	UNSIGNED INT NOT NULL,
        ilist		VARBINARY NOT NULL,
        UNIQUE CLUSTERED INDEX ON (word, first_doc_id))
@param[in,out]	trx	transaction
@param[in]	index	index instance
@return DB_SUCCESS or error code */
dberr_t fts_create_index_tables(trx_t *trx, dict_index_t *index) {
  dberr_t err;
  dict_table_t *table;

  ut_ad(!dict_sys_mutex_own());

  table = dd_table_open_on_name_in_mem(index->table_name, false);
  ut_a(table != nullptr);
  ut_d(dict_sys_mutex_enter());
  ut_ad(table->get_ref_count() > 1);
  ut_d(dict_sys_mutex_exit());

  err = fts_create_index_tables_low(trx, index, table->name.m_name, table->id);

  dd_table_close(table, nullptr, nullptr, false);

  return (err);
}
#if 0
/******************************************************************//**
Return string representation of state. */
static
const char*
fts_get_state_str(
				/* out: string representation of state */
    fts_row_state zstate) /*!< in: state */
{
	switch (state) {
	case FTS_INSERT:
		return("INSERT");

	case FTS_MODIFY:
		return("MODIFY");

	case FTS_DELETE:
		return("DELETE");

	case FTS_NOTHING:
		return("NOTHING");

	case FTS_INVALID:
		return("INVALID");

	default:
		return("UNKNOWN");
	}
}
#endif

/** Calculate the new state of a row given the existing state and a new event.
 @return new state of row */
static fts_row_state fts_trx_row_get_new_state(
    fts_row_state old_state, /*!< in: existing state of row */
    fts_row_state event)     /*!< in: new event */
{
  /* The rules for transforming states:

  I = inserted
  M = modified
  D = deleted
  N = nothing

  M+D -> D:

  If the row existed before the transaction started and it is modified
  during the transaction, followed by a deletion of the row, only the
  deletion will be signaled.

  M+ -> M:

  If the row existed before the transaction started and it is modified
  more than once during the transaction, only the last modification
  will be signaled.

  IM*D -> N:

  If a new row is added during the transaction (and possibly modified
  after its initial insertion) but it is deleted before the end of the
  transaction, nothing will be signaled.

  IM* -> I:

  If a new row is added during the transaction and modified after its
  initial insertion, only the addition will be signaled.

  M*DI -> M:

  If the row existed before the transaction started and it is deleted,
  then re-inserted, only a modification will be signaled. Note that
  this case is only possible if the table is using the row's primary
  key for FTS row ids, since those can be re-inserted by the user,
  which is not true for InnoDB generated row ids.

  It is easily seen that the above rules decompose such that we do not
  need to store the row's entire history of events. Instead, we can
  store just one state for the row and update that when new events
  arrive. Then we can implement the above rules as a two-dimensional
  look-up table, and get checking of invalid combinations "for free"
  in the process. */

  /* The lookup table for transforming states. old_state is the
  Y-axis, event is the X-axis. */
  static const fts_row_state table[4][4] = {
      /*    I            M            D            N */
      /* I */ {FTS_INVALID, FTS_INSERT, FTS_NOTHING, FTS_INVALID},
      /* M */ {FTS_INVALID, FTS_MODIFY, FTS_DELETE, FTS_INVALID},
      /* D */ {FTS_MODIFY, FTS_INVALID, FTS_INVALID, FTS_INVALID},
      /* N */ {FTS_INVALID, FTS_INVALID, FTS_INVALID, FTS_INVALID}};

  fts_row_state result;

  ut_a(old_state < FTS_INVALID);
  ut_a(event < FTS_INVALID);

  result = table[(int)old_state][(int)event];
  ut_a(result != FTS_INVALID);

  return (result);
}

/** Create a savepoint instance.
 @return savepoint instance */
static fts_savepoint_t *fts_savepoint_create(
    ib_vector_t *savepoints, /*!< out: InnoDB transaction */
    const char *name,        /*!< in: savepoint name */
    mem_heap_t *heap)        /*!< in: heap */
{
  fts_savepoint_t *savepoint;

  savepoint =
      static_cast<fts_savepoint_t *>(ib_vector_push(savepoints, nullptr));

  memset(savepoint, 0x0, sizeof(*savepoint));

  if (name) {
    savepoint->name = mem_heap_strdup(heap, name);
  }

  savepoint->tables = rbt_create(sizeof(fts_trx_table_t *), fts_trx_table_cmp);

  return (savepoint);
}

/** Create an FTS trx.
@param[in,out]	trx	InnoDB Transaction
@return FTS transaction. */
fts_trx_t *fts_trx_create(trx_t *trx) {
  fts_trx_t *ftt;
  ib_alloc_t *heap_alloc;
  mem_heap_t *heap = mem_heap_create(1024);

  ut_a(trx->fts_trx == nullptr);

  ftt = static_cast<fts_trx_t *>(mem_heap_alloc(heap, sizeof(fts_trx_t)));
  ftt->trx = trx;
  ftt->heap = heap;

  heap_alloc = ib_heap_allocator_create(heap);

  ftt->savepoints = static_cast<ib_vector_t *>(
      ib_vector_create(heap_alloc, sizeof(fts_savepoint_t), 4));

  ftt->last_stmt = static_cast<ib_vector_t *>(
      ib_vector_create(heap_alloc, sizeof(fts_savepoint_t), 4));

  /* Default instance has no name and no heap. */
  fts_savepoint_create(ftt->savepoints, nullptr, nullptr);
  fts_savepoint_create(ftt->last_stmt, nullptr, nullptr);

  /* Copy savepoints that already set before. */
  for (auto savep : trx->trx_savepoints) {
    fts_savepoint_take(trx, ftt, savep->name);
  }

  return (ftt);
}

/** Create an FTS trx table.
 @return FTS trx table */
static fts_trx_table_t *fts_trx_table_create(
    fts_trx_t *fts_trx,  /*!< in: FTS trx */
    dict_table_t *table) /*!< in: table */
{
  fts_trx_table_t *ftt;

  ftt = static_cast<fts_trx_table_t *>(
      mem_heap_alloc(fts_trx->heap, sizeof(*ftt)));

  if (ftt != nullptr) memset(ftt, 0x0, sizeof(*ftt));

  ftt->table = table;
  ftt->fts_trx = fts_trx;

  ftt->rows = rbt_create(sizeof(fts_trx_row_t), fts_trx_row_doc_id_cmp);

  return (ftt);
}

/** Clone an FTS trx table.
 @return FTS trx table */
static fts_trx_table_t *fts_trx_table_clone(
    const fts_trx_table_t *ftt_src) /*!< in: FTS trx */
{
  fts_trx_table_t *ftt;

  ftt = static_cast<fts_trx_table_t *>(
      mem_heap_alloc(ftt_src->fts_trx->heap, sizeof(*ftt)));

  memset(ftt, 0x0, sizeof(*ftt));

  ftt->table = ftt_src->table;
  ftt->fts_trx = ftt_src->fts_trx;

  ftt->rows = rbt_create(sizeof(fts_trx_row_t), fts_trx_row_doc_id_cmp);

  /* Copy the rb tree values to the new savepoint. */
  rbt_merge_uniq(ftt->rows, ftt_src->rows);

  /* These are only added on commit. At this stage we only have
  the updated row state. */
  ut_a(ftt_src->added_doc_ids == nullptr);

  return (ftt);
}

/** Initialize the FTS trx instance.
 @return FTS trx instance */
static fts_trx_table_t *fts_trx_init(
    trx_t *trx,              /*!< in: transaction */
    dict_table_t *table,     /*!< in: FTS table instance */
    ib_vector_t *savepoints) /*!< in: Savepoints */
{
  fts_trx_table_t *ftt;
  ib_rbt_bound_t parent;
  ib_rbt_t *tables;
  fts_savepoint_t *savepoint;

  savepoint = static_cast<fts_savepoint_t *>(ib_vector_last(savepoints));

  tables = savepoint->tables;
  rbt_search_cmp(tables, &parent, &table->id, fts_trx_table_id_cmp, nullptr);

  if (parent.result == 0) {
    fts_trx_table_t **fttp;

    fttp = rbt_value(fts_trx_table_t *, parent.last);
    ftt = *fttp;
  } else {
    ftt = fts_trx_table_create(trx->fts_trx, table);
    rbt_add_node(tables, &parent, &ftt);
  }

  ut_a(ftt->table == table);

  return (ftt);
}

/** Notify the FTS system about an operation on an FTS-indexed table. */
static void fts_trx_table_add_op(
    fts_trx_table_t *ftt,     /*!< in: FTS trx table */
    doc_id_t doc_id,          /*!< in: doc id */
    fts_row_state state,      /*!< in: state of the row */
    ib_vector_t *fts_indexes) /*!< in: FTS indexes affected */
{
  ib_rbt_t *rows;
  ib_rbt_bound_t parent;

  rows = ftt->rows;
  rbt_search(rows, &parent, &doc_id);

  /* Row id found, update state, and if new state is FTS_NOTHING,
  we delete the row from our tree. */
  if (parent.result == 0) {
    fts_trx_row_t *row = rbt_value(fts_trx_row_t, parent.last);

    row->state = fts_trx_row_get_new_state(row->state, state);

    if (row->state == FTS_NOTHING) {
      if (row->fts_indexes) {
        ib_vector_free(row->fts_indexes);
      }

      ut_free(rbt_remove_node(rows, parent.last));
      row = nullptr;
    } else if (row->fts_indexes != nullptr) {
      ib_vector_free(row->fts_indexes);
      row->fts_indexes = fts_indexes;
    }

  } else { /* Row-id not found, create a new one. */
    fts_trx_row_t row;

    row.doc_id = doc_id;
    row.state = state;
    row.fts_indexes = fts_indexes;

    rbt_add_node(rows, &parent, &row);
  }
}

/** Notify the FTS system about an operation on an FTS-indexed table.
@param[in] trx Innodb transaction
@param[in] table Table
@param[in] doc_id Doc id
@param[in] state State of the row
@param[in] fts_indexes Fts indexes affected (null=all) */
void fts_trx_add_op(trx_t *trx, dict_table_t *table, doc_id_t doc_id,
                    fts_row_state state, ib_vector_t *fts_indexes) {
  fts_trx_table_t *tran_ftt;
  fts_trx_table_t *stmt_ftt;

  if (!trx->fts_trx) {
    trx->fts_trx = fts_trx_create(trx);
  }

  tran_ftt = fts_trx_init(trx, table, trx->fts_trx->savepoints);
  stmt_ftt = fts_trx_init(trx, table, trx->fts_trx->last_stmt);

  fts_trx_table_add_op(tran_ftt, doc_id, state, fts_indexes);
  fts_trx_table_add_op(stmt_ftt, doc_id, state, fts_indexes);
}

/** Fetch callback that converts a textual document id to a binary value and
 stores it in the given place.
 @return always returns NULL */
static ibool fts_fetch_store_doc_id(void *row,      /*!< in: sel_node_t* */
                                    void *user_arg) /*!< in: doc_id_t* to store
                                                    doc_id in */
{
  int n_parsed;
  sel_node_t *node = static_cast<sel_node_t *>(row);
  doc_id_t *doc_id = static_cast<doc_id_t *>(user_arg);
  dfield_t *dfield = que_node_get_val(node->select_list);
  dtype_t *type = dfield_get_type(dfield);
  ulint len = dfield_get_len(dfield);

  char buf[32];

  ut_a(dtype_get_mtype(type) == DATA_VARCHAR);
  ut_a(len > 0 && len < sizeof(buf));

  memcpy(buf, dfield_get_data(dfield), len);
  buf[len] = '\0';

  n_parsed = sscanf(buf, FTS_DOC_ID_FORMAT, doc_id);
  ut_a(n_parsed == 1);

  return (FALSE);
}

#ifdef FTS_CACHE_SIZE_DEBUG
/** Get the max cache size in bytes. If there is an error reading the
 value we simply print an error message here and return the default
 value to the caller.
 @return max cache size in bytes */
static ulint fts_get_max_cache_size(
    trx_t *trx,             /*!< in: transaction */
    fts_table_t *fts_table) /*!< in: table instance */
{
  dberr_t error;
  fts_string_t value;
  ulint cache_size_in_mb;

  /* Set to the default value. */
  cache_size_in_mb = FTS_CACHE_SIZE_LOWER_LIMIT_IN_MB;

  /* We set the length of value to the max bytes it can hold. This
  information is used by the callback that reads the value. */
  value.f_n_char = 0;
  value.f_len = FTS_MAX_CONFIG_VALUE_LEN;
  value.f_str = ut_malloc_nokey(value.f_len + 1);

  error =
      fts_config_get_value(trx, fts_table, FTS_MAX_CACHE_SIZE_IN_MB, &value);

  if (error == DB_SUCCESS) {
    value.f_str[value.f_len] = 0;
    cache_size_in_mb = strtoul((char *)value.f_str, NULL, 10);

    if (cache_size_in_mb > FTS_CACHE_SIZE_UPPER_LIMIT_IN_MB) {
      ib::warn(ER_IB_MSG_468)
          << "FTS max cache size (" << cache_size_in_mb
          << ") out of range."
             " Minimum value is "
          << FTS_CACHE_SIZE_LOWER_LIMIT_IN_MB << "MB and the maximum value is "
          << FTS_CACHE_SIZE_UPPER_LIMIT_IN_MB
          << "MB, setting cache size to upper limit";

      cache_size_in_mb = FTS_CACHE_SIZE_UPPER_LIMIT_IN_MB;

    } else if (cache_size_in_mb < FTS_CACHE_SIZE_LOWER_LIMIT_IN_MB) {
      ib::warn(ER_IB_MSG_469)
          << "FTS max cache size (" << cache_size_in_mb
          << ") out of range."
             " Minimum value is "
          << FTS_CACHE_SIZE_LOWER_LIMIT_IN_MB << "MB and the maximum value is"
          << FTS_CACHE_SIZE_UPPER_LIMIT_IN_MB
          << "MB, setting cache size to lower limit";

      cache_size_in_mb = FTS_CACHE_SIZE_LOWER_LIMIT_IN_MB;
    }
  } else {
    ib::error(ER_IB_MSG_470) << "(" << ut_strerr(error)
                             << ") reading max"
                                " cache config value from config table";
  }

  ut_free(value.f_str);

  return (cache_size_in_mb * 1024 * 1024);
}
#endif

/** Update the next and last Doc ID in the CONFIG table to be the input
 "doc_id" value (+ 1). We would do so after each FTS index build or
 table truncate */
void fts_update_next_doc_id(
    trx_t *trx,                /*!< in/out: transaction */
    const dict_table_t *table, /*!< in: table */
    const char *table_name,    /*!< in: table name, or NULL */
    doc_id_t doc_id)           /*!< in: DOC ID to set */
{
  table->fts->cache->synced_doc_id = doc_id;
  table->fts->cache->next_doc_id = doc_id + 1;

  table->fts->cache->first_doc_id = table->fts->cache->next_doc_id;

  fts_update_sync_doc_id(table, table_name, table->fts->cache->synced_doc_id,
                         trx);
}

/** Get the next available document id.
 @return DB_SUCCESS if OK */
dberr_t fts_get_next_doc_id(const dict_table_t *table, /*!< in: table */
                            doc_id_t *doc_id) /*!< out: new document id */
{
  fts_cache_t *cache = table->fts->cache;

  /* If the Doc ID system has not yet been initialized, we
  will consult the CONFIG table and user table to re-establish
  the initial value of the Doc ID */
  if (cache->first_doc_id == FTS_NULL_DOC_ID) {
    fts_init_doc_id(table);
  }

  if (!DICT_TF2_FLAG_IS_SET(table, DICT_TF2_FTS_HAS_DOC_ID)) {
    *doc_id = FTS_NULL_DOC_ID;
    return (DB_SUCCESS);
  }

  mutex_enter(&cache->doc_id_lock);
  *doc_id = ++cache->next_doc_id;
  mutex_exit(&cache->doc_id_lock);

  return (DB_SUCCESS);
}

/** This function fetch the Doc ID from CONFIG table, and compare with
 the Doc ID supplied. And store the larger one to the CONFIG table.
 @return DB_SUCCESS if OK */
static dberr_t fts_cmp_set_sync_doc_id(
    const dict_table_t *table, /*!< in: table */
    doc_id_t doc_id_cmp,       /*!< in: Doc ID to compare */
    ibool read_only,           /*!< in: TRUE if read the
                               synced_doc_id only */
    doc_id_t *doc_id)          /*!< out: larger document id
                               after comparing "doc_id_cmp"
                               to the one stored in CONFIG
                               table */
{
  trx_t *trx;
  pars_info_t *info;
  dberr_t error;
  fts_table_t fts_table;
  que_t *graph = nullptr;
  fts_cache_t *cache = table->fts->cache;
  char table_name[MAX_FULL_NAME_LEN];
retry:
  ut_a(table->fts->doc_col != ULINT_UNDEFINED);

  fts_table.suffix = FTS_SUFFIX_CONFIG;
  fts_table.table_id = table->id;
  fts_table.type = FTS_COMMON_TABLE;
  fts_table.table = table;

  fts_table.parent = table->name.m_name;

  trx = trx_allocate_for_background();

  trx->op_info = "update the next FTS document id";

  info = pars_info_create();

  pars_info_bind_function(info, "my_func", fts_fetch_store_doc_id, doc_id);

  fts_get_table_name(&fts_table, table_name);
  pars_info_bind_id(info, true, "config_table", table_name);

  graph = fts_parse_sql(&fts_table, info,
                        "DECLARE FUNCTION my_func;\n"
                        "DECLARE CURSOR c IS SELECT value FROM $config_table"
                        " WHERE key = 'synced_doc_id' FOR UPDATE;\n"
                        "BEGIN\n"
                        ""
                        "OPEN c;\n"
                        "WHILE 1 = 1 LOOP\n"
                        "  FETCH c INTO my_func();\n"
                        "  IF c % NOTFOUND THEN\n"
                        "    EXIT;\n"
                        "  END IF;\n"
                        "END LOOP;\n"
                        "CLOSE c;");

  *doc_id = 0;

  error = fts_eval_sql(trx, graph);

  que_graph_free(graph);

  // FIXME: We need to retry deadlock errors
  if (error != DB_SUCCESS) {
    goto func_exit;
  }

  if (read_only) {
    goto func_exit;
  }

  if (doc_id_cmp == 0 && *doc_id) {
    cache->synced_doc_id = *doc_id - 1;
  } else {
    cache->synced_doc_id = ut_max(doc_id_cmp, *doc_id);
  }

  mutex_enter(&cache->doc_id_lock);
  /* For each sync operation, we will add next_doc_id by 1,
  so to mark a sync operation */
  if (cache->next_doc_id < cache->synced_doc_id + 1) {
    cache->next_doc_id = cache->synced_doc_id + 1;
  }
  mutex_exit(&cache->doc_id_lock);

  if (doc_id_cmp > *doc_id) {
    error = fts_update_sync_doc_id(table, table->name.m_name,
                                   cache->synced_doc_id, trx);
  }

  *doc_id = cache->next_doc_id;

func_exit:

  if (error == DB_SUCCESS) {
    fts_sql_commit(trx);
  } else {
    *doc_id = 0;

    ib::error(ER_IB_MSG_471) << "(" << ut_strerr(error)
                             << ") while getting"
                                " next doc id.";
    fts_sql_rollback(trx);

    if (error == DB_DEADLOCK) {
      std::this_thread::sleep_for(
          std::chrono::milliseconds(FTS_DEADLOCK_RETRY_WAIT_MS));
      goto retry;
    }
  }

  trx_free_for_background(trx);

  return (error);
}

/** Update the last document id. This function could create a new
 transaction to update the last document id.
 @return DB_SUCCESS if OK */
static dberr_t fts_update_sync_doc_id(
    const dict_table_t *table, /*!< in: table */
    const char *table_name,    /*!< in: table name, or NULL */
    doc_id_t doc_id,           /*!< in: last document id */
    trx_t *trx)                /*!< in: update trx, or NULL */
{
  byte id[FTS_MAX_ID_LEN];
  pars_info_t *info;
  fts_table_t fts_table;
  ulint id_len;
  que_t *graph = nullptr;
  dberr_t error;
  ibool local_trx = FALSE;
  fts_cache_t *cache = table->fts->cache;
  char fts_name[MAX_FULL_NAME_LEN];

  fts_table.suffix = FTS_SUFFIX_CONFIG;
  fts_table.table_id = table->id;
  fts_table.type = FTS_COMMON_TABLE;
  fts_table.table = table;
  if (table_name) {
    fts_table.parent = table_name;
  } else {
    fts_table.parent = table->name.m_name;
  }

  if (!trx) {
    trx = trx_allocate_for_background();

    trx->op_info = "setting last FTS document id";
    local_trx = TRUE;
  }

  info = pars_info_create();

  id_len = snprintf((char *)id, sizeof(id), FTS_DOC_ID_FORMAT, doc_id + 1);

  pars_info_bind_varchar_literal(info, "doc_id", id, id_len);

  fts_get_table_name(&fts_table, fts_name);
  pars_info_bind_id(info, true, "table_name", fts_name);

  graph = fts_parse_sql(&fts_table, info,
                        "BEGIN"
                        " UPDATE $table_name SET value = :doc_id"
                        " WHERE key = 'synced_doc_id';");

  error = fts_eval_sql(trx, graph);

  que_graph_free(graph);

  if (local_trx) {
    if (error == DB_SUCCESS) {
      fts_sql_commit(trx);
      cache->synced_doc_id = doc_id;
    } else {
      ib::error(ER_IB_MSG_472) << "(" << ut_strerr(error)
                               << ") while"
                                  " updating last doc id.";

      fts_sql_rollback(trx);
    }
    trx_free_for_background(trx);
  }

  return (error);
}

/** Create a new fts_doc_ids_t.
 @return new fts_doc_ids_t */
fts_doc_ids_t *fts_doc_ids_create(void) {
  fts_doc_ids_t *fts_doc_ids;
  mem_heap_t *heap = mem_heap_create(512);

  fts_doc_ids =
      static_cast<fts_doc_ids_t *>(mem_heap_alloc(heap, sizeof(*fts_doc_ids)));

  fts_doc_ids->self_heap = ib_heap_allocator_create(heap);

  fts_doc_ids->doc_ids = static_cast<ib_vector_t *>(
      ib_vector_create(fts_doc_ids->self_heap, sizeof(fts_update_t), 32));

  return (fts_doc_ids);
}

/** Free a fts_doc_ids_t. */
void fts_doc_ids_free(fts_doc_ids_t *fts_doc_ids) {
  mem_heap_t *heap = static_cast<mem_heap_t *>(fts_doc_ids->self_heap->arg);

  memset(fts_doc_ids, 0, sizeof(*fts_doc_ids));

  mem_heap_free(heap);
}

/** Do commit-phase steps necessary for the insertion of a new row.
@param[in]	ftt	FTS transaction table
@param[in]	row	row to be inserted in index
*/
static void fts_add(fts_trx_table_t *ftt, fts_trx_row_t *row) {
  dict_table_t *table = ftt->table;
  doc_id_t doc_id = row->doc_id;

  ut_a(row->state == FTS_INSERT || row->state == FTS_MODIFY);

  fts_add_doc_by_id(ftt, doc_id, row->fts_indexes);

  mutex_enter(&table->fts->cache->deleted_lock);
  ++table->fts->cache->added;
  mutex_exit(&table->fts->cache->deleted_lock);

  if (!DICT_TF2_FLAG_IS_SET(table, DICT_TF2_FTS_HAS_DOC_ID) &&
      doc_id >= table->fts->cache->next_doc_id) {
    table->fts->cache->next_doc_id = doc_id + 1;
  }
}

/** Do commit-phase steps necessary for the deletion of a row.
 @return DB_SUCCESS or error code */
static MY_ATTRIBUTE((warn_unused_result)) dberr_t
    fts_delete(fts_trx_table_t *ftt, /*!< in: FTS trx table */
               fts_trx_row_t *row)   /*!< in: row */
{
  que_t *graph;
  fts_table_t fts_table;
  dberr_t error = DB_SUCCESS;
  doc_id_t write_doc_id;
  dict_table_t *table = ftt->table;
  doc_id_t doc_id = row->doc_id;
  trx_t *trx = ftt->fts_trx->trx;
  pars_info_t *info = pars_info_create();
  fts_cache_t *cache = table->fts->cache;

  /* we do not index Documents whose Doc ID value is 0 */
  if (doc_id == FTS_NULL_DOC_ID) {
    ut_ad(!DICT_TF2_FLAG_IS_SET(table, DICT_TF2_FTS_HAS_DOC_ID));
    return (error);
  }

  ut_a(row->state == FTS_DELETE || row->state == FTS_MODIFY);

  FTS_INIT_FTS_TABLE(&fts_table, FTS_SUFFIX_DELETED, FTS_COMMON_TABLE, table);

  /* Convert to "storage" byte order. */
  fts_write_doc_id((byte *)&write_doc_id, doc_id);
  fts_bind_doc_id(info, "doc_id", &write_doc_id);

  /* It is possible we update a record that has not yet been sync-ed
  into cache from last crash (delete Doc will not initialize the
  sync). Avoid any added counter accounting until the FTS cache
  is re-established and sync-ed */
  if (table->fts->fts_status & ADDED_TABLE_SYNCED &&
      doc_id > cache->synced_doc_id) {
    mutex_enter(&table->fts->cache->deleted_lock);

    /* The Doc ID could belong to those left in
    ADDED table from last crash. So need to check
    if it is less than first_doc_id when we initialize
    the Doc ID system after reboot */
    if (doc_id >= table->fts->cache->first_doc_id &&
        table->fts->cache->added > 0) {
      --table->fts->cache->added;
    }

    mutex_exit(&table->fts->cache->deleted_lock);

    /* Only if the row was really deleted. */
    ut_a(row->state == FTS_DELETE || row->state == FTS_MODIFY);
  }

  /* Note the deleted document for OPTIMIZE to purge. */
  if (error == DB_SUCCESS) {
    char table_name[MAX_FULL_NAME_LEN];

    trx->op_info = "adding doc id to FTS DELETED";

    info->graph_owns_us = TRUE;

    fts_table.suffix = FTS_SUFFIX_DELETED;

    fts_get_table_name(&fts_table, table_name);
    pars_info_bind_id(info, true, "deleted", table_name);

    graph = fts_parse_sql(&fts_table, info,
                          "BEGIN INSERT INTO $deleted VALUES (:doc_id);");

    error = fts_eval_sql(trx, graph);

    fts_que_graph_free(graph);
  } else {
    pars_info_free(info);
  }

  /* Increment the total deleted count, this is used to calculate the
  number of documents indexed. */
  if (error == DB_SUCCESS) {
    mutex_enter(&table->fts->cache->deleted_lock);

    ++table->fts->cache->deleted;

    mutex_exit(&table->fts->cache->deleted_lock);
  }

  return (error);
}

/** Do commit-phase steps necessary for the modification of a row.
 @return DB_SUCCESS or error code */
static MY_ATTRIBUTE((warn_unused_result)) dberr_t
    fts_modify(fts_trx_table_t *ftt, /*!< in: FTS trx table */
               fts_trx_row_t *row)   /*!< in: row */
{
  dberr_t error;

  ut_a(row->state == FTS_MODIFY);

  error = fts_delete(ftt, row);

  if (error == DB_SUCCESS) {
    fts_add(ftt, row);
  }

  return (error);
}

/** Create a new document id.
@param[in]      table  Row is of this table.
@param[in,out]  row    Add doc id value to this row. This is the current row
that is being inserted.
@param[in]      heap
@return DB_SUCCESS if all went well else error */
dberr_t fts_create_doc_id(dict_table_t *table, dtuple_t *row,
                          mem_heap_t *heap) {
  doc_id_t doc_id;
  dberr_t error = DB_SUCCESS;

  ut_a(table->fts->doc_col != ULINT_UNDEFINED);

  if (!DICT_TF2_FLAG_IS_SET(table, DICT_TF2_FTS_HAS_DOC_ID)) {
    if (table->fts->cache->first_doc_id == FTS_NULL_DOC_ID) {
      error = fts_get_next_doc_id(table, &doc_id);
    }
    return (error);
  }

  error = fts_get_next_doc_id(table, &doc_id);

  if (error == DB_SUCCESS) {
    dfield_t *dfield;
    doc_id_t *write_doc_id;

    ut_a(doc_id > 0);

    dfield = dtuple_get_nth_field(row, table->fts->doc_col);
    write_doc_id =
        static_cast<doc_id_t *>(mem_heap_alloc(heap, sizeof(*write_doc_id)));

    ut_a(doc_id != FTS_NULL_DOC_ID);
    ut_a(sizeof(doc_id) == dfield->type.len);
    fts_write_doc_id((byte *)write_doc_id, doc_id);

    dfield_set_data(dfield, write_doc_id, sizeof(*write_doc_id));
  }

  return (error);
}

/** The given transaction is about to be committed; do whatever is necessary
 from the FTS system's POV.
 @return DB_SUCCESS or error code */
static MY_ATTRIBUTE((warn_unused_result)) dberr_t
    fts_commit_table(fts_trx_table_t *ftt) /*!< in: FTS table to commit*/
{
  const ib_rbt_node_t *node;
  ib_rbt_t *rows;
  dberr_t error = DB_SUCCESS;
  fts_cache_t *cache = ftt->table->fts->cache;
  trx_t *trx = trx_allocate_for_background();

  rows = ftt->rows;

  ftt->fts_trx->trx = trx;

  if (cache->get_docs == nullptr) {
    rw_lock_x_lock(&cache->init_lock);
    if (cache->get_docs == nullptr) {
      cache->get_docs = fts_get_docs_create(cache);
    }
    rw_lock_x_unlock(&cache->init_lock);
  }

  for (node = rbt_first(rows); node != nullptr && error == DB_SUCCESS;
       node = rbt_next(rows, node)) {
    fts_trx_row_t *row = rbt_value(fts_trx_row_t, node);

    switch (row->state) {
      case FTS_INSERT:
        fts_add(ftt, row);
        break;

      case FTS_MODIFY:
        error = fts_modify(ftt, row);
        break;

      case FTS_DELETE:
        error = fts_delete(ftt, row);
        break;

      default:
        ut_error;
    }
  }

  fts_sql_commit(trx);

  trx_free_for_background(trx);

  return (error);
}

/** The given transaction is about to be committed; do whatever is necessary
 from the FTS system's POV.
 @return DB_SUCCESS or error code */
dberr_t fts_commit(trx_t *trx) /*!< in: transaction */
{
  const ib_rbt_node_t *node;
  dberr_t error;
  ib_rbt_t *tables;
  fts_savepoint_t *savepoint;

  savepoint =
      static_cast<fts_savepoint_t *>(ib_vector_last(trx->fts_trx->savepoints));
  tables = savepoint->tables;

  for (node = rbt_first(tables), error = DB_SUCCESS;
       node != nullptr && error == DB_SUCCESS; node = rbt_next(tables, node)) {
    fts_trx_table_t **ftt;

    ftt = rbt_value(fts_trx_table_t *, node);

    error = fts_commit_table(*ftt);
  }

  return (error);
}

/** Initialize a document. */
void fts_doc_init(fts_doc_t *doc) /*!< in: doc to initialize */
{
  mem_heap_t *heap = mem_heap_create(32);

  memset(doc, 0, sizeof(*doc));

  doc->self_heap = ib_heap_allocator_create(heap);
}

/** Free document. */
void fts_doc_free(fts_doc_t *doc) /*!< in: document */
{
  mem_heap_t *heap = static_cast<mem_heap_t *>(doc->self_heap->arg);

  if (doc->tokens) {
    rbt_free(doc->tokens);
  }

  ut_d(memset(doc, 0, sizeof(*doc)));

  mem_heap_free(heap);
}

/** Callback function for fetch that stores the text of an FTS document,
 converting each column to UTF-16.
 @return always false */
ibool fts_query_expansion_fetch_doc(void *row,      /*!< in: sel_node_t* */
                                    void *user_arg) /*!< in: fts_doc_t* */
{
  que_node_t *exp;
  sel_node_t *node = static_cast<sel_node_t *>(row);
  fts_doc_t *result_doc = static_cast<fts_doc_t *>(user_arg);
  dfield_t *dfield;
  ulint len;
  ulint doc_len;
  fts_doc_t doc;
  CHARSET_INFO *doc_charset = nullptr;
  ulint field_no = 0;

  len = 0;

  fts_doc_init(&doc);
  doc.found = TRUE;

  exp = node->select_list;
  doc_len = 0;

  doc_charset = result_doc->charset;

  /* Copy each indexed column content into doc->text.f_str */
  while (exp) {
    dfield = que_node_get_val(exp);
    len = dfield_get_len(dfield);

    /* NULL column */
    if (len == UNIV_SQL_NULL) {
      exp = que_node_get_next(exp);
      continue;
    }

    if (!doc_charset) {
      doc_charset = fts_get_charset(dfield->type.prtype);
    }

    doc.charset = doc_charset;
    doc.is_ngram = result_doc->is_ngram;

    if (dfield_is_ext(dfield)) {
      /* We ignore columns that are stored externally, this
      could result in too many words to search */
      exp = que_node_get_next(exp);
      continue;
    } else {
      doc.text.f_n_char = 0;

      doc.text.f_str = static_cast<byte *>(dfield_get_data(dfield));

      doc.text.f_len = len;
    }

    if (field_no == 0) {
      fts_tokenize_document(&doc, result_doc, result_doc->parser);
    } else {
      fts_tokenize_document_next(&doc, doc_len, result_doc, result_doc->parser);
    }

    exp = que_node_get_next(exp);

    doc_len += (exp) ? len + 1 : len;

    field_no++;
  }

  ut_ad(doc_charset);

  if (!result_doc->charset) {
    result_doc->charset = doc_charset;
  }

  fts_doc_free(&doc);

  return (FALSE);
}

/** fetch and tokenize the document. */
static void fts_fetch_doc_from_rec(
    trx_t *trx,                /*!< in: current transaction */
    fts_get_doc_t *get_doc,    /*!< in: FTS index's get_doc struct */
    dict_index_t *clust_index, /*!< in: cluster index */
    btr_pcur_t *pcur,          /*!< in: cursor whose position
                               has been stored */
    ulint *offsets,            /*!< in: offsets */
    fts_doc_t *doc)            /*!< out: fts doc to hold parsed
                               documents */
{
  dict_index_t *index;
  dict_table_t *table;
  const rec_t *clust_rec;
  ulint num_field;
  const dict_field_t *ifield;
  const dict_col_t *col;
  uint16_t clust_pos;
  ulint i;
  ulint doc_len = 0;
  ulint processed_doc = 0;
  st_mysql_ftparser *parser;

  if (!get_doc) {
    return;
  }

  index = get_doc->index_cache->index;
  table = get_doc->index_cache->index->table;
  parser = get_doc->index_cache->index->parser;

  clust_rec = btr_pcur_get_rec(pcur);

  num_field = dict_index_get_n_fields(index);

  for (i = 0; i < num_field; i++) {
    ifield = index->get_field(i);
    col = ifield->col;
    clust_pos = static_cast<uint16_t>(dict_col_get_clust_pos(col, clust_index));

    if (!get_doc->index_cache->charset) {
      get_doc->index_cache->charset = fts_get_charset(ifield->col->prtype);
    }

    if (rec_offs_nth_extern(offsets, clust_pos)) {
      doc->text.f_str = lob::btr_rec_copy_externally_stored_field(
          nullptr, clust_index, clust_rec, offsets, dict_table_page_size(table),
          clust_pos, &doc->text.f_len, nullptr, false,
          static_cast<mem_heap_t *>(doc->self_heap->arg));
    } else {
      doc->text.f_str = const_cast<byte *>(rec_get_nth_field_instant(
          clust_rec, offsets, clust_pos, clust_index, &doc->text.f_len));
    }

    doc->found = TRUE;
    doc->charset = get_doc->index_cache->charset;
    doc->is_ngram = index->is_ngram;

    /* Null Field */
    if (doc->text.f_len == UNIV_SQL_NULL || doc->text.f_len == 0) {
      continue;
    }

    if (processed_doc == 0) {
      fts_tokenize_document(doc, nullptr, parser);
    } else {
      fts_tokenize_document_next(doc, doc_len, nullptr, parser);
    }

    processed_doc++;
    doc_len += doc->text.f_len + 1;
  }
}

/** Fetch the data from tuple and tokenize the document.
@param[in]	get_doc	FTS index's get_doc struct
@param[in]	tuple	tuple should be arranged in table schema order
@param[out]	doc	fts doc to hold parsed documents. */
static void fts_fetch_doc_from_tuple(fts_get_doc_t *get_doc,
                                     const dtuple_t *tuple, fts_doc_t *doc) {
  dict_index_t *index;
  st_mysql_ftparser *parser;
  ulint doc_len = 0;
  ulint processed_doc = 0;
  ulint num_field;

  if (get_doc == nullptr) {
    return;
  }

  index = get_doc->index_cache->index;
  parser = get_doc->index_cache->index->parser;
  num_field = dict_index_get_n_fields(index);

  for (ulint i = 0; i < num_field; i++) {
    const dict_field_t *ifield;
    const dict_col_t *col;
    ulint pos;
    dfield_t *field;

    ifield = index->get_field(i);
    col = ifield->col;
    pos = dict_col_get_no(col);
    field = dtuple_get_nth_field(tuple, pos);

    if (!get_doc->index_cache->charset) {
      get_doc->index_cache->charset = fts_get_charset(ifield->col->prtype);
    }

    ut_ad(!dfield_is_ext(field));

    doc->text.f_str = (byte *)dfield_get_data(field);
    doc->text.f_len = dfield_get_len(field);
    doc->found = TRUE;
    doc->charset = get_doc->index_cache->charset;
    doc->is_ngram = index->is_ngram;

    /* field data is NULL. */
    if (doc->text.f_len == UNIV_SQL_NULL || doc->text.f_len == 0) {
      continue;
    }

    if (processed_doc == 0) {
      fts_tokenize_document(doc, nullptr, parser);
    } else {
      fts_tokenize_document_next(doc, doc_len, nullptr, parser);
    }

    processed_doc++;
    doc_len += doc->text.f_len + 1;
  }
}

/** Fetch the document from tuple, tokenize the text data and
insert the text data into fts auxiliary table and
its cache. Moreover this tuple fields doesn't contain any information
about externally stored field. This tuple contains data directly
converted from mysql.
@param[in]	ftt	FTS transaction table
@param[in]	doc_id	doc id
@param[in]	tuple	tuple from where data can be retrieved
                        and tuple should be arranged in table
                        schema order. */
void fts_add_doc_from_tuple(fts_trx_table_t *ftt, doc_id_t doc_id,
                            const dtuple_t *tuple) {
  mtr_t mtr;
  fts_cache_t *cache = ftt->table->fts->cache;

  ut_ad(cache->get_docs);

  if (!(ftt->table->fts->fts_status & ADDED_TABLE_SYNCED)) {
    fts_init_index(ftt->table, FALSE);
  }

  mtr_start(&mtr);

  ulint num_idx = ib_vector_size(cache->get_docs);

  for (ulint i = 0; i < num_idx; ++i) {
    fts_doc_t doc;
    dict_table_t *table;
    fts_get_doc_t *get_doc;

    get_doc = static_cast<fts_get_doc_t *>(ib_vector_get(cache->get_docs, i));
    table = get_doc->index_cache->index->table;

    fts_doc_init(&doc);
    fts_fetch_doc_from_tuple(get_doc, tuple, &doc);

    if (doc.found) {
      mtr_commit(&mtr);
      rw_lock_x_lock(&table->fts->cache->lock);

      if (table->fts->cache->stopword_info.status & STOPWORD_NOT_INIT) {
        fts_load_stopword(table, nullptr, nullptr, nullptr, TRUE, TRUE);
      }

      fts_cache_add_doc(table->fts->cache, get_doc->index_cache, doc_id,
                        doc.tokens);

      rw_lock_x_unlock(&table->fts->cache->lock);

      if (cache->total_size > fts_max_cache_size / 5 || fts_need_sync) {
        fts_sync(cache->sync, true, false, false);
      }

      mtr_start(&mtr);
    }

    fts_doc_free(&doc);
  }

  mtr_commit(&mtr);
}

/** Fetch the document just inserted right before we commit
the transaction, and tokenize the inserted text data
and insert into FTS auxiliary table and its cache.
@param[in]	ftt		FTS transaction table
@param[in]	doc_id		doc id
@param[in]	fts_indexes	affected FTS indexes
@return true if successful */
static ulint fts_add_doc_by_id(fts_trx_table_t *ftt, doc_id_t doc_id,
                               ib_vector_t *fts_indexes
                                   MY_ATTRIBUTE((unused))) {
  mtr_t mtr;
  mem_heap_t *heap;
  btr_pcur_t pcur;
  dict_table_t *table;
  dtuple_t *tuple;
  dfield_t *dfield;
  fts_get_doc_t *get_doc;
  doc_id_t temp_doc_id;
  dict_index_t *clust_index;
  dict_index_t *fts_id_index;
  ibool is_id_cluster;
  fts_cache_t *cache = ftt->table->fts->cache;

  ut_ad(cache->get_docs);

  /* If Doc ID has been supplied by the user, then the table
  might not yet be sync-ed */

  if (!(ftt->table->fts->fts_status & ADDED_TABLE_SYNCED)) {
    fts_init_index(ftt->table, FALSE);
  }

  /* Get the first FTS index's get_doc */
  get_doc = static_cast<fts_get_doc_t *>(ib_vector_get(cache->get_docs, 0));
  ut_ad(get_doc);

  table = get_doc->index_cache->index->table;

  heap = mem_heap_create(512);

  clust_index = table->first_index();
  fts_id_index = table->fts_doc_id_index;

  /* Check whether the index on FTS_DOC_ID is cluster index */
  is_id_cluster = (clust_index == fts_id_index);

  mtr_start(&mtr);
  btr_pcur_init(&pcur);

  /* Search based on Doc ID. Here, we'll need to consider the case
  when there is no primary index on Doc ID */
  tuple = dtuple_create(heap, 1);
  dfield = dtuple_get_nth_field(tuple, 0);
  dfield->type.mtype = DATA_INT;
  dfield->type.prtype = DATA_NOT_NULL | DATA_UNSIGNED | DATA_BINARY_TYPE;

  mach_write_to_8((byte *)&temp_doc_id, doc_id);
  dfield_set_data(dfield, &temp_doc_id, sizeof(temp_doc_id));

  btr_pcur_open_with_no_init(fts_id_index, tuple, PAGE_CUR_LE, BTR_SEARCH_LEAF,
                             &pcur, 0, &mtr);

  /* If we have a match, add the data to doc structure */
  if (btr_pcur_get_low_match(&pcur) == 1) {
    const rec_t *rec;
    btr_pcur_t *doc_pcur;
    const rec_t *clust_rec;
    btr_pcur_t clust_pcur;
    ulint *offsets = nullptr;
    ulint num_idx = ib_vector_size(cache->get_docs);

    rec = btr_pcur_get_rec(&pcur);

    /* Doc could be deleted */
    if (page_rec_is_infimum(rec) ||
        rec_get_deleted_flag(rec, dict_table_is_comp(table))) {
      goto func_exit;
    }

    if (is_id_cluster) {
      clust_rec = rec;
      doc_pcur = &pcur;
    } else {
      dtuple_t *clust_ref;
      ulint n_fields;

      btr_pcur_init(&clust_pcur);
      n_fields = dict_index_get_n_unique(clust_index);

      clust_ref = dtuple_create(heap, n_fields);
      dict_index_copy_types(clust_ref, clust_index, n_fields);

      row_build_row_ref_in_tuple(clust_ref, rec, fts_id_index, nullptr,
                                 nullptr);

      btr_pcur_open_with_no_init(clust_index, clust_ref, PAGE_CUR_LE,
                                 BTR_SEARCH_LEAF, &clust_pcur, 0, &mtr);

      doc_pcur = &clust_pcur;
      clust_rec = btr_pcur_get_rec(&clust_pcur);
    }

    offsets = rec_get_offsets(clust_rec, clust_index, nullptr, ULINT_UNDEFINED,
                              &heap);

    for (ulint i = 0; i < num_idx; ++i) {
      fts_doc_t doc;
      dict_table_t *table;
      fts_get_doc_t *get_doc;

      get_doc = static_cast<fts_get_doc_t *>(ib_vector_get(cache->get_docs, i));

      table = get_doc->index_cache->index->table;

      fts_doc_init(&doc);

      fts_fetch_doc_from_rec(ftt->fts_trx->trx, get_doc, clust_index, doc_pcur,
                             offsets, &doc);

      if (doc.found) {
        ibool success MY_ATTRIBUTE((unused));

        btr_pcur_store_position(doc_pcur, &mtr);
        mtr_commit(&mtr);

        DEBUG_SYNC_C("fts_instrument_sync_cache_wait");
        rw_lock_x_lock(&table->fts->cache->lock);

        if (table->fts->cache->stopword_info.status & STOPWORD_NOT_INIT) {
          fts_load_stopword(table, nullptr, nullptr, nullptr, TRUE, TRUE);
        }

        fts_cache_add_doc(table->fts->cache, get_doc->index_cache, doc_id,
                          doc.tokens);

        bool need_sync = false;
        if ((cache->total_size > fts_max_cache_size / 10 || fts_need_sync) &&
            !cache->sync->in_progress) {
          need_sync = true;
        }

        rw_lock_x_unlock(&table->fts->cache->lock);

        DBUG_EXECUTE_IF("fts_instrument_sync_cache_wait", {
          ut_a(srv_fatal_semaphore_wait_extend.load() == 0);
          // we size smaller than permissible min value for this sys var
          const auto old_fts_max_cache_size = fts_max_cache_size;
          fts_max_cache_size = 100;
          fts_sync(cache->sync, true, true, false);
          fts_max_cache_size = old_fts_max_cache_size;
        });

        DBUG_EXECUTE_IF("fts_instrument_sync",
                        fts_optimize_request_sync_table(table);
                        os_event_wait(cache->sync->event););

        DBUG_EXECUTE_IF("fts_instrument_sync_debug",
                        fts_sync(cache->sync, true, true, false););

        DEBUG_SYNC_C("fts_instrument_sync_request");
        DBUG_EXECUTE_IF("fts_instrument_sync_request",
                        fts_optimize_request_sync_table(table););

        if (need_sync) {
          fts_optimize_request_sync_table(table);
        }

        mtr_start(&mtr);

        if (i < num_idx - 1) {
          success = btr_pcur_restore_position(BTR_SEARCH_LEAF, doc_pcur, &mtr);

          ut_ad(success);
        }
      }

      fts_doc_free(&doc);
    }

    if (!is_id_cluster) {
      btr_pcur_close(doc_pcur);
    }
  }
func_exit:
  mtr_commit(&mtr);

  btr_pcur_close(&pcur);

  mem_heap_free(heap);
  return (TRUE);
}

/** Callback function to read a single ulint column.
 return always returns TRUE */
static ibool fts_read_ulint(void *row,      /*!< in: sel_node_t* */
                            void *user_arg) /*!< in: pointer to ulint */
{
  sel_node_t *sel_node = static_cast<sel_node_t *>(row);
  ulint *value = static_cast<ulint *>(user_arg);
  que_node_t *exp = sel_node->select_list;
  dfield_t *dfield = que_node_get_val(exp);
  void *data = dfield_get_data(dfield);

  *value =
      static_cast<ulint>(mach_read_from_4(static_cast<const byte *>(data)));

  return (TRUE);
}

/** Get maximum Doc ID in a table if index "FTS_DOC_ID_INDEX" exists
 @return max Doc ID or 0 if index "FTS_DOC_ID_INDEX" does not exist */
doc_id_t fts_get_max_doc_id(dict_table_t *table) /*!< in: user table */
{
  dict_index_t *index;
  dict_field_t *dfield MY_ATTRIBUTE((unused)) = nullptr;
  doc_id_t doc_id = 0;
  mtr_t mtr;
  btr_pcur_t pcur;

  index = table->fts_doc_id_index;

  if (!index) {
    return (0);
  }

  dfield = index->get_field(0);

#if 0 /* This can fail when renaming a column to FTS_DOC_ID_COL_NAME. */
	ut_ad(innobase_strcasecmp(FTS_DOC_ID_COL_NAME, dfield->name) == 0);
#endif

  mtr_start(&mtr);

  /* fetch the largest indexes value */
  btr_pcur_open_at_index_side(false, index, BTR_SEARCH_LEAF, &pcur, true, 0,
                              &mtr);

  if (!page_is_empty(btr_pcur_get_page(&pcur))) {
    const rec_t *rec = nullptr;
    ulint offsets_[REC_OFFS_NORMAL_SIZE];
    ulint *offsets = offsets_;
    mem_heap_t *heap = nullptr;
    ulint len;
    const void *data;

    rec_offs_init(offsets_);

    do {
      rec = btr_pcur_get_rec(&pcur);

      if (page_rec_is_user_rec(rec)) {
        break;
      }
    } while (btr_pcur_move_to_prev(&pcur, &mtr));

    if (!rec) {
      goto func_exit;
    }

    offsets = rec_get_offsets(rec, index, offsets, ULINT_UNDEFINED, &heap);

    data = rec_get_nth_field(rec, offsets, 0, &len);

    doc_id =
        static_cast<doc_id_t>(fts_read_doc_id(static_cast<const byte *>(data)));
  }

func_exit:
  btr_pcur_close(&pcur);
  mtr_commit(&mtr);
  return (doc_id);
}

/** Fetch document with the given document id.
 @return DB_SUCCESS if OK else error */
dberr_t fts_doc_fetch_by_doc_id(
    fts_get_doc_t *get_doc,     /*!< in: state */
    doc_id_t doc_id,            /*!< in: id of document to
                                fetch */
    dict_index_t *index_to_use, /*!< in: caller supplied FTS index,
                                or NULL */
    ulint option,               /*!< in: search option, if it is
                                greater than doc_id or equal */
    fts_sql_callback callback,  /*!< in: callback to read */
    void *arg)                  /*!< in: callback arg */
{
  pars_info_t *info;
  dberr_t error;
  const char *select_str;
  doc_id_t write_doc_id;
  dict_index_t *index;
  trx_t *trx = trx_allocate_for_background();
  que_t *graph;

  trx->op_info = "fetching indexed FTS document";

  /* The FTS index can be supplied by caller directly with
  "index_to_use", otherwise, get it from "get_doc" */
  index = (index_to_use) ? index_to_use : get_doc->index_cache->index;

  if (get_doc && get_doc->get_document_graph) {
    info = get_doc->get_document_graph->info;
  } else {
    info = pars_info_create();
  }

  /* Convert to "storage" byte order. */
  fts_write_doc_id((byte *)&write_doc_id, doc_id);
  fts_bind_doc_id(info, "doc_id", &write_doc_id);
  pars_info_bind_function(info, "my_func", callback, arg);

  select_str = fts_get_select_columns_str(index, info, info->heap);
  pars_info_bind_id(info, TRUE, "table_name", index->table_name);

  if (!get_doc || !get_doc->get_document_graph) {
    if (option == FTS_FETCH_DOC_BY_ID_EQUAL) {
      graph = fts_parse_sql(nullptr, info,
                            mem_heap_printf(info->heap,
                                            "DECLARE FUNCTION my_func;\n"
                                            "DECLARE CURSOR c IS"
                                            " SELECT %s FROM $table_name"
                                            " WHERE %s = :doc_id;\n"
                                            "BEGIN\n"
                                            ""
                                            "OPEN c;\n"
                                            "WHILE 1 = 1 LOOP\n"
                                            "  FETCH c INTO my_func();\n"
                                            "  IF c %% NOTFOUND THEN\n"
                                            "    EXIT;\n"
                                            "  END IF;\n"
                                            "END LOOP;\n"
                                            "CLOSE c;",
                                            select_str, FTS_DOC_ID_COL_NAME));
    } else {
      ut_ad(option == FTS_FETCH_DOC_BY_ID_LARGE);

      /* This is used for crash recovery of table with
      hidden DOC ID or FTS indexes. We will scan the table
      to re-processing user table rows whose DOC ID or
      FTS indexed documents have not been sync-ed to disc
      during recent crash.
      In the case that all fulltext indexes are dropped
      for a table, we will keep the "hidden" FTS_DOC_ID
      column, and this scan is to retreive the largest
      DOC ID being used in the table to determine the
      appropriate next DOC ID.
      In the case of there exists fulltext index(es), this
      operation will re-tokenize any docs that have not
      been sync-ed to the disk, and re-prime the FTS
      cached */
      graph = fts_parse_sql(nullptr, info,
                            mem_heap_printf(info->heap,
                                            "DECLARE FUNCTION my_func;\n"
                                            "DECLARE CURSOR c IS"
                                            " SELECT %s, %s FROM $table_name"
                                            " WHERE %s > :doc_id;\n"
                                            "BEGIN\n"
                                            ""
                                            "OPEN c;\n"
                                            "WHILE 1 = 1 LOOP\n"
                                            "  FETCH c INTO my_func();\n"
                                            "  IF c %% NOTFOUND THEN\n"
                                            "    EXIT;\n"
                                            "  END IF;\n"
                                            "END LOOP;\n"
                                            "CLOSE c;",
                                            FTS_DOC_ID_COL_NAME, select_str,
                                            FTS_DOC_ID_COL_NAME));
    }
    if (get_doc) {
      get_doc->get_document_graph = graph;
    }
  } else {
    graph = get_doc->get_document_graph;
  }

  error = fts_eval_sql(trx, graph);

  if (error == DB_SUCCESS) {
    fts_sql_commit(trx);
  } else {
    fts_sql_rollback(trx);
  }

  trx_free_for_background(trx);

  if (!get_doc) {
    fts_que_graph_free(graph);
  }

  return (error);
}

/** Write out a single word's data as new entry/entries in the INDEX table.
 @return DB_SUCCESS if all OK. */
dberr_t fts_write_node(trx_t *trx,             /*!< in: transaction */
                       que_t **graph,          /*!< in: query graph */
                       fts_table_t *fts_table, /*!< in: aux table */
                       fts_string_t *word,     /*!< in: word in UTF-8 */
                       fts_node_t *node)       /*!< in: node columns */
{
  pars_info_t *info;
  dberr_t error;
  ib_uint32_t doc_count;
  doc_id_t last_doc_id;
  doc_id_t first_doc_id;
  char table_name[MAX_FULL_NAME_LEN];

  ut_a(node->ilist != nullptr);

  if (*graph) {
    info = (*graph)->info;
  } else {
    info = pars_info_create();

    fts_get_table_name(fts_table, table_name);
    pars_info_bind_id(info, true, "index_table_name", table_name);
  }

  pars_info_bind_varchar_literal(info, "token", word->f_str, word->f_len);

  /* Convert to "storage" byte order. */
  fts_write_doc_id((byte *)&first_doc_id, node->first_doc_id);
  fts_bind_doc_id(info, "first_doc_id", &first_doc_id);

  /* Convert to "storage" byte order. */
  fts_write_doc_id((byte *)&last_doc_id, node->last_doc_id);
  fts_bind_doc_id(info, "last_doc_id", &last_doc_id);

  ut_a(node->last_doc_id >= node->first_doc_id);

  /* Convert to "storage" byte order. */
  mach_write_to_4((byte *)&doc_count, node->doc_count);
  pars_info_bind_int4_literal(info, "doc_count",
                              (const ib_uint32_t *)&doc_count);

  /* Set copy_name to FALSE since it's a static. */
  pars_info_bind_literal(info, "ilist", node->ilist, node->ilist_size,
                         DATA_BLOB, DATA_BINARY_TYPE);

  if (!*graph) {
    *graph = fts_parse_sql(fts_table, info,
                           "BEGIN\n"
                           "INSERT INTO $index_table_name VALUES"
                           " (:token, :first_doc_id,"
                           "  :last_doc_id, :doc_count, :ilist);");
  }

  const auto start_time = ut_time_monotonic();
  error = fts_eval_sql(trx, *graph);
  elapsed_time += ut_time_monotonic() - start_time;
  ++n_nodes;

  return (error);
}

/** Add rows to the DELETED_CACHE table.
 @return DB_SUCCESS if all went well else error code*/
static MY_ATTRIBUTE((warn_unused_result)) dberr_t
    fts_sync_add_deleted_cache(fts_sync_t *sync,     /*!< in: sync state */
                               ib_vector_t *doc_ids) /*!< in: doc ids to add */
{
  ulint i;
  pars_info_t *info;
  que_t *graph;
  fts_table_t fts_table;
  char table_name[MAX_FULL_NAME_LEN];
  doc_id_t dummy = 0;
  dberr_t error = DB_SUCCESS;
  ulint n_elems = ib_vector_size(doc_ids);

  ut_a(ib_vector_size(doc_ids) > 0);

  ib_vector_sort(doc_ids, fts_update_doc_id_cmp);

  info = pars_info_create();

  fts_bind_doc_id(info, "doc_id", &dummy);

  FTS_INIT_FTS_TABLE(&fts_table, FTS_SUFFIX_DELETED_CACHE, FTS_COMMON_TABLE,
                     sync->table);

  fts_get_table_name(&fts_table, table_name);
  pars_info_bind_id(info, true, "table_name", table_name);

  graph = fts_parse_sql(&fts_table, info,
                        "BEGIN INSERT INTO $table_name VALUES (:doc_id);");

  for (i = 0; i < n_elems && error == DB_SUCCESS; ++i) {
    fts_update_t *update;
    doc_id_t write_doc_id;

    update = static_cast<fts_update_t *>(ib_vector_get(doc_ids, i));

    /* Convert to "storage" byte order. */
    fts_write_doc_id((byte *)&write_doc_id, update->doc_id);
    fts_bind_doc_id(info, "doc_id", &write_doc_id);

    error = fts_eval_sql(sync->trx, graph);
  }

  fts_que_graph_free(graph);

  return (error);
}

/** Write the words and ilist to disk.
@param[in,out]	trx		transaction
@param[in]	index_cache	index cache
@param[in]	unlock_cache	whether unlock cache when write node
@param[in]      sync_start_time Holds the timestamp of start of sync
                                for deducing the length of sync time
@return DB_SUCCESS if all went well else error code */
static MY_ATTRIBUTE((nonnull, warn_unused_result)) dberr_t
    fts_sync_write_words(trx_t *trx, fts_index_cache_t *index_cache,
                         bool unlock_cache, ib_time_t sync_start_time) {
  fts_table_t fts_table;
  ulint n_nodes = 0;
  ulint n_words = 0;
  const ib_rbt_node_t *rbt_node;
  dberr_t error = DB_SUCCESS;
  ibool print_error = FALSE;
  dict_table_t *table = index_cache->index->table;
  const float cutoff = 0.98f;
  ulint lock_threshold = srv_fatal_semaphore_wait_threshold * cutoff;

  bool timeout_extended = false;

  FTS_INIT_INDEX_TABLE(&fts_table, nullptr, FTS_INDEX_TABLE,
                       index_cache->index);

  n_words = rbt_size(index_cache->words);

  /* We iterate over the entire tree, even if there is an error,
  since we want to free the memory used during caching. */
  for (rbt_node = rbt_first(index_cache->words); rbt_node;
       rbt_node = rbt_next(index_cache->words, rbt_node)) {
    ulint i;
    ulint selected;
    fts_tokenizer_word_t *word;

    word = rbt_value(fts_tokenizer_word_t, rbt_node);

    selected = fts_select_index(index_cache->charset, word->text.f_str,
                                word->text.f_len);

    fts_table.suffix = fts_get_suffix(selected);

    /* We iterate over all the nodes even if there was an error */
    for (i = 0; i < ib_vector_size(word->nodes); ++i) {
      fts_node_t *fts_node =
          static_cast<fts_node_t *>(ib_vector_get(word->nodes, i));

      if (fts_node->synced) {
        continue;
      } else {
        fts_node->synced = true;
      }

      /*FIXME: we need to handle the error properly. */
      if (error == DB_SUCCESS) {
        DBUG_EXECUTE_IF("fts_instrument_sync_write",
                        std::this_thread::sleep_for(std::chrono::seconds(10)););
        if (!unlock_cache) {
          ulint cache_lock_time = ut_time_monotonic() - sync_start_time;
          if (cache_lock_time > lock_threshold) {
            if (!timeout_extended) {
              srv_fatal_semaphore_wait_extend.fetch_add(1);
              timeout_extended = true;
              lock_threshold += 7200;
            } else {
              unlock_cache = true;
              srv_fatal_semaphore_wait_extend.fetch_sub(1);
              timeout_extended = false;
            }
          }
        }

        if (unlock_cache) {
          rw_lock_x_unlock(&table->fts->cache->lock);
        }

        error = fts_write_node(trx, &index_cache->ins_graph[selected],
                               &fts_table, &word->text, fts_node);

        DBUG_EXECUTE_IF("fts_instrument_sync_write",
                        std::this_thread::sleep_for(std::chrono::seconds(10)););

        DEBUG_SYNC_C("fts_write_node");
        DBUG_EXECUTE_IF("fts_write_node_crash", DBUG_SUICIDE(););

        DBUG_EXECUTE_IF("fts_instrument_sync_sleep",
                        std::this_thread::sleep_for(std::chrono::seconds(1)););

        if (unlock_cache) {
          rw_lock_x_lock(&table->fts->cache->lock);
        }
      }
    }

    n_nodes += ib_vector_size(word->nodes);

    if (error != DB_SUCCESS && !print_error) {
      ib::error(ER_IB_MSG_473) << "(" << ut_strerr(error)
                               << ") writing"
                                  " word node to FTS auxiliary index table.";
      print_error = TRUE;
    }
  }

  if (fts_enable_diag_print) {
    printf("Avg number of nodes: %lf\n",
           (double)n_nodes / (double)(n_words > 1 ? n_words : 1));
  }

  if (timeout_extended) {
    srv_fatal_semaphore_wait_extend.fetch_sub(1);
  }

  return (error);
}

/** Begin Sync, create transaction, acquire locks, etc. */
static void fts_sync_begin(fts_sync_t *sync) /*!< in: sync state */
{
  fts_cache_t *cache = sync->table->fts->cache;

  n_nodes = 0;
  elapsed_time = 0;

  sync->start_time = ut_time_monotonic();

  sync->trx = trx_allocate_for_background();

  if (fts_enable_diag_print) {
    ib::info(ER_IB_MSG_474)
        << "FTS SYNC for table " << sync->table->name
        << ", deleted count: " << ib_vector_size(cache->deleted_doc_ids)
        << " size: " << cache->total_size << " bytes";
  }
}

/** Run SYNC on the table, i.e., write out data from the index specific
 cache to the FTS aux INDEX table and FTS aux doc id stats table.
 @return DB_SUCCESS if all OK */
static MY_ATTRIBUTE((warn_unused_result)) dberr_t
    fts_sync_index(fts_sync_t *sync,               /*!< in: sync state */
                   fts_index_cache_t *index_cache) /*!< in: index cache */
{
  trx_t *trx = sync->trx;

  trx->op_info = "doing SYNC index";

  if (fts_enable_diag_print) {
    ib::info(ER_IB_MSG_475) << "SYNC words: " << rbt_size(index_cache->words);
  }

  ut_ad(rbt_validate(index_cache->words));

  return (fts_sync_write_words(trx, index_cache, sync->unlock_cache,
                               sync->start_time));
}

/** Check if index cache has been synced completely
@param[in,out]	index_cache	index cache
@return true if index is synced, otherwise false. */
static bool fts_sync_index_check(fts_index_cache_t *index_cache) {
  const ib_rbt_node_t *rbt_node;

  for (rbt_node = rbt_first(index_cache->words); rbt_node != nullptr;
       rbt_node = rbt_next(index_cache->words, rbt_node)) {
    fts_tokenizer_word_t *word;
    word = rbt_value(fts_tokenizer_word_t, rbt_node);

    fts_node_t *fts_node;
    fts_node = static_cast<fts_node_t *>(ib_vector_last(word->nodes));

    if (!fts_node->synced) {
      return (false);
    }
  }

  return (true);
}

/** Reset synced flag in index cache when rollback
@param[in,out]	index_cache	index cache */
static void fts_sync_index_reset(fts_index_cache_t *index_cache) {
  const ib_rbt_node_t *rbt_node;

  for (rbt_node = rbt_first(index_cache->words); rbt_node != nullptr;
       rbt_node = rbt_next(index_cache->words, rbt_node)) {
    fts_tokenizer_word_t *word;
    word = rbt_value(fts_tokenizer_word_t, rbt_node);

    fts_node_t *fts_node;
    fts_node = static_cast<fts_node_t *>(ib_vector_last(word->nodes));

    fts_node->synced = false;
  }
}

/** Commit the SYNC, change state of processed doc ids etc.
@param[in,out]	sync	sync state
@return DB_SUCCESS if all OK */
static MY_ATTRIBUTE((warn_unused_result)) dberr_t
    fts_sync_commit(fts_sync_t *sync) {
  dberr_t error;
  trx_t *trx = sync->trx;
  fts_cache_t *cache = sync->table->fts->cache;
  doc_id_t last_doc_id;

  trx->op_info = "doing SYNC commit";

  /* After each Sync, update the CONFIG table about the max doc id
  we just sync-ed to index table */
  error = fts_cmp_set_sync_doc_id(sync->table, sync->max_doc_id, FALSE,
                                  &last_doc_id);

  /* Get the list of deleted documents that are either in the
  cache or were headed there but were deleted before the add
  thread got to them. */

  if (error == DB_SUCCESS && ib_vector_size(cache->deleted_doc_ids) > 0) {
    error = fts_sync_add_deleted_cache(sync, cache->deleted_doc_ids);
  }

  /* We need to do this within the deleted lock since fts_delete() can
  attempt to add a deleted doc id to the cache deleted id array. */
  fts_cache_clear(cache);
  DEBUG_SYNC_C("fts_deleted_doc_ids_clear");
  fts_cache_init(cache);
  rw_lock_x_unlock(&cache->lock);

  if (error == DB_SUCCESS) {
    fts_sql_commit(trx);

  } else if (error != DB_SUCCESS) {
    fts_sql_rollback(trx);

    ib::error(ER_IB_MSG_476) << "(" << ut_strerr(error) << ") during SYNC.";
  }

  if (fts_enable_diag_print && elapsed_time) {
    ib::info(ER_IB_MSG_477)
        << "SYNC for table " << sync->table->name
        << ": SYNC time: " << (ut_time_monotonic() - sync->start_time)
        << " secs: elapsed " << (double)n_nodes / elapsed_time << " ins/sec";
  }

  /* Avoid assertion in trx_free(). */
  trx->dict_operation_lock_mode = 0;
  trx_free_for_background(trx);

  return (error);
}

/** Rollback a sync operation */
static void fts_sync_rollback(fts_sync_t *sync) /*!< in: sync state */
{
  trx_t *trx = sync->trx;
  fts_cache_t *cache = sync->table->fts->cache;

  for (ulint i = 0; i < ib_vector_size(cache->indexes); ++i) {
    ulint j;
    fts_index_cache_t *index_cache;

    index_cache =
        static_cast<fts_index_cache_t *>(ib_vector_get(cache->indexes, i));

    /* Reset synced flag so nodes will not be skipped
    in the next sync, see fts_sync_write_words(). */
    fts_sync_index_reset(index_cache);

    for (j = 0; fts_index_selector[j].value; ++j) {
      if (index_cache->ins_graph[j] != nullptr) {
        que_graph_free(index_cache->ins_graph[j]);

        index_cache->ins_graph[j] = nullptr;
      }

      if (index_cache->sel_graph[j] != nullptr) {
        que_graph_free(index_cache->sel_graph[j]);

        index_cache->sel_graph[j] = nullptr;
      }
    }
  }

  rw_lock_x_unlock(&cache->lock);

  fts_sql_rollback(trx);

  /* Avoid assertion in trx_free(). */
  trx->dict_operation_lock_mode = 0;
  trx_free_for_background(trx);
}

/** Run SYNC on the table, i.e., write out data from the cache to the
FTS auxiliary INDEX table and clear the cache at the end.
@param[in,out]	sync		sync state
@param[in]	unlock_cache	whether unlock cache lock when write node
@param[in]	wait		whether wait when a sync is in progress
@param[in]      has_dict        whether has dict operation lock
@return DB_SUCCESS if all OK */
static dberr_t fts_sync(fts_sync_t *sync, bool unlock_cache, bool wait,
                        bool has_dict) {
  ulint i;
  dberr_t error = DB_SUCCESS;
  fts_cache_t *cache = sync->table->fts->cache;

  rw_lock_x_lock(&cache->lock);

  /* Check if cache is being synced.
  Note: we release cache lock in fts_sync_write_words() to
  avoid long wait for the lock by other threads. */
  while (sync->in_progress) {
    rw_lock_x_unlock(&cache->lock);

    if (wait) {
      os_event_wait(sync->event);
    } else {
      return (DB_SUCCESS);
    }

    rw_lock_x_lock(&cache->lock);
  }
  sync->unlock_cache = unlock_cache;
  sync->in_progress = true;

  DEBUG_SYNC_C("fts_sync_begin");
  fts_sync_begin(sync);

  /* When sync in background, we hold dict operation lock
  to prevent DDL like DROP INDEX, etc. */
  if (has_dict) {
    sync->trx->dict_operation_lock_mode = RW_S_LATCH;
  }

begin_sync:
  if (cache->total_size > fts_max_cache_size) {
    /* Avoid the case: sync never finish when
    insert/update keeps comming. */
    ut_ad(sync->unlock_cache);
    sync->unlock_cache = false;
  }

  DEBUG_SYNC_C("fts_instrument_sync1");
  for (i = 0; i < ib_vector_size(cache->indexes); ++i) {
    fts_index_cache_t *index_cache;

    index_cache =
        static_cast<fts_index_cache_t *>(ib_vector_get(cache->indexes, i));

    error = fts_sync_index(sync, index_cache);

    if (error != DB_SUCCESS && !sync->interrupted) {
      goto end_sync;
    }
  }

  DBUG_EXECUTE_IF("fts_instrument_sync_interrupted", sync->interrupted = true;
                  error = DB_INTERRUPTED; goto end_sync;);

  /* Make sure all the caches are synced. */
  for (i = 0; i < ib_vector_size(cache->indexes); ++i) {
    fts_index_cache_t *index_cache;

    index_cache =
        static_cast<fts_index_cache_t *>(ib_vector_get(cache->indexes, i));

    if (index_cache->index->to_be_dropped ||
        fts_sync_index_check(index_cache)) {
      continue;
    }

    goto begin_sync;
  }

end_sync:
  if (error == DB_SUCCESS && !sync->interrupted) {
    error = fts_sync_commit(sync);
  } else {
    fts_sync_rollback(sync);
  }

  rw_lock_x_lock(&cache->lock);
  sync->interrupted = false;
  sync->in_progress = false;
  os_event_set(sync->event);
  rw_lock_x_unlock(&cache->lock);

  /* We need to check whether an optimize is required, for that
  we make copies of the two variables that control the trigger. These
  variables can change behind our back and we don't want to hold the
  lock for longer than is needed. */
  mutex_enter(&cache->deleted_lock);

  cache->added = 0;
  cache->deleted = 0;

  mutex_exit(&cache->deleted_lock);

  return (error);
}

/** Run SYNC on the table, i.e., write out data from the cache to the
FTS auxiliary INDEX table and clear the cache at the end.
@param[in,out]	table		fts table
@param[in]	unlock_cache	whether unlock cache when write node
@param[in]	wait		whether wait for existing sync to finish
@param[in]	has_dict	whether has dict operation lock
@return DB_SUCCESS on success, error code on failure. */
dberr_t fts_sync_table(dict_table_t *table, bool unlock_cache, bool wait,
                       bool has_dict) {
  dberr_t err = DB_SUCCESS;

  ut_ad(table->fts);

  if (!dict_table_is_discarded(table) && table->fts->cache &&
      !table->is_corrupted()) {
    err = fts_sync(table->fts->cache->sync, unlock_cache, wait, has_dict);
  }

  return (err);
}

/** Check fts token
1. for ngram token, check whether the token contains any words in stopwords
2. for non-ngram token, check if it's stopword or less than fts_min_token_size
or greater than fts_max_token_size.
@param[in]	token		token string
@param[in]	stopwords	stopwords rb tree
@param[in]	is_ngram	is ngram parser
@param[in]	cs		token charset
@retval true	if it is not stopword and length in range
@retval false	if it is stopword or length not in range */
bool fts_check_token(const fts_string_t *token, const ib_rbt_t *stopwords,
                     bool is_ngram, const CHARSET_INFO *cs) {
  ut_ad(cs != nullptr || stopwords == nullptr);

  if (!is_ngram) {
    ib_rbt_bound_t parent;

    if (token->f_n_char < fts_min_token_size ||
        token->f_n_char > fts_max_token_size ||
        (stopwords != nullptr && rbt_search(stopwords, &parent, token) == 0)) {
      return (false);
    } else {
      return (true);
    }
  }

  /* Check token for ngram. */
  DBUG_EXECUTE_IF("fts_instrument_ignore_ngram_check", return (true););

  /* We ignore fts_min_token_size when ngram */
  ut_ad(token->f_n_char > 0 && token->f_n_char <= fts_max_token_size);

  if (stopwords == nullptr) {
    return (true);
  }

  /*Ngram checks whether the token contains any words in stopwords.
  We can't simply use CONTAIN to search in stopwords, because it's
  built on COMPARE. So we need to tokenize the token into words
  from unigram to f_n_char, and check them separately. */
  for (ulint ngram_token_size = 1; ngram_token_size <= token->f_n_char;
       ngram_token_size++) {
    const char *start;
    const char *next;
    const char *end;
    ulint char_len;
    ulint n_chars;

    start = reinterpret_cast<char *>(token->f_str);
    next = start;
    end = start + token->f_len;
    n_chars = 0;

    while (next < end) {
      char_len = my_mbcharlen_ptr(cs, next, end);

      if (next + char_len > end || char_len == 0) {
        break;
      } else {
        /* Skip SPACE */
        if (char_len == 1 && *next == ' ') {
          start = next + 1;
          next = start;
          n_chars = 0;

          continue;
        }

        next += char_len;
        n_chars++;
      }

      if (n_chars == ngram_token_size) {
        fts_string_t ngram_token;
        ngram_token.f_str = reinterpret_cast<byte *>(const_cast<char *>(start));
        ngram_token.f_len = next - start;
        ngram_token.f_n_char = ngram_token_size;

        ib_rbt_bound_t parent;
        if (rbt_search(stopwords, &parent, &ngram_token) == 0) {
          return (false);
        }

        /* Move a char forward */
        start += my_mbcharlen_ptr(cs, start, end);
        n_chars = ngram_token_size - 1;
      }
    }
  }

  return (true);
}

/** Add the token and its start position to the token's list of positions.
@param[in,out]	result_doc	result doc rb tree
@param[in]	str		token string
@param[in]	position	token position */
static void fts_add_token(fts_doc_t *result_doc, fts_string_t str,
                          ulint position) {
  /* Ignore string whose character number is less than
  "fts_min_token_size" or more than "fts_max_token_size" */

  if (fts_check_token(&str, nullptr, result_doc->is_ngram,
                      result_doc->charset)) {
    mem_heap_t *heap;
    fts_string_t t_str;
    fts_token_t *token;
    ib_rbt_bound_t parent;
    ulint newlen;

    heap = static_cast<mem_heap_t *>(result_doc->self_heap->arg);

    t_str.f_n_char = str.f_n_char;

    t_str.f_len = str.f_len * result_doc->charset->casedn_multiply + 1;

    t_str.f_str = static_cast<byte *>(mem_heap_alloc(heap, t_str.f_len));

    /* For binary collations, a case sensitive search is
    performed. Hence don't convert to lower case. */
    if (my_binary_compare(result_doc->charset)) {
      memcpy(t_str.f_str, str.f_str, str.f_len);
      t_str.f_str[str.f_len] = 0;
      newlen = str.f_len;
    } else {
      newlen =
          innobase_fts_casedn_str(result_doc->charset, (char *)str.f_str,
                                  str.f_len, (char *)t_str.f_str, t_str.f_len);
    }

    t_str.f_len = newlen;
    t_str.f_str[newlen] = 0;

    /* Add the word to the document statistics. If the word
    hasn't been seen before we create a new entry for it. */
    if (rbt_search(result_doc->tokens, &parent, &t_str) != 0) {
      fts_token_t new_token;

      new_token.text.f_len = newlen;
      new_token.text.f_str = t_str.f_str;
      new_token.text.f_n_char = t_str.f_n_char;

      new_token.positions =
          ib_vector_create(result_doc->self_heap, sizeof(ulint), 32);

      parent.last = rbt_add_node(result_doc->tokens, &parent, &new_token);

      ut_ad(rbt_validate(result_doc->tokens));
    }

    token = rbt_value(fts_token_t, parent.last);
    ib_vector_push(token->positions, &position);
  }
}

/** Process next token from document starting at the given position, i.e., add
the token's start position to the token's list of positions.
@param[in,out]	doc		document to tokenize
@param[out]	result		if provided, save result here
@param[in]	start_pos	start position in text
@param[in]	add_pos		add this position to all tokens from this
                                tokenization
@return number of characters handled in this call */
static ulint fts_process_token(fts_doc_t *doc, fts_doc_t *result,
                               ulint start_pos, ulint add_pos) {
  ulint ret;
  fts_string_t str;
  ulint position;
  fts_doc_t *result_doc;
  byte buf[FTS_MAX_WORD_LEN + 1];

  str.f_str = buf;

  /* Determine where to save the result. */
  result_doc = (result != nullptr) ? result : doc;

  /* The length of a string in characters is set here only. */

  ret = innobase_mysql_fts_get_token(doc->charset, doc->text.f_str + start_pos,
                                     doc->text.f_str + doc->text.f_len, &str);

  position = start_pos + ret - str.f_len + add_pos;

  fts_add_token(result_doc, str, position);

  return (ret);
}

/** Get token char size by charset
 @return token size */
ulint fts_get_token_size(const CHARSET_INFO *cs, /*!< in: Character set */
                         const char *token,      /*!< in: token */
                         ulint len)              /*!< in: token length */
{
  char *start;
  char *end;
  ulint size = 0;

  /* const_cast is for reinterpret_cast below, or it will fail. */
  start = const_cast<char *>(token);
  end = start + len;
  while (start < end) {
    int ctype;
    int mbl;

    mbl = cs->cset->ctype(cs, &ctype, reinterpret_cast<uchar *>(start),
                          reinterpret_cast<uchar *>(end));

    size++;

    start += mbl > 0 ? mbl : (mbl < 0 ? -mbl : 1);
  }

  return (size);
}

/** FTS plugin parser 'myql_parser' callback function for document tokenize.
 Refer to 'MYSQL_FTPARSER_PARAM' for more detail.
 @return always returns 0 */
int fts_tokenize_document_internal(
    MYSQL_FTPARSER_PARAM *param, /*!< in: parser parameter */
    char *doc,                   /*!< in/out: document */
    int len)                     /*!< in: document length */
{
  fts_string_t str;
  byte buf[FTS_MAX_WORD_LEN + 1];
  MYSQL_FTPARSER_BOOLEAN_INFO bool_info = {FT_TOKEN_WORD, 0,      0, 0, 0, 0,
                                           ' ',           nullptr};

  ut_ad(len >= 0);

  str.f_str = buf;

  for (ulint i = 0, inc = 0; i < static_cast<ulint>(len); i += inc) {
    inc =
        innobase_mysql_fts_get_token(const_cast<CHARSET_INFO *>(param->cs),
                                     reinterpret_cast<byte *>(doc) + i,
                                     reinterpret_cast<byte *>(doc) + len, &str);

    if (str.f_len > 0) {
      bool_info.position = static_cast<int>(i + inc - str.f_len);
      ut_ad(bool_info.position >= 0);

      /* Stop when add word fails */
      if (param->mysql_add_word(param, reinterpret_cast<char *>(str.f_str),
                                static_cast<int>(str.f_len), &bool_info)) {
        break;
      }
    }
  }

  return (0);
}

/** FTS plugin parser 'myql_add_word' callback function for document tokenize.
 Refer to 'MYSQL_FTPARSER_PARAM' for more detail.
 @return always returns 0 */
static int fts_tokenize_add_word_for_parser(
    MYSQL_FTPARSER_PARAM *param,               /* in: parser paramter */
    char *word,                                /* in: token word */
    int word_len,                              /* in: word len */
    MYSQL_FTPARSER_BOOLEAN_INFO *boolean_info) /* in: word boolean info */
{
  fts_string_t str;
  fts_tokenize_param_t *fts_param;
  fts_doc_t *result_doc;
  ulint position;

  fts_param = static_cast<fts_tokenize_param_t *>(param->mysql_ftparam);
  result_doc = fts_param->result_doc;
  ut_ad(result_doc != nullptr);

  str.f_str = reinterpret_cast<byte *>(word);
  str.f_len = word_len;
  str.f_n_char =
      fts_get_token_size(const_cast<CHARSET_INFO *>(param->cs), word, word_len);

  ut_ad(boolean_info->position >= 0);
  position = boolean_info->position + fts_param->add_pos;

  fts_add_token(result_doc, str, position);

  return (0);
}

/** Parse a document using an external / user supplied parser */
static void fts_tokenize_by_parser(
    fts_doc_t *doc,                  /* in/out: document to tokenize */
    st_mysql_ftparser *parser,       /* in: plugin fts parser */
    fts_tokenize_param_t *fts_param) /* in: fts tokenize param */
{
  MYSQL_FTPARSER_PARAM param;

  ut_a(parser);

  /* Set paramters for param */
  param.mysql_parse = fts_tokenize_document_internal;
  param.mysql_add_word = fts_tokenize_add_word_for_parser;
  param.mysql_ftparam = fts_param;
  param.cs = doc->charset;
  param.doc = reinterpret_cast<char *>(doc->text.f_str);
  param.length = static_cast<int>(doc->text.f_len);
  param.mode = MYSQL_FTPARSER_SIMPLE_MODE;

  PARSER_INIT(parser, &param);
  parser->parse(&param);
  PARSER_DEINIT(parser, &param);
}

/** Tokenize a document.
@param[in,out]	doc	document to tokenize
@param[out]	result	tokenization result
@param[in]	parser	pluggable parser */
static void fts_tokenize_document(fts_doc_t *doc, fts_doc_t *result,
                                  st_mysql_ftparser *parser) {
  ut_a(!doc->tokens);
  ut_a(doc->charset);

  doc->tokens = rbt_create_arg_cmp(sizeof(fts_token_t), innobase_fts_text_cmp,
                                   doc->charset);

  if (parser != nullptr) {
    fts_tokenize_param_t fts_param;

    fts_param.result_doc = (result != nullptr) ? result : doc;
    fts_param.add_pos = 0;

    fts_tokenize_by_parser(doc, parser, &fts_param);
  } else {
    ulint inc;

    for (ulint i = 0; i < doc->text.f_len; i += inc) {
      inc = fts_process_token(doc, result, i, 0);
      ut_a(inc > 0);
    }
  }
}

/** Continue to tokenize a document.
@param[in,out]	doc	document to tokenize
@param[in]	add_pos	add this position to all tokens from this tokenization
@param[out]	result	tokenization result
@param[in]	parser	pluggable parser */
static void fts_tokenize_document_next(fts_doc_t *doc, ulint add_pos,
                                       fts_doc_t *result,
                                       st_mysql_ftparser *parser) {
  ut_a(doc->tokens);

  if (parser) {
    fts_tokenize_param_t fts_param;

    fts_param.result_doc = (result != nullptr) ? result : doc;
    fts_param.add_pos = add_pos;

    fts_tokenize_by_parser(doc, parser, &fts_param);
  } else {
    ulint inc;

    for (ulint i = 0; i < doc->text.f_len; i += inc) {
      inc = fts_process_token(doc, result, i, add_pos);
      ut_a(inc > 0);
    }
  }
}

/** Create the vector of fts_get_doc_t instances.
@param[in,out]	cache	fts cache
@return	vector of fts_get_doc_t instances */
static ib_vector_t *fts_get_docs_create(fts_cache_t *cache) {
  ib_vector_t *get_docs;

  ut_ad(rw_lock_own(&cache->init_lock, RW_LOCK_X));

  /* We need one instance of fts_get_doc_t per index. */
  get_docs = ib_vector_create(cache->self_heap, sizeof(fts_get_doc_t), 4);

  /* Create the get_doc instance, we need one of these
  per FTS index. */
  for (ulint i = 0; i < ib_vector_size(cache->indexes); ++i) {
    dict_index_t **index;
    fts_get_doc_t *get_doc;

    index = static_cast<dict_index_t **>(ib_vector_get(cache->indexes, i));

    get_doc = static_cast<fts_get_doc_t *>(ib_vector_push(get_docs, nullptr));

    memset(get_doc, 0x0, sizeof(*get_doc));

    get_doc->index_cache = fts_get_index_cache(cache, *index);
    get_doc->cache = cache;

    /* Must find the index cache. */
    ut_a(get_doc->index_cache != nullptr);
  }

  return (get_docs);
}

/********************************************************************
Release any resources held by the fts_get_doc_t instances. */
static void fts_get_docs_clear(
    ib_vector_t *get_docs) /*!< in: Doc retrieval vector */
{
  ulint i;

  /* Release the get doc graphs if any. */
  for (i = 0; i < ib_vector_size(get_docs); ++i) {
    fts_get_doc_t *get_doc =
        static_cast<fts_get_doc_t *>(ib_vector_get(get_docs, i));

    if (get_doc->get_document_graph != nullptr) {
      ut_a(get_doc->index_cache);

      fts_que_graph_free(get_doc->get_document_graph);
      get_doc->get_document_graph = nullptr;
    }
  }
}

/** Get the initial Doc ID by consulting the CONFIG table
 @return initial Doc ID */
doc_id_t fts_init_doc_id(const dict_table_t *table) /*!< in: table */
{
  doc_id_t max_doc_id = 0;

  rw_lock_x_lock(&table->fts->cache->lock);

  /* Return if the table is already initialized for DOC ID */
  if (table->fts->cache->first_doc_id != FTS_NULL_DOC_ID) {
    rw_lock_x_unlock(&table->fts->cache->lock);
    return (0);
  }

  DEBUG_SYNC_C("fts_initialize_doc_id");

  /* Then compare this value with the ID value stored in the CONFIG
  table. The larger one will be our new initial Doc ID */
  fts_cmp_set_sync_doc_id(table, 0, FALSE, &max_doc_id);

  /* If DICT_TF2_FTS_ADD_DOC_ID is set, we are in the process of
  creating index (and add doc id column. No need to recovery
  documents */
  if (!DICT_TF2_FLAG_IS_SET(table, DICT_TF2_FTS_ADD_DOC_ID)) {
    fts_init_index((dict_table_t *)table, TRUE);
  }

  table->fts->fts_status |= ADDED_TABLE_SYNCED;

  table->fts->cache->first_doc_id = max_doc_id;

  rw_lock_x_unlock(&table->fts->cache->lock);

  ut_ad(max_doc_id > 0);

  return (max_doc_id);
}

#ifdef FTS_MULT_INDEX
/** Check if the index is in the affected set.
 @return true if index is updated */
static ibool fts_is_index_updated(
    const ib_vector_t *fts_indexes, /*!< in: affected FTS indexes */
    const fts_get_doc_t *get_doc)   /*!< in: info for reading
                                    document */
{
  ulint i;
  dict_index_t *index = get_doc->index_cache->index;

  for (i = 0; i < ib_vector_size(fts_indexes); ++i) {
    const dict_index_t *updated_fts_index;

    updated_fts_index =
        static_cast<const dict_index_t *>(ib_vector_getp_const(fts_indexes, i));

    ut_a(updated_fts_index != NULL);

    if (updated_fts_index == index) {
      return (TRUE);
    }
  }

  return (FALSE);
}
#endif

/** Fetch COUNT(*) from specified table.
 @return the number of rows in the table */
ulint fts_get_rows_count(fts_table_t *fts_table) /*!< in: fts table to read */
{
  trx_t *trx;
  pars_info_t *info;
  que_t *graph;
  dberr_t error;
  ulint count = 0;
  char table_name[MAX_FULL_NAME_LEN];

  trx = trx_allocate_for_background();

  trx->op_info = "fetching FT table rows count";

  info = pars_info_create();

  pars_info_bind_function(info, "my_func", fts_read_ulint, &count);

  fts_get_table_name(fts_table, table_name);
  pars_info_bind_id(info, true, "table_name", table_name);

  graph = fts_parse_sql(fts_table, info,
                        "DECLARE FUNCTION my_func;\n"
                        "DECLARE CURSOR c IS"
                        " SELECT COUNT(*)"
                        " FROM $table_name;\n"
                        "BEGIN\n"
                        "\n"
                        "OPEN c;\n"
                        "WHILE 1 = 1 LOOP\n"
                        "  FETCH c INTO my_func();\n"
                        "  IF c % NOTFOUND THEN\n"
                        "    EXIT;\n"
                        "  END IF;\n"
                        "END LOOP;\n"
                        "CLOSE c;");

  for (;;) {
    error = fts_eval_sql(trx, graph);

    if (error == DB_SUCCESS) {
      fts_sql_commit(trx);

      break; /* Exit the loop. */
    } else {
      fts_sql_rollback(trx);

      if (error == DB_LOCK_WAIT_TIMEOUT) {
        ib::warn(ER_IB_MSG_478) << "lock wait timeout reading"
                                   " FTS table. Retrying!";

        trx->error_state = DB_SUCCESS;
      } else {
        ib::error(ER_IB_MSG_479)
            << "(" << ut_strerr(error) << ") while reading FTS table.";

        break; /* Exit the loop. */
      }
    }
  }

  fts_que_graph_free(graph);

  trx_free_for_background(trx);

  return (count);
}

#ifdef FTS_CACHE_SIZE_DEBUG
/** Read the max cache size parameter from the config table. */
static void fts_update_max_cache_size(fts_sync_t *sync) /*!< in: sync state */
{
  trx_t *trx;
  fts_table_t fts_table;

  trx = trx_allocate_for_background();

  FTS_INIT_FTS_TABLE(&fts_table, FTS_SUFFIX_CONFIG, FTS_COMMON_TABLE,
                     sync->table);

  /* The size returned is in bytes. */
  sync->max_cache_size = fts_get_max_cache_size(trx, &fts_table);

  fts_sql_commit(trx);

  trx_free_for_background(trx);
}
#endif /* FTS_CACHE_SIZE_DEBUG */

/** Free the modified rows of a table. */
static inline void fts_trx_table_rows_free(
    ib_rbt_t *rows) /*!< in: rbt of rows to free */
{
  const ib_rbt_node_t *node;

  for (node = rbt_first(rows); node; node = rbt_first(rows)) {
    fts_trx_row_t *row;

    row = rbt_value(fts_trx_row_t, node);

    if (row->fts_indexes != nullptr) {
      /* This vector shouldn't be using the
      heap allocator.  */
      ut_a(row->fts_indexes->allocator->arg == nullptr);

      ib_vector_free(row->fts_indexes);
      row->fts_indexes = nullptr;
    }

    ut_free(rbt_remove_node(rows, node));
  }

  ut_a(rbt_empty(rows));
  rbt_free(rows);
}

/** Free an FTS savepoint instance. */
static inline void fts_savepoint_free(
    fts_savepoint_t *savepoint) /*!< in: savepoint instance */
{
  const ib_rbt_node_t *node;
  ib_rbt_t *tables = savepoint->tables;

  /* Nothing to free! */
  if (tables == nullptr) {
    return;
  }

  for (node = rbt_first(tables); node; node = rbt_first(tables)) {
    fts_trx_table_t *ftt;
    fts_trx_table_t **fttp;

    fttp = rbt_value(fts_trx_table_t *, node);
    ftt = *fttp;

    /* This can be NULL if a savepoint was released. */
    if (ftt->rows != nullptr) {
      fts_trx_table_rows_free(ftt->rows);
      ftt->rows = nullptr;
    }

    /* This can be NULL if a savepoint was released. */
    if (ftt->added_doc_ids != nullptr) {
      fts_doc_ids_free(ftt->added_doc_ids);
      ftt->added_doc_ids = nullptr;
    }

    /* The default savepoint name must be NULL. */
    if (ftt->docs_added_graph) {
      fts_que_graph_free(ftt->docs_added_graph);
    }

    /* NOTE: We are responsible for free'ing the node */
    ut_free(rbt_remove_node(tables, node));
  }

  ut_a(rbt_empty(tables));
  rbt_free(tables);
  savepoint->tables = nullptr;
}

/** Free an FTS trx. */
void fts_trx_free(fts_trx_t *fts_trx) /* in, own: FTS trx */
{
  ulint i;

  for (i = 0; i < ib_vector_size(fts_trx->savepoints); ++i) {
    fts_savepoint_t *savepoint;

    savepoint =
        static_cast<fts_savepoint_t *>(ib_vector_get(fts_trx->savepoints, i));

    /* The default savepoint name must be NULL. */
    if (i == 0) {
      ut_a(savepoint->name == nullptr);
    }

    fts_savepoint_free(savepoint);
  }

  for (i = 0; i < ib_vector_size(fts_trx->last_stmt); ++i) {
    fts_savepoint_t *savepoint;

    savepoint =
        static_cast<fts_savepoint_t *>(ib_vector_get(fts_trx->last_stmt, i));

    /* The default savepoint name must be NULL. */
    if (i == 0) {
      ut_a(savepoint->name == nullptr);
    }

    fts_savepoint_free(savepoint);
  }

  if (fts_trx->heap) {
    mem_heap_free(fts_trx->heap);
  }
}

/** Extract the doc id from the FTS hidden column.
 @return doc id that was extracted from rec */
doc_id_t fts_get_doc_id_from_row(dict_table_t *table, /*!< in: table */
                                 dtuple_t *row) /*!< in: row whose FTS doc id we
                                                want to extract.*/
{
  dfield_t *field;
  doc_id_t doc_id = 0;

  ut_a(table->fts->doc_col != ULINT_UNDEFINED);

  field = dtuple_get_nth_field(row, table->fts->doc_col);

  ut_a(dfield_get_len(field) == sizeof(doc_id));
  ut_a(dfield_get_type(field)->mtype == DATA_INT);

  doc_id = fts_read_doc_id(static_cast<const byte *>(dfield_get_data(field)));

  return (doc_id);
}

/** Extract the doc id from the record that belongs to index.
@param[in]	table	table
@param[in]	rec	record contains FTS_DOC_ID
@param[in]	index	index of rec
@param[in]	heap	heap memory
@return doc id that was extracted from rec */
doc_id_t fts_get_doc_id_from_rec(dict_table_t *table, const rec_t *rec,
                                 const dict_index_t *index, mem_heap_t *heap) {
  ulint len;
  const byte *data;
  ulint col_no;
  doc_id_t doc_id = 0;
  ulint offsets_[REC_OFFS_NORMAL_SIZE];
  ulint *offsets = offsets_;
  mem_heap_t *my_heap = heap;

  ut_a(table->fts->doc_col != ULINT_UNDEFINED);

  rec_offs_init(offsets_);

  offsets = rec_get_offsets(rec, index, offsets, ULINT_UNDEFINED, &my_heap);

  col_no = index->get_col_pos(table->fts->doc_col);

  ut_ad(col_no != ULINT_UNDEFINED);

  data = rec_get_nth_field(rec, offsets, col_no, &len);

  ut_a(len == 8);
  ut_ad(8 == sizeof(doc_id));
  doc_id = static_cast<doc_id_t>(mach_read_from_8(data));

  if (my_heap && !heap) {
    mem_heap_free(my_heap);
  }

  return (doc_id);
}

/** Search the index specific cache for a particular FTS index.
 @return the index specific cache else NULL */
fts_index_cache_t *fts_find_index_cache(
    const fts_cache_t *cache,  /*!< in: cache to search */
    const dict_index_t *index) /*!< in: index to search for */
{
  /* We cast away the const because our internal function, takes
  non-const cache arg and returns a non-const pointer. */
  return (static_cast<fts_index_cache_t *>(
      fts_get_index_cache((fts_cache_t *)cache, index)));
}

/** Search cache for word.
 @return the word node vector if found else NULL */
const ib_vector_t *fts_cache_find_word(
    const fts_index_cache_t *index_cache, /*!< in: cache to search */
    const fts_string_t *text)             /*!< in: word to search for */
{
  ib_rbt_bound_t parent;
  const ib_vector_t *nodes = nullptr;
#ifdef UNIV_DEBUG
  dict_table_t *table = index_cache->index->table;
  fts_cache_t *cache = table->fts->cache;

  ut_ad(rw_lock_own(&cache->lock, RW_LOCK_X));
#endif /* UNIV_DEBUG */

  /* Lookup the word in the rb tree */
  if (rbt_search(index_cache->words, &parent, text) == 0) {
    const fts_tokenizer_word_t *word;

    word = rbt_value(fts_tokenizer_word_t, parent.last);

    nodes = word->nodes;
  }

  return (nodes);
}

/** Append deleted doc ids to vector. */
void fts_cache_append_deleted_doc_ids(
    const fts_cache_t *cache, /*!< in: cache to use */
    ib_vector_t *vector)      /*!< in: append to this vector */
{
  mutex_enter(const_cast<ib_mutex_t *>(&cache->deleted_lock));

  if (cache->deleted_doc_ids == nullptr) {
    mutex_exit((ib_mutex_t *)&cache->deleted_lock);
    return;
  }

  for (ulint i = 0; i < ib_vector_size(cache->deleted_doc_ids); ++i) {
    fts_update_t *update;

    update =
        static_cast<fts_update_t *>(ib_vector_get(cache->deleted_doc_ids, i));

    ib_vector_push(vector, &update->doc_id);
  }

  mutex_exit((ib_mutex_t *)&cache->deleted_lock);
}

/** Wait for the background thread to start. We poll to detect change
 of state, which is acceptable, since the wait should happen only
 once during startup.
 @return true if the thread started else false (i.e timed out) */
ibool fts_wait_for_background_thread_to_start(
    dict_table_t *table, /*!< in: table to which the thread
                         is attached */
    ulint max_wait)      /*!< in: time in microseconds, if
                         set to 0 then it disables
                         timeout checking */
{
  ulint count = 0;
  ibool done = FALSE;

  ut_a(max_wait == 0 || max_wait >= FTS_MAX_BACKGROUND_THREAD_WAIT_US);

  for (;;) {
    fts_t *fts = table->fts;

    mutex_enter(&fts->bg_threads_mutex);

    if (fts->fts_status & BG_THREAD_READY) {
      done = TRUE;
    }

    mutex_exit(&fts->bg_threads_mutex);

    if (!done) {
      std::this_thread::sleep_for(
          std::chrono::microseconds(FTS_MAX_BACKGROUND_THREAD_WAIT_US));

      if (max_wait > 0) {
        max_wait -= FTS_MAX_BACKGROUND_THREAD_WAIT_US;

        /* We ignore the residual value. */
        if (max_wait < FTS_MAX_BACKGROUND_THREAD_WAIT_US) {
          break;
        }
      }

      ++count;
    } else {
      break;
    }

    if (count >= FTS_BACKGROUND_THREAD_WAIT_COUNT) {
      ib::error(ER_IB_MSG_480) << "The background thread for the FTS"
                                  " table "
                               << table->name << " refuses to start";

      count = 0;
    }
  }

  return (done);
}

/** Add the FTS document id hidden column.
@param[in,out] table Table with FTS index
@param[in] heap Temporary memory heap, or NULL
*/
void fts_add_doc_id_column(dict_table_t *table, mem_heap_t *heap) {
  dict_mem_table_add_col(
      table, heap, FTS_DOC_ID_COL_NAME, DATA_INT,
      dtype_form_prtype(
          DATA_NOT_NULL | DATA_UNSIGNED | DATA_BINARY_TYPE | DATA_FTS_DOC_ID,
          0),
      sizeof(doc_id_t), false);
  DICT_TF2_FLAG_SET(table, DICT_TF2_FTS_HAS_DOC_ID);
}

/** Add new fts doc id to the update vector.
@param[in]	table		the table that contains the FTS index.
@param[in,out]	ufield		the fts doc id field in the update vector.
                                No new memory is allocated for this in this
                                function.
@param[in,out]	next_doc_id	the fts doc id that has been added to the
                                update vector.  If 0, a new fts doc id is
                                automatically generated.  The memory provided
                                for this argument will be used by the update
                                vector. Ensure that the life time of this
                                memory matches that of the update vector.
@return the fts doc id used in the update vector */
doc_id_t fts_update_doc_id(dict_table_t *table, upd_field_t *ufield,
                           doc_id_t *next_doc_id) {
  doc_id_t doc_id;
  dberr_t error = DB_SUCCESS;

  if (*next_doc_id) {
    doc_id = *next_doc_id;
  } else {
    /* Get the new document id that will be added. */
    error = fts_get_next_doc_id(table, &doc_id);
  }

  if (error == DB_SUCCESS) {
    dict_index_t *clust_index;
    dict_col_t *col = table->get_col(table->fts->doc_col);

    ufield->exp = nullptr;

    ufield->new_val.len = sizeof(doc_id);

    clust_index = table->first_index();

    ufield->field_no = dict_col_get_clust_pos(col, clust_index);
    col->copy_type(dfield_get_type(&ufield->new_val));

    /* It is possible we update record that has
    not yet be sync-ed from last crash. */

    /* Convert to storage byte order. */
    ut_a(doc_id != FTS_NULL_DOC_ID);
    fts_write_doc_id((byte *)next_doc_id, doc_id);

    ufield->new_val.data = next_doc_id;
    ufield->new_val.ext = 0;
  }

  return (doc_id);
}

/** fts_t constructor.
@param[in]	table	table with FTS indexes
@param[in,out]	heap	memory heap where 'this' is stored */
fts_t::fts_t(dict_table_t *table, mem_heap_t *heap)
    : bg_threads(0),
      fts_status(0),
      add_wq(nullptr),
      cache(nullptr),
      doc_col(ULINT_UNDEFINED),
      fts_heap(heap) {
  ut_a(table->fts == nullptr);

  mutex_create(LATCH_ID_FTS_BG_THREADS, &bg_threads_mutex);

  ib_alloc_t *heap_alloc = ib_heap_allocator_create(fts_heap);

  indexes = ib_vector_create(heap_alloc, sizeof(dict_index_t *), 4);

  dict_table_get_all_fts_indexes(table, indexes);
}

/** fts_t destructor. */
fts_t::~fts_t() {
  mutex_free(&bg_threads_mutex);

  ut_ad(add_wq == nullptr);

  if (cache != nullptr) {
    fts_cache_clear(cache);
    fts_cache_destroy(cache);
    cache = nullptr;
  }

  /* There is no need to call ib_vector_free() on this->indexes
  because it is stored in this->fts_heap. */
}

/** Create an instance of fts_t.
 @return instance of fts_t */
fts_t *fts_create(dict_table_t *table) /*!< in/out: table with FTS indexes */
{
  fts_t *fts;
  mem_heap_t *heap;

  heap = mem_heap_create(512);

  fts = static_cast<fts_t *>(mem_heap_alloc(heap, sizeof(*fts)));

  new (fts) fts_t(table, heap);

  return (fts);
}

/** Free the FTS resources. */
void fts_free(dict_table_t *table) /*!< in/out: table with FTS indexes */
{
  fts_t *fts = table->fts;

  fts->~fts_t();

  mem_heap_free(fts->fts_heap);

  table->fts = nullptr;
}

#if 0  // TODO: Enable this in WL#6608
/*********************************************************************//**
Signal FTS threads to initiate shutdown. */
void
fts_start_shutdown(
	dict_table_t*	table,		/*!< in: table with FTS indexes */
	fts_t*		fts)		/*!< in: fts instance that needs
					to be informed about shutdown */
{
	mutex_enter(&fts->bg_threads_mutex);

	fts->fts_status |= BG_THREAD_STOP;

	mutex_exit(&fts->bg_threads_mutex);

}

/*********************************************************************//**
Wait for FTS threads to shutdown. */
void
fts_shutdown(
	dict_table_t*	table,		/*!< in: table with FTS indexes */
	fts_t*		fts)		/*!< in: fts instance to shutdown */
{
	mutex_enter(&fts->bg_threads_mutex);

	ut_a(fts->fts_status & BG_THREAD_STOP);

	dict_table_wait_for_bg_threads_to_exit(table, 20000);

	mutex_exit(&fts->bg_threads_mutex);
}
#endif

/** Take a FTS savepoint. */
static inline void fts_savepoint_copy(
    const fts_savepoint_t *src, /*!< in: source savepoint */
    fts_savepoint_t *dst)       /*!< out: destination savepoint */
{
  const ib_rbt_node_t *node;
  const ib_rbt_t *tables;

  tables = src->tables;

  for (node = rbt_first(tables); node; node = rbt_next(tables, node)) {
    fts_trx_table_t *ftt_dst;
    const fts_trx_table_t **ftt_src;

    ftt_src = rbt_value(const fts_trx_table_t *, node);

    ftt_dst = fts_trx_table_clone(*ftt_src);

    rbt_insert(dst->tables, &ftt_dst, &ftt_dst);
  }
}

/** Take a FTS savepoint.
@param[in] trx Transaction
@param[in] fts_trx Fts transaction
@param[in] name Savepoint name */
void fts_savepoint_take(trx_t *trx, fts_trx_t *fts_trx, const char *name) {
  mem_heap_t *heap;
  fts_savepoint_t *savepoint;
  fts_savepoint_t *last_savepoint;

  ut_a(name != nullptr);

  heap = fts_trx->heap;

  /* The implied savepoint must exist. */
  ut_a(ib_vector_size(fts_trx->savepoints) > 0);

  last_savepoint =
      static_cast<fts_savepoint_t *>(ib_vector_last(fts_trx->savepoints));
  savepoint = fts_savepoint_create(fts_trx->savepoints, name, heap);

  if (last_savepoint->tables != nullptr) {
    fts_savepoint_copy(last_savepoint, savepoint);
  }
}

/** Lookup a savepoint instance by name.
 @return ULINT_UNDEFINED if not found */
static inline ulint fts_savepoint_lookup(
    ib_vector_t *savepoints, /*!< in: savepoints */
    const char *name)        /*!< in: savepoint name */
{
  ulint i;

  ut_a(ib_vector_size(savepoints) > 0);

  for (i = 1; i < ib_vector_size(savepoints); ++i) {
    fts_savepoint_t *savepoint;

    savepoint = static_cast<fts_savepoint_t *>(ib_vector_get(savepoints, i));

    if (strcmp(name, savepoint->name) == 0) {
      return (i);
    }
  }

  return (ULINT_UNDEFINED);
}

/** Release the savepoint data identified by name. All savepoints created
 after the named savepoint are kept. */
void fts_savepoint_release(trx_t *trx,       /*!< in: transaction */
                           const char *name) /*!< in: savepoint name */
{
  ut_a(name != nullptr);

  ib_vector_t *savepoints = trx->fts_trx->savepoints;

  ut_a(ib_vector_size(savepoints) > 0);

  ulint i = fts_savepoint_lookup(savepoints, name);
  if (i != ULINT_UNDEFINED) {
    ut_a(i >= 1);

    fts_savepoint_t *savepoint;
    savepoint = static_cast<fts_savepoint_t *>(ib_vector_get(savepoints, i));

    if (i == ib_vector_size(savepoints) - 1) {
      /* If the savepoint is the last, we save its
      tables to the  previous savepoint. */
      fts_savepoint_t *prev_savepoint;
      prev_savepoint =
          static_cast<fts_savepoint_t *>(ib_vector_get(savepoints, i - 1));

      ib_rbt_t *tables = savepoint->tables;
      savepoint->tables = prev_savepoint->tables;
      prev_savepoint->tables = tables;
    }

    fts_savepoint_free(savepoint);
    ib_vector_remove(savepoints, *(void **)savepoint);

    /* Make sure we don't delete the implied savepoint. */
    ut_a(ib_vector_size(savepoints) > 0);
  }
}

/** Refresh last statement savepoint. */
void fts_savepoint_laststmt_refresh(trx_t *trx) /*!< in: transaction */
{
  fts_trx_t *fts_trx;
  fts_savepoint_t *savepoint;

  fts_trx = trx->fts_trx;

  savepoint = static_cast<fts_savepoint_t *>(ib_vector_pop(fts_trx->last_stmt));
  fts_savepoint_free(savepoint);

  ut_ad(ib_vector_is_empty(fts_trx->last_stmt));
  savepoint = fts_savepoint_create(fts_trx->last_stmt, nullptr, nullptr);
}

/********************************************************************
Undo the Doc ID add/delete operations in last stmt */
static void fts_undo_last_stmt(
    fts_trx_table_t *s_ftt, /*!< in: Transaction FTS table */
    fts_trx_table_t *l_ftt) /*!< in: last stmt FTS table */
{
  ib_rbt_t *s_rows;
  ib_rbt_t *l_rows;
  const ib_rbt_node_t *node;

  l_rows = l_ftt->rows;
  s_rows = s_ftt->rows;

  for (node = rbt_first(l_rows); node; node = rbt_next(l_rows, node)) {
    fts_trx_row_t *l_row = rbt_value(fts_trx_row_t, node);
    ib_rbt_bound_t parent;

    rbt_search(s_rows, &parent, &(l_row->doc_id));

    if (parent.result == 0) {
      fts_trx_row_t *s_row = rbt_value(fts_trx_row_t, parent.last);

      switch (l_row->state) {
        case FTS_INSERT:
          ut_free(rbt_remove_node(s_rows, parent.last));
          break;

        case FTS_DELETE:
          if (s_row->state == FTS_NOTHING) {
            s_row->state = FTS_INSERT;
          } else if (s_row->state == FTS_DELETE) {
            ut_free(rbt_remove_node(s_rows, parent.last));
          }
          break;

        /* FIXME: Check if FTS_MODIFY need to be addressed */
        case FTS_MODIFY:
        case FTS_NOTHING:
          break;
        default:
          ut_error;
      }
    }
  }
}

/** Rollback to savepoint indentified by name. */
void fts_savepoint_rollback_last_stmt(trx_t *trx) /*!< in: transaction */
{
  ib_vector_t *savepoints;
  fts_savepoint_t *savepoint;
  fts_savepoint_t *last_stmt;
  fts_trx_t *fts_trx;
  ib_rbt_bound_t parent;
  const ib_rbt_node_t *node;
  ib_rbt_t *l_tables;
  ib_rbt_t *s_tables;

  fts_trx = trx->fts_trx;
  savepoints = fts_trx->savepoints;

  savepoint = static_cast<fts_savepoint_t *>(ib_vector_last(savepoints));
  last_stmt =
      static_cast<fts_savepoint_t *>(ib_vector_last(fts_trx->last_stmt));

  l_tables = last_stmt->tables;
  s_tables = savepoint->tables;

  for (node = rbt_first(l_tables); node; node = rbt_next(l_tables, node)) {
    fts_trx_table_t **l_ftt;

    l_ftt = rbt_value(fts_trx_table_t *, node);

    rbt_search_cmp(s_tables, &parent, &(*l_ftt)->table->id,
                   fts_trx_table_id_cmp, nullptr);

    if (parent.result == 0) {
      fts_trx_table_t **s_ftt;

      s_ftt = rbt_value(fts_trx_table_t *, parent.last);

      fts_undo_last_stmt(*s_ftt, *l_ftt);
    }
  }
}

/** Rollback to savepoint indentified by name. */
void fts_savepoint_rollback(trx_t *trx,       /*!< in: transaction */
                            const char *name) /*!< in: savepoint name */
{
  ulint i;
  ib_vector_t *savepoints;

  ut_a(name != nullptr);

  savepoints = trx->fts_trx->savepoints;

  /* We pop all savepoints from the the top of the stack up to
  and including the instance that was found. */
  i = fts_savepoint_lookup(savepoints, name);

  if (i != ULINT_UNDEFINED) {
    fts_savepoint_t *savepoint;

    ut_a(i > 0);

    while (ib_vector_size(savepoints) > i) {
      fts_savepoint_t *savepoint;

      savepoint = static_cast<fts_savepoint_t *>(ib_vector_pop(savepoints));

      if (savepoint->name != nullptr) {
        /* Since name was allocated on the heap, the
        memory will be released when the transaction
        completes. */
        savepoint->name = nullptr;

        fts_savepoint_free(savepoint);
      }
    }

    /* Pop all a elements from the top of the stack that may
    have been released. We have to be careful that we don't
    delete the implied savepoint. */

    for (savepoint = static_cast<fts_savepoint_t *>(ib_vector_last(savepoints));
         ib_vector_size(savepoints) > 1 && savepoint->name == nullptr;
         savepoint =
             static_cast<fts_savepoint_t *>(ib_vector_last(savepoints))) {
      ib_vector_pop(savepoints);
    }

    /* Make sure we don't delete the implied savepoint. */
    ut_a(ib_vector_size(savepoints) > 0);

    /* Restore the savepoint. */
    fts_savepoint_take(trx, trx->fts_trx, name);
  }
}

/** Check if a table is an FTS auxiliary table name.
@param[out]	table	FTS table info
@param[in]	name	Table name
@param[in]	len	Length of table name
@return true if the name matches an auxiliary table name pattern */
bool fts_is_aux_table_name(fts_aux_table_t *table, const char *name,
                           ulint len) {
  const char *ptr;
  char *end;
  char my_name[MAX_FULL_NAME_LEN + 1];

  ut_ad(len <= MAX_FULL_NAME_LEN);
  ut_memcpy(my_name, name, len);
  my_name[len] = 0;
  end = my_name + len;

  ptr = static_cast<const char *>(memchr(my_name, '/', len));

  if (ptr != nullptr) {
    /* We will start the match after the '/' */
    ++ptr;
    len = end - ptr;
  }

  /* All auxiliary tables are prefixed with "FTS_" and the name
  length will be at the very least greater than 20 bytes. */
  if (ptr != nullptr && len > 20 &&
      (strncmp(ptr, FTS_PREFIX, 4) == 0 ||
       strncmp(ptr, FTS_PREFIX_5_7, 4) == 0)) {
    ulint i;

    /* Skip the prefix. */
    ptr += 4;
    len -= 4;

    /* Try and read the table id. */
    if (!fts_read_object_id(&table->parent_id, ptr)) {
      return (false);
    }

    /* Skip the table id. */
    ptr = static_cast<const char *>(memchr(ptr, '_', len));

    if (ptr == nullptr) {
      return (false);
    }

    /* Skip the underscore. */
    ++ptr;
    ut_a(end >= ptr);
    len = end - ptr;

    /* It's not enough to be a FTS auxiliary table name */
    if (len == 0) {
      return (false);
    }

    /* First search the common table suffix array. */
    for (i = 0; fts_common_tables[i] != nullptr; ++i) {
      if ((len == strlen(fts_common_tables[i])) &&
          (strncmp(ptr, fts_common_tables[i], len) == 0)) {
        table->type = FTS_COMMON_TABLE;
        return (true);
      }

      if ((len == strlen(fts_common_tables_5_7[i])) &&
          (strncmp(ptr, fts_common_tables_5_7[i], len) == 0)) {
        table->type = FTS_COMMON_TABLE;
        return (true);
      }
    }

    /* Could be obsolete common tables. */
    if ((len == strlen("ADDED")) &&
        (native_strncasecmp(ptr, "ADDED", len) == 0)) {
      table->type = FTS_OBSOLETED_TABLE;
      return (true);
    }

    if ((len == strlen("STOPWORDS")) &&
        (native_strncasecmp(ptr, "STOPWORDS", len) == 0)) {
      table->type = FTS_OBSOLETED_TABLE;
      return (true);
    }

    /* Try and read the index id. */
    if (!fts_read_object_id(&table->index_id, ptr)) {
      return (false);
    }

    /* Skip the index id. */
    ptr = static_cast<const char *>(memchr(ptr, '_', len));

    if (ptr == nullptr) {
      return (false);
    }

    /* Skip the underscore. */
    ++ptr;
    ut_a(end >= ptr);
    len = end - ptr;

    /* It's not enough to be a FTS auxiliary table name */
    if (len == 0) {
      return (false);
    }

    /* Search the FT index specific array. */
    for (i = 0; i < FTS_NUM_AUX_INDEX; ++i) {
      if ((len == strlen(fts_get_suffix(i))) &&
          (strncmp(ptr, fts_get_suffix(i), len) == 0)) {
        table->type = FTS_INDEX_TABLE;
        return (true);
      }
      if ((len == strlen(fts_get_suffix_5_7(i))) &&
          (strncmp(ptr, fts_get_suffix_5_7(i), len) == 0)) {
        table->type = FTS_INDEX_TABLE;
        return (true);
      }
    }

    /* Other FT index specific table(s). */
    if ((len == strlen("DOC_ID")) &&
        (native_strncasecmp(ptr, "DOC_ID", len) == 0)) {
      table->type = FTS_OBSOLETED_TABLE;
      return (true);
    }
  }

  return (false);
}

/** Check whether user supplied stopword table is of the right format.
 Caller is responsible to hold dictionary locks.
 @return the stopword column charset if qualifies */
CHARSET_INFO *fts_valid_stopword_table(
    const char *stopword_table_name) /*!< in: Stopword table
                                     name */
{
  dict_table_t *table;
  dict_col_t *col = nullptr;

  if (!stopword_table_name) {
    return (nullptr);
  }

  MDL_ticket *mdl = nullptr;
  THD *thd = current_thd;
  table = dd_table_open_on_name(thd, &mdl, stopword_table_name, false,
                                DICT_ERR_IGNORE_NONE);

  if (!table) {
    ib::error(ER_IB_MSG_481)
        << "User stopword table " << stopword_table_name << " does not exist.";

    return (nullptr);
  } else {
    const char *col_name;

    dd_table_close(table, thd, &mdl, false);

    col_name = table->get_col_name(0);

    if (ut_strcmp(col_name, "value")) {
      ib::error(ER_IB_MSG_482) << "Invalid column name for stopword"
                                  " table "
                               << stopword_table_name
                               << ". Its"
                                  " first column must be named as 'value'.";

      return (nullptr);
    }

    col = table->get_col(0);

    if (col->mtype != DATA_VARCHAR && col->mtype != DATA_VARMYSQL) {
      ib::error(ER_IB_MSG_483) << "Invalid column type for stopword"
                                  " table "
                               << stopword_table_name
                               << ". Its"
                                  " first column must be of varchar type";

      return (nullptr);
    }
  }

  ut_ad(col);

  return (fts_get_charset(col->prtype));
}

/** This function loads the stopword into the FTS cache. It also
 records/fetches stopword configuration to/from FTS configure
 table, depending on whether we are creating or reloading the
 FTS.
 @return true if load operation is successful */
ibool fts_load_stopword(
    const dict_table_t *table,          /*!< in: Table with FTS */
    trx_t *trx,                         /*!< in: Transactions */
    const char *global_stopword_table,  /*!< in: Global stopword table
                                        name */
    const char *session_stopword_table, /*!< in: Session stopword table
                                        name */
    ibool stopword_is_on,               /*!< in: Whether stopword
                                        option is turned on/off */
    ibool reload)                       /*!< in: Whether it is
                                        for reloading FTS table */
{
  fts_table_t fts_table;
  fts_string_t str;
  dberr_t error = DB_SUCCESS;
  ulint use_stopword;
  fts_cache_t *cache;
  const char *stopword_to_use = nullptr;
  ibool new_trx = FALSE;
  byte str_buffer[MAX_FULL_NAME_LEN + 1];

  FTS_INIT_FTS_TABLE(&fts_table, FTS_SUFFIX_CONFIG, FTS_COMMON_TABLE, table);

  cache = table->fts->cache;

  if (!reload && !(cache->stopword_info.status & STOPWORD_NOT_INIT)) {
    return (TRUE);
  }

  if (!trx) {
    trx = trx_allocate_for_background();
    trx->op_info = "upload FTS stopword";
    new_trx = TRUE;
  }

  /* First check whether stopword filtering is turned off */
  if (reload) {
    error =
        fts_config_get_ulint(trx, &fts_table, FTS_USE_STOPWORD, &use_stopword);
  } else {
    use_stopword = (ulint)stopword_is_on;

    error =
        fts_config_set_ulint(trx, &fts_table, FTS_USE_STOPWORD, use_stopword);
  }

  if (error != DB_SUCCESS) {
    goto cleanup;
  }

  /* If stopword is turned off, no need to continue to load the
  stopword into cache, but still need to do initialization */
  if (!use_stopword) {
    cache->stopword_info.status = STOPWORD_OFF;
    goto cleanup;
  }

  if (reload) {
    /* Fetch the stopword table name from FTS config
    table */
    str.f_n_char = 0;
    str.f_str = str_buffer;
    str.f_len = sizeof(str_buffer) - 1;

    error =
        fts_config_get_value(trx, &fts_table, FTS_STOPWORD_TABLE_NAME, &str);

    if (error != DB_SUCCESS) {
      goto cleanup;
    }

    if (strlen((char *)str.f_str) > 0) {
      stopword_to_use = (const char *)str.f_str;
    }
  } else {
    stopword_to_use = (session_stopword_table) ? session_stopword_table
                                               : global_stopword_table;
  }

  if (stopword_to_use && fts_load_user_stopword(table->fts, stopword_to_use,
                                                &cache->stopword_info)) {
    /* Save the stopword table name to the configure
    table */
    if (!reload) {
      str.f_n_char = 0;
      str.f_str = (byte *)stopword_to_use;
      str.f_len = ut_strlen(stopword_to_use);

      error =
          fts_config_set_value(trx, &fts_table, FTS_STOPWORD_TABLE_NAME, &str);
    }
  } else {
    /* Load system default stopword list */
    fts_load_default_stopword(&cache->stopword_info);
  }

cleanup:
  if (new_trx) {
    if (error == DB_SUCCESS) {
      fts_sql_commit(trx);
    } else {
      fts_sql_rollback(trx);
    }

    trx_free_for_background(trx);
  }

  if (!cache->stopword_info.cached_stopword) {
    cache->stopword_info.cached_stopword =
        rbt_create_arg_cmp(sizeof(fts_tokenizer_word_t), innobase_fts_text_cmp,
                           &my_charset_latin1);
  }

  return (error == DB_SUCCESS);
}

/** Callback function when we initialize the FTS at the start up
 time. It recovers the maximum Doc IDs presented in the current table.
 @return: always returns true */
static ibool fts_init_get_doc_id(void *row,      /*!< in: sel_node_t* */
                                 void *user_arg) /*!< in: fts cache */
{
  doc_id_t doc_id = FTS_NULL_DOC_ID;
  sel_node_t *node = static_cast<sel_node_t *>(row);
  que_node_t *exp = node->select_list;
  fts_cache_t *cache = static_cast<fts_cache_t *>(user_arg);

  ut_ad(ib_vector_is_empty(cache->get_docs));

  /* Copy each indexed column content into doc->text.f_str */
  if (exp) {
    dfield_t *dfield = que_node_get_val(exp);
    dtype_t *type = dfield_get_type(dfield);
    void *data = dfield_get_data(dfield);

    ut_a(dtype_get_mtype(type) == DATA_INT);

    doc_id = static_cast<doc_id_t>(
        mach_read_from_8(static_cast<const byte *>(data)));

    if (doc_id >= cache->next_doc_id) {
      cache->next_doc_id = doc_id + 1;
    }
  }

  return (TRUE);
}

/** Callback function when we initialize the FTS at the start up
 time. It recovers Doc IDs that have not sync-ed to the auxiliary
 table, and require to bring them back into FTS index.
 @return: always returns true */
static ibool fts_init_recover_doc(void *row,      /*!< in: sel_node_t* */
                                  void *user_arg) /*!< in: fts cache */
{
  fts_doc_t doc;
  ulint doc_len = 0;
  ulint field_no = 0;
  fts_get_doc_t *get_doc = static_cast<fts_get_doc_t *>(user_arg);
  doc_id_t doc_id = FTS_NULL_DOC_ID;
  sel_node_t *node = static_cast<sel_node_t *>(row);
  que_node_t *exp = node->select_list;
  fts_cache_t *cache = get_doc->cache;
  st_mysql_ftparser *parser = get_doc->index_cache->index->parser;

  fts_doc_init(&doc);
  doc.found = TRUE;

  ut_ad(cache);

  /* Copy each indexed column content into doc->text.f_str */
  while (exp) {
    dfield_t *dfield = que_node_get_val(exp);
    ulint len = dfield_get_len(dfield);

    if (field_no == 0) {
      dtype_t *type = dfield_get_type(dfield);
      void *data = dfield_get_data(dfield);

      ut_a(dtype_get_mtype(type) == DATA_INT);

      doc_id = static_cast<doc_id_t>(
          mach_read_from_8(static_cast<const byte *>(data)));

      field_no++;
      exp = que_node_get_next(exp);
      continue;
    }

    if (len == UNIV_SQL_NULL) {
      exp = que_node_get_next(exp);
      continue;
    }

    ut_ad(get_doc);

    if (!get_doc->index_cache->charset) {
      get_doc->index_cache->charset = fts_get_charset(dfield->type.prtype);
    }

    doc.charset = get_doc->index_cache->charset;
    doc.is_ngram = get_doc->index_cache->index->is_ngram;

    if (dfield_is_ext(dfield)) {
      dict_table_t *table = cache->sync->table;

      /** When a nullptr is passed for trx, it means we will
      fetch the latest LOB (and no MVCC will be done). */
      doc.text.f_str = lob::btr_copy_externally_stored_field(
          nullptr, get_doc->index_cache->index, &doc.text.f_len, nullptr,
          static_cast<byte *>(dfield_get_data(dfield)),
          dict_table_page_size(table), len, false,
          static_cast<mem_heap_t *>(doc.self_heap->arg));
    } else {
      doc.text.f_str = static_cast<byte *>(dfield_get_data(dfield));

      doc.text.f_len = len;
    }

    if (field_no == 1) {
      fts_tokenize_document(&doc, nullptr, parser);
    } else {
      fts_tokenize_document_next(&doc, doc_len, nullptr, parser);
    }

    exp = que_node_get_next(exp);

    doc_len += (exp) ? len + 1 : len;

    field_no++;
  }

  fts_cache_add_doc(cache, get_doc->index_cache, doc_id, doc.tokens);

  fts_doc_free(&doc);

  cache->added++;

  if (doc_id >= cache->next_doc_id) {
    cache->next_doc_id = doc_id + 1;
  }

  return (TRUE);
}

/** This function brings FTS index in sync when FTS index is first
 used. There are documents that have not yet sync-ed to auxiliary
 tables from last server abnormally shutdown, we will need to bring
 such document into FTS cache before any further operations
 @return true if all OK */
ibool fts_init_index(dict_table_t *table,  /*!< in: Table with FTS */
                     ibool has_cache_lock) /*!< in: Whether we already have
                                           cache lock */
{
  dict_index_t *index;
  doc_id_t start_doc;
  fts_get_doc_t *get_doc = nullptr;
  fts_cache_t *cache = table->fts->cache;
  bool need_init = false;

  ut_ad(!dict_sys_mutex_own());

  /* First check cache->get_docs is initialized */
  if (!has_cache_lock) {
    rw_lock_x_lock(&cache->lock);
  }

  rw_lock_x_lock(&cache->init_lock);
  if (cache->get_docs == nullptr) {
    cache->get_docs = fts_get_docs_create(cache);
  }
  rw_lock_x_unlock(&cache->init_lock);

  if (table->fts->fts_status & ADDED_TABLE_SYNCED) {
    goto func_exit;
  }

  need_init = true;

  start_doc = cache->synced_doc_id;

  if (!start_doc) {
    fts_cmp_set_sync_doc_id(table, 0, TRUE, &start_doc);
    cache->synced_doc_id = start_doc;
  }

  /* No FTS index, this is the case when previous FTS index
  dropped, and we re-initialize the Doc ID system for subsequent
  insertion */
  if (ib_vector_is_empty(cache->get_docs)) {
    index = table->fts_doc_id_index;

    ut_a(index);

    fts_doc_fetch_by_doc_id(nullptr, start_doc, index,
                            FTS_FETCH_DOC_BY_ID_LARGE, fts_init_get_doc_id,
                            cache);
  } else {
    if (table->fts->cache->stopword_info.status & STOPWORD_NOT_INIT) {
      fts_load_stopword(table, nullptr, nullptr, nullptr, TRUE, TRUE);
    }

    for (ulint i = 0; i < ib_vector_size(cache->get_docs); ++i) {
      get_doc = static_cast<fts_get_doc_t *>(ib_vector_get(cache->get_docs, i));

      index = get_doc->index_cache->index;

      fts_doc_fetch_by_doc_id(nullptr, start_doc, index,
                              FTS_FETCH_DOC_BY_ID_LARGE, fts_init_recover_doc,
                              get_doc);
    }
  }

  table->fts->fts_status |= ADDED_TABLE_SYNCED;

  fts_get_docs_clear(cache->get_docs);

func_exit:
  if (!has_cache_lock) {
    rw_lock_x_unlock(&cache->lock);
  }

  if (need_init) {
    dict_sys_mutex_enter();
    /* Register the table with the optimize thread. */
    fts_optimize_add_table(table);
    dict_sys_mutex_exit();
  }

  return (TRUE);
}

/** Rename old FTS common and aux tables with the new table_id
@param[in]	old_name	old name of FTS AUX table
@param[in]	new_name	new name of FTS AUX table
@return new fts table if success, else nullptr on failure */
static dict_table_t *fts_upgrade_rename_aux_table_low(const char *old_name,
                                                      const char *new_name) {
  dict_sys_mutex_enter();

  dict_table_t *old_aux_table =
      dict_table_open_on_name(old_name, true, false, DICT_ERR_IGNORE_NONE);

  ut_ad(old_aux_table != nullptr);
  dict_table_close(old_aux_table, true, false);
  dberr_t err = dict_table_rename_in_cache(old_aux_table, new_name, false);
  if (err != DB_SUCCESS) {
    dict_sys_mutex_exit();
    return (nullptr);
  }

  dict_table_t *new_aux_table =
      dict_table_open_on_name(new_name, true, false, DICT_ERR_IGNORE_NONE);
  ut_ad(new_aux_table != nullptr);
  dict_sys_mutex_exit();

  return (new_aux_table);
}

/** Rename old FTS common and aux tables with the new table_id
@param[in]	old_name	old name of FTS AUX table
@param[in]	new_name	new name of FTS AUX table
@param[in]	rollback	if true, do the rename back
                                else mark original AUX tables
                                evictable */
static void fts_upgrade_rename_aux_table(const char *old_name,
                                         const char *new_name, bool rollback) {
  dict_table_t *new_table = nullptr;

  if (rollback) {
    new_table = fts_upgrade_rename_aux_table_low(old_name, new_name);

  } else {
    new_table =
        dict_table_open_on_name(old_name, false, false, DICT_ERR_IGNORE_NONE);
  }

  if (new_table == nullptr) {
    return;
  }

  dict_sys_mutex_enter();
  dict_table_allow_eviction(new_table);
  dict_table_close(new_table, true, false);
  dict_sys_mutex_exit();
}

/** During upgrade, tables are moved by DICT_MAX_DD_TABLES
offset, remove this offset to get 5.7 fts aux table names
@param[in]	table_id	8.0 table id */
inline table_id_t fts_upgrade_get_5_7_table_id(table_id_t table_id) {
  return (table_id - DICT_MAX_DD_TABLES);
}

/** Upgrade FTS AUX Tables. The FTS common and aux tables are
renamed because they have table_id in their name. We move table_ids
by DICT_MAX_DD_TABLES offset. Aux tables are registered into DD
afer rename.
@param[in]	table		InnoDB table object
@return DB_SUCCESS or error code */
dberr_t fts_upgrade_aux_tables(dict_table_t *table) {
  fts_table_t fts_old_table;

  ut_ad(srv_is_upgrade_mode);

  FTS_INIT_FTS_TABLE(&fts_old_table, nullptr, FTS_COMMON_TABLE, table);
  fts_table_t fts_new_table = fts_old_table;

  fts_old_table.table_id = fts_upgrade_get_5_7_table_id(fts_old_table.table_id);

  /* Rename common auxiliary tables */
  for (ulint i = 0; fts_common_tables_5_7[i] != nullptr; ++i) {
    fts_old_table.suffix = fts_common_tables_5_7[i];

    bool is_config = fts_old_table.suffix == FTS_SUFFIX_CONFIG_5_7;
    char old_name[MAX_FULL_NAME_LEN];
    char new_name[MAX_FULL_NAME_LEN];

    fts_get_table_name_5_7(&fts_old_table, old_name);

    DBUG_EXECUTE_IF("dd_upgrade", ib::info(ER_IB_MSG_484)
                                      << "Old fts table name is " << old_name;);

    fts_new_table.suffix = fts_common_tables[i];
    fts_get_table_name(&fts_new_table, new_name);

    DBUG_EXECUTE_IF("dd_upgrade", ib::info(ER_IB_MSG_485)
                                      << "New fts table name is " << new_name;);

    dict_table_t *new_table =
        fts_upgrade_rename_aux_table_low(old_name, new_name);

    if (new_table == nullptr) {
      return (DB_ERROR);
    }

    dict_sys_mutex_enter();
    dict_table_prevent_eviction(new_table);
    dict_sys_mutex_exit();

    if (!dd_create_fts_common_table(table, new_table, is_config)) {
      dict_table_close(new_table, false, false);
      return (DB_FAIL);
    }
    dict_table_close(new_table, false, false);
  }

  fts_t *fts = table->fts;

  /* Rename index specific auxiliary tables */
  for (ulint i = 0; fts->indexes != nullptr && i < ib_vector_size(fts->indexes);
       ++i) {
    dict_index_t *index;

    index = static_cast<dict_index_t *>(ib_vector_getp(fts->indexes, i));

    FTS_INIT_INDEX_TABLE(&fts_old_table, nullptr, FTS_INDEX_TABLE, index);
    fts_new_table = fts_old_table;

    fts_old_table.table_id =
        fts_upgrade_get_5_7_table_id(fts_old_table.table_id);

    for (ulint j = 0; j < FTS_NUM_AUX_INDEX; ++j) {
      fts_old_table.suffix = fts_get_suffix_5_7(j);

      char old_name[MAX_FULL_NAME_LEN];
      char new_name[MAX_FULL_NAME_LEN];

      fts_get_table_name_5_7(&fts_old_table, old_name);

      fts_new_table.suffix = fts_get_suffix(j);
      fts_get_table_name(&fts_new_table, new_name);

      dict_table_t *new_table =
          fts_upgrade_rename_aux_table_low(old_name, new_name);

      if (new_table == nullptr) {
        return (DB_ERROR);
      }

      dict_sys_mutex_enter();
      dict_table_prevent_eviction(new_table);
      dict_sys_mutex_exit();

      CHARSET_INFO *charset = fts_get_charset(index->get_field(0)->col->prtype);

      if (!dd_create_fts_index_table(table, new_table, charset)) {
        dict_table_close(new_table, false, false);
        return (DB_FAIL);
      }
      dict_table_close(new_table, false, false);
    }
  }

  return (DB_SUCCESS);
}

/** Rename FTS AUX tablespace name from 8.0 format to 5.7 format.
This will be done on upgrade failure
@param[in]	table		parent table
@param[in]	rollback	rollback the rename from 8.0 to 5.7
                                if true, rename to 5.7 format
                                if false, mark the table as evictable
@return DB_SUCCESS on success, DB_ERROR on error */
dberr_t fts_upgrade_rename(const dict_table_t *table, bool rollback) {
  fts_table_t fts_old_table;

  ut_ad(srv_is_upgrade_mode);

  FTS_INIT_FTS_TABLE(&fts_old_table, nullptr, FTS_COMMON_TABLE, table);

  fts_table_t fts_new_table = fts_old_table;

  fts_new_table.table_id = fts_upgrade_get_5_7_table_id(fts_new_table.table_id);

  /* Rename common auxiliary tables */
  for (ulint i = 0; fts_common_tables[i] != nullptr; ++i) {
    fts_old_table.suffix = fts_common_tables[i];

    char old_name[MAX_FULL_NAME_LEN];
    char new_name[MAX_FULL_NAME_LEN];

    fts_get_table_name(&fts_old_table, old_name);

    fts_new_table.suffix = fts_common_tables_5_7[i];
    fts_get_table_name_5_7(&fts_new_table, new_name);

    fts_upgrade_rename_aux_table(old_name, new_name, rollback);
  }

  fts_t *fts = table->fts;

  /* Rename index specific auxiliary tables */
  for (ulint i = 0; fts->indexes != nullptr && i < ib_vector_size(fts->indexes);
       ++i) {
    dict_index_t *index;

    index = static_cast<dict_index_t *>(ib_vector_getp(fts->indexes, i));

    FTS_INIT_INDEX_TABLE(&fts_old_table, nullptr, FTS_INDEX_TABLE, index);
    fts_new_table = fts_old_table;

    fts_new_table.table_id =
        fts_upgrade_get_5_7_table_id(fts_new_table.table_id);

    for (ulint j = 0; j < FTS_NUM_AUX_INDEX; ++j) {
      fts_old_table.suffix = fts_get_suffix(j);

      char old_name[MAX_FULL_NAME_LEN];
      char new_name[MAX_FULL_NAME_LEN];

      fts_get_table_name(&fts_old_table, old_name);

      fts_new_table.suffix = fts_get_suffix_5_7(j);
      fts_get_table_name_5_7(&fts_new_table, new_name);

      fts_upgrade_rename_aux_table(old_name, new_name, rollback);
    }
  }
  return (DB_SUCCESS);
}<|MERGE_RESOLUTION|>--- conflicted
+++ resolved
@@ -1112,6 +1112,9 @@
     ptr = ilist + node->ilist_size;
 
     node->ilist_size_alloc = new_size;
+    if (cache) {
+      cache->total_size += new_size;
+    }
   }
 
   ptr_start = ptr;
@@ -1137,16 +1140,15 @@
     if (node->ilist_size > 0) {
       memcpy(ilist, node->ilist, node->ilist_size);
       ut_free(node->ilist);
+      if (cache) {
+        cache->total_size -= node->ilist_size;
+      }
     }
 
     node->ilist = ilist;
   }
 
   node->ilist_size += enc_len;
-
-  if (cache) {
-    cache->total_size += enc_len;
-  }
 
   if (node->first_doc_id == FTS_NULL_DOC_ID) {
     node->first_doc_id = doc_id;
@@ -1188,43 +1190,9 @@
       continue;
     }
 
-<<<<<<< HEAD
     if (ib_vector_size(word->nodes) > 0) {
       fts_node = static_cast<fts_node_t *>(ib_vector_last(word->nodes));
     }
-=======
-	/* The 0x00 byte at the end of the token positions list. */
-	enc_len++;
-
-	if ((node->ilist_size_alloc - node->ilist_size) >= enc_len) {
-		/* No need to allocate more space, we can fit in the new
-		data at the end of the old one. */
-		ilist = NULL;
-		ptr = node->ilist + node->ilist_size;
-	} else {
-		ulint	new_size = node->ilist_size + enc_len;
-
-		/* Over-reserve space by a fixed size for small lengths and
-		by 20% for lengths >= 48 bytes. */
-		if (new_size < 16) {
-			new_size = 16;
-		} else if (new_size < 32) {
-			new_size = 32;
-		} else if (new_size < 48) {
-			new_size = 48;
-		} else {
-			new_size = (ulint)(1.2 * new_size);
-		}
-
-		ilist = static_cast<byte*>(ut_malloc_nokey(new_size));
-		ptr = ilist + node->ilist_size;
-
-		node->ilist_size_alloc = new_size;
-		if (cache) {
-			cache->total_size += new_size;
-		}
-	}
->>>>>>> e8414ee4
 
     if (fts_node == nullptr || fts_node->synced ||
         fts_node->ilist_size > FTS_ILIST_MAX_SIZE ||
@@ -1244,22 +1212,9 @@
 
   ut_a(rbt_empty(tokens));
 
-<<<<<<< HEAD
   /* Add to doc ids processed so far. */
   doc_stats = static_cast<fts_doc_stats_t *>(
       ib_vector_push(index_cache->doc_stats, nullptr));
-=======
-	if (ilist) {
-		/* Copy old ilist to the start of the new one and switch the
-		new one into place in the node. */
-		if (node->ilist_size > 0) {
-			memcpy(ilist, node->ilist, node->ilist_size);
-			ut_free(node->ilist);
-			if (cache) {
-				cache->total_size -= node->ilist_size;
-			}
-		}
->>>>>>> e8414ee4
 
   doc_stats->doc_id = doc_id;
   doc_stats->word_count = n_words;
@@ -1267,7 +1222,6 @@
   /* Add the doc stats memory usage too. */
   cache->total_size += sizeof(*doc_stats);
 
-<<<<<<< HEAD
   if (doc_id > cache->sync->max_doc_id) {
     cache->sync->max_doc_id = doc_id;
   }
@@ -1279,11 +1233,6 @@
 @return true on success, false on failure. */
 bool fts_drop_dd_tables(const aux_name_vec_t *aux_vec, bool file_per_table) {
   bool ret = true;
-=======
-	if (node->first_doc_id == FTS_NULL_DOC_ID) {
-		node->first_doc_id = doc_id;
-	}
->>>>>>> e8414ee4
 
   if (aux_vec == nullptr || aux_vec->aux_name.size() == 0) {
     return (true);
