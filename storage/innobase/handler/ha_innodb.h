--- conflicted
+++ resolved
@@ -63,10 +63,7 @@
   /*!< hash table chain node */
   innodb_idx_translate_t idx_trans_tbl; /*!< index translation table between
                                         MySQL and InnoDB */
-<<<<<<< HEAD
   dict_table_t *ib_table;
-=======
->>>>>>> 4869291f
 };
 
 /** Prebuilt structures in an InnoDB table handle used within MySQL */
@@ -77,7 +74,6 @@
 class Dictionary_client;
 }
 }  // namespace dd
-<<<<<<< HEAD
 
 /** The class defining a handle to an InnoDB table */
 class ha_innobase : public handler {
@@ -234,6 +230,11 @@
 
   int records(ha_rows *num_rows) override;
 
+  int records_from_index(ha_rows *num_rows, uint) override {
+    /* Force use of cluster index until we implement sec index parallel scan. */
+    return ha_innobase::records(num_rows);
+  }
+
   ha_rows records_in_range(uint inx, key_range *min_key,
                            key_range *max_key) override;
 
@@ -286,210 +287,6 @@
   int create(const char *name, TABLE *form, HA_CREATE_INFO *create_info,
              dd::Table *table_def) override;
 
-=======
-
-/** The class defining a handle to an InnoDB table */
-class ha_innobase : public handler {
- public:
-  ha_innobase(handlerton *hton, TABLE_SHARE *table_arg);
-  ~ha_innobase() override;
-
-  row_type get_real_row_type(const HA_CREATE_INFO *create_info) const override;
-
-  const char *table_type() const override;
-
-  enum ha_key_alg get_default_index_algorithm() const override {
-    return HA_KEY_ALG_BTREE;
-  }
-
-  /** Check if SE supports specific key algorithm. */
-  bool is_index_algorithm_supported(enum ha_key_alg key_alg) const override {
-    /* This method is never used for FULLTEXT or SPATIAL keys.
-    We rely on handler::ha_table_flags() to check if such keys
-    are supported. */
-    DBUG_ASSERT(key_alg != HA_KEY_ALG_FULLTEXT && key_alg != HA_KEY_ALG_RTREE);
-    return key_alg == HA_KEY_ALG_BTREE;
-  }
-
-  Table_flags table_flags() const override;
-
-  ulong index_flags(uint idx, uint part, bool all_parts) const override;
-
-  uint max_supported_keys() const override;
-
-  uint max_supported_key_length() const override;
-
-  uint max_supported_key_part_length(
-      HA_CREATE_INFO *create_info) const override;
-
-  int open(const char *name, int, uint open_flags,
-           const dd::Table *table_def) override;
-
-  /** Opens dictionary table object using table name. For partition, we need to
-  try alternative lower/upper case names to support moving data files across
-  platforms.
-  @param[in]	table_name	name of the table/partition
-  @param[in]	norm_name	normalized name of the table/partition
-  @param[in]	is_partition	if this is a partition of a table
-  @param[in]	ignore_err	error to ignore for loading dictionary object
-  @return dictionary table object or NULL if not found */
-  static dict_table_t *open_dict_table(const char *table_name,
-                                       const char *norm_name, bool is_partition,
-                                       dict_err_ignore_t ignore_err);
-
-  handler *clone(const char *name, MEM_ROOT *mem_root) override;
-
-  int close(void) override;
-
-  double scan_time() override;
-
-  double read_time(uint index, uint ranges, ha_rows rows) override;
-
-  longlong get_memory_buffer_size() const override;
-
-  int write_row(uchar *buf) override;
-
-  int update_row(const uchar *old_data, uchar *new_data) override;
-
-  int delete_row(const uchar *buf) override;
-
-  /** Delete all rows from the table.
-  @retval HA_ERR_WRONG_COMMAND if the table is transactional
-  @retval 0 on success */
-  int delete_all_rows() override;
-
-  bool was_semi_consistent_read() override;
-
-  void try_semi_consistent_read(bool yes) override;
-
-  void unlock_row() override;
-
-  int index_init(uint index, bool sorted) override;
-
-  int index_end() override;
-
-  int index_read(uchar *buf, const uchar *key, uint key_len,
-                 ha_rkey_function find_flag) override;
-
-  int index_read_last(uchar *buf, const uchar *key, uint key_len) override;
-
-  int index_next(uchar *buf) override;
-
-  int index_next_same(uchar *buf, const uchar *key, uint keylen) override;
-
-  int index_prev(uchar *buf) override;
-
-  int index_first(uchar *buf) override;
-
-  int index_last(uchar *buf) override;
-
-  int rnd_init(bool scan) override;
-
-  int rnd_end() override;
-
-  int rnd_next(uchar *buf) override;
-
-  int rnd_pos(uchar *buf, uchar *pos) override;
-
-  int ft_init() override;
-
-  void ft_end();
-
-  FT_INFO *ft_init_ext(uint flags, uint inx, String *key) override;
-
-  FT_INFO *ft_init_ext_with_hints(uint inx, String *key,
-                                  Ft_hints *hints) override;
-
-  int ft_read(uchar *buf) override;
-
-  void position(const uchar *record) override;
-
-  int info(uint) override;
-
-  int enable_indexes(uint mode) override;
-
-  int disable_indexes(uint mode) override;
-
-  int analyze(THD *thd, HA_CHECK_OPT *check_opt) override;
-
-  int optimize(THD *thd, HA_CHECK_OPT *check_opt) override;
-
-  int discard_or_import_tablespace(bool discard, dd::Table *table_def) override;
-
-  int extra(ha_extra_function operation) override;
-
-  int reset() override;
-
-  int external_lock(THD *thd, int lock_type) override;
-
-  /** MySQL calls this function at the start of each SQL statement
-  inside LOCK TABLES. Inside LOCK TABLES the "::external_lock" method
-  does not work to mark SQL statement borders. Note also a special case:
-  if a temporary table is created inside LOCK TABLES, MySQL has not
-  called external_lock() at all on that table.
-  MySQL-5.0 also calls this before each statement in an execution of a
-  stored procedure. To make the execution more deterministic for
-  binlogging, MySQL-5.0 locks all tables involved in a stored procedure
-  with full explicit table locks (thd_in_lock_tables(thd) holds in
-  store_lock()) before executing the procedure.
-  @param[in]	thd		handle to the user thread
-  @param[in]	lock_type	lock type
-  @return 0 or error code */
-  int start_stmt(THD *thd, thr_lock_type lock_type) override;
-
-  void position(uchar *record);
-
-  int records(ha_rows *num_rows) override;
-
-  int records_from_index(ha_rows *num_rows, uint) override {
-    /* Force use of cluster index until we implement sec index parallel scan. */
-    return ha_innobase::records(num_rows);
-  }
-
-  ha_rows records_in_range(uint inx, key_range *min_key,
-                           key_range *max_key) override;
-
-  ha_rows estimate_rows_upper_bound() override;
-
-  void update_create_info(HA_CREATE_INFO *create_info) override;
-
-  /** Get storage-engine private data for a data dictionary table.
-  @param[in,out]	dd_table	data dictionary table definition
-  @param		reset		reset counters
-  @retval		true		an error occurred
-  @retval		false		success */
-  bool get_se_private_data(dd::Table *dd_table, bool reset) override;
-
-  /** Add hidden columns and indexes to an InnoDB table definition.
-  @param[in,out]	dd_table	data dictionary cache object
-  @return	error number
-  @retval	0 on success */
-  int get_extra_columns_and_keys(const HA_CREATE_INFO *,
-                                 const List<Create_field> *, const KEY *, uint,
-                                 dd::Table *dd_table) override;
-
-  /** Set Engine specific data to dd::Table object for upgrade.
-  @param[in,out]  thd		thread handle
-  @param[in]	db_name		database name
-  @param[in]	table_name	table name
-  @param[in,out]	dd_table	data dictionary cache object
-  @return 0 on success, non-zero on failure */
-  bool upgrade_table(THD *thd, const char *db_name, const char *table_name,
-                     dd::Table *dd_table) override;
-
-  /** Create an InnoDB table.
-  @param[in]	name		table name in filename-safe encoding
-  @param[in]	form		table structure
-  @param[in]	create_info	more information
-  @param[in,out]	table_def	dd::Table describing table to be
-  created. Can be adjusted by SE, the changes will be saved into data-dictionary
-  at statement commit time.
-  @return error number
-  @retval 0 on success */
-  int create(const char *name, TABLE *form, HA_CREATE_INFO *create_info,
-             dd::Table *table_def) override;
-
->>>>>>> 4869291f
   /** Drop a table.
   @param[in]	name		table name
   @param[in]	table_def	dd::Table describing table to
@@ -638,7 +435,6 @@
                                   dd::Table *new_dd_tab) override;
   /** @} */
 
-<<<<<<< HEAD
   /** This function reads zip dict-related info from SYS_ZIP_DICT
   and SYS_ZIP_DICT_COLS for all columns marked with
   COLUMN_FORMAT_TYPE_COMPRESSED flag and updates
@@ -654,49 +450,6 @@
   virtual void upgrade_update_field_with_zip_dict_info(
       THD *thd, const char *part_name) override;
 
-  /** Initializes a parallel scan. It creates a parallel_scan_ctx that has to
-  be used across all parallel_scan methods. Also, gets the number of threads
-  that would be spawned for parallel scan.
-  @param[in, out]   parallel_scan_ctx a scan context created by this method
-                                      that has to be used in
-                                      pread_adapter_scan_parallel_load
-  @param[in, out]   num_threads       number of threads to be spawned
-
-  @return error code
-  @retval 0 on success
-  */
-  int pread_adapter_parallel_scan_start(void *&parallel_scan_ctx,
-                                        size_t &num_threads) override;
-
-  /** Run the parallel read of data.
-  @param[in]      parallel_scan_ctx a scan context created by
-                                    pread_adapter_scan_get_num_threads
-  @param[in]      thread_contexts   context for each of the spawned threads
-  @param[in]      load_init_fn      callback called by each parallel load
-                                    thread at the beginning of the parallel
-                                    load.
-  @param[in]      load_rows_fn      callback called by each parallel load
-                                    thread when processing of rows is
-                                    required.
-  @param[in]      load_end_fn       callback called by each parallel load
-                                    thread when processing of rows has ended.
-  @return error code
-  @retval 0 on success
-  */
-  int pread_adapter_parallel_scan_run(
-      void *parallel_scan_ctx, void **thread_contexts,
-      pread_adapter_pload_init_cbk load_init_fn,
-      pread_adapter_pload_row_cbk load_rows_fn,
-      pread_adapter_pload_end_cbk load_end_fn) override;
-
-  /** Run the parallel read of data.
-  @param[in]      parallel_scan_ctx a scan context created by
-                                    pread_adapter_scan_get_num_threads
-  @return error code
-  @retval 0 on success
-  */
-  int pread_adapter_parallel_scan_end(void *parallel_scan_ctx) override;
-=======
   using Reader = Parallel_reader_adapter;
 
   /** Initializes a parallel scan. It creates a scan_ctx that has to
@@ -729,7 +482,6 @@
   @return error code
   @retval 0 on success */
   int parallel_scan_end(void *scan_ctx) override;
->>>>>>> 4869291f
 
   bool check_if_incompatible_data(HA_CREATE_INFO *info,
                                   uint table_changes) override;
@@ -915,8 +667,6 @@
                                        bool commit, const Table *old_dd_tab,
                                        Table *new_dd_tab);
 
-<<<<<<< HEAD
-=======
   /**
     Return max limits for a single set of multi-valued keys
 
@@ -925,7 +675,6 @@
   */
   void mv_key_capacity(uint *num_keys, size_t *keys_length) const override;
 
->>>>>>> 4869291f
   /** The multi range read session object */
   DsMrr_impl m_ds_mrr;
 
@@ -1137,12 +886,9 @@
   /** Validate COMPRESSION option. */
   bool create_option_compression_is_valid();
 
-<<<<<<< HEAD
   /** Validate ENCRYPTION option. */
   bool create_option_encryption_is_valid() const;
 
-=======
->>>>>>> 4869291f
   /** Prepare to create a table. */
   int prepare_create_table(const char *name);
 
@@ -1201,7 +947,6 @@
   static void normalize_table_name_low(char *norm_name, const char *name,
                                        ibool set_lower_case);
 
-<<<<<<< HEAD
   /** If master key encryption is requested, check for master key availability
   and set the encryption flag in table flags
   @param[in,out]	table	table object
@@ -1227,9 +972,6 @@
   MY_NODISCARD dberr_t
   check_tablespace_key(const EncryptionKeyId encryption_key_id);
 
-=======
- private:
->>>>>>> 4869291f
   /** Parses the table name into normal name and either temp path or
   remote path if needed.*/
   int parse_table_name(const char *name);
@@ -1509,8 +1251,6 @@
 /** whether this is a computed virtual column */
 #define innobase_is_v_fld(field) ((field)->gcol_info && !(field)->stored_in_db)
 
-<<<<<<< HEAD
-=======
 /** Whether this is a computed multi-value virtual column.
 This condition check should be equal to the following one:
 (innobase_is_v_fld(field) && (field)->gcol_info->expr_item &&
@@ -1518,7 +1258,6 @@
 */
 #define innobase_is_multi_value_fld(field) (field->is_array())
 
->>>>>>> 4869291f
 /** Always normalize table name to lower case on Windows */
 #ifdef _WIN32
 #define normalize_table_name(norm_name, name) \
@@ -1585,7 +1324,6 @@
 the table virtual columns' template */
 typedef void (*my_gcolumn_templatecallback_t)(const TABLE *, void *);
 
-<<<<<<< HEAD
 /** This function builds a translation table in INNOBASE_SHARE
 structure for fast index location with mysql array number from its
 table->key_info structure. This also provides the necessary
@@ -1605,6 +1343,4 @@
                                       dict_table_t *ib_table,
                                       INNOBASE_SHARE *share);
 
-=======
->>>>>>> 4869291f
 #endif /* ha_innodb_h */