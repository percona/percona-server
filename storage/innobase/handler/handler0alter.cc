/*****************************************************************************

Copyright (c) 2005, 2016, Oracle and/or its affiliates. All Rights Reserved.

This program is free software; you can redistribute it and/or modify it under
the terms of the GNU General Public License as published by the Free Software
Foundation; version 2 of the License.

This program is distributed in the hope that it will be useful, but WITHOUT
ANY WARRANTY; without even the implied warranty of MERCHANTABILITY or FITNESS
FOR A PARTICULAR PURPOSE. See the GNU General Public License for more details.

You should have received a copy of the GNU General Public License along with
this program; if not, write to the Free Software Foundation, Inc.,
51 Franklin Street, Suite 500, Boston, MA 02110-1335 USA

*****************************************************************************/

/**************************************************//**
@file handler/handler0alter.cc
Smart ALTER TABLE
*******************************************************/

/* Include necessary SQL headers */
#include "ha_prototypes.h"
#include <debug_sync.h>
#include <log.h>
#include <sql_lex.h>
#include <sql_class.h>
#include <sql_table.h>
#include <sql_thd_internal_api.h>
#include <mysql/plugin.h>
#include <key_spec.h>

/* Include necessary InnoDB headers */
#include "btr0sea.h"
#include "dict0crea.h"
#include "dict0dict.h"
#include "dict0priv.h"
#include "dict0stats.h"
#include "dict0stats_bg.h"
#include "fsp0sysspace.h"
#include "log0log.h"
#include "rem0types.h"
#include "row0log.h"
#include "row0merge.h"
#include "trx0trx.h"
#include "trx0roll.h"
#include "handler0alter.h"
#include "srv0mon.h"
#include "fts0priv.h"
#include "fts0plugin.h"
#include "pars0pars.h"
#include "row0sel.h"
#include "ha_innodb.h"
#include "ut0new.h"
#include "ut0stage.h"

/* For supporting Native InnoDB Partitioning. */
#include "partition_info.h"
#include "ha_innopart.h"

#include "dd/types/table.h"           // dd::Table

/** TRUE if we don't have DDTableBuffer in the system tablespace,
this should be due to we run the server against old data files.
Please do NOT change this when server is running.
FIXME: This should be removed away once we can upgrade for new DD. */
extern bool	srv_missing_dd_table_buffer;

/** Operations for creating secondary indexes (no rebuild needed) */
static const Alter_inplace_info::HA_ALTER_FLAGS INNOBASE_ONLINE_CREATE
	= Alter_inplace_info::ADD_INDEX
	| Alter_inplace_info::ADD_UNIQUE_INDEX
	| Alter_inplace_info::ADD_SPATIAL_INDEX;

/** Operations for rebuilding a table in place */
static const Alter_inplace_info::HA_ALTER_FLAGS INNOBASE_ALTER_REBUILD
	= Alter_inplace_info::ADD_PK_INDEX
	| Alter_inplace_info::DROP_PK_INDEX
	| Alter_inplace_info::CHANGE_CREATE_OPTION
	/* CHANGE_CREATE_OPTION needs to check innobase_need_rebuild() */
	| Alter_inplace_info::ALTER_COLUMN_NULLABLE
	| Alter_inplace_info::ALTER_COLUMN_NOT_NULLABLE
	| Alter_inplace_info::ALTER_STORED_COLUMN_ORDER
	| Alter_inplace_info::DROP_STORED_COLUMN
	| Alter_inplace_info::ADD_STORED_BASE_COLUMN
	| Alter_inplace_info::RECREATE_TABLE
	/*
	| Alter_inplace_info::ALTER_STORED_COLUMN_TYPE
	*/
	;

/** Operations that require changes to data */
static const Alter_inplace_info::HA_ALTER_FLAGS INNOBASE_ALTER_DATA
	= INNOBASE_ONLINE_CREATE | INNOBASE_ALTER_REBUILD;

/** Operations for altering a table that InnoDB does not care about */
static const Alter_inplace_info::HA_ALTER_FLAGS INNOBASE_INPLACE_IGNORE
	= Alter_inplace_info::ALTER_COLUMN_DEFAULT
	| Alter_inplace_info::ALTER_COLUMN_COLUMN_FORMAT
	| Alter_inplace_info::ALTER_COLUMN_STORAGE_TYPE
	| Alter_inplace_info::ALTER_RENAME
	| Alter_inplace_info::ALTER_VIRTUAL_GCOL_EXPR
	| Alter_inplace_info::CHANGE_INDEX_OPTION;

/** Operations on foreign key definitions (changing the schema only) */
static const Alter_inplace_info::HA_ALTER_FLAGS INNOBASE_FOREIGN_OPERATIONS
	= Alter_inplace_info::DROP_FOREIGN_KEY
	| Alter_inplace_info::ADD_FOREIGN_KEY;

/** Operations that InnoDB cares about and can perform without rebuild */
static const Alter_inplace_info::HA_ALTER_FLAGS INNOBASE_ALTER_NOREBUILD
	= INNOBASE_ONLINE_CREATE
	| INNOBASE_FOREIGN_OPERATIONS
	| Alter_inplace_info::DROP_INDEX
	| Alter_inplace_info::DROP_UNIQUE_INDEX
	| Alter_inplace_info::RENAME_INDEX
	| Alter_inplace_info::ALTER_COLUMN_NAME
	| Alter_inplace_info::ALTER_COLUMN_EQUAL_PACK_LENGTH
	| Alter_inplace_info::ALTER_INDEX_COMMENT
	| Alter_inplace_info::ADD_VIRTUAL_COLUMN
	| Alter_inplace_info::DROP_VIRTUAL_COLUMN
	| Alter_inplace_info::ALTER_VIRTUAL_COLUMN_ORDER;
	/* | Alter_inplace_info::ALTER_VIRTUAL_COLUMN_TYPE; */

struct ha_innobase_inplace_ctx : public inplace_alter_handler_ctx
{
	/** Dummy query graph */
	que_thr_t*	thr;
	/** The prebuilt struct of the creating instance */
	row_prebuilt_t*	prebuilt;
	/** InnoDB indexes being created */
	dict_index_t**	add_index;
	/** MySQL key numbers for the InnoDB indexes that are being created */
	const ulint*	add_key_numbers;
	/** number of InnoDB indexes being created */
	ulint		num_to_add_index;
	/** InnoDB indexes being dropped */
	dict_index_t**	drop_index;
	/** number of InnoDB indexes being dropped */
	const ulint	num_to_drop_index;
	/** InnoDB indexes being renamed */
	dict_index_t**	rename;
	/** number of InnoDB indexes being renamed */
	const ulint	num_to_rename;
	/** InnoDB foreign key constraints being dropped */
	dict_foreign_t** drop_fk;
	/** number of InnoDB foreign key constraints being dropped */
	const ulint	num_to_drop_fk;
	/** InnoDB foreign key constraints being added */
	dict_foreign_t** add_fk;
	/** number of InnoDB foreign key constraints being dropped */
	const ulint	num_to_add_fk;
	/** whether to create the indexes online */
	bool		online;
	/** memory heap */
	mem_heap_t*	heap;
	/** dictionary transaction */
	trx_t*		trx;
	/** original table (if rebuilt, differs from indexed_table) */
	dict_table_t*	old_table;
	/** table where the indexes are being created or dropped */
	dict_table_t*	new_table;
	/** mapping of old column numbers to new ones, or NULL */
	const ulint*	col_map;
	/** new column names, or NULL if nothing was renamed */
	const char**	col_names;
	/** added AUTO_INCREMENT column position, or ULINT_UNDEFINED */
	const ulint	add_autoinc;
	/** default values of ADD COLUMN, or NULL */
	const dtuple_t*	add_cols;
	/** autoinc sequence to use */
	ib_sequence_t	sequence;
	/** maximum auto-increment value */
	ulonglong	max_autoinc;
	/** temporary table name to use for old table when renaming tables */
	const char*	tmp_name;
	/** whether the order of the clustered index is unchanged */
	bool		skip_pk_sort;
	/** number of virtual columns to be added */
	ulint		num_to_add_vcol;
	/** virtual columns to be added */
	dict_v_col_t*	add_vcol;
	const char**	add_vcol_name;
	/** number of virtual columns to be dropped */
	ulint		num_to_drop_vcol;
	/** virtual columns to be dropped */
	dict_v_col_t*	drop_vcol;
	const char**	drop_vcol_name;
	/** ALTER TABLE stage progress recorder */
	ut_stage_alter_t* m_stage;

	ha_innobase_inplace_ctx(row_prebuilt_t* prebuilt_arg,
				dict_index_t** drop_arg,
				ulint num_to_drop_arg,
				dict_index_t** rename_arg,
				ulint num_to_rename_arg,
				dict_foreign_t** drop_fk_arg,
				ulint num_to_drop_fk_arg,
				dict_foreign_t** add_fk_arg,
				ulint num_to_add_fk_arg,
				bool online_arg,
				mem_heap_t* heap_arg,
				dict_table_t* new_table_arg,
				const char** col_names_arg,
				ulint add_autoinc_arg,
				ulonglong autoinc_col_min_value_arg,
				ulonglong autoinc_col_max_value_arg,
				ulint num_to_drop_vcol_arg) :
		inplace_alter_handler_ctx(),
		prebuilt (prebuilt_arg),
		add_index (0), add_key_numbers (0), num_to_add_index (0),
		drop_index (drop_arg), num_to_drop_index (num_to_drop_arg),
		rename (rename_arg), num_to_rename (num_to_rename_arg),
		drop_fk (drop_fk_arg), num_to_drop_fk (num_to_drop_fk_arg),
		add_fk (add_fk_arg), num_to_add_fk (num_to_add_fk_arg),
		online (online_arg), heap (heap_arg), trx (0),
		old_table (prebuilt_arg->table),
		new_table (new_table_arg),
		col_map (0), col_names (col_names_arg),
		add_autoinc (add_autoinc_arg),
		add_cols (0),
		sequence(prebuilt->trx->mysql_thd,
			 autoinc_col_min_value_arg, autoinc_col_max_value_arg),
		max_autoinc (0),
		tmp_name (0),
		skip_pk_sort(false),
		num_to_add_vcol(0),
		add_vcol(0),
		add_vcol_name(0),
		num_to_drop_vcol(0),
		drop_vcol(0),
		drop_vcol_name(0),
		m_stage(NULL)
	{
#ifdef UNIV_DEBUG
		for (ulint i = 0; i < num_to_add_index; i++) {
			ut_ad(!add_index[i]->to_be_dropped);
		}
		for (ulint i = 0; i < num_to_drop_index; i++) {
			ut_ad(drop_index[i]->to_be_dropped);
		}
#endif /* UNIV_DEBUG */

		thr = pars_complete_graph_for_exec(NULL, prebuilt->trx, heap,
						   prebuilt);
	}

	~ha_innobase_inplace_ctx()
	{
		UT_DELETE(m_stage);
		mem_heap_free(heap);
	}

	/** Determine if the table will be rebuilt.
	@return whether the table will be rebuilt */
	bool need_rebuild () const { return(old_table != new_table); }

private:
	// Disable copying
	ha_innobase_inplace_ctx(const ha_innobase_inplace_ctx&);
	ha_innobase_inplace_ctx& operator=(const ha_innobase_inplace_ctx&);
};

/* Report an InnoDB error to the client by invoking my_error(). */
static UNIV_COLD
void
my_error_innodb(
/*============*/
	dberr_t		error,	/*!< in: InnoDB error code */
	const char*	table,	/*!< in: table name */
	ulint		flags)	/*!< in: table flags */
{
	switch (error) {
	case DB_MISSING_HISTORY:
		my_error(ER_TABLE_DEF_CHANGED, MYF(0));
		break;
	case DB_RECORD_NOT_FOUND:
		my_error(ER_KEY_NOT_FOUND, MYF(0), table);
		break;
	case DB_DEADLOCK:
		my_error(ER_LOCK_DEADLOCK, MYF(0));
		break;
	case DB_LOCK_WAIT_TIMEOUT:
		my_error(ER_LOCK_WAIT_TIMEOUT, MYF(0));
		break;
	case DB_INTERRUPTED:
		my_error(ER_QUERY_INTERRUPTED, MYF(0));
		break;
	case DB_OUT_OF_MEMORY:
		my_error(ER_OUT_OF_RESOURCES, MYF(0));
		break;
	case DB_OUT_OF_FILE_SPACE:
		my_error(ER_RECORD_FILE_FULL, MYF(0), table);
		break;
	case DB_TEMP_FILE_WRITE_FAIL:
		my_error(ER_TEMP_FILE_WRITE_FAILURE, MYF(0));
		break;
	case DB_TOO_BIG_INDEX_COL:
		my_error(ER_INDEX_COLUMN_TOO_LONG, MYF(0),
			 DICT_MAX_FIELD_LEN_BY_FORMAT_FLAG(flags));
		break;
	case DB_TOO_MANY_CONCURRENT_TRXS:
		my_error(ER_TOO_MANY_CONCURRENT_TRXS, MYF(0));
		break;
	case DB_LOCK_TABLE_FULL:
		my_error(ER_LOCK_TABLE_FULL, MYF(0));
		break;
	case DB_UNDO_RECORD_TOO_BIG:
		my_error(ER_UNDO_RECORD_TOO_BIG, MYF(0));
		break;
	case DB_CORRUPTION:
		my_error(ER_NOT_KEYFILE, MYF(0), table);
		break;
	case DB_TOO_BIG_RECORD:
		/* We limit max record size to 16k for 64k page size. */
		my_error(ER_TOO_BIG_ROWSIZE, MYF(0),
			 srv_page_size == UNIV_PAGE_SIZE_MAX
			 ? REC_MAX_DATA_SIZE - 1
			 : page_get_free_space_of_empty(
				 flags & DICT_TF_COMPACT) / 2);
		break;
	case DB_INVALID_NULL:
		/* TODO: report the row, as we do for DB_DUPLICATE_KEY */
		my_error(ER_INVALID_USE_OF_NULL, MYF(0));
		break;
	case DB_CANT_CREATE_GEOMETRY_OBJECT:
		my_error(ER_CANT_CREATE_GEOMETRY_OBJECT, MYF(0));
		break;
	case DB_TABLESPACE_EXISTS:
		my_error(ER_TABLESPACE_EXISTS, MYF(0), table);
		break;

#ifdef UNIV_DEBUG
	case DB_SUCCESS:
	case DB_DUPLICATE_KEY:
	case DB_ONLINE_LOG_TOO_BIG:
		/* These codes should not be passed here. */
		ut_error;
#endif /* UNIV_DEBUG */
	default:
		my_error(ER_GET_ERRNO, MYF(0), error, "InnoDB error");
		break;
	}
}

/** Determine if fulltext indexes exist in a given table.
@param table MySQL table
@return whether fulltext indexes exist on the table */
static
bool
innobase_fulltext_exist(
/*====================*/
	const TABLE*	table)
{
	for (uint i = 0; i < table->s->keys; i++) {
		if (table->key_info[i].flags & HA_FULLTEXT) {
			return(true);
		}
	}

	return(false);
}

/** Determine if spatial indexes exist in a given table.
@param table MySQL table
@return whether spatial indexes exist on the table */
static
bool
innobase_spatial_exist(
/*===================*/
	const   TABLE*  table)
{
	for (uint i = 0; i < table->s->keys; i++) {
	       if (table->key_info[i].flags & HA_SPATIAL) {
		       return(true);
	       }
	}

	return(false);
}

/*******************************************************************//**
Determine if ALTER TABLE needs to rebuild the table.
@param ha_alter_info the DDL operation
@return whether it is necessary to rebuild the table */
static MY_ATTRIBUTE((warn_unused_result))
bool
innobase_need_rebuild(
/*==================*/
	const Alter_inplace_info*	ha_alter_info)
{
	Alter_inplace_info::HA_ALTER_FLAGS alter_inplace_flags =
		ha_alter_info->handler_flags & ~(INNOBASE_INPLACE_IGNORE);

	if (alter_inplace_flags
	    == Alter_inplace_info::CHANGE_CREATE_OPTION
	    && !(ha_alter_info->create_info->used_fields
		 & (HA_CREATE_USED_ROW_FORMAT
		    | HA_CREATE_USED_KEY_BLOCK_SIZE
		    | HA_CREATE_USED_TABLESPACE))) {
		/* Any other CHANGE_CREATE_OPTION than changing
		ROW_FORMAT, KEY_BLOCK_SIZE or TABLESPACE can be done
		without rebuilding the table. */
		return(false);
	}

	return(!!(ha_alter_info->handler_flags & INNOBASE_ALTER_REBUILD));
}
/** Check if virtual column in old and new table are in order, excluding
those dropped column. This is needed because when we drop a virtual column,
ALTER_VIRTUAL_COLUMN_ORDER is also turned on, so we can't decide if this
is a real ORDER change or just DROP COLUMN
@param[in]	table		old TABLE
@param[in]	altered_table	new TABLE
@param[in]	ha_alter_info	Structure describing changes to be done
by ALTER TABLE and holding data used during in-place alter.
@return	true is all columns in order, false otherwise. */
static
bool
check_v_col_in_order(
	const TABLE*		table,
	const TABLE*		altered_table,
	Alter_inplace_info*	ha_alter_info)
{
	ulint	j = 0;

	/* We don't support any adding new virtual column before
	existed virtual column. */
	if (ha_alter_info->handler_flags
              & Alter_inplace_info::ADD_VIRTUAL_COLUMN) {
		bool			has_new = false;

		List_iterator_fast<Create_field> cf_it(
			ha_alter_info->alter_info->create_list);

		cf_it.rewind();

		while (const Create_field* new_field = cf_it++) {
			if (!new_field->is_virtual_gcol()) {
				continue;
			}

			/* Found a new added virtual column. */
			if (!new_field->field) {
				has_new = true;
				continue;
			}

			/* If there's any old virtual column
			after the new added virtual column,
			order must be changed. */
			if (has_new) {
				return(false);
			}
		}
	}

	/* directly return true if ALTER_VIRTUAL_COLUMN_ORDER is not on */
	if (!(ha_alter_info->handler_flags
              & Alter_inplace_info::ALTER_VIRTUAL_COLUMN_ORDER)) {
		return(true);
	}

	for (ulint i = 0; i < table->s->fields; i++) {
		Field*		field = table->s->field[i];
		bool		dropped = false;

		if (field->stored_in_db) {
			continue;
		}

		ut_ad(innobase_is_v_fld(field));

		/* Check if this column is in drop list */
		for (const Alter_drop *drop : ha_alter_info->alter_info->drop_list) {
			if (my_strcasecmp(system_charset_info,
					  field->field_name, drop->name) == 0) {
				dropped = true;
				break;
			}
		}

		if (dropped) {
			continue;
		}

		/* Now check if the next virtual column in altered table
		matches this column */
		while (j < altered_table->s->fields) {
			 Field*  new_field = altered_table->s->field[j];

			if (new_field->stored_in_db) {
				j++;
				continue;
			}

			if (my_strcasecmp(system_charset_info,
					  field->field_name,
					  new_field->field_name) != 0) {
				/* different column */
				return(false);
			} else {
				j++;
				break;
			}
		}

		if (j > altered_table->s->fields) {
			/* there should not be less column in new table
			without them being in drop list */
			ut_ad(0);
			return(false);
		}
	}

	return(true);
}

/** Check if InnoDB supports a particular alter table in-place
@param altered_table TABLE object for new version of table.
@param ha_alter_info Structure describing changes to be done
by ALTER TABLE and holding data used during in-place alter.

@retval HA_ALTER_INPLACE_NOT_SUPPORTED Not supported
@retval HA_ALTER_INPLACE_NO_LOCK Supported
@retval HA_ALTER_INPLACE_SHARED_LOCK_AFTER_PREPARE Supported, but requires
lock during main phase and exclusive lock during prepare phase.
@retval HA_ALTER_INPLACE_NO_LOCK_AFTER_PREPARE Supported, prepare phase
requires exclusive lock (any transactions that have accessed the table
must commit or roll back first, and no transactions can access the table
while prepare_inplace_alter_table() is executing)
*/

enum_alter_inplace_result
ha_innobase::check_if_supported_inplace_alter(
/*==========================================*/
	TABLE*			altered_table,
	Alter_inplace_info*	ha_alter_info)
{
	DBUG_ENTER("check_if_supported_inplace_alter");

	if (high_level_read_only
	    || srv_sys_space.created_new_raw()
	    || srv_force_recovery) {
		ha_alter_info->unsupported_reason = (srv_force_recovery)?
			innobase_get_err_msg(ER_INNODB_FORCED_RECOVERY):
			innobase_get_err_msg(ER_READ_ONLY_MODE);

		DBUG_RETURN(HA_ALTER_INPLACE_NOT_SUPPORTED);
	}

	if (altered_table->s->fields > REC_MAX_N_USER_FIELDS) {
		/* Deny the inplace ALTER TABLE. MySQL will try to
		re-create the table and ha_innobase::create() will
		return an error too. This is how we effectively
		deny adding too many columns to a table. */
		ha_alter_info->unsupported_reason =
			innobase_get_err_msg(ER_TOO_MANY_FIELDS);
		DBUG_RETURN(HA_ALTER_INPLACE_NOT_SUPPORTED);
	}

	/* We don't support change encryption attribute with
	inplace algorithm. */
	char*	old_encryption = this->table->s->encrypt_type.str;
	char*	new_encryption = altered_table->s->encrypt_type.str;

	if (Encryption::is_none(old_encryption)
	    != Encryption::is_none(new_encryption)) {
		ha_alter_info->unsupported_reason =
			innobase_get_err_msg(
				ER_UNSUPPORTED_ALTER_ENCRYPTION_INPLACE);
		DBUG_RETURN(HA_ALTER_INPLACE_NOT_SUPPORTED);
	}

	update_thd();

	if (ha_alter_info->handler_flags
	    & ~(INNOBASE_INPLACE_IGNORE
		| INNOBASE_ALTER_NOREBUILD
		| INNOBASE_ALTER_REBUILD)) {

		if (ha_alter_info->handler_flags
		    & Alter_inplace_info::ALTER_STORED_COLUMN_TYPE) {
			ha_alter_info->unsupported_reason = innobase_get_err_msg(
				ER_ALTER_OPERATION_NOT_SUPPORTED_REASON_COLUMN_TYPE);
		}
		DBUG_RETURN(HA_ALTER_INPLACE_NOT_SUPPORTED);
	}

	/* Only support online add foreign key constraint when
	check_foreigns is turned off */
	if ((ha_alter_info->handler_flags & Alter_inplace_info::ADD_FOREIGN_KEY)
	    && m_prebuilt->trx->check_foreigns) {
		ha_alter_info->unsupported_reason = innobase_get_err_msg(
			ER_ALTER_OPERATION_NOT_SUPPORTED_REASON_FK_CHECK);
		DBUG_RETURN(HA_ALTER_INPLACE_NOT_SUPPORTED);
	}

	if (altered_table->file->ht != ht) {
		/* Non-native partitioning table engine. No longer supported,
		due to implementation of native InnoDB partitioning. */
		DBUG_RETURN(HA_ALTER_INPLACE_NOT_SUPPORTED);
	}

	if (!(ha_alter_info->handler_flags & ~INNOBASE_INPLACE_IGNORE)) {
		DBUG_RETURN(HA_ALTER_INPLACE_NO_LOCK);
	}

	/* Only support NULL -> NOT NULL change if strict table sql_mode
	is set. Fall back to COPY for conversion if not strict tables.
	In-Place will fail with an error when trying to convert
	NULL to a NOT NULL value. */
	if ((ha_alter_info->handler_flags
	     & Alter_inplace_info::ALTER_COLUMN_NOT_NULLABLE)
	    && !thd_is_strict_mode(m_user_thd)) {
		ha_alter_info->unsupported_reason = innobase_get_err_msg(
			ER_ALTER_OPERATION_NOT_SUPPORTED_REASON_NOT_NULL);
		DBUG_RETURN(HA_ALTER_INPLACE_NOT_SUPPORTED);
	}

	/* DROP PRIMARY KEY is only allowed in combination with ADD
	PRIMARY KEY. */
	if ((ha_alter_info->handler_flags
	     & (Alter_inplace_info::ADD_PK_INDEX
		| Alter_inplace_info::DROP_PK_INDEX))
	    == Alter_inplace_info::DROP_PK_INDEX) {
		ha_alter_info->unsupported_reason = innobase_get_err_msg(
			ER_ALTER_OPERATION_NOT_SUPPORTED_REASON_NOPK);
		DBUG_RETURN(HA_ALTER_INPLACE_NOT_SUPPORTED);
	}

	/* If a column change from NOT NULL to NULL,
	and there's a implict pk on this column. the
	table should be rebuild. The change should
	only go through the "Copy" method. */
	if ((ha_alter_info->handler_flags
	     & Alter_inplace_info::ALTER_COLUMN_NULLABLE)) {
		const uint my_primary_key = altered_table->s->primary_key;

		/* See if MYSQL table has no pk but we do. */
		if (UNIV_UNLIKELY(my_primary_key >= MAX_KEY)
		    && !row_table_got_default_clust_index(m_prebuilt->table)) {
			ha_alter_info->unsupported_reason = innobase_get_err_msg(
				ER_PRIMARY_CANT_HAVE_NULL);
			DBUG_RETURN(HA_ALTER_INPLACE_NOT_SUPPORTED);
		}
	}

	bool	add_drop_v_cols = false;

	/* If there is add or drop virtual columns, we will support operations
	with these 2 options alone with inplace interface for now */
	if (ha_alter_info->handler_flags
	    & (Alter_inplace_info::ADD_VIRTUAL_COLUMN
	       | Alter_inplace_info::DROP_VIRTUAL_COLUMN
	       | Alter_inplace_info::ALTER_VIRTUAL_COLUMN_ORDER)) {
		ulonglong	flags = ha_alter_info->handler_flags;

		/* TODO: uncomment the flags below, once we start to
		support them */
		flags &= ~(Alter_inplace_info::ADD_VIRTUAL_COLUMN
			   | Alter_inplace_info::DROP_VIRTUAL_COLUMN
			   | Alter_inplace_info::ALTER_VIRTUAL_COLUMN_ORDER
			   | Alter_inplace_info::ALTER_VIRTUAL_GCOL_EXPR
			   /*
			   | Alter_inplace_info::ALTER_STORED_COLUMN_ORDER
			   | Alter_inplace_info::ADD_STORED_BASE_COLUMN
			   | Alter_inplace_info::DROP_STORED_COLUMN
			   | Alter_inplace_info::ALTER_STORED_COLUMN_ORDER
			   | Alter_inplace_info::ADD_UNIQUE_INDEX
			   */
			   | Alter_inplace_info::ADD_INDEX
			   | Alter_inplace_info::DROP_INDEX);

		if (flags != 0
		    || (altered_table->s->partition_info_str
			&& altered_table->s->partition_info_str_len)
		    || (!check_v_col_in_order(
			this->table, altered_table, ha_alter_info))) {
			ha_alter_info->unsupported_reason =
				innobase_get_err_msg(
				ER_UNSUPPORTED_ALTER_INPLACE_ON_VIRTUAL_COLUMN);
			DBUG_RETURN(HA_ALTER_INPLACE_NOT_SUPPORTED);
		}

		add_drop_v_cols = true;
	}

	/* We should be able to do the operation in-place.
	See if we can do it online (LOCK=NONE). */
	bool	online = true;

	List_iterator_fast<Create_field> cf_it(
		ha_alter_info->alter_info->create_list);

	/* Fix the key parts. */
	for (KEY* new_key = ha_alter_info->key_info_buffer;
	     new_key < ha_alter_info->key_info_buffer
		     + ha_alter_info->key_count;
	     new_key++) {

		/* Do not support adding/droping a vritual column, while
		there is a table rebuild caused by adding a new FTS_DOC_ID */
		if ((new_key->flags & HA_FULLTEXT) && add_drop_v_cols
		    && !DICT_TF2_FLAG_IS_SET(m_prebuilt->table,
					     DICT_TF2_FTS_HAS_DOC_ID)) {
			ha_alter_info->unsupported_reason =
				innobase_get_err_msg(
				ER_UNSUPPORTED_ALTER_INPLACE_ON_VIRTUAL_COLUMN);
			DBUG_RETURN(HA_ALTER_INPLACE_NOT_SUPPORTED);
		}

		for (KEY_PART_INFO* key_part = new_key->key_part;
		     key_part < new_key->key_part + new_key->user_defined_key_parts;
		     key_part++) {
			const Create_field*	new_field;

			DBUG_ASSERT(key_part->fieldnr
				    < altered_table->s->fields);

			cf_it.rewind();
			for (uint fieldnr = 0; (new_field = cf_it++);
			     fieldnr++) {
				if (fieldnr == key_part->fieldnr) {
					break;
				}
			}

			DBUG_ASSERT(new_field);

			key_part->field = altered_table->field[
				key_part->fieldnr];
			/* In some special cases InnoDB emits "false"
			duplicate key errors with NULL key values. Let
			us play safe and ensure that we can correctly
			print key values even in such cases. */
			key_part->null_offset = key_part->field->null_offset();
			key_part->null_bit = key_part->field->null_bit;

			if (new_field->field) {
				/* This is an existing column. */
				continue;
			}

			/* This is an added column. */
			DBUG_ASSERT(ha_alter_info->handler_flags
				    & Alter_inplace_info::ADD_COLUMN);

			/* We cannot replace a hidden FTS_DOC_ID
			with a user-visible FTS_DOC_ID. */
			if (m_prebuilt->table->fts
			    && innobase_fulltext_exist(altered_table)
			    && !my_strcasecmp(
				    system_charset_info,
				    key_part->field->field_name,
				    FTS_DOC_ID_COL_NAME)) {
				ha_alter_info->unsupported_reason = innobase_get_err_msg(
					ER_ALTER_OPERATION_NOT_SUPPORTED_REASON_HIDDEN_FTS);
				DBUG_RETURN(HA_ALTER_INPLACE_NOT_SUPPORTED);
			}

			DBUG_ASSERT((key_part->field->auto_flags & Field::NEXT_NUMBER)
				    == !!(key_part->field->flags
					  & AUTO_INCREMENT_FLAG));

			if (key_part->field->flags & AUTO_INCREMENT_FLAG) {
				/* We cannot assign an AUTO_INCREMENT
				column values during online ALTER. */
				DBUG_ASSERT(key_part->field == altered_table
					    -> found_next_number_field);
				ha_alter_info->unsupported_reason = innobase_get_err_msg(
					ER_ALTER_OPERATION_NOT_SUPPORTED_REASON_AUTOINC);
				online = false;
			}

			if (key_part->field->is_virtual_gcol()) {
				/* Do not support adding index on newly added
				virtual column, while there is also a drop
				virtual column in the same clause */
				if (ha_alter_info->handler_flags
				    & Alter_inplace_info::DROP_VIRTUAL_COLUMN) {
					ha_alter_info->unsupported_reason =
						innobase_get_err_msg(
							ER_UNSUPPORTED_ALTER_INPLACE_ON_VIRTUAL_COLUMN);

					DBUG_RETURN(HA_ALTER_INPLACE_NOT_SUPPORTED);
				}

				ha_alter_info->unsupported_reason =
					innobase_get_err_msg(
						ER_UNSUPPORTED_ALTER_ONLINE_ON_VIRTUAL_COLUMN);
				online = false;
			}
		}
	}

	DBUG_ASSERT(!m_prebuilt->table->fts || m_prebuilt->table->fts->doc_col
		    <= table->s->fields);
	DBUG_ASSERT(!m_prebuilt->table->fts || m_prebuilt->table->fts->doc_col
		    < m_prebuilt->table->get_n_user_cols());

	if (ha_alter_info->handler_flags
	    & Alter_inplace_info::ADD_SPATIAL_INDEX) {
		ha_alter_info->unsupported_reason = innobase_get_err_msg(
			ER_ALTER_OPERATION_NOT_SUPPORTED_REASON_GIS);
		online = false;
	}

	if (m_prebuilt->table->fts
	    && innobase_fulltext_exist(altered_table)) {
		/* FULLTEXT indexes are supposed to remain. */
		/* Disallow DROP INDEX FTS_DOC_ID_INDEX */

		for (uint i = 0; i < ha_alter_info->index_drop_count; i++) {
			if (!my_strcasecmp(
				    system_charset_info,
				    ha_alter_info->index_drop_buffer[i]->name,
				    FTS_DOC_ID_INDEX_NAME)) {
				ha_alter_info->unsupported_reason = innobase_get_err_msg(
					ER_ALTER_OPERATION_NOT_SUPPORTED_REASON_CHANGE_FTS);
				DBUG_RETURN(HA_ALTER_INPLACE_NOT_SUPPORTED);
			}
		}

		/* InnoDB can have a hidden FTS_DOC_ID_INDEX on a
		visible FTS_DOC_ID column as well. Prevent dropping or
		renaming the FTS_DOC_ID. */

		for (Field** fp = table->field; *fp; fp++) {
			if (!((*fp)->flags
			      & (FIELD_IS_RENAMED | FIELD_IS_DROPPED))) {
				continue;
			}

			if (!my_strcasecmp(
				    system_charset_info,
				    (*fp)->field_name,
				    FTS_DOC_ID_COL_NAME)) {
				ha_alter_info->unsupported_reason = innobase_get_err_msg(
					ER_ALTER_OPERATION_NOT_SUPPORTED_REASON_CHANGE_FTS);
				DBUG_RETURN(HA_ALTER_INPLACE_NOT_SUPPORTED);
			}
		}
	}

	m_prebuilt->trx->will_lock++;

	if (!online) {
		/* We already determined that only a non-locking
		operation is possible. */
	} else if (((ha_alter_info->handler_flags
		     & Alter_inplace_info::ADD_PK_INDEX)
		    || innobase_need_rebuild(ha_alter_info))
		   && (innobase_fulltext_exist(altered_table)
		       || innobase_spatial_exist(altered_table))) {
		/* Refuse to rebuild the table online, if
		FULLTEXT OR SPATIAL indexes are to survive the rebuild. */
		online = false;
		/* If the table already contains fulltext indexes,
		refuse to rebuild the table natively altogether. */
		if (m_prebuilt->table->fts) {
			ha_alter_info->unsupported_reason = innobase_get_err_msg(
				ER_INNODB_FT_LIMIT);
			DBUG_RETURN(HA_ALTER_INPLACE_NOT_SUPPORTED);
		}

		if (innobase_spatial_exist(altered_table)) {
			ha_alter_info->unsupported_reason =
				innobase_get_err_msg(
				ER_ALTER_OPERATION_NOT_SUPPORTED_REASON_GIS);
		} else {
			ha_alter_info->unsupported_reason =
				innobase_get_err_msg(
				ER_ALTER_OPERATION_NOT_SUPPORTED_REASON_FTS);
		}
	} else if ((ha_alter_info->handler_flags
		    & Alter_inplace_info::ADD_INDEX)) {
		/* Building a full-text index requires a lock.
		We could do without a lock if the table already contains
		an FTS_DOC_ID column, but in that case we would have
		to apply the modification log to the full-text indexes. */

		for (uint i = 0; i < ha_alter_info->index_add_count; i++) {
			const KEY* key =
				&ha_alter_info->key_info_buffer[
					ha_alter_info->index_add_buffer[i]];
			if (key->flags & HA_FULLTEXT) {
				DBUG_ASSERT(!(key->flags & HA_KEYFLAG_MASK
					      & ~(HA_FULLTEXT
						  | HA_PACK_KEY
						  | HA_GENERATED_KEY
						  | HA_BINARY_PACK_KEY)));
				ha_alter_info->unsupported_reason = innobase_get_err_msg(
					ER_ALTER_OPERATION_NOT_SUPPORTED_REASON_FTS);
				online = false;
				break;
			}
		}
	}

	DBUG_RETURN(online
		    ? HA_ALTER_INPLACE_NO_LOCK_AFTER_PREPARE
		    : HA_ALTER_INPLACE_SHARED_LOCK_AFTER_PREPARE);
}

/*************************************************************//**
Initialize the dict_foreign_t structure with supplied info
@return true if added, false if duplicate foreign->id */
static
bool
innobase_init_foreign(
/*==================*/
	dict_foreign_t*	foreign,		/*!< in/out: structure to
						initialize */
	const char*	constraint_name,	/*!< in/out: constraint name if
						exists */
	dict_table_t*	table,			/*!< in: foreign table */
	dict_index_t*	index,			/*!< in: foreign key index */
	const char**	column_names,		/*!< in: foreign key column
						names */
	ulint		num_field,		/*!< in: number of columns */
	const char*	referenced_table_name,	/*!< in: referenced table
						name */
	dict_table_t*	referenced_table,	/*!< in: referenced table */
	dict_index_t*	referenced_index,	/*!< in: referenced index */
	const char**	referenced_column_names,/*!< in: referenced column
						names */
	ulint		referenced_num_field)	/*!< in: number of referenced
						columns */
{
	ut_ad(mutex_own(&dict_sys->mutex));

        if (constraint_name) {
                ulint   db_len;

                /* Catenate 'databasename/' to the constraint name specified
                by the user: we conceive the constraint as belonging to the
                same MySQL 'database' as the table itself. We store the name
                to foreign->id. */

                db_len = dict_get_db_name_len(table->name.m_name);

                foreign->id = static_cast<char*>(mem_heap_alloc(
                        foreign->heap, db_len + strlen(constraint_name) + 2));

                ut_memcpy(foreign->id, table->name.m_name, db_len);
                foreign->id[db_len] = '/';
                strcpy(foreign->id + db_len + 1, constraint_name);

		/* Check if any existing foreign key has the same id,
		this is needed only if user supplies the constraint name */

		if (table->foreign_set.find(foreign)
		    != table->foreign_set.end()) {
			return(false);
		}
        }

        foreign->foreign_table = table;
        foreign->foreign_table_name = mem_heap_strdup(
                foreign->heap, table->name.m_name);
        dict_mem_foreign_table_name_lookup_set(foreign, TRUE);

        foreign->foreign_index = index;
        foreign->n_fields = (unsigned int) num_field;

        foreign->foreign_col_names = static_cast<const char**>(
                mem_heap_alloc(foreign->heap, num_field * sizeof(void*)));

        for (ulint i = 0; i < foreign->n_fields; i++) {
                foreign->foreign_col_names[i] = mem_heap_strdup(
                        foreign->heap, column_names[i]);
        }

	foreign->referenced_index = referenced_index;
	foreign->referenced_table = referenced_table;

	foreign->referenced_table_name = mem_heap_strdup(
		foreign->heap, referenced_table_name);
        dict_mem_referenced_table_name_lookup_set(foreign, TRUE);

        foreign->referenced_col_names = static_cast<const char**>(
                mem_heap_alloc(foreign->heap,
			       referenced_num_field * sizeof(void*)));

        for (ulint i = 0; i < foreign->n_fields; i++) {
                foreign->referenced_col_names[i]
                        = mem_heap_strdup(foreign->heap,
					  referenced_column_names[i]);
        }

	return(true);
}

/*************************************************************//**
Check whether the foreign key options is legit
@return true if it is */
static MY_ATTRIBUTE((warn_unused_result))
bool
innobase_check_fk_option(
/*=====================*/
	const dict_foreign_t*	foreign)	/*!< in: foreign key */
{
	if (!foreign->foreign_index) {
		return(true);
	}

	if (foreign->type & (DICT_FOREIGN_ON_UPDATE_SET_NULL
			     | DICT_FOREIGN_ON_DELETE_SET_NULL)) {

		for (ulint j = 0; j < foreign->n_fields; j++) {
			if ((foreign->foreign_index->get_col(j)->prtype)
			    & DATA_NOT_NULL) {

				/* It is not sensible to define
				SET NULL if the column is not
				allowed to be NULL! */
				return(false);
			}
		}
	}

	return(true);
}

/*************************************************************//**
Set foreign key options
@return true if successfully set */
static MY_ATTRIBUTE((warn_unused_result))
bool
innobase_set_foreign_key_option(
/*============================*/
	dict_foreign_t*	foreign,	/*!< in:InnoDB Foreign key */
	const Foreign_key_spec*	fk_key)	/*!< in: Foreign key info from
					MySQL */
{
	ut_ad(!foreign->type);

	switch (fk_key->delete_opt) {
	case FK_OPTION_NO_ACTION:
	case FK_OPTION_RESTRICT:
	case FK_OPTION_DEFAULT:
		foreign->type = DICT_FOREIGN_ON_DELETE_NO_ACTION;
		break;
	case FK_OPTION_CASCADE:
		foreign->type = DICT_FOREIGN_ON_DELETE_CASCADE;
		break;
	case FK_OPTION_SET_NULL:
		foreign->type = DICT_FOREIGN_ON_DELETE_SET_NULL;
		break;
	case FK_OPTION_UNDEF:
		break;
	}

	switch (fk_key->update_opt) {
	case FK_OPTION_NO_ACTION:
	case FK_OPTION_RESTRICT:
	case FK_OPTION_DEFAULT:
		foreign->type |= DICT_FOREIGN_ON_UPDATE_NO_ACTION;
		break;
	case FK_OPTION_CASCADE:
		foreign->type |= DICT_FOREIGN_ON_UPDATE_CASCADE;
		break;
	case FK_OPTION_SET_NULL:
		foreign->type |= DICT_FOREIGN_ON_UPDATE_SET_NULL;
		break;
	case FK_OPTION_UNDEF:
		break;
	}

	return(innobase_check_fk_option(foreign));
}

/*******************************************************************//**
Check if a foreign key constraint can make use of an index
that is being created.
@return useable index, or NULL if none found */
static MY_ATTRIBUTE((warn_unused_result))
const KEY*
innobase_find_equiv_index(
/*======================*/
	const char*const*	col_names,
					/*!< in: column names */
	uint			n_cols,	/*!< in: number of columns */
	const KEY*		keys,	/*!< in: index information */
	const uint*		add,	/*!< in: indexes being created */
	uint			n_add)	/*!< in: number of indexes to create */
{
	for (uint i = 0; i < n_add; i++) {
		const KEY*	key = &keys[add[i]];

		if (key->user_defined_key_parts < n_cols
		    || key->flags & HA_SPATIAL) {
no_match:
			continue;
		}

		for (uint j = 0; j < n_cols; j++) {
			const KEY_PART_INFO&	key_part = key->key_part[j];
			uint32			col_len
				= key_part.field->pack_length();

			/* Any index on virtual columns cannot be used
			for reference constaint */
			if (innobase_is_v_fld(key_part.field)) {
				goto no_match;
			}

			/* The MySQL pack length contains 1 or 2 bytes
			length field for a true VARCHAR. */

			if (key_part.field->type() == MYSQL_TYPE_VARCHAR) {
				col_len -= static_cast<const Field_varstring*>(
					key_part.field)->length_bytes;
			}

			if (key_part.length < col_len) {

				/* Column prefix indexes cannot be
				used for FOREIGN KEY constraints. */
				goto no_match;
			}

			if (innobase_strcasecmp(col_names[j],
						key_part.field->field_name)) {
				/* Name mismatch */
				goto no_match;
			}
		}

		return(key);
	}

	return(NULL);
}

/*************************************************************//**
Find an index whose first fields are the columns in the array
in the same order and is not marked for deletion
@return matching index, NULL if not found */
static MY_ATTRIBUTE((warn_unused_result))
dict_index_t*
innobase_find_fk_index(
/*===================*/
	Alter_inplace_info*	ha_alter_info,
					/*!< in: alter table info */
	dict_table_t*		table,	/*!< in: table */
	const char**		col_names,
					/*!< in: column names, or NULL
					to use table->col_names */
	dict_index_t**		drop_index,
					/*!< in: indexes to be dropped */
	ulint			n_drop_index,
					/*!< in: size of drop_index[] */
	const char**		columns,/*!< in: array of column names */
	ulint			n_cols) /*!< in: number of columns */
{
	dict_index_t*	index;

	index = table->first_index();

	while (index != NULL) {
		if (!(index->type & DICT_FTS)
		    && dict_foreign_qualify_index(
			    table, col_names, columns, n_cols,
			    index, NULL, true, 0)) {
			for (ulint i = 0; i < n_drop_index; i++) {
				if (index == drop_index[i]) {
					/* Skip to-be-dropped indexes. */
					goto next_rec;
				}
			}

			return(index);
		}

next_rec:
		index = index->next();
	}

	return(NULL);
}

/** Check whether given column is a base of stored column.
@param[in]	col_name	column name
@param[in]	table		table
@param[in]	s_cols		list of stored columns
@return true if the given column is a base of stored column,else false. */
static
bool
innobase_col_check_fk(
	const char*		col_name,
	const dict_table_t*	table,
	dict_s_col_list*		s_cols)
{
	dict_s_col_list::const_iterator it;

	for (it = s_cols->begin();
	     it != s_cols->end(); ++it) {
		dict_s_col_t	s_col = *it;

		for (ulint j = 0; j < s_col.num_base; j++) {
			if (strcmp(col_name, table->get_col_name(
					s_col.base_col[j]->ind)) == 0) {
				return(true);
			}
		}
	}

	return(false);
}

/** Check whether the foreign key constraint is on base of any stored columns.
@param[in]	foreign		Foriegn key constraing information
@param[in]	table		table to which the foreign key objects
to be added
@param[in]	s_cols		list of stored column information in the table.
@return true if yes, otherwise false. */
static
bool
innobase_check_fk_stored(
	const dict_foreign_t*	foreign,
	const dict_table_t*	table,
	dict_s_col_list*	s_cols)
{
	ulint	type = foreign->type;

	type &= ~(DICT_FOREIGN_ON_DELETE_NO_ACTION
		  | DICT_FOREIGN_ON_UPDATE_NO_ACTION);

	if (type == 0 || s_cols == NULL) {
		return(false);
	}

	for (ulint i = 0; i < foreign->n_fields; i++) {
		if (innobase_col_check_fk(
			foreign->foreign_col_names[i], table, s_cols)) {
			return(true);
		}
	}

	return(false);
}


/** Create InnoDB foreign key structure from MySQL alter_info
@param[in]	ha_alter_info	alter table info
@param[in]	table_share	TABLE_SHARE
@param[in]	table		table object
@param[in]	col_names	column names, or NULL to use
table->col_names
@param[in]	drop_index	indexes to be dropped
@param[in]	n_drop_index	size of drop_index
@param[out]	add_fk		foreign constraint added
@param[out]	n_add_fk	number of foreign constraints
added
@param[in]	trx		user transaction
@param[in]	s_cols		list of stored column information
@retval true if successful
@retval false on error (will call my_error()) */
static MY_ATTRIBUTE((warn_unused_result))
bool
innobase_get_foreign_key_info(
	Alter_inplace_info*
			ha_alter_info,
	const TABLE_SHARE*
			table_share,
	dict_table_t*	table,
	const char**	col_names,
	dict_index_t**	drop_index,
	ulint		n_drop_index,
	dict_foreign_t**add_fk,
	ulint*		n_add_fk,
	const trx_t*	trx,
	dict_s_col_list*s_cols)
{
	const Foreign_key_spec*	fk_key;
	dict_table_t*	referenced_table = NULL;
	char*		referenced_table_name = NULL;
	ulint		num_fk = 0;
	Alter_info*	alter_info = ha_alter_info->alter_info;

	DBUG_ENTER("innobase_get_foreign_key_info");

	*n_add_fk = 0;

	for (const Key_spec *key : alter_info->key_list) {
		if (key->type != KEYTYPE_FOREIGN) {
			continue;
		}

		const char*	column_names[MAX_NUM_FK_COLUMNS];
		dict_index_t*	index = NULL;
		const char*	referenced_column_names[MAX_NUM_FK_COLUMNS];
		dict_index_t*	referenced_index = NULL;
		ulint		num_col = 0;
		ulint		referenced_num_col = 0;
		bool		correct_option;
		char*		db_namep = NULL;
		char*		tbl_namep = NULL;
		ulint		db_name_len = 0;
		ulint		tbl_name_len = 0;
		char		db_name[MAX_DATABASE_NAME_LEN];
		char		tbl_name[MAX_TABLE_NAME_LEN];

		fk_key = down_cast<const Foreign_key_spec*>(key);

		if (fk_key->columns.size() > 0) {
			size_t	i = 0;

			/* Get all the foreign key column info for the
			current table */
			while (i < fk_key->columns.size()) {
				column_names[i] = fk_key->columns[i]->field_name.str;
				ut_ad(i < MAX_NUM_FK_COLUMNS);
				i++;
			}

			index = innobase_find_fk_index(
				ha_alter_info,
				table, col_names,
				drop_index, n_drop_index,
				column_names, i);

			/* MySQL would add a index in the creation
			list if no such index for foreign table,
			so we have to use DBUG_EXECUTE_IF to simulate
			the scenario */
			DBUG_EXECUTE_IF("innodb_test_no_foreign_idx",
					index = NULL;);

			/* Check whether there exist such
			index in the the index create clause */
			if (!index && !innobase_find_equiv_index(
				    column_names, static_cast<uint>(i),
				    ha_alter_info->key_info_buffer,
				    ha_alter_info->index_add_buffer,
				    ha_alter_info->index_add_count)) {
				my_error(
					ER_FK_NO_INDEX_CHILD,
					MYF(0),
					fk_key->name.str
					? fk_key->name.str : "",
					table_share->table_name.str);
				goto err_exit;
			}

			num_col = i;
		}

		add_fk[num_fk] = dict_mem_foreign_create();

#ifndef _WIN32
		if(fk_key->ref_db.str) {
			tablename_to_filename(fk_key->ref_db.str, db_name,
					      MAX_DATABASE_NAME_LEN);
			db_namep = db_name;
			db_name_len = strlen(db_name);
		}
		if (fk_key->ref_table.str) {
			tablename_to_filename(fk_key->ref_table.str, tbl_name,
					      MAX_TABLE_NAME_LEN);
			tbl_namep = tbl_name;
			tbl_name_len = strlen(tbl_name);
		}
#else
		ut_ad(fk_key->ref_table.str);
		tablename_to_filename(fk_key->ref_table.str, tbl_name,
				      MAX_TABLE_NAME_LEN);
		innobase_casedn_str(tbl_name);
		tbl_name_len = strlen(tbl_name);
		tbl_namep = &tbl_name[0];

		if (fk_key->ref_db.str != NULL) {
			tablename_to_filename(fk_key->ref_db.str, db_name,
					      MAX_DATABASE_NAME_LEN);
			innobase_casedn_str(db_name);
			db_name_len = strlen(db_name);
			db_namep = &db_name[0];
		}
#endif
		mutex_enter(&dict_sys->mutex);

		referenced_table_name = dict_get_referenced_table(
			table->name.m_name,
			db_namep,
			db_name_len,
			tbl_namep,
			tbl_name_len,
			&referenced_table,
			add_fk[num_fk]->heap);

		/* Test the case when referenced_table failed to
		open, if trx->check_foreigns is not set, we should
		still be able to add the foreign key */
		DBUG_EXECUTE_IF("innodb_test_open_ref_fail",
				referenced_table = NULL;);

		if (!referenced_table && trx->check_foreigns) {
			mutex_exit(&dict_sys->mutex);
			my_error(ER_FK_CANNOT_OPEN_PARENT,
				 MYF(0), tbl_namep);

			goto err_exit;
		}

		if (fk_key->ref_columns.size() > 0) {
			size_t	i = 0;

			while (i < fk_key->ref_columns.size()) {
				referenced_column_names[i] =
					fk_key->ref_columns[i]->field_name.str;
				ut_ad(i < MAX_NUM_FK_COLUMNS);
				i++;
			}

			if (referenced_table) {
				referenced_index =
					dict_foreign_find_index(
						referenced_table, 0,
						referenced_column_names,
						i, index,
						TRUE, FALSE);

				DBUG_EXECUTE_IF(
					"innodb_test_no_reference_idx",
					referenced_index = NULL;);

				/* Check whether there exist such
				index in the the index create clause */
				if (!referenced_index) {
					mutex_exit(&dict_sys->mutex);
					my_error(ER_FK_NO_INDEX_PARENT, MYF(0),
						 fk_key->name.str
						 ? fk_key->name.str : "",
						 tbl_namep);
					goto err_exit;
				}
			} else {
				ut_a(!trx->check_foreigns);
			}

			referenced_num_col = i;
		} else {
			/* Not possible to add a foreign key without a
			referenced column */
			mutex_exit(&dict_sys->mutex);
			my_error(ER_CANNOT_ADD_FOREIGN, MYF(0), tbl_namep);
			goto err_exit;
		}

		if (!innobase_init_foreign(
			    add_fk[num_fk], fk_key->name.str,
			    table, index, column_names,
			    num_col, referenced_table_name,
			    referenced_table, referenced_index,
			    referenced_column_names, referenced_num_col)) {
			mutex_exit(&dict_sys->mutex);
			my_error(
				ER_FK_DUP_NAME,
				MYF(0),
				add_fk[num_fk]->id);
			goto err_exit;
		}

		mutex_exit(&dict_sys->mutex);

		correct_option = innobase_set_foreign_key_option(
			add_fk[num_fk], fk_key);

		DBUG_EXECUTE_IF("innodb_test_wrong_fk_option",
				correct_option = false;);

		if (!correct_option) {
			my_error(ER_FK_INCORRECT_OPTION,
				 MYF(0),
				 table_share->table_name.str,
				 add_fk[num_fk]->id);
			goto err_exit;
		}

		if (innobase_check_fk_stored(
				add_fk[num_fk], table, s_cols)) {
			my_error(ER_CANNOT_ADD_FOREIGN_BASE_COL_STORED, MYF(0));
			goto err_exit;
		}

		num_fk++;
	}

	*n_add_fk = num_fk;

	DBUG_RETURN(true);
err_exit:
	for (ulint i = 0; i <= num_fk; i++) {
		if (add_fk[i]) {
			dict_foreign_free(add_fk[i]);
		}
	}

	DBUG_RETURN(false);
}

/*************************************************************//**
Copies an InnoDB column to a MySQL field.  This function is
adapted from row_sel_field_store_in_mysql_format(). */
static
void
innobase_col_to_mysql(
/*==================*/
	const dict_col_t*	col,	/*!< in: InnoDB column */
	const uchar*		data,	/*!< in: InnoDB column data */
	ulint			len,	/*!< in: length of data, in bytes */
	Field*			field)	/*!< in/out: MySQL field */
{
	uchar*	ptr;
	uchar*	dest	= field->ptr;
	ulint	flen	= field->pack_length();

	switch (col->mtype) {
	case DATA_INT:
		ut_ad(len == flen);

		/* Convert integer data from Innobase to little-endian
		format, sign bit restored to normal */

		for (ptr = dest + len; ptr != dest; ) {
			*--ptr = *data++;
		}

		if (!(field->flags & UNSIGNED_FLAG)) {
			((byte*) dest)[len - 1] ^= 0x80;
		}

		break;

	case DATA_VARCHAR:
	case DATA_VARMYSQL:
	case DATA_BINARY:
		field->reset();

		if (field->type() == MYSQL_TYPE_VARCHAR) {
			/* This is a >= 5.0.3 type true VARCHAR. Store the
			length of the data to the first byte or the first
			two bytes of dest. */

			dest = row_mysql_store_true_var_len(
				dest, len, flen - field->key_length());
		}

		/* Copy the actual data */
		memcpy(dest, data, len);
		break;

	case DATA_VAR_POINT:
	case DATA_GEOMETRY:
	case DATA_BLOB:
		/* Skip MySQL BLOBs when reporting an erroneous row
		during index creation or table rebuild. */
		field->set_null();
		break;

#ifdef UNIV_DEBUG
	case DATA_MYSQL:
		ut_ad(flen >= len);
		ut_ad(DATA_MBMAXLEN(col->mbminmaxlen)
		      >= DATA_MBMINLEN(col->mbminmaxlen));
		memcpy(dest, data, len);
		break;

	default:
	case DATA_SYS_CHILD:
	case DATA_SYS:
		/* These column types should never be shipped to MySQL. */
		ut_ad(0);

	case DATA_FLOAT:
	case DATA_DOUBLE:
	case DATA_DECIMAL:
	case DATA_POINT:
		/* Above are the valid column types for MySQL data. */
		ut_ad(flen == len);
		/* fall through */
	case DATA_FIXBINARY:
	case DATA_CHAR:
		/* We may have flen > len when there is a shorter
		prefix on the CHAR and BINARY column. */
		ut_ad(flen >= len);
#else /* UNIV_DEBUG */
	default:
#endif /* UNIV_DEBUG */
		memcpy(dest, data, len);
	}
}

/*************************************************************//**
Copies an InnoDB record to table->record[0]. */
void
innobase_rec_to_mysql(
/*==================*/
	struct TABLE*		table,	/*!< in/out: MySQL table */
	const rec_t*		rec,	/*!< in: record */
	const dict_index_t*	index,	/*!< in: index */
	const ulint*		offsets)/*!< in: rec_get_offsets(
					rec, index, ...) */
{
	uint	n_fields	= table->s->fields;

	ut_ad(n_fields == index->table->get_n_user_cols()
	      - !!(DICT_TF2_FLAG_IS_SET(index->table,
					DICT_TF2_FTS_HAS_DOC_ID)));

	for (uint i = 0; i < n_fields; i++) {
		Field*		field	= table->field[i];
		ulint		ipos;
		ulint		ilen;
		const uchar*	ifield;

		field->reset();

		ipos = index->get_col_pos(i, true, false);

		if (ipos == ULINT_UNDEFINED
		    || rec_offs_nth_extern(offsets, ipos)) {
null_field:
			field->set_null();
			continue;
		}

		ifield = rec_get_nth_field(rec, offsets, ipos, &ilen);

		/* Assign the NULL flag */
		if (ilen == UNIV_SQL_NULL) {
			ut_ad(field->real_maybe_null());
			goto null_field;
		}

		field->set_notnull();

		innobase_col_to_mysql(
			index->get_field(ipos)->col,
			ifield, ilen, field);
	}
}

/*************************************************************//**
Copies an InnoDB index entry to table->record[0]. */
void
innobase_fields_to_mysql(
/*=====================*/
	struct TABLE*		table,	/*!< in/out: MySQL table */
	const dict_index_t*	index,	/*!< in: InnoDB index */
	const dfield_t*		fields)	/*!< in: InnoDB index fields */
{
	uint	n_fields	= table->s->fields;
	ulint	num_v = 0;

	ut_ad(n_fields == index->table->get_n_user_cols()
	      + dict_table_get_n_v_cols(index->table)
	      - !!(DICT_TF2_FLAG_IS_SET(index->table,
					DICT_TF2_FTS_HAS_DOC_ID)));

	for (uint i = 0; i < n_fields; i++) {
		Field*		field	= table->field[i];
		ulint		ipos;
		ulint		col_n;

		field->reset();

		if (innobase_is_v_fld(field)) {
			col_n = num_v;
			num_v++;
		} else {
			col_n = i - num_v;
		}

		ipos = index->get_col_pos(col_n, true, innobase_is_v_fld(field));

		if (ipos == ULINT_UNDEFINED
		    || dfield_is_ext(&fields[ipos])
		    || dfield_is_null(&fields[ipos])) {

			field->set_null();
		} else {
			field->set_notnull();

			const dfield_t*	df	= &fields[ipos];

			innobase_col_to_mysql(
				index->get_field(ipos)->col,
				static_cast<const uchar*>(dfield_get_data(df)),
				dfield_get_len(df), field);
		}
	}
}

/*************************************************************//**
Copies an InnoDB row to table->record[0]. */
void
innobase_row_to_mysql(
/*==================*/
	struct TABLE*		table,	/*!< in/out: MySQL table */
	const dict_table_t*	itab,	/*!< in: InnoDB table */
	const dtuple_t*		row)	/*!< in: InnoDB row */
{
	uint	n_fields = table->s->fields;
	ulint	num_v = 0;

	/* The InnoDB row may contain an extra FTS_DOC_ID column at the end. */
	ut_ad(row->n_fields == itab->get_n_cols());
	ut_ad(n_fields == row->n_fields - DATA_N_SYS_COLS
	      + dict_table_get_n_v_cols(itab)
	      - !!(DICT_TF2_FLAG_IS_SET(itab, DICT_TF2_FTS_HAS_DOC_ID)));

	for (uint i = 0; i < n_fields; i++) {
		Field*		field	= table->field[i];

		field->reset();

		if (innobase_is_v_fld(field)) {
			/* Virtual column are not stored in InnoDB table, so
			skip it */
			num_v++;
			continue;
		}

		const dfield_t*	df	= dtuple_get_nth_field(row, i - num_v);

		if (dfield_is_ext(df) || dfield_is_null(df)) {
			field->set_null();
		} else {
			field->set_notnull();

			innobase_col_to_mysql(
				itab->get_col(i - num_v),
				static_cast<const uchar*>(dfield_get_data(df)),
				dfield_get_len(df), field);
		}
	}
}

/*************************************************************//**
Resets table->record[0]. */
void
innobase_rec_reset(
/*===============*/
	TABLE*			table)		/*!< in/out: MySQL table */
{
	uint	n_fields	= table->s->fields;
	uint	i;

	for (i = 0; i < n_fields; i++) {
		table->field[i]->set_default();
	}
}

/*******************************************************************//**
This function checks that index keys are sensible.
@return 0 or error number */
static MY_ATTRIBUTE((warn_unused_result))
int
innobase_check_index_keys(
/*======================*/
	const Alter_inplace_info*	info,
				/*!< in: indexes to be created or dropped */
	const dict_table_t*		innodb_table)
				/*!< in: Existing indexes */
{
	for (uint key_num = 0; key_num < info->index_add_count;
	     key_num++) {
		const KEY&	key = info->key_info_buffer[
			info->index_add_buffer[key_num]];

		/* Check that the same index name does not appear
		twice in indexes to be created. */

		for (ulint i = 0; i < key_num; i++) {
			const KEY&	key2 = info->key_info_buffer[
				info->index_add_buffer[i]];

			if (0 == strcmp(key.name, key2.name)) {
				my_error(ER_WRONG_NAME_FOR_INDEX, MYF(0),
					 key.name);

				return(ER_WRONG_NAME_FOR_INDEX);
			}
		}

		/* Check that the same index name does not already exist. */

		const dict_index_t* index;

		for (index = innodb_table->first_index();
		     index; index = index->next()) {

			if (index->is_committed()
			    && !strcmp(key.name, index->name)) {
				break;
			}
		}

		/* Now we are in a situation where we have "ADD INDEX x"
		and an index by the same name already exists. We have 4
		possible cases:
		1. No further clauses for an index x are given. Should reject
		the operation.
		2. "DROP INDEX x" is given. Should allow the operation.
		3. "RENAME INDEX x TO y" is given. Should allow the operation.
		4. "DROP INDEX x, RENAME INDEX x TO y" is given. Should allow
		the operation, since no name clash occurs. In this particular
		case MySQL cancels the operation without calling InnoDB
		methods. */

		if (index) {
			/* If a key by the same name is being created and
			dropped, the name clash is OK. */
			for (uint i = 0; i < info->index_drop_count;
			     i++) {
				const KEY*	drop_key
					= info->index_drop_buffer[i];

				if (0 == strcmp(key.name, drop_key->name)) {
					goto name_ok;
				}
			}

			/* If a key by the same name is being created and
			renamed, the name clash is OK. E.g.
			ALTER TABLE t ADD INDEX i (col), RENAME INDEX i TO x
			where the index "i" exists prior to the ALTER command.
			In this case we:
			1. rename the existing index from "i" to "x"
			2. add the new index "i" */
			for (uint i = 0; i < info->index_rename_count; i++) {
				const KEY_PAIR*	pair
					= &info->index_rename_buffer[i];

				if (0 == strcmp(key.name, pair->old_key->name)) {
					goto name_ok;
				}
			}

			my_error(ER_WRONG_NAME_FOR_INDEX, MYF(0), key.name);

			return(ER_WRONG_NAME_FOR_INDEX);
		}

name_ok:
		for (ulint i = 0; i < key.user_defined_key_parts; i++) {
			const KEY_PART_INFO&	key_part1
				= key.key_part[i];
			const Field*		field
				= key_part1.field;
			ibool			is_unsigned;

			switch (get_innobase_type_from_mysql_type(
					&is_unsigned, field)) {
			default:
				break;
			case DATA_INT:
			case DATA_FLOAT:
			case DATA_DOUBLE:
			case DATA_DECIMAL:
				/* Check that MySQL does not try to
				create a column prefix index field on
				an inappropriate data type. */

				if (field->type() == MYSQL_TYPE_VARCHAR) {
					if (key_part1.length
					    >= field->pack_length()
					    - ((Field_varstring*) field)
					    ->length_bytes) {
						break;
					}
				} else {
					if (key_part1.length
					    >= field->pack_length()) {
						break;
					}
				}

				my_error(ER_WRONG_KEY_COLUMN, MYF(0),
					 field->field_name);
				return(ER_WRONG_KEY_COLUMN);
			}

			/* Check that the same column does not appear
			twice in the index. */

			for (ulint j = 0; j < i; j++) {
				const KEY_PART_INFO&	key_part2
					= key.key_part[j];

				if (key_part1.fieldnr != key_part2.fieldnr) {
					continue;
				}

				my_error(ER_WRONG_KEY_COLUMN, MYF(0),
					 field->field_name);
				return(ER_WRONG_KEY_COLUMN);
			}
		}
	}

	return(0);
}

/** Create index field definition for key part
@param[in]	altered_table		MySQL table that is being altered,
					or NULL if a new clustered index
					is not being created
@param[in]	key_part		MySQL key definition
@param[in,out]	index_field		index field
@param[in]	new_clustered		new cluster */
static
void
innobase_create_index_field_def(
	const TABLE*		altered_table,
	const KEY_PART_INFO*	key_part,
	index_field_t*		index_field,
	bool			new_clustered)
{
	const Field*	field;
	ibool		is_unsigned;
	ulint		col_type;
	ulint		num_v = 0;

	DBUG_ENTER("innobase_create_index_field_def");

	ut_ad(key_part);
	ut_ad(index_field);

	field = new_clustered
		? altered_table->field[key_part->fieldnr]
		: key_part->field;
	ut_a(field);

	for (ulint i = 0; i < key_part->fieldnr; i++) {
		if (innobase_is_v_fld(altered_table->field[i])) {
			num_v++;
		}
	}

	col_type = get_innobase_type_from_mysql_type(
		&is_unsigned, field);

	if (!field->stored_in_db && field->gcol_info) {
		index_field->is_v_col = true;
		index_field->col_no = num_v;
	} else {
		index_field->is_v_col = false;
		index_field->col_no = key_part->fieldnr - num_v;
	}
	index_field->is_ascending
		= !(key_part->key_part_flag & HA_REVERSE_SORT);


	if (DATA_LARGE_MTYPE(col_type)
	    || (key_part->length < field->pack_length()
		&& field->type() != MYSQL_TYPE_VARCHAR)
	    || (field->type() == MYSQL_TYPE_VARCHAR
		&& key_part->length < field->pack_length()
			- ((Field_varstring*) field)->length_bytes)) {

		index_field->prefix_len = key_part->length;
	} else {
		index_field->prefix_len = 0;
	}

	DBUG_VOID_RETURN;
}

/** Create index definition for key
@param[in]	altered_table		MySQL table that is being altered
@param[in]	keys			key definitions
@param[in]	key_number		MySQL key number
@param[in]	new_clustered		true if generating a new clustered
index on the table
@param[in]	key_clustered		true if this is the new clustered index
@param[out]	index			index definition
@param[in]	heap			heap where memory is allocated */
static
void
innobase_create_index_def(
	const TABLE*		altered_table,
	const KEY*		keys,
	ulint			key_number,
	bool			new_clustered,
	bool			key_clustered,
	index_def_t*		index,
	mem_heap_t*		heap)
{
	const KEY*	key = &keys[key_number];
	ulint		i;
	ulint		n_fields = key->user_defined_key_parts;

	DBUG_ENTER("innobase_create_index_def");
	DBUG_ASSERT(!key_clustered || new_clustered);

	index->fields = static_cast<index_field_t*>(
		mem_heap_alloc(heap, n_fields * sizeof *index->fields));

	index->parser = NULL;
	index->is_ngram = false;
	index->key_number = key_number;
	index->n_fields = n_fields;
	index->name = mem_heap_strdup(heap, key->name);
	index->rebuild = new_clustered;

	if (key_clustered) {
		DBUG_ASSERT(!(key->flags & (HA_FULLTEXT | HA_SPATIAL)));
		DBUG_ASSERT(key->flags & HA_NOSAME);
		index->ind_type = DICT_CLUSTERED | DICT_UNIQUE;
	} else if (key->flags & HA_FULLTEXT) {
		DBUG_ASSERT(!(key->flags & (HA_SPATIAL | HA_NOSAME)));
		DBUG_ASSERT(!(key->flags & HA_KEYFLAG_MASK
			      & ~(HA_FULLTEXT
				  | HA_PACK_KEY
				  | HA_BINARY_PACK_KEY)));
		index->ind_type = DICT_FTS;

		/* Set plugin parser */
		/* Note: key->parser is only parser name,
			 we need to get parser from altered_table instead */
		if (key->flags & HA_USES_PARSER) {
			for (ulint j = 0; j < altered_table->s->keys; j++) {
				if (ut_strcmp(altered_table->key_info[j].name,
					      key->name) == 0) {
					ut_ad(altered_table->key_info[j].flags
					      & HA_USES_PARSER);

					plugin_ref	parser =
						altered_table->key_info[j].parser;
					index->parser =
						static_cast<st_mysql_ftparser*>(
						plugin_decl(parser)->info);

					index->is_ngram = strncmp(
						plugin_name(parser)->str,
						FTS_NGRAM_PARSER_NAME,
						plugin_name(parser)->length)
						 == 0;

					break;
				}
			}

			DBUG_EXECUTE_IF("fts_instrument_use_default_parser",
				index->parser = &fts_default_parser;);
			ut_ad(index->parser);
		}
	} else if (key->flags & HA_SPATIAL) {
		DBUG_ASSERT(!(key->flags & HA_NOSAME));
		index->ind_type = DICT_SPATIAL;
		ut_ad(n_fields == 1);
		ulint	num_v = 0;

		/* Need to count the virtual fields before this spatial
		indexed field */
		for (ulint i = 0; i < key->key_part->fieldnr; i++) {
			if (innobase_is_v_fld(altered_table->field[i])) {
				num_v++;
			}
		}
		index->fields[0].col_no = key->key_part[0].fieldnr - num_v;
		index->fields[0].prefix_len = 0;
		index->fields[0].is_v_col = false;

		/* Currently only ascending order is supported in spatial
		index. */
		ut_ad(!(key->key_part[0].key_part_flag & HA_REVERSE_SORT));
		index->fields[0].is_ascending = true;

		if (!key->key_part[0].field->stored_in_db
		    && key->key_part[0].field->gcol_info) {
			/* Currently, the spatial index cannot be created
			on virtual columns. It is blocked in server
			layer */
			ut_ad(0);
			index->fields[0].is_v_col = true;
		} else {
			index->fields[0].is_v_col = false;
		}
	} else {
		index->ind_type = (key->flags & HA_NOSAME) ? DICT_UNIQUE : 0;
	}

	if (!(key->flags & HA_SPATIAL)) {
		for (i = 0; i < n_fields; i++) {
			innobase_create_index_field_def(
				altered_table, &key->key_part[i],
				&index->fields[i], new_clustered);

			if (index->fields[i].is_v_col) {
				index->ind_type |= DICT_VIRTUAL;
			}
		}
	}

	DBUG_VOID_RETURN;
}

/*******************************************************************//**
Check whether the table has the FTS_DOC_ID column
@return whether there exists an FTS_DOC_ID column */
static
bool
innobase_fts_check_doc_id_col(
/*==========================*/
	const dict_table_t*	table,  /*!< in: InnoDB table with
					fulltext index */
	const TABLE*		altered_table,
					/*!< in: MySQL table with
					fulltext index */
	ulint*			fts_doc_col_no,
					/*!< out: The column number for
					Doc ID, or ULINT_UNDEFINED
					if it is of wrong type */
	ulint*			num_v)	/*!< out: number of virtual column */
{
	*fts_doc_col_no = ULINT_UNDEFINED;

	const uint n_cols = altered_table->s->fields;
	ulint	i;

	*num_v = 0;

	for (i = 0; i < n_cols; i++) {
		const Field*	field = altered_table->field[i];

		if (innobase_is_v_fld(field)) {
			(*num_v)++;
		}

		if (my_strcasecmp(system_charset_info,
				  field->field_name, FTS_DOC_ID_COL_NAME)) {
			continue;
		}

		if (strcmp(field->field_name, FTS_DOC_ID_COL_NAME)) {
			my_error(ER_WRONG_COLUMN_NAME, MYF(0),
				 field->field_name);
		} else if (field->type() != MYSQL_TYPE_LONGLONG
			   || field->pack_length() != 8
			   || field->real_maybe_null()
			   || !(field->flags & UNSIGNED_FLAG)
			   || innobase_is_v_fld(field)) {
			my_error(ER_INNODB_FT_WRONG_DOCID_COLUMN, MYF(0),
				 field->field_name);
		} else {
			*fts_doc_col_no = i - *num_v;
		}

		return(true);
	}

	if (!table) {
		return(false);
	}

	/* Not to count the virtual columns */
	i -= *num_v;

	for (; i + DATA_N_SYS_COLS < (uint) table->n_cols; i++) {
		const char*     name = table->get_col_name(i);

		if (strcmp(name, FTS_DOC_ID_COL_NAME) == 0) {
#ifdef UNIV_DEBUG
			const dict_col_t*       col;

			col = table->get_col(i);

			/* Because the FTS_DOC_ID does not exist in
			the MySQL data dictionary, this must be the
			internally created FTS_DOC_ID column. */
			ut_ad(col->mtype == DATA_INT);
			ut_ad(col->len == 8);
			ut_ad(col->prtype & DATA_NOT_NULL);
			ut_ad(col->prtype & DATA_UNSIGNED);
#endif /* UNIV_DEBUG */
			*fts_doc_col_no = i;
			return(true);
		}
	}

	return(false);
}

/*******************************************************************//**
Check whether the table has a unique index with FTS_DOC_ID_INDEX_NAME
on the Doc ID column.
@return the status of the FTS_DOC_ID index */
enum fts_doc_id_index_enum
innobase_fts_check_doc_id_index(
/*============================*/
	const dict_table_t*	table,		/*!< in: table definition */
	const TABLE*		altered_table,	/*!< in: MySQL table
						that is being altered */
	ulint*			fts_doc_col_no)	/*!< out: The column number for
						Doc ID, or ULINT_UNDEFINED
						if it is being created in
						ha_alter_info */
{
	const dict_index_t*	index;
	const dict_field_t*	field;

	if (altered_table) {
		/* Check if a unique index with the name of
		FTS_DOC_ID_INDEX_NAME is being created. */

		for (uint i = 0; i < altered_table->s->keys; i++) {
			const KEY& key = altered_table->key_info[i];

			if (innobase_strcasecmp(
				    key.name, FTS_DOC_ID_INDEX_NAME)) {
				continue;
			}

			if ((key.flags & HA_NOSAME)
			    && key.user_defined_key_parts == 1
			    /* For now, we do not allow a descending index,
			    because fts_doc_fetch_by_doc_id() uses the
			    InnoDB SQL interpreter to look up FTS_DOC_ID. */
			    && !(key.key_part[0].key_part_flag
				 & HA_REVERSE_SORT)
			    && !strcmp(key.name, FTS_DOC_ID_INDEX_NAME)
			    && !strcmp(key.key_part[0].field->field_name,
				       FTS_DOC_ID_COL_NAME)) {
				if (fts_doc_col_no) {
					*fts_doc_col_no = ULINT_UNDEFINED;
				}
				return(FTS_EXIST_DOC_ID_INDEX);
			} else {
				return(FTS_INCORRECT_DOC_ID_INDEX);
			}
		}
	}

	if (!table) {
		return(FTS_NOT_EXIST_DOC_ID_INDEX);
	}

	for (index = table->first_index(); index; index = index->next()) {

		/* Check if there exists a unique index with the name of
		FTS_DOC_ID_INDEX_NAME */
		if (innobase_strcasecmp(index->name, FTS_DOC_ID_INDEX_NAME)) {
			continue;
		}

		if (!dict_index_is_unique(index)
		    || dict_index_get_n_unique(index) > 1
		    /* For now, we do not allow a descending index,
		    because fts_doc_fetch_by_doc_id() uses the
		    InnoDB SQL interpreter to look up FTS_DOC_ID. */
		    || !index->get_field(0)->is_ascending
		    || strcmp(index->name, FTS_DOC_ID_INDEX_NAME)) {
			return(FTS_INCORRECT_DOC_ID_INDEX);
		}

		/* Check whether the index has FTS_DOC_ID as its
		first column */
		field = index->get_field(0);

		/* The column would be of a BIGINT data type */
		if (strcmp(field->name, FTS_DOC_ID_COL_NAME) == 0
		    && field->col->mtype == DATA_INT
		    && field->col->len == 8
		    && field->col->prtype & DATA_NOT_NULL
		    && !field->col->is_virtual()) {
			if (fts_doc_col_no) {
				*fts_doc_col_no = dict_col_get_no(field->col);
			}
			return(FTS_EXIST_DOC_ID_INDEX);
		} else {
			return(FTS_INCORRECT_DOC_ID_INDEX);
		}
	}


	/* Not found */
	return(FTS_NOT_EXIST_DOC_ID_INDEX);
}
/*******************************************************************//**
Check whether the table has a unique index with FTS_DOC_ID_INDEX_NAME
on the Doc ID column in MySQL create index definition.
@return FTS_EXIST_DOC_ID_INDEX if there exists the FTS_DOC_ID index,
FTS_INCORRECT_DOC_ID_INDEX if the FTS_DOC_ID index is of wrong format */
enum fts_doc_id_index_enum
innobase_fts_check_doc_id_index_in_def(
/*===================================*/
	ulint		n_key,		/*!< in: Number of keys */
	const KEY*	key_info)	/*!< in: Key definition */
{
	/* Check whether there is a "FTS_DOC_ID_INDEX" in the to be built index
	list */
	for (ulint j = 0; j < n_key; j++) {
		const KEY*	key = &key_info[j];

		if (innobase_strcasecmp(key->name, FTS_DOC_ID_INDEX_NAME)) {
			continue;
		}

		/* Do a check on FTS DOC ID_INDEX, it must be unique,
		named as "FTS_DOC_ID_INDEX" and on column "FTS_DOC_ID" */
		if (!(key->flags & HA_NOSAME)
		    || key->user_defined_key_parts != 1
		    /* For now, we do not allow a descending index,
		    because fts_doc_fetch_by_doc_id() uses the
		    InnoDB SQL interpreter to look up FTS_DOC_ID. */
		    || (key->key_part[0].key_part_flag & HA_REVERSE_SORT)
		    || strcmp(key->name, FTS_DOC_ID_INDEX_NAME)
		    || strcmp(key->key_part[0].field->field_name,
			      FTS_DOC_ID_COL_NAME)) {
			return(FTS_INCORRECT_DOC_ID_INDEX);
		}

		return(FTS_EXIST_DOC_ID_INDEX);
	}

	return(FTS_NOT_EXIST_DOC_ID_INDEX);
}

/*******************************************************************//**
Create an index table where indexes are ordered as follows:

IF a new primary key is defined for the table THEN

	1) New primary key
	2) The remaining keys in key_info

ELSE

	1) All new indexes in the order they arrive from MySQL

ENDIF

@return key definitions */
static MY_ATTRIBUTE((warn_unused_result, malloc))
index_def_t*
innobase_create_key_defs(
/*=====================*/
	mem_heap_t*			heap,
			/*!< in/out: memory heap where space for key
			definitions are allocated */
	const Alter_inplace_info*	ha_alter_info,
			/*!< in: alter operation */
	const TABLE*			altered_table,
			/*!< in: MySQL table that is being altered */
	ulint&				n_add,
			/*!< in/out: number of indexes to be created */
	ulint&				n_fts_add,
			/*!< out: number of FTS indexes to be created */
	bool				got_default_clust,
			/*!< in: whether the table lacks a primary key */
	ulint&				fts_doc_id_col,
			/*!< in: The column number for Doc ID */
	bool&				add_fts_doc_id,
			/*!< in: whether we need to add new DOC ID
			column for FTS index */
	bool&				add_fts_doc_idx)
			/*!< in: whether we need to add new DOC ID
			index for FTS index */
{
	index_def_t*		indexdef;
	index_def_t*		indexdefs;
	bool			new_primary;
	const uint*const	add
		= ha_alter_info->index_add_buffer;
	const KEY*const		key_info
		= ha_alter_info->key_info_buffer;

	DBUG_ENTER("innobase_create_key_defs");
	DBUG_ASSERT(!add_fts_doc_id || add_fts_doc_idx);
	DBUG_ASSERT(ha_alter_info->index_add_count == n_add);

	/* If there is a primary key, it is always the first index
	defined for the innodb_table. */

	new_primary = n_add > 0
		&& !my_strcasecmp(system_charset_info,
				  key_info[*add].name, "PRIMARY");
	n_fts_add = 0;

	/* If there is a UNIQUE INDEX consisting entirely of NOT NULL
	columns and if the index does not contain column prefix(es)
	(only prefix/part of the column is indexed), MySQL will treat the
	index as a PRIMARY KEY unless the table already has one. */

	ut_ad(altered_table->s->primary_key == 0
	      || altered_table->s->primary_key == MAX_KEY);

	if (got_default_clust && !new_primary) {
		new_primary = (altered_table->s->primary_key != MAX_KEY);
	}

	const bool rebuild = new_primary || add_fts_doc_id
		|| innobase_need_rebuild(ha_alter_info);

	/* Reserve one more space if new_primary is true, and we might
	need to add the FTS_DOC_ID_INDEX */
	indexdef = indexdefs = static_cast<index_def_t*>(
		mem_heap_alloc(
			heap, sizeof *indexdef
			* (ha_alter_info->key_count
			   + rebuild
			   + got_default_clust)));

	if (rebuild) {
		ulint	primary_key_number;

		if (new_primary) {
			if (n_add == 0) {
				DBUG_ASSERT(got_default_clust);
				DBUG_ASSERT(altered_table->s->primary_key
					    == 0);
				primary_key_number = 0;
			} else {
				primary_key_number = *add;
			}
		} else if (got_default_clust) {
			/* Create the GEN_CLUST_INDEX */
			index_def_t*	index = indexdef++;

			index->fields = NULL;
			index->n_fields = 0;
			index->ind_type = DICT_CLUSTERED;
			index->name = innobase_index_reserve_name;
			index->rebuild = true;
			index->key_number = ~0;
			index->is_ngram = false;
			primary_key_number = ULINT_UNDEFINED;
			goto created_clustered;
		} else {
			primary_key_number = 0;
		}

		/* Create the PRIMARY key index definition */
		innobase_create_index_def(
			altered_table, key_info, primary_key_number,
			true, true, indexdef++, heap);

created_clustered:
		n_add = 1;

		for (ulint i = 0; i < ha_alter_info->key_count; i++) {
			if (i == primary_key_number) {
				continue;
			}
			/* Copy the index definitions. */
			innobase_create_index_def(
				altered_table, key_info, i, true,
				false, indexdef, heap);

			if (indexdef->ind_type & DICT_FTS) {
				n_fts_add++;
			}

			indexdef++;
			n_add++;
		}

		if (n_fts_add > 0) {
			ulint	num_v = 0;

			if (!add_fts_doc_id
			    && !innobase_fts_check_doc_id_col(
				    NULL, altered_table,
				    &fts_doc_id_col, &num_v)) {
				fts_doc_id_col = altered_table->s->fields - num_v;
				add_fts_doc_id = true;
			}

			if (!add_fts_doc_idx) {
				fts_doc_id_index_enum	ret;
				ulint			doc_col_no;

				ret = innobase_fts_check_doc_id_index(
					NULL, altered_table, &doc_col_no);

				/* This should have been checked before */
				ut_ad(ret != FTS_INCORRECT_DOC_ID_INDEX);

				if (ret == FTS_NOT_EXIST_DOC_ID_INDEX) {
					add_fts_doc_idx = true;
				} else {
					ut_ad(ret == FTS_EXIST_DOC_ID_INDEX);
					ut_ad(doc_col_no == ULINT_UNDEFINED
					      || doc_col_no == fts_doc_id_col);
				}
			}
		}
	} else {
		/* Create definitions for added secondary indexes. */

		for (ulint i = 0; i < n_add; i++) {
			innobase_create_index_def(
				altered_table, key_info, add[i],
				false, false, indexdef, heap);

			if (indexdef->ind_type & DICT_FTS) {
				n_fts_add++;
			}

			indexdef++;
		}
	}

	DBUG_ASSERT(indexdefs + n_add == indexdef);

	if (add_fts_doc_idx) {
		index_def_t*	index = indexdef++;

		index->fields = static_cast<index_field_t*>(
			mem_heap_alloc(heap, sizeof *index->fields));
		index->n_fields = 1;
		index->fields->col_no = fts_doc_id_col;
		index->fields->prefix_len = 0;
		index->fields->is_ascending = true;
		index->fields->is_v_col = false;
		index->ind_type = DICT_UNIQUE;
		ut_ad(!rebuild
		      || !add_fts_doc_id
		      || fts_doc_id_col <= altered_table->s->fields);

		index->name = FTS_DOC_ID_INDEX_NAME;
		index->is_ngram = false;
		index->rebuild = rebuild;

		/* TODO: assign a real MySQL key number for this */
		index->key_number = ULINT_UNDEFINED;
		n_add++;
	}

	DBUG_ASSERT(indexdef > indexdefs);
	DBUG_ASSERT((ulint) (indexdef - indexdefs)
		    <= ha_alter_info->key_count
		    + add_fts_doc_idx + got_default_clust);
	DBUG_ASSERT(ha_alter_info->index_add_count <= n_add);
	DBUG_RETURN(indexdefs);
}

/*******************************************************************//**
Check each index column size, make sure they do not exceed the max limit
@return true if index column size exceeds limit */
static MY_ATTRIBUTE((warn_unused_result))
bool
innobase_check_column_length(
/*=========================*/
	ulint		max_col_len,	/*!< in: maximum column length */
	const KEY*	key_info)	/*!< in: Indexes to be created */
{
	for (ulint key_part = 0; key_part < key_info->user_defined_key_parts; key_part++) {
		if (key_info->key_part[key_part].length > max_col_len) {
			return(true);
		}
	}
	return(false);
}

/********************************************************************//**
Drop any indexes that we were not able to free previously due to
open table handles. */
static
void
online_retry_drop_indexes_low(
/*==========================*/
	dict_table_t*	table,	/*!< in/out: table */
	trx_t*		trx)	/*!< in/out: transaction */
{
	ut_ad(mutex_own(&dict_sys->mutex));
	ut_ad(trx->dict_operation_lock_mode == RW_X_LATCH);
	ut_ad(trx_get_dict_operation(trx) == TRX_DICT_OP_INDEX);

	/* We can have table->n_ref_count > 1, because other threads
	may have prebuilt->table pointing to the table. However, these
	other threads should be between statements, waiting for the
	next statement to execute, or for a meta-data lock. */
	ut_ad(table->get_ref_count() >= 1);

	if (table->drop_aborted) {
		row_merge_drop_indexes(trx, table, TRUE);
	}
}

/********************************************************************//**
Drop any indexes that we were not able to free previously due to
open table handles. */
static
void
online_retry_drop_indexes(
/*======================*/
	dict_table_t*	table,		/*!< in/out: table */
	THD*		user_thd)	/*!< in/out: MySQL connection */
{
	if (table->drop_aborted) {
		trx_t*	trx = innobase_trx_allocate(user_thd);

		trx_start_for_ddl(trx, TRX_DICT_OP_INDEX);

		row_mysql_lock_data_dictionary(trx);
		online_retry_drop_indexes_low(table, trx);
		trx_commit_for_mysql(trx);
		row_mysql_unlock_data_dictionary(trx);
		trx_free_for_mysql(trx);
	}

	ut_d(mutex_enter(&dict_sys->mutex));
	ut_d(dict_table_check_for_dup_indexes(table, CHECK_ALL_COMPLETE));
	ut_d(mutex_exit(&dict_sys->mutex));
	ut_ad(!table->drop_aborted);
}

/********************************************************************//**
Commit a dictionary transaction and drop any indexes that we were not
able to free previously due to open table handles. */
static
void
online_retry_drop_indexes_with_trx(
/*===============================*/
	dict_table_t*	table,	/*!< in/out: table */
	trx_t*		trx)	/*!< in/out: transaction */
{
	ut_ad(trx_state_eq(trx, TRX_STATE_NOT_STARTED)
	      || trx_state_eq(trx, TRX_STATE_FORCED_ROLLBACK));

	ut_ad(trx->dict_operation_lock_mode == RW_X_LATCH);

	/* Now that the dictionary is being locked, check if we can
	drop any incompletely created indexes that may have been left
	behind in rollback_inplace_alter_table() earlier. */
	if (table->drop_aborted) {

		trx->table_id = 0;

		trx_start_for_ddl(trx, TRX_DICT_OP_INDEX);

		online_retry_drop_indexes_low(table, trx);
		trx_commit_for_mysql(trx);
	}
}

/** Determines if InnoDB is dropping a foreign key constraint.
@param foreign the constraint
@param drop_fk constraints being dropped
@param n_drop_fk number of constraints that are being dropped
@return whether the constraint is being dropped */
inline MY_ATTRIBUTE((warn_unused_result))
bool
innobase_dropping_foreign(
/*======================*/
	const dict_foreign_t*	foreign,
	dict_foreign_t**	drop_fk,
	ulint			n_drop_fk)
{
	while (n_drop_fk--) {
		if (*drop_fk++ == foreign) {
			return(true);
		}
	}

	return(false);
}

/** Determines if an InnoDB FOREIGN KEY constraint depends on a
column that is being dropped or modified to NOT NULL.
@param user_table InnoDB table as it is before the ALTER operation
@param col_name Name of the column being altered
@param drop_fk constraints being dropped
@param n_drop_fk number of constraints that are being dropped
@param drop true=drop column, false=set NOT NULL
@retval true Not allowed (will call my_error())
@retval false Allowed
*/
static MY_ATTRIBUTE((warn_unused_result))
bool
innobase_check_foreigns_low(
/*========================*/
	const dict_table_t*	user_table,
	dict_foreign_t**	drop_fk,
	ulint			n_drop_fk,
	const char*		col_name,
	bool			drop)
{
	dict_foreign_t*	foreign;
	ut_ad(mutex_own(&dict_sys->mutex));

	/* Check if any FOREIGN KEY constraints are defined on this
	column. */

	for (dict_foreign_set::iterator it = user_table->foreign_set.begin();
	     it != user_table->foreign_set.end();
	     ++it) {

		foreign = *it;

		if (!drop && !(foreign->type
			       & (DICT_FOREIGN_ON_DELETE_SET_NULL
				  | DICT_FOREIGN_ON_UPDATE_SET_NULL))) {
			continue;
		}

		if (innobase_dropping_foreign(foreign, drop_fk, n_drop_fk)) {
			continue;
		}

		for (unsigned f = 0; f < foreign->n_fields; f++) {
			if (!strcmp(foreign->foreign_col_names[f],
				    col_name)) {
				my_error(drop
					 ? ER_FK_COLUMN_CANNOT_DROP
					 : ER_FK_COLUMN_NOT_NULL, MYF(0),
					 col_name, foreign->id);
				return(true);
			}
		}
	}

	if (!drop) {
		/* SET NULL clauses on foreign key constraints of
		child tables affect the child tables, not the parent table.
		The column can be NOT NULL in the parent table. */
		return(false);
	}

	/* Check if any FOREIGN KEY constraints in other tables are
	referring to the column that is being dropped. */
	for (dict_foreign_set::iterator it
		= user_table->referenced_set.begin();
	     it != user_table->referenced_set.end();
	     ++it) {

		foreign = *it;

		if (innobase_dropping_foreign(foreign, drop_fk, n_drop_fk)) {
			continue;
		}

		for (unsigned f = 0; f < foreign->n_fields; f++) {
			char display_name[FN_REFLEN];

			if (strcmp(foreign->referenced_col_names[f],
				   col_name)) {
				continue;
			}

			char* buf_end = innobase_convert_name(
				display_name, (sizeof display_name) - 1,
				foreign->foreign_table_name,
				strlen(foreign->foreign_table_name),
				NULL);
			*buf_end = '\0';
			my_error(ER_FK_COLUMN_CANNOT_DROP_CHILD,
				 MYF(0), col_name, foreign->id,
				 display_name);

			return(true);
		}
	}

	return(false);
}

/** Determines if an InnoDB FOREIGN KEY constraint depends on a
column that is being dropped or modified to NOT NULL.
@param ha_alter_info Data used during in-place alter
@param altered_table MySQL table that is being altered
@param old_table MySQL table as it is before the ALTER operation
@param user_table InnoDB table as it is before the ALTER operation
@param drop_fk constraints being dropped
@param n_drop_fk number of constraints that are being dropped
@retval true Not allowed (will call my_error())
@retval false Allowed
*/
static MY_ATTRIBUTE((warn_unused_result))
bool
innobase_check_foreigns(
/*====================*/
	Alter_inplace_info*	ha_alter_info,
	const TABLE*		altered_table,
	const TABLE*		old_table,
	const dict_table_t*	user_table,
	dict_foreign_t**	drop_fk,
	ulint			n_drop_fk)
{
	List_iterator_fast<Create_field> cf_it(
		ha_alter_info->alter_info->create_list);

	for (Field** fp = old_table->field; *fp; fp++) {
		cf_it.rewind();
		const Create_field* new_field;

		ut_ad(!(*fp)->real_maybe_null()
		      == !!((*fp)->flags & NOT_NULL_FLAG));

		while ((new_field = cf_it++)) {
			if (new_field->field == *fp) {
				break;
			}
		}

		if (!new_field || (new_field->flags & NOT_NULL_FLAG)) {
			if (innobase_check_foreigns_low(
				    user_table, drop_fk, n_drop_fk,
				    (*fp)->field_name, !new_field)) {
				return(true);
			}
		}
	}

	return(false);
}

/** Get the default POINT value in MySQL format
@param[in]	heap	memory heap where allocated
@param[in]	length	length of MySQL format
@return mysql format data */
static
const byte*
innobase_build_default_mysql_point(
	mem_heap_t*	heap,
	ulint		length)
{
	byte*	buf	= static_cast<byte*>(mem_heap_alloc(
				heap, DATA_POINT_LEN + length));

	byte*	wkb	= buf + length;

	ulint   len = get_wkb_of_default_point(SPDIMS, wkb, DATA_POINT_LEN);
	ut_ad(len == DATA_POINT_LEN);

	row_mysql_store_blob_ref(buf, length, wkb, len);

	return(buf);
}

/** Convert a default value for ADD COLUMN.

@param heap Memory heap where allocated
@param dfield InnoDB data field to copy to
@param field MySQL value for the column
@param comp nonzero if in compact format */
static
void
innobase_build_col_map_add(
/*=======================*/
	mem_heap_t*	heap,
	dfield_t*	dfield,
	const Field*	field,
	ulint		comp)
{
	if (field->is_real_null()) {
		dfield_set_null(dfield);
		return;
	}

	ulint	size	= field->pack_length();

	byte*	buf	= static_cast<byte*>(mem_heap_alloc(heap, size));

	const byte*	mysql_data = field->ptr;

	if (dfield_get_type(dfield)->mtype == DATA_POINT) {
		/** If the DATA_POINT field is NOT NULL, we need to
		give it a default value, since DATA_POINT is a fixed length
		type, we couldn't store a value of length 0, like other
		geom types. Server doesn't provide the default value, and
		we would use POINT(0 0) here instead. */

		mysql_data = innobase_build_default_mysql_point(heap, size);
	}

	row_mysql_store_col_in_innobase_format(
		dfield, buf, true, mysql_data, size, comp);
}

/** Construct the translation table for reordering, dropping or
adding columns.

@param ha_alter_info Data used during in-place alter
@param altered_table MySQL table that is being altered
@param table MySQL table as it is before the ALTER operation
@param new_table InnoDB table corresponding to MySQL altered_table
@param old_table InnoDB table corresponding to MYSQL table
@param add_cols Default values for ADD COLUMN, or NULL if no ADD COLUMN
@param heap Memory heap where allocated
@return array of integers, mapping column numbers in the table
to column numbers in altered_table */
static MY_ATTRIBUTE((warn_unused_result))
const ulint*
innobase_build_col_map(
/*===================*/
	Alter_inplace_info*	ha_alter_info,
	const TABLE*		altered_table,
	const TABLE*		table,
	const dict_table_t*	new_table,
	const dict_table_t*	old_table,
	dtuple_t*		add_cols,
	mem_heap_t*		heap)
{
	DBUG_ENTER("innobase_build_col_map");
	DBUG_ASSERT(altered_table != table);
	DBUG_ASSERT(new_table != old_table);
	DBUG_ASSERT(new_table->get_n_cols()
		    + dict_table_get_n_v_cols(new_table)
		    >= altered_table->s->fields + DATA_N_SYS_COLS);
	DBUG_ASSERT(old_table->get_n_cols()
		    + dict_table_get_n_v_cols(old_table)
		    >= table->s->fields + DATA_N_SYS_COLS);
	DBUG_ASSERT(!!add_cols == !!(ha_alter_info->handler_flags
				     & Alter_inplace_info::ADD_COLUMN));
	DBUG_ASSERT(!add_cols || dtuple_get_n_fields(add_cols)
		    == new_table->get_n_cols());

	ulint*	col_map = static_cast<ulint*>(
		mem_heap_alloc(
			heap, (old_table->n_cols + old_table->n_v_cols)
			* sizeof *col_map));

	List_iterator_fast<Create_field> cf_it(
		ha_alter_info->alter_info->create_list);
	uint	i = 0;
	uint	num_v = 0;

	/* Any dropped columns will map to ULINT_UNDEFINED. */
	for (uint old_i = 0; old_i + DATA_N_SYS_COLS < old_table->n_cols;
	     old_i++) {
		col_map[old_i] = ULINT_UNDEFINED;
	}

	for (uint old_i = 0; old_i < old_table->n_v_cols; old_i++) {
		col_map[old_i + old_table->n_cols] = ULINT_UNDEFINED;
	}

	while (const Create_field* new_field = cf_it++) {
		bool	is_v = false;

		if (innobase_is_v_fld(new_field)) {
			is_v = true;
		}

		ulint	num_old_v = 0;

		for (uint old_i = 0; table->field[old_i]; old_i++) {
			const Field* field = table->field[old_i];
			if (innobase_is_v_fld(field)) {
				if (is_v && new_field->field == field) {
					col_map[old_table->n_cols + num_v]
						= num_old_v;
					num_old_v++;
					goto found_col;
				}
				num_old_v++;
				continue;
			}

			if (new_field->field == field) {
				col_map[old_i - num_old_v] = i;
				goto found_col;
			}
		}

		ut_ad(!is_v);
		innobase_build_col_map_add(
			heap, dtuple_get_nth_field(add_cols, i),
			altered_table->field[i + num_v],
			dict_table_is_comp(new_table));
found_col:
		if (is_v) {
			num_v++;
		} else {
			i++;
		}
	}

	DBUG_ASSERT(i == altered_table->s->fields - num_v);

	i = table->s->fields - old_table->n_v_cols;

	/* Add the InnoDB hidden FTS_DOC_ID column, if any. */
	if (i + DATA_N_SYS_COLS < old_table->n_cols) {
		/* There should be exactly one extra field,
		the FTS_DOC_ID. */
		DBUG_ASSERT(DICT_TF2_FLAG_IS_SET(old_table,
						 DICT_TF2_FTS_HAS_DOC_ID));
		DBUG_ASSERT(i + DATA_N_SYS_COLS + 1 == old_table->n_cols);
		DBUG_ASSERT(!strcmp(old_table->get_col_name(i),
				    FTS_DOC_ID_COL_NAME));
		if (altered_table->s->fields + DATA_N_SYS_COLS
		    - new_table->n_v_cols
		    < new_table->n_cols) {
			DBUG_ASSERT(DICT_TF2_FLAG_IS_SET(
					    new_table,
					    DICT_TF2_FTS_HAS_DOC_ID));
			DBUG_ASSERT(altered_table->s->fields
				    + DATA_N_SYS_COLS + 1
				    == static_cast<ulint>(
					new_table->n_cols
					+ new_table->n_v_cols));
			col_map[i] = altered_table->s->fields
				     - new_table->n_v_cols;
		} else {
			DBUG_ASSERT(!DICT_TF2_FLAG_IS_SET(
					    new_table,
					    DICT_TF2_FTS_HAS_DOC_ID));
			col_map[i] = ULINT_UNDEFINED;
		}

		i++;
	} else {
		DBUG_ASSERT(!DICT_TF2_FLAG_IS_SET(
				    old_table,
				    DICT_TF2_FTS_HAS_DOC_ID));
	}

	for (; i < old_table->n_cols; i++) {
		col_map[i] = i + new_table->n_cols - old_table->n_cols;
	}

	DBUG_RETURN(col_map);
}

/** Drop newly create FTS index related auxiliary table during
FIC create index process, before fts_add_index is called
@param table table that was being rebuilt online
@param trx transaction
@return DB_SUCCESS if successful, otherwise last error code
*/
static
dberr_t
innobase_drop_fts_index_table(
/*==========================*/
        dict_table_t*   table,
	trx_t*		trx)
{
	dberr_t		ret_err = DB_SUCCESS;

	for (dict_index_t* index = table->first_index();
	     index != NULL;
	     index = index->next()) {
		if (index->type & DICT_FTS) {
			dberr_t	err;

			err = fts_drop_index_tables(trx, index);

			if (err != DB_SUCCESS) {
				ret_err = err;
			}
		}
	}

	return(ret_err);
}

/** Get the new non-virtual column names if any columns were renamed
@param ha_alter_info	Data used during in-place alter
@param altered_table	MySQL table that is being altered
@param table		MySQL table as it is before the ALTER operation
@param user_table	InnoDB table as it is before the ALTER operation
@param heap		Memory heap for the allocation
@return array of new column names in rebuilt_table, or NULL if not renamed */
static MY_ATTRIBUTE((warn_unused_result))
const char**
innobase_get_col_names(
	Alter_inplace_info*	ha_alter_info,
	const TABLE*		altered_table,
	const TABLE*		table,
	const dict_table_t*	user_table,
	mem_heap_t*		heap)
{
	const char**		cols;
	uint			i;

	DBUG_ENTER("innobase_get_col_names");
	DBUG_ASSERT(user_table->n_t_def > table->s->fields);
	DBUG_ASSERT(ha_alter_info->handler_flags
		    & Alter_inplace_info::ALTER_COLUMN_NAME);

	cols = static_cast<const char**>(
		mem_heap_zalloc(heap, user_table->n_def * sizeof *cols));

	i = 0;
	List_iterator_fast<Create_field> cf_it(
		ha_alter_info->alter_info->create_list);
	while (const Create_field* new_field = cf_it++) {
		ulint	num_v = 0;
		DBUG_ASSERT(i < altered_table->s->fields);

		if (innobase_is_v_fld(new_field)) {
			continue;
		}

		for (uint old_i = 0; table->field[old_i]; old_i++) {
			if (innobase_is_v_fld(table->field[old_i])) {
				num_v++;
			}

			if (new_field->field == table->field[old_i]) {
				cols[old_i - num_v] = new_field->field_name;
				break;
			}
		}

		i++;
	}

	/* Copy the internal column names. */
	i = table->s->fields - user_table->n_v_def;
	cols[i] = user_table->get_col_name(i);

	while (++i < user_table->n_def) {
		cols[i] = cols[i - 1] + strlen(cols[i - 1]) + 1;
	}

	DBUG_RETURN(cols);
}

/** Check whether the column prefix is increased, decreased, or unchanged.
@param[in]	new_prefix_len	new prefix length
@param[in]	old_prefix_len	new prefix length
@retval	1	prefix is increased
@retval	0	prefix is unchanged
@retval	-1	prefix is decreased */
static inline
lint
innobase_pk_col_prefix_compare(
	ulint	new_prefix_len,
	ulint	old_prefix_len)
{
	ut_ad(new_prefix_len < REC_MAX_DATA_SIZE);
	ut_ad(old_prefix_len < REC_MAX_DATA_SIZE);

	if (new_prefix_len == old_prefix_len) {
		return(0);
	}

	if (new_prefix_len == 0) {
		new_prefix_len = ULINT_MAX;
	}

	if (old_prefix_len == 0) {
		old_prefix_len = ULINT_MAX;
	}

	if (new_prefix_len > old_prefix_len) {
		return(1);
	} else {
		return(-1);
	}
}

/** Check whether the column is existing in old table.
@param[in]	new_col_no	new column no
@param[in]	col_map		mapping of old column numbers to new ones
@param[in]	col_map_size	the column map size
@return true if the column is existing, otherwise false. */
static inline
bool
innobase_pk_col_is_existing(
	const ulint	new_col_no,
	const ulint*	col_map,
	const ulint	col_map_size)
{
	for (ulint i = 0; i < col_map_size; i++) {
		if (col_map[i] == new_col_no) {
			return(true);
		}
	}

	return(false);
}

/** Determine whether both the indexes have same set of primary key
fields arranged in the same order.

Rules when we cannot skip sorting:
(1) Removing existing PK columns somewhere else than at the end of the PK;
(2) Adding existing columns to the PK, except at the end of the PK when no
columns are removed from the PK;
(3) Changing the order of existing PK columns;
(4) Decreasing the prefix length just like removing existing PK columns
follows rule(1), Increasing the prefix length just like adding existing
PK columns follows rule(2);
(5) Changing the ascending order of the existing PK columns.
@param[in]	col_map		mapping of old column numbers to new ones
@param[in]	old_clust_index	index to be compared
@param[in]	new_clust_index index to be compared
@retval true if both indexes have same order.
@retval false. */
static MY_ATTRIBUTE((warn_unused_result))
bool
innobase_pk_order_preserved(
	const ulint*		col_map,
	const dict_index_t*	old_clust_index,
	const dict_index_t*	new_clust_index)
{
	ulint	old_n_uniq
		= dict_index_get_n_ordering_defined_by_user(
			old_clust_index);
	ulint	new_n_uniq
		= dict_index_get_n_ordering_defined_by_user(
			new_clust_index);

	ut_ad(old_clust_index->is_clustered());
	ut_ad(new_clust_index->is_clustered());
	ut_ad(old_clust_index->table != new_clust_index->table);
	ut_ad(col_map != NULL);

	if (old_n_uniq == 0) {
		/* There was no PRIMARY KEY in the table.
		If there is no PRIMARY KEY after the ALTER either,
		no sorting is needed. */
		return(new_n_uniq == old_n_uniq);
	}

	/* DROP PRIMARY KEY is only allowed in combination with
	ADD PRIMARY KEY. */
	ut_ad(new_n_uniq > 0);

	/* The order of the last processed new_clust_index key field,
	not counting ADD COLUMN, which are constant. */
	lint	last_field_order = -1;
	ulint	existing_field_count = 0;
	ulint	old_n_cols = old_clust_index->table->get_n_cols();
	for (ulint new_field = 0; new_field < new_n_uniq; new_field++) {
		ulint	new_col_no =
			new_clust_index->fields[new_field].col->ind;

		/* Check if there is a match in old primary key. */
		ulint	old_field = 0;
		while (old_field < old_n_uniq) {
			ulint	old_col_no =
				old_clust_index->fields[old_field].col->ind;

			if (col_map[old_col_no] == new_col_no) {
				break;
			}

			old_field++;
		}

		/* The order of key field in the new primary key.
		1. old PK column:      idx in old primary key
		2. existing column:    old_n_uniq + sequence no
		3. newly added column: no order */
		lint		new_field_order;
		const bool	old_pk_column = old_field < old_n_uniq;

		if (old_pk_column) {
			new_field_order = old_field;
		} else if (innobase_pk_col_is_existing(new_col_no, col_map,
						       old_n_cols)) {
			new_field_order = old_n_uniq + existing_field_count++;
		} else {
			/* Skip newly added column. */
			continue;
		}

		if (last_field_order + 1 != new_field_order) {
			/* Old PK order is not kept, or existing column
			is not added at the end of old PK. */
			return(false);
		}

		last_field_order = new_field_order;

		if (!old_pk_column) {
			continue;
		}

		/* Check prefix length change. */
		const lint	prefix_change = innobase_pk_col_prefix_compare(
			new_clust_index->fields[new_field].prefix_len,
			old_clust_index->fields[old_field].prefix_len);

		if (prefix_change < 0) {
			/* If a column's prefix length is decreased, it should
			be the last old PK column in new PK.
			Note: we set last_field_order to -2, so that if	there
			are any old PK colmns or existing columns after it in
			new PK, the comparison to new_field_order will fail in
			the next round.*/
			last_field_order = -2;
		} else if (prefix_change > 0) {
			/* If a column's prefix length is increased, it	should
			be the last PK column in old PK. */
			if (old_field != old_n_uniq - 1) {
				return(false);
			}
		}

		/* Check new primary key field ascending or descending changes
		compared to old primary key field. */
		bool	change_asc =
			(new_clust_index->fields[new_field].is_ascending
			 == old_clust_index->fields[old_field].is_ascending);

		if (!change_asc) {
			return(false);
		}
	}

	return(true);
}

/** Update the mtype from DATA_BLOB to DATA_GEOMETRY for a specified
GIS column of a table. This is used when we want to create spatial index
on legacy GIS columns coming from 5.6, where we store GIS data as DATA_BLOB
in innodb layer.
@param[in]	table_id	table id
@param[in]	col_name	column name
@param[in]	trx		data dictionary transaction
@retval true Failure
@retval false Success */
static
bool
innobase_update_gis_column_type(
	table_id_t	table_id,
	const char*	col_name,
	trx_t*		trx)
{
	pars_info_t*	info;
	dberr_t		error;

	DBUG_ENTER("innobase_update_gis_column_type");

	DBUG_ASSERT(trx_get_dict_operation(trx) == TRX_DICT_OP_INDEX);
	ut_ad(trx->dict_operation_lock_mode == RW_X_LATCH);
	ut_ad(mutex_own(&dict_sys->mutex));
	ut_ad(rw_lock_own(dict_operation_lock, RW_LOCK_X));

	info = pars_info_create();

	pars_info_add_ull_literal(info, "tableid", table_id);
	pars_info_add_str_literal(info, "name", col_name);
	pars_info_add_int4_literal(info, "mtype", DATA_GEOMETRY);

	trx->op_info = "update column type to DATA_GEOMETRY";

	error = que_eval_sql(
		info,
		"PROCEDURE UPDATE_SYS_COLUMNS_PROC () IS\n"
		"BEGIN\n"
		"UPDATE SYS_COLUMNS SET MTYPE=:mtype\n"
		"WHERE TABLE_ID=:tableid AND NAME=:name;\n"
		"END;\n",
		false, trx);

	trx->error_state = DB_SUCCESS;
	trx->op_info = "";

	DBUG_RETURN(error != DB_SUCCESS);
}

/** Check if we are creating spatial indexes on GIS columns, which are
legacy columns from earlier MySQL, such as 5.6. If so, we have to update
the mtypes of the old GIS columns to DATA_GEOMETRY.
In 5.6, we store GIS columns as DATA_BLOB in InnoDB layer, it will introduce
confusion when we run latest server on older data. That's why we need to
do the upgrade.
@param[in] ha_alter_info	Data used during in-place alter
@param[in] table		Table on which we want to add indexes
@param[in] trx			Transaction
@return DB_SUCCESS if update successfully or no columns need to be updated,
otherwise DB_ERROR, which means we can't update the mtype for some
column, and creating spatial index on it should be dangerous */
static
dberr_t
innobase_check_gis_columns(
	Alter_inplace_info*	ha_alter_info,
	dict_table_t*		table,
	trx_t*			trx)
{
	DBUG_ENTER("innobase_check_gis_columns");

	for (uint key_num = 0;
		key_num < ha_alter_info->index_add_count;
		key_num++) {

		const KEY&	key = ha_alter_info->key_info_buffer[
			ha_alter_info->index_add_buffer[key_num]];

		if (!(key.flags & HA_SPATIAL)) {
			continue;
		}

		ut_ad(key.user_defined_key_parts == 1);
		const KEY_PART_INFO&    key_part = key.key_part[0];

		/* Does not support spatial index on virtual columns */
		if (innobase_is_v_fld(key_part.field)) {
			DBUG_RETURN(DB_UNSUPPORTED);
		}

		ulint col_nr = dict_table_has_column(
			table,
			key_part.field->field_name,
			key_part.fieldnr);
		ut_ad(col_nr != table->n_def);
		dict_col_t*	col = &table->cols[col_nr];

		if (col->mtype != DATA_BLOB) {
			ut_ad(DATA_GEOMETRY_MTYPE(col->mtype));
			continue;
		}

		const char* col_name = table->get_col_name(col_nr);
		if (innobase_update_gis_column_type(
			table->id, col_name, trx)) {

			DBUG_RETURN(DB_ERROR);
		} else {
			col->mtype = DATA_GEOMETRY;

			ib::info() << "Updated mtype of column" << col_name
				<< " in table " << table->name
				<< ", whose id is " << table->id
				<< " to DATA_GEOMETRY";
		}
	}

	DBUG_RETURN(DB_SUCCESS);
}

/** Collect virtual column info for its addition
@param[in] ha_alter_info	Data used during in-place alter
@param[in] altered_table	MySQL table that is being altered to
@param[in] table		MySQL table as it is before the ALTER operation
@retval true Failure
@retval false Success */
static
bool
prepare_inplace_add_virtual(
	Alter_inplace_info*	ha_alter_info,
	const TABLE*		altered_table,
	const TABLE*		table)
{
	ha_innobase_inplace_ctx*	ctx;
	ulint				i = 0;
	ulint				j = 0;
	const Create_field*		new_field;

	ctx = static_cast<ha_innobase_inplace_ctx*>
		(ha_alter_info->handler_ctx);

	ctx->num_to_add_vcol = altered_table->s->fields
			       + ctx->num_to_drop_vcol - table->s->fields;

	ctx->add_vcol = static_cast<dict_v_col_t*>(
		 mem_heap_zalloc(ctx->heap, ctx->num_to_add_vcol
				 * sizeof *ctx->add_vcol));
	ctx->add_vcol_name = static_cast<const char**>(
		 mem_heap_alloc(ctx->heap, ctx->num_to_add_vcol
				* sizeof *ctx->add_vcol_name));

	List_iterator_fast<Create_field> cf_it(
		ha_alter_info->alter_info->create_list);

	while ((new_field = (cf_it++)) != NULL) {
		const Field* field = new_field->field;
		ulint	old_i;

		for (old_i = 0; table->field[old_i]; old_i++) {
			const Field* n_field = table->field[old_i];
			if (field == n_field) {
				break;
			}
		}

		i++;

		if (table->field[old_i]) {
			continue;
		}

		ut_ad(!field);

		ulint	col_len;
		ulint	is_unsigned;
		ulint	field_type;
		ulint	charset_no;

		field =  altered_table->field[i - 1];

		ulint           col_type
                                = get_innobase_type_from_mysql_type(
                                        &is_unsigned, field);

		if (!field->gcol_info || field->stored_in_db) {
			my_error(ER_WRONG_KEY_COLUMN, MYF(0),
				 field->field_name);
			return(true);
		}

		col_len = field->pack_length();
		field_type = (ulint) field->type();

		if (!field->real_maybe_null()) {
			field_type |= DATA_NOT_NULL;
		}

		if (field->binary()) {
			field_type |= DATA_BINARY_TYPE;
		}

		if (is_unsigned) {
			field_type |= DATA_UNSIGNED;
		}

		if (dtype_is_string_type(col_type)) {
			charset_no = (ulint) field->charset()->number;

			DBUG_EXECUTE_IF(
				"ib_alter_add_virtual_fail",
				charset_no += MAX_CHAR_COLL_NUM;);

			if (charset_no > MAX_CHAR_COLL_NUM) {
				my_error(ER_WRONG_KEY_COLUMN, MYF(0),
					 field->field_name);
				return(true);
			}
		} else {
			charset_no = 0;
		}

		if (field->type() == MYSQL_TYPE_VARCHAR) {
			uint32  length_bytes
				= static_cast<const Field_varstring*>(
					field)->length_bytes;

			col_len -= length_bytes;

			if (length_bytes == 2) {
				field_type |= DATA_LONG_TRUE_VARCHAR;
			}
		}


		ctx->add_vcol[j].m_col.prtype = dtype_form_prtype(
						field_type, charset_no);

		ctx->add_vcol[j].m_col.prtype |= DATA_VIRTUAL;

		ctx->add_vcol[j].m_col.mtype = col_type;

		ctx->add_vcol[j].m_col.len = col_len;

		ctx->add_vcol[j].m_col.ind = i - 1;
		ctx->add_vcol[j].num_base =
		  field->gcol_info->non_virtual_base_columns();
		ctx->add_vcol_name[j] = field->field_name;
		ctx->add_vcol[j].base_col = static_cast<dict_col_t**>(
			mem_heap_alloc(ctx->heap, ctx->add_vcol[j].num_base
				       * sizeof *(ctx->add_vcol[j].base_col)));
		ctx->add_vcol[j].v_pos = ctx->old_table->n_v_cols
					 - ctx->num_to_drop_vcol + j;

		/* No need to track the list */
		ctx->add_vcol[j].v_indexes = NULL;
		innodb_base_col_setup(ctx->old_table, field, &ctx->add_vcol[j]);
		j++;
	}

	return(false);
}

/** Collect virtual column info for its addition
@param[in] ha_alter_info	Data used during in-place alter
@param[in] altered_table	MySQL table that is being altered to
@param[in] table		MySQL table as it is before the ALTER operation
@retval true Failure
@retval false Success */
static
bool
prepare_inplace_drop_virtual(
	Alter_inplace_info*	ha_alter_info,
	const TABLE*		altered_table,
	const TABLE*		table)
{
	ha_innobase_inplace_ctx*	ctx;
	ulint				j = 0;

	ctx = static_cast<ha_innobase_inplace_ctx*>
		(ha_alter_info->handler_ctx);

	ctx->num_to_drop_vcol = ha_alter_info->alter_info->drop_list.size();

	ctx->drop_vcol = static_cast<dict_v_col_t*>(
		 mem_heap_alloc(ctx->heap, ctx->num_to_drop_vcol
				* sizeof *ctx->drop_vcol));
	ctx->drop_vcol_name = static_cast<const char**>(
		 mem_heap_alloc(ctx->heap, ctx->num_to_drop_vcol
				* sizeof *ctx->drop_vcol_name));

	for (const Alter_drop *drop : ha_alter_info->alter_info->drop_list) {
		const Field* field;
		ulint	old_i;

		ut_ad(drop->type == Alter_drop::COLUMN);

		for (old_i = 0; table->field[old_i]; old_i++) {
			const Field* n_field = table->field[old_i];
			if (!my_strcasecmp(system_charset_info,
					   n_field->field_name, drop->name)) {
				break;
			}
		}

		if (!table->field[old_i]) {
			continue;
		}

		ulint	col_len;
		ulint	is_unsigned;
		ulint	field_type;
		ulint	charset_no;

		field =  table->field[old_i];

		ulint           col_type
                                = get_innobase_type_from_mysql_type(
                                        &is_unsigned, field);

		if (!field->gcol_info || field->stored_in_db) {
			my_error(ER_WRONG_KEY_COLUMN, MYF(0),
				 field->field_name);
			return(true);
		}

		col_len = field->pack_length();
		field_type = (ulint) field->type();

		if (!field->real_maybe_null()) {
			field_type |= DATA_NOT_NULL;
		}

		if (field->binary()) {
			field_type |= DATA_BINARY_TYPE;
		}

		if (is_unsigned) {
			field_type |= DATA_UNSIGNED;
		}

		if (dtype_is_string_type(col_type)) {
			charset_no = (ulint) field->charset()->number;

			DBUG_EXECUTE_IF(
				"ib_alter_add_virtual_fail",
				charset_no += MAX_CHAR_COLL_NUM;);

			if (charset_no > MAX_CHAR_COLL_NUM) {
				my_error(ER_WRONG_KEY_COLUMN, MYF(0),
					 field->field_name);
				return(true);
			}
		} else {
			charset_no = 0;
		}

		if (field->type() == MYSQL_TYPE_VARCHAR) {
			uint32  length_bytes
				= static_cast<const Field_varstring*>(
					field)->length_bytes;

			col_len -= length_bytes;

			if (length_bytes == 2) {
				field_type |= DATA_LONG_TRUE_VARCHAR;
			}
		}


		ctx->drop_vcol[j].m_col.prtype = dtype_form_prtype(
						field_type, charset_no);

		ctx->drop_vcol[j].m_col.prtype |= DATA_VIRTUAL;

		ctx->drop_vcol[j].m_col.mtype = col_type;

		ctx->drop_vcol[j].m_col.len = col_len;

		ctx->drop_vcol[j].m_col.ind = old_i;

		ctx->drop_vcol_name[j] = field->field_name;

		dict_v_col_t*	v_col = dict_table_get_nth_v_col_mysql(
					ctx->old_table, old_i);
		ctx->drop_vcol[j].v_pos = v_col->v_pos;
		j++;
	}

	return(false);
}

/** Insert a new record to INNODB SYS_VIRTUAL
@param[in] table	InnoDB table
@param[in] pos		virtual column column no
@param[in] base_pos	base column pos
@param[in] trx		transaction
@return DB_SUCCESS if successful, otherwise error code */
static
dberr_t
innobase_insert_sys_virtual(
	const dict_table_t*	table,
	ulint			pos,
	ulint			base_pos,
	trx_t*			trx)
{
	pars_info_t*    info = pars_info_create();

	pars_info_add_ull_literal(info, "id", table->id);

	pars_info_add_int4_literal(info, "pos", pos);

	pars_info_add_int4_literal(info, "base_pos", base_pos);

	dberr_t error = que_eval_sql(
			info,
			"PROCEDURE P () IS\n"
			"BEGIN\n"
			"INSERT INTO SYS_VIRTUAL VALUES"
			"(:id, :pos, :base_pos);\n"
			"END;\n",
			FALSE, trx);

	return(error);
}

/** Update INNODB SYS_COLUMNS on new virtual columns
@param[in] table	InnoDB table
@param[in] col_name	column name
@param[in] vcol		virtual column
@param[in] trx		transaction
@return DB_SUCCESS if successful, otherwise error code */
static
dberr_t
innobase_add_one_virtual(
	const dict_table_t*	table,
	const char*		col_name,
	dict_v_col_t*		vcol,
	trx_t*			trx)
{
	ulint		pos = dict_create_v_col_pos(vcol->v_pos,
						    vcol->m_col.ind);
	ulint		mtype =	vcol->m_col.mtype;
	ulint		prtype = vcol->m_col.prtype;
	ulint		len = vcol->m_col.len;
	pars_info_t*    info = pars_info_create();

	pars_info_add_ull_literal(info, "id", table->id);

	pars_info_add_int4_literal(info, "pos", pos);

	pars_info_add_str_literal(info, "name", col_name);
	pars_info_add_int4_literal(info, "mtype", mtype);
	pars_info_add_int4_literal(info, "prtype", prtype);
	pars_info_add_int4_literal(info, "len", len);
	pars_info_add_int4_literal(info, "prec", vcol->num_base);

	dberr_t error = que_eval_sql(
			info,
			"PROCEDURE P () IS\n"
			"BEGIN\n"
			"INSERT INTO SYS_COLUMNS VALUES"
			"(:id, :pos, :name, :mtype, :prtype, :len, :prec);\n"
			"END;\n",
			FALSE, trx);

	if (error != DB_SUCCESS) {
		return(error);
	}

	for (ulint i = 0; i < vcol->num_base; i++) {
		error = innobase_insert_sys_virtual(
			table, pos, vcol->base_col[i]->ind, trx);
		if (error != DB_SUCCESS) {
			return(error);
		}
	}

	return(error);
}

/** Update INNODB SYS_TABLES on number of virtual columns
@param[in] table	InnoDB table
@param[in] n_col	number of columns
@param[in] trx	transaction
@return DB_SUCCESS if successful, otherwise error code */
static
dberr_t
innobase_update_n_virtual(
	const dict_table_t*	table,
	ulint			n_col,
	trx_t*			trx)
{
	dberr_t		err = DB_SUCCESS;
	pars_info_t*    info = pars_info_create();

	pars_info_add_int4_literal(info, "num_col", n_col);
	pars_info_add_ull_literal(info, "id", table->id);

        err = que_eval_sql(
                info,
                "PROCEDURE RENUMBER_TABLE_ID_PROC () IS\n"
                "BEGIN\n"
                "UPDATE SYS_TABLES"
                " SET N_COLS = :num_col\n"
                " WHERE ID = :id;\n"
		"END;\n", FALSE, trx);

	return(err);
}

/** Update system table for adding virtual column(s)
@param[in]	ha_alter_info	Data used during in-place alter
@param[in]	altered_table	MySQL table that is being altered
@param[in]	table		MySQL table as it is before the ALTER operation
@param[in]	user_table	InnoDB table
@param[in]	trx		transaction
@retval true Failure
@retval false Success */
static
bool
innobase_add_virtual_try(
	Alter_inplace_info*	ha_alter_info,
	const TABLE*		altered_table,
	const TABLE*		table,
	const dict_table_t*     user_table,
	trx_t*			trx)
{
	ha_innobase_inplace_ctx*	ctx;
	dberr_t				err = DB_SUCCESS;

	ctx = static_cast<ha_innobase_inplace_ctx*>(
		ha_alter_info->handler_ctx);

	for (ulint i = 0; i < ctx->num_to_add_vcol; i++) {

		err = innobase_add_one_virtual(
			user_table, ctx->add_vcol_name[i],
			&ctx->add_vcol[i], trx);

		if (err != DB_SUCCESS) {
			my_error(ER_INTERNAL_ERROR, MYF(0),
				 "InnoDB: ADD COLUMN...VIRTUAL");
			return(true);
		}
	}


	ulint	n_col = user_table->n_cols;
	ulint	n_v_col = user_table->n_v_cols;

	n_v_col +=  ctx->num_to_add_vcol;

	n_col -= user_table->get_n_sys_cols();

	n_v_col -= ctx->num_to_drop_vcol;

	ulint	new_n = dict_table_encode_n_col(n_col, n_v_col)
			+ ((user_table->flags & DICT_TF_COMPACT) << 31);

	err = innobase_update_n_virtual(user_table, new_n, trx);

	if (err != DB_SUCCESS) {
		my_error(ER_INTERNAL_ERROR, MYF(0),
			 "InnoDB: ADD COLUMN...VIRTUAL");
		return(true);
	}

	return(false);
}

/** Update INNODB SYS_COLUMNS on new virtual column's position
@param[in]	table	InnoDB table
@param[in]	old_pos	old position
@param[in]	new_pos	new position
@param[in]	trx	transaction
@return DB_SUCCESS if successful, otherwise error code */
static
dberr_t
innobase_update_v_pos_sys_columns(
	const dict_table_t*	table,
	ulint			old_pos,
	ulint			new_pos,
	trx_t*			trx)
{
	pars_info_t*    info = pars_info_create();

	pars_info_add_int4_literal(info, "pos", old_pos);
	pars_info_add_int4_literal(info, "val", new_pos);
	pars_info_add_ull_literal(info, "id", table->id);

	dberr_t error = que_eval_sql(
			info,
			"PROCEDURE P () IS\n"
			"BEGIN\n"
			"UPDATE SYS_COLUMNS\n"
			"SET POS = :val\n"
			"WHERE POS = :pos\n"
			"AND TABLE_ID = :id;\n"
			"END;\n",
			FALSE, trx);

	return(error);
}

/** Update INNODB SYS_VIRTUAL table with new virtual column position
@param[in]	table		InnoDB table
@param[in]	old_pos		old position
@param[in]	new_pos		new position
@param[in]	trx		transaction
@return DB_SUCCESS if successful, otherwise error code */
static
dberr_t
innobase_update_v_pos_sys_virtual(
	const dict_table_t*	table,
	ulint			old_pos,
	ulint			new_pos,
	trx_t*			trx)
{
	pars_info_t*    info = pars_info_create();

	pars_info_add_int4_literal(info, "pos", old_pos);
	pars_info_add_int4_literal(info, "val", new_pos);
	pars_info_add_ull_literal(info, "id", table->id);

	dberr_t error = que_eval_sql(
			info,
			"PROCEDURE P () IS\n"
			"BEGIN\n"
			"UPDATE SYS_VIRTUAL\n"
			"SET POS = :val\n"
			"WHERE POS = :pos\n"
			"AND TABLE_ID = :id;\n"
			"END;\n",
			FALSE, trx);

	return(error);
}

/** Update InnoDB system tables on dropping a virtual column
@param[in]	table		InnoDB table
@param[in]	col_name	column name of the dropping column
@param[in]	drop_col	col information for the dropping column
@param[in]	n_prev_dropped	number of previously dropped columns in the
				same alter clause
@param[in]	trx		transaction
@return DB_SUCCESS if successful, otherwise error code */
static
dberr_t
innobase_drop_one_virtual_sys_columns(
	const dict_table_t*	table,
	const char*		col_name,
	dict_col_t*		drop_col,
	ulint			n_prev_dropped,
	trx_t*			trx)
{
	pars_info_t*    info = pars_info_create();
	pars_info_add_ull_literal(info, "id", table->id);

	pars_info_add_str_literal(info, "name", col_name);

	dberr_t error = que_eval_sql(
			info,
			"PROCEDURE P () IS\n"
			"BEGIN\n"
			"DELETE FROM SYS_COLUMNS\n"
			"WHERE TABLE_ID = :id\n"
			"AND NAME = :name;\n"
			"END;\n",
			FALSE, trx);

	if (error != DB_SUCCESS) {
		return(error);
	}

	dict_v_col_t*	v_col = dict_table_get_nth_v_col_mysql(
				table, drop_col->ind);

	/* Adjust column positions for all subsequent columns */
	for (ulint i = v_col->v_pos + 1; i < table->n_v_cols; i++) {
		dict_v_col_t*   t_col = dict_table_get_nth_v_col(table, i);
		ulint		old_p = dict_create_v_col_pos(
					t_col->v_pos - n_prev_dropped,
					t_col->m_col.ind - n_prev_dropped);
		ulint		new_p = dict_create_v_col_pos(
					t_col->v_pos - 1 - n_prev_dropped,
					t_col->m_col.ind - 1 - n_prev_dropped);

		error = innobase_update_v_pos_sys_columns(
			table, old_p, new_p, trx);
		if (error != DB_SUCCESS) {
			return(error);
		}
		error = innobase_update_v_pos_sys_virtual(
			table, old_p, new_p, trx);
		if (error != DB_SUCCESS) {
			return(error);
		}
	}

	return(error);
}

/** Delete virtual column's info from INNODB SYS_VIRTUAL
@param[in]	table	InnoDB table
@param[in]	pos	position of the virtual column to be deleted
@param[in]	trx	transaction
@return DB_SUCCESS if successful, otherwise error code */
static
dberr_t
innobase_drop_one_virtual_sys_virtual(
	const dict_table_t*	table,
	ulint			pos,
	trx_t*			trx)
{
	pars_info_t*    info = pars_info_create();
	pars_info_add_ull_literal(info, "id", table->id);

	pars_info_add_int4_literal(info, "pos", pos);

	dberr_t error = que_eval_sql(
			info,
			"PROCEDURE P () IS\n"
			"BEGIN\n"
			"DELETE FROM SYS_VIRTUAL\n"
			"WHERE TABLE_ID = :id\n"
			"AND POS = :pos;\n"
			"END;\n",
			FALSE, trx);

	return(error);
}

/** Update system table for dropping virtual column(s)
@param[in]	ha_alter_info	Data used during in-place alter
@param[in]	altered_table	MySQL table that is being altered
@param[in]	table		MySQL table as it is before the ALTER operation
@param[in]	user_table	InnoDB table
@param[in]	trx		transaction
@retval true Failure
@retval false Success */
static
bool
innobase_drop_virtual_try(
	Alter_inplace_info*	ha_alter_info,
	const TABLE*		altered_table,
	const TABLE*		table,
	const dict_table_t*     user_table,
	trx_t*			trx)
{
	ha_innobase_inplace_ctx*	ctx;
	dberr_t				err = DB_SUCCESS;

	ctx = static_cast<ha_innobase_inplace_ctx*>
		(ha_alter_info->handler_ctx);

	for (ulint i = 0; i < ctx->num_to_drop_vcol; i++) {

		ulint	pos = dict_create_v_col_pos(
			ctx->drop_vcol[i].v_pos - i,
			ctx->drop_vcol[i].m_col.ind - i);
		err = innobase_drop_one_virtual_sys_virtual(
			user_table, pos, trx);

		if (err != DB_SUCCESS) {
			my_error(ER_INTERNAL_ERROR, MYF(0),
				 "InnoDB: DROP COLUMN...VIRTUAL");
			return(true);
		}

		err = innobase_drop_one_virtual_sys_columns(
			user_table, ctx->drop_vcol_name[i],
			&(ctx->drop_vcol[i].m_col), i, trx);

		if (err != DB_SUCCESS) {
			my_error(ER_INTERNAL_ERROR, MYF(0),
				 "InnoDB: DROP COLUMN...VIRTUAL");
			return(true);
		}
	}


	ulint	n_col = user_table->n_cols;
	ulint	n_v_col = user_table->n_v_cols;

	n_v_col -=  ctx->num_to_drop_vcol;

	n_col -= user_table->get_n_sys_cols();

	ulint	new_n = dict_table_encode_n_col(n_col, n_v_col)
			+ ((user_table->flags & DICT_TF_COMPACT) << 31);

	err = innobase_update_n_virtual(user_table, new_n, trx);

	if (err != DB_SUCCESS) {
		my_error(ER_INTERNAL_ERROR, MYF(0),
			 "InnoDB: DROP COLUMN...VIRTUAL");
	}

	return(false);
}

/** Adjust the create index column number from "New table" to
"old InnoDB table" while we are doing dropping virtual column. Since we do
not create separate new table for the dropping/adding virtual columns.
To correctly find the indexed column, we will need to find its col_no
in the "Old Table", not the "New table".
@param[in]	ha_alter_info	Data used during in-place alter
@param[in]	old_table	MySQL table as it is before the ALTER operation
@param[in]	num_v_dropped	number of virtual column dropped
@param[in,out]	index_def	index definition */
static
void
innodb_v_adjust_idx_col(
	const Alter_inplace_info*	ha_alter_info,
	const TABLE*			old_table,
	ulint				num_v_dropped,
	index_def_t*			index_def)
{
	List_iterator_fast<Create_field> cf_it(
		ha_alter_info->alter_info->create_list);
	for (ulint i = 0; i < index_def->n_fields; i++) {
#ifdef UNIV_DEBUG
		bool	col_found = false;
#endif /* UNIV_DEBUG */
		ulint	num_v = 0;

		index_field_t*	index_field = &index_def->fields[i];

		/* Only adjust virtual column col_no, since non-virtual
		column position (in non-vcol list) won't change unless
		table rebuild */
		if (!index_field->is_v_col) {
			continue;
		}

		const Field*	field = NULL;

		cf_it.rewind();

		/* Found the field in the new table */
		while (const Create_field* new_field = cf_it++) {
			if (!new_field->is_virtual_gcol()) {
				continue;
			}

			field = new_field->field;

			if (num_v == index_field->col_no) {
				break;
			}
			num_v++;
		}

		if (!field) {
			/* this means the field is a newly added field, this
			should have been blocked when we drop virtual column
			at the same time */
			ut_ad(num_v_dropped > 0);
			ut_a(0);
		}

		ut_ad(field->is_virtual_gcol());

		num_v = 0;

		/* Look for its position in old table */
		for (uint old_i = 0; old_table->field[old_i]; old_i++) {
			if (old_table->field[old_i] == field) {
				/* Found it, adjust its col_no to its position
				in old table */
				index_def->fields[i].col_no = num_v;
				ut_d(col_found = true);
				break;
			}

			if (old_table->field[old_i]->is_virtual_gcol()) {
				num_v++;
			}
		}

		ut_ad(col_found);
	}
}

/** Update internal structures with concurrent writes blocked,
while preparing ALTER TABLE.

@param ha_alter_info Data used during in-place alter
@param altered_table MySQL table that is being altered
@param old_table MySQL table as it is before the ALTER operation
@param table_name Table name in MySQL
@param flags Table and tablespace flags
@param flags2 Additional table flags
@param fts_doc_id_col The column number of FTS_DOC_ID
@param add_fts_doc_id Flag: add column FTS_DOC_ID?
@param add_fts_doc_id_idx Flag: add index FTS_DOC_ID_INDEX (FTS_DOC_ID)?

@retval true Failure
@retval false Success
*/
static MY_ATTRIBUTE((warn_unused_result))
bool
prepare_inplace_alter_table_dict(
/*=============================*/
	Alter_inplace_info*	ha_alter_info,
	const TABLE*		altered_table,
	const TABLE*		old_table,
	const char*		table_name,
	ulint			flags,
	ulint			flags2,
	ulint			fts_doc_id_col,
	bool			add_fts_doc_id,
	bool			add_fts_doc_id_idx)
{
	bool			dict_locked	= false;
	ulint*			add_key_nums;	/* MySQL key numbers */
	index_def_t*		index_defs;	/* index definitions */
	dict_table_t*		user_table;
	dict_index_t*		fts_index	= NULL;
	ulint			new_clustered	= 0;
	dberr_t			error;
	const char*		punch_hole_warning = NULL;
	ulint			num_fts_index;
	dict_add_v_col_t*	add_v = NULL;
	ha_innobase_inplace_ctx*ctx;

	DBUG_ENTER("prepare_inplace_alter_table_dict");

	ctx = static_cast<ha_innobase_inplace_ctx*>
		(ha_alter_info->handler_ctx);

	DBUG_ASSERT((ctx->add_autoinc != ULINT_UNDEFINED)
		    == (ctx->sequence.m_max_value > 0));
	DBUG_ASSERT(!ctx->num_to_drop_index == !ctx->drop_index);
	DBUG_ASSERT(!ctx->num_to_drop_fk == !ctx->drop_fk);
	DBUG_ASSERT(!add_fts_doc_id || add_fts_doc_id_idx);
	DBUG_ASSERT(!add_fts_doc_id_idx
		    || innobase_fulltext_exist(altered_table));
	DBUG_ASSERT(!ctx->add_cols);
	DBUG_ASSERT(!ctx->add_index);
	DBUG_ASSERT(!ctx->add_key_numbers);
	DBUG_ASSERT(!ctx->num_to_add_index);

	user_table = ctx->new_table;

	trx_start_if_not_started_xa(ctx->prebuilt->trx, true);

	if (ha_alter_info->handler_flags
	    & Alter_inplace_info::DROP_VIRTUAL_COLUMN) {
		if (prepare_inplace_drop_virtual(
			    ha_alter_info, altered_table, old_table)) {
			DBUG_RETURN(true);
		}
	}

	if (ha_alter_info->handler_flags
	    & Alter_inplace_info::ADD_VIRTUAL_COLUMN) {
		if (prepare_inplace_add_virtual(
			    ha_alter_info, altered_table, old_table)) {
			DBUG_RETURN(true);
		}

		/* Need information for newly added virtual columns
		for create index */
		if (ha_alter_info->handler_flags
		    & Alter_inplace_info::ADD_INDEX) {
			add_v = static_cast<dict_add_v_col_t*>(
				mem_heap_alloc(ctx->heap, sizeof *add_v));
			add_v->n_v_col = ctx->num_to_add_vcol;
			add_v->v_col = ctx->add_vcol;
			add_v->v_col_name = ctx->add_vcol_name;
		}
	}

	/* There should be no order change for virtual columns coming in
	here */
	ut_ad(check_v_col_in_order(old_table, altered_table, ha_alter_info));

	/* Create a background transaction for the operations on
	the data dictionary tables. */
	ctx->trx = innobase_trx_allocate(ctx->prebuilt->trx->mysql_thd);

	trx_start_for_ddl(ctx->trx, TRX_DICT_OP_INDEX);

	/* Create table containing all indexes to be built in this
	ALTER TABLE ADD INDEX so that they are in the correct order
	in the table. */

	ctx->num_to_add_index = ha_alter_info->index_add_count;

	ut_ad(ctx->prebuilt->trx->mysql_thd != NULL);
	const char*	path = thd_innodb_tmpdir(
		ctx->prebuilt->trx->mysql_thd);

	index_defs = innobase_create_key_defs(
		ctx->heap, ha_alter_info, altered_table, ctx->num_to_add_index,
		num_fts_index,
		row_table_got_default_clust_index(ctx->new_table),
		fts_doc_id_col, add_fts_doc_id, add_fts_doc_id_idx);

	new_clustered = DICT_CLUSTERED & index_defs[0].ind_type;

	if (num_fts_index > 1) {
		my_error(ER_INNODB_FT_LIMIT, MYF(0));
		goto error_handled;
	}

	if (!ctx->online) {
		/* This is not an online operation (LOCK=NONE). */
	} else if (ctx->add_autoinc == ULINT_UNDEFINED
		   && num_fts_index == 0
		   && (!innobase_need_rebuild(ha_alter_info)
		       || !innobase_fulltext_exist(altered_table))) {
		/* InnoDB can perform an online operation (LOCK=NONE). */
	} else {
		/* This should have been blocked in
		check_if_supported_inplace_alter(). */
		ut_ad(0);
		my_error(ER_NOT_SUPPORTED_YET, MYF(0),
			 thd_query_unsafe(ctx->prebuilt->trx->mysql_thd).str);
		goto error_handled;
	}

	/* The primary index would be rebuilt if a FTS Doc ID
	column is to be added, and the primary index definition
	is just copied from old table and stored in indexdefs[0] */
	DBUG_ASSERT(!add_fts_doc_id || new_clustered);
	DBUG_ASSERT(!!new_clustered ==
		    (innobase_need_rebuild(ha_alter_info)
		     || add_fts_doc_id));

	/* Allocate memory for dictionary index definitions */

	ctx->add_index = static_cast<dict_index_t**>(
		mem_heap_alloc(ctx->heap, ctx->num_to_add_index
			       * sizeof *ctx->add_index));
	ctx->add_key_numbers = add_key_nums = static_cast<ulint*>(
		mem_heap_alloc(ctx->heap, ctx->num_to_add_index
			       * sizeof *ctx->add_key_numbers));

	/* This transaction should be dictionary operation, so that
	the data dictionary will be locked during crash recovery. */

	ut_ad(ctx->trx->dict_operation == TRX_DICT_OP_INDEX);

	/* Acquire a lock on the table before creating any indexes. */

	if (ctx->online) {
		error = DB_SUCCESS;
	} else {
		error = row_merge_lock_table(
			ctx->prebuilt->trx, ctx->new_table, LOCK_S);

		if (error != DB_SUCCESS) {

			goto error_handling;
		}
	}

	/* Latch the InnoDB data dictionary exclusively so that no deadlocks
	or lock waits can happen in it during an index create operation. */

	row_mysql_lock_data_dictionary(ctx->trx);
	dict_locked = true;

	/* Wait for background stats processing to stop using the table that
	we are going to alter. We know bg stats will not start using it again
	until we are holding the data dict locked and we are holding it here
	at least until checking ut_ad(user_table->n_ref_count == 1) below.
	XXX what may happen if bg stats opens the table after we
	have unlocked data dictionary below? */
	dict_stats_wait_bg_to_stop_using_table(user_table, ctx->trx);

	online_retry_drop_indexes_low(ctx->new_table, ctx->trx);

	ut_d(dict_table_check_for_dup_indexes(
		     ctx->new_table, CHECK_ABORTED_OK));

	/* If a new clustered index is defined for the table we need
	to rebuild the table with a temporary name. */

	if (new_clustered) {
		const char*	new_table_name
			= dict_mem_create_temporary_tablename(
				ctx->heap,
				ctx->new_table->name.m_name,
				ctx->new_table->id);
		ulint		n_cols = 0;
		ulint		n_v_cols = 0;
		dtuple_t*	add_cols;
		space_id_t	space_id = 0;
		ulint		z = 0;

		if (innobase_check_foreigns(
			    ha_alter_info, altered_table, old_table,
			    user_table, ctx->drop_fk, ctx->num_to_drop_fk)) {
			goto new_clustered_failed;
		}

		for (uint i = 0; i < altered_table->s->fields; i++) {
			const Field*	field = altered_table->field[i];

			if (innobase_is_v_fld(field)) {
				n_v_cols++;
			} else {
				n_cols++;
			}
		}

		ut_ad(n_cols + n_v_cols == altered_table->s->fields);

		if (add_fts_doc_id) {
			n_cols++;
			DBUG_ASSERT(flags2 & DICT_TF2_FTS);
			DBUG_ASSERT(add_fts_doc_id_idx);
			flags2 |= DICT_TF2_FTS_ADD_DOC_ID
				| DICT_TF2_FTS_HAS_DOC_ID
				| DICT_TF2_FTS;
		}

		DBUG_ASSERT(!add_fts_doc_id_idx || (flags2 & DICT_TF2_FTS));

		/* Create the table. */
		trx_set_dict_operation(ctx->trx, TRX_DICT_OP_TABLE);

		if (dict_table_get_low(new_table_name)) {
			my_error(ER_TABLE_EXISTS_ERROR, MYF(0),
				 new_table_name);
			goto new_clustered_failed;
		}

		/* Use the old tablespace unless the tablespace
		is changing. */
		if (DICT_TF_HAS_SHARED_SPACE(user_table->flags)
		    && (ha_alter_info->create_info->tablespace == NULL
			|| (0 == strcmp(ha_alter_info->create_info->tablespace,
				    user_table->tablespace)))) {
			space_id = user_table->space;
		} else if (tablespace_is_shared_space(
				ha_alter_info->create_info)) {
			space_id = fil_space_get_id_by_name(
				ha_alter_info->create_info->tablespace);
			ut_a(space_id != SPACE_UNKNOWN);
		}

		/* The initial space id 0 may be overridden later if this
		table is going to be a file_per_table tablespace. */
		ctx->new_table = dict_mem_table_create(
			new_table_name, space_id, n_cols + n_v_cols, n_v_cols,
			flags, flags2);
		/* The rebuilt indexed_table will use the renamed
		column names. */
		ctx->col_names = NULL;

		if (DICT_TF_HAS_DATA_DIR(flags)) {
			ctx->new_table->data_dir_path =
				mem_heap_strdup(ctx->new_table->heap,
				user_table->data_dir_path);
		}

		for (uint i = 0; i < altered_table->s->fields; i++) {
			const Field*	field = altered_table->field[i];
			ulint		is_unsigned;
			ulint		field_type
				= (ulint) field->type();
			ulint		col_type
				= get_innobase_type_from_mysql_type(
					&is_unsigned, field);
			ulint		charset_no;
			ulint		col_len;
			bool		is_virtual = innobase_is_v_fld(field);

			/* we assume in dtype_form_prtype() that this
			fits in two bytes */
			ut_a(field_type <= MAX_CHAR_COLL_NUM);

			if (!field->real_maybe_null()) {
				field_type |= DATA_NOT_NULL;
			}

			if (field->binary()) {
				field_type |= DATA_BINARY_TYPE;
			}

			if (is_unsigned) {
				field_type |= DATA_UNSIGNED;
			}

			if (dtype_is_string_type(col_type)) {
				charset_no = (ulint) field->charset()->number;

				if (charset_no > MAX_CHAR_COLL_NUM) {
					dict_mem_table_free(
						ctx->new_table);
					my_error(ER_WRONG_KEY_COLUMN, MYF(0),
						 field->field_name);
					goto new_clustered_failed;
				}
			} else {
				charset_no = 0;
			}

			col_len = field->pack_length();

			/* The MySQL pack length contains 1 or 2 bytes
			length field for a true VARCHAR. Let us
			subtract that, so that the InnoDB column
			length in the InnoDB data dictionary is the
			real maximum byte length of the actual data. */

			if (field->type() == MYSQL_TYPE_VARCHAR) {
				uint32	length_bytes
					= static_cast<const Field_varstring*>(
						field)->length_bytes;

				col_len -= length_bytes;

				if (length_bytes == 2) {
					field_type |= DATA_LONG_TRUE_VARCHAR;
				}

			}

			if (col_type == DATA_POINT) {
				/* DATA_POINT should be of fixed length,
				instead of the pack_length(blob length). */
				col_len = DATA_POINT_LEN;
			}

			if (dict_col_name_is_reserved(field->field_name)) {
				dict_mem_table_free(ctx->new_table);
				my_error(ER_WRONG_COLUMN_NAME, MYF(0),
					 field->field_name);
				goto new_clustered_failed;
			}

			if (is_virtual) {
				dict_mem_table_add_v_col(
					ctx->new_table, ctx->heap,
					field->field_name,
					col_type,
					dtype_form_prtype(
						field_type, charset_no)
					| DATA_VIRTUAL,
					col_len, i,
					field->gcol_info->non_virtual_base_columns());
			} else {
				dict_mem_table_add_col(
					ctx->new_table, ctx->heap,
					field->field_name,
					col_type,
					dtype_form_prtype(
						field_type, charset_no),
					col_len);
			}
		}

		if (n_v_cols) {
			for (uint i = 0; i < altered_table->s->fields; i++) {
				dict_v_col_t*	v_col;
				const Field*	field = altered_table->field[i];

				if (!innobase_is_v_fld(field)) {
					continue;
				}
				v_col = dict_table_get_nth_v_col(
					ctx->new_table, z);
				z++;
				innodb_base_col_setup(
					ctx->new_table, field, v_col);
			}
		}

		if (add_fts_doc_id) {
			fts_add_doc_id_column(ctx->new_table, ctx->heap);
			ctx->new_table->fts->doc_col = fts_doc_id_col;
			ut_ad(fts_doc_id_col
			      == altered_table->s->fields - n_v_cols);
		} else if (ctx->new_table->fts) {
			ctx->new_table->fts->doc_col = fts_doc_id_col;
		}

		const char*	compression;

		compression = ha_alter_info->create_info->compress.str;

		if (Compression::validate(compression) != DB_SUCCESS) {

			compression = NULL;
		}

		error = row_create_table_for_mysql(
			ctx->new_table, compression, ctx->trx, false);

		punch_hole_warning =
			(error == DB_IO_NO_PUNCH_HOLE_FS)
			? "Punch hole is not supported by the file system"
			: "Page Compression is not supported for this"
			  " tablespace";

		switch (error) {
			dict_table_t*	temp_table;
		case DB_IO_NO_PUNCH_HOLE_FS:
		case DB_IO_NO_PUNCH_HOLE_TABLESPACE:

			push_warning_printf(
				ctx->prebuilt->trx->mysql_thd,
				Sql_condition::SL_WARNING,
				HA_ERR_UNSUPPORTED,
				"%s. Compression disabled for '%s'",
				punch_hole_warning,
				ctx->old_table->name.m_name);

			error = DB_SUCCESS;

		case DB_SUCCESS:
			/* We need to bump up the table ref count and
			before we can use it we need to open the
			table. The new_table must be in the data
			dictionary cache, because we are still holding
			the dict_sys->mutex. */
			ut_ad(mutex_own(&dict_sys->mutex));
			temp_table = dict_table_open_on_name(
				ctx->new_table->name.m_name, TRUE, FALSE,
				DICT_ERR_IGNORE_NONE);
			ut_a(ctx->new_table == temp_table);
			/* n_ref_count must be 1, because purge cannot
			be executing on this very table as we are
			holding dict_operation_lock X-latch. */
			DBUG_ASSERT(ctx->new_table->get_ref_count() == 1);
			break;
		case DB_TABLESPACE_EXISTS:
			my_error(ER_TABLESPACE_EXISTS, MYF(0),
				 new_table_name);
			goto new_clustered_failed;
		case DB_DUPLICATE_KEY:
			my_error(HA_ERR_TABLE_EXIST, MYF(0),
				 altered_table->s->table_name.str);
			goto new_clustered_failed;
		case DB_UNSUPPORTED:
			my_error(ER_UNSUPPORTED_EXTENSION, MYF(0),
				 ctx->new_table->name.m_name);
			goto new_clustered_failed;
		default:
			my_error_innodb(error, table_name, flags);
new_clustered_failed:
			DBUG_ASSERT(ctx->trx != ctx->prebuilt->trx);
			trx_rollback_to_savepoint(ctx->trx, NULL);

			ut_ad(user_table->get_ref_count() == 1);

			online_retry_drop_indexes_with_trx(
				user_table, ctx->trx);
			goto err_exit;
		}

		if (ha_alter_info->handler_flags
		    & Alter_inplace_info::ADD_COLUMN) {
			add_cols = dtuple_create_with_vcol(
				ctx->heap,
				ctx->new_table->get_n_cols(),
				dict_table_get_n_v_cols(ctx->new_table));

			dict_table_copy_types(add_cols, ctx->new_table);
		} else {
			add_cols = NULL;
		}

		ctx->col_map = innobase_build_col_map(
			ha_alter_info, altered_table, old_table,
			ctx->new_table, user_table,
			add_cols, ctx->heap);
		ctx->add_cols = add_cols;
	} else {
		DBUG_ASSERT(!innobase_need_rebuild(ha_alter_info));
		DBUG_ASSERT(old_table->s->primary_key
			    == altered_table->s->primary_key);

		for (dict_index_t* index = user_table->first_index();
		     index != NULL;
		     index = index->next()) {
			if (!index->to_be_dropped
			    && index->is_corrupted()) {
				my_error(ER_CHECK_NO_SUCH_TABLE, MYF(0));
				goto error_handled;
			}
		}

		if (!ctx->new_table->fts
		    && innobase_fulltext_exist(altered_table)) {
			ctx->new_table->fts = fts_create(
				ctx->new_table);
			ctx->new_table->fts->doc_col = fts_doc_id_col;
		}

		/* Check if we need to update mtypes of legacy GIS columns.
		This check is only needed when we don't have to rebuild
		the table, since rebuild would update all mtypes for GIS
		columns */
		error = innobase_check_gis_columns(
			ha_alter_info, ctx->new_table, ctx->trx);
		if (error != DB_SUCCESS) {
			ut_ad(error == DB_ERROR);
			error = DB_UNSUPPORTED;
			goto error_handling;
		}
	}

	ut_ad(!dict_table_is_compressed_temporary(ctx->new_table));

	/* Assign table_id, so that no table id of
	fts_create_index_tables() will be written to the undo logs. */
	DBUG_ASSERT(ctx->new_table->id != 0);
	ctx->trx->table_id = ctx->new_table->id;

	/* Create the indexes in SYS_INDEXES and load into dictionary. */

	for (ulint a = 0; a < ctx->num_to_add_index; a++) {

		if (index_defs[a].ind_type & DICT_VIRTUAL
		    && ctx->num_to_drop_vcol > 0 && !new_clustered) {
			innodb_v_adjust_idx_col(ha_alter_info, old_table,
						ctx->num_to_drop_vcol,
						&index_defs[a]);
		}

		ctx->add_index[a] = row_merge_create_index(
			ctx->trx, ctx->new_table,
			&index_defs[a], add_v);

		add_key_nums[a] = index_defs[a].key_number;

		if (!ctx->add_index[a]) {
			error = ctx->trx->error_state;
			DBUG_ASSERT(error != DB_SUCCESS);
			goto error_handling;
		}

		DBUG_ASSERT(ctx->add_index[a]->is_committed()
			    == !!new_clustered);

		if (ctx->add_index[a]->type & DICT_FTS) {
			DBUG_ASSERT(num_fts_index);
			DBUG_ASSERT(!fts_index);
			DBUG_ASSERT(ctx->add_index[a]->type == DICT_FTS);
			fts_index = ctx->add_index[a];
		}

		/* If only online ALTER TABLE operations have been
		requested, allocate a modification log. If the table
		will be locked anyway, the modification
		log is unnecessary. When rebuilding the table
		(new_clustered), we will allocate the log for the
		clustered index of the old table, later. */
		if (new_clustered
		    || !ctx->online
		    || user_table->ibd_file_missing
		    || dict_table_is_discarded(user_table)) {
			/* No need to allocate a modification log. */
			ut_ad(!ctx->add_index[a]->online_log);
		} else if (ctx->add_index[a]->type & DICT_FTS) {
			/* Fulltext indexes are not covered
			by a modification log. */
		} else {
			DBUG_EXECUTE_IF("innodb_OOM_prepare_inplace_alter",
					error = DB_OUT_OF_MEMORY;
					goto error_handling;);
			rw_lock_x_lock(&ctx->add_index[a]->lock);
			bool ok = row_log_allocate(ctx->add_index[a],
						   NULL, true, NULL, NULL,
						   path);
			rw_lock_x_unlock(&ctx->add_index[a]->lock);

			if (!ok) {
				error = DB_OUT_OF_MEMORY;
				goto error_handling;
			}
		}
	}

	ut_ad(new_clustered == ctx->need_rebuild());

	DBUG_EXECUTE_IF("innodb_OOM_prepare_inplace_alter",
			error = DB_OUT_OF_MEMORY;
			goto error_handling;);

	if (new_clustered) {
		dict_index_t*	clust_index = user_table->first_index();
		dict_index_t*	new_clust_index = ctx->new_table->first_index();
		ctx->skip_pk_sort = innobase_pk_order_preserved(
			ctx->col_map, clust_index, new_clust_index);

		DBUG_EXECUTE_IF("innodb_alter_table_pk_assert_no_sort",
			DBUG_ASSERT(ctx->skip_pk_sort););

		if (ctx->online) {
			/* Allocate a log for online table rebuild. */
			rw_lock_x_lock(&clust_index->lock);
			bool ok = row_log_allocate(
				clust_index, ctx->new_table,
				!(ha_alter_info->handler_flags
				  & Alter_inplace_info::ADD_PK_INDEX),
				ctx->add_cols, ctx->col_map, path);
			rw_lock_x_unlock(&clust_index->lock);

			if (!ok) {
				error = DB_OUT_OF_MEMORY;
				goto error_handling;
			}
		}
	}

	if (ctx->online) {
		/* Assign a consistent read view for
		row_merge_read_clustered_index(). */
		trx_assign_read_view(ctx->prebuilt->trx);
	}

	if (fts_index) {
		/* Ensure that the dictionary operation mode will
		not change while creating the auxiliary tables. */
		trx_dict_op_t	op = trx_get_dict_operation(ctx->trx);

#ifdef UNIV_DEBUG
		switch (op) {
		case TRX_DICT_OP_NONE:
			break;
		case TRX_DICT_OP_TABLE:
		case TRX_DICT_OP_INDEX:
			goto op_ok;
		}
		ut_error;
op_ok:
#endif /* UNIV_DEBUG */
		ut_ad(ctx->trx->dict_operation_lock_mode == RW_X_LATCH);
		ut_ad(mutex_own(&dict_sys->mutex));
		ut_ad(rw_lock_own(dict_operation_lock, RW_LOCK_X));

		DICT_TF2_FLAG_SET(ctx->new_table, DICT_TF2_FTS);
		if (new_clustered) {
			/* For !new_clustered, this will be set at
			commit_cache_norebuild(). */
			ctx->new_table->fts_doc_id_index
				= dict_table_get_index_on_name(
					ctx->new_table, FTS_DOC_ID_INDEX_NAME);
			DBUG_ASSERT(ctx->new_table->fts_doc_id_index != NULL);
		}

		/* This function will commit the transaction and reset
		the trx_t::dict_operation flag on success. */

		error = fts_create_index_tables(ctx->trx, fts_index);

		DBUG_EXECUTE_IF("innodb_test_fail_after_fts_index_table",
				error = DB_LOCK_WAIT_TIMEOUT;
				goto error_handling;);

		if (error != DB_SUCCESS) {
			goto error_handling;
		}

		trx_start_for_ddl(ctx->trx, op);

		if (!ctx->new_table->fts
		    || ib_vector_size(ctx->new_table->fts->indexes) == 0) {
			error = fts_create_common_tables(
				ctx->trx, ctx->new_table,
				user_table->name.m_name, TRUE);

			DBUG_EXECUTE_IF(
				"innodb_test_fail_after_fts_common_table",
				error = DB_LOCK_WAIT_TIMEOUT;);

			if (error != DB_SUCCESS) {
				goto error_handling;
			}

			ctx->new_table->fts->fts_status
				|= TABLE_DICT_LOCKED;

			error = innobase_fts_load_stopword(
				ctx->new_table, ctx->trx,
				ctx->prebuilt->trx->mysql_thd)
				? DB_SUCCESS : DB_ERROR;
			ctx->new_table->fts->fts_status
				&= ~TABLE_DICT_LOCKED;

			if (error != DB_SUCCESS) {
				goto error_handling;
			}
		}

		ut_ad(trx_get_dict_operation(ctx->trx) == op);
	}

	DBUG_ASSERT(error == DB_SUCCESS);

	/* Commit the data dictionary transaction in order to release
	the table locks on the system tables.  This means that if
	MySQL crashes while creating a new primary key inside
	row_merge_build_indexes(), ctx->new_table will not be dropped
	by trx_rollback_active().  It will have to be recovered or
	dropped by the database administrator. */
	trx_commit_for_mysql(ctx->trx);

	row_mysql_unlock_data_dictionary(ctx->trx);
	dict_locked = false;

	ut_a(ctx->trx->lock.n_active_thrs == 0);

error_handling:
	/* After an error, remove all those index definitions from the
	dictionary which were defined. */

	switch (error) {
	case DB_SUCCESS:
		ut_a(!dict_locked);

		ut_d(mutex_enter(&dict_sys->mutex));
		ut_d(dict_table_check_for_dup_indexes(
			     user_table, CHECK_PARTIAL_OK));
		ut_d(mutex_exit(&dict_sys->mutex));
		DBUG_RETURN(false);
	case DB_TABLESPACE_EXISTS:
		my_error(ER_TABLESPACE_EXISTS, MYF(0), "(unknown)");
		break;
	case DB_DUPLICATE_KEY:
		my_error(ER_DUP_KEY, MYF(0), "SYS_INDEXES");
		break;
	case DB_UNSUPPORTED:
		my_error(ER_TABLE_CANT_HANDLE_SPKEYS, MYF(0), "SYS_COLUMNS");
		break;
	default:
		my_error_innodb(error, table_name, user_table->flags);
	}

error_handled:

	ctx->prebuilt->trx->error_info = NULL;
	ctx->trx->error_state = DB_SUCCESS;

	if (!dict_locked) {
		row_mysql_lock_data_dictionary(ctx->trx);
	}

	if (new_clustered) {
		if (ctx->need_rebuild()) {

			if (DICT_TF2_FLAG_IS_SET(
				    ctx->new_table, DICT_TF2_FTS)) {
				innobase_drop_fts_index_table(
					ctx->new_table, ctx->trx);
			}

			dict_table_close_and_drop(ctx->trx, ctx->new_table);

			/* Free the log for online table rebuild, if
			one was allocated. */

			dict_index_t* clust_index = user_table->first_index();

			rw_lock_x_lock(&clust_index->lock);

			if (clust_index->online_log) {
				ut_ad(ctx->online);
				row_log_abort_sec(clust_index);
				clust_index->online_status
					= ONLINE_INDEX_COMPLETE;
			}

			rw_lock_x_unlock(&clust_index->lock);
		}

		trx_commit_for_mysql(ctx->trx);
		/* n_ref_count must be 1, because purge cannot
		be executing on this very table as we are
		holding dict_operation_lock X-latch. */
		DBUG_ASSERT(user_table->get_ref_count() == 1 || ctx->online);

		online_retry_drop_indexes_with_trx(user_table, ctx->trx);
	} else {
		ut_ad(!ctx->need_rebuild());
		row_merge_drop_indexes(ctx->trx, user_table, TRUE);
		trx_commit_for_mysql(ctx->trx);
	}

	ut_d(dict_table_check_for_dup_indexes(user_table, CHECK_ALL_COMPLETE));
	ut_ad(!user_table->drop_aborted);

err_exit:
#ifdef UNIV_DEBUG
	/* Clear the to_be_dropped flag in the data dictionary cache. */
	for (ulint i = 0; i < ctx->num_to_drop_index; i++) {
		DBUG_ASSERT(ctx->drop_index[i]->is_committed());
		DBUG_ASSERT(ctx->drop_index[i]->to_be_dropped);
		ctx->drop_index[i]->to_be_dropped = 0;
	}
#endif /* UNIV_DEBUG */

	row_mysql_unlock_data_dictionary(ctx->trx);

	trx_free_for_mysql(ctx->trx);
	trx_commit_for_mysql(ctx->prebuilt->trx);

	delete ctx;
	ha_alter_info->handler_ctx = NULL;

	DBUG_RETURN(true);
}

/* Check whether an index is needed for the foreign key constraint.
If so, if it is dropped, is there an equivalent index can play its role.
@return true if the index is needed and can't be dropped */
static MY_ATTRIBUTE((warn_unused_result))
bool
innobase_check_foreign_key_index(
/*=============================*/
	Alter_inplace_info*	ha_alter_info,	/*!< in: Structure describing
						changes to be done by ALTER
						TABLE */
	dict_index_t*		index,		/*!< in: index to check */
	dict_table_t*		indexed_table,	/*!< in: table that owns the
						foreign keys */
	const char**		col_names,	/*!< in: column names, or NULL
						for indexed_table->col_names */
	trx_t*			trx,		/*!< in/out: transaction */
	dict_foreign_t**	drop_fk,	/*!< in: Foreign key constraints
						to drop */
	ulint			n_drop_fk)	/*!< in: Number of foreign keys
						to drop */
{
	ut_ad(index != NULL);
	ut_ad(indexed_table != NULL);

	const dict_foreign_set*	fks = &indexed_table->referenced_set;

	/* Check for all FK references from other tables to the index. */
	for (dict_foreign_set::const_iterator it = fks->begin();
	     it != fks->end(); ++it) {

		dict_foreign_t*	foreign = *it;
		if (foreign->referenced_index != index) {
			continue;
		}
		ut_ad(indexed_table == foreign->referenced_table);

		if (NULL == dict_foreign_find_index(
			    indexed_table, col_names,
			    foreign->referenced_col_names,
			    foreign->n_fields, index,
			    /*check_charsets=*/TRUE,
			    /*check_null=*/FALSE)
		    && NULL == innobase_find_equiv_index(
			    foreign->referenced_col_names,
			    foreign->n_fields,
			    ha_alter_info->key_info_buffer,
			    ha_alter_info->index_add_buffer,
			    ha_alter_info->index_add_count)) {

			/* Index cannot be dropped. */
			trx->error_info = index;
			return(true);
		}
	}

	fks = &indexed_table->foreign_set;

	/* Check for all FK references in current table using the index. */
	for (dict_foreign_set::const_iterator it = fks->begin();
	     it != fks->end(); ++it) {

		dict_foreign_t*	foreign = *it;
		if (foreign->foreign_index != index) {
			continue;
		}

		ut_ad(indexed_table == foreign->foreign_table);

		if (!innobase_dropping_foreign(
			    foreign, drop_fk, n_drop_fk)
		    && NULL == dict_foreign_find_index(
			    indexed_table, col_names,
			    foreign->foreign_col_names,
			    foreign->n_fields, index,
			    /*check_charsets=*/TRUE,
			    /*check_null=*/FALSE)
		    && NULL == innobase_find_equiv_index(
			    foreign->foreign_col_names,
			    foreign->n_fields,
			    ha_alter_info->key_info_buffer,
			    ha_alter_info->index_add_buffer,
			    ha_alter_info->index_add_count)) {

			/* Index cannot be dropped. */
			trx->error_info = index;
			return(true);
		}
	}

	return(false);
}

/**
Rename a given index in the InnoDB data dictionary.

@param index index to rename
@param new_name new name of the index
@param[in,out] trx dict transaction to use, not going to be committed here

@retval true Failure
@retval false Success */
static MY_ATTRIBUTE((warn_unused_result))
bool
rename_index_in_data_dictionary(
/*============================*/
	const dict_index_t*	index,
	const char*		new_name,
	trx_t*			trx)
{
	DBUG_ENTER("rename_index_in_data_dictionary");

	ut_ad(mutex_own(&dict_sys->mutex));
	ut_ad(rw_lock_own(dict_operation_lock, RW_LOCK_X));
	ut_ad(trx->dict_operation_lock_mode == RW_X_LATCH);

	pars_info_t*	pinfo;
	dberr_t		err;

	pinfo = pars_info_create();

	pars_info_add_ull_literal(pinfo, "table_id", index->table->id);
	pars_info_add_ull_literal(pinfo, "index_id", index->id);
	pars_info_add_str_literal(pinfo, "new_name", new_name);

	trx->op_info = "Renaming an index in SYS_INDEXES";

	DBUG_EXECUTE_IF(
		"ib_rename_index_fail1",
		DBUG_SET("+d,innodb_report_deadlock");
	);

	err = que_eval_sql(
		pinfo,
		"PROCEDURE RENAME_INDEX_IN_SYS_INDEXES () IS\n"
		"BEGIN\n"
		"UPDATE SYS_INDEXES SET\n"
		"NAME = :new_name\n"
		"WHERE\n"
		"ID = :index_id AND\n"
		"TABLE_ID = :table_id;\n"
		"END;\n",
		FALSE, trx); /* pinfo is freed by que_eval_sql() */

	DBUG_EXECUTE_IF(
		"ib_rename_index_fail1",
		DBUG_SET("-d,innodb_report_deadlock");
	);

	trx->op_info = "";

	if (err != DB_SUCCESS) {
		my_error_innodb(err, index->table->name.m_name, 0);
		DBUG_RETURN(true);
	}

	DBUG_RETURN(false);
}

/**
Rename all indexes in data dictionary of a given table that are
specified in ha_alter_info.

@param ctx alter context, used to fetch the list of indexes to
rename
@param ha_alter_info fetch the new names from here
@param[in,out] trx dict transaction to use, not going to be committed here

@retval true Failure
@retval false Success */
static MY_ATTRIBUTE((warn_unused_result))
bool
rename_indexes_in_data_dictionary(
/*==============================*/
	const ha_innobase_inplace_ctx*	ctx,
	const Alter_inplace_info*	ha_alter_info,
	trx_t*				trx)
{
	DBUG_ENTER("rename_indexes_in_data_dictionary");

	ut_ad(ctx->num_to_rename == ha_alter_info->index_rename_count);

	for (ulint i = 0; i < ctx->num_to_rename; i++) {
		KEY_PAIR*	pair = &ha_alter_info->index_rename_buffer[i];
		dict_index_t*	index;

		index = ctx->rename[i];

		ut_ad(strcmp(index->name, pair->old_key->name) == 0);

		if (rename_index_in_data_dictionary(index,
						    pair->new_key->name,
						    trx)) {
			/* failed */
			DBUG_RETURN(true);
		}
	}

	DBUG_RETURN(false);
}

/**
Rename a given index in the InnoDB data dictionary cache.

@param[in,out] index index to rename
@param new_name new index name
*/
static
void
rename_index_in_cache(
/*==================*/
	dict_index_t*	index,
	const char*	new_name)
{
	DBUG_ENTER("rename_index_in_cache");

	ut_ad(mutex_own(&dict_sys->mutex));
	ut_ad(rw_lock_own(dict_operation_lock, RW_LOCK_X));

	size_t	old_name_len = strlen(index->name);
	size_t	new_name_len = strlen(new_name);

	if (old_name_len >= new_name_len) {
		/* reuse the old buffer for the name if it is large enough */
		memcpy(const_cast<char*>(index->name()), new_name,
		       new_name_len + 1);
	} else {
		/* Free the old chunk of memory if it is at the topmost
		place in the heap, otherwise the old chunk will be freed
		when the index is evicted from the cache. This code will
		kick-in in a repeated ALTER sequences where the old name is
		alternately longer/shorter than the new name:
		1. ALTER TABLE t RENAME INDEX a TO aa;
		2. ALTER TABLE t RENAME INDEX aa TO a;
		3. go to 1. */
		index->name = mem_heap_strdup_replace(
			index->heap,
			/* Presumed topmost element of the heap: */
			index->name, old_name_len + 1,
			new_name);
	}

	DBUG_VOID_RETURN;
}

/**
Rename all indexes in data dictionary cache of a given table that are
specified in ha_alter_info.

@param ctx alter context, used to fetch the list of indexes to rename
@param ha_alter_info fetch the new names from here
*/
static
void
rename_indexes_in_cache(
/*====================*/
	const ha_innobase_inplace_ctx*	ctx,
	const Alter_inplace_info*	ha_alter_info)
{
	DBUG_ENTER("rename_indexes_in_cache");

	ut_ad(ctx->num_to_rename == ha_alter_info->index_rename_count);

	for (ulint i = 0; i < ctx->num_to_rename; i++) {
		KEY_PAIR*	pair = &ha_alter_info->index_rename_buffer[i];
		dict_index_t*	index;

		index = ctx->rename[i];

		ut_ad(strcmp(index->name, pair->old_key->name) == 0);

		rename_index_in_cache(index, pair->new_key->name);
	}

	DBUG_VOID_RETURN;
}

/** Fill the stored column information in s_cols list.
@param[in]	altered_table	mysql table object
@param[in]	table		innodb table object
@param[out]	s_cols		list of stored column
@param[out]	s_heap		heap for storing stored
column information. */
static
void
alter_fill_stored_column(
	const TABLE*		altered_table,
	dict_table_t*		table,
	dict_s_col_list**	s_cols,
	mem_heap_t**		s_heap)
{
	ulint	n_cols = altered_table->s->fields;

	for (ulint i = 0; i < n_cols; i++) {
		Field* field = altered_table->field[i];
		dict_s_col_t	s_col;

		if (!innobase_is_s_fld(field)) {
			continue;
		}

		ulint	num_base = field->gcol_info->non_virtual_base_columns();
		dict_col_t*	col = table->get_col(i);

		s_col.m_col = col;
		s_col.s_pos = i;

		if (*s_cols == NULL) {
			*s_cols = UT_NEW_NOKEY(dict_s_col_list());
			*s_heap = mem_heap_create(1000);
		}

		if (num_base != 0) {
			s_col.base_col = static_cast<dict_col_t**>(mem_heap_zalloc(
				*s_heap, num_base * sizeof(dict_col_t)));
		} else {
			s_col.base_col = NULL;
		}

		s_col.num_base = num_base;
		innodb_base_col_setup_for_stored(table, field, &s_col);

		(*s_cols)->push_back(s_col);
	}
}

/** Allows InnoDB to update internal structures with concurrent
writes blocked (provided that check_if_supported_inplace_alter()
did not return HA_ALTER_INPLACE_NO_LOCK).
This will be invoked before inplace_alter_table().

@param altered_table TABLE object for new version of table.
@param ha_alter_info Structure describing changes to be done
by ALTER TABLE and holding data used during in-place alter.
@param new_dd_tab    dd::Table object representing new version
of the table. This parameter is a temporary workaround until
WL#7743 is implemented.

@retval true Failure
@retval false Success
*/

bool
ha_innobase::prepare_inplace_alter_table(
/*=====================================*/
	TABLE*			altered_table,
	Alter_inplace_info*	ha_alter_info,
	dd::Table		*new_dd_tab)
{
	dict_index_t**	drop_index = NULL;	/*!< Index to be dropped */
	ulint		n_drop_index;	/*!< Number of indexes to drop */
	dict_index_t**	rename_index;	/*!< Indexes to be dropped */
	ulint		n_rename_index;	/*!< Number of indexes to rename */
	dict_foreign_t**drop_fk;	/*!< Foreign key constraints to drop */
	ulint		n_drop_fk;	/*!< Number of foreign keys to drop */
	dict_foreign_t**add_fk = NULL;	/*!< Foreign key constraints to drop */
	ulint		n_add_fk;	/*!< Number of foreign keys to drop */
	dict_table_t*	indexed_table;	/*!< Table where indexes are created */
	mem_heap_t*	heap;
	const char**	col_names;
	int		error;
	ulint		max_col_len;
	ulint		add_autoinc_col_no	= ULINT_UNDEFINED;
	ulonglong	autoinc_col_max_value	= 0;
	ulint		fts_doc_col_no		= ULINT_UNDEFINED;
	bool		add_fts_doc_id		= false;
	bool		add_fts_doc_id_idx	= false;
	bool		add_fts_idx		= false;
	dict_s_col_list*s_cols			= NULL;
	mem_heap_t*	s_heap			= NULL;

	DBUG_ENTER("prepare_inplace_alter_table");
	DBUG_ASSERT(!ha_alter_info->handler_ctx);
	DBUG_ASSERT(ha_alter_info->create_info);
	DBUG_ASSERT(!srv_read_only_mode);

	MONITOR_ATOMIC_INC(MONITOR_PENDING_ALTER_TABLE);

#ifdef UNIV_DEBUG
	for (dict_index_t* index = m_prebuilt->table->first_index();
	     index;
	     index = index->next()) {
		ut_ad(!index->to_be_dropped);
	}
#endif /* UNIV_DEBUG */

	ut_d(mutex_enter(&dict_sys->mutex));
	ut_d(dict_table_check_for_dup_indexes(
		     m_prebuilt->table, CHECK_ABORTED_OK));
	ut_d(mutex_exit(&dict_sys->mutex));

	if (!(ha_alter_info->handler_flags & ~INNOBASE_INPLACE_IGNORE)) {
		/* Nothing to do */
		DBUG_ASSERT(m_prebuilt->trx->dict_operation_lock_mode == 0);
		if (ha_alter_info->handler_flags & ~INNOBASE_INPLACE_IGNORE) {

			online_retry_drop_indexes(
				m_prebuilt->table, m_user_thd);

		}
		DBUG_RETURN(false);
	}

	indexed_table = m_prebuilt->table;

	if (indexed_table->is_corrupted()) {
		/* The clustered index is corrupted. */
		my_error(ER_CHECK_NO_SUCH_TABLE, MYF(0));
		DBUG_RETURN(true);
	}

	/* ALTER TABLE will not implicitly move a table from a single-table
	tablespace to the system tablespace when innodb_file_per_table=OFF.
	But it will implicitly move a table from the system tablespace to a
	single-table tablespace if innodb_file_per_table = ON.
	Tables found in a general tablespace will stay there unless ALTER
	TABLE contains another TABLESPACE=name.  If that is found it will
	explicitly move a table to the named tablespace.
	So if you specify TABLESPACE=`innodb_system` a table can be moved
	into the system tablespace from either a general or file-per-table
	tablespace. But from then on, it is labeled as using a shared space
	(the create options have tablespace=='innodb_system' and the
	SHARED_SPACE flag is set in the table flags) so it can no longer be
	implicitly moved to a file-per-table tablespace. */
	bool	in_system_space
		= fsp_is_system_or_temp_tablespace(indexed_table->space);
	bool	is_file_per_table = !in_system_space
			&& !DICT_TF_HAS_SHARED_SPACE(indexed_table->flags);
#ifdef UNIV_DEBUG
	bool	in_general_space = !in_system_space
			&& DICT_TF_HAS_SHARED_SPACE(indexed_table->flags);

	/* The table being altered can only be in a system tablespace,
	or its own file-per-table tablespace, or a general tablespace. */
	ut_ad(1 == in_system_space + is_file_per_table + in_general_space);
#endif /* UNIV_DEBUG */

	create_table_info_t	info(m_user_thd,
				     altered_table,
				     ha_alter_info->create_info,
				     NULL,
				     NULL,
				     NULL,
				     is_file_per_table);

	info.set_tablespace_type(is_file_per_table);

	if (ha_alter_info->handler_flags
	    & Alter_inplace_info::CHANGE_CREATE_OPTION) {
		const char* invalid_opt = info.create_options_are_invalid();
		if (invalid_opt) {
			my_error(ER_ILLEGAL_HA_CREATE_OPTION, MYF(0),
				 table_type(), invalid_opt);
			goto err_exit_no_heap;
		}
	}

	/* Check if any index name is reserved. */
	if (innobase_index_name_is_reserved(
		    m_user_thd,
		    ha_alter_info->key_info_buffer,
		    ha_alter_info->key_count)) {
err_exit_no_heap:
		DBUG_ASSERT(m_prebuilt->trx->dict_operation_lock_mode == 0);
		if (ha_alter_info->handler_flags & ~INNOBASE_INPLACE_IGNORE) {

			online_retry_drop_indexes(
				m_prebuilt->table, m_user_thd);
		}
		DBUG_RETURN(true);
	}

	indexed_table = m_prebuilt->table;

	/* Check that index keys are sensible */
	error = innobase_check_index_keys(ha_alter_info, indexed_table);

	if (error) {
		goto err_exit_no_heap;
	}

	/* Prohibit renaming a column to something that the table
	already contains. */
	if (ha_alter_info->handler_flags
	    & Alter_inplace_info::ALTER_COLUMN_NAME) {
		List_iterator_fast<Create_field> cf_it(
			ha_alter_info->alter_info->create_list);

		for (Field** fp = table->field; *fp; fp++) {
			if (!((*fp)->flags & FIELD_IS_RENAMED)) {
				continue;
			}

			const char* name = 0;

			cf_it.rewind();
			while (const Create_field* cf = cf_it++) {
				if (cf->field == *fp) {
					name = cf->field_name;
					goto check_if_ok_to_rename;
				}
			}

			ut_error;
check_if_ok_to_rename:
			/* Prohibit renaming a column from FTS_DOC_ID
			if full-text indexes exist. */
			if (!my_strcasecmp(system_charset_info,
					   (*fp)->field_name,
					   FTS_DOC_ID_COL_NAME)
			    && innobase_fulltext_exist(altered_table)) {
				my_error(ER_INNODB_FT_WRONG_DOCID_COLUMN,
					 MYF(0), name);
				goto err_exit_no_heap;
			}

			/* Prohibit renaming a column to an internal column. */
			const char*	s = m_prebuilt->table->col_names;
			unsigned j;
			/* Skip user columns.
			MySQL should have checked these already.
			We want to allow renaming of c1 to c2, c2 to c1. */
			for (j = 0; j < table->s->fields; j++) {
				if (!innobase_is_v_fld(table->field[j])) {
					s += strlen(s) + 1;
				}
			}

			for (; j < m_prebuilt->table->n_def; j++) {
				if (!my_strcasecmp(
					    system_charset_info, name, s)) {
					my_error(ER_WRONG_COLUMN_NAME, MYF(0),
						 s);
					goto err_exit_no_heap;
				}

				s += strlen(s) + 1;
			}
		}
	}

	if (!info.innobase_table_flags()) {
		goto err_exit_no_heap;
	}

	/* Above we might have choosen real row format which is different
	than one that would have been choosen for ALTER TABLE .. ALGORITHM=COPY
	case. Since dd::Table object which includes information about real row
	format was created before point where we make a choice between INPLACE
	and COPY it needs to be updated to reflect correct row format. */
	switch (dict_tf_get_rec_format(info.flags())) {
	case REC_FORMAT_REDUNDANT:
		new_dd_tab->set_row_format(dd::Table::RF_REDUNDANT);
		break;
	case REC_FORMAT_COMPACT:
		new_dd_tab->set_row_format(dd::Table::RF_COMPACT);
		break;
	case REC_FORMAT_COMPRESSED:
		new_dd_tab->set_row_format(dd::Table::RF_COMPRESSED);
		break;
	case REC_FORMAT_DYNAMIC:
		new_dd_tab->set_row_format(dd::Table::RF_DYNAMIC);
		break;
	}

	max_col_len = DICT_MAX_FIELD_LEN_BY_FORMAT_FLAG(info.flags());

	/* Check each index's column length to make sure they do not
	exceed limit */
	for (ulint i = 0; i < ha_alter_info->index_add_count; i++) {
		const KEY* key = &ha_alter_info->key_info_buffer[
			ha_alter_info->index_add_buffer[i]];

		if (key->flags & HA_FULLTEXT) {
			/* The column length does not matter for
			fulltext search indexes. But, UNIQUE
			fulltext indexes are not supported. */
			DBUG_ASSERT(!(key->flags & HA_NOSAME));
			DBUG_ASSERT(!(key->flags & HA_KEYFLAG_MASK
				      & ~(HA_FULLTEXT
					  | HA_PACK_KEY
					  | HA_BINARY_PACK_KEY)));
			add_fts_idx = true;
			continue;
		}

		if (innobase_check_column_length(max_col_len, key)) {
			my_error(ER_INDEX_COLUMN_TOO_LONG, MYF(0),
				 max_col_len);
			goto err_exit_no_heap;
		}
	}

	/* We won't be allowed to add fts index to a table with
	fts indexes already but without AUX_HEX_NAME set.
	This means the aux tables of the table failed to
	rename to hex format but new created aux tables
	shall be in hex format, which is contradictory. */
	if (!DICT_TF2_FLAG_IS_SET(indexed_table, DICT_TF2_FTS_AUX_HEX_NAME)
	    && indexed_table->fts != NULL && add_fts_idx) {
		my_error(ER_INNODB_FT_AUX_NOT_HEX_ID, MYF(0));
		goto err_exit_no_heap;
	}

	/* Check existing index definitions for too-long column
	prefixes as well, in case max_col_len shrunk. */
	for (const dict_index_t* index = indexed_table->first_index();
	     index;
	     index = index->next()) {
		if (index->type & DICT_FTS) {
			DBUG_ASSERT(index->type == DICT_FTS
				    || index->is_corrupted());

			/* We need to drop any corrupted fts indexes
			before we add a new fts index. */
			if (add_fts_idx && index->type & DICT_CORRUPT) {
				ib_errf(m_user_thd, IB_LOG_LEVEL_ERROR,
					ER_INNODB_INDEX_CORRUPT,
					"Fulltext index '%s' is corrupt. "
					"you should drop this index first.",
					index->name());

				goto err_exit_no_heap;
			}

			continue;
		}

		for (ulint i = 0; i < dict_index_get_n_fields(index); i++) {
			const dict_field_t* field = index->get_field(i);
			if (field->prefix_len > max_col_len) {
				my_error(ER_INDEX_COLUMN_TOO_LONG, MYF(0),
					 max_col_len);
				goto err_exit_no_heap;
			}
		}
	}

	n_drop_index = 0;
	n_drop_fk = 0;

	if (ha_alter_info->handler_flags
	    & (INNOBASE_ALTER_NOREBUILD | INNOBASE_ALTER_REBUILD)) {
		heap = mem_heap_create(1024);

		if (ha_alter_info->handler_flags
		    & Alter_inplace_info::ALTER_COLUMN_NAME) {
			col_names = innobase_get_col_names(
				ha_alter_info, altered_table, table,
				indexed_table, heap);
		} else {
			col_names = NULL;
		}
	} else {
		heap = NULL;
		col_names = NULL;
	}

	if (ha_alter_info->handler_flags
	    & Alter_inplace_info::DROP_FOREIGN_KEY) {
		DBUG_ASSERT(ha_alter_info->alter_info->drop_list.size() > 0);

		drop_fk = static_cast<dict_foreign_t**>(
			mem_heap_alloc(
				heap,
				ha_alter_info->alter_info->drop_list.size()
				* sizeof(dict_foreign_t*)));

		for (const Alter_drop *drop : ha_alter_info->alter_info->drop_list) {
			if (drop->type != Alter_drop::FOREIGN_KEY) {
				continue;
			}

			for (dict_foreign_set::iterator it
				= m_prebuilt->table->foreign_set.begin();
			     it != m_prebuilt->table->foreign_set.end();
			     ++it) {

				dict_foreign_t*	foreign = *it;
				const char* fid = strchr(foreign->id, '/');

				DBUG_ASSERT(fid);
				/* If no database/ prefix was present in
				the FOREIGN KEY constraint name, compare
				to the full constraint name. */
				fid = fid ? fid + 1 : foreign->id;

				if (!my_strcasecmp(system_charset_info,
						   fid, drop->name)) {
					drop_fk[n_drop_fk++] = foreign;
					goto found_fk;
				}
			}

			my_error(ER_CANT_DROP_FIELD_OR_KEY, MYF(0),
				 drop->name);
			goto err_exit;
found_fk:
			continue;
		}

		DBUG_ASSERT(n_drop_fk > 0);

		DBUG_ASSERT(n_drop_fk
			    == ha_alter_info->alter_info->drop_list.size());
	} else {
		drop_fk = NULL;
	}

	if (ha_alter_info->index_drop_count) {
		dict_index_t*	drop_primary = NULL;

		DBUG_ASSERT(ha_alter_info->handler_flags
			    & (Alter_inplace_info::DROP_INDEX
			       | Alter_inplace_info::DROP_UNIQUE_INDEX
			       | Alter_inplace_info::DROP_PK_INDEX));
		/* Check which indexes to drop. */
		drop_index = static_cast<dict_index_t**>(
			mem_heap_alloc(
				heap, (ha_alter_info->index_drop_count + 1)
				* sizeof *drop_index));

		for (uint i = 0; i < ha_alter_info->index_drop_count; i++) {
			const KEY*	key
				= ha_alter_info->index_drop_buffer[i];
			dict_index_t*	index
				= dict_table_get_index_on_name(
					indexed_table, key->name);

			if (!index) {
				push_warning_printf(
					m_user_thd,
					Sql_condition::SL_WARNING,
					HA_ERR_WRONG_INDEX,
					"InnoDB could not find key"
					" with name %s", key->name);
			} else {
				ut_ad(!index->to_be_dropped);
				if (!index->is_clustered()) {
					drop_index[n_drop_index++] = index;
				} else {
					drop_primary = index;
				}
			}
		}

		/* If all FULLTEXT indexes were removed, drop an
		internal FTS_DOC_ID_INDEX as well, unless it exists in
		the table. */

		if (innobase_fulltext_exist(table)
		    && !innobase_fulltext_exist(altered_table)
		    && !DICT_TF2_FLAG_IS_SET(
			indexed_table, DICT_TF2_FTS_HAS_DOC_ID)) {
			dict_index_t*	fts_doc_index
				= indexed_table->fts_doc_id_index;
			ut_ad(fts_doc_index);

			// Add some fault tolerance for non-debug builds.
			if (fts_doc_index == NULL) {
				goto check_if_can_drop_indexes;
			}

			DBUG_ASSERT(!fts_doc_index->to_be_dropped);

			for (uint i = 0; i < table->s->keys; i++) {
				if (!my_strcasecmp(
					    system_charset_info,
					    FTS_DOC_ID_INDEX_NAME,
					    table->key_info[i].name)) {
					/* The index exists in the MySQL
					data dictionary. Do not drop it,
					even though it is no longer needed
					by InnoDB fulltext search. */
					goto check_if_can_drop_indexes;
				}
			}

			drop_index[n_drop_index++] = fts_doc_index;
		}

check_if_can_drop_indexes:
		/* Check if the indexes can be dropped. */

		/* Prevent a race condition between DROP INDEX and
		CREATE TABLE adding FOREIGN KEY constraints. */
		row_mysql_lock_data_dictionary(m_prebuilt->trx);

		if (!n_drop_index) {
			drop_index = NULL;
		} else {
			/* Flag all indexes that are to be dropped. */
			for (ulint i = 0; i < n_drop_index; i++) {
				ut_ad(!drop_index[i]->to_be_dropped);
				drop_index[i]->to_be_dropped = 1;
			}
		}

		for (uint i = 0; i < n_drop_index; i++) {
			dict_index_t*	index = drop_index[i];

			if (innobase_check_foreign_key_index(
				ha_alter_info, index,
				indexed_table, col_names,
				m_prebuilt->trx, drop_fk, n_drop_fk)) {
				row_mysql_unlock_data_dictionary(
					m_prebuilt->trx);
				m_prebuilt->trx->error_info = index;
				print_error(HA_ERR_DROP_INDEX_FK,
					    MYF(0));
				goto err_exit;
			}
		}

		/* If a primary index is dropped, need to check
		any depending foreign constraints get affected */
		if (drop_primary
		    && innobase_check_foreign_key_index(
			    ha_alter_info, drop_primary,
			    indexed_table, col_names,
			    m_prebuilt->trx, drop_fk, n_drop_fk)) {
			row_mysql_unlock_data_dictionary(m_prebuilt->trx);
			print_error(HA_ERR_DROP_INDEX_FK, MYF(0));
			goto err_exit;
		}

		row_mysql_unlock_data_dictionary(m_prebuilt->trx);
	} else {
		drop_index = NULL;
	}

	n_rename_index = ha_alter_info->index_rename_count;
	rename_index = NULL;

	/* Create a list of dict_index_t objects that are to be renamed,
	also checking for requests to rename nonexistent indexes. If
	the table is going to be rebuilt (new_clustered == true in
	prepare_inplace_alter_table_dict()), then this can be skipped,
	but we don't for simplicity (we have not determined the value of
	new_clustered yet). */
	if (n_rename_index > 0) {
		rename_index = static_cast<dict_index_t**>(
			mem_heap_alloc(
				heap,
				n_rename_index * sizeof(*rename_index)));
		for (ulint i = 0; i < n_rename_index; i++) {
			dict_index_t*	index;
			const char*	old_name = ha_alter_info
				->index_rename_buffer[i].old_key->name;

			index = dict_table_get_index_on_name(indexed_table,
							     old_name);

			if (index == NULL) {
				my_error(ER_KEY_DOES_NOT_EXITS, MYF(0),
					 old_name,
					 m_prebuilt->table->name.m_name);
				goto err_exit;
			}

			rename_index[i] = index;
		}
	}

	n_add_fk = 0;

	if (ha_alter_info->handler_flags
	    & Alter_inplace_info::ADD_FOREIGN_KEY) {
		ut_ad(!m_prebuilt->trx->check_foreigns);

		alter_fill_stored_column(altered_table, m_prebuilt->table,
					 &s_cols, &s_heap);

		add_fk = static_cast<dict_foreign_t**>(
			mem_heap_zalloc(
				heap,
				ha_alter_info->alter_info->key_list.size()
				* sizeof(dict_foreign_t*)));

		if (!innobase_get_foreign_key_info(
			    ha_alter_info, table_share,
			    m_prebuilt->table, col_names,
			    drop_index, n_drop_index,
			    add_fk, &n_add_fk, m_prebuilt->trx, s_cols)) {
err_exit:
			if (n_drop_index) {
				row_mysql_lock_data_dictionary(m_prebuilt->trx);

				/* Clear the to_be_dropped flags, which might
				have been set at this point. */
				for (ulint i = 0; i < n_drop_index; i++) {
					ut_ad(drop_index[i]->is_committed());
					drop_index[i]->to_be_dropped = 0;
				}

				row_mysql_unlock_data_dictionary(
					m_prebuilt->trx);
			}

			if (heap) {
				mem_heap_free(heap);
			}

			if (s_cols != NULL) {
				UT_DELETE(s_cols);
				mem_heap_free(s_heap);
			}

			goto err_exit_no_heap;
		}

		if (s_cols != NULL) {
			UT_DELETE(s_cols);
			mem_heap_free(s_heap);
		}
	}

	if (!(ha_alter_info->handler_flags & INNOBASE_ALTER_DATA)
	    || ((ha_alter_info->handler_flags & ~INNOBASE_INPLACE_IGNORE)
		== Alter_inplace_info::CHANGE_CREATE_OPTION
		&& !innobase_need_rebuild(ha_alter_info))) {

		if (heap) {
			ha_alter_info->handler_ctx
				= new ha_innobase_inplace_ctx(
					m_prebuilt,
					drop_index, n_drop_index,
					rename_index, n_rename_index,
					drop_fk, n_drop_fk,
					add_fk, n_add_fk,
					ha_alter_info->online,
					heap, indexed_table,
					col_names, ULINT_UNDEFINED, 0, 0, 0);
		}

		DBUG_ASSERT(m_prebuilt->trx->dict_operation_lock_mode == 0);
		if (ha_alter_info->handler_flags & ~INNOBASE_INPLACE_IGNORE) {

			online_retry_drop_indexes(
				m_prebuilt->table, m_user_thd);

		}

		if ((ha_alter_info->handler_flags
		     & Alter_inplace_info::DROP_VIRTUAL_COLUMN)
		    && prepare_inplace_drop_virtual(
			    ha_alter_info, altered_table, table)) {
			DBUG_RETURN(true);
		}

		if ((ha_alter_info->handler_flags
		     & Alter_inplace_info::ADD_VIRTUAL_COLUMN)
		    && prepare_inplace_add_virtual(
			    ha_alter_info, altered_table, table)) {
			DBUG_RETURN(true);
		}

		DBUG_RETURN(false);
	}

	/* If we are to build a full-text search index, check whether
	the table already has a DOC ID column.  If not, we will need to
	add a Doc ID hidden column and rebuild the primary index */
	if (innobase_fulltext_exist(altered_table)) {
		ulint	doc_col_no;
		ulint	num_v = 0;

		if (!innobase_fts_check_doc_id_col(
			    m_prebuilt->table,
			    altered_table, &fts_doc_col_no, &num_v)) {

			fts_doc_col_no = altered_table->s->fields - num_v;
			add_fts_doc_id = true;
			add_fts_doc_id_idx = true;

			push_warning_printf(
				m_user_thd,
				Sql_condition::SL_WARNING,
				HA_ERR_WRONG_INDEX,
				"InnoDB rebuilding table to add"
				" column " FTS_DOC_ID_COL_NAME);
		} else if (fts_doc_col_no == ULINT_UNDEFINED) {
			goto err_exit;
		}

		switch (innobase_fts_check_doc_id_index(
				m_prebuilt->table, altered_table,
				&doc_col_no)) {
		case FTS_NOT_EXIST_DOC_ID_INDEX:
			add_fts_doc_id_idx = true;
			break;
		case FTS_INCORRECT_DOC_ID_INDEX:
			my_error(ER_INNODB_FT_WRONG_DOCID_INDEX, MYF(0),
				 FTS_DOC_ID_INDEX_NAME);
			goto err_exit;
		case FTS_EXIST_DOC_ID_INDEX:
			DBUG_ASSERT(
				doc_col_no == fts_doc_col_no
				|| doc_col_no == ULINT_UNDEFINED
				|| (ha_alter_info->handler_flags
				    & (Alter_inplace_info::ALTER_STORED_COLUMN_ORDER
				       | Alter_inplace_info::DROP_STORED_COLUMN
				       | Alter_inplace_info::ADD_STORED_BASE_COLUMN)));
		}
	}

	/* See if an AUTO_INCREMENT column was added. */
	uint	i = 0;
	ulint	num_v = 0;
	List_iterator_fast<Create_field> cf_it(
		ha_alter_info->alter_info->create_list);
	while (const Create_field* new_field = cf_it++) {
		const Field*	field;

		DBUG_ASSERT(i < altered_table->s->fields);

		for (uint old_i = 0; table->field[old_i]; old_i++) {
			if (new_field->field == table->field[old_i]) {
				goto found_col;
			}
		}

		/* This is an added column. */
		DBUG_ASSERT(!new_field->field);
		DBUG_ASSERT(ha_alter_info->handler_flags
			    & Alter_inplace_info::ADD_COLUMN);

		field = altered_table->field[i];

		DBUG_ASSERT((field->auto_flags & Field::NEXT_NUMBER)
			    == !!(field->flags & AUTO_INCREMENT_FLAG));

		if (field->flags & AUTO_INCREMENT_FLAG) {
			if (add_autoinc_col_no != ULINT_UNDEFINED) {
				/* This should have been blocked earlier. */
				ut_ad(0);
				my_error(ER_WRONG_AUTO_KEY, MYF(0));
				goto err_exit;
			}

			/* Get the col no of the old table non-virtual column array */
			add_autoinc_col_no = i - num_v;

			autoinc_col_max_value =
				field->get_max_int_value();
		}
found_col:
		if (innobase_is_v_fld(new_field)) {
			++num_v;
		}

		i++;
	}

	DBUG_ASSERT(heap);
	DBUG_ASSERT(m_user_thd == m_prebuilt->trx->mysql_thd);
	DBUG_ASSERT(!ha_alter_info->handler_ctx);

	ha_alter_info->handler_ctx = new ha_innobase_inplace_ctx(
		m_prebuilt,
		drop_index, n_drop_index,
		rename_index, n_rename_index,
		drop_fk, n_drop_fk, add_fk, n_add_fk,
		ha_alter_info->online,
		heap, m_prebuilt->table, col_names,
		add_autoinc_col_no,
		ha_alter_info->create_info->auto_increment_value,
		autoinc_col_max_value, 0);

	DBUG_RETURN(prepare_inplace_alter_table_dict(
			    ha_alter_info, altered_table, table,
			    table_share->table_name.str,
			    info.flags(), info.flags2(),
			    fts_doc_col_no, add_fts_doc_id,
			    add_fts_doc_id_idx));
}

/** Check that the column is part of a virtual index(index contains
virtual column) in the table
@param[in]	table		Table containing column
@param[in]	col		column to be checked
@return true if this column is indexed with other virtual columns */
static
bool
dict_col_in_v_indexes(
	dict_table_t*	table,
	dict_col_t*	col)
{
	for (dict_index_t* index = table->first_index()->next();
		index != NULL; index = index->next()) {
		if (!dict_index_has_virtual(index)) {
			continue;
		}
		for (ulint k = 0; k < index->n_fields; k++) {
			dict_field_t* field = index->get_field(k);
			if (field->col->ind == col->ind) {
				return(true);
			}
		}
	}

	return(false);
}

/* Check whether a columnn length change alter operation requires
to rebuild the template.
@param[in]	altered_table	TABLE object for new version of table.
@param[in]	ha_alter_info	Structure describing changes to be done
				by ALTER TABLE and holding data used
				during in-place alter.
@param[in]	table		table being altered
@return TRUE if needs rebuild. */
static
bool
alter_templ_needs_rebuild(
	TABLE*                  altered_table,
	Alter_inplace_info*     ha_alter_info,
	dict_table_t*		table)
{
        ulint	i = 0;
        List_iterator_fast<Create_field>  cf_it(
                ha_alter_info->alter_info->create_list);

	for (Field** fp = altered_table->field; *fp; fp++, i++) {
		cf_it.rewind();
		while (const Create_field* cf = cf_it++) {
			for (ulint j=0; j < table->n_cols; j++) {
				dict_col_t* cols = table->get_col(j);
				if (cf->length > cols->len
				    && dict_col_in_v_indexes(table, cols)) {
					return(true);
				}
			}
		}
	}

	return(false);
}

/** Get the name of an erroneous key.
@param[in]	error_key_num	InnoDB number of the erroneus key
@param[in]	ha_alter_info	changes that were being performed
@param[in]	table		InnoDB table
@return	the name of the erroneous key */
static
const char*
get_error_key_name(
	ulint				error_key_num,
	const Alter_inplace_info*	ha_alter_info,
	const dict_table_t*		table)
{
	if (error_key_num == ULINT_UNDEFINED) {
		return(FTS_DOC_ID_INDEX_NAME);
	} else if (ha_alter_info->key_count == 0) {
		return(table->first_index()->name);
	} else {
		return(ha_alter_info->key_info_buffer[error_key_num].name);
	}
}

/** Alter the table structure in-place with operations
specified using Alter_inplace_info.
The level of concurrency allowed during this operation depends
on the return value from check_if_supported_inplace_alter().

@param altered_table TABLE object for new version of table.
@param ha_alter_info Structure describing changes to be done
by ALTER TABLE and holding data used during in-place alter.

@retval true Failure
@retval false Success
*/

bool
ha_innobase::inplace_alter_table(
/*=============================*/
	TABLE*			altered_table,
	Alter_inplace_info*	ha_alter_info)
{
	dberr_t			error;
	dict_add_v_col_t*	add_v = NULL;
	dict_vcol_templ_t*	s_templ = NULL;
	dict_vcol_templ_t*	old_templ = NULL;
	struct TABLE*		eval_table = altered_table;
	bool			rebuild_templ = false;
	DBUG_ENTER("inplace_alter_table");
	DBUG_ASSERT(!srv_read_only_mode);

	ut_ad(!rw_lock_own(dict_operation_lock, RW_LOCK_X));
	ut_ad(!rw_lock_own(dict_operation_lock, RW_LOCK_S));

	DEBUG_SYNC(m_user_thd, "innodb_inplace_alter_table_enter");

	if (!(ha_alter_info->handler_flags & INNOBASE_ALTER_DATA)) {
ok_exit:
		DEBUG_SYNC(m_user_thd, "innodb_after_inplace_alter_table");
		DBUG_RETURN(false);
	}

	if ((ha_alter_info->handler_flags & ~INNOBASE_INPLACE_IGNORE)
	    == Alter_inplace_info::CHANGE_CREATE_OPTION
	    && !innobase_need_rebuild(ha_alter_info)) {
		goto ok_exit;
	}

	ha_innobase_inplace_ctx*	ctx
		= static_cast<ha_innobase_inplace_ctx*>
		(ha_alter_info->handler_ctx);

	DBUG_ASSERT(ctx);
	DBUG_ASSERT(ctx->trx);
	DBUG_ASSERT(ctx->prebuilt == m_prebuilt);

	dict_index_t*	pk = m_prebuilt->table->first_index();
	ut_ad(pk != NULL);

	/* For partitioned tables this could be already allocated from a
	previous partition invocation. For normal tables this is NULL. */
	UT_DELETE(ctx->m_stage);

	ctx->m_stage = UT_NEW_NOKEY(ut_stage_alter_t(pk));

	if (m_prebuilt->table->ibd_file_missing
	    || dict_table_is_discarded(m_prebuilt->table)) {
		goto all_done;
	}

	/* If we are doing a table rebuilding or having added virtual
	columns in the same clause, we will need to build a table template
	that carries translation information between MySQL TABLE and InnoDB
	table, which indicates the virtual columns and their base columns
	info. This is used to do the computation callback, so that the
	data in base columns can be extracted send to server.
	If the Column length changes and it is a part of virtual
	index then we need to rebuild the template. */
	rebuild_templ
	     = ctx->need_rebuild()
	       || ((ha_alter_info->handler_flags
		& Alter_inplace_info::ALTER_COLUMN_EQUAL_PACK_LENGTH)
		&& alter_templ_needs_rebuild(
		   altered_table, ha_alter_info, ctx->new_table));

	if ((ctx->new_table->n_v_cols > 0) && rebuild_templ) {
		/* Save the templ if isn't NULL so as to restore the
		original state in case of alter operation failures. */
		if (ctx->new_table->vc_templ != NULL && !ctx->need_rebuild()) {
			old_templ = ctx->new_table->vc_templ;
		}
		s_templ = UT_NEW_NOKEY(dict_vcol_templ_t());
		s_templ->vtempl = NULL;

		innobase_build_v_templ(
			altered_table, ctx->new_table, s_templ,
			NULL, false, NULL);

		ctx->new_table->vc_templ = s_templ;
	} else if (ctx->num_to_add_vcol > 0 && ctx->num_to_drop_vcol == 0) {
		/* if there is ongoing drop virtual column, then we disallow
		inplace add index on newly added virtual column, so it does
		not need to come in here to rebuild template with add_v.
		Please also see the assertion in innodb_v_adjust_idx_col() */

		s_templ = UT_NEW_NOKEY(dict_vcol_templ_t());

		add_v = static_cast<dict_add_v_col_t*>(
			mem_heap_alloc(ctx->heap, sizeof *add_v));
		add_v->n_v_col = ctx->num_to_add_vcol;
		add_v->v_col = ctx->add_vcol;
		add_v->v_col_name = ctx->add_vcol_name;

		s_templ->vtempl = NULL;

		innobase_build_v_templ(
			altered_table, ctx->new_table, s_templ,
			add_v, false, NULL);
		old_templ = ctx->new_table->vc_templ;
		ctx->new_table->vc_templ = s_templ;
	}

	/* Drop virtual column without rebuild will keep dict table
	unchanged, we use old table to evaluate virtual column value
	in innobase_get_computed_value(). */
	if (!ctx->need_rebuild() && ctx->num_to_drop_vcol > 0) {
		eval_table = table;
	}

	/* Read the clustered index of the table and build
	indexes based on this information using temporary
	files and merge sort. */
	DBUG_EXECUTE_IF("innodb_OOM_inplace_alter",
			error = DB_OUT_OF_MEMORY; goto oom;);
	error = row_merge_build_indexes(
		m_prebuilt->trx,
		m_prebuilt->table, ctx->new_table,
		ctx->online,
		ctx->add_index, ctx->add_key_numbers, ctx->num_to_add_index,
		altered_table, ctx->add_cols, ctx->col_map,
		ctx->add_autoinc, ctx->sequence, ctx->skip_pk_sort,
		ctx->m_stage, add_v, eval_table);

<<<<<<< HEAD
	if (s_templ) {
		ut_ad(ctx->need_rebuild() || ctx->num_to_add_vcol > 0
		      || rebuild_templ);
		dict_free_vc_templ(s_templ);
		UT_DELETE(s_templ);

		ctx->new_table->vc_templ = old_templ;
	}

#ifdef UNIV_DEBUG
=======
#ifndef DBUG_OFF
>>>>>>> 4ed23e97
oom:
#endif /* UNIV_DEBUG */
	if (error == DB_SUCCESS && ctx->online && ctx->need_rebuild()) {
		DEBUG_SYNC_C("row_log_table_apply1_before");
		error = row_log_table_apply(
			ctx->thr, m_prebuilt->table, altered_table,
			ctx->m_stage);
	}

	if (s_templ) {
		ut_ad(ctx->need_rebuild() || ctx->num_to_add_vcol > 0
		      || rebuild_templ);
		dict_free_vc_templ(s_templ);
		UT_DELETE(s_templ);

		ctx->new_table->vc_templ = old_templ;
	}

	DEBUG_SYNC_C("inplace_after_index_build");

	DBUG_EXECUTE_IF("create_index_fail",
			error = DB_DUPLICATE_KEY;
			m_prebuilt->trx->error_key_num = ULINT_UNDEFINED;);

	/* After an error, remove all those index definitions
	from the dictionary which were defined. */

	switch (error) {
		KEY*	dup_key;
	all_done:
	case DB_SUCCESS:
		ut_d(mutex_enter(&dict_sys->mutex));
		ut_d(dict_table_check_for_dup_indexes(
			     m_prebuilt->table, CHECK_PARTIAL_OK));
		ut_d(mutex_exit(&dict_sys->mutex));
		/* prebuilt->table->n_ref_count can be anything here,
		given that we hold at most a shared lock on the table. */
		goto ok_exit;
	case DB_DUPLICATE_KEY:
		if (m_prebuilt->trx->error_key_num == ULINT_UNDEFINED
		    || ha_alter_info->key_count == 0) {
			/* This should be the hidden index on
			FTS_DOC_ID, or there is no PRIMARY KEY in the
			table. Either way, we should be seeing and
			reporting a bogus duplicate key error. */
			dup_key = NULL;
		} else {
			DBUG_ASSERT(m_prebuilt->trx->error_key_num
				    < ha_alter_info->key_count);
			dup_key = &ha_alter_info->key_info_buffer[
				m_prebuilt->trx->error_key_num];
		}
		print_keydup_error(altered_table, dup_key, MYF(0));
		break;
	case DB_ONLINE_LOG_TOO_BIG:
		DBUG_ASSERT(ctx->online);
		my_error(ER_INNODB_ONLINE_LOG_TOO_BIG, MYF(0),
			 get_error_key_name(m_prebuilt->trx->error_key_num,
					    ha_alter_info, m_prebuilt->table));
		break;
	case DB_INDEX_CORRUPT:
		my_error(ER_INDEX_CORRUPT, MYF(0),
			 get_error_key_name(m_prebuilt->trx->error_key_num,
					    ha_alter_info, m_prebuilt->table));
		break;
	default:
		my_error_innodb(error,
				table_share->table_name.str,
				m_prebuilt->table->flags);
	}

	/* prebuilt->table->n_ref_count can be anything here, given
	that we hold at most a shared lock on the table. */
	m_prebuilt->trx->error_info = NULL;
	ctx->trx->error_state = DB_SUCCESS;

	DBUG_RETURN(true);
}

/** Free the modification log for online table rebuild.
@param table table that was being rebuilt online */
static
void
innobase_online_rebuild_log_free(
/*=============================*/
	dict_table_t*	table)
{
	dict_index_t* clust_index = table->first_index();

	ut_ad(mutex_own(&dict_sys->mutex));
	ut_ad(rw_lock_own(dict_operation_lock, RW_LOCK_X));

	rw_lock_x_lock(&clust_index->lock);

	if (clust_index->online_log) {
		ut_ad(dict_index_get_online_status(clust_index)
		      == ONLINE_INDEX_CREATION);
		clust_index->online_status = ONLINE_INDEX_COMPLETE;
		row_log_free(clust_index->online_log);
		DEBUG_SYNC_C("innodb_online_rebuild_log_free_aborted");
	}

	DBUG_ASSERT(dict_index_get_online_status(clust_index)
		    == ONLINE_INDEX_COMPLETE);
	rw_lock_x_unlock(&clust_index->lock);
}

/** For each user column, which is part of an index which is not going to be
dropped, it checks if the column number of the column is same as col_no
argument passed.
@param[in]	table	table object
@param[in]	col_no	column number of the column which is to be checked
@param[in]	is_v	if this is a virtual column
@retval true column exists
@retval false column does not exist, true if column is system column or
it is in the index. */
static
bool
check_col_exists_in_indexes(
	const dict_table_t*	table,
	ulint			col_no,
	bool			is_v)
{
	/* This function does not check system columns */
	if (!is_v && table->get_col(col_no)->mtype == DATA_SYS) {
		return(true);
	}

	for (const dict_index_t* index = table->first_index(); index;
	     index = index->next()) {

		if (index->to_be_dropped) {
			continue;
		}

		for (ulint i = 0; i < index->n_user_defined_cols; i++) {
			const dict_col_t* idx_col = index->get_col(i);

			if (is_v && idx_col->is_virtual()) {
				const dict_v_col_t*   v_col = reinterpret_cast<
					const dict_v_col_t*>(idx_col);
				if (v_col->v_pos == col_no) {
					return(true);
				}
			}

			if (!is_v && !idx_col->is_virtual()
			    && dict_col_get_no(idx_col) == col_no) {
				return(true);
			}
		}
	}

	return(false);
}

/** Rollback a secondary index creation, drop the indexes with
temparary index prefix
@param user_table InnoDB table
@param table the TABLE
@param locked TRUE=table locked, FALSE=may need to do a lazy drop
@param trx the transaction
*/
static
void
innobase_rollback_sec_index(
/*========================*/
	dict_table_t*		user_table,
	const TABLE*		table,
	ibool			locked,
	trx_t*			trx)
{
	row_merge_drop_indexes(trx, user_table, locked);

	/* Free the table->fts only if there is no FTS_DOC_ID
	in the table */
	if (user_table->fts
	    && !DICT_TF2_FLAG_IS_SET(user_table,
				     DICT_TF2_FTS_HAS_DOC_ID)
	    && !innobase_fulltext_exist(table)) {
		fts_free(user_table);
	}
}

/** Roll back the changes made during prepare_inplace_alter_table()
and inplace_alter_table() inside the storage engine. Note that the
allowed level of concurrency during this operation will be the same as
for inplace_alter_table() and thus might be higher than during
prepare_inplace_alter_table(). (E.g concurrent writes were blocked
during prepare, but might not be during commit).

@param ha_alter_info Data used during in-place alter.
@param table the TABLE
@param prebuilt the prebuilt struct
@retval true Failure
@retval false Success
*/
inline MY_ATTRIBUTE((warn_unused_result))
bool
rollback_inplace_alter_table(
/*=========================*/
	Alter_inplace_info*	ha_alter_info,
	const TABLE*		table,
	row_prebuilt_t*		prebuilt)
{
	bool	fail	= false;

	ha_innobase_inplace_ctx*	ctx
		= static_cast<ha_innobase_inplace_ctx*>
		(ha_alter_info->handler_ctx);

	DBUG_ENTER("rollback_inplace_alter_table");

	if (!ctx || !ctx->trx) {
		/* If we have not started a transaction yet,
		(almost) nothing has been or needs to be done. */
		goto func_exit;
	}

	trx_start_for_ddl(ctx->trx, TRX_DICT_OP_INDEX);
	row_mysql_lock_data_dictionary(ctx->trx);

	if (ctx->need_rebuild()) {
		dberr_t	err = DB_SUCCESS;
		ulint	flags	= ctx->new_table->flags;

		/* DML threads can access ctx->new_table via the
		online rebuild log. Free it first. */
		innobase_online_rebuild_log_free(prebuilt->table);

		/* Since the FTS index specific auxiliary tables has
		not yet registered with "table->fts" by fts_add_index(),
		we will need explicitly delete them here */
		if (dict_table_has_fts_index(ctx->new_table)) {

			err = innobase_drop_fts_index_table(
				ctx->new_table, ctx->trx);

			if (err != DB_SUCCESS) {
				my_error_innodb(
					err, table->s->table_name.str,
					flags);
				fail = true;
			}
		}

		dict_table_close_and_drop(ctx->trx, ctx->new_table);

		switch (err) {
		case DB_SUCCESS:
			break;
		default:
			my_error_innodb(err, table->s->table_name.str,
					flags);
			fail = true;
		}
	} else {
		DBUG_ASSERT(!(ha_alter_info->handler_flags
			      & Alter_inplace_info::ADD_PK_INDEX));
		DBUG_ASSERT(ctx->new_table == prebuilt->table);

		innobase_rollback_sec_index(
			prebuilt->table, table, FALSE, ctx->trx);
	}

	trx_commit_for_mysql(ctx->trx);
	row_mysql_unlock_data_dictionary(ctx->trx);
	trx_free_for_mysql(ctx->trx);

func_exit:
#ifdef UNIV_DEBUG
	dict_index_t* clust_index = prebuilt->table->first_index();
	DBUG_ASSERT(!clust_index->online_log);
	DBUG_ASSERT(dict_index_get_online_status(clust_index)
		    == ONLINE_INDEX_COMPLETE);
#endif /* UNIV_DEBUG */

	if (ctx) {
		DBUG_ASSERT(ctx->prebuilt == prebuilt);

		if (ctx->num_to_add_fk) {
			for (ulint i = 0; i < ctx->num_to_add_fk; i++) {
				dict_foreign_free(ctx->add_fk[i]);
			}
		}

		if (ctx->num_to_drop_index) {
			row_mysql_lock_data_dictionary(prebuilt->trx);

			/* Clear the to_be_dropped flags
			in the data dictionary cache.
			The flags may already have been cleared,
			in case an error was detected in
			commit_inplace_alter_table(). */
			for (ulint i = 0; i < ctx->num_to_drop_index; i++) {
				dict_index_t*	index = ctx->drop_index[i];
				DBUG_ASSERT(index->is_committed());
				index->to_be_dropped = 0;
			}

			row_mysql_unlock_data_dictionary(prebuilt->trx);
		}
	}

	/* Reset dict_col_t::ord_part for those columns fail to be indexed,
	we do this by checking every existing column, if any current
	index would index them */
	for (ulint i = 0; i < prebuilt->table->get_n_cols(); i++) {
		if (!check_col_exists_in_indexes(prebuilt->table, i, false)) {
			prebuilt->table->cols[i].ord_part = 0;
		}
	}

	for (ulint i = 0; i < dict_table_get_n_v_cols(prebuilt->table); i++) {
		if (!check_col_exists_in_indexes(prebuilt->table, i, true)) {
			prebuilt->table->v_cols[i].m_col.ord_part = 0;
		}
	}

	trx_commit_for_mysql(prebuilt->trx);
	MONITOR_ATOMIC_DEC(MONITOR_PENDING_ALTER_TABLE);
	DBUG_RETURN(fail);
}

/** Drop a FOREIGN KEY constraint from the data dictionary tables.
@param trx data dictionary transaction
@param table_name Table name in MySQL
@param foreign_id Foreign key constraint identifier
@retval true Failure
@retval false Success */
static MY_ATTRIBUTE((warn_unused_result))
bool
innobase_drop_foreign_try(
/*======================*/
	trx_t*			trx,
	const char*		table_name,
	const char*		foreign_id)
{
	DBUG_ENTER("innobase_drop_foreign_try");

	DBUG_ASSERT(trx_get_dict_operation(trx) == TRX_DICT_OP_INDEX);
	ut_ad(trx->dict_operation_lock_mode == RW_X_LATCH);
	ut_ad(mutex_own(&dict_sys->mutex));
	ut_ad(rw_lock_own(dict_operation_lock, RW_LOCK_X));

	/* Drop the constraint from the data dictionary. */
	static const char sql[] =
		"PROCEDURE DROP_FOREIGN_PROC () IS\n"
		"BEGIN\n"
		"DELETE FROM SYS_FOREIGN WHERE ID=:id;\n"
		"DELETE FROM SYS_FOREIGN_COLS WHERE ID=:id;\n"
		"END;\n";

	dberr_t		error;
	pars_info_t*	info;

	info = pars_info_create();
	pars_info_add_str_literal(info, "id", foreign_id);

	trx->op_info = "dropping foreign key constraint from dictionary";
	error = que_eval_sql(info, sql, FALSE, trx);
	trx->op_info = "";

	DBUG_EXECUTE_IF("ib_drop_foreign_error",
			error = DB_OUT_OF_FILE_SPACE;);

	if (error != DB_SUCCESS) {
		my_error_innodb(error, table_name, 0);
		trx->error_state = DB_SUCCESS;
		DBUG_RETURN(true);
	}

	DBUG_RETURN(false);
}

/** Rename a column in the data dictionary tables.
@param[in]	user_table	InnoDB table that was being altered
@param[in]	trx		data dictionary transaction
@param[in]	table_name	Table name in MySQL
@param[in]	nth_col		0-based index of the column
@param[in]	from		old column name
@param[in]	to		new column name
@param[in]	new_clustered	whether the table has been rebuilt
@param[in]	is_virtual	whether it is a virtual column
@retval true Failure
@retval false Success */
static MY_ATTRIBUTE((warn_unused_result))
bool
innobase_rename_column_try(
	const dict_table_t*	user_table,
	trx_t*			trx,
	const char*		table_name,
	ulint			nth_col,
	const char*		from,
	const char*		to,
	bool			new_clustered,
	bool			is_virtual)
{
	pars_info_t*	info;
	dberr_t		error;

	DBUG_ENTER("innobase_rename_column_try");

	DBUG_ASSERT(trx_get_dict_operation(trx) == TRX_DICT_OP_INDEX);
	ut_ad(trx->dict_operation_lock_mode == RW_X_LATCH);
	ut_ad(mutex_own(&dict_sys->mutex));
	ut_ad(rw_lock_own(dict_operation_lock, RW_LOCK_X));

	if (new_clustered) {
		goto rename_foreign;
	}

	info = pars_info_create();

	pars_info_add_ull_literal(info, "tableid", user_table->id);
	pars_info_add_int4_literal(info, "nth", nth_col);
	pars_info_add_str_literal(info, "old", from);
	pars_info_add_str_literal(info, "new", to);

	trx->op_info = "renaming column in SYS_COLUMNS";

	error = que_eval_sql(
		info,
		"PROCEDURE RENAME_SYS_COLUMNS_PROC () IS\n"
		"BEGIN\n"
		"UPDATE SYS_COLUMNS SET NAME=:new\n"
		"WHERE TABLE_ID=:tableid AND NAME=:old\n"
		"AND POS=:nth;\n"
		"END;\n",
		FALSE, trx);

	DBUG_EXECUTE_IF("ib_rename_column_error",
			error = DB_OUT_OF_FILE_SPACE;);

	if (error != DB_SUCCESS) {
err_exit:
		my_error_innodb(error, table_name, 0);
		trx->error_state = DB_SUCCESS;
		trx->op_info = "";
		DBUG_RETURN(true);
	}

	trx->op_info = "renaming column in SYS_FIELDS";

	for (const dict_index_t* index = user_table->first_index();
	     index != NULL;
	     index = index->next()) {

		for (ulint i = 0; i < dict_index_get_n_fields(index); i++) {
			if (strcmp(index->get_field(i)->name, from)) {
				continue;
			}

			info = pars_info_create();

			pars_info_add_ull_literal(info, "indexid", index->id);
			pars_info_add_int4_literal(info, "nth", i);
			pars_info_add_str_literal(info, "old", from);
			pars_info_add_str_literal(info, "new", to);

			error = que_eval_sql(
				info,
				"PROCEDURE RENAME_SYS_FIELDS_PROC () IS\n"
				"BEGIN\n"

				"UPDATE SYS_FIELDS SET COL_NAME=:new\n"
				"WHERE INDEX_ID=:indexid AND COL_NAME=:old\n"
				"AND POS=:nth;\n"

				/* Try again, in case there is a prefix_len
				encoded in SYS_FIELDS.POS */

				"UPDATE SYS_FIELDS SET COL_NAME=:new\n"
				"WHERE INDEX_ID=:indexid AND COL_NAME=:old\n"
				"AND POS>=65536*:nth AND POS<65536*(:nth+1);\n"

				"END;\n",
				FALSE, trx);

			if (error != DB_SUCCESS) {
				goto err_exit;
			}
		}
	}

rename_foreign:
	trx->op_info = "renaming column in SYS_FOREIGN_COLS";

	std::list<dict_foreign_t*>	fk_evict;
	bool		foreign_modified;

	for (dict_foreign_set::iterator it = user_table->foreign_set.begin();
	     it != user_table->foreign_set.end();
	     ++it) {

		dict_foreign_t*	foreign = *it;
		foreign_modified = false;

		for (unsigned i = 0; i < foreign->n_fields; i++) {
			if (strcmp(foreign->foreign_col_names[i], from)) {
				continue;
			}

			info = pars_info_create();

			pars_info_add_str_literal(info, "id", foreign->id);
			pars_info_add_int4_literal(info, "nth", i);
			pars_info_add_str_literal(info, "old", from);
			pars_info_add_str_literal(info, "new", to);

			error = que_eval_sql(
				info,
				"PROCEDURE RENAME_SYS_FOREIGN_F_PROC () IS\n"
				"BEGIN\n"
				"UPDATE SYS_FOREIGN_COLS\n"
				"SET FOR_COL_NAME=:new\n"
				"WHERE ID=:id AND POS=:nth\n"
				"AND FOR_COL_NAME=:old;\n"
				"END;\n",
				FALSE, trx);

			if (error != DB_SUCCESS) {
				goto err_exit;
			}
			foreign_modified = true;
		}

		if (foreign_modified) {
			fk_evict.push_back(foreign);
		}
	}

	for (dict_foreign_set::iterator it
		= user_table->referenced_set.begin();
	     it != user_table->referenced_set.end();
	     ++it) {

		foreign_modified = false;
		dict_foreign_t*	foreign = *it;

		for (unsigned i = 0; i < foreign->n_fields; i++) {
			if (strcmp(foreign->referenced_col_names[i], from)) {
				continue;
			}

			info = pars_info_create();

			pars_info_add_str_literal(info, "id", foreign->id);
			pars_info_add_int4_literal(info, "nth", i);
			pars_info_add_str_literal(info, "old", from);
			pars_info_add_str_literal(info, "new", to);

			error = que_eval_sql(
				info,
				"PROCEDURE RENAME_SYS_FOREIGN_R_PROC () IS\n"
				"BEGIN\n"
				"UPDATE SYS_FOREIGN_COLS\n"
				"SET REF_COL_NAME=:new\n"
				"WHERE ID=:id AND POS=:nth\n"
				"AND REF_COL_NAME=:old;\n"
				"END;\n",
				FALSE, trx);

			if (error != DB_SUCCESS) {
				goto err_exit;
			}
			foreign_modified = true;
		}

		if (foreign_modified) {
			fk_evict.push_back(foreign);
		}
	}

	if (new_clustered) {
		std::for_each(fk_evict.begin(), fk_evict.end(),
			      dict_foreign_remove_from_cache);
	}

	trx->op_info = "";
	DBUG_RETURN(false);
}

/** Rename columns in the data dictionary tables.
@param ha_alter_info Data used during in-place alter.
@param ctx In-place ALTER TABLE context
@param table the TABLE
@param trx data dictionary transaction
@param table_name Table name in MySQL
@retval true Failure
@retval false Success */
static MY_ATTRIBUTE((warn_unused_result))
bool
innobase_rename_columns_try(
/*========================*/
	Alter_inplace_info*	ha_alter_info,
	ha_innobase_inplace_ctx*ctx,
	const TABLE*		table,
	trx_t*			trx,
	const char*		table_name)
{
	List_iterator_fast<Create_field> cf_it(
		ha_alter_info->alter_info->create_list);
	uint	i = 0;
	ulint	num_v = 0;

	DBUG_ASSERT(ctx);
	DBUG_ASSERT(ha_alter_info->handler_flags
		    & Alter_inplace_info::ALTER_COLUMN_NAME);

	for (Field** fp = table->field; *fp; fp++, i++) {
		bool	is_virtual = innobase_is_v_fld(*fp);

		if (!((*fp)->flags & FIELD_IS_RENAMED)) {
			goto processed_field;
		}

		cf_it.rewind();
		while (const Create_field* cf = cf_it++) {
			if (cf->field == *fp) {
				ulint	col_n = is_virtual
						? dict_create_v_col_pos(
							num_v, i)
						: i - num_v;

				if (innobase_rename_column_try(
					    ctx->old_table, trx, table_name,
					    col_n,
					    cf->field->field_name,
					    cf->field_name,
					    ctx->need_rebuild(),
					    is_virtual)) {
					return(true);
				}
				goto processed_field;
			}
		}

		ut_error;
processed_field:
		if (is_virtual) {
			num_v++;
		}

		continue;
	}

	return(false);
}

/** Enlarge a column in the data dictionary tables.
@param user_table InnoDB table that was being altered
@param trx data dictionary transaction
@param table_name Table name in MySQL
@param nth_col 0-based index of the column
@param new_len new column length, in bytes
@param is_v if it's a virtual column
@retval true Failure
@retval false Success */
static MY_ATTRIBUTE((warn_unused_result))
bool
innobase_enlarge_column_try(
/*========================*/
	const dict_table_t*	user_table,
	trx_t*			trx,
	const char*		table_name,
	ulint			nth_col,
	ulint			new_len,
	bool			is_v)
{
	pars_info_t*	info;
	dberr_t		error;
#ifdef UNIV_DEBUG
	dict_col_t*	col;
#endif /* UNIV_DEBUG */
	dict_v_col_t*	v_col;
	ulint		pos;

	DBUG_ENTER("innobase_enlarge_column_try");

	DBUG_ASSERT(trx_get_dict_operation(trx) == TRX_DICT_OP_INDEX);
	ut_ad(trx->dict_operation_lock_mode == RW_X_LATCH);
	ut_ad(mutex_own(&dict_sys->mutex));
	ut_ad(rw_lock_own(dict_operation_lock, RW_LOCK_X));

	if (is_v) {
		v_col = dict_table_get_nth_v_col(user_table, nth_col);
		pos = dict_create_v_col_pos(v_col->v_pos, v_col->m_col.ind);
#ifdef UNIV_DEBUG
		col = &v_col->m_col;
#endif /* UNIV_DEBUG */
	} else {
#ifdef UNIV_DEBUG
		col = user_table->get_col(nth_col);
#endif /* UNIV_DEBUG */
		pos = nth_col;
	}

#ifdef UNIV_DEBUG
	ut_ad(col->len < new_len);
	switch (col->mtype) {
	case DATA_MYSQL:
		/* NOTE: we could allow this when !(prtype & DATA_BINARY_TYPE)
		and ROW_FORMAT is not REDUNDANT and mbminlen<mbmaxlen.
		That is, we treat a UTF-8 CHAR(n) column somewhat like
		a VARCHAR. */
		ut_error;
	case DATA_BINARY:
	case DATA_VARCHAR:
	case DATA_VARMYSQL:
	case DATA_DECIMAL:
	case DATA_BLOB:
		break;
	default:
		ut_error;
	}
#endif /* UNIV_DEBUG */
	info = pars_info_create();

	pars_info_add_ull_literal(info, "tableid", user_table->id);
	pars_info_add_int4_literal(info, "nth", pos);
	pars_info_add_int4_literal(info, "new", new_len);

	trx->op_info = "resizing column in SYS_COLUMNS";

	error = que_eval_sql(
		info,
		"PROCEDURE RESIZE_SYS_COLUMNS_PROC () IS\n"
		"BEGIN\n"
		"UPDATE SYS_COLUMNS SET LEN=:new\n"
		"WHERE TABLE_ID=:tableid AND POS=:nth;\n"
		"END;\n",
		FALSE, trx);

	DBUG_EXECUTE_IF("ib_resize_column_error",
			error = DB_OUT_OF_FILE_SPACE;);

	trx->op_info = "";
	trx->error_state = DB_SUCCESS;

	if (error != DB_SUCCESS) {
		my_error_innodb(error, table_name, 0);
		DBUG_RETURN(true);
	}

	DBUG_RETURN(false);
}

/** Enlarge columns in the data dictionary tables.
@param ha_alter_info Data used during in-place alter.
@param table the TABLE
@param user_table InnoDB table that was being altered
@param trx data dictionary transaction
@param table_name Table name in MySQL
@retval true Failure
@retval false Success */
static MY_ATTRIBUTE((warn_unused_result))
bool
innobase_enlarge_columns_try(
/*=========================*/
	Alter_inplace_info*	ha_alter_info,
	const TABLE*		table,
	const dict_table_t*	user_table,
	trx_t*			trx,
	const char*		table_name)
{
	List_iterator_fast<Create_field> cf_it(
		ha_alter_info->alter_info->create_list);
	ulint	i = 0;
	ulint	num_v = 0;
	bool	is_v;

	for (Field** fp = table->field; *fp; fp++, i++) {
		ulint	idx;

		if ((*fp)->is_virtual_gcol()) {
			is_v = true;
			idx = num_v;
			num_v++;
		} else {
			idx = i - num_v;
			is_v = false;
		}

		cf_it.rewind();
		while (const Create_field* cf = cf_it++) {
			if (cf->field == *fp) {
				if ((*fp)->is_equal(cf)
				    == IS_EQUAL_PACK_LENGTH
				    && innobase_enlarge_column_try(
					    user_table, trx, table_name,
					    idx, cf->length, is_v)) {
					return(true);
				}

				break;
			}
		}
	}

	return(false);
}

/** Rename or enlarge columns in the data dictionary cache
as part of commit_cache_norebuild().
@param ha_alter_info Data used during in-place alter.
@param table the TABLE
@param user_table InnoDB table that was being altered */
static
void
innobase_rename_or_enlarge_columns_cache(
/*=====================================*/
	Alter_inplace_info*	ha_alter_info,
	const TABLE*		table,
	dict_table_t*		user_table)
{
	if (!(ha_alter_info->handler_flags
	      & (Alter_inplace_info::ALTER_COLUMN_EQUAL_PACK_LENGTH
		 | Alter_inplace_info::ALTER_COLUMN_NAME))) {
		return;
	}

	List_iterator_fast<Create_field> cf_it(
		ha_alter_info->alter_info->create_list);
	uint	i = 0;
	ulint	num_v = 0;

	for (Field** fp = table->field; *fp; fp++, i++) {
		bool	is_virtual = innobase_is_v_fld(*fp);

		cf_it.rewind();
		while (const Create_field* cf = cf_it++) {
			if (cf->field != *fp) {
				continue;
			}

			ulint	col_n = is_virtual ? num_v : i - num_v;

			if ((*fp)->is_equal(cf) == IS_EQUAL_PACK_LENGTH) {
				if (is_virtual) {
					dict_table_get_nth_v_col(
						user_table, col_n)->m_col.len
					= cf->length;
				} else {
					user_table->get_col(col_n)->len
					= cf->length;
				}
			}

			if ((*fp)->flags & FIELD_IS_RENAMED) {
				dict_mem_table_col_rename(
					user_table, col_n,
					cf->field->field_name,
					cf->field_name, is_virtual);
			}

			break;
		}

		if (is_virtual) {
			num_v++;
		}
	}
}

/** Get the auto-increment value of the table on commit.
@param ha_alter_info Data used during in-place alter
@param ctx In-place ALTER TABLE context
@param altered_table MySQL table that is being altered
@param old_table MySQL table as it is before the ALTER operation
@return the next auto-increment value (0 if not present) */
static MY_ATTRIBUTE((warn_unused_result))
ulonglong
commit_get_autoinc(
/*===============*/
	Alter_inplace_info*	ha_alter_info,
	ha_innobase_inplace_ctx*ctx,
	const TABLE*		altered_table,
	const TABLE*		old_table)
{
	ulonglong		max_autoinc;

	DBUG_ENTER("commit_get_autoinc");

	if (!altered_table->found_next_number_field) {
		/* There is no AUTO_INCREMENT column in the table
		after the ALTER operation. */
		max_autoinc = 0;
	} else if (ctx->add_autoinc != ULINT_UNDEFINED) {
		/* An AUTO_INCREMENT column was added. Get the last
		value from the sequence, which may be based on a
		supplied AUTO_INCREMENT value. */
		max_autoinc = ctx->sequence.last();
	} else if ((ha_alter_info->handler_flags
		    & Alter_inplace_info::CHANGE_CREATE_OPTION)
		   && (ha_alter_info->create_info->used_fields
		       & HA_CREATE_USED_AUTO)) {
		/* An AUTO_INCREMENT value was supplied, but the table was not
		rebuilt. Get the user-supplied value or the last value from the
		sequence. */
		ib_uint64_t	max_value_table;

		Field*	autoinc_field =
			old_table->found_next_number_field;

		max_autoinc = ha_alter_info->create_info->auto_increment_value;

		dict_table_autoinc_lock(ctx->old_table);

		max_value_table = ctx->old_table->autoinc_persisted;


		/* We still have to search the index here when we want to
		set the AUTO_INCREMENT value to a smaller or equal one.

		Here is an example:
		Let's say we have a table t1 with one AUTOINC column, existing
		rows (1), (2), (100), (200), (1000), after following SQLs:
		DELETE FROM t1 WHERE a > 200;
		ALTER TABLE t1 AUTO_INCREMENT = 150;
		we expect the next value allocated from 201, but not 150.

		We could only search the tree to know current max counter
		in the table and compare. */
		if (max_autoinc <= max_value_table
		    || srv_missing_dd_table_buffer) {
			dberr_t		err;
			dict_index_t*	index;

			index = dict_table_get_index_on_first_col(
				ctx->old_table, autoinc_field->field_index);

			err = row_search_max_autoinc(
				index, autoinc_field->field_name,
				&max_value_table);

			if (err != DB_SUCCESS) {
				ut_ad(0);
				max_autoinc = 0;
			} else if (max_autoinc <= max_value_table) {

				ulonglong	col_max_value;
				ulonglong	offset;

				col_max_value = autoinc_field->
					get_max_int_value();
				offset = ctx->prebuilt->autoinc_offset;
				max_autoinc = innobase_next_autoinc(
					max_value_table, 1, 1, offset,
					col_max_value);
			}
		}

		dict_table_autoinc_unlock(ctx->old_table);
	} else {
		/* An AUTO_INCREMENT value was not specified.
		Read the old counter value from the table. */
		ut_ad(old_table->found_next_number_field);
		dict_table_autoinc_lock(ctx->old_table);
		max_autoinc = ctx->old_table->autoinc;
		dict_table_autoinc_unlock(ctx->old_table);
	}

	DBUG_RETURN(max_autoinc);
}

/** Add or drop foreign key constraints to the data dictionary tables,
but do not touch the data dictionary cache.
@param ctx In-place ALTER TABLE context
@param trx Data dictionary transaction
@param table_name Table name in MySQL
@retval true Failure
@retval false Success
*/
static MY_ATTRIBUTE((warn_unused_result))
bool
innobase_update_foreign_try(
/*========================*/
	ha_innobase_inplace_ctx*ctx,
	trx_t*			trx,
	const char*		table_name)
{
	ulint	foreign_id;
	ulint	i;

	DBUG_ENTER("innobase_update_foreign_try");
	DBUG_ASSERT(ctx);

	foreign_id = dict_table_get_highest_foreign_id(ctx->new_table);

	foreign_id++;

	for (i = 0; i < ctx->num_to_add_fk; i++) {
		dict_foreign_t*		fk = ctx->add_fk[i];

		ut_ad(fk->foreign_table == ctx->new_table
		      || fk->foreign_table == ctx->old_table);

		dberr_t error = dict_create_add_foreign_id(
			&foreign_id, ctx->old_table->name.m_name, fk);

		if (error != DB_SUCCESS) {
			my_error(ER_TOO_LONG_IDENT, MYF(0),
				 fk->id);
			DBUG_RETURN(true);
		}

		if (!fk->foreign_index) {
			fk->foreign_index = dict_foreign_find_index(
				ctx->new_table, ctx->col_names,
				fk->foreign_col_names,
				fk->n_fields, fk->referenced_index, TRUE,
				fk->type
				& (DICT_FOREIGN_ON_DELETE_SET_NULL
				   | DICT_FOREIGN_ON_UPDATE_SET_NULL));
			if (!fk->foreign_index) {
				my_error(ER_FK_INCORRECT_OPTION,
					 MYF(0), table_name, fk->id);
				DBUG_RETURN(true);
			}
		}

		/* The fk->foreign_col_names[] uses renamed column
		names, while the columns in ctx->old_table have not
		been renamed yet. */
		error = dict_create_add_foreign_to_dictionary(
			ctx->old_table->name.m_name, fk, trx);

		DBUG_EXECUTE_IF(
			"innodb_test_cannot_add_fk_system",
			error = DB_ERROR;);

		if (error != DB_SUCCESS) {
			my_error(ER_FK_FAIL_ADD_SYSTEM, MYF(0),
				 fk->id);
			DBUG_RETURN(true);
		}
	}

	for (i = 0; i < ctx->num_to_drop_fk; i++) {
		dict_foreign_t* fk = ctx->drop_fk[i];

		DBUG_ASSERT(fk->foreign_table == ctx->old_table);

		if (innobase_drop_foreign_try(trx, table_name, fk->id)) {
			DBUG_RETURN(true);
		}
	}

	DBUG_RETURN(false);
}

/** Update the foreign key constraint definitions in the data dictionary cache
after the changes to data dictionary tables were committed.
@param ctx	In-place ALTER TABLE context
@param user_thd	MySQL connection
@return		InnoDB error code (should always be DB_SUCCESS) */
static MY_ATTRIBUTE((warn_unused_result))
dberr_t
innobase_update_foreign_cache(
/*==========================*/
	ha_innobase_inplace_ctx*	ctx,
	THD*				user_thd)
{
	dict_table_t*	user_table;
	dberr_t		err = DB_SUCCESS;

	DBUG_ENTER("innobase_update_foreign_cache");

	ut_ad(mutex_own(&dict_sys->mutex));

	user_table = ctx->old_table;

	/* Discard the added foreign keys, because we will
	load them from the data dictionary. */
	for (ulint i = 0; i < ctx->num_to_add_fk; i++) {
		dict_foreign_t*	fk = ctx->add_fk[i];
		dict_foreign_free(fk);
	}

	if (ctx->need_rebuild()) {
		/* The rebuilt table is already using the renamed
		column names. No need to pass col_names or to drop
		constraints from the data dictionary cache. */
		DBUG_ASSERT(!ctx->col_names);
		DBUG_ASSERT(user_table->foreign_set.empty());
		DBUG_ASSERT(user_table->referenced_set.empty());
		user_table = ctx->new_table;
	} else {
		/* Drop the foreign key constraints if the
		table was not rebuilt. If the table is rebuilt,
		there would not be any foreign key contraints for
		it yet in the data dictionary cache. */
		for (ulint i = 0; i < ctx->num_to_drop_fk; i++) {
			dict_foreign_t* fk = ctx->drop_fk[i];
			dict_foreign_remove_from_cache(fk);
		}
	}

	/* Load the old or added foreign keys from the data dictionary
	and prevent the table from being evicted from the data
	dictionary cache (work around the lack of WL#6049). */
	dict_names_t	fk_tables;

	err = dict_load_foreigns(user_table->name.m_name,
				 ctx->col_names, false, true,
				 DICT_ERR_IGNORE_NONE,
				 fk_tables);

	if (err == DB_CANNOT_ADD_CONSTRAINT) {
		fk_tables.clear();

		/* It is possible there are existing foreign key are
		loaded with "foreign_key checks" off,
		so let's retry the loading with charset_check is off */
		err = dict_load_foreigns(user_table->name.m_name,
					 ctx->col_names, false, false,
					 DICT_ERR_IGNORE_NONE,
					 fk_tables);

		/* The load with "charset_check" off is successful, warn
		the user that the foreign key has loaded with mis-matched
		charset */
		if (err == DB_SUCCESS) {
			push_warning_printf(
				user_thd,
				Sql_condition::SL_WARNING,
				ER_ALTER_INFO,
				"Foreign key constraints for table '%s'"
				" are loaded with charset check off",
				user_table->name.m_name);
		}
	}

	/* For complete loading of foreign keys, all associated tables must
	also be loaded. */
	while (err == DB_SUCCESS && !fk_tables.empty()) {
		dict_table_t*	table = dict_load_table(
			fk_tables.front(), true, DICT_ERR_IGNORE_NONE);

		if (table == NULL) {
			table_name_t	table_name;
			table_name.m_name = const_cast<char*>(
						fk_tables.front());

			err = DB_TABLE_NOT_FOUND;
			ib::error()
				<< "Failed to load table '" << table_name
				<< "' which has a foreign key constraint with"
				<< " table '" << user_table->name << "'.";
			break;
		}

		fk_tables.pop_front();
	}

	DBUG_RETURN(err);
}

/** Commit the changes made during prepare_inplace_alter_table()
and inplace_alter_table() inside the data dictionary tables,
when rebuilding the table.
@param ha_alter_info Data used during in-place alter
@param ctx In-place ALTER TABLE context
@param altered_table MySQL table that is being altered
@param old_table MySQL table as it is before the ALTER operation
@param trx Data dictionary transaction
@param table_name Table name in MySQL
@retval true Failure
@retval false Success
*/
inline MY_ATTRIBUTE((warn_unused_result))
bool
commit_try_rebuild(
/*===============*/
	Alter_inplace_info*	ha_alter_info,
	ha_innobase_inplace_ctx*ctx,
	TABLE*			altered_table,
	const TABLE*		old_table,
	trx_t*			trx,
	const char*		table_name)
{
	dict_table_t*	rebuilt_table	= ctx->new_table;
	dict_table_t*	user_table	= ctx->old_table;

	DBUG_ENTER("commit_try_rebuild");
	DBUG_ASSERT(ctx->need_rebuild());
	DBUG_ASSERT(trx->dict_operation_lock_mode == RW_X_LATCH);
	DBUG_ASSERT(!(ha_alter_info->handler_flags
		      & Alter_inplace_info::DROP_FOREIGN_KEY)
		    || ctx->num_to_drop_fk > 0);

	for (dict_index_t* index = rebuilt_table->first_index();
	     index;
	     index = index->next()) {
		DBUG_ASSERT(dict_index_get_online_status(index)
			    == ONLINE_INDEX_COMPLETE);
		DBUG_ASSERT(index->is_committed());
		if (index->is_corrupted()) {
			my_error(ER_INDEX_CORRUPT, MYF(0), index->name());
			DBUG_RETURN(true);
		}
	}

	if (innobase_update_foreign_try(ctx, trx, table_name)) {
		DBUG_RETURN(true);
	}

	dberr_t	error;

	/* Clear the to_be_dropped flag in the data dictionary cache
	of user_table. */
	for (ulint i = 0; i < ctx->num_to_drop_index; i++) {
		dict_index_t*	index = ctx->drop_index[i];
		DBUG_ASSERT(index->table == user_table);
		DBUG_ASSERT(index->is_committed());
		DBUG_ASSERT(index->to_be_dropped);
		index->to_be_dropped = 0;
	}

	/* We copied the table. Any indexes that were requested to be
	dropped were not created in the copy of the table. Apply any
	last bit of the rebuild log and then rename the tables. */

	if (ctx->online) {
		DEBUG_SYNC_C("row_log_table_apply2_before");

		dict_vcol_templ_t* s_templ  = NULL;

		if (ctx->new_table->n_v_cols > 0) {
			s_templ = UT_NEW_NOKEY(
					dict_vcol_templ_t());
			s_templ->vtempl = NULL;

			innobase_build_v_templ(
				altered_table, ctx->new_table, s_templ,
				NULL, true, NULL);
			ctx->new_table->vc_templ = s_templ;
		}

		error = row_log_table_apply(
			ctx->thr, user_table, altered_table,
			static_cast<ha_innobase_inplace_ctx*>(
				ha_alter_info->handler_ctx)->m_stage);

		if (s_templ) {
			ut_ad(ctx->need_rebuild());
			dict_free_vc_templ(s_templ);
			UT_DELETE(s_templ);
			ctx->new_table->vc_templ = NULL;
		}

		ulint	err_key = thr_get_trx(ctx->thr)->error_key_num;

		switch (error) {
			KEY*	dup_key;
		case DB_SUCCESS:
			break;
		case DB_DUPLICATE_KEY:
			if (err_key == ULINT_UNDEFINED) {
				/* This should be the hidden index on
				FTS_DOC_ID. */
				dup_key = NULL;
			} else {
				DBUG_ASSERT(err_key <
					    ha_alter_info->key_count);
				dup_key = &ha_alter_info
					->key_info_buffer[err_key];
			}
			print_keydup_error(altered_table, dup_key, MYF(0));
			DBUG_RETURN(true);
		case DB_ONLINE_LOG_TOO_BIG:
			my_error(ER_INNODB_ONLINE_LOG_TOO_BIG, MYF(0),
				 get_error_key_name(err_key, ha_alter_info,
						    rebuilt_table));
			DBUG_RETURN(true);
		case DB_INDEX_CORRUPT:
			my_error(ER_INDEX_CORRUPT, MYF(0),
				 get_error_key_name(err_key, ha_alter_info,
						    rebuilt_table));
			DBUG_RETURN(true);
		default:
			my_error_innodb(error, table_name, user_table->flags);
			DBUG_RETURN(true);
		}
	}

	if ((ha_alter_info->handler_flags
	     & Alter_inplace_info::ALTER_COLUMN_NAME)
	    && innobase_rename_columns_try(ha_alter_info, ctx, old_table,
					   trx, table_name)) {
		DBUG_RETURN(true);
	}

	DBUG_EXECUTE_IF("ib_ddl_crash_before_rename", DBUG_SUICIDE(););

	/* The new table must inherit the flag from the
	"parent" table. */
	if (dict_table_is_discarded(user_table)) {
		rebuilt_table->ibd_file_missing = true;
		rebuilt_table->flags2 |= DICT_TF2_DISCARDED;
	}

	/* We can now rename the old table as a temporary table,
	rename the new temporary table as the old table and drop the
	old table. First, we only do this in the data dictionary
	tables. The actual renaming will be performed in
	commit_cache_rebuild(), once the data dictionary transaction
	has been successfully committed. */

	error = row_merge_rename_tables_dict(
		user_table, rebuilt_table, ctx->tmp_name, trx);

	/* We must be still holding a table handle. */
	DBUG_ASSERT(user_table->get_ref_count() >= 1);

	DBUG_EXECUTE_IF("ib_ddl_crash_after_rename", DBUG_SUICIDE(););
	DBUG_EXECUTE_IF("ib_rebuild_cannot_rename", error = DB_ERROR;);

	if (user_table->get_ref_count() > 1) {
		/* This should only occur when an innodb_memcached
		connection with innodb_api_enable_mdl=off was started
		before commit_inplace_alter_table() locked the data
		dictionary. We must roll back the ALTER TABLE, because
		we cannot drop a table while it is being used. */

		/* Normally, n_ref_count must be 1, because purge
		cannot be executing on this very table as we are
		holding dict_operation_lock X-latch. */
		my_error(ER_TABLE_REFERENCED,MYF(0));
		DBUG_RETURN(true);
	}

	switch (error) {
	case DB_SUCCESS:
		DBUG_RETURN(false);
	case DB_TABLESPACE_EXISTS:
		ut_a(rebuilt_table->get_ref_count() == 1);
		my_error(ER_TABLESPACE_EXISTS, MYF(0), ctx->tmp_name);
		DBUG_RETURN(true);
	case DB_DUPLICATE_KEY:
		ut_a(rebuilt_table->get_ref_count() == 1);
		my_error(ER_TABLE_EXISTS_ERROR, MYF(0), ctx->tmp_name);
		DBUG_RETURN(true);
	default:
		my_error_innodb(error, table_name, user_table->flags);
		DBUG_RETURN(true);
	}
}

/** Apply the changes made during commit_try_rebuild(),
to the data dictionary cache and the file system.
@param ctx In-place ALTER TABLE context */
inline
void
commit_cache_rebuild(
/*=================*/
	ha_innobase_inplace_ctx*	ctx)
{
	dberr_t		error;

	DBUG_ENTER("commit_cache_rebuild");
	DEBUG_SYNC_C("commit_cache_rebuild");
	DBUG_ASSERT(ctx->need_rebuild());
	DBUG_ASSERT(dict_table_is_discarded(ctx->old_table)
		    == dict_table_is_discarded(ctx->new_table));

	const char* old_name = mem_heap_strdup(
		ctx->heap, ctx->old_table->name.m_name);

	/* We already committed and redo logged the renames,
	so this must succeed. */
	error = dict_table_rename_in_cache(
		ctx->old_table, ctx->tmp_name, FALSE);
	ut_a(error == DB_SUCCESS);

	error = dict_table_rename_in_cache(
		ctx->new_table, old_name, FALSE);
	ut_a(error == DB_SUCCESS);

	DBUG_VOID_RETURN;
}

/** Set of column numbers */
typedef std::set<ulint, std::less<ulint>, ut_allocator<ulint> >	col_set;

/** Store the column number of the columns in a list belonging
to indexes which are not being dropped.
@param[in]	ctx		In-place ALTER TABLE context
@param[in, out]	drop_col_list	list which will be set, containing columns
				which is part of index being dropped
@param[in, out]	drop_v_col_list	list which will be set, containing
				virtual columns which is part of index
				being dropped */
static
void
get_col_list_to_be_dropped(
	const ha_innobase_inplace_ctx*	ctx,
	col_set&			drop_col_list,
	col_set&			drop_v_col_list)
{
	for (ulint index_count = 0; index_count < ctx->num_to_drop_index;
	     index_count++) {
		const dict_index_t*	index = ctx->drop_index[index_count];

		for (ulint col = 0; col < index->n_user_defined_cols; col++) {
			const dict_col_t*	idx_col = index->get_col(col);

			if (idx_col->is_virtual()) {
				const dict_v_col_t*	v_col
					= reinterpret_cast<
						const dict_v_col_t*>(idx_col);
				drop_v_col_list.insert(v_col->v_pos);

			} else {
				ulint	col_no = dict_col_get_no(idx_col);
				drop_col_list.insert(col_no);
			}
		}
	}
}

/** Commit the changes made during prepare_inplace_alter_table() and
inplace_alter_table() inside the data dictionary tables, when not rebuilding
the table.
@param[in]	ha_alter_info	Data used during in-place alter
@param[in]	ctx		In-place ALTER TABLE context
@param[in]	altered_table	MySQL table that is being altered
@param[in]	old_table	MySQL table as it is before the ALTER operation
@param[in]	trx		Data dictionary transaction
@param[in]	table_name	Table name in MySQL
@retval true Failure
@retval false Success */
inline MY_ATTRIBUTE((warn_unused_result))
bool
commit_try_norebuild(
	Alter_inplace_info*	ha_alter_info,
	ha_innobase_inplace_ctx*ctx,
	TABLE*			altered_table,
	const TABLE*		old_table,
	trx_t*			trx,
	const char*		table_name)
{
	DBUG_ENTER("commit_try_norebuild");
	DBUG_ASSERT(!ctx->need_rebuild());
	DBUG_ASSERT(trx->dict_operation_lock_mode == RW_X_LATCH);
	DBUG_ASSERT(!(ha_alter_info->handler_flags
		      & Alter_inplace_info::DROP_FOREIGN_KEY)
		    || ctx->num_to_drop_fk > 0);
	DBUG_ASSERT(ctx->num_to_drop_fk
		    == ha_alter_info->alter_info->drop_list.size()
		    || ctx->num_to_drop_vcol
		       == ha_alter_info->alter_info->drop_list.size());

	for (ulint i = 0; i < ctx->num_to_add_index; i++) {
		dict_index_t*	index = ctx->add_index[i];
		DBUG_ASSERT(dict_index_get_online_status(index)
			    == ONLINE_INDEX_COMPLETE);
		DBUG_ASSERT(!index->is_committed());
		if (index->is_corrupted()) {
			/* Report a duplicate key
			error for the index that was
			flagged corrupted, most likely
			because a duplicate value was
			inserted (directly or by
			rollback) after
			ha_innobase::inplace_alter_table()
			completed.
			TODO: report this as a corruption
			with a detailed reason once
			WL#6379 has been implemented. */
			my_error(ER_DUP_UNKNOWN_IN_INDEX,
				 MYF(0), index->name());
			DBUG_RETURN(true);
		}
	}

	if (innobase_update_foreign_try(ctx, trx, table_name)) {
		DBUG_RETURN(true);
	}

	dberr_t	error;

	/* We altered the table in place. Mark the indexes as committed. */
	for (ulint i = 0; i < ctx->num_to_add_index; i++) {
		dict_index_t*	index = ctx->add_index[i];
		DBUG_ASSERT(dict_index_get_online_status(index)
			    == ONLINE_INDEX_COMPLETE);
		DBUG_ASSERT(!index->is_committed());
		error = row_merge_rename_index_to_add(
			trx, ctx->new_table->id, index->id);
		switch (error) {
		case DB_SUCCESS:
			break;
		case DB_TOO_MANY_CONCURRENT_TRXS:
			/* If we wrote some undo log here, then the
			persistent data dictionary for this table may
			probably be corrupted. This is because a
			'trigger' on SYS_INDEXES could already have invoked
			btr_free_if_exists(), which cannot be rolled back. */
			DBUG_ASSERT(trx->undo_no == 0);
			my_error(ER_TOO_MANY_CONCURRENT_TRXS, MYF(0));
			DBUG_RETURN(true);
		default:
			sql_print_error(
				"InnoDB: rename index to add: %lu\n",
				(ulong) error);
			DBUG_ASSERT(0);
			my_error(ER_INTERNAL_ERROR, MYF(0),
				 "rename index to add");
			DBUG_RETURN(true);
		}
	}

	/* Drop any indexes that were requested to be dropped.
	Flag them in the data dictionary first. */

	for (ulint i = 0; i < ctx->num_to_drop_index; i++) {
		dict_index_t*	index = ctx->drop_index[i];
		DBUG_ASSERT(index->is_committed());
		DBUG_ASSERT(index->table == ctx->new_table);
		DBUG_ASSERT(index->to_be_dropped);

		error = row_merge_rename_index_to_drop(
			trx, index->table->id, index->id);
		if (error != DB_SUCCESS) {
			sql_print_error(
				"InnoDB: rename index to drop: %lu\n",
				(ulong) error);
			DBUG_ASSERT(0);
			my_error(ER_INTERNAL_ERROR, MYF(0),
				 "rename index to drop");
			DBUG_RETURN(true);
		}
	}

	if ((ha_alter_info->handler_flags
	     & Alter_inplace_info::ALTER_COLUMN_NAME)
	    && innobase_rename_columns_try(ha_alter_info, ctx, old_table,
					   trx, table_name)) {
		DBUG_RETURN(true);
	}

	if ((ha_alter_info->handler_flags
	     & Alter_inplace_info::ALTER_COLUMN_EQUAL_PACK_LENGTH)
	    && innobase_enlarge_columns_try(ha_alter_info, old_table,
					    ctx->old_table, trx, table_name)) {
		DBUG_RETURN(true);
	}

	if ((ha_alter_info->handler_flags
	     & Alter_inplace_info::RENAME_INDEX)
	    && rename_indexes_in_data_dictionary(ctx, ha_alter_info, trx)) {
		DBUG_RETURN(true);
	}

	if ((ha_alter_info->handler_flags
	     & Alter_inplace_info::DROP_VIRTUAL_COLUMN)
	    && innobase_drop_virtual_try(
		    ha_alter_info, altered_table, old_table,
		    ctx->old_table, trx)) {
		DBUG_RETURN(true);
	}

	if ((ha_alter_info->handler_flags
	     & Alter_inplace_info::ADD_VIRTUAL_COLUMN)
	    && innobase_add_virtual_try(
		    ha_alter_info, altered_table, old_table,
		    ctx->old_table, trx)) {
		DBUG_RETURN(true);
	}

	DBUG_RETURN(false);
}

/** Commit the changes to the data dictionary cache
after a successful commit_try_norebuild() call.
@param ctx In-place ALTER TABLE context
@param table the TABLE before the ALTER
@param trx Data dictionary transaction object
(will be started and committed)
@return whether all replacements were found for dropped indexes */
inline MY_ATTRIBUTE((warn_unused_result))
bool
commit_cache_norebuild(
/*===================*/
	ha_innobase_inplace_ctx*ctx,
	const TABLE*		table,
	trx_t*			trx)
{
	DBUG_ENTER("commit_cache_norebuild");

	bool	found = true;

	DBUG_ASSERT(!ctx->need_rebuild());

	col_set			drop_list;
	col_set			v_drop_list;
	col_set::const_iterator col_it;

	/* Check if the column, part of an index to be dropped is part of any
	other index which is not being dropped. If it so, then set the ord_part
	of the column to 0. */
	get_col_list_to_be_dropped(ctx, drop_list, v_drop_list);

	for (col_it = drop_list.begin(); col_it != drop_list.end(); ++col_it) {
		if (!check_col_exists_in_indexes(ctx->new_table,
						 *col_it, false)) {
			ctx->new_table->cols[*col_it].ord_part = 0;
		}
	}

	for (col_it = v_drop_list.begin();
	     col_it != v_drop_list.end(); ++col_it) {
		if (!check_col_exists_in_indexes(ctx->new_table,
						 *col_it, true)) {
			ctx->new_table->v_cols[*col_it].m_col.ord_part = 0;
		}
	}

	for (ulint i = 0; i < ctx->num_to_add_index; i++) {
		dict_index_t*	index = ctx->add_index[i];
		DBUG_ASSERT(dict_index_get_online_status(index)
			    == ONLINE_INDEX_COMPLETE);
		DBUG_ASSERT(!index->is_committed());
		index->set_committed(true);
	}

	if (ctx->num_to_drop_index) {
		/* Really drop the indexes that were dropped.
		The transaction had to be committed first
		(after renaming the indexes), so that in the
		event of a crash, crash recovery will drop the
		indexes, because it drops all indexes whose
		names start with TEMP_INDEX_PREFIX. Once we
		have started dropping an index tree, there is
		no way to roll it back. */

		for (ulint i = 0; i < ctx->num_to_drop_index; i++) {
			dict_index_t*	index = ctx->drop_index[i];
			DBUG_ASSERT(index->is_committed());
			DBUG_ASSERT(index->table == ctx->new_table);
			DBUG_ASSERT(index->to_be_dropped);

			/* Replace the indexes in foreign key
			constraints if needed. */

			if (!dict_foreign_replace_index(
				    index->table, ctx->col_names, index)) {
				found = false;
			}

			/* Mark the index dropped
			in the data dictionary cache. */
			rw_lock_x_lock(dict_index_get_lock(index));
			index->page = FIL_NULL;
			rw_lock_x_unlock(dict_index_get_lock(index));
		}

		trx_start_for_ddl(trx, TRX_DICT_OP_INDEX);
		row_merge_drop_indexes_dict(trx, ctx->new_table->id);

		for (ulint i = 0; i < ctx->num_to_drop_index; i++) {
			dict_index_t*	index = ctx->drop_index[i];
			DBUG_ASSERT(index->is_committed());
			DBUG_ASSERT(index->table == ctx->new_table);

			if (index->type & DICT_FTS) {
				DBUG_ASSERT(
					index->type == DICT_FTS
					|| index->is_corrupted());
				DBUG_ASSERT(index->table->fts);
				fts_drop_index(index->table, index, trx);
			}

			dict_index_remove_from_cache(index->table, index);
		}

		trx_commit_for_mysql(trx);
	}

	ctx->new_table->fts_doc_id_index
		= ctx->new_table->fts
		? dict_table_get_index_on_name(
			ctx->new_table, FTS_DOC_ID_INDEX_NAME)
		: NULL;
	DBUG_ASSERT((ctx->new_table->fts == NULL)
		    == (ctx->new_table->fts_doc_id_index == NULL));

	DBUG_RETURN(found);
}

/** Adjust the persistent statistics after non-rebuilding ALTER TABLE.
Remove statistics for dropped indexes, add statistics for created indexes
and rename statistics for renamed indexes.
@param ha_alter_info Data used during in-place alter
@param ctx In-place ALTER TABLE context
@param altered_table MySQL table that is being altered
@param table_name Table name in MySQL
@param thd MySQL connection
*/
static
void
alter_stats_norebuild(
/*==================*/
	Alter_inplace_info*		ha_alter_info,
	ha_innobase_inplace_ctx*	ctx,
	TABLE*				altered_table,
	const char*			table_name,
	THD*				thd)
{
	ulint	i;

	DBUG_ENTER("alter_stats_norebuild");
	DBUG_ASSERT(!ctx->need_rebuild());

	if (!dict_stats_is_persistent_enabled(ctx->new_table)) {
		DBUG_VOID_RETURN;
	}

	/* Delete corresponding rows from the stats table. We do this
	in a separate transaction from trx, because lock waits are not
	allowed in a data dictionary transaction. (Lock waits are possible
	on the statistics table, because it is directly accessible by users,
	not covered by the dict_operation_lock.)

	Because the data dictionary changes were already committed, orphaned
	rows may be left in the statistics table if the system crashes.

	FIXME: each change to the statistics tables is being committed in a
	separate transaction, meaning that the operation is not atomic

	FIXME: This will not drop the (unused) statistics for
	FTS_DOC_ID_INDEX if it was a hidden index, dropped together
	with the last renamining FULLTEXT index. */
	for (i = 0; i < ha_alter_info->index_drop_count; i++) {
		const KEY* key = ha_alter_info->index_drop_buffer[i];

		if (key->flags & HA_FULLTEXT) {
			/* There are no index cardinality
			statistics for FULLTEXT indexes. */
			continue;
		}

		char	errstr[1024];

		if (dict_stats_drop_index(
			    ctx->new_table->name.m_name, key->name,
			    errstr, sizeof errstr) != DB_SUCCESS) {
			push_warning(thd,
				     Sql_condition::SL_WARNING,
				     ER_LOCK_WAIT_TIMEOUT, errstr);
		}
	}

	for (i = 0; i < ha_alter_info->index_rename_count; i++) {
		KEY_PAIR*	pair = &ha_alter_info->index_rename_buffer[i];
		dberr_t		err;

		err = dict_stats_rename_index(ctx->new_table,
					      pair->old_key->name,
					      pair->new_key->name);

		if (err != DB_SUCCESS) {
			push_warning_printf(
				thd,
				Sql_condition::SL_WARNING,
				ER_ERROR_ON_RENAME,
				"Error renaming an index of table '%s'"
				" from '%s' to '%s' in InnoDB persistent"
				" statistics storage: %s",
				table_name,
				pair->old_key->name,
				pair->new_key->name,
				ut_strerr(err));
		}
	}

	for (i = 0; i < ctx->num_to_add_index; i++) {
		dict_index_t*	index = ctx->add_index[i];
		DBUG_ASSERT(index->table == ctx->new_table);

		if (!(index->type & DICT_FTS)) {
			dict_stats_init(ctx->new_table);
			dict_stats_update_for_index(index);
		}
	}

	DBUG_VOID_RETURN;
}

/** Adjust the persistent statistics after rebuilding ALTER TABLE.
Remove statistics for dropped indexes, add statistics for created indexes
and rename statistics for renamed indexes.
@param table InnoDB table that was rebuilt by ALTER TABLE
@param table_name Table name in MySQL
@param thd MySQL connection
*/
static
void
alter_stats_rebuild(
/*================*/
	dict_table_t*	table,
	const char*	table_name,
	THD*		thd)
{
	DBUG_ENTER("alter_stats_rebuild");

	if (dict_table_is_discarded(table)
	    || !dict_stats_is_persistent_enabled(table)) {
		DBUG_VOID_RETURN;
	}

#ifdef UNIV_DEBUG
	bool	ibd_file_missing_orig = false;
#endif /* UNIV_DEBUG */

	DBUG_EXECUTE_IF(
		"ib_rename_index_fail2",
		ibd_file_missing_orig = table->ibd_file_missing;
		table->ibd_file_missing = TRUE;
	);

	dberr_t	ret = dict_stats_update(table, DICT_STATS_RECALC_PERSISTENT);

	DBUG_EXECUTE_IF(
		"ib_rename_index_fail2",
		table->ibd_file_missing = ibd_file_missing_orig;
	);

	if (ret != DB_SUCCESS) {
		push_warning_printf(
			thd,
			Sql_condition::SL_WARNING,
			ER_ALTER_INFO,
			"Error updating stats for table '%s'"
			" after table rebuild: %s",
			table_name, ut_strerr(ret));
	}

	DBUG_VOID_RETURN;
}

#ifdef UNIV_DEBUG
# define DBUG_INJECT_CRASH(prefix, count)			\
do {								\
	char buf[32];						\
	snprintf(buf, sizeof buf, prefix "_%u", count);	\
	DBUG_EXECUTE_IF(buf, DBUG_SUICIDE(););			\
} while (0)
#else
# define DBUG_INJECT_CRASH(prefix, count)
#endif

/** Commit or rollback the changes made during
prepare_inplace_alter_table() and inplace_alter_table() inside
the storage engine. Note that the allowed level of concurrency
during this operation will be the same as for
inplace_alter_table() and thus might be higher than during
prepare_inplace_alter_table(). (E.g concurrent writes were
blocked during prepare, but might not be during commit).
@param altered_table TABLE object for new version of table.
@param ha_alter_info Structure describing changes to be done
by ALTER TABLE and holding data used during in-place alter.
@param commit true => Commit, false => Rollback.
@retval true Failure
@retval false Success
*/

bool
ha_innobase::commit_inplace_alter_table(
/*====================================*/
	TABLE*			altered_table,
	Alter_inplace_info*	ha_alter_info,
	bool			commit)
{
	dberr_t	error;
	ha_innobase_inplace_ctx*ctx0;
	struct mtr_buf_copy_t	logs;

	ctx0 = static_cast<ha_innobase_inplace_ctx*>
		(ha_alter_info->handler_ctx);

#ifdef UNIV_DEBUG
	uint	crash_inject_count	= 1;
	uint	crash_fail_inject_count	= 1;
	uint	failure_inject_count	= 1;
#endif /* UNIV_DEBUG */

	DBUG_ENTER("commit_inplace_alter_table");
	DBUG_ASSERT(!srv_read_only_mode);
	DBUG_ASSERT(!ctx0 || ctx0->prebuilt == m_prebuilt);
	DBUG_ASSERT(!ctx0 || ctx0->old_table == m_prebuilt->table);

	DEBUG_SYNC_C("innodb_commit_inplace_alter_table_enter");

	DEBUG_SYNC_C("innodb_commit_inplace_alter_table_wait");

	if (ctx0 != NULL && ctx0->m_stage != NULL) {
		ctx0->m_stage->begin_phase_end();
	}

	if (!commit) {
		/* A rollback is being requested. So far we may at
		most have created some indexes. If any indexes were to
		be dropped, they would actually be dropped in this
		method if commit=true. */
		const bool	ret = rollback_inplace_alter_table(
			ha_alter_info, table, m_prebuilt);
		DBUG_RETURN(ret);
	}

	if (!(ha_alter_info->handler_flags & ~INNOBASE_INPLACE_IGNORE)) {
		DBUG_ASSERT(!ctx0);
		MONITOR_ATOMIC_DEC(MONITOR_PENDING_ALTER_TABLE);
		ha_alter_info->group_commit_ctx = NULL;
		DBUG_RETURN(false);
	}

	DBUG_ASSERT(ctx0);

	inplace_alter_handler_ctx**	ctx_array;
	inplace_alter_handler_ctx*	ctx_single[2];

	if (ha_alter_info->group_commit_ctx) {
		ctx_array = ha_alter_info->group_commit_ctx;
	} else {
		ctx_single[0] = ctx0;
		ctx_single[1] = NULL;
		ctx_array = ctx_single;
	}

	DBUG_ASSERT(ctx0 == ctx_array[0]);
	ut_ad(m_prebuilt->table == ctx0->old_table);
	ha_alter_info->group_commit_ctx = NULL;

	/* Free the ctx->trx of other partitions, if any. We will only
	use the ctx0->trx here. Others may have been allocated in
	the prepare stage. */

	for (inplace_alter_handler_ctx** pctx = &ctx_array[1]; *pctx;
	     pctx++) {
		ha_innobase_inplace_ctx*	ctx
			= static_cast<ha_innobase_inplace_ctx*>(*pctx);

		if (ctx->trx) {
			trx_free_for_mysql(ctx->trx);
			ctx->trx = NULL;
		}
	}

	trx_start_if_not_started_xa(m_prebuilt->trx, true);

	for (inplace_alter_handler_ctx** pctx = ctx_array; *pctx; pctx++) {
		ha_innobase_inplace_ctx*	ctx
			= static_cast<ha_innobase_inplace_ctx*>(*pctx);
		DBUG_ASSERT(ctx->prebuilt->trx == m_prebuilt->trx);

		/* Exclusively lock the table, to ensure that no other
		transaction is holding locks on the table while we
		change the table definition. The MySQL meta-data lock
		should normally guarantee that no conflicting locks
		exist. However, FOREIGN KEY constraints checks and any
		transactions collected during crash recovery could be
		holding InnoDB locks only, not MySQL locks. */

		error = row_merge_lock_table(
			m_prebuilt->trx, ctx->old_table, LOCK_X);

		if (error != DB_SUCCESS) {
			my_error_innodb(
				error, table_share->table_name.str, 0);
			DBUG_RETURN(true);
		}
	}

	DEBUG_SYNC(m_user_thd, "innodb_alter_commit_after_lock_table");

	const bool	new_clustered	= ctx0->need_rebuild();
	trx_t*		trx		= ctx0->trx;
	bool		fail		= false;

	if (new_clustered) {
		for (inplace_alter_handler_ctx** pctx = ctx_array;
		     *pctx; pctx++) {
			ha_innobase_inplace_ctx*	ctx
				= static_cast<ha_innobase_inplace_ctx*>(*pctx);
			DBUG_ASSERT(ctx->need_rebuild());

			if (ctx->old_table->fts) {
				ut_ad(!ctx->old_table->fts->add_wq);
				fts_optimize_remove_table(
					ctx->old_table);
			}

			if (ctx->new_table->fts) {
				ut_ad(!ctx->new_table->fts->add_wq);
				fts_optimize_remove_table(
					ctx->new_table);
			}
		}
	}

	if (!trx) {
		DBUG_ASSERT(!new_clustered);
		trx = innobase_trx_allocate(m_user_thd);
	}

	trx_start_for_ddl(trx, TRX_DICT_OP_INDEX);
	/* Latch the InnoDB data dictionary exclusively so that no deadlocks
	or lock waits can happen in it during the data dictionary operation. */
	row_mysql_lock_data_dictionary(trx);

	ut_ad(log_append_on_checkpoint(NULL) == NULL);

	/* Prevent the background statistics collection from accessing
	the tables. */
	for (;;) {
		bool	retry = false;

		for (inplace_alter_handler_ctx** pctx = ctx_array;
		     *pctx; pctx++) {
			ha_innobase_inplace_ctx*	ctx
				= static_cast<ha_innobase_inplace_ctx*>(*pctx);

			DBUG_ASSERT(new_clustered == ctx->need_rebuild());

			if (new_clustered
			    && !dict_stats_stop_bg(ctx->old_table)) {
				retry = true;
			}

			if (!dict_stats_stop_bg(ctx->new_table)) {
				retry = true;
			}
		}

		if (!retry) {
			break;
		}

		DICT_STATS_BG_YIELD(trx);
	}

	/* Apply the changes to the data dictionary tables, for all
	partitions. */

	for (inplace_alter_handler_ctx** pctx = ctx_array;
	     *pctx && !fail; pctx++) {
		ha_innobase_inplace_ctx*	ctx
			= static_cast<ha_innobase_inplace_ctx*>(*pctx);

		DBUG_ASSERT(new_clustered == ctx->need_rebuild());

		ctx->max_autoinc = commit_get_autoinc(
			ha_alter_info, ctx, altered_table, table);

		if (ctx->need_rebuild()) {
			ctx->tmp_name = dict_mem_create_temporary_tablename(
				ctx->heap, ctx->new_table->name.m_name,
				ctx->new_table->id);

			fail = commit_try_rebuild(
				ha_alter_info, ctx, altered_table, table,
				trx, table_share->table_name.str);

			if (!fail && !srv_missing_dd_table_buffer) {
				/* Also check the DDTableBuffer and delete
				the corresponding row for old table */
				dberr_t		error;

				mutex_enter(&dict_persist->mutex);
				error = dict_persist->table_buffer->remove(
					ctx->old_table->id);
				ut_a(error = DB_SUCCESS);
				mutex_exit(&dict_persist->mutex);
			}
		} else {
			fail = commit_try_norebuild(
				ha_alter_info, ctx, altered_table, table, trx,
				table_share->table_name.str);
		}
		DBUG_INJECT_CRASH("ib_commit_inplace_crash",
				  crash_inject_count++);
#ifdef UNIV_DEBUG
		{
			/* Generate a dynamic dbug text. */
			char buf[32];

			snprintf(buf, sizeof buf,
				    "ib_commit_inplace_fail_%u",
				    failure_inject_count++);

			DBUG_EXECUTE_IF(buf,
					my_error(ER_INTERNAL_ERROR, MYF(0),
						 "Injected error!");
					fail = true;
			);
		}
#endif
	}

	/* Commit or roll back the changes to the data dictionary. */

	if (fail) {
		trx_rollback_for_mysql(trx);
	} else if (!new_clustered) {
		trx_commit_for_mysql(trx);
	} else {
		mtr_t	mtr;
		mtr_start(&mtr);
		mtr.set_sys_modified();

		for (inplace_alter_handler_ctx** pctx = ctx_array;
		     *pctx; pctx++) {
			ha_innobase_inplace_ctx*	ctx
				= static_cast<ha_innobase_inplace_ctx*>(*pctx);

			DBUG_ASSERT(ctx->need_rebuild());
			/* Check for any possible problems for any
			file operations that will be performed in
			commit_cache_rebuild(), and if none, generate
			the redo log for these operations. */
			error = fil_mtr_rename_log(ctx->old_table,
						   ctx->new_table,
						   ctx->tmp_name, &mtr);
			if (error != DB_SUCCESS) {
				/* Out of memory or a problem will occur
				when renaming files. */
				fail = true;
				my_error_innodb(error, ctx->old_table->name.m_name,
						ctx->old_table->flags);
			}
			DBUG_INJECT_CRASH("ib_commit_inplace_crash",
					  crash_inject_count++);
		}

		/* Test what happens on crash if the redo logs
		are flushed to disk here. The log records
		about the rename should not be committed, and
		the data dictionary transaction should be
		rolled back, restoring the old table. */
		DBUG_EXECUTE_IF("innodb_alter_commit_crash_before_commit",
				log_buffer_flush_to_disk();
				DBUG_SUICIDE(););
		ut_ad(!trx->fts_trx);

		if (fail) {
			mtr.set_log_mode(MTR_LOG_NO_REDO);
			mtr_commit(&mtr);
			trx_rollback_for_mysql(trx);
		} else {
			ut_ad(trx_state_eq(trx, TRX_STATE_ACTIVE));
			ut_ad(trx_is_rseg_updated(trx));

			if (mtr.get_log()->size() > 0) {
				ut_ad(*mtr.get_log()->front()->begin()
				      == MLOG_FILE_RENAME2);

				/* Append the MLOG_FILE_RENAME2
				records on checkpoint, as a separate
				mini-transaction before the one that
				contains the MLOG_CHECKPOINT marker. */
				static const byte	multi
					= MLOG_MULTI_REC_END;

				mtr.get_log()->for_each_block(logs);
				logs.m_buf.push(&multi, sizeof multi);

				log_append_on_checkpoint(&logs.m_buf);
			}

			/* The following call commits the
			mini-transaction, making the data dictionary
			transaction committed at mtr.end_lsn. The
			transaction becomes 'durable' by the time when
			log_buffer_flush_to_disk() returns. In the
			logical sense the commit in the file-based
			data structures happens here. */
			trx_commit_low(trx, &mtr);
		}

		/* If server crashes here, the dictionary in
		InnoDB and MySQL will differ.  The .ibd files
		and the .frm files must be swapped manually by
		the administrator. No loss of data. */
		DBUG_EXECUTE_IF("innodb_alter_commit_crash_after_commit",
				log_make_checkpoint_at(LSN_MAX, TRUE);
				log_buffer_flush_to_disk();
				DBUG_SUICIDE(););
	}

	/* Update the persistent autoinc counter if necessary, we should
	do this before flushing logs. */
	if (altered_table->found_next_number_field
	    && !srv_missing_dd_table_buffer) {
		for (inplace_alter_handler_ctx** pctx = ctx_array;
		     *pctx; pctx++) {
			ha_innobase_inplace_ctx*        ctx
				= static_cast<ha_innobase_inplace_ctx*>
				(*pctx);
			DBUG_ASSERT(ctx->need_rebuild() == new_clustered);

			dict_table_t* t = ctx->new_table;
			Field* field = altered_table->found_next_number_field;

			dict_table_autoinc_lock(t);

			dict_table_autoinc_initialize(t, ctx->max_autoinc);

			dict_table_autoinc_set_col_pos(t, field->field_index);

			/* The same reason as comments on this function call
			in row_rename_table_for_mysql(). Besides, we may write
			redo logs here if we want to update the counter to a
			smaller one. */
			ib_uint64_t	autoinc = dict_table_autoinc_read(t);
			dict_table_set_and_persist_autoinc(
				t, autoinc - 1,
				autoinc - 1 < t->autoinc_persisted);

			dict_table_autoinc_unlock(t);
		}
	}


	/* Flush the log to reduce probability that the .frm files and
	the InnoDB data dictionary get out-of-sync if the user runs
	with innodb_flush_log_at_trx_commit = 0 */

	log_buffer_flush_to_disk();

	/* At this point, the changes to the persistent storage have
	been committed or rolled back. What remains to be done is to
	update the in-memory structures, close some handles, release
	temporary files, and (unless we rolled back) update persistent
	statistics. */
	for (inplace_alter_handler_ctx** pctx = ctx_array;
	     *pctx; pctx++) {
		ha_innobase_inplace_ctx*	ctx
			= static_cast<ha_innobase_inplace_ctx*>(*pctx);

		DBUG_ASSERT(ctx->need_rebuild() == new_clustered);

		if (new_clustered) {
			innobase_online_rebuild_log_free(ctx->old_table);
		}

		if (fail) {
			if (new_clustered) {
				trx_start_for_ddl(trx, TRX_DICT_OP_TABLE);

				dict_table_close_and_drop(trx, ctx->new_table);

				trx_commit_for_mysql(trx);
				ctx->new_table = NULL;
			} else {
				/* We failed, but did not rebuild the table.
				Roll back any ADD INDEX, or get rid of garbage
				ADD INDEX that was left over from a previous
				ALTER TABLE statement. */
				trx_start_for_ddl(trx, TRX_DICT_OP_INDEX);
				innobase_rollback_sec_index(
					ctx->new_table, table, TRUE, trx);
				trx_commit_for_mysql(trx);
			}
			DBUG_INJECT_CRASH("ib_commit_inplace_crash_fail",
					  crash_fail_inject_count++);

			continue;
		}

		innobase_copy_frm_flags_from_table_share(
			ctx->new_table, altered_table->s);

		if (new_clustered) {
			/* We will reload and refresh the
			in-memory foreign key constraint
			metadata. This is a rename operation
			in preparing for dropping the old
			table. Set the table to_be_dropped bit
			here, so to make sure DML foreign key
			constraint check does not use the
			stale dict_foreign_t. This is done
			because WL#6049 (FK MDL) has not been
			implemented yet. */
			ctx->old_table->to_be_dropped = true;

			DBUG_PRINT("to_be_dropped",
				   ("table: %s", ctx->old_table->name.m_name));

			/* Rename the tablespace files. */
			commit_cache_rebuild(ctx);

			error = innobase_update_foreign_cache(ctx, m_user_thd);
			if (error != DB_SUCCESS) {
				goto foreign_fail;
			}
		} else {
			error = innobase_update_foreign_cache(ctx, m_user_thd);

			if (error != DB_SUCCESS) {
foreign_fail:
				/* The data dictionary cache
				should be corrupted now.  The
				best solution should be to
				kill and restart the server,
				but the *.frm file has not
				been replaced yet. */
				push_warning_printf(
					m_user_thd,
					Sql_condition::SL_WARNING,
					ER_ALTER_INFO,
					"InnoDB: Could not add foreign"
					" key constraints.");
			} else {
				if (!commit_cache_norebuild(
					    ctx, table, trx)) {
					ut_a(!m_prebuilt->trx->check_foreigns);
				}

				innobase_rename_or_enlarge_columns_cache(
					ha_alter_info, table,
					ctx->new_table);

				rename_indexes_in_cache(ctx, ha_alter_info);
			}

		}

		dict_mem_table_free_foreign_vcol_set(ctx->new_table);
		dict_mem_table_fill_foreign_vcol_set(ctx->new_table);

		DBUG_INJECT_CRASH("ib_commit_inplace_crash",
				  crash_inject_count++);
	}

	log_append_on_checkpoint(NULL);

	/* Invalidate the index translation table. In partitioned
	tables, there is no share. */
	if (m_share) {
		m_share->idx_trans_tbl.index_count = 0;
	}

	if (trx == ctx0->trx) {
		ctx0->trx = NULL;
	}

	/* Tell the InnoDB server that there might be work for
	utility threads: */

	srv_active_wake_master_thread();

	if (fail) {
		for (inplace_alter_handler_ctx** pctx = ctx_array;
		     *pctx; pctx++) {
			ha_innobase_inplace_ctx*	ctx
				= static_cast<ha_innobase_inplace_ctx*>
				(*pctx);
			DBUG_ASSERT(ctx->need_rebuild() == new_clustered);

			ut_d(dict_table_check_for_dup_indexes(
				     ctx->old_table,
				     CHECK_ABORTED_OK));
			ut_a(fts_check_cached_index(ctx->old_table));
			DBUG_INJECT_CRASH("ib_commit_inplace_crash_fail",
					  crash_fail_inject_count++);
		}

		row_mysql_unlock_data_dictionary(trx);
		trx_free_for_mysql(trx);
		DBUG_RETURN(true);
	}

	if (ctx0->num_to_drop_vcol || ctx0->num_to_add_vcol) {

		if (ctx0->old_table->get_ref_count() > 1) {

			row_mysql_unlock_data_dictionary(trx);
			trx_free_for_mysql(trx);
			my_error(ER_TABLE_REFERENCED,MYF(0));
			DBUG_RETURN(true);
		}

		trx_commit_for_mysql(m_prebuilt->trx);

		if (btr_search_enabled) {
			btr_search_disable(false);
			btr_search_enable();
		}

		char	tb_name[FN_REFLEN];
		ut_strcpy(tb_name, m_prebuilt->table->name.m_name);

		tb_name[strlen(m_prebuilt->table->name.m_name)] = 0;

		dict_table_close(m_prebuilt->table, true, false);
		dict_table_remove_from_cache(m_prebuilt->table);
		m_prebuilt->table = dict_table_open_on_name(
			tb_name, TRUE, TRUE, DICT_ERR_IGNORE_NONE);

		/* Drop outdated table stats. */
		char	errstr[1024];
		if (dict_stats_drop_table(
			    m_prebuilt->table->name.m_name,
			    errstr, sizeof(errstr))
		    != DB_SUCCESS) {
			push_warning_printf(
				m_user_thd,
				Sql_condition::SL_WARNING,
				ER_ALTER_INFO,
				"Deleting persistent statistics"
				" for table '%s' in"
				" InnoDB failed: %s",
				table->s->table_name.str,
				errstr);
		}

		row_mysql_unlock_data_dictionary(trx);
		trx_free_for_mysql(trx);
		MONITOR_ATOMIC_DEC(MONITOR_PENDING_ALTER_TABLE);
		DBUG_RETURN(false);
	}

	/* Release the table locks. */
	trx_commit_for_mysql(m_prebuilt->trx);

	DBUG_EXECUTE_IF("ib_ddl_crash_after_user_trx_commit", DBUG_SUICIDE(););

	for (inplace_alter_handler_ctx** pctx = ctx_array;
	     *pctx; pctx++) {
		ha_innobase_inplace_ctx*	ctx
			= static_cast<ha_innobase_inplace_ctx*>
			(*pctx);
		DBUG_ASSERT(ctx->need_rebuild() == new_clustered);

		/* TODO: To remove the whole 'if' in WL#7141 */
		if (altered_table->found_next_number_field
		    && srv_missing_dd_table_buffer) {
			dict_table_t*	t = ctx->new_table;

			dict_table_autoinc_lock(t);
			dict_table_autoinc_initialize(t, ctx->max_autoinc);
			dict_table_autoinc_unlock(t);
		}

		bool	add_fts	= false;

		/* Publish the created fulltext index, if any.
		Note that a fulltext index can be created without
		creating the clustered index, if there already exists
		a suitable FTS_DOC_ID column. If not, one will be
		created, implying new_clustered */
		for (ulint i = 0; i < ctx->num_to_add_index; i++) {
			dict_index_t*	index = ctx->add_index[i];

			if (index->type & DICT_FTS) {
				DBUG_ASSERT(index->type == DICT_FTS);
				/* We reset DICT_TF2_FTS here because the bit
				is left unset when a drop proceeds the add. */
				DICT_TF2_FLAG_SET(ctx->new_table, DICT_TF2_FTS);
				fts_add_index(index, ctx->new_table);
				add_fts = true;
			}
		}

		ut_d(dict_table_check_for_dup_indexes(
			     ctx->new_table, CHECK_ALL_COMPLETE));

		if (add_fts) {
			fts_optimize_add_table(ctx->new_table);
		}

		ut_d(dict_table_check_for_dup_indexes(
			     ctx->new_table, CHECK_ABORTED_OK));
		ut_a(fts_check_cached_index(ctx->new_table));

		if (new_clustered) {
			/* Since the table has been rebuilt, we remove
			all persistent statistics corresponding to the
			old copy of the table (which was renamed to
			ctx->tmp_name). */

			char	errstr[1024];

			DBUG_ASSERT(0 == strcmp(ctx->old_table->name.m_name,
						ctx->tmp_name));

			DBUG_EXECUTE_IF(
				"ib_rename_index_fail3",
				DBUG_SET("+d,innodb_report_deadlock");
			);

			if (dict_stats_drop_table(
				    ctx->new_table->name.m_name,
				    errstr, sizeof(errstr))
			    != DB_SUCCESS) {
				push_warning_printf(
					m_user_thd,
					Sql_condition::SL_WARNING,
					ER_ALTER_INFO,
					"Deleting persistent statistics"
					" for rebuilt table '%s' in"
					" InnoDB failed: %s",
					table->s->table_name.str,
					errstr);
			}

			DBUG_EXECUTE_IF(
				"ib_rename_index_fail3",
				DBUG_SET("-d,innodb_report_deadlock");
			);

			DBUG_EXECUTE_IF("ib_ddl_crash_before_commit",
					DBUG_SUICIDE(););

			ut_ad(m_prebuilt != ctx->prebuilt
			      || ctx == ctx0);
			bool update_own_prebuilt =
				(m_prebuilt == ctx->prebuilt);
			trx_t* const	user_trx = m_prebuilt->trx;

			row_prebuilt_free(ctx->prebuilt, TRUE);

			/* Drop the copy of the old table, which was
			renamed to ctx->tmp_name at the atomic DDL
			transaction commit.  If the system crashes
			before this is completed, some orphan tables
			with ctx->tmp_name may be recovered. */
			trx_start_for_ddl(trx, TRX_DICT_OP_TABLE);
			row_merge_drop_table(trx, ctx->old_table);
			trx_commit_for_mysql(trx);

			/* Rebuild the prebuilt object. */
			ctx->prebuilt = row_create_prebuilt(
				ctx->new_table, altered_table->s->reclength);
			if (update_own_prebuilt) {
				m_prebuilt = ctx->prebuilt;
			}
			trx_start_if_not_started(user_trx, true);
			user_trx->will_lock++;
			m_prebuilt->trx = user_trx;
		}
		DBUG_INJECT_CRASH("ib_commit_inplace_crash",
				  crash_inject_count++);
	}

	row_mysql_unlock_data_dictionary(trx);
	trx_free_for_mysql(trx);

	/* TODO: The following code could be executed
	while allowing concurrent access to the table
	(MDL downgrade). */

	if (new_clustered) {
		for (inplace_alter_handler_ctx** pctx = ctx_array;
		     *pctx; pctx++) {
			ha_innobase_inplace_ctx*	ctx
				= static_cast<ha_innobase_inplace_ctx*>
				(*pctx);
			DBUG_ASSERT(ctx->need_rebuild());

			alter_stats_rebuild(
				ctx->new_table, table->s->table_name.str,
				m_user_thd);
			DBUG_INJECT_CRASH("ib_commit_inplace_crash",
					  crash_inject_count++);
		}
	} else {
		for (inplace_alter_handler_ctx** pctx = ctx_array;
		     *pctx; pctx++) {
			ha_innobase_inplace_ctx*	ctx
				= static_cast<ha_innobase_inplace_ctx*>
				(*pctx);
			DBUG_ASSERT(!ctx->need_rebuild());

			alter_stats_norebuild(
				ha_alter_info, ctx, altered_table,
				table->s->table_name.str, m_user_thd);
			DBUG_INJECT_CRASH("ib_commit_inplace_crash",
					  crash_inject_count++);
		}
	}

	/* We don't support compression for the system tablespace nor
	the temporary tablespace. Only because they are shared tablespaces.
	There is no other technical reason. */

	innobase_parse_hint_from_comment(
		m_user_thd, m_prebuilt->table, altered_table->s);

	/* TODO: Also perform DROP TABLE and DROP INDEX after
	the MDL downgrade. */

#ifdef UNIV_DEBUG
	dict_index_t* clust_index =  ctx0->prebuilt->table->first_index();
	DBUG_ASSERT(!clust_index->online_log);
	DBUG_ASSERT(dict_index_get_online_status(clust_index)
		    == ONLINE_INDEX_COMPLETE);

	for (dict_index_t* index = clust_index;
	     index;
	     index = index->next()) {
		DBUG_ASSERT(!index->to_be_dropped);
	}
#endif /* UNIV_DEBUG */
	MONITOR_ATOMIC_DEC(MONITOR_PENDING_ALTER_TABLE);
	DBUG_RETURN(false);
}


/** Helper class for in-place alter, see handler.h */
class ha_innopart_inplace_ctx : public inplace_alter_handler_ctx
{
/* Only used locally in this file, so have everything public for
conveniance. */
public:
	/** Total number of partitions. */
	uint				m_tot_parts;
	/** Array of inplace contexts for all partitions. */
	inplace_alter_handler_ctx**	ctx_array;
	/** Array of prebuilt for all partitions. */
	row_prebuilt_t**		prebuilt_array;

	ha_innopart_inplace_ctx(THD *thd, uint tot_parts)
		: inplace_alter_handler_ctx(),
		m_tot_parts(tot_parts),
		ctx_array(),
		prebuilt_array()
	{}

	~ha_innopart_inplace_ctx()
	{
		if (ctx_array) {
			for (uint i = 0; i < m_tot_parts; i++) {
				delete ctx_array[i];
			}
			ut_free(ctx_array);
		}
		if (prebuilt_array) {
			/* First entry is the original prebuilt! */
			for (uint i = 1; i < m_tot_parts; i++) {
				/* Don't close the tables. */
				prebuilt_array[i]->table = NULL;
				row_prebuilt_free(prebuilt_array[i], false);
			}
			ut_free(prebuilt_array);
		}
	}
};

/** Check if supported inplace alter table.
@param[in]	altered_table	Altered MySQL table.
@param[in]	ha_alter_info	Information about inplace operations to do.
@return	Lock level, not supported or error */
enum_alter_inplace_result
ha_innopart::check_if_supported_inplace_alter(
	TABLE*			altered_table,
	Alter_inplace_info*	ha_alter_info)
{
	DBUG_ENTER("ha_innopart::check_if_supported_inplace_alter");
	DBUG_ASSERT(ha_alter_info->handler_ctx == NULL);

	/* Not supporting these for partitioned tables yet! */

	/* FK not yet supported. */
	if (ha_alter_info->handler_flags
		& (Alter_inplace_info::ADD_FOREIGN_KEY
			| Alter_inplace_info::DROP_FOREIGN_KEY)) {

		ha_alter_info->unsupported_reason = innobase_get_err_msg(
			ER_FOREIGN_KEY_ON_PARTITIONED);
		DBUG_RETURN(HA_ALTER_INPLACE_NOT_SUPPORTED);
	}
	/* FTS not yet supported either. */
	if ((ha_alter_info->handler_flags
		    & Alter_inplace_info::ADD_INDEX)) {

		for (uint i = 0; i < ha_alter_info->index_add_count; i++) {
			const KEY* key =
				&ha_alter_info->key_info_buffer[
					ha_alter_info->index_add_buffer[i]];
			if (key->flags & HA_FULLTEXT) {
				DBUG_ASSERT(!(key->flags & HA_KEYFLAG_MASK
					      & ~(HA_FULLTEXT
						  | HA_PACK_KEY
						  | HA_GENERATED_KEY
						  | HA_BINARY_PACK_KEY)));
				ha_alter_info->unsupported_reason =
					innobase_get_err_msg(
					ER_FULLTEXT_NOT_SUPPORTED_WITH_PARTITIONING);
				DBUG_RETURN(HA_ALTER_INPLACE_NOT_SUPPORTED);
			}
		}
	}
	/* We cannot allow INPLACE to change order of KEY partitioning fields! */
	if ((ha_alter_info->handler_flags
	     & Alter_inplace_info::ALTER_STORED_COLUMN_ORDER)
	    && !m_part_info->same_key_column_order(
				&ha_alter_info->alter_info->create_list)) {

		DBUG_RETURN(HA_ALTER_INPLACE_NOT_SUPPORTED);
	}

	/* Cannot allow INPLACE for drop and create PRIMARY KEY if partition is
	on Primary Key - PARTITION BY KEY() */
	if ((ha_alter_info->handler_flags
	     & (Alter_inplace_info::ADD_PK_INDEX
		| Alter_inplace_info::DROP_PK_INDEX))) {

		/* Check partition by key(). */
		if ((m_part_info->part_type == partition_type::HASH)
		    && m_part_info->list_of_part_fields
		    && m_part_info->part_field_list.is_empty()) {

			DBUG_RETURN(HA_ALTER_INPLACE_NOT_SUPPORTED);
		}

		/* Check sub-partition by key(). */
		if ((m_part_info->subpart_type == partition_type::HASH)
		    && m_part_info->list_of_subpart_fields
		    && m_part_info->subpart_field_list.is_empty()) {

			DBUG_RETURN(HA_ALTER_INPLACE_NOT_SUPPORTED);
		}
	}

	/* Check for PK and UNIQUE should already be done when creating the
	new table metadata.
	(fix_partition_info/check_primary_key+check_unique_key) */

	set_partition(0);
	DBUG_RETURN(ha_innobase::check_if_supported_inplace_alter(altered_table,
							ha_alter_info));
}

/** Prepare inplace alter table.
Allows InnoDB to update internal structures with concurrent
writes blocked (provided that check_if_supported_inplace_alter()
did not return HA_ALTER_INPLACE_NO_LOCK).
This will be invoked before inplace_alter_table().
@param[in]	altered_table	TABLE object for new version of table.
@param[in]	ha_alter_info	Structure describing changes to be done
by ALTER TABLE and holding data used during in-place alter.
@retval true Failure.
@retval false Success. */
bool
ha_innopart::prepare_inplace_alter_table(
	TABLE*			altered_table,
	Alter_inplace_info*	ha_alter_info,
	dd::Table		*new_dd_tab)
{
	THD* thd;
	ha_innopart_inplace_ctx* ctx_parts;
	bool res = true;
	DBUG_ENTER("ha_innopart::prepare_inplace_alter_table");
	DBUG_ASSERT(ha_alter_info->handler_ctx == NULL);

	thd = ha_thd();

	/* Clean up all ins/upd nodes. */
	clear_ins_upd_nodes();
	/* Based on Sql_alloc class, return NULL for new on failure. */
	ctx_parts = new ha_innopart_inplace_ctx(thd, m_tot_parts);
	if (!ctx_parts) {
		DBUG_RETURN(HA_ALTER_ERROR);
	}

	uint ctx_array_size = sizeof(inplace_alter_handler_ctx*)
				* (m_tot_parts + 1);
	ctx_parts->ctx_array =
		static_cast<inplace_alter_handler_ctx**>(
					ut_malloc(ctx_array_size,
					mem_key_partitioning));
	if (!ctx_parts->ctx_array) {
		DBUG_RETURN(HA_ALTER_ERROR);
	}

	/* Set all to NULL, including the terminating one. */
	memset(ctx_parts->ctx_array, 0, ctx_array_size);

	ctx_parts->prebuilt_array = static_cast<row_prebuilt_t**>(
					ut_malloc(sizeof(row_prebuilt_t*)
							* m_tot_parts,
					mem_key_partitioning));
	if (!ctx_parts->prebuilt_array) {
		DBUG_RETURN(HA_ALTER_ERROR);
	}
	/* For the first partition use the current prebuilt. */
	ctx_parts->prebuilt_array[0] = m_prebuilt;
	/* Create new prebuilt for the rest of the partitions.
	It is needed for the current implementation of
	ha_innobase::commit_inplace_alter_table(). */
	for (uint i = 1; i < m_tot_parts; i++) {
		row_prebuilt_t* tmp_prebuilt;
		tmp_prebuilt = row_create_prebuilt(
					m_part_share->get_table_part(i),
					table_share->reclength);
		/* Use same trx as original prebuilt. */
		tmp_prebuilt->trx = m_prebuilt->trx;
		ctx_parts->prebuilt_array[i] = tmp_prebuilt;
	}

	const char*	save_tablespace =
		ha_alter_info->create_info->tablespace;

	const char*     save_data_file_name =
		ha_alter_info->create_info->data_file_name;

	for (uint i = 0; i < m_tot_parts; i++) {
		m_prebuilt = ctx_parts->prebuilt_array[i];
		ha_alter_info->handler_ctx = ctx_parts->ctx_array[i];
		set_partition(i);

		/* Set the tablespace and data_file_name value of the
		alter_info to the tablespace and data_file_name value
		that was existing for the partition originally, so that
		for ALTER TABLE the tablespace clause in create option
		is ignored for existing partitions, and later set it
		back to its old value */

		ha_alter_info->create_info->tablespace =
			m_prebuilt->table->tablespace;
		ha_alter_info->create_info->data_file_name =
			m_prebuilt->table->data_dir_path;

		res = ha_innobase::prepare_inplace_alter_table(altered_table,
							ha_alter_info,
							new_dd_tab);
		update_partition(i);
		ctx_parts->ctx_array[i] = ha_alter_info->handler_ctx;
		if (res) {
			break;
		}
	}
	m_prebuilt = ctx_parts->prebuilt_array[0];
	ha_alter_info->handler_ctx = ctx_parts;
	ha_alter_info->group_commit_ctx = ctx_parts->ctx_array;
	ha_alter_info->create_info->tablespace = save_tablespace;
	ha_alter_info->create_info->data_file_name = save_data_file_name;

	DBUG_RETURN(res);
}

/** Inplace alter table.
Alter the table structure in-place with operations
specified using Alter_inplace_info.
The level of concurrency allowed during this operation depends
on the return value from check_if_supported_inplace_alter().
@param[in]	altered_table	TABLE object for new version of table.
@param[in]	ha_alter_info	Structure describing changes to be done
by ALTER TABLE and holding data used during in-place alter.
@retval true Failure.
@retval false Success. */
bool
ha_innopart::inplace_alter_table(
	TABLE*			altered_table,
	Alter_inplace_info*	ha_alter_info)
{
	bool res = true;
	ha_innopart_inplace_ctx* ctx_parts;

	ctx_parts = static_cast<ha_innopart_inplace_ctx*>(
					ha_alter_info->handler_ctx);
	for (uint i = 0; i < m_tot_parts; i++) {
		m_prebuilt = ctx_parts->prebuilt_array[i];
		ha_alter_info->handler_ctx = ctx_parts->ctx_array[i];
		set_partition(i);
		res = ha_innobase::inplace_alter_table(altered_table,
						ha_alter_info);
		ut_ad(ctx_parts->ctx_array[i] == ha_alter_info->handler_ctx);
		ctx_parts->ctx_array[i] = ha_alter_info->handler_ctx;
		if (res) {
			break;
		}
	}
	m_prebuilt = ctx_parts->prebuilt_array[0];
	ha_alter_info->handler_ctx = ctx_parts;
	return(res);
}

/** Commit or rollback inplace alter table.
Commit or rollback the changes made during
prepare_inplace_alter_table() and inplace_alter_table() inside
the storage engine. Note that the allowed level of concurrency
during this operation will be the same as for
inplace_alter_table() and thus might be higher than during
prepare_inplace_alter_table(). (E.g concurrent writes were
blocked during prepare, but might not be during commit).
@param[in]	altered_table	TABLE object for new version of table.
@param[in]	ha_alter_info	Structure describing changes to be done
by ALTER TABLE and holding data used during in-place alter.
@param[in]	commit		true => Commit, false => Rollback.
@retval true Failure.
@retval false Success. */
bool
ha_innopart::commit_inplace_alter_table(
	TABLE*			altered_table,
	Alter_inplace_info*	ha_alter_info,
	bool			commit)
{
	bool res = false;
	ha_innopart_inplace_ctx* ctx_parts;

	ctx_parts = static_cast<ha_innopart_inplace_ctx*>(
					ha_alter_info->handler_ctx);
	ut_ad(ctx_parts);
	ut_ad(ctx_parts->prebuilt_array);
	ut_ad(ctx_parts->prebuilt_array[0] == m_prebuilt);
	if (commit) {
		/* Commit is done through first partition (group commit). */
		ut_ad(ha_alter_info->group_commit_ctx == ctx_parts->ctx_array);
		ha_alter_info->handler_ctx = ctx_parts->ctx_array[0];
		set_partition(0);
		res = ha_innobase::commit_inplace_alter_table(altered_table,
							ha_alter_info,
							commit);
		ut_ad(res || !ha_alter_info->group_commit_ctx);
		goto end;
	}
	/* Rollback is done for each partition. */
	for (uint i = 0; i < m_tot_parts; i++) {
		m_prebuilt = ctx_parts->prebuilt_array[i];
		ha_alter_info->handler_ctx = ctx_parts->ctx_array[i];
		set_partition(i);
		if (ha_innobase::commit_inplace_alter_table(altered_table,
						ha_alter_info, commit)) {
			res = true;
		}
		ut_ad(ctx_parts->ctx_array[i] == ha_alter_info->handler_ctx);
		ctx_parts->ctx_array[i] = ha_alter_info->handler_ctx;
	}
end:
	/* Move the ownership of the new tables back to
	the m_part_share. */
	ha_innobase_inplace_ctx*	ctx;
	for (uint i = 0; i < m_tot_parts; i++) {
		/* TODO: Fix to only use one prebuilt (i.e. make inplace
		alter partition aware instead of using multiple prebuilt
		copies... */
		ctx = static_cast<ha_innobase_inplace_ctx*>(
					ctx_parts->ctx_array[i]);
		if (ctx) {
			m_part_share->set_table_part(i, ctx->prebuilt->table);
			ctx->prebuilt->table = NULL;
			ctx_parts->prebuilt_array[i] = ctx->prebuilt;
		}
	}
	/* The above juggling of prebuilt must be reset here. */
	m_prebuilt = ctx_parts->prebuilt_array[0];
	m_prebuilt->table = m_part_share->get_table_part(0);
	ha_alter_info->handler_ctx = ctx_parts;
	return(res);
}


/**
@param thd the session
@param start_value the lower bound
@param max_value the upper bound (inclusive) */

ib_sequence_t::ib_sequence_t(
	THD*		thd,
	ulonglong	start_value,
	ulonglong	max_value)
	:
	m_max_value(max_value),
	m_increment(0),
	m_offset(0),
	m_next_value(start_value),
	m_eof(false)
{
	if (thd != 0 && m_max_value > 0) {

		thd_get_autoinc(thd, &m_offset, &m_increment);

		if (m_increment > 1 || m_offset > 1) {

			/* If there is an offset or increment specified
			then we need to work out the exact next value. */

			m_next_value = innobase_next_autoinc(
				start_value, 1,
				m_increment, m_offset, m_max_value);

		} else if (start_value == 0) {
			/* The next value can never be 0. */
			m_next_value = 1;
		}
	} else {
		m_eof = true;
	}
}

/**
Postfix increment
@return the next value to insert */

ulonglong
ib_sequence_t::operator++(int) UNIV_NOTHROW
{
	ulonglong	current = m_next_value;

	ut_ad(!m_eof);
	ut_ad(m_max_value > 0);

	m_next_value = innobase_next_autoinc(
		current, 1, m_increment, m_offset, m_max_value);

	if (m_next_value == m_max_value && current == m_next_value) {
		m_eof = true;
	}

	return(current);
}<|MERGE_RESOLUTION|>--- conflicted
+++ resolved
@@ -6313,20 +6313,7 @@
 		ctx->add_autoinc, ctx->sequence, ctx->skip_pk_sort,
 		ctx->m_stage, add_v, eval_table);
 
-<<<<<<< HEAD
-	if (s_templ) {
-		ut_ad(ctx->need_rebuild() || ctx->num_to_add_vcol > 0
-		      || rebuild_templ);
-		dict_free_vc_templ(s_templ);
-		UT_DELETE(s_templ);
-
-		ctx->new_table->vc_templ = old_templ;
-	}
-
 #ifdef UNIV_DEBUG
-=======
-#ifndef DBUG_OFF
->>>>>>> 4ed23e97
 oom:
 #endif /* UNIV_DEBUG */
 	if (error == DB_SUCCESS && ctx->online && ctx->need_rebuild()) {
