--- conflicted
+++ resolved
@@ -5960,142 +5960,10 @@
       altered_table, ctx->add_cols, ctx->col_map, ctx->add_autoinc,
       ctx->sequence, ctx->skip_pk_sort, ctx->m_stage, add_v, eval_table);
 
-<<<<<<< HEAD
 #ifdef UNIV_DEBUG
-=======
-bool
-ha_innobase::inplace_alter_table(
-/*=============================*/
-	TABLE*			altered_table,
-	Alter_inplace_info*	ha_alter_info)
-{
-	dberr_t			error;
-	dict_add_v_col_t*	add_v = NULL;
-	dict_vcol_templ_t*	s_templ = NULL;
-	dict_vcol_templ_t*	old_templ = NULL;
-	struct TABLE*		eval_table = altered_table;
-	bool			rebuild_templ = false;
-	DBUG_ENTER("inplace_alter_table");
-	DBUG_ASSERT(!srv_read_only_mode);
-
-	ut_ad(!rw_lock_own(dict_operation_lock, RW_LOCK_X));
-	ut_ad(!rw_lock_own(dict_operation_lock, RW_LOCK_S));
-
-	DEBUG_SYNC(m_user_thd, "innodb_inplace_alter_table_enter");
-
-	if (!(ha_alter_info->handler_flags & INNOBASE_ALTER_DATA)) {
-ok_exit:
-		DEBUG_SYNC(m_user_thd, "innodb_after_inplace_alter_table");
-		DBUG_RETURN(false);
-	}
-
-	if ((ha_alter_info->handler_flags & ~INNOBASE_INPLACE_IGNORE)
-	    == Alter_inplace_info::CHANGE_CREATE_OPTION
-	    && !innobase_need_rebuild(ha_alter_info)) {
-		goto ok_exit;
-	}
-
-	ha_innobase_inplace_ctx*	ctx
-		= static_cast<ha_innobase_inplace_ctx*>
-		(ha_alter_info->handler_ctx);
-
-	DBUG_ASSERT(ctx);
-	DBUG_ASSERT(ctx->trx);
-	DBUG_ASSERT(ctx->prebuilt == m_prebuilt);
-
-	dict_index_t*	pk = dict_table_get_first_index(m_prebuilt->table);
-	ut_ad(pk != NULL);
-
-	/* For partitioned tables this could be already allocated from a
-	previous partition invocation. For normal tables this is NULL. */
-	UT_DELETE(ctx->m_stage);
-
-	ctx->m_stage = UT_NEW_NOKEY(ut_stage_alter_t(pk));
-
-	if (m_prebuilt->table->ibd_file_missing
-	    || dict_table_is_discarded(m_prebuilt->table)) {
-		goto all_done;
-	}
-
-	/* If we are doing a table rebuilding or having added virtual
-	columns in the same clause, we will need to build a table template
-	that carries translation information between MySQL TABLE and InnoDB
-	table, which indicates the virtual columns and their base columns
-	info. This is used to do the computation callback, so that the
-	data in base columns can be extracted send to server.
-	If the Column length changes and it is a part of virtual
-	index then we need to rebuild the template. */
-	rebuild_templ
-	     = ctx->need_rebuild()
-	       || ((ha_alter_info->handler_flags
-		& Alter_inplace_info::ALTER_COLUMN_EQUAL_PACK_LENGTH)
-		&& alter_templ_needs_rebuild(
-		   altered_table, ha_alter_info, ctx->new_table));
-
-	if ((ctx->new_table->n_v_cols > 0) && rebuild_templ) {
-		/* Save the templ if isn't NULL so as to restore the
-		original state in case of alter operation failures. */
-		if (ctx->new_table->vc_templ != NULL && !ctx->need_rebuild()) {
-			old_templ = ctx->new_table->vc_templ;
-		}
-		s_templ = UT_NEW_NOKEY(dict_vcol_templ_t());
-		s_templ->vtempl = NULL;
-
-		innobase_build_v_templ(
-			altered_table, ctx->new_table, s_templ,
-			NULL, false, NULL);
-
-		ctx->new_table->vc_templ = s_templ;
-	} else if (ctx->num_to_add_vcol > 0 && ctx->num_to_drop_vcol == 0) {
-		/* if there is ongoing drop virtual column, then we disallow
-		inplace add index on newly added virtual column, so it does
-		not need to come in here to rebuild template with add_v.
-		Please also see the assertion in innodb_v_adjust_idx_col() */
-
-		s_templ = UT_NEW_NOKEY(dict_vcol_templ_t());
-
-		add_v = static_cast<dict_add_v_col_t*>(
-			mem_heap_alloc(ctx->heap, sizeof *add_v));
-		add_v->n_v_col = ctx->num_to_add_vcol;
-		add_v->v_col = ctx->add_vcol;
-		add_v->v_col_name = ctx->add_vcol_name;
-
-		s_templ->vtempl = NULL;
-
-		innobase_build_v_templ(
-			altered_table, ctx->new_table, s_templ,
-			add_v, false, NULL);
-		old_templ = ctx->new_table->vc_templ;
-		ctx->new_table->vc_templ = s_templ;
-	}
-
-	/* Drop virtual column without rebuild will keep dict table
-	unchanged, we use old table to evaluate virtual column value
-	in innobase_get_computed_value(). */
-	if (!ctx->need_rebuild() && ctx->num_to_drop_vcol > 0) {
-		eval_table = table;
-	}
-
-	/* Read the clustered index of the table and build
-	indexes based on this information using temporary
-	files and merge sort. */
-	DEBUG_SYNC_C("alter_table_update_log");
-
-	DBUG_EXECUTE_IF("innodb_OOM_inplace_alter",
-			error = DB_OUT_OF_MEMORY; goto oom;);
-	error = row_merge_build_indexes(
-		m_prebuilt->trx,
-		m_prebuilt->table, ctx->new_table,
-		ctx->online,
-		ctx->add_index, ctx->add_key_numbers, ctx->num_to_add_index,
-		altered_table, ctx->add_cols, ctx->col_map,
-		ctx->add_autoinc, ctx->sequence, ctx->skip_pk_sort,
-		ctx->m_stage, add_v, eval_table);
-
-#ifndef DBUG_OFF
->>>>>>> b84c64e1
 oom:
 #endif /* UNIV_DEBUG */
+  DEBUG_SYNC_C("alter_table_update_log");
   if (error == DB_SUCCESS && ctx->online && ctx->need_rebuild()) {
     DEBUG_SYNC_C("row_log_table_apply1_before");
     error = row_log_table_apply(ctx->thr, m_prebuilt->table, altered_table,
