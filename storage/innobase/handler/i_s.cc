--- conflicted
+++ resolved
@@ -2672,22 +2672,17 @@
 
   ut_a(cache);
 
+  /* Check if cache is being synced.
+  Note: we wait till cache is being synced. */
+  while (cache->sync->in_progress) {
+    os_event_wait(cache->sync->event);
+  }
+
   for (ulint i = 0; i < ib_vector_size(cache->indexes); i++) {
     fts_index_cache_t *index_cache;
 
-<<<<<<< HEAD
     index_cache =
         static_cast<fts_index_cache_t *>(ib_vector_get(cache->indexes, i));
-=======
-	/* Check if cache is being synced.
-	Note: we wait till cache is being synced. */
-	while (cache->sync->in_progress) {
-		os_event_wait(cache->sync->event);
-	}
-
-	for (ulint i = 0; i < ib_vector_size(cache->indexes); i++) {
-		fts_index_cache_t*      index_cache;
->>>>>>> f51051ab
 
     i_s_fts_index_cache_fill_one_index(index_cache, thd, tables);
   }
