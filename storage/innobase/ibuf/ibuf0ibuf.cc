/*****************************************************************************

Copyright (c) 1997, 2014, Oracle and/or its affiliates. All Rights Reserved.

This program is free software; you can redistribute it and/or modify it under
the terms of the GNU General Public License as published by the Free Software
Foundation; version 2 of the License.

This program is distributed in the hope that it will be useful, but WITHOUT
ANY WARRANTY; without even the implied warranty of MERCHANTABILITY or FITNESS
FOR A PARTICULAR PURPOSE. See the GNU General Public License for more details.

You should have received a copy of the GNU General Public License along with
this program; if not, write to the Free Software Foundation, Inc.,
51 Franklin Street, Suite 500, Boston, MA 02110-1335 USA

*****************************************************************************/

/**************************************************//**
@file ibuf/ibuf0ibuf.cc
Insert buffer

Created 7/19/1997 Heikki Tuuri
*******************************************************/

#include "ha_prototypes.h"

#include "ibuf0ibuf.h"

#if defined UNIV_DEBUG || defined UNIV_IBUF_DEBUG
my_bool	srv_ibuf_disable_background_merge;
#endif /* UNIV_DEBUG || UNIV_IBUF_DEBUG */

/** Number of bits describing a single page */
#define IBUF_BITS_PER_PAGE	4
#if IBUF_BITS_PER_PAGE % 2
# error "IBUF_BITS_PER_PAGE must be an even number!"
#endif
/** The start address for an insert buffer bitmap page bitmap */
#define IBUF_BITMAP		PAGE_DATA

#ifdef UNIV_NONINL
#include "ibuf0ibuf.ic"
#endif

#ifndef UNIV_HOTBACKUP

#include "buf0buf.h"
#include "buf0rea.h"
#include "fsp0fsp.h"
#include "trx0sys.h"
#include "fil0fil.h"
#include "rem0rec.h"
#include "btr0cur.h"
#include "btr0pcur.h"
#include "btr0btr.h"
#include "row0upd.h"
#include "sync0mutex.h"
#include "dict0boot.h"
#include "fut0lst.h"
#include "lock0lock.h"
#include "log0recv.h"
#include "que0que.h"
#include "srv0start.h" /* srv_shutdown_state */
#include "fsp0sysspace.h"
#include "rem0cmp.h"

/*	STRUCTURE OF AN INSERT BUFFER RECORD

In versions < 4.1.x:

1. The first field is the page number.
2. The second field is an array which stores type info for each subsequent
   field. We store the information which affects the ordering of records, and
   also the physical storage size of an SQL NULL value. E.g., for CHAR(10) it
   is 10 bytes.
3. Next we have the fields of the actual index record.

In versions >= 4.1.x:

Note that contary to what we planned in the 1990's, there will only be one
insert buffer tree, and that is in the system tablespace of InnoDB.

1. The first field is the space id.
2. The second field is a one-byte marker (0) which differentiates records from
   the < 4.1.x storage format.
3. The third field is the page number.
4. The fourth field contains the type info, where we have also added 2 bytes to
   store the charset. In the compressed table format of 5.0.x we must add more
   information here so that we can build a dummy 'index' struct which 5.0.x
   can use in the binary search on the index page in the ibuf merge phase.
5. The rest of the fields contain the fields of the actual index record.

In versions >= 5.0.3:

The first byte of the fourth field is an additional marker (0) if the record
is in the compact format.  The presence of this marker can be detected by
looking at the length of the field modulo DATA_NEW_ORDER_NULL_TYPE_BUF_SIZE.

The high-order bit of the character set field in the type info is the
"nullable" flag for the field.

In versions >= 5.5:

The optional marker byte at the start of the fourth field is replaced by
mandatory 3 fields, totaling 4 bytes:

 1. 2 bytes: Counter field, used to sort records within a (space id, page
    no) in the order they were added. This is needed so that for example the
    sequence of operations "INSERT x, DEL MARK x, INSERT x" is handled
    correctly.

 2. 1 byte: Operation type (see ibuf_op_t).

 3. 1 byte: Flags. Currently only one flag exists, IBUF_REC_COMPACT.

To ensure older records, which do not have counters to enforce correct
sorting, are merged before any new records, ibuf_insert checks if we're
trying to insert to a position that contains old-style records, and if so,
refuses the insert. Thus, ibuf pages are gradually converted to the new
format as their corresponding buffer pool pages are read into memory.
*/


/*	PREVENTING DEADLOCKS IN THE INSERT BUFFER SYSTEM

If an OS thread performs any operation that brings in disk pages from
non-system tablespaces into the buffer pool, or creates such a page there,
then the operation may have as a side effect an insert buffer index tree
compression. Thus, the tree latch of the insert buffer tree may be acquired
in the x-mode, and also the file space latch of the system tablespace may
be acquired in the x-mode.

Also, an insert to an index in a non-system tablespace can have the same
effect. How do we know this cannot lead to a deadlock of OS threads? There
is a problem with the i\o-handler threads: they break the latching order
because they own x-latches to pages which are on a lower level than the
insert buffer tree latch, its page latches, and the tablespace latch an
insert buffer operation can reserve.

The solution is the following: Let all the tree and page latches connected
with the insert buffer be later in the latching order than the fsp latch and
fsp page latches.

Insert buffer pages must be such that the insert buffer is never invoked
when these pages are accessed as this would result in a recursion violating
the latching order. We let a special i/o-handler thread take care of i/o to
the insert buffer pages and the ibuf bitmap pages, as well as the fsp bitmap
pages and the first inode page, which contains the inode of the ibuf tree: let
us call all these ibuf pages. To prevent deadlocks, we do not let a read-ahead
access both non-ibuf and ibuf pages.

Then an i/o-handler for the insert buffer never needs to access recursively the
insert buffer tree and thus obeys the latching order. On the other hand, other
i/o-handlers for other tablespaces may require access to the insert buffer,
but because all kinds of latches they need to access there are later in the
latching order, no violation of the latching order occurs in this case,
either.

A problem is how to grow and contract an insert buffer tree. As it is later
in the latching order than the fsp management, we have to reserve the fsp
latch first, before adding or removing pages from the insert buffer tree.
We let the insert buffer tree have its own file space management: a free
list of pages linked to the tree root. To prevent recursive using of the
insert buffer when adding pages to the tree, we must first load these pages
to memory, obtaining a latch on them, and only after that add them to the
free list of the insert buffer tree. More difficult is removing of pages
from the free list. If there is an excess of pages in the free list of the
ibuf tree, they might be needed if some thread reserves the fsp latch,
intending to allocate more file space. So we do the following: if a thread
reserves the fsp latch, we check the writer count field of the latch. If
this field has value 1, it means that the thread did not own the latch
before entering the fsp system, and the mtr of the thread contains no
modifications to the fsp pages. Now we are free to reserve the ibuf latch,
and check if there is an excess of pages in the free list. We can then, in a
separate mini-transaction, take them out of the free list and free them to
the fsp system.

To avoid deadlocks in the ibuf system, we divide file pages into three levels:

(1) non-ibuf pages,
(2) ibuf tree pages and the pages in the ibuf tree free list, and
(3) ibuf bitmap pages.

No OS thread is allowed to access higher level pages if it has latches to
lower level pages; even if the thread owns a B-tree latch it must not access
the B-tree non-leaf pages if it has latches on lower level pages. Read-ahead
is only allowed for level 1 and 2 pages. Dedicated i/o-handler threads handle
exclusively level 1 i/o. A dedicated i/o handler thread handles exclusively
level 2 i/o. However, if an OS thread does the i/o handling for itself, i.e.,
it uses synchronous aio, it can access any pages, as long as it obeys the
access order rules. */

/** Table name for the insert buffer. */
#define IBUF_TABLE_NAME		"SYS_IBUF_TABLE"

/** Operations that can currently be buffered. */
ibuf_use_t	ibuf_use		= IBUF_USE_ALL;

#if defined UNIV_DEBUG || defined UNIV_IBUF_DEBUG
/** Flag to control insert buffer debugging. */
uint	ibuf_debug;
#endif /* UNIV_DEBUG || UNIV_IBUF_DEBUG */

/** The insert buffer control structure */
ibuf_t*	ibuf			= NULL;

#ifdef UNIV_IBUF_COUNT_DEBUG
/** Number of tablespaces in the ibuf_counts array */
#define IBUF_COUNT_N_SPACES	4
/** Number of pages within each tablespace in the ibuf_counts array */
#define IBUF_COUNT_N_PAGES	130000

/** Buffered entry counts for file pages, used in debugging */
static ulint	ibuf_counts[IBUF_COUNT_N_SPACES][IBUF_COUNT_N_PAGES];

/** Checks that the indexes to ibuf_counts[][] are within limits.
@param[in]	page_id	page id */
UNIV_INLINE
void
ibuf_count_check(
	const page_id_t&	page_id)
{
	if (page_id.space() < IBUF_COUNT_N_SPACES
	    && page_id.page_no() < IBUF_COUNT_N_PAGES) {
		return;
	}

	ib_logf(IB_LOG_LEVEL_FATAL,
		"UNIV_IBUF_COUNT_DEBUG limits space_id and page_no"
		" and breaks crash recovery."
		" space_id=" UINT32PF ", should be 0<=space_id<%lu."
		" page_no=" UINT32PF ", should be 0<=page_no<%lu",
		page_id.space(), (ulint) IBUF_COUNT_N_SPACES,
		page_id.page_no(), (ulint) IBUF_COUNT_N_PAGES);
}
#endif

/** @name Offsets to the per-page bits in the insert buffer bitmap */
/* @{ */
#define	IBUF_BITMAP_FREE	0	/*!< Bits indicating the
					amount of free space */
#define IBUF_BITMAP_BUFFERED	2	/*!< TRUE if there are buffered
					changes for the page */
#define IBUF_BITMAP_IBUF	3	/*!< TRUE if page is a part of
					the ibuf tree, excluding the
					root page, or is in the free
					list of the ibuf */
/* @} */

#define IBUF_REC_FIELD_SPACE	0	/*!< in the pre-4.1 format,
					the page number. later, the space_id */
#define IBUF_REC_FIELD_MARKER	1	/*!< starting with 4.1, a marker
					consisting of 1 byte that is 0 */
#define IBUF_REC_FIELD_PAGE	2	/*!< starting with 4.1, the
					page number */
#define IBUF_REC_FIELD_METADATA	3	/* the metadata field */
#define IBUF_REC_FIELD_USER	4	/* first user field */

/* Various constants for checking the type of an ibuf record and extracting
data from it. For details, see the description of the record format at the
top of this file. */

/** @name Format of the IBUF_REC_FIELD_METADATA of an insert buffer record
The fourth column in the MySQL 5.5 format contains an operation
type, counter, and some flags. */
/* @{ */
#define IBUF_REC_INFO_SIZE	4	/*!< Combined size of info fields at
					the beginning of the fourth field */
#if IBUF_REC_INFO_SIZE >= DATA_NEW_ORDER_NULL_TYPE_BUF_SIZE
# error "IBUF_REC_INFO_SIZE >= DATA_NEW_ORDER_NULL_TYPE_BUF_SIZE"
#endif

/* Offsets for the fields at the beginning of the fourth field */
#define IBUF_REC_OFFSET_COUNTER	0	/*!< Operation counter */
#define IBUF_REC_OFFSET_TYPE	2	/*!< Type of operation */
#define IBUF_REC_OFFSET_FLAGS	3	/*!< Additional flags */

/* Record flag masks */
#define IBUF_REC_COMPACT	0x1	/*!< Set in
					IBUF_REC_OFFSET_FLAGS if the
					user index is in COMPACT
					format or later */


/** The mutex used to block pessimistic inserts to ibuf trees */
static ib_mutex_t	ibuf_pessimistic_insert_mutex;

/** The mutex protecting the insert buffer structs */
static ib_mutex_t	ibuf_mutex;

/** The mutex protecting the insert buffer bitmaps */
static ib_mutex_t	ibuf_bitmap_mutex;

/** The area in pages from which contract looks for page numbers for merge */
#define	IBUF_MERGE_AREA			8UL

/** Inside the merge area, pages which have at most 1 per this number less
buffered entries compared to maximum volume that can buffered for a single
page are merged along with the page whose buffer became full */
#define IBUF_MERGE_THRESHOLD		4

/** In ibuf_contract at most this number of pages is read to memory in one
batch, in order to merge the entries for them in the insert buffer */
#define	IBUF_MAX_N_PAGES_MERGED		IBUF_MERGE_AREA

/** If the combined size of the ibuf trees exceeds ibuf->max_size by this
many pages, we start to contract it in connection to inserts there, using
non-synchronous contract */
#define IBUF_CONTRACT_ON_INSERT_NON_SYNC	0

/** If the combined size of the ibuf trees exceeds ibuf->max_size by this
many pages, we start to contract it in connection to inserts there, using
synchronous contract */
#define IBUF_CONTRACT_ON_INSERT_SYNC		5

/** If the combined size of the ibuf trees exceeds ibuf->max_size by
this many pages, we start to contract it synchronous contract, but do
not insert */
#define IBUF_CONTRACT_DO_NOT_INSERT		10

/* TODO: how to cope with drop table if there are records in the insert
buffer for the indexes of the table? Is there actually any problem,
because ibuf merge is done to a page when it is read in, and it is
still physically like the index page even if the index would have been
dropped! So, there seems to be no problem. */

/******************************************************************//**
Sets the flag in the current mini-transaction record indicating we're
inside an insert buffer routine. */
UNIV_INLINE
void
ibuf_enter(
/*=======*/
	mtr_t*	mtr)	/*!< in/out: mini-transaction */
{
	ut_ad(!mtr->is_inside_ibuf());
	mtr->enter_ibuf();
}

/******************************************************************//**
Sets the flag in the current mini-transaction record indicating we're
exiting an insert buffer routine. */
UNIV_INLINE
void
ibuf_exit(
/*======*/
	mtr_t*	mtr)	/*!< in/out: mini-transaction */
{
	ut_ad(mtr->is_inside_ibuf());
	mtr->exit_ibuf();
}

/**************************************************************//**
Commits an insert buffer mini-transaction and sets the persistent
cursor latch mode to BTR_NO_LATCHES, that is, detaches the cursor. */
UNIV_INLINE
void
ibuf_btr_pcur_commit_specify_mtr(
/*=============================*/
	btr_pcur_t*	pcur,	/*!< in/out: persistent cursor */
	mtr_t*		mtr)	/*!< in/out: mini-transaction */
{
	ut_d(ibuf_exit(mtr));
	btr_pcur_commit_specify_mtr(pcur, mtr);
}

/******************************************************************//**
Gets the ibuf header page and x-latches it.
@return insert buffer header page */
static
page_t*
ibuf_header_page_get(
/*=================*/
	mtr_t*	mtr)	/*!< in/out: mini-transaction */
{
	buf_block_t*	block;

	ut_ad(!ibuf_inside(mtr));

	block = buf_page_get(
		page_id_t(IBUF_SPACE_ID, FSP_IBUF_HEADER_PAGE_NO),
		univ_page_size, RW_X_LATCH, mtr);

	buf_block_dbg_add_level(block, SYNC_IBUF_HEADER);

	return(buf_block_get_frame(block));
}

/******************************************************************//**
Gets the root page and x-latches it.
@return insert buffer tree root page */
static
page_t*
ibuf_tree_root_get(
/*===============*/
	mtr_t*		mtr)	/*!< in: mtr */
{
	buf_block_t*	block;
	page_t*		root;

	ut_ad(ibuf_inside(mtr));
	ut_ad(mutex_own(&ibuf_mutex));

	mtr_sx_lock(dict_index_get_lock(ibuf->index), mtr);

	/* only segment list access is exclusive each other */
	block = buf_page_get(
		page_id_t(IBUF_SPACE_ID, FSP_IBUF_TREE_ROOT_PAGE_NO),
		univ_page_size, RW_SX_LATCH, mtr);

	buf_block_dbg_add_level(block, SYNC_IBUF_TREE_NODE_NEW);

	root = buf_block_get_frame(block);

	ut_ad(page_get_space_id(root) == IBUF_SPACE_ID);
	ut_ad(page_get_page_no(root) == FSP_IBUF_TREE_ROOT_PAGE_NO);
	ut_ad(ibuf->empty == page_is_empty(root));

	return(root);
}

#ifdef UNIV_IBUF_COUNT_DEBUG

/** Gets the ibuf count for a given page.
@param[in]	page_id	page id
@return number of entries in the insert buffer currently buffered for
this page */
ulint
ibuf_count_get(
	const page_id_t&	page_id)
{
	ibuf_count_check(page_id);

	return(ibuf_counts[page_id.space()][page_id.page_no()]);
}

/** Sets the ibuf count for a given page.
@param[in]	page_id	page id
@param[in]	val	value to set */
static
void
ibuf_count_set(
	const page_id_t&	page_id,
	ulint			val)
{
	ibuf_count_check(page_id);
	ut_a(val < UNIV_PAGE_SIZE);

	ibuf_counts[page_id.space()][page_id.page_no()] = val;
}
#endif

/******************************************************************//**
Closes insert buffer and frees the data structures. */

void
ibuf_close(void)
/*============*/
{
	mutex_free(&ibuf_pessimistic_insert_mutex);
	memset(&ibuf_pessimistic_insert_mutex,
	       0x0, sizeof(ibuf_pessimistic_insert_mutex));

	mutex_free(&ibuf_mutex);
	memset(&ibuf_mutex, 0x0, sizeof(ibuf_mutex));

	mutex_free(&ibuf_bitmap_mutex);
	memset(&ibuf_bitmap_mutex, 0x0, sizeof(ibuf_mutex));

	ut_free(ibuf);
	ibuf = NULL;
}

/******************************************************************//**
Updates the size information of the ibuf, assuming the segment size has not
changed. */
static
void
ibuf_size_update(
/*=============*/
	const page_t*	root,	/*!< in: ibuf tree root */
	mtr_t*		mtr)	/*!< in: mtr */
{
	ut_ad(mutex_own(&ibuf_mutex));

	ibuf->free_list_len = flst_get_len(root + PAGE_HEADER
					   + PAGE_BTR_IBUF_FREE_LIST, mtr);

	ibuf->height = 1 + btr_page_get_level(root, mtr);

	/* the '1 +' is the ibuf header page */
	ibuf->size = ibuf->seg_size - (1 + ibuf->free_list_len);
}

/******************************************************************//**
Creates the insert buffer data structure at a database startup and initializes
the data structures for the insert buffer. */

void
ibuf_init_at_db_start(void)
/*=======================*/
{
	page_t*		root;
	mtr_t		mtr;
	dict_table_t*	table;
	mem_heap_t*	heap;
	dict_index_t*	index;
	ulint		n_used;
	page_t*		header_page;
	dberr_t		error;

	ibuf = static_cast<ibuf_t*>(ut_zalloc(sizeof(ibuf_t)));

	/* At startup we intialize ibuf to have a maximum of
	CHANGE_BUFFER_DEFAULT_SIZE in terms of percentage of the
	buffer pool size. Once ibuf struct is initialized this
	value is updated with the user supplied size by calling
	ibuf_max_size_update(). */
	ibuf->max_size = ((buf_pool_get_curr_size() / UNIV_PAGE_SIZE)
			  * CHANGE_BUFFER_DEFAULT_SIZE) / 100;

	mutex_create("ibuf", &ibuf_mutex);

	mutex_create("ibuf_bitmap", &ibuf_bitmap_mutex);

	mutex_create("ibuf_pessimistic_insert", &ibuf_pessimistic_insert_mutex);

	mtr_start(&mtr);

	mtr_x_lock(fil_space_get_latch(IBUF_SPACE_ID, NULL), &mtr);

	mutex_enter(&ibuf_mutex);

	header_page = ibuf_header_page_get(&mtr);

	fseg_n_reserved_pages(header_page + IBUF_HEADER + IBUF_TREE_SEG_HEADER,
			      &n_used, &mtr);
	ibuf_enter(&mtr);

	ut_ad(n_used >= 2);

	ibuf->seg_size = n_used;

	{
		buf_block_t*	block;

		block = buf_page_get(
			page_id_t(IBUF_SPACE_ID, FSP_IBUF_TREE_ROOT_PAGE_NO),
			univ_page_size, RW_X_LATCH, &mtr);

		buf_block_dbg_add_level(block, SYNC_IBUF_TREE_NODE);

		root = buf_block_get_frame(block);
	}

	ibuf_size_update(root, &mtr);
	mutex_exit(&ibuf_mutex);

	ibuf->empty = page_is_empty(root);
	ibuf_mtr_commit(&mtr);

	heap = mem_heap_create(450);

	/* Use old-style record format for the insert buffer. */
	table = dict_mem_table_create(IBUF_TABLE_NAME, IBUF_SPACE_ID, 1, 0, 0);

	dict_mem_table_add_col(table, heap, "DUMMY_COLUMN", DATA_BINARY, 0, 0);

	table->id = DICT_IBUF_ID_MIN + IBUF_SPACE_ID;

	dict_table_add_to_cache(table, FALSE, heap);
	mem_heap_free(heap);

	index = dict_mem_index_create(
		IBUF_TABLE_NAME, "CLUST_IND",
		IBUF_SPACE_ID, DICT_CLUSTERED | DICT_UNIVERSAL | DICT_IBUF, 1);

	dict_mem_index_add_field(index, "DUMMY_COLUMN", 0);

	index->id = DICT_IBUF_ID_MIN + IBUF_SPACE_ID;

	error = dict_index_add_to_cache(table, index,
					FSP_IBUF_TREE_ROOT_PAGE_NO, FALSE);
	ut_a(error == DB_SUCCESS);

	ibuf->index = dict_table_get_first_index(table);
}

/*********************************************************************//**
Updates the max_size value for ibuf. */

void
ibuf_max_size_update(
/*=================*/
	ulint	new_val)	/*!< in: new value in terms of
				percentage of the buffer pool size */
{
	ulint	new_size = ((buf_pool_get_curr_size() / UNIV_PAGE_SIZE)
			    * new_val) / 100;
	mutex_enter(&ibuf_mutex);
	ibuf->max_size = new_size;
	mutex_exit(&ibuf_mutex);
}


#endif /* !UNIV_HOTBACKUP */
/*********************************************************************//**
Initializes an ibuf bitmap page. */

void
ibuf_bitmap_page_init(
/*==================*/
	buf_block_t*	block,	/*!< in: bitmap page */
	mtr_t*		mtr)	/*!< in: mtr */
{
	page_t*	page;
	ulint	byte_offset;

	page = buf_block_get_frame(block);
	fil_page_set_type(page, FIL_PAGE_IBUF_BITMAP);

	/* Write all zeros to the bitmap */

	byte_offset = UT_BITS_IN_BYTES(block->page.size.physical()
				       * IBUF_BITS_PER_PAGE);

	memset(page + IBUF_BITMAP, 0, byte_offset);

	/* The remaining area (up to the page trailer) is uninitialized. */

#ifndef UNIV_HOTBACKUP
	mlog_write_initial_log_record(page, MLOG_IBUF_BITMAP_INIT, mtr);
#endif /* !UNIV_HOTBACKUP */
}

/*********************************************************************//**
Parses a redo log record of an ibuf bitmap page init.
@return end of log record or NULL */

byte*
ibuf_parse_bitmap_init(
/*===================*/
	byte*		ptr,	/*!< in: buffer */
	byte*		end_ptr __attribute__((unused)), /*!< in: buffer end */
	buf_block_t*	block,	/*!< in: block or NULL */
	mtr_t*		mtr)	/*!< in: mtr or NULL */
{
	ut_ad(ptr && end_ptr);

	if (block) {
		ibuf_bitmap_page_init(block, mtr);
	}

	return(ptr);
}
#ifndef UNIV_HOTBACKUP
# ifdef UNIV_DEBUG
/** Gets the desired bits for a given page from a bitmap page.
@param[in]	page		bitmap page
@param[in]	page_id		page id whose bits to get
@param[in]	page_size	page id whose bits to get
@param[in]	bit		IBUF_BITMAP_FREE, IBUF_BITMAP_BUFFERED, ...
@param[in,out]	mtr		mini-transaction holding an x-latch on the
bitmap page
@return value of bits */
#  define ibuf_bitmap_page_get_bits(page, page_id, page_size, bit, mtr)	\
	ibuf_bitmap_page_get_bits_low(page, page_id, page_size,		\
				      MTR_MEMO_PAGE_X_FIX, mtr, bit)
# else /* UNIV_DEBUG */
/** Gets the desired bits for a given page from a bitmap page.
@param[in]	page		bitmap page
@param[in]	page_id		page id whose bits to get
@param[in]	page_size	page id whose bits to get
@param[in]	bit		IBUF_BITMAP_FREE, IBUF_BITMAP_BUFFERED, ...
@param[in,out]	mtr		mini-transaction holding an x-latch on the
bitmap page
@return value of bits */
#  define ibuf_bitmap_page_get_bits(page, page_id, page_size, bit, mtr)	\
	ibuf_bitmap_page_get_bits_low(page, page_id, page_size, bit)
# endif /* UNIV_DEBUG */

/** Gets the desired bits for a given page from a bitmap page.
@param[in]	page		bitmap page
@param[in]	page_id		page id whose bits to get
@param[in]	page_size	page size
@param[in]	latch_type	MTR_MEMO_PAGE_X_FIX, MTR_MEMO_BUF_FIX, ...
@param[in,out]	mtr		mini-transaction holding latch_type on the
bitmap page
@param[in]	bit		IBUF_BITMAP_FREE, IBUF_BITMAP_BUFFERED, ...
@return value of bits */
UNIV_INLINE
ulint
ibuf_bitmap_page_get_bits_low(
	const page_t*		page,
	const page_id_t&	page_id,
	const page_size_t&	page_size,
#ifdef UNIV_DEBUG
	ulint			latch_type,
	mtr_t*			mtr,
#endif /* UNIV_DEBUG */
	ulint			bit)
{
	ulint	byte_offset;
	ulint	bit_offset;
	ulint	map_byte;
	ulint	value;

	ut_ad(bit < IBUF_BITS_PER_PAGE);
#if IBUF_BITS_PER_PAGE % 2
# error "IBUF_BITS_PER_PAGE % 2 != 0"
#endif
	ut_ad(mtr_memo_contains_page(mtr, page, latch_type));

	bit_offset = (page_id.page_no() % page_size.physical())
		* IBUF_BITS_PER_PAGE + bit;

	byte_offset = bit_offset / 8;
	bit_offset = bit_offset % 8;

	ut_ad(byte_offset + IBUF_BITMAP < UNIV_PAGE_SIZE);

	map_byte = mach_read_from_1(page + IBUF_BITMAP + byte_offset);

	value = ut_bit_get_nth(map_byte, bit_offset);

	if (bit == IBUF_BITMAP_FREE) {
		ut_ad(bit_offset + 1 < 8);

		value = value * 2 + ut_bit_get_nth(map_byte, bit_offset + 1);
	}

	return(value);
}

/** Sets the desired bit for a given page in a bitmap page.
@param[in,out]	page		bitmap page
@param[in]	page_id		page id whose bits to set
@param[in]	page_size	page size
@param[in]	bit		IBUF_BITMAP_FREE, IBUF_BITMAP_BUFFERED, ...
@param[in]	val		value to set
@param[in,out]	mtr		mtr containing an x-latch to the bitmap page */
static
void
ibuf_bitmap_page_set_bits(
	page_t*			page,
	const page_id_t&	page_id,
	const page_size_t&	page_size,
	ulint			bit,
	ulint			val,
	mtr_t*			mtr)
{
	ulint	byte_offset;
	ulint	bit_offset;
	ulint	map_byte;

	ut_ad(bit < IBUF_BITS_PER_PAGE);
#if IBUF_BITS_PER_PAGE % 2
# error "IBUF_BITS_PER_PAGE % 2 != 0"
#endif
	ut_ad(mtr_memo_contains_page(mtr, page, MTR_MEMO_PAGE_X_FIX));
	ut_ad(mtr->is_named_space(page_id.space()));
#ifdef UNIV_IBUF_COUNT_DEBUG
	ut_a((bit != IBUF_BITMAP_BUFFERED) || (val != FALSE)
	     || (0 == ibuf_count_get(page_id)));
#endif

	bit_offset = (page_id.page_no() % page_size.physical())
		* IBUF_BITS_PER_PAGE + bit;

	byte_offset = bit_offset / 8;
	bit_offset = bit_offset % 8;

	ut_ad(byte_offset + IBUF_BITMAP < UNIV_PAGE_SIZE);

	map_byte = mach_read_from_1(page + IBUF_BITMAP + byte_offset);

	if (bit == IBUF_BITMAP_FREE) {
		ut_ad(bit_offset + 1 < 8);
		ut_ad(val <= 3);

		map_byte = ut_bit_set_nth(map_byte, bit_offset, val / 2);
		map_byte = ut_bit_set_nth(map_byte, bit_offset + 1, val % 2);
	} else {
		ut_ad(val <= 1);
		map_byte = ut_bit_set_nth(map_byte, bit_offset, val);
	}

	mlog_write_ulint(page + IBUF_BITMAP + byte_offset, map_byte,
			 MLOG_1BYTE, mtr);
}

/** Calculates the bitmap page number for a given page number.
@param[in]	page_id		page id
@param[in]	page_size	page size
@return the bitmap page id where the file page is mapped */
UNIV_INLINE
const page_id_t
ibuf_bitmap_page_no_calc(
	const page_id_t&	page_id,
	const page_size_t&	page_size)
{
	ulint	bitmap_page_no;

	bitmap_page_no = FSP_IBUF_BITMAP_OFFSET
		+ (page_id.page_no() & ~(page_size.physical() - 1));

	return(page_id_t(page_id.space(), bitmap_page_no));
}

/** Gets the ibuf bitmap page where the bits describing a given file page are
stored.
@param[in]	page_id		page id of the file page
@param[in]	page_size	page size of the file page
@param[in]	file		file name
@param[in]	line		line where called
@param[in,out]	mtr		mini-transaction
@return bitmap page where the file page is mapped, that is, the bitmap
page containing the descriptor bits for the file page; the bitmap page
is x-latched */
static
page_t*
ibuf_bitmap_get_map_page_func(
	const page_id_t&	page_id,
	const page_size_t&	page_size,
	const char*		file,
	ulint			line,
	mtr_t*			mtr)
{
	buf_block_t*	block;

	block = buf_page_get_gen(ibuf_bitmap_page_no_calc(page_id, page_size),
				 page_size, RW_X_LATCH, NULL, BUF_GET,
				 file, line, mtr);

	buf_block_dbg_add_level(block, SYNC_IBUF_BITMAP);

	return(buf_block_get_frame(block));
}

/** Gets the ibuf bitmap page where the bits describing a given file page are
stored.
@param[in]	page_id		page id of the file page
@param[in]	page_size	page size of the file page
@param[in,out]	mtr		mini-transaction
@return bitmap page where the file page is mapped, that is, the bitmap
page containing the descriptor bits for the file page; the bitmap page
is x-latched */
#define ibuf_bitmap_get_map_page(page_id, page_size, mtr)	\
	ibuf_bitmap_get_map_page_func(page_id, page_size, \
				      __FILE__, __LINE__, mtr)

/************************************************************************//**
Sets the free bits of the page in the ibuf bitmap. This is done in a separate
mini-transaction, hence this operation does not restrict further work to only
ibuf bitmap operations, which would result if the latch to the bitmap page
were kept. */
UNIV_INLINE
void
ibuf_set_free_bits_low(
/*===================*/
	const buf_block_t*	block,	/*!< in: index page; free bits are set if
					the index is non-clustered and page
					level is 0 */
	ulint			val,	/*!< in: value to set: < 4 */
	mtr_t*			mtr)	/*!< in/out: mtr */
{
	page_t*	bitmap_page;

	ut_ad(mtr->is_named_space(block->page.id.space()));

	if (!page_is_leaf(buf_block_get_frame(block))) {

		return;
	}

	bitmap_page = ibuf_bitmap_get_map_page(block->page.id,
					       block->page.size, mtr);

#ifdef UNIV_IBUF_DEBUG
	ut_a(val <= ibuf_index_page_calc_free(block));
#endif /* UNIV_IBUF_DEBUG */

	ibuf_bitmap_page_set_bits(
		bitmap_page, block->page.id, block->page.size,
		IBUF_BITMAP_FREE, val, mtr);
}

/************************************************************************//**
Sets the free bit of the page in the ibuf bitmap. This is done in a separate
mini-transaction, hence this operation does not restrict further work to only
ibuf bitmap operations, which would result if the latch to the bitmap page
were kept. */

void
ibuf_set_free_bits_func(
/*====================*/
	buf_block_t*	block,	/*!< in: index page of a non-clustered index;
				free bit is reset if page level is 0 */
#ifdef UNIV_IBUF_DEBUG
	ulint		max_val,/*!< in: ULINT_UNDEFINED or a maximum
				value which the bits must have before
				setting; this is for debugging */
#endif /* UNIV_IBUF_DEBUG */
	ulint		val)	/*!< in: value to set: < 4 */
{
	mtr_t	mtr;
	page_t*	page;
	page_t*	bitmap_page;

	page = buf_block_get_frame(block);

	if (!page_is_leaf(page)) {

		return;
	}

	mtr_start(&mtr);
	mtr.set_named_space(block->page.id.space());

	bitmap_page = ibuf_bitmap_get_map_page(block->page.id,
					       block->page.size, &mtr);

	switch (fil_space_get_type(block->page.id.space())) {
	case FIL_TYPE_LOG:
		ut_ad(0);
		break;
	case FIL_TYPE_TABLESPACE:
		/* Avoid logging while fixing up truncate of table. */
		if (!srv_is_tablespace_truncated(block->page.id.space())) {
			break;
		}
		/* fall through */
<<<<<<< HEAD
	case FIL_TYPE_IMPORT:
=======
	case FIL_TYPE_TEMPORARY:
>>>>>>> 8b111efc
		mtr_set_log_mode(&mtr, MTR_LOG_NO_REDO);
	}

#ifdef UNIV_IBUF_DEBUG
	if (max_val != ULINT_UNDEFINED) {
		ulint	old_val;

		old_val = ibuf_bitmap_page_get_bits(
			bitmap_page, block->page.id,
			IBUF_BITMAP_FREE, &mtr);
# if 0
		if (old_val != max_val) {
			fprintf(stderr,
				"Ibuf: page %lu old val %lu max val %lu\n",
				page_get_page_no(page),
				old_val, max_val);
		}
# endif

		ut_a(old_val <= max_val);
	}
# if 0
	fprintf(stderr, "Setting page no %lu free bits to %lu should be %lu\n",
		page_get_page_no(page), val,
		ibuf_index_page_calc_free(block));
# endif

	ut_a(val <= ibuf_index_page_calc_free(block));
#endif /* UNIV_IBUF_DEBUG */

	ibuf_bitmap_page_set_bits(
		bitmap_page, block->page.id, block->page.size,
		IBUF_BITMAP_FREE, val, &mtr);

	mtr_commit(&mtr);
}

/************************************************************************//**
Resets the free bits of the page in the ibuf bitmap. This is done in a
separate mini-transaction, hence this operation does not restrict
further work to only ibuf bitmap operations, which would result if the
latch to the bitmap page were kept.  NOTE: The free bits in the insert
buffer bitmap must never exceed the free space on a page.  It is safe
to decrement or reset the bits in the bitmap in a mini-transaction
that is committed before the mini-transaction that affects the free
space. */

void
ibuf_reset_free_bits(
/*=================*/
	buf_block_t*	block)	/*!< in: index page; free bits are set to 0
				if the index is a non-clustered
				non-unique, and page level is 0 */
{
	ibuf_set_free_bits(block, 0, ULINT_UNDEFINED);
}

/**********************************************************************//**
Updates the free bits for an uncompressed page to reflect the present
state.  Does this in the mtr given, which means that the latching
order rules virtually prevent any further operations for this OS
thread until mtr is committed.  NOTE: The free bits in the insert
buffer bitmap must never exceed the free space on a page.  It is safe
to set the free bits in the same mini-transaction that updated the
page. */

void
ibuf_update_free_bits_low(
/*======================*/
	const buf_block_t*	block,		/*!< in: index page */
	ulint			max_ins_size,	/*!< in: value of
						maximum insert size
						with reorganize before
						the latest operation
						performed to the page */
	mtr_t*			mtr)		/*!< in/out: mtr */
{
	ulint	before;
	ulint	after;

	ut_a(!buf_block_get_page_zip(block));
	ut_ad(mtr->is_named_space(block->page.id.space()));

	before = ibuf_index_page_calc_free_bits(block->page.size.logical(),
						max_ins_size);

	after = ibuf_index_page_calc_free(block);

	/* This approach cannot be used on compressed pages, since the
	computed value of "before" often does not match the current
	state of the bitmap.  This is because the free space may
	increase or decrease when a compressed page is reorganized. */
	if (before != after) {
		ibuf_set_free_bits_low(block, after, mtr);
	}
}

/**********************************************************************//**
Updates the free bits for a compressed page to reflect the present
state.  Does this in the mtr given, which means that the latching
order rules virtually prevent any further operations for this OS
thread until mtr is committed.  NOTE: The free bits in the insert
buffer bitmap must never exceed the free space on a page.  It is safe
to set the free bits in the same mini-transaction that updated the
page. */

void
ibuf_update_free_bits_zip(
/*======================*/
	buf_block_t*	block,	/*!< in/out: index page */
	mtr_t*		mtr)	/*!< in/out: mtr */
{
	page_t*	bitmap_page;
	ulint	after;

	ut_a(page_is_leaf(buf_block_get_frame(block)));
	ut_a(block->page.size.is_compressed());

	bitmap_page = ibuf_bitmap_get_map_page(block->page.id,
					       block->page.size, mtr);

	after = ibuf_index_page_calc_free_zip(block);

	if (after == 0) {
		/* We move the page to the front of the buffer pool LRU list:
		the purpose of this is to prevent those pages to which we
		cannot make inserts using the insert buffer from slipping
		out of the buffer pool */

		buf_page_make_young(&block->page);
	}

	ibuf_bitmap_page_set_bits(
		bitmap_page, block->page.id, block->page.size,
		IBUF_BITMAP_FREE, after, mtr);
}

/**********************************************************************//**
Updates the free bits for the two pages to reflect the present state.
Does this in the mtr given, which means that the latching order rules
virtually prevent any further operations until mtr is committed.
NOTE: The free bits in the insert buffer bitmap must never exceed the
free space on a page.  It is safe to set the free bits in the same
mini-transaction that updated the pages. */

void
ibuf_update_free_bits_for_two_pages_low(
/*====================================*/
	buf_block_t*	block1,	/*!< in: index page */
	buf_block_t*	block2,	/*!< in: index page */
	mtr_t*		mtr)	/*!< in: mtr */
{
	ulint	state;

	ut_ad(mtr->is_named_space(block1->page.id.space()));
	ut_ad(block1->page.id.space() == block2->page.id.space());

	/* As we have to x-latch two random bitmap pages, we have to acquire
	the bitmap mutex to prevent a deadlock with a similar operation
	performed by another OS thread. */

	mutex_enter(&ibuf_bitmap_mutex);

	state = ibuf_index_page_calc_free(block1);

	ibuf_set_free_bits_low(block1, state, mtr);

	state = ibuf_index_page_calc_free(block2);

	ibuf_set_free_bits_low(block2, state, mtr);

	mutex_exit(&ibuf_bitmap_mutex);
}

/** Returns TRUE if the page is one of the fixed address ibuf pages.
@param[in]	page_id		page id
@param[in]	page_size	page size
@return TRUE if a fixed address ibuf i/o page */
UNIV_INLINE
ibool
ibuf_fixed_addr_page(
	const page_id_t&	page_id,
	const page_size_t&	page_size)
{
	return((page_id.space() == IBUF_SPACE_ID
		&& page_id.page_no() == IBUF_TREE_ROOT_PAGE_NO)
	       || ibuf_bitmap_page(page_id, page_size));
}

/** Checks if a page is a level 2 or 3 page in the ibuf hierarchy of pages.
Must not be called when recv_no_ibuf_operations==TRUE.
@param[in]	page_id		page id
@param[in]	page_size	page size
@param[in]	x_latch		FALSE if relaxed check (avoid latching the
bitmap page)
@param[in]	file		file name
@param[in]	line		line where called
@param[in,out]	mtr		mtr which will contain an x-latch to the
bitmap page if the page is not one of the fixed address ibuf pages, or NULL,
in which case a new transaction is created.
@return TRUE if level 2 or level 3 page */
ibool
ibuf_page_low(
	const page_id_t&	page_id,
	const page_size_t&	page_size,
#ifdef UNIV_DEBUG
	ibool			x_latch,
#endif /* UNIV_DEBUG */
	const char*		file,
	ulint			line,
	mtr_t*			mtr)
{
	ibool	ret;
	mtr_t	local_mtr;
	page_t*	bitmap_page;

	ut_ad(!recv_no_ibuf_operations);
	ut_ad(x_latch || mtr == NULL);

	if (ibuf_fixed_addr_page(page_id, page_size)) {

		return(TRUE);
	} else if (page_id.space() != IBUF_SPACE_ID) {

		return(FALSE);
	}

	ut_ad(fil_space_get_type(IBUF_SPACE_ID) == FIL_TYPE_TABLESPACE);

#ifdef UNIV_DEBUG
	if (!x_latch) {
		mtr_start(&local_mtr);

		/* Get the bitmap page without a page latch, so that
		we will not be violating the latching order when
		another bitmap page has already been latched by this
		thread. The page will be buffer-fixed, and thus it
		cannot be removed or relocated while we are looking at
		it. The contents of the page could change, but the
		IBUF_BITMAP_IBUF bit that we are interested in should
		not be modified by any other thread. Nobody should be
		calling ibuf_add_free_page() or ibuf_remove_free_page()
		while the page is linked to the insert buffer b-tree. */

		bitmap_page = buf_block_get_frame(
			buf_page_get_gen(
				ibuf_bitmap_page_no_calc(page_id, page_size),
				page_size, RW_NO_LATCH, NULL, BUF_GET_NO_LATCH,
				file, line, &local_mtr));

		ret = ibuf_bitmap_page_get_bits_low(
			bitmap_page, page_id, page_size,
			MTR_MEMO_BUF_FIX, &local_mtr, IBUF_BITMAP_IBUF);

		mtr_commit(&local_mtr);
		return(ret);
	}
#endif /* UNIV_DEBUG */

	if (mtr == NULL) {
		mtr = &local_mtr;
		mtr_start(mtr);
	}

	bitmap_page = ibuf_bitmap_get_map_page_func(page_id, page_size,
						    file, line, mtr);

	ret = ibuf_bitmap_page_get_bits(bitmap_page, page_id, page_size,
					IBUF_BITMAP_IBUF, mtr);

	if (mtr == &local_mtr) {
		mtr_commit(mtr);
	}

	return(ret);
}

#ifdef UNIV_DEBUG
# define ibuf_rec_get_page_no(mtr,rec) ibuf_rec_get_page_no_func(mtr,rec)
#else /* UNIV_DEBUG */
# define ibuf_rec_get_page_no(mtr,rec) ibuf_rec_get_page_no_func(rec)
#endif /* UNIV_DEBUG */

/********************************************************************//**
Returns the page number field of an ibuf record.
@return page number */
static
ulint
ibuf_rec_get_page_no_func(
/*======================*/
#ifdef UNIV_DEBUG
	mtr_t*		mtr,	/*!< in: mini-transaction owning rec */
#endif /* UNIV_DEBUG */
	const rec_t*	rec)	/*!< in: ibuf record */
{
	const byte*	field;
	ulint		len;

	ut_ad(mtr_memo_contains_page(mtr, rec, MTR_MEMO_PAGE_X_FIX)
	      || mtr_memo_contains_page(mtr, rec, MTR_MEMO_PAGE_S_FIX));
	ut_ad(ibuf_inside(mtr));
	ut_ad(rec_get_n_fields_old(rec) > 2);

	field = rec_get_nth_field_old(rec, IBUF_REC_FIELD_MARKER, &len);

	ut_a(len == 1);

	field = rec_get_nth_field_old(rec, IBUF_REC_FIELD_PAGE, &len);

	ut_a(len == 4);

	return(mach_read_from_4(field));
}

#ifdef UNIV_DEBUG
# define ibuf_rec_get_space(mtr,rec) ibuf_rec_get_space_func(mtr,rec)
#else /* UNIV_DEBUG */
# define ibuf_rec_get_space(mtr,rec) ibuf_rec_get_space_func(rec)
#endif /* UNIV_DEBUG */

/********************************************************************//**
Returns the space id field of an ibuf record. For < 4.1.x format records
returns 0.
@return space id */
static
ulint
ibuf_rec_get_space_func(
/*====================*/
#ifdef UNIV_DEBUG
	mtr_t*		mtr,	/*!< in: mini-transaction owning rec */
#endif /* UNIV_DEBUG */
	const rec_t*	rec)	/*!< in: ibuf record */
{
	const byte*	field;
	ulint		len;

	ut_ad(mtr_memo_contains_page(mtr, rec, MTR_MEMO_PAGE_X_FIX)
	      || mtr_memo_contains_page(mtr, rec, MTR_MEMO_PAGE_S_FIX));
	ut_ad(ibuf_inside(mtr));
	ut_ad(rec_get_n_fields_old(rec) > 2);

	field = rec_get_nth_field_old(rec, IBUF_REC_FIELD_MARKER, &len);

	ut_a(len == 1);

	field = rec_get_nth_field_old(rec, IBUF_REC_FIELD_SPACE, &len);

	ut_a(len == 4);

	return(mach_read_from_4(field));
}

#ifdef UNIV_DEBUG
# define ibuf_rec_get_info(mtr,rec,op,comp,info_len,counter)	\
	ibuf_rec_get_info_func(mtr,rec,op,comp,info_len,counter)
#else /* UNIV_DEBUG */
# define ibuf_rec_get_info(mtr,rec,op,comp,info_len,counter)	\
	ibuf_rec_get_info_func(rec,op,comp,info_len,counter)
#endif
/****************************************************************//**
Get various information about an ibuf record in >= 4.1.x format. */
static
void
ibuf_rec_get_info_func(
/*===================*/
#ifdef UNIV_DEBUG
	mtr_t*		mtr,	/*!< in: mini-transaction owning rec */
#endif /* UNIV_DEBUG */
	const rec_t*	rec,		/*!< in: ibuf record */
	ibuf_op_t*	op,		/*!< out: operation type, or NULL */
	ibool*		comp,		/*!< out: compact flag, or NULL */
	ulint*		info_len,	/*!< out: length of info fields at the
					start of the fourth field, or
					NULL */
	ulint*		counter)	/*!< in: counter value, or NULL */
{
	const byte*	types;
	ulint		fields;
	ulint		len;

	/* Local variables to shadow arguments. */
	ibuf_op_t	op_local;
	ibool		comp_local;
	ulint		info_len_local;
	ulint		counter_local;

	ut_ad(mtr_memo_contains_page(mtr, rec, MTR_MEMO_PAGE_X_FIX)
	      || mtr_memo_contains_page(mtr, rec, MTR_MEMO_PAGE_S_FIX));
	ut_ad(ibuf_inside(mtr));
	fields = rec_get_n_fields_old(rec);
	ut_a(fields > IBUF_REC_FIELD_USER);

	types = rec_get_nth_field_old(rec, IBUF_REC_FIELD_METADATA, &len);

	info_len_local = len % DATA_NEW_ORDER_NULL_TYPE_BUF_SIZE;

	switch (info_len_local) {
	case 0:
	case 1:
		op_local = IBUF_OP_INSERT;
		comp_local = info_len_local;
		ut_ad(!counter);
		counter_local = ULINT_UNDEFINED;
		break;

	case IBUF_REC_INFO_SIZE:
		op_local = (ibuf_op_t) types[IBUF_REC_OFFSET_TYPE];
		comp_local = types[IBUF_REC_OFFSET_FLAGS] & IBUF_REC_COMPACT;
		counter_local = mach_read_from_2(
			types + IBUF_REC_OFFSET_COUNTER);
		break;

	default:
		ut_error;
	}

	ut_a(op_local < IBUF_OP_COUNT);
	ut_a((len - info_len_local) ==
	     (fields - IBUF_REC_FIELD_USER)
	     * DATA_NEW_ORDER_NULL_TYPE_BUF_SIZE);

	if (op) {
		*op = op_local;
	}

	if (comp) {
		*comp = comp_local;
	}

	if (info_len) {
		*info_len = info_len_local;
	}

	if (counter) {
		*counter = counter_local;
	}
}

#ifdef UNIV_DEBUG
# define ibuf_rec_get_op_type(mtr,rec) ibuf_rec_get_op_type_func(mtr,rec)
#else /* UNIV_DEBUG */
# define ibuf_rec_get_op_type(mtr,rec) ibuf_rec_get_op_type_func(rec)
#endif

/****************************************************************//**
Returns the operation type field of an ibuf record.
@return operation type */
static
ibuf_op_t
ibuf_rec_get_op_type_func(
/*======================*/
#ifdef UNIV_DEBUG
	mtr_t*		mtr,	/*!< in: mini-transaction owning rec */
#endif /* UNIV_DEBUG */
	const rec_t*	rec)	/*!< in: ibuf record */
{
	ulint		len;

	ut_ad(mtr_memo_contains_page(mtr, rec, MTR_MEMO_PAGE_X_FIX)
	      || mtr_memo_contains_page(mtr, rec, MTR_MEMO_PAGE_S_FIX));
	ut_ad(ibuf_inside(mtr));
	ut_ad(rec_get_n_fields_old(rec) > 2);

	(void) rec_get_nth_field_old(rec, IBUF_REC_FIELD_MARKER, &len);

	if (len > 1) {
		/* This is a < 4.1.x format record */

		return(IBUF_OP_INSERT);
	} else {
		ibuf_op_t	op;

		ibuf_rec_get_info(mtr, rec, &op, NULL, NULL, NULL);

		return(op);
	}
}

/****************************************************************//**
Read the first two bytes from a record's fourth field (counter field in new
records; something else in older records).
@return "counter" field, or ULINT_UNDEFINED if for some reason it
can't be read */

ulint
ibuf_rec_get_counter(
/*=================*/
	const rec_t*	rec)	/*!< in: ibuf record */
{
	const byte*	ptr;
	ulint		len;

	if (rec_get_n_fields_old(rec) <= IBUF_REC_FIELD_METADATA) {

		return(ULINT_UNDEFINED);
	}

	ptr = rec_get_nth_field_old(rec, IBUF_REC_FIELD_METADATA, &len);

	if (len >= 2) {

		return(mach_read_from_2(ptr));
	} else {

		return(ULINT_UNDEFINED);
	}
}

/****************************************************************//**
Add accumulated operation counts to a permanent array. Both arrays must be
of size IBUF_OP_COUNT. */
static
void
ibuf_add_ops(
/*=========*/
	ulint*		arr,	/*!< in/out: array to modify */
	const ulint*	ops)	/*!< in: operation counts */

{
	ulint	i;

#ifndef HAVE_ATOMIC_BUILTINS
	ut_ad(mutex_own(&ibuf_mutex));
#endif /* !HAVE_ATOMIC_BUILTINS */

	for (i = 0; i < IBUF_OP_COUNT; i++) {
#ifdef HAVE_ATOMIC_BUILTINS
		os_atomic_increment_ulint(&arr[i], ops[i]);
#else /* HAVE_ATOMIC_BUILTINS */
		arr[i] += ops[i];
#endif /* HAVE_ATOMIC_BUILTINS */
	}
}

/****************************************************************//**
Print operation counts. The array must be of size IBUF_OP_COUNT. */
static
void
ibuf_print_ops(
/*===========*/
	const ulint*	ops,	/*!< in: operation counts */
	FILE*		file)	/*!< in: file where to print */
{
	static const char* op_names[] = {
		"insert",
		"delete mark",
		"delete"
	};
	ulint	i;

	ut_a(UT_ARR_SIZE(op_names) == IBUF_OP_COUNT);

	for (i = 0; i < IBUF_OP_COUNT; i++) {
		fprintf(file, "%s %lu%s", op_names[i],
			(ulong) ops[i], (i < (IBUF_OP_COUNT - 1)) ? ", " : "");
	}

	putc('\n', file);
}

/********************************************************************//**
Creates a dummy index for inserting a record to a non-clustered index.
@return dummy index */
static
dict_index_t*
ibuf_dummy_index_create(
/*====================*/
	ulint		n,	/*!< in: number of fields */
	ibool		comp)	/*!< in: TRUE=use compact record format */
{
	dict_table_t*	table;
	dict_index_t*	index;

	table = dict_mem_table_create("IBUF_DUMMY",
				      DICT_HDR_SPACE, n,
				      comp ? DICT_TF_COMPACT : 0, 0);

	index = dict_mem_index_create("IBUF_DUMMY", "IBUF_DUMMY",
				      DICT_HDR_SPACE, 0, n);

	index->table = table;

	/* avoid ut_ad(index->cached) in dict_index_get_n_unique_in_tree */
	index->cached = TRUE;

	return(index);
}
/********************************************************************//**
Add a column to the dummy index */
static
void
ibuf_dummy_index_add_col(
/*=====================*/
	dict_index_t*	index,	/*!< in: dummy index */
	const dtype_t*	type,	/*!< in: the data type of the column */
	ulint		len)	/*!< in: length of the column */
{
	ulint	i	= index->table->n_def;
	dict_mem_table_add_col(index->table, NULL, NULL,
			       dtype_get_mtype(type),
			       dtype_get_prtype(type),
			       dtype_get_len(type));
	dict_index_add_col(index, index->table,
			   dict_table_get_nth_col(index->table, i), len);
}
/********************************************************************//**
Deallocates a dummy index for inserting a record to a non-clustered index. */
static
void
ibuf_dummy_index_free(
/*==================*/
	dict_index_t*	index)	/*!< in, own: dummy index */
{
	dict_table_t*	table = index->table;

	dict_mem_index_free(index);
	dict_mem_table_free(table);
}

#ifdef UNIV_DEBUG
# define ibuf_build_entry_from_ibuf_rec(mtr,ibuf_rec,heap,pindex)	\
	ibuf_build_entry_from_ibuf_rec_func(mtr,ibuf_rec,heap,pindex)
#else /* UNIV_DEBUG */
# define ibuf_build_entry_from_ibuf_rec(mtr,ibuf_rec,heap,pindex)	\
	ibuf_build_entry_from_ibuf_rec_func(ibuf_rec,heap,pindex)
#endif

/*********************************************************************//**
Builds the entry used to

1) IBUF_OP_INSERT: insert into a non-clustered index

2) IBUF_OP_DELETE_MARK: find the record whose delete-mark flag we need to
   activate

3) IBUF_OP_DELETE: find the record we need to delete

when we have the corresponding record in an ibuf index.

NOTE that as we copy pointers to fields in ibuf_rec, the caller must
hold a latch to the ibuf_rec page as long as the entry is used!

@return own: entry to insert to a non-clustered index */
static
dtuple_t*
ibuf_build_entry_from_ibuf_rec_func(
/*================================*/
#ifdef UNIV_DEBUG
	mtr_t*		mtr,	/*!< in: mini-transaction owning rec */
#endif /* UNIV_DEBUG */
	const rec_t*	ibuf_rec,	/*!< in: record in an insert buffer */
	mem_heap_t*	heap,		/*!< in: heap where built */
	dict_index_t**	pindex)		/*!< out, own: dummy index that
					describes the entry */
{
	dtuple_t*	tuple;
	dfield_t*	field;
	ulint		n_fields;
	const byte*	types;
	const byte*	data;
	ulint		len;
	ulint		info_len;
	ulint		i;
	ulint		comp;
	dict_index_t*	index;

	ut_ad(mtr_memo_contains_page(mtr, ibuf_rec, MTR_MEMO_PAGE_X_FIX)
	      || mtr_memo_contains_page(mtr, ibuf_rec, MTR_MEMO_PAGE_S_FIX));
	ut_ad(ibuf_inside(mtr));

	data = rec_get_nth_field_old(ibuf_rec, IBUF_REC_FIELD_MARKER, &len);

	ut_a(len == 1);
	ut_a(*data == 0);
	ut_a(rec_get_n_fields_old(ibuf_rec) > IBUF_REC_FIELD_USER);

	n_fields = rec_get_n_fields_old(ibuf_rec) - IBUF_REC_FIELD_USER;

	tuple = dtuple_create(heap, n_fields);

	types = rec_get_nth_field_old(ibuf_rec, IBUF_REC_FIELD_METADATA, &len);

	ibuf_rec_get_info(mtr, ibuf_rec, NULL, &comp, &info_len, NULL);

	index = ibuf_dummy_index_create(n_fields, comp);

	len -= info_len;
	types += info_len;

	ut_a(len == n_fields * DATA_NEW_ORDER_NULL_TYPE_BUF_SIZE);

	for (i = 0; i < n_fields; i++) {
		field = dtuple_get_nth_field(tuple, i);

		data = rec_get_nth_field_old(
			ibuf_rec, i + IBUF_REC_FIELD_USER, &len);

		dfield_set_data(field, data, len);

		dtype_new_read_for_order_and_null_size(
			dfield_get_type(field),
			types + i * DATA_NEW_ORDER_NULL_TYPE_BUF_SIZE);

		ibuf_dummy_index_add_col(index, dfield_get_type(field), len);
	}

	/* Prevent an ut_ad() failure in page_zip_write_rec() by
	adding system columns to the dummy table pointed to by the
	dummy secondary index.  The insert buffer is only used for
	secondary indexes, whose records never contain any system
	columns, such as DB_TRX_ID. */
	ut_d(dict_table_add_system_columns(index->table, index->table->heap));

	*pindex = index;

	return(tuple);
}

/******************************************************************//**
Get the data size.
@return size of fields */
UNIV_INLINE
ulint
ibuf_rec_get_size(
/*==============*/
	const rec_t*	rec,			/*!< in: ibuf record */
	const byte*	types,			/*!< in: fields */
	ulint		n_fields,		/*!< in: number of fields */
	ulint		comp)			/*!< in: 0=ROW_FORMAT=REDUNDANT,
						nonzero=ROW_FORMAT=COMPACT */
{
	ulint	i;
	ulint	field_offset;
	ulint	types_offset;
	ulint	size = 0;

	field_offset = IBUF_REC_FIELD_USER;
	types_offset = DATA_NEW_ORDER_NULL_TYPE_BUF_SIZE;

	for (i = 0; i < n_fields; i++) {
		ulint		len;
		dtype_t		dtype;

		rec_get_nth_field_offs_old(rec, i + field_offset, &len);

		if (len != UNIV_SQL_NULL) {
			size += len;
		} else {
			dtype_new_read_for_order_and_null_size(&dtype, types);

			size += dtype_get_sql_null_size(&dtype, comp);
		}

		types += types_offset;
	}

	return(size);
}

#ifdef UNIV_DEBUG
# define ibuf_rec_get_volume(mtr,rec) ibuf_rec_get_volume_func(mtr,rec)
#else /* UNIV_DEBUG */
# define ibuf_rec_get_volume(mtr,rec) ibuf_rec_get_volume_func(rec)
#endif

/********************************************************************//**
Returns the space taken by a stored non-clustered index entry if converted to
an index record.
@return size of index record in bytes + an upper limit of the space
taken in the page directory */
static
ulint
ibuf_rec_get_volume_func(
/*=====================*/
#ifdef UNIV_DEBUG
	mtr_t*		mtr,	/*!< in: mini-transaction owning rec */
#endif /* UNIV_DEBUG */
	const rec_t*	ibuf_rec)/*!< in: ibuf record */
{
	ulint		len;
	const byte*	data;
	const byte*	types;
	ulint		n_fields;
	ulint		data_size;
	ulint		comp;
	ibuf_op_t	op;
	ulint		info_len;

	ut_ad(mtr_memo_contains_page(mtr, ibuf_rec, MTR_MEMO_PAGE_X_FIX)
	      || mtr_memo_contains_page(mtr, ibuf_rec, MTR_MEMO_PAGE_S_FIX));
	ut_ad(ibuf_inside(mtr));
	ut_ad(rec_get_n_fields_old(ibuf_rec) > 2);

	data = rec_get_nth_field_old(ibuf_rec, IBUF_REC_FIELD_MARKER, &len);
	ut_a(len == 1);
	ut_a(*data == 0);

	types = rec_get_nth_field_old(
		ibuf_rec, IBUF_REC_FIELD_METADATA, &len);

	ibuf_rec_get_info(mtr, ibuf_rec, &op, &comp, &info_len, NULL);

	if (op == IBUF_OP_DELETE_MARK || op == IBUF_OP_DELETE) {
		/* Delete-marking a record doesn't take any
		additional space, and while deleting a record
		actually frees up space, we have to play it safe and
		pretend it takes no additional space (the record
		might not exist, etc.).  */

		return(0);
	} else if (comp) {
		dtuple_t*	entry;
		ulint		volume;
		dict_index_t*	dummy_index;
		mem_heap_t*	heap = mem_heap_create(500);

		entry = ibuf_build_entry_from_ibuf_rec(mtr, ibuf_rec,
			heap, &dummy_index);

		volume = rec_get_converted_size(dummy_index, entry, 0);

		ibuf_dummy_index_free(dummy_index);
		mem_heap_free(heap);

		return(volume + page_dir_calc_reserved_space(1));
	}

	types += info_len;
	n_fields = rec_get_n_fields_old(ibuf_rec)
		- IBUF_REC_FIELD_USER;

	data_size = ibuf_rec_get_size(ibuf_rec, types, n_fields, comp);

	return(data_size + rec_get_converted_extra_size(data_size, n_fields, 0)
	       + page_dir_calc_reserved_space(1));
}

/*********************************************************************//**
Builds the tuple to insert to an ibuf tree when we have an entry for a
non-clustered index.

NOTE that the original entry must be kept because we copy pointers to
its fields.

@return own: entry to insert into an ibuf index tree */
static
dtuple_t*
ibuf_entry_build(
/*=============*/
	ibuf_op_t	op,	/*!< in: operation type */
	dict_index_t*	index,	/*!< in: non-clustered index */
	const dtuple_t*	entry,	/*!< in: entry for a non-clustered index */
	ulint		space,	/*!< in: space id */
	ulint		page_no,/*!< in: index page number where entry should
				be inserted */
	ulint		counter,/*!< in: counter value;
				ULINT_UNDEFINED=not used */
	mem_heap_t*	heap)	/*!< in: heap into which to build */
{
	dtuple_t*	tuple;
	dfield_t*	field;
	const dfield_t*	entry_field;
	ulint		n_fields;
	byte*		buf;
	byte*		ti;
	byte*		type_info;
	ulint		i;

	ut_ad(counter != ULINT_UNDEFINED || op == IBUF_OP_INSERT);
	ut_ad(counter == ULINT_UNDEFINED || counter <= 0xFFFF);
	ut_ad(op < IBUF_OP_COUNT);

	/* We have to build a tuple with the following fields:

	1-4) These are described at the top of this file.

	5) The rest of the fields are copied from the entry.

	All fields in the tuple are ordered like the type binary in our
	insert buffer tree. */

	n_fields = dtuple_get_n_fields(entry);

	tuple = dtuple_create(heap, n_fields + IBUF_REC_FIELD_USER);

	/* 1) Space Id */

	field = dtuple_get_nth_field(tuple, IBUF_REC_FIELD_SPACE);

	buf = static_cast<byte*>(mem_heap_alloc(heap, 4));

	mach_write_to_4(buf, space);

	dfield_set_data(field, buf, 4);

	/* 2) Marker byte */

	field = dtuple_get_nth_field(tuple, IBUF_REC_FIELD_MARKER);

	buf = static_cast<byte*>(mem_heap_alloc(heap, 1));

	/* We set the marker byte zero */

	mach_write_to_1(buf, 0);

	dfield_set_data(field, buf, 1);

	/* 3) Page number */

	field = dtuple_get_nth_field(tuple, IBUF_REC_FIELD_PAGE);

	buf = static_cast<byte*>(mem_heap_alloc(heap, 4));

	mach_write_to_4(buf, page_no);

	dfield_set_data(field, buf, 4);

	/* 4) Type info, part #1 */

	if (counter == ULINT_UNDEFINED) {
		i = dict_table_is_comp(index->table) ? 1 : 0;
	} else {
		ut_ad(counter <= 0xFFFF);
		i = IBUF_REC_INFO_SIZE;
	}

	ti = type_info = static_cast<byte*>(
		mem_heap_alloc(
			heap,
			i + n_fields * DATA_NEW_ORDER_NULL_TYPE_BUF_SIZE));

	switch (i) {
	default:
		ut_error;
		break;
	case 1:
		/* set the flag for ROW_FORMAT=COMPACT */
		*ti++ = 0;
		/* fall through */
	case 0:
		/* the old format does not allow delete buffering */
		ut_ad(op == IBUF_OP_INSERT);
		break;
	case IBUF_REC_INFO_SIZE:
		mach_write_to_2(ti + IBUF_REC_OFFSET_COUNTER, counter);

		ti[IBUF_REC_OFFSET_TYPE] = (byte) op;
		ti[IBUF_REC_OFFSET_FLAGS] = dict_table_is_comp(index->table)
			? IBUF_REC_COMPACT : 0;
		ti += IBUF_REC_INFO_SIZE;
		break;
	}

	/* 5+) Fields from the entry */

	for (i = 0; i < n_fields; i++) {
		ulint			fixed_len;
		const dict_field_t*	ifield;

		field = dtuple_get_nth_field(tuple, i + IBUF_REC_FIELD_USER);
		entry_field = dtuple_get_nth_field(entry, i);
		dfield_copy(field, entry_field);

		ifield = dict_index_get_nth_field(index, i);
		/* Prefix index columns of fixed-length columns are of
		fixed length.  However, in the function call below,
		dfield_get_type(entry_field) contains the fixed length
		of the column in the clustered index.  Replace it with
		the fixed length of the secondary index column. */
		fixed_len = ifield->fixed_len;

#ifdef UNIV_DEBUG
		if (fixed_len) {
			/* dict_index_add_col() should guarantee these */
			ut_ad(fixed_len <= (ulint)
			      dfield_get_type(entry_field)->len);
			if (ifield->prefix_len) {
				ut_ad(ifield->prefix_len == fixed_len);
			} else {
				ut_ad(fixed_len == (ulint)
				      dfield_get_type(entry_field)->len);
			}
		}
#endif /* UNIV_DEBUG */

		dtype_new_store_for_order_and_null_size(
			ti, dfield_get_type(entry_field), fixed_len);
		ti += DATA_NEW_ORDER_NULL_TYPE_BUF_SIZE;
	}

	/* 4) Type info, part #2 */

	field = dtuple_get_nth_field(tuple, IBUF_REC_FIELD_METADATA);

	dfield_set_data(field, type_info, ti - type_info);

	/* Set all the types in the new tuple binary */

	dtuple_set_types_binary(tuple, n_fields + IBUF_REC_FIELD_USER);

	return(tuple);
}

/*********************************************************************//**
Builds a search tuple used to search buffered inserts for an index page.
This is for >= 4.1.x format records.
@return own: search tuple */
static
dtuple_t*
ibuf_search_tuple_build(
/*====================*/
	ulint		space,	/*!< in: space id */
	ulint		page_no,/*!< in: index page number */
	mem_heap_t*	heap)	/*!< in: heap into which to build */
{
	dtuple_t*	tuple;
	dfield_t*	field;
	byte*		buf;

	tuple = dtuple_create(heap, IBUF_REC_FIELD_METADATA);

	/* Store the space id in tuple */

	field = dtuple_get_nth_field(tuple, IBUF_REC_FIELD_SPACE);

	buf = static_cast<byte*>(mem_heap_alloc(heap, 4));

	mach_write_to_4(buf, space);

	dfield_set_data(field, buf, 4);

	/* Store the new format record marker byte */

	field = dtuple_get_nth_field(tuple, IBUF_REC_FIELD_MARKER);

	buf = static_cast<byte*>(mem_heap_alloc(heap, 1));

	mach_write_to_1(buf, 0);

	dfield_set_data(field, buf, 1);

	/* Store the page number in tuple */

	field = dtuple_get_nth_field(tuple, IBUF_REC_FIELD_PAGE);

	buf = static_cast<byte*>(mem_heap_alloc(heap, 4));

	mach_write_to_4(buf, page_no);

	dfield_set_data(field, buf, 4);

	dtuple_set_types_binary(tuple, IBUF_REC_FIELD_METADATA);

	return(tuple);
}

/*********************************************************************//**
Checks if there are enough pages in the free list of the ibuf tree that we
dare to start a pessimistic insert to the insert buffer.
@return TRUE if enough free pages in list */
UNIV_INLINE
ibool
ibuf_data_enough_free_for_insert(void)
/*==================================*/
{
	ut_ad(mutex_own(&ibuf_mutex));

	/* We want a big margin of free pages, because a B-tree can sometimes
	grow in size also if records are deleted from it, as the node pointers
	can change, and we must make sure that we are able to delete the
	inserts buffered for pages that we read to the buffer pool, without
	any risk of running out of free space in the insert buffer. */

	return(ibuf->free_list_len >= (ibuf->size / 2) + 3 * ibuf->height);
}

/*********************************************************************//**
Checks if there are enough pages in the free list of the ibuf tree that we
should remove them and free to the file space management.
@return TRUE if enough free pages in list */
UNIV_INLINE
ibool
ibuf_data_too_much_free(void)
/*=========================*/
{
	ut_ad(mutex_own(&ibuf_mutex));

	return(ibuf->free_list_len >= 3 + (ibuf->size / 2) + 3 * ibuf->height);
}

/*********************************************************************//**
Allocates a new page from the ibuf file segment and adds it to the free
list.
@return TRUE on success, FALSE if no space left */
static
ibool
ibuf_add_free_page(void)
/*====================*/
{
	mtr_t		mtr;
	page_t*		header_page;
	ulint		flags;
	buf_block_t*	block;
	page_t*		page;
	page_t*		root;
	page_t*		bitmap_page;

	mtr_start(&mtr);

	/* Acquire the fsp latch before the ibuf header, obeying the latching
	order */
	mtr_x_lock(fil_space_get_latch(IBUF_SPACE_ID, &flags), &mtr);

	header_page = ibuf_header_page_get(&mtr);

	/* Allocate a new page: NOTE that if the page has been a part of a
	non-clustered index which has subsequently been dropped, then the
	page may have buffered inserts in the insert buffer, and these
	should be deleted from there. These get deleted when the page
	allocation creates the page in buffer. Thus the call below may end
	up calling the insert buffer routines and, as we yet have no latches
	to insert buffer tree pages, these routines can run without a risk
	of a deadlock. This is the reason why we created a special ibuf
	header page apart from the ibuf tree. */

	block = fseg_alloc_free_page(
		header_page + IBUF_HEADER + IBUF_TREE_SEG_HEADER, 0, FSP_UP,
		&mtr);

	if (block == NULL) {
		mtr_commit(&mtr);

		return(FALSE);
	}

	ut_ad(rw_lock_get_x_lock_count(&block->lock) == 1);
	ibuf_enter(&mtr);
	mutex_enter(&ibuf_mutex);
	root = ibuf_tree_root_get(&mtr);

	buf_block_dbg_add_level(block, SYNC_IBUF_TREE_NODE_NEW);
	page = buf_block_get_frame(block);

	/* Add the page to the free list and update the ibuf size data */

	flst_add_last(root + PAGE_HEADER + PAGE_BTR_IBUF_FREE_LIST,
		      page + PAGE_HEADER + PAGE_BTR_IBUF_FREE_LIST_NODE, &mtr);

	mlog_write_ulint(page + FIL_PAGE_TYPE, FIL_PAGE_IBUF_FREE_LIST,
			 MLOG_2BYTES, &mtr);

	ibuf->seg_size++;
	ibuf->free_list_len++;

	/* Set the bit indicating that this page is now an ibuf tree page
	(level 2 page) */

	const page_id_t		page_id(IBUF_SPACE_ID, block->page.id.page_no());
	const page_size_t	page_size(flags);

	bitmap_page = ibuf_bitmap_get_map_page(page_id, page_size, &mtr);

	mutex_exit(&ibuf_mutex);

	ibuf_bitmap_page_set_bits(bitmap_page, page_id, page_size,
				  IBUF_BITMAP_IBUF, TRUE, &mtr);

	ibuf_mtr_commit(&mtr);

	return(TRUE);
}

/*********************************************************************//**
Removes a page from the free list and frees it to the fsp system. */
static
void
ibuf_remove_free_page(void)
/*=======================*/
{
	mtr_t	mtr;
	mtr_t	mtr2;
	page_t*	header_page;
	ulint	flags;
	ulint	page_no;
	page_t*	page;
	page_t*	root;
	page_t*	bitmap_page;

	mtr_start(&mtr);

	/* Acquire the fsp latch before the ibuf header, obeying the latching
	order */
	mtr_x_lock(fil_space_get_latch(IBUF_SPACE_ID, &flags), &mtr);

	const page_size_t	page_size(flags);

	header_page = ibuf_header_page_get(&mtr);

	/* Prevent pessimistic inserts to insert buffer trees for a while */
	ibuf_enter(&mtr);
	mutex_enter(&ibuf_pessimistic_insert_mutex);
	mutex_enter(&ibuf_mutex);

	if (!ibuf_data_too_much_free()) {

		mutex_exit(&ibuf_mutex);
		mutex_exit(&ibuf_pessimistic_insert_mutex);

		ibuf_mtr_commit(&mtr);

		return;
	}

	ibuf_mtr_start(&mtr2);

	root = ibuf_tree_root_get(&mtr2);

	mutex_exit(&ibuf_mutex);

	page_no = flst_get_last(root + PAGE_HEADER + PAGE_BTR_IBUF_FREE_LIST,
				&mtr2).page;

	/* NOTE that we must release the latch on the ibuf tree root
	because in fseg_free_page we access level 1 pages, and the root
	is a level 2 page. */

	ibuf_mtr_commit(&mtr2);
	ibuf_exit(&mtr);

	/* Since pessimistic inserts were prevented, we know that the
	page is still in the free list. NOTE that also deletes may take
	pages from the free list, but they take them from the start, and
	the free list was so long that they cannot have taken the last
	page from it. */

	fseg_free_page(header_page + IBUF_HEADER + IBUF_TREE_SEG_HEADER,
		       IBUF_SPACE_ID, page_no, false, &mtr);

	const page_id_t	page_id(IBUF_SPACE_ID, page_no);

#if defined UNIV_DEBUG_FILE_ACCESSES || defined UNIV_DEBUG
	buf_page_reset_file_page_was_freed(page_id);
#endif /* UNIV_DEBUG_FILE_ACCESSES || UNIV_DEBUG */

	ibuf_enter(&mtr);

	mutex_enter(&ibuf_mutex);

	root = ibuf_tree_root_get(&mtr);

	ut_ad(page_no == flst_get_last(root + PAGE_HEADER
				       + PAGE_BTR_IBUF_FREE_LIST, &mtr).page);

	{
		buf_block_t*	block;

		block = buf_page_get(page_id, univ_page_size, RW_X_LATCH, &mtr);

		buf_block_dbg_add_level(block, SYNC_IBUF_TREE_NODE);

		page = buf_block_get_frame(block);
	}

	/* Remove the page from the free list and update the ibuf size data */

	flst_remove(root + PAGE_HEADER + PAGE_BTR_IBUF_FREE_LIST,
		    page + PAGE_HEADER + PAGE_BTR_IBUF_FREE_LIST_NODE, &mtr);

	mutex_exit(&ibuf_pessimistic_insert_mutex);

	ibuf->seg_size--;
	ibuf->free_list_len--;

	/* Set the bit indicating that this page is no more an ibuf tree page
	(level 2 page) */

	bitmap_page = ibuf_bitmap_get_map_page(page_id, page_size, &mtr);

	mutex_exit(&ibuf_mutex);

	ibuf_bitmap_page_set_bits(
		bitmap_page, page_id, page_size, IBUF_BITMAP_IBUF, FALSE,
		&mtr);

#if defined UNIV_DEBUG_FILE_ACCESSES || defined UNIV_DEBUG
	buf_page_set_file_page_was_freed(page_id);
#endif /* UNIV_DEBUG_FILE_ACCESSES || UNIV_DEBUG */
	ibuf_mtr_commit(&mtr);
}

/***********************************************************************//**
Frees excess pages from the ibuf free list. This function is called when an OS
thread calls fsp services to allocate a new file segment, or a new page to a
file segment, and the thread did not own the fsp latch before this call. */

void
ibuf_free_excess_pages(void)
/*========================*/
{
	ulint		i;

#ifdef UNIV_SYNC_DEBUG
	ut_ad(rw_lock_own(fil_space_get_latch(IBUF_SPACE_ID, NULL),
			  RW_LOCK_X));
#endif /* UNIV_SYNC_DEBUG */

	ut_ad(rw_lock_get_x_lock_count(
		fil_space_get_latch(IBUF_SPACE_ID, NULL)) == 1);

	/* NOTE: We require that the thread did not own the latch before,
	because then we know that we can obey the correct latching order
	for ibuf latches */

	if (!ibuf) {
		/* Not yet initialized; not sure if this is possible, but
		does no harm to check for it. */

		return;
	}

	/* Free at most a few pages at a time, so that we do not delay the
	requested service too much */

	for (i = 0; i < 4; i++) {

		ibool	too_much_free;

		mutex_enter(&ibuf_mutex);
		too_much_free = ibuf_data_too_much_free();
		mutex_exit(&ibuf_mutex);

		if (!too_much_free) {
			return;
		}

		ibuf_remove_free_page();
	}
}

#ifdef UNIV_DEBUG
# define ibuf_get_merge_page_nos(contract,rec,mtr,ids,vers,pages,n_stored) \
	ibuf_get_merge_page_nos_func(contract,rec,mtr,ids,vers,pages,n_stored)
#else /* UNIV_DEBUG */
# define ibuf_get_merge_page_nos(contract,rec,mtr,ids,vers,pages,n_stored) \
	ibuf_get_merge_page_nos_func(contract,rec,ids,vers,pages,n_stored)
#endif /* UNIV_DEBUG */

/*********************************************************************//**
Reads page numbers from a leaf in an ibuf tree.
@return a lower limit for the combined volume of records which will be
merged */
static
ulint
ibuf_get_merge_page_nos_func(
/*=========================*/
	ibool		contract,/*!< in: TRUE if this function is called to
				contract the tree, FALSE if this is called
				when a single page becomes full and we look
				if it pays to read also nearby pages */
	const rec_t*	rec,	/*!< in: insert buffer record */
#ifdef UNIV_DEBUG
	mtr_t*		mtr,	/*!< in: mini-transaction holding rec */
#endif /* UNIV_DEBUG */
	ulint*		space_ids,/*!< in/out: space id's of the pages */
	ib_int64_t*	space_versions,/*!< in/out: tablespace version
				timestamps; used to prevent reading in old
				pages after DISCARD + IMPORT tablespace */
	ulint*		page_nos,/*!< in/out: buffer for at least
				IBUF_MAX_N_PAGES_MERGED many page numbers;
				the page numbers are in an ascending order */
	ulint*		n_stored)/*!< out: number of page numbers stored to
				page_nos in this function */
{
	ulint	prev_page_no;
	ulint	prev_space_id;
	ulint	first_page_no;
	ulint	first_space_id;
	ulint	rec_page_no;
	ulint	rec_space_id;
	ulint	sum_volumes;
	ulint	volume_for_page;
	ulint	rec_volume;
	ulint	limit;
	ulint	n_pages;

	ut_ad(mtr_memo_contains_page(mtr, rec, MTR_MEMO_PAGE_X_FIX)
	      || mtr_memo_contains_page(mtr, rec, MTR_MEMO_PAGE_S_FIX));
	ut_ad(ibuf_inside(mtr));

	*n_stored = 0;

	limit = ut_min(IBUF_MAX_N_PAGES_MERGED, buf_pool_get_curr_size() / 4);

	if (page_rec_is_supremum(rec)) {

		rec = page_rec_get_prev_const(rec);
	}

	if (page_rec_is_infimum(rec)) {

		rec = page_rec_get_next_const(rec);
	}

	if (page_rec_is_supremum(rec)) {

		return(0);
	}

	first_page_no = ibuf_rec_get_page_no(mtr, rec);
	first_space_id = ibuf_rec_get_space(mtr, rec);
	n_pages = 0;
	prev_page_no = 0;
	prev_space_id = 0;

	/* Go backwards from the first rec until we reach the border of the
	'merge area', or the page start or the limit of storeable pages is
	reached */

	while (!page_rec_is_infimum(rec) && UNIV_LIKELY(n_pages < limit)) {

		rec_page_no = ibuf_rec_get_page_no(mtr, rec);
		rec_space_id = ibuf_rec_get_space(mtr, rec);

		if (rec_space_id != first_space_id
		    || (rec_page_no / IBUF_MERGE_AREA)
		    != (first_page_no / IBUF_MERGE_AREA)) {

			break;
		}

		if (rec_page_no != prev_page_no
		    || rec_space_id != prev_space_id) {
			n_pages++;
		}

		prev_page_no = rec_page_no;
		prev_space_id = rec_space_id;

		rec = page_rec_get_prev_const(rec);
	}

	rec = page_rec_get_next_const(rec);

	/* At the loop start there is no prev page; we mark this with a pair
	of space id, page no (0, 0) for which there can never be entries in
	the insert buffer */

	prev_page_no = 0;
	prev_space_id = 0;
	sum_volumes = 0;
	volume_for_page = 0;

	while (*n_stored < limit) {
		if (page_rec_is_supremum(rec)) {
			/* When no more records available, mark this with
			another 'impossible' pair of space id, page no */
			rec_page_no = 1;
			rec_space_id = 0;
		} else {
			rec_page_no = ibuf_rec_get_page_no(mtr, rec);
			rec_space_id = ibuf_rec_get_space(mtr, rec);
			/* In the system tablespace, the smallest
			possible secondary index leaf page number is
			bigger than IBUF_TREE_ROOT_PAGE_NO (4). In
			other tablespaces, the clustered index tree is
			created at page 3, which makes page 4 the
			smallest possible secondary index leaf page
			(and that only after DROP INDEX). */
			ut_ad(rec_page_no
			      > (ulint) IBUF_TREE_ROOT_PAGE_NO
			      - (rec_space_id != 0));
		}

#ifdef UNIV_IBUF_DEBUG
		ut_a(*n_stored < IBUF_MAX_N_PAGES_MERGED);
#endif
		if ((rec_space_id != prev_space_id
		     || rec_page_no != prev_page_no)
		    && (prev_space_id != 0 || prev_page_no != 0)) {

			if (contract
			    || (prev_page_no == first_page_no
				&& prev_space_id == first_space_id)
			    || (volume_for_page
				> ((IBUF_MERGE_THRESHOLD - 1)
				   * 4 * UNIV_PAGE_SIZE
				   / IBUF_PAGE_SIZE_PER_FREE_SPACE)
				/ IBUF_MERGE_THRESHOLD)) {

				space_ids[*n_stored] = prev_space_id;
				space_versions[*n_stored]
					= fil_space_get_version(prev_space_id);
				page_nos[*n_stored] = prev_page_no;

				(*n_stored)++;

				sum_volumes += volume_for_page;
			}

			if (rec_space_id != first_space_id
			    || rec_page_no / IBUF_MERGE_AREA
			    != first_page_no / IBUF_MERGE_AREA) {

				break;
			}

			volume_for_page = 0;
		}

		if (rec_page_no == 1 && rec_space_id == 0) {
			/* Supremum record */

			break;
		}

		rec_volume = ibuf_rec_get_volume(mtr, rec);

		volume_for_page += rec_volume;

		prev_page_no = rec_page_no;
		prev_space_id = rec_space_id;

		rec = page_rec_get_next_const(rec);
	}

#ifdef UNIV_IBUF_DEBUG
	ut_a(*n_stored <= IBUF_MAX_N_PAGES_MERGED);
#endif
#if 0
	fprintf(stderr, "Ibuf merge batch %lu pages %lu volume\n",
		*n_stored, sum_volumes);
#endif
	return(sum_volumes);
}

/*******************************************************************//**
Get the matching records for space id.
@return current rec or NULL */
static	__attribute__((nonnull, warn_unused_result))
const rec_t*
ibuf_get_user_rec(
/*===============*/
	btr_pcur_t*	pcur,		/*!< in: the current cursor */
	mtr_t*		mtr)		/*!< in: mini transaction */
{
	do {
		const rec_t* rec = btr_pcur_get_rec(pcur);

		if (page_rec_is_user_rec(rec)) {
			return(rec);
		}
	} while (btr_pcur_move_to_next(pcur, mtr));

	return(NULL);
}

/*********************************************************************//**
Reads page numbers for a space id from an ibuf tree.
@return a lower limit for the combined volume of records which will be
merged */
static	__attribute__((nonnull, warn_unused_result))
ulint
ibuf_get_merge_pages(
/*=================*/
	btr_pcur_t*	pcur,	/*!< in/out: cursor */
	ulint		space,	/*!< in: space for which to merge */
	ulint		limit,	/*!< in: max page numbers to read */
	ulint*		pages,	/*!< out: pages read */
	ulint*		spaces,	/*!< out: spaces read */
	ib_int64_t*	versions,/*!< out: space versions read */
	ulint*		n_pages,/*!< out: number of pages read */
	mtr_t*		mtr)	/*!< in: mini transaction */
{
	const rec_t*	rec;
	ulint		volume = 0;
	ib_int64_t	version = fil_space_get_version(space);

	ut_a(space != ULINT_UNDEFINED);

	*n_pages = 0;

	while ((rec = ibuf_get_user_rec(pcur, mtr)) != 0
	       && ibuf_rec_get_space(mtr, rec) == space
	       && *n_pages < limit) {

		ulint	page_no = ibuf_rec_get_page_no(mtr, rec);

		if (*n_pages == 0 || pages[*n_pages - 1] != page_no) {
			spaces[*n_pages] = space;
			pages[*n_pages] = page_no;
			versions[*n_pages] = version;
			++*n_pages;
		}

		volume += ibuf_rec_get_volume(mtr, rec);

		btr_pcur_move_to_next(pcur, mtr);
	}

	return(volume);
}

/*********************************************************************//**
Contracts insert buffer trees by reading pages to the buffer pool.
@return a lower limit for the combined size in bytes of entries which
will be merged from ibuf trees to the pages read, 0 if ibuf is
empty */
static
ulint
ibuf_merge_pages(
/*=============*/
	ulint*	n_pages,	/*!< out: number of pages to which merged */
	bool	sync)		/*!< in: true if the caller wants to wait for
				the issued read with the highest tablespace
				address to complete */
{
	mtr_t		mtr;
	btr_pcur_t	pcur;
	ulint		sum_sizes;
	ulint		page_nos[IBUF_MAX_N_PAGES_MERGED];
	ulint		space_ids[IBUF_MAX_N_PAGES_MERGED];
	ib_int64_t	space_versions[IBUF_MAX_N_PAGES_MERGED];

	*n_pages = 0;

	ibuf_mtr_start(&mtr);

	/* Open a cursor to a randomly chosen leaf of the tree, at a random
	position within the leaf */

	btr_pcur_open_at_rnd_pos(ibuf->index, BTR_SEARCH_LEAF, &pcur, &mtr);

	ut_ad(page_validate(btr_pcur_get_page(&pcur), ibuf->index));

	if (page_is_empty(btr_pcur_get_page(&pcur))) {
		/* If a B-tree page is empty, it must be the root page
		and the whole B-tree must be empty. InnoDB does not
		allow empty B-tree pages other than the root. */
		ut_ad(ibuf->empty);
		ut_ad(page_get_space_id(btr_pcur_get_page(&pcur))
		      == IBUF_SPACE_ID);
		ut_ad(page_get_page_no(btr_pcur_get_page(&pcur))
		      == FSP_IBUF_TREE_ROOT_PAGE_NO);

		ibuf_mtr_commit(&mtr);
		btr_pcur_close(&pcur);

		return(0);
	}

	sum_sizes = ibuf_get_merge_page_nos(TRUE,
					    btr_pcur_get_rec(&pcur), &mtr,
					    space_ids, space_versions,
					    page_nos, n_pages);
#if 0 /* defined UNIV_IBUF_DEBUG */
	fprintf(stderr, "Ibuf contract sync %lu pages %lu volume %lu\n",
		sync, *n_pages, sum_sizes);
#endif
	ibuf_mtr_commit(&mtr);
	btr_pcur_close(&pcur);

	buf_read_ibuf_merge_pages(
		sync, space_ids, space_versions, page_nos, *n_pages);

	return(sum_sizes + 1);
}

/*********************************************************************//**
Get the table instance from the table id.
@return table instance */
static __attribute__((warn_unused_result))
dict_table_t*
ibuf_get_table(
/*===========*/
	table_id_t	table_id)	/*!< in: valid table id */
{
	rw_lock_s_lock_func(&dict_operation_lock, 0, __FILE__, __LINE__);

	dict_table_t*	table = dict_table_open_on_id(
		table_id, FALSE, DICT_TABLE_OP_NORMAL);

	rw_lock_s_unlock_gen(&dict_operation_lock, 0);

	return(table);
}

/*********************************************************************//**
Contracts insert buffer trees by reading pages to the buffer pool.
@return a lower limit for the combined size in bytes of entries which
will be merged from ibuf trees to the pages read, 0 if ibuf is
empty */
static
ulint
ibuf_merge_space(
/*=============*/
	ulint		space,	/*!< in: tablespace id to merge */
	ulint*		n_pages)/*!< out: number of pages to which merged */
{
	mtr_t		mtr;
	btr_pcur_t	pcur;
	mem_heap_t*	heap = mem_heap_create(512);
	dtuple_t*	tuple = ibuf_search_tuple_build(space, 0, heap);

	ibuf_mtr_start(&mtr);

	/* Position the cursor on the first matching record. */

	btr_pcur_open(
		ibuf->index, tuple, PAGE_CUR_GE, BTR_SEARCH_LEAF, &pcur,
		&mtr);

	mem_heap_free(heap);

	ut_ad(page_validate(btr_pcur_get_page(&pcur), ibuf->index));

	ulint		sum_sizes = 0;
	ulint		pages[IBUF_MAX_N_PAGES_MERGED];
	ulint		spaces[IBUF_MAX_N_PAGES_MERGED];
	ib_int64_t	versions[IBUF_MAX_N_PAGES_MERGED];

	if (page_is_empty(btr_pcur_get_page(&pcur))) {
		/* If a B-tree page is empty, it must be the root page
		and the whole B-tree must be empty. InnoDB does not
		allow empty B-tree pages other than the root. */
		ut_ad(ibuf->empty);
		ut_ad(page_get_space_id(btr_pcur_get_page(&pcur))
		      == IBUF_SPACE_ID);
		ut_ad(page_get_page_no(btr_pcur_get_page(&pcur))
		      == FSP_IBUF_TREE_ROOT_PAGE_NO);

	} else {

		sum_sizes = ibuf_get_merge_pages(
			&pcur, space, IBUF_MAX_N_PAGES_MERGED,
			&pages[0], &spaces[0], &versions[0], n_pages,
			&mtr);

		++sum_sizes;
	}

	ibuf_mtr_commit(&mtr);

	btr_pcur_close(&pcur);

	if (sum_sizes > 0) {

		ut_a(*n_pages > 0 || sum_sizes == 1);

#ifdef UNIV_DEBUG
		ut_ad(*n_pages <= UT_ARR_SIZE(pages));

		for (ulint i = 0; i < *n_pages; ++i) {
			ut_ad(spaces[i] == space);
			ut_ad(i == 0 || versions[i] == versions[i - 1]);
		}
#endif /* UNIV_DEBUG */

		buf_read_ibuf_merge_pages(
			true, spaces, versions, pages, *n_pages);
	}

	return(sum_sizes);
}

/*********************************************************************//**
Contracts insert buffer trees by reading pages to the buffer pool.
@return a lower limit for the combined size in bytes of entries which
will be merged from ibuf trees to the pages read, 0 if ibuf is
empty */
static __attribute__((nonnull, warn_unused_result))
ulint
ibuf_merge(
/*=======*/
	table_id_t	table_id,	/*!< in: if merge should be
					done only for a specific
					table, for all tables this
					should be 0 */
	ulint*		n_pages,	/*!< out: number of pages to
					which merged */
	bool		sync)		/*!< in: TRUE if the caller
					wants to wait for the issued
					read with the highest
					tablespace address to complete */
{
	dict_table_t*	table;

	*n_pages = 0;

	/* We perform a dirty read of ibuf->empty, without latching
	the insert buffer root page. We trust this dirty read except
	when a slow shutdown is being executed. During a slow
	shutdown, the insert buffer merge must be completed. */

	if (ibuf->empty && !srv_shutdown_state) {
		return(0);
#if defined UNIV_DEBUG || defined UNIV_IBUF_DEBUG
	} else if (ibuf_debug) {
		return(0);
#endif /* UNIV_DEBUG || UNIV_IBUF_DEBUG */
	} else if (table_id == 0) {
		return(ibuf_merge_pages(n_pages, sync));
	} else if ((table = ibuf_get_table(table_id)) == 0) {
		/* Table has been dropped. */
		return(0);
	}

	ulint	volume = ibuf_merge_space(table->space, n_pages);

	dict_table_close(table, FALSE, FALSE);

	return(volume);
}

/*********************************************************************//**
Contracts insert buffer trees by reading pages to the buffer pool.
@return a lower limit for the combined size in bytes of entries which
will be merged from ibuf trees to the pages read, 0 if ibuf is
empty */
static
ulint
ibuf_contract(
/*==========*/
	ibool	sync)	/*!< in: TRUE if the caller wants to wait for the
			issued read with the highest tablespace address
			to complete */
{
	ulint	n_pages;

	return(ibuf_merge(0, &n_pages, sync));
}

/*********************************************************************//**
Contracts insert buffer trees by reading pages to the buffer pool.
@return a lower limit for the combined size in bytes of entries which
will be merged from ibuf trees to the pages read, 0 if ibuf is
empty */

ulint
ibuf_contract_in_background(
/*========================*/
	table_id_t	table_id,	/*!< in: if merge should be done only
					for a specific table, for all tables
					this should be 0 */
	ibool		full)		/*!< in: TRUE if the caller wants to
					do a full contract based on PCT_IO(100).
					If FALSE then the size of contract
					batch is determined based on the
					current size of the ibuf tree. */
{
	ulint	sum_bytes	= 0;
	ulint	sum_pages	= 0;
	ulint	n_pag2;
	ulint	n_pages;

#if defined UNIV_DEBUG || defined UNIV_IBUF_DEBUG
	if (srv_ibuf_disable_background_merge && table_id == 0) {
		return(0);
	}
#endif /* UNIV_DEBUG || UNIV_IBUF_DEBUG */

	if (full) {
		/* Caller has requested a full batch */
		n_pages = PCT_IO(100);
	} else {
		/* By default we do a batch of 5% of the io_capacity */
		n_pages = PCT_IO(5);

		mutex_enter(&ibuf_mutex);

		/* If the ibuf->size is more than half the max_size
		then we make more agreesive contraction.
		+1 is to avoid division by zero. */
		if (ibuf->size > ibuf->max_size / 2) {
			ulint diff = ibuf->size - ibuf->max_size / 2;
			n_pages += PCT_IO((diff * 100)
					   / (ibuf->max_size + 1));
		}

		mutex_exit(&ibuf_mutex);
	}

	while (sum_pages < n_pages) {
		ulint	n_bytes;

		n_bytes = ibuf_merge(table_id, &n_pag2, FALSE);

		if (n_bytes == 0) {
			return(sum_bytes);
		}

		sum_bytes += n_bytes;
		sum_pages += n_pag2;
	}

	return(sum_bytes);
}

/*********************************************************************//**
Contract insert buffer trees after insert if they are too big. */
UNIV_INLINE
void
ibuf_contract_after_insert(
/*=======================*/
	ulint	entry_size)	/*!< in: size of a record which was inserted
				into an ibuf tree */
{
	ibool	sync;
	ulint	sum_sizes;
	ulint	size;
	ulint	max_size;

	/* Perform dirty reads of ibuf->size and ibuf->max_size, to
	reduce ibuf_mutex contention. ibuf->max_size remains constant
	after ibuf_init_at_db_start(), but ibuf->size should be
	protected by ibuf_mutex. Given that ibuf->size fits in a
	machine word, this should be OK; at worst we are doing some
	excessive ibuf_contract() or occasionally skipping a
	ibuf_contract(). */
	size = ibuf->size;
	max_size = ibuf->max_size;

	if (size < max_size + IBUF_CONTRACT_ON_INSERT_NON_SYNC) {
		return;
	}

	sync = (size >= max_size + IBUF_CONTRACT_ON_INSERT_SYNC);

	/* Contract at least entry_size many bytes */
	sum_sizes = 0;
	size = 1;

	do {

		size = ibuf_contract(sync);
		sum_sizes += size;
	} while (size > 0 && sum_sizes < entry_size);
}

/*********************************************************************//**
Determine if an insert buffer record has been encountered already.
@return TRUE if a new record, FALSE if possible duplicate */
static
ibool
ibuf_get_volume_buffered_hash(
/*==========================*/
	const rec_t*	rec,	/*!< in: ibuf record in post-4.1 format */
	const byte*	types,	/*!< in: fields */
	const byte*	data,	/*!< in: start of user record data */
	ulint		comp,	/*!< in: 0=ROW_FORMAT=REDUNDANT,
				nonzero=ROW_FORMAT=COMPACT */
	ulint*		hash,	/*!< in/out: hash array */
	ulint		size)	/*!< in: number of elements in hash array */
{
	ulint		len;
	ulint		fold;
	ulint		bitmask;

	len = ibuf_rec_get_size(
		rec, types,
		rec_get_n_fields_old(rec) - IBUF_REC_FIELD_USER, comp);
	fold = ut_fold_binary(data, len);

	hash += (fold / (CHAR_BIT * sizeof *hash)) % size;
	bitmask = static_cast<ulint>(
		1 << (fold % (CHAR_BIT * sizeof(*hash))));

	if (*hash & bitmask) {

		return(FALSE);
	}

	/* We have not seen this record yet.  Insert it. */
	*hash |= bitmask;

	return(TRUE);
}

#ifdef UNIV_DEBUG
# define ibuf_get_volume_buffered_count(mtr,rec,hash,size,n_recs)	\
	ibuf_get_volume_buffered_count_func(mtr,rec,hash,size,n_recs)
#else /* UNIV_DEBUG */
# define ibuf_get_volume_buffered_count(mtr,rec,hash,size,n_recs)	\
	ibuf_get_volume_buffered_count_func(rec,hash,size,n_recs)
#endif
/*********************************************************************//**
Update the estimate of the number of records on a page, and
get the space taken by merging the buffered record to the index page.
@return size of index record in bytes + an upper limit of the space
taken in the page directory */
static
ulint
ibuf_get_volume_buffered_count_func(
/*================================*/
#ifdef UNIV_DEBUG
	mtr_t*		mtr,	/*!< in: mini-transaction owning rec */
#endif /* UNIV_DEBUG */
	const rec_t*	rec,	/*!< in: insert buffer record */
	ulint*		hash,	/*!< in/out: hash array */
	ulint		size,	/*!< in: number of elements in hash array */
	lint*		n_recs)	/*!< in/out: estimated number of records
				on the page that rec points to */
{
	ulint		len;
	ibuf_op_t	ibuf_op;
	const byte*	types;
	ulint		n_fields;

	ut_ad(mtr_memo_contains_page(mtr, rec, MTR_MEMO_PAGE_X_FIX)
	      || mtr_memo_contains_page(mtr, rec, MTR_MEMO_PAGE_S_FIX));
	ut_ad(ibuf_inside(mtr));

	n_fields = rec_get_n_fields_old(rec);
	ut_ad(n_fields > IBUF_REC_FIELD_USER);
	n_fields -= IBUF_REC_FIELD_USER;

	rec_get_nth_field_offs_old(rec, 1, &len);
	/* This function is only invoked when buffering new
	operations.  All pre-4.1 records should have been merged
	when the database was started up. */
	ut_a(len == 1);

	if (rec_get_deleted_flag(rec, 0)) {
		/* This record has been merged already,
		but apparently the system crashed before
		the change was discarded from the buffer.
		Pretend that the record does not exist. */
		return(0);
	}

	types = rec_get_nth_field_old(rec, IBUF_REC_FIELD_METADATA, &len);

	switch (UNIV_EXPECT(len % DATA_NEW_ORDER_NULL_TYPE_BUF_SIZE,
			    IBUF_REC_INFO_SIZE)) {
	default:
		ut_error;
	case 0:
		/* This ROW_TYPE=REDUNDANT record does not include an
		operation counter.  Exclude it from the *n_recs,
		because deletes cannot be buffered if there are
		old-style inserts buffered for the page. */

		len = ibuf_rec_get_size(rec, types, n_fields, 0);

		return(len
		       + rec_get_converted_extra_size(len, n_fields, 0)
		       + page_dir_calc_reserved_space(1));
	case 1:
		/* This ROW_TYPE=COMPACT record does not include an
		operation counter.  Exclude it from the *n_recs,
		because deletes cannot be buffered if there are
		old-style inserts buffered for the page. */
		goto get_volume_comp;

	case IBUF_REC_INFO_SIZE:
		ibuf_op = (ibuf_op_t) types[IBUF_REC_OFFSET_TYPE];
		break;
	}

	switch (ibuf_op) {
	case IBUF_OP_INSERT:
		/* Inserts can be done by updating a delete-marked record.
		Because delete-mark and insert operations can be pointing to
		the same records, we must not count duplicates. */
	case IBUF_OP_DELETE_MARK:
		/* There must be a record to delete-mark.
		See if this record has been already buffered. */
		if (n_recs && ibuf_get_volume_buffered_hash(
			    rec, types + IBUF_REC_INFO_SIZE,
			    types + len,
			    types[IBUF_REC_OFFSET_FLAGS] & IBUF_REC_COMPACT,
			    hash, size)) {
			(*n_recs)++;
		}

		if (ibuf_op == IBUF_OP_DELETE_MARK) {
			/* Setting the delete-mark flag does not
			affect the available space on the page. */
			return(0);
		}
		break;
	case IBUF_OP_DELETE:
		/* A record will be removed from the page. */
		if (n_recs) {
			(*n_recs)--;
		}
		/* While deleting a record actually frees up space,
		we have to play it safe and pretend that it takes no
		additional space (the record might not exist, etc.). */
		return(0);
	default:
		ut_error;
	}

	ut_ad(ibuf_op == IBUF_OP_INSERT);

get_volume_comp:
	{
		dtuple_t*	entry;
		ulint		volume;
		dict_index_t*	dummy_index;
		mem_heap_t*	heap = mem_heap_create(500);

		entry = ibuf_build_entry_from_ibuf_rec(
			mtr, rec, heap, &dummy_index);

		volume = rec_get_converted_size(dummy_index, entry, 0);

		ibuf_dummy_index_free(dummy_index);
		mem_heap_free(heap);

		return(volume + page_dir_calc_reserved_space(1));
	}
}

/*********************************************************************//**
Gets an upper limit for the combined size of entries buffered in the insert
buffer for a given page.
@return upper limit for the volume of buffered inserts for the index
page, in bytes; UNIV_PAGE_SIZE, if the entries for the index page span
several pages in the insert buffer */
static
ulint
ibuf_get_volume_buffered(
/*=====================*/
	const btr_pcur_t*pcur,	/*!< in: pcur positioned at a place in an
				insert buffer tree where we would insert an
				entry for the index page whose number is
				page_no, latch mode has to be BTR_MODIFY_PREV
				or BTR_MODIFY_TREE */
	ulint		space,	/*!< in: space id */
	ulint		page_no,/*!< in: page number of an index page */
	lint*		n_recs,	/*!< in/out: minimum number of records on the
				page after the buffered changes have been
				applied, or NULL to disable the counting */
	mtr_t*		mtr)	/*!< in: mini-transaction of pcur */
{
	ulint		volume;
	const rec_t*	rec;
	const page_t*	page;
	ulint		prev_page_no;
	const page_t*	prev_page;
	ulint		next_page_no;
	const page_t*	next_page;
	/* bitmap of buffered recs */
	ulint		hash_bitmap[128 / sizeof(ulint)];

	ut_ad((pcur->latch_mode == BTR_MODIFY_PREV)
	      || (pcur->latch_mode == BTR_MODIFY_TREE));

	/* Count the volume of inserts earlier in the alphabetical order than
	pcur */

	volume = 0;

	if (n_recs) {
		memset(hash_bitmap, 0, sizeof hash_bitmap);
	}

	rec = btr_pcur_get_rec(pcur);
	page = page_align(rec);
	ut_ad(page_validate(page, ibuf->index));

	if (page_rec_is_supremum(rec)) {
		rec = page_rec_get_prev_const(rec);
	}

	for (; !page_rec_is_infimum(rec);
	     rec = page_rec_get_prev_const(rec)) {
		ut_ad(page_align(rec) == page);

		if (page_no != ibuf_rec_get_page_no(mtr, rec)
		    || space != ibuf_rec_get_space(mtr, rec)) {

			goto count_later;
		}

		volume += ibuf_get_volume_buffered_count(
			mtr, rec,
			hash_bitmap, UT_ARR_SIZE(hash_bitmap), n_recs);
	}

	/* Look at the previous page */

	prev_page_no = btr_page_get_prev(page, mtr);

	if (prev_page_no == FIL_NULL) {

		goto count_later;
	}

	{
		buf_block_t*	block;

		block = buf_page_get(
			page_id_t(IBUF_SPACE_ID, prev_page_no),
			univ_page_size, RW_X_LATCH, mtr);

		buf_block_dbg_add_level(block, SYNC_IBUF_TREE_NODE);

		prev_page = buf_block_get_frame(block);
		ut_ad(page_validate(prev_page, ibuf->index));
	}

#ifdef UNIV_BTR_DEBUG
	ut_a(btr_page_get_next(prev_page, mtr) == page_get_page_no(page));
#endif /* UNIV_BTR_DEBUG */

	rec = page_get_supremum_rec(prev_page);
	rec = page_rec_get_prev_const(rec);

	for (;; rec = page_rec_get_prev_const(rec)) {
		ut_ad(page_align(rec) == prev_page);

		if (page_rec_is_infimum(rec)) {

			/* We cannot go to yet a previous page, because we
			do not have the x-latch on it, and cannot acquire one
			because of the latching order: we have to give up */

			return(UNIV_PAGE_SIZE);
		}

		if (page_no != ibuf_rec_get_page_no(mtr, rec)
		    || space != ibuf_rec_get_space(mtr, rec)) {

			goto count_later;
		}

		volume += ibuf_get_volume_buffered_count(
			mtr, rec,
			hash_bitmap, UT_ARR_SIZE(hash_bitmap), n_recs);
	}

count_later:
	rec = btr_pcur_get_rec(pcur);

	if (!page_rec_is_supremum(rec)) {
		rec = page_rec_get_next_const(rec);
	}

	for (; !page_rec_is_supremum(rec);
	     rec = page_rec_get_next_const(rec)) {
		if (page_no != ibuf_rec_get_page_no(mtr, rec)
		    || space != ibuf_rec_get_space(mtr, rec)) {

			return(volume);
		}

		volume += ibuf_get_volume_buffered_count(
			mtr, rec,
			hash_bitmap, UT_ARR_SIZE(hash_bitmap), n_recs);
	}

	/* Look at the next page */

	next_page_no = btr_page_get_next(page, mtr);

	if (next_page_no == FIL_NULL) {

		return(volume);
	}

	{
		buf_block_t*	block;

		block = buf_page_get(
			page_id_t(IBUF_SPACE_ID, next_page_no),
			univ_page_size, RW_X_LATCH, mtr);

		buf_block_dbg_add_level(block, SYNC_IBUF_TREE_NODE);

		next_page = buf_block_get_frame(block);
		ut_ad(page_validate(next_page, ibuf->index));
	}

#ifdef UNIV_BTR_DEBUG
	ut_a(btr_page_get_prev(next_page, mtr) == page_get_page_no(page));
#endif /* UNIV_BTR_DEBUG */

	rec = page_get_infimum_rec(next_page);
	rec = page_rec_get_next_const(rec);

	for (;; rec = page_rec_get_next_const(rec)) {
		ut_ad(page_align(rec) == next_page);

		if (page_rec_is_supremum(rec)) {

			/* We give up */

			return(UNIV_PAGE_SIZE);
		}

		if (page_no != ibuf_rec_get_page_no(mtr, rec)
		    || space != ibuf_rec_get_space(mtr, rec)) {

			return(volume);
		}

		volume += ibuf_get_volume_buffered_count(
			mtr, rec,
			hash_bitmap, UT_ARR_SIZE(hash_bitmap), n_recs);
	}
}

/*********************************************************************//**
Reads the biggest tablespace id from the high end of the insert buffer
tree and updates the counter in fil_system. */

void
ibuf_update_max_tablespace_id(void)
/*===============================*/
{
	ulint		max_space_id;
	const rec_t*	rec;
	const byte*	field;
	ulint		len;
	btr_pcur_t	pcur;
	mtr_t		mtr;

	ut_a(!dict_table_is_comp(ibuf->index->table));

	ibuf_mtr_start(&mtr);

	btr_pcur_open_at_index_side(
		false, ibuf->index, BTR_SEARCH_LEAF, &pcur, true, 0, &mtr);

	ut_ad(page_validate(btr_pcur_get_page(&pcur), ibuf->index));

	btr_pcur_move_to_prev(&pcur, &mtr);

	if (btr_pcur_is_before_first_on_page(&pcur)) {
		/* The tree is empty */

		max_space_id = 0;
	} else {
		rec = btr_pcur_get_rec(&pcur);

		field = rec_get_nth_field_old(rec, IBUF_REC_FIELD_SPACE, &len);

		ut_a(len == 4);

		max_space_id = mach_read_from_4(field);
	}

	ibuf_mtr_commit(&mtr);

	/* printf("Maximum space id in insert buffer %lu\n", max_space_id); */

	fil_set_max_space_id_if_bigger(max_space_id);
}

#ifdef UNIV_DEBUG
# define ibuf_get_entry_counter_low(mtr,rec,space,page_no)	\
	ibuf_get_entry_counter_low_func(mtr,rec,space,page_no)
#else /* UNIV_DEBUG */
# define ibuf_get_entry_counter_low(mtr,rec,space,page_no)	\
	ibuf_get_entry_counter_low_func(rec,space,page_no)
#endif
/****************************************************************//**
Helper function for ibuf_get_entry_counter_func. Checks if rec is for
(space, page_no), and if so, reads counter value from it and returns
that + 1.
@retval ULINT_UNDEFINED if the record does not contain any counter
@retval 0 if the record is not for (space, page_no)
@retval 1 + previous counter value, otherwise */
static
ulint
ibuf_get_entry_counter_low_func(
/*============================*/
#ifdef UNIV_DEBUG
	mtr_t*		mtr,		/*!< in: mini-transaction of rec */
#endif /* UNIV_DEBUG */
	const rec_t*	rec,		/*!< in: insert buffer record */
	ulint		space,		/*!< in: space id */
	ulint		page_no)	/*!< in: page number */
{
	ulint		counter;
	const byte*	field;
	ulint		len;

	ut_ad(ibuf_inside(mtr));
	ut_ad(mtr_memo_contains_page(mtr, rec, MTR_MEMO_PAGE_X_FIX)
	      || mtr_memo_contains_page(mtr, rec, MTR_MEMO_PAGE_S_FIX));
	ut_ad(rec_get_n_fields_old(rec) > 2);

	field = rec_get_nth_field_old(rec, IBUF_REC_FIELD_MARKER, &len);

	ut_a(len == 1);

	/* Check the tablespace identifier. */
	field = rec_get_nth_field_old(rec, IBUF_REC_FIELD_SPACE, &len);

	ut_a(len == 4);

	if (mach_read_from_4(field) != space) {

		return(0);
	}

	/* Check the page offset. */
	field = rec_get_nth_field_old(rec, IBUF_REC_FIELD_PAGE, &len);
	ut_a(len == 4);

	if (mach_read_from_4(field) != page_no) {

		return(0);
	}

	/* Check if the record contains a counter field. */
	field = rec_get_nth_field_old(rec, IBUF_REC_FIELD_METADATA, &len);

	switch (len % DATA_NEW_ORDER_NULL_TYPE_BUF_SIZE) {
	default:
		ut_error;
	case 0: /* ROW_FORMAT=REDUNDANT */
	case 1: /* ROW_FORMAT=COMPACT */
		return(ULINT_UNDEFINED);

	case IBUF_REC_INFO_SIZE:
		counter = mach_read_from_2(field + IBUF_REC_OFFSET_COUNTER);
		ut_a(counter < 0xFFFF);
		return(counter + 1);
	}
}

#ifdef UNIV_DEBUG
# define ibuf_get_entry_counter(space,page_no,rec,mtr,exact_leaf) \
	ibuf_get_entry_counter_func(space,page_no,rec,mtr,exact_leaf)
#else /* UNIV_DEBUG */
# define ibuf_get_entry_counter(space,page_no,rec,mtr,exact_leaf) \
	ibuf_get_entry_counter_func(space,page_no,rec,exact_leaf)
#endif

/****************************************************************//**
Calculate the counter field for an entry based on the current
last record in ibuf for (space, page_no).
@return the counter field, or ULINT_UNDEFINED
if we should abort this insertion to ibuf */
static
ulint
ibuf_get_entry_counter_func(
/*========================*/
	ulint		space,		/*!< in: space id of entry */
	ulint		page_no,	/*!< in: page number of entry */
	const rec_t*	rec,		/*!< in: the record preceding the
					insertion point */
#ifdef UNIV_DEBUG
	mtr_t*		mtr,		/*!< in: mini-transaction */
#endif /* UNIV_DEBUG */
	ibool		only_leaf)	/*!< in: TRUE if this is the only
					leaf page that can contain entries
					for (space,page_no), that is, there
					was no exact match for (space,page_no)
					in the node pointer */
{
	ut_ad(ibuf_inside(mtr));
	ut_ad(mtr_memo_contains_page(mtr, rec, MTR_MEMO_PAGE_X_FIX));
	ut_ad(page_validate(page_align(rec), ibuf->index));

	if (page_rec_is_supremum(rec)) {
		/* This is just for safety. The record should be a
		page infimum or a user record. */
		ut_ad(0);
		return(ULINT_UNDEFINED);
	} else if (!page_rec_is_infimum(rec)) {
		return(ibuf_get_entry_counter_low(mtr, rec, space, page_no));
	} else if (only_leaf
		   || fil_page_get_prev(page_align(rec)) == FIL_NULL) {
		/* The parent node pointer did not contain the
		searched for (space, page_no), which means that the
		search ended on the correct page regardless of the
		counter value, and since we're at the infimum record,
		there are no existing records. */
		return(0);
	} else {
		/* We used to read the previous page here. It would
		break the latching order, because the caller has
		buffer-fixed an insert buffer bitmap page. */
		return(ULINT_UNDEFINED);
	}
}

/** Buffer an operation in the insert/delete buffer, instead of doing it
directly to the disk page, if this is possible.
@param[in]	mode		BTR_MODIFY_PREV or BTR_MODIFY_TREE
@param[in]	op		operation type
@param[in]	no_counter	TRUE=use 5.0.3 format; FALSE=allow delete
buffering
@param[in]	entry		index entry to insert
@param[in]	entry_size	rec_get_converted_size(index, entry)
@param[in,out]	index		index where to insert; must not be unique
or clustered
@param[in]	page_id		page id where to insert
@param[in]	page_size	page size
@param[in,out]	thr		query thread
@return DB_SUCCESS, DB_STRONG_FAIL or other error */
static __attribute__((warn_unused_result))
dberr_t
ibuf_insert_low(
	ulint			mode,
	ibuf_op_t		op,
	ibool			no_counter,
	const dtuple_t*		entry,
	ulint			entry_size,
	dict_index_t*		index,
	const page_id_t&	page_id,
	const page_size_t&	page_size,
	que_thr_t*		thr)
{
	big_rec_t*	dummy_big_rec;
	btr_pcur_t	pcur;
	btr_cur_t*	cursor;
	dtuple_t*	ibuf_entry;
	mem_heap_t*	offsets_heap	= NULL;
	mem_heap_t*	heap;
	ulint*		offsets		= NULL;
	ulint		buffered;
	lint		min_n_recs;
	rec_t*		ins_rec;
	ibool		old_bit_value;
	page_t*		bitmap_page;
	buf_block_t*	block;
	page_t*		root;
	dberr_t		err;
	ibool		do_merge;
	ulint		space_ids[IBUF_MAX_N_PAGES_MERGED];
	ib_int64_t	space_versions[IBUF_MAX_N_PAGES_MERGED];
	ulint		page_nos[IBUF_MAX_N_PAGES_MERGED];
	ulint		n_stored;
	mtr_t		mtr;
	mtr_t		bitmap_mtr;

	ut_a(!dict_index_is_clust(index));
	ut_ad(dtuple_check_typed(entry));
	ut_ad(!no_counter || op == IBUF_OP_INSERT);
	ut_a(op < IBUF_OP_COUNT);

	do_merge = FALSE;

	/* Perform dirty reads of ibuf->size and ibuf->max_size, to
	reduce ibuf_mutex contention. Given that ibuf->max_size and
	ibuf->size fit in a machine word, this should be OK; at worst
	we are doing some excessive ibuf_contract() or occasionally
	skipping an ibuf_contract(). */
	if (ibuf->max_size == 0) {
		return(DB_STRONG_FAIL);
	}

	if (ibuf->size >= ibuf->max_size + IBUF_CONTRACT_DO_NOT_INSERT) {
		/* Insert buffer is now too big, contract it but do not try
		to insert */


#ifdef UNIV_IBUF_DEBUG
		fputs("Ibuf too big\n", stderr);
#endif
		/* Use synchronous contract (== TRUE) */
		ibuf_contract(TRUE);

		return(DB_STRONG_FAIL);
	}

	heap = mem_heap_create(1024);

	/* Build the entry which contains the space id and the page number
	as the first fields and the type information for other fields, and
	which will be inserted to the insert buffer. Using a counter value
	of 0xFFFF we find the last record for (space, page_no), from which
	we can then read the counter value N and use N + 1 in the record we
	insert. (We patch the ibuf_entry's counter field to the correct
	value just before actually inserting the entry.) */

	ibuf_entry = ibuf_entry_build(
		op, index, entry, page_id.space(), page_id.page_no(),
		no_counter ? ULINT_UNDEFINED : 0xFFFF, heap);

	/* Open a cursor to the insert buffer tree to calculate if we can add
	the new entry to it without exceeding the free space limit for the
	page. */

	if (BTR_LATCH_MODE_WITHOUT_INTENTION(mode) == BTR_MODIFY_TREE) {
		for (;;) {
			mutex_enter(&ibuf_pessimistic_insert_mutex);
			mutex_enter(&ibuf_mutex);

			if (UNIV_LIKELY(ibuf_data_enough_free_for_insert())) {

				break;
			}

			mutex_exit(&ibuf_mutex);
			mutex_exit(&ibuf_pessimistic_insert_mutex);

			if (!ibuf_add_free_page()) {

				mem_heap_free(heap);
				return(DB_STRONG_FAIL);
			}
		}
	}

	ibuf_mtr_start(&mtr);

	btr_pcur_open(ibuf->index, ibuf_entry, PAGE_CUR_LE, mode, &pcur, &mtr);
	ut_ad(page_validate(btr_pcur_get_page(&pcur), ibuf->index));

	/* Find out the volume of already buffered inserts for the same index
	page */
	min_n_recs = 0;
	buffered = ibuf_get_volume_buffered(&pcur,
					    page_id.space(),
					    page_id.page_no(),
					    op == IBUF_OP_DELETE
					    ? &min_n_recs
					    : NULL, &mtr);

	if (op == IBUF_OP_DELETE
	    && (min_n_recs < 2 || buf_pool_watch_occurred(page_id))) {
		/* The page could become empty after the record is
		deleted, or the page has been read in to the buffer
		pool.  Refuse to buffer the operation. */

		/* The buffer pool watch is needed for IBUF_OP_DELETE
		because of latching order considerations.  We can
		check buf_pool_watch_occurred() only after latching
		the insert buffer B-tree pages that contain buffered
		changes for the page.  We never buffer IBUF_OP_DELETE,
		unless some IBUF_OP_INSERT or IBUF_OP_DELETE_MARK have
		been previously buffered for the page.  Because there
		are buffered operations for the page, the insert
		buffer B-tree page latches held by mtr will guarantee
		that no changes for the user page will be merged
		before mtr_commit(&mtr).  We must not mtr_commit(&mtr)
		until after the IBUF_OP_DELETE has been buffered. */

fail_exit:
		if (BTR_LATCH_MODE_WITHOUT_INTENTION(mode) == BTR_MODIFY_TREE) {
			mutex_exit(&ibuf_mutex);
			mutex_exit(&ibuf_pessimistic_insert_mutex);
		}

		err = DB_STRONG_FAIL;
		goto func_exit;
	}

	/* After this point, the page could still be loaded to the
	buffer pool, but we do not have to care about it, since we are
	holding a latch on the insert buffer leaf page that contains
	buffered changes for (space, page_no).  If the page enters the
	buffer pool, buf_page_io_complete() for (space, page_no) will
	have to acquire a latch on the same insert buffer leaf page,
	which it cannot do until we have buffered the IBUF_OP_DELETE
	and done mtr_commit(&mtr) to release the latch. */

#ifdef UNIV_IBUF_COUNT_DEBUG
	ut_a((buffered == 0) || ibuf_count_get(page_id));
#endif
	ibuf_mtr_start(&bitmap_mtr);
	bitmap_mtr.set_named_space(page_id.space());

	bitmap_page = ibuf_bitmap_get_map_page(page_id, page_size,
					       &bitmap_mtr);

	/* We check if the index page is suitable for buffered entries */

	if (buf_page_peek(page_id)
	    || lock_rec_expl_exist_on_page(page_id.space(),
					   page_id.page_no())) {

		ibuf_mtr_commit(&bitmap_mtr);
		goto fail_exit;
	}

	if (op == IBUF_OP_INSERT) {
		ulint	bits = ibuf_bitmap_page_get_bits(
			bitmap_page, page_id, page_size, IBUF_BITMAP_FREE,
			&bitmap_mtr);

		if (buffered + entry_size + page_dir_calc_reserved_space(1)
		    > ibuf_index_page_calc_free_from_bits(page_size, bits)) {
			/* Release the bitmap page latch early. */
			ibuf_mtr_commit(&bitmap_mtr);

			/* It may not fit */
			do_merge = TRUE;

			ibuf_get_merge_page_nos(FALSE,
						btr_pcur_get_rec(&pcur), &mtr,
						space_ids, space_versions,
						page_nos, &n_stored);

			goto fail_exit;
		}
	}

	if (!no_counter) {
		/* Patch correct counter value to the entry to
		insert. This can change the insert position, which can
		result in the need to abort in some cases. */
		ulint		counter = ibuf_get_entry_counter(
			page_id.space(), page_id.page_no(),
			btr_pcur_get_rec(&pcur), &mtr,
			btr_pcur_get_btr_cur(&pcur)->low_match
			< IBUF_REC_FIELD_METADATA);
		dfield_t*	field;

		if (counter == ULINT_UNDEFINED) {
			ibuf_mtr_commit(&bitmap_mtr);
			goto fail_exit;
		}

		field = dtuple_get_nth_field(
			ibuf_entry, IBUF_REC_FIELD_METADATA);
		mach_write_to_2(
			(byte*) dfield_get_data(field)
			+ IBUF_REC_OFFSET_COUNTER, counter);
	}

	/* Set the bitmap bit denoting that the insert buffer contains
	buffered entries for this index page, if the bit is not set yet */

	old_bit_value = ibuf_bitmap_page_get_bits(
		bitmap_page, page_id, page_size,
		IBUF_BITMAP_BUFFERED, &bitmap_mtr);

	if (!old_bit_value) {
		ibuf_bitmap_page_set_bits(bitmap_page, page_id, page_size,
					  IBUF_BITMAP_BUFFERED, TRUE,
					  &bitmap_mtr);
	}

	ibuf_mtr_commit(&bitmap_mtr);

	cursor = btr_pcur_get_btr_cur(&pcur);

	if (mode == BTR_MODIFY_PREV) {
		err = btr_cur_optimistic_insert(
			BTR_NO_LOCKING_FLAG,
			cursor, &offsets, &offsets_heap,
			ibuf_entry, &ins_rec,
			&dummy_big_rec, 0, thr, &mtr);
		block = btr_cur_get_block(cursor);
		ut_ad(block->page.id.space() == IBUF_SPACE_ID);

		/* If this is the root page, update ibuf->empty. */
		if (block->page.id.page_no() == FSP_IBUF_TREE_ROOT_PAGE_NO) {
			const page_t*	root = buf_block_get_frame(block);

			ut_ad(page_get_space_id(root) == IBUF_SPACE_ID);
			ut_ad(page_get_page_no(root)
			      == FSP_IBUF_TREE_ROOT_PAGE_NO);

			ibuf->empty = page_is_empty(root);
		}
	} else {
		ut_ad(BTR_LATCH_MODE_WITHOUT_INTENTION(mode)
		      == BTR_MODIFY_TREE);

		/* We acquire an x-latch to the root page before the insert,
		because a pessimistic insert releases the tree x-latch,
		which would cause the x-latching of the root after that to
		break the latching order. */

		root = ibuf_tree_root_get(&mtr);

		err = btr_cur_optimistic_insert(
			BTR_NO_LOCKING_FLAG | BTR_NO_UNDO_LOG_FLAG,
			cursor, &offsets, &offsets_heap,
			ibuf_entry, &ins_rec,
			&dummy_big_rec, 0, thr, &mtr);

		if (err == DB_FAIL) {
			err = btr_cur_pessimistic_insert(
				BTR_NO_LOCKING_FLAG | BTR_NO_UNDO_LOG_FLAG,
				cursor, &offsets, &offsets_heap,
				ibuf_entry, &ins_rec,
				&dummy_big_rec, 0, thr, &mtr);
		}

		mutex_exit(&ibuf_pessimistic_insert_mutex);
		ibuf_size_update(root, &mtr);
		mutex_exit(&ibuf_mutex);
		ibuf->empty = page_is_empty(root);

		block = btr_cur_get_block(cursor);
		ut_ad(block->page.id.space() == IBUF_SPACE_ID);
	}

	if (offsets_heap) {
		mem_heap_free(offsets_heap);
	}

	if (err == DB_SUCCESS && op != IBUF_OP_DELETE) {
		/* Update the page max trx id field */
		page_update_max_trx_id(block, NULL,
				       thr_get_trx(thr)->id, &mtr);
	}

func_exit:
#ifdef UNIV_IBUF_COUNT_DEBUG
	if (err == DB_SUCCESS) {
		ib_logf(IB_LOG_LEVEL_INFO,
			"Incrementing ibuf count of space " UINT32PF " page "
			UINT32PF " from %lu by 1",
			page_id.space(), page_id.page_no(),
			ibuf_count_get(space, page_no));

		ibuf_count_set(page_id, ibuf_count_get(page_id) + 1);
	}
#endif

	ibuf_mtr_commit(&mtr);
	btr_pcur_close(&pcur);

	mem_heap_free(heap);

	if (err == DB_SUCCESS
	    && BTR_LATCH_MODE_WITHOUT_INTENTION(mode) == BTR_MODIFY_TREE) {
		ibuf_contract_after_insert(entry_size);
	}

	if (do_merge) {
#ifdef UNIV_IBUF_DEBUG
		ut_a(n_stored <= IBUF_MAX_N_PAGES_MERGED);
#endif
		buf_read_ibuf_merge_pages(false, space_ids, space_versions,
					  page_nos, n_stored);
	}

	return(err);
}

/** Buffer an operation in the insert/delete buffer, instead of doing it
directly to the disk page, if this is possible. Does not do it if the index
is clustered or unique.
@param[in]	op		operation type
@param[in]	entry		index entry to insert
@param[in,out]	index		index where to insert
@param[in]	page_id		page id where to insert
@param[in]	page_size	page size
@param[in,out]	thr		query thread
@return TRUE if success */
ibool
ibuf_insert(
	ibuf_op_t		op,
	const dtuple_t*		entry,
	dict_index_t*		index,
	const page_id_t&	page_id,
	const page_size_t&	page_size,
	que_thr_t*		thr)
{
	dberr_t		err;
	ulint		entry_size;
	ibool		no_counter;
	/* Read the settable global variable ibuf_use only once in
	this function, so that we will have a consistent view of it. */
	ibuf_use_t	use		= ibuf_use;
	DBUG_ENTER("ibuf_insert");

	DBUG_PRINT("ibuf", ("op: %d, space: " UINT32PF ", page_no: " UINT32PF,
			    op, page_id.space(), page_id.page_no()));

	ut_ad(dtuple_check_typed(entry));
	ut_ad(page_id.space() != srv_tmp_space.space_id());

	ut_a(!dict_index_is_clust(index));

	no_counter = use <= IBUF_USE_INSERT;

	switch (op) {
	case IBUF_OP_INSERT:
		switch (use) {
		case IBUF_USE_NONE:
		case IBUF_USE_DELETE:
		case IBUF_USE_DELETE_MARK:
			DBUG_RETURN(FALSE);
		case IBUF_USE_INSERT:
		case IBUF_USE_INSERT_DELETE_MARK:
		case IBUF_USE_ALL:
			goto check_watch;
		case IBUF_USE_COUNT:
			break;
		}
		break;
	case IBUF_OP_DELETE_MARK:
		switch (use) {
		case IBUF_USE_NONE:
		case IBUF_USE_INSERT:
			DBUG_RETURN(FALSE);
		case IBUF_USE_DELETE_MARK:
		case IBUF_USE_DELETE:
		case IBUF_USE_INSERT_DELETE_MARK:
		case IBUF_USE_ALL:
			ut_ad(!no_counter);
			goto check_watch;
		case IBUF_USE_COUNT:
			break;
		}
		break;
	case IBUF_OP_DELETE:
		switch (use) {
		case IBUF_USE_NONE:
		case IBUF_USE_INSERT:
		case IBUF_USE_INSERT_DELETE_MARK:
			DBUG_RETURN(FALSE);
		case IBUF_USE_DELETE_MARK:
		case IBUF_USE_DELETE:
		case IBUF_USE_ALL:
			ut_ad(!no_counter);
			goto skip_watch;
		case IBUF_USE_COUNT:
			break;
		}
		break;
	case IBUF_OP_COUNT:
		break;
	}

	/* unknown op or use */
	ut_error;

check_watch:
	/* If a thread attempts to buffer an insert on a page while a
	purge is in progress on the same page, the purge must not be
	buffered, because it could remove a record that was
	re-inserted later.  For simplicity, we block the buffering of
	all operations on a page that has a purge pending.

	We do not check this in the IBUF_OP_DELETE case, because that
	would always trigger the buffer pool watch during purge and
	thus prevent the buffering of delete operations.  We assume
	that the issuer of IBUF_OP_DELETE has called
	buf_pool_watch_set(space, page_no). */

	{
		buf_page_t*	bpage;
		buf_pool_t*	buf_pool = buf_pool_get(page_id);
		bpage = buf_page_hash_get(buf_pool, page_id);

		if (bpage != NULL) {
			/* A buffer pool watch has been set or the
			page has been read into the buffer pool.
			Do not buffer the request.  If a purge operation
			is being buffered, have this request executed
			directly on the page in the buffer pool after the
			buffered entries for this page have been merged. */
			DBUG_RETURN(FALSE);
		}
	}

skip_watch:
	entry_size = rec_get_converted_size(index, entry, 0);

	if (entry_size
	    >= page_get_free_space_of_empty(dict_table_is_comp(index->table))
	    / 2) {

		DBUG_RETURN(FALSE);
	}

	err = ibuf_insert_low(BTR_MODIFY_PREV, op, no_counter,
			      entry, entry_size,
			      index, page_id, page_size, thr);
	if (err == DB_FAIL) {
		err = ibuf_insert_low(BTR_MODIFY_TREE | BTR_LATCH_FOR_INSERT,
				      op, no_counter, entry, entry_size,
				      index, page_id, page_size, thr);
	}

	if (err == DB_SUCCESS) {
#ifdef UNIV_IBUF_DEBUG
		/* fprintf(stderr, "Ibuf insert for page no %lu of index %s\n",
		page_no, index->name); */
#endif
		DBUG_RETURN(TRUE);

	} else {
		ut_a(err == DB_STRONG_FAIL || err == DB_TOO_BIG_RECORD);

		DBUG_RETURN(FALSE);
	}
}

/********************************************************************//**
During merge, inserts to an index page a secondary index entry extracted
from the insert buffer.
@return	newly inserted record */
static __attribute__((nonnull))
rec_t*
ibuf_insert_to_index_page_low(
/*==========================*/
	const dtuple_t*	entry,	/*!< in: buffered entry to insert */
	buf_block_t*	block,	/*!< in/out: index page where the buffered
				entry should be placed */
	dict_index_t*	index,	/*!< in: record descriptor */
	ulint**		offsets,/*!< out: offsets on *rec */
	mem_heap_t*	heap,	/*!< in/out: memory heap */
	mtr_t*		mtr,	/*!< in/out: mtr */
	page_cur_t*	page_cur)/*!< in/out: cursor positioned on the record
				after which to insert the buffered entry */
{
	const page_t*	page;
	const page_t*	bitmap_page;
	ulint		old_bits;
	rec_t*		rec;
	DBUG_ENTER("ibuf_insert_to_index_page_low");

	rec = page_cur_tuple_insert(page_cur, entry, index,
				    offsets, &heap, 0, mtr);
	if (rec != NULL) {
		DBUG_RETURN(rec);
	}

	/* Page reorganization or recompression should already have
	been attempted by page_cur_tuple_insert(). Besides, per
	ibuf_index_page_calc_free_zip() the page should not have been
	recompressed or reorganized. */
	ut_ad(!buf_block_get_page_zip(block));

	/* If the record did not fit, reorganize */

	btr_page_reorganize(page_cur, index, mtr);

	/* This time the record must fit */

	rec = page_cur_tuple_insert(page_cur, entry, index,
				    offsets, &heap, 0, mtr);
	if (rec != NULL) {
		DBUG_RETURN(rec);
	}

	page = buf_block_get_frame(block);

	ib_logf(IB_LOG_LEVEL_ERROR,
		"Insert buffer insert fails;"
		" page free %lu, dtuple size %lu",
		(ulong) page_get_max_insert_size(page, 1),
		(ulong) rec_get_converted_size(index, entry, 0));
	fputs("InnoDB: Cannot insert index record ", stderr);
	dtuple_print(stderr, entry);
	fputs("\nInnoDB: The table where this index record belongs\n"
	      "InnoDB: is now probably corrupt. Please run CHECK TABLE on\n"
	      "InnoDB: that table.\n", stderr);

	bitmap_page = ibuf_bitmap_get_map_page(block->page.id,
					       block->page.size, mtr);
	old_bits = ibuf_bitmap_page_get_bits(
		bitmap_page, block->page.id, block->page.size,
		IBUF_BITMAP_FREE, mtr);

	ib_logf(IB_LOG_LEVEL_ERROR,
		"space " UINT32PF ", page " UINT32PF
		", size %lu, bitmap bits %lu",
		block->page.id.space(), block->page.id.page_no(),
		block->page.size.physical(), (ulong) old_bits);
	ib_logf(IB_LOG_LEVEL_ERROR, "%s", BUG_REPORT_MSG);

	ut_ad(0);
	DBUG_RETURN(NULL);
}

/************************************************************************
During merge, inserts to an index page a secondary index entry extracted
from the insert buffer. */
static
void
ibuf_insert_to_index_page(
/*======================*/
	const dtuple_t*	entry,	/*!< in: buffered entry to insert */
	buf_block_t*	block,	/*!< in/out: index page where the buffered entry
				should be placed */
	dict_index_t*	index,	/*!< in: record descriptor */
	mtr_t*		mtr)	/*!< in: mtr */
{
	page_cur_t	page_cur;
	ulint		low_match;
	page_t*		page		= buf_block_get_frame(block);
	rec_t*		rec;
	ulint*		offsets;
	mem_heap_t*	heap;

	DBUG_ENTER("ibuf_insert_to_index_page");

	DBUG_PRINT("ibuf", ("page " UINT32PF ":" UINT32PF,
			    block->page.id.space(),
			    block->page.id.page_no()));

	ut_ad(!dict_index_is_online_ddl(index));// this is an ibuf_dummy index
	ut_ad(ibuf_inside(mtr));
	ut_ad(dtuple_check_typed(entry));
	ut_ad(!buf_block_align(page)->index);
	ut_ad(mtr->is_named_space(block->page.id.space()));

	if (UNIV_UNLIKELY(dict_table_is_comp(index->table)
			  != (ibool)!!page_is_comp(page))) {
		ib_logf(IB_LOG_LEVEL_WARN,
			"Trying to insert a record from the insert buffer to an"
			" index page but the 'compact' flag does not match!");
		goto dump;
	}

	rec = page_rec_get_next(page_get_infimum_rec(page));

	if (page_rec_is_supremum(rec)) {
		ib_logf(IB_LOG_LEVEL_WARN,
			"Trying to insert a record from the insert buffer to an"
			" index page but the index page is empty!");
		goto dump;
	}

	if (UNIV_UNLIKELY(rec_get_n_fields(rec, index)
			  != dtuple_get_n_fields(entry))) {
		ib_logf(IB_LOG_LEVEL_WARN,
			"Trying to insert a record from the insert buffer to an"
			" index page but the number of fields does not match!");
dump:
		buf_page_print(page, univ_page_size, BUF_PAGE_PRINT_NO_CRASH);

		dtuple_print(stderr, entry);
		ut_ad(0);

		ib_logf(IB_LOG_LEVEL_WARN,
			"The table where where this index record belongs is now"
			" probably corrupt. Please run CHECK TABLE on your"
			" tables. %s", BUG_REPORT_MSG);

		DBUG_VOID_RETURN;
	}

	low_match = page_cur_search(block, index, entry, &page_cur);

	heap = mem_heap_create(
		sizeof(upd_t)
		+ REC_OFFS_HEADER_SIZE * sizeof(*offsets)
		+ dtuple_get_n_fields(entry)
		* (sizeof(upd_field_t) + sizeof *offsets));

	if (UNIV_UNLIKELY(low_match == dtuple_get_n_fields(entry))) {
		upd_t*		update;
		page_zip_des_t*	page_zip;

		rec = page_cur_get_rec(&page_cur);

		/* This is based on
		row_ins_sec_index_entry_by_modify(BTR_MODIFY_LEAF). */
		ut_ad(rec_get_deleted_flag(rec, page_is_comp(page)));

		offsets = rec_get_offsets(rec, index, NULL, ULINT_UNDEFINED,
					  &heap);
		update = row_upd_build_sec_rec_difference_binary(
			rec, index, offsets, entry, heap);

		page_zip = buf_block_get_page_zip(block);

		if (update->n_fields == 0) {
			/* The records only differ in the delete-mark.
			Clear the delete-mark, like we did before
			Bug #56680 was fixed. */
			btr_cur_set_deleted_flag_for_ibuf(
				rec, page_zip, FALSE, mtr);
			goto updated_in_place;
		}

		/* Copy the info bits. Clear the delete-mark. */
		update->info_bits = rec_get_info_bits(rec, page_is_comp(page));
		update->info_bits &= ~REC_INFO_DELETED_FLAG;

		/* We cannot invoke btr_cur_optimistic_update() here,
		because we do not have a btr_cur_t or que_thr_t,
		as the insert buffer merge occurs at a very low level. */
		if (!row_upd_changes_field_size_or_external(index, offsets,
							    update)
		    && (!page_zip || btr_cur_update_alloc_zip(
				page_zip, &page_cur, index, offsets,
				rec_offs_size(offsets), false, mtr))) {
			/* This is the easy case. Do something similar
			to btr_cur_update_in_place(). */
			rec = page_cur_get_rec(&page_cur);
			row_upd_rec_in_place(rec, index, offsets,
					     update, page_zip);

			/* Log the update in place operation. During recovery
			MLOG_COMP_REC_UPDATE_IN_PLACE/MLOG_REC_UPDATE_IN_PLACE
			expects trx_id, roll_ptr for secondary indexes. So we
			just write dummy trx_id(0), roll_ptr(0) */
			btr_cur_update_in_place_log(BTR_KEEP_SYS_FLAG, rec,
						    index, update, 0, 0, mtr);

			DBUG_EXECUTE_IF(
				"crash_after_log_ibuf_upd_inplace",
				log_buffer_flush_to_disk();
				ib_logf(IB_LOG_LEVEL_INFO,
					"Wrote log record for ibuf update in"
					" place operation");
				DBUG_SUICIDE();
			);

			goto updated_in_place;
		}

		/* btr_cur_update_alloc_zip() may have changed this */
		rec = page_cur_get_rec(&page_cur);

		/* A collation may identify values that differ in
		storage length.
		Some examples (1 or 2 bytes):
		utf8_turkish_ci: I = U+0131 LATIN SMALL LETTER DOTLESS I
		utf8_general_ci: S = U+00DF LATIN SMALL LETTER SHARP S
		utf8_general_ci: A = U+00E4 LATIN SMALL LETTER A WITH DIAERESIS

		latin1_german2_ci: SS = U+00DF LATIN SMALL LETTER SHARP S

		Examples of a character (3-byte UTF-8 sequence)
		identified with 2 or 4 characters (1-byte UTF-8 sequences):

		utf8_unicode_ci: 'II' = U+2171 SMALL ROMAN NUMERAL TWO
		utf8_unicode_ci: '(10)' = U+247D PARENTHESIZED NUMBER TEN
		*/

		/* Delete the different-length record, and insert the
		buffered one. */

		lock_rec_store_on_page_infimum(block, rec);
		page_cur_delete_rec(&page_cur, index, offsets, mtr);
		page_cur_move_to_prev(&page_cur);
		rec = ibuf_insert_to_index_page_low(entry, block, index,
				      		    &offsets, heap, mtr,
						    &page_cur);

		ut_ad(!cmp_dtuple_rec(entry, rec, offsets));
		lock_rec_restore_from_page_infimum(block, rec, block);
	} else {
		offsets = NULL;
		ibuf_insert_to_index_page_low(entry, block, index,
					      &offsets, heap, mtr,
					      &page_cur);
	}
updated_in_place:
	mem_heap_free(heap);

	DBUG_VOID_RETURN;
}

/****************************************************************//**
During merge, sets the delete mark on a record for a secondary index
entry. */
static
void
ibuf_set_del_mark(
/*==============*/
	const dtuple_t*		entry,	/*!< in: entry */
	buf_block_t*		block,	/*!< in/out: block */
	const dict_index_t*	index,	/*!< in: record descriptor */
	mtr_t*			mtr)	/*!< in: mtr */
{
	page_cur_t	page_cur;
	ulint		low_match;

	ut_ad(ibuf_inside(mtr));
	ut_ad(dtuple_check_typed(entry));

	low_match = page_cur_search(block, index, entry, &page_cur);

	if (low_match == dtuple_get_n_fields(entry)) {
		rec_t*		rec;
		page_zip_des_t*	page_zip;

		rec = page_cur_get_rec(&page_cur);
		page_zip = page_cur_get_page_zip(&page_cur);

		/* Delete mark the old index record. According to a
		comment in row_upd_sec_index_entry(), it can already
		have been delete marked if a lock wait occurred in
		row_ins_sec_index_entry() in a previous invocation of
		row_upd_sec_index_entry(). */

		if (UNIV_LIKELY
		    (!rec_get_deleted_flag(
			    rec, dict_table_is_comp(index->table)))) {
			btr_cur_set_deleted_flag_for_ibuf(rec, page_zip,
							  TRUE, mtr);
		}
	} else {
		const page_t*		page
			= page_cur_get_page(&page_cur);
		const buf_block_t*	block
			= page_cur_get_block(&page_cur);

		ib_logf(IB_LOG_LEVEL_ERROR,
			"Unable to find a record to delete-mark");
		fputs("InnoDB: tuple ", stderr);
		dtuple_print(stderr, entry);
		fputs("\n"
		      "InnoDB: record ", stderr);
		rec_print(stderr, page_cur_get_rec(&page_cur), index);
		ib_logf(IB_LOG_LEVEL_ERROR,
			"space " UINT32PF " page_no " UINT32PF
			" (" ULINTPF " records, index id " UINT64PF ").",
			block->page.id.space(),
			block->page.id.page_no(),
			page_get_n_recs(page),
			btr_page_get_index_id(page));
		ib_logf(IB_LOG_LEVEL_ERROR, "%s", BUG_REPORT_MSG);
		ut_ad(0);
	}
}

/****************************************************************//**
During merge, delete a record for a secondary index entry. */
static
void
ibuf_delete(
/*========*/
	const dtuple_t*	entry,	/*!< in: entry */
	buf_block_t*	block,	/*!< in/out: block */
	dict_index_t*	index,	/*!< in: record descriptor */
	mtr_t*		mtr)	/*!< in/out: mtr; must be committed
				before latching any further pages */
{
	page_cur_t	page_cur;
	ulint		low_match;

	ut_ad(ibuf_inside(mtr));
	ut_ad(dtuple_check_typed(entry));

	low_match = page_cur_search(block, index, entry, &page_cur);

	if (low_match == dtuple_get_n_fields(entry)) {
		page_zip_des_t*	page_zip= buf_block_get_page_zip(block);
		page_t*		page	= buf_block_get_frame(block);
		rec_t*		rec	= page_cur_get_rec(&page_cur);

		/* TODO: the below should probably be a separate function,
		it's a bastardized version of btr_cur_optimistic_delete. */

		ulint		offsets_[REC_OFFS_NORMAL_SIZE];
		ulint*		offsets	= offsets_;
		mem_heap_t*	heap = NULL;
		ulint		max_ins_size = 0;

		rec_offs_init(offsets_);

		offsets = rec_get_offsets(
			rec, index, offsets, ULINT_UNDEFINED, &heap);

		if (page_get_n_recs(page) <= 1
		    || !(REC_INFO_DELETED_FLAG
			 & rec_get_info_bits(rec, page_is_comp(page)))) {
			/* Refuse to purge the last record or a
			record that has not been marked for deletion. */
			ib_logf(IB_LOG_LEVEL_ERROR, "Unable to purge a record");
			fputs("InnoDB: tuple ", stderr);
			dtuple_print(stderr, entry);
			fputs("\n"
			      "InnoDB: record ", stderr);
			rec_print_new(stderr, rec, offsets);
			fprintf(stderr, "\nspace " UINT32PF " offset " UINT32PF
				" (%u records, index id %llu)\n"
				"InnoDB: Submit a detailed bug report"
				" to http://bugs.mysql.com\n",
				block->page.id.space(),
				block->page.id.page_no(),
				(unsigned) page_get_n_recs(page),
				(ulonglong) btr_page_get_index_id(page));

			ut_ad(0);
			return;
		}

		lock_update_delete(block, rec);

		if (!page_zip) {
			max_ins_size
				= page_get_max_insert_size_after_reorganize(
					page, 1);
		}
#ifdef UNIV_ZIP_DEBUG
		ut_a(!page_zip || page_zip_validate(page_zip, page, index));
#endif /* UNIV_ZIP_DEBUG */
		page_cur_delete_rec(&page_cur, index, offsets, mtr);
#ifdef UNIV_ZIP_DEBUG
		ut_a(!page_zip || page_zip_validate(page_zip, page, index));
#endif /* UNIV_ZIP_DEBUG */

		if (page_zip) {
			ibuf_update_free_bits_zip(block, mtr);
		} else {
			ibuf_update_free_bits_low(block, max_ins_size, mtr);
		}

		if (UNIV_LIKELY_NULL(heap)) {
			mem_heap_free(heap);
		}
	} else {
		/* The record must have been purged already. */
	}
}

/*********************************************************************//**
Restores insert buffer tree cursor position
@return TRUE if the position was restored; FALSE if not */
static __attribute__((nonnull))
ibool
ibuf_restore_pos(
/*=============*/
	ulint		space,	/*!< in: space id */
	ulint		page_no,/*!< in: index page number where the record
				should belong */
	const dtuple_t*	search_tuple,
				/*!< in: search tuple for entries of page_no */
	ulint		mode,	/*!< in: BTR_MODIFY_LEAF or BTR_MODIFY_TREE */
	btr_pcur_t*	pcur,	/*!< in/out: persistent cursor whose
				position is to be restored */
	mtr_t*		mtr)	/*!< in/out: mini-transaction */
{
	ut_ad(mode == BTR_MODIFY_LEAF
	      || BTR_LATCH_MODE_WITHOUT_INTENTION(mode) == BTR_MODIFY_TREE);

	if (btr_pcur_restore_position(mode, pcur, mtr)) {

		return(TRUE);
	}

	if (fil_space_get_flags(space) == ULINT_UNDEFINED) {
		/* The tablespace has been dropped.  It is possible
		that another thread has deleted the insert buffer
		entry.  Do not complain. */
		ibuf_btr_pcur_commit_specify_mtr(pcur, mtr);
	} else {
		ib_logf(IB_LOG_LEVEL_ERROR,
			"ibuf cursor restoration fails!."
			" ibuf record inserted to page %lu:%lu",
			(ulong) space, (ulong) page_no);

		ib_logf(IB_LOG_LEVEL_ERROR, "%s", BUG_REPORT_MSG);

		rec_print_old(stderr, btr_pcur_get_rec(pcur));
		rec_print_old(stderr, pcur->old_rec);
		dtuple_print(stderr, search_tuple);

		rec_print_old(stderr,
			      page_rec_get_next(btr_pcur_get_rec(pcur)));

		ib_logf(IB_LOG_LEVEL_FATAL, "Failed to restore ibuf position.");
	}

	return(FALSE);
}

/*********************************************************************//**
Deletes from ibuf the record on which pcur is positioned. If we have to
resort to a pessimistic delete, this function commits mtr and closes
the cursor.
@return TRUE if mtr was committed and pcur closed in this operation */
static __attribute__((warn_unused_result))
ibool
ibuf_delete_rec(
/*============*/
	ulint		space,	/*!< in: space id */
	ulint		page_no,/*!< in: index page number that the record
				should belong to */
	btr_pcur_t*	pcur,	/*!< in: pcur positioned on the record to
				delete, having latch mode BTR_MODIFY_LEAF */
	const dtuple_t*	search_tuple,
				/*!< in: search tuple for entries of page_no */
	mtr_t*		mtr)	/*!< in: mtr */
{
	ibool		success;
	page_t*		root;
	dberr_t		err;

	ut_ad(ibuf_inside(mtr));
	ut_ad(page_rec_is_user_rec(btr_pcur_get_rec(pcur)));
	ut_ad(ibuf_rec_get_page_no(mtr, btr_pcur_get_rec(pcur)) == page_no);
	ut_ad(ibuf_rec_get_space(mtr, btr_pcur_get_rec(pcur)) == space);

#if defined UNIV_DEBUG || defined UNIV_IBUF_DEBUG
	if (ibuf_debug == 2) {
		/* Inject a fault (crash). We do this before trying
		optimistic delete, because a pessimistic delete in the
		change buffer would require a larger test case. */

		/* Flag the buffered record as processed, to avoid
		an assertion failure after crash recovery. */
		btr_cur_set_deleted_flag_for_ibuf(
			btr_pcur_get_rec(pcur), NULL, TRUE, mtr);

		ibuf_mtr_commit(mtr);
		log_write_up_to(LSN_MAX, true);
		DBUG_SUICIDE();
	}
#endif /* UNIV_DEBUG || UNIV_IBUF_DEBUG */

	success = btr_cur_optimistic_delete(btr_pcur_get_btr_cur(pcur),
					    0, mtr);

	const page_id_t	page_id(space, page_no);

	if (success) {
		if (page_is_empty(btr_pcur_get_page(pcur))) {
			/* If a B-tree page is empty, it must be the root page
			and the whole B-tree must be empty. InnoDB does not
			allow empty B-tree pages other than the root. */
			root = btr_pcur_get_page(pcur);

			ut_ad(page_get_space_id(root) == IBUF_SPACE_ID);
			ut_ad(page_get_page_no(root)
			      == FSP_IBUF_TREE_ROOT_PAGE_NO);

			/* ibuf->empty is protected by the root page latch.
			Before the deletion, it had to be FALSE. */
			ut_ad(!ibuf->empty);
			ibuf->empty = true;
		}

#ifdef UNIV_IBUF_COUNT_DEBUG
		ib_logf(IB_LOG_LEVEL_INFO,
			"Decrementing ibuf count of space %lu page %lu "
			"from %lu by 1", space, page_no,
			ibuf_count_get(page_id));
		ibuf_count_set(page_id, ibuf_count_get(page_id) - 1);
#endif
		return(FALSE);
	}

	ut_ad(page_rec_is_user_rec(btr_pcur_get_rec(pcur)));
	ut_ad(ibuf_rec_get_page_no(mtr, btr_pcur_get_rec(pcur)) == page_no);
	ut_ad(ibuf_rec_get_space(mtr, btr_pcur_get_rec(pcur)) == space);

	/* We have to resort to a pessimistic delete from ibuf.
	Delete-mark the record so that it will not be applied again,
	in case the server crashes before the pessimistic delete is
	made persistent. */
	btr_cur_set_deleted_flag_for_ibuf(
		btr_pcur_get_rec(pcur), NULL, TRUE, mtr);

	btr_pcur_store_position(pcur, mtr);
	ibuf_btr_pcur_commit_specify_mtr(pcur, mtr);

	ibuf_mtr_start(mtr);
	mutex_enter(&ibuf_mutex);

	if (!ibuf_restore_pos(space, page_no, search_tuple,
			      BTR_MODIFY_TREE | BTR_LATCH_FOR_DELETE,
			      pcur, mtr)) {

		mutex_exit(&ibuf_mutex);
		ut_ad(mtr->has_committed());
		goto func_exit;
	}

	root = ibuf_tree_root_get(mtr);

	btr_cur_pessimistic_delete(&err, TRUE, btr_pcur_get_btr_cur(pcur), 0,
				   false, mtr);
	ut_a(err == DB_SUCCESS);

#ifdef UNIV_IBUF_COUNT_DEBUG
	ibuf_count_set(page_id, ibuf_count_get(page_id) - 1);
#endif
	ibuf_size_update(root, mtr);
	mutex_exit(&ibuf_mutex);

	ibuf->empty = page_is_empty(root);
	ibuf_btr_pcur_commit_specify_mtr(pcur, mtr);

func_exit:
	ut_ad(mtr->has_committed());
	btr_pcur_close(pcur);

	return(TRUE);
}

/** When an index page is read from a disk to the buffer pool, this function
applies any buffered operations to the page and deletes the entries from the
insert buffer. If the page is not read, but created in the buffer pool, this
function deletes its buffered entries from the insert buffer; there can
exist entries for such a page if the page belonged to an index which
subsequently was dropped.
@param[in,out]	block			if page has been read from disk,
pointer to the page x-latched, else NULL
@param[in]	page_id			page id of the index page
@param[in]	update_ibuf_bitmap	normally this is set to TRUE, but
if we have deleted or are deleting the tablespace, then we naturally do not
want to update a non-existent bitmap page */
void
ibuf_merge_or_delete_for_page(
	buf_block_t*		block,
	const page_id_t&	page_id,
	const page_size_t*	page_size,
	ibool			update_ibuf_bitmap)
{
	mem_heap_t*	heap;
	btr_pcur_t	pcur;
	dtuple_t*	search_tuple;
#ifdef UNIV_IBUF_DEBUG
	ulint		volume			= 0;
#endif
	page_zip_des_t*	page_zip		= NULL;
	bool		tablespace_being_deleted = false;
	bool		corruption_noticed	= false;
	mtr_t		mtr;

	/* Counts for merged & discarded operations. */
	ulint		mops[IBUF_OP_COUNT];
	ulint		dops[IBUF_OP_COUNT];

	ut_ad(block == NULL || page_id.equals_to(block->page.id));
	ut_ad(block == NULL || buf_block_get_io_fix(block) == BUF_IO_READ);

	if (srv_force_recovery >= SRV_FORCE_NO_IBUF_MERGE
	    || trx_sys_hdr_page(page_id)
	    || page_id.space() == srv_tmp_space.space_id()) {
		return;
	}

	/* We cannot refer to page_size in the following, because it is passed
	as NULL (it is unknown) when buf_read_ibuf_merge_pages() is merging
	(discarding) changes for a dropped tablespace. When block != NULL or
	update_ibuf_bitmap is specified, then page_size must be known.
	That is why we will repeat the check below, with page_size in
	place of univ_page_size. Passing univ_page_size assumes that the
	uncompressed page size always is a power-of-2 multiple of the
	compressed page size. */

	if (ibuf_fixed_addr_page(page_id, univ_page_size)
	    || fsp_descr_page(page_id, univ_page_size)) {
		return;
	}

	if (update_ibuf_bitmap) {

		ut_ad(page_size != NULL);

		if (ibuf_fixed_addr_page(page_id, *page_size)
		    || fsp_descr_page(page_id, *page_size)) {
			return;
		}

		/* If the following returns FALSE, we get the counter
		incremented, and must decrement it when we leave this
		function. When the counter is > 0, that prevents tablespace
		from being dropped. */

		tablespace_being_deleted = fil_inc_pending_ops(page_id.space());

		if (tablespace_being_deleted) {
			/* Do not try to read the bitmap page from space;
			just delete the ibuf records for the page */

			block = NULL;
			update_ibuf_bitmap = FALSE;
		} else {
			page_t*	bitmap_page;
			ulint	bitmap_bits;

			ibuf_mtr_start(&mtr);

			bitmap_page = ibuf_bitmap_get_map_page(
				page_id, *page_size, &mtr);

			bitmap_bits = ibuf_bitmap_page_get_bits(
				bitmap_page, page_id, *page_size,
				IBUF_BITMAP_BUFFERED, &mtr);

			ibuf_mtr_commit(&mtr);

			if (!bitmap_bits) {
				/* No inserts buffered for this page */

				if (!tablespace_being_deleted) {
					fil_decr_pending_ops(page_id.space());
				}

				return;
			}
		}
	} else if (block != NULL
		   && (ibuf_fixed_addr_page(page_id, *page_size)
		       || fsp_descr_page(page_id, *page_size))) {

		return;
	}

	heap = mem_heap_create(512);

	search_tuple = ibuf_search_tuple_build(
		page_id.space(), page_id.page_no(), heap);

	if (block != NULL) {
		/* Move the ownership of the x-latch on the page to this OS
		thread, so that we can acquire a second x-latch on it. This
		is needed for the insert operations to the index page to pass
		the debug checks. */

		rw_lock_x_lock_move_ownership(&(block->lock));
		page_zip = buf_block_get_page_zip(block);

		if (fil_page_get_type(block->frame) != FIL_PAGE_INDEX
		    || !page_is_leaf(block->frame)) {

			page_t*	bitmap_page;

			corruption_noticed = true;

			ibuf_mtr_start(&mtr);

			ib_logf(IB_LOG_LEVEL_INFO,
				"Dump of the ibuf bitmap page:");

			ut_ad(page_size != NULL);

			bitmap_page = ibuf_bitmap_get_map_page(
				page_id, *page_size, &mtr);

			buf_page_print(bitmap_page, univ_page_size,
				       BUF_PAGE_PRINT_NO_CRASH);
			ibuf_mtr_commit(&mtr);

			fputs("\nInnoDB: Dump of the page:\n", stderr);

			buf_page_print(block->frame, univ_page_size,
				       BUF_PAGE_PRINT_NO_CRASH);

			ib_logf(IB_LOG_LEVEL_ERROR,
				"Corruption in the tablespace. Bitmap shows"
				" insert buffer records to page no " UINT32PF
				" though the page type is " ULINTPF ", which"
				" is not an index leaf page. We try to resolve"
				" the problem by skipping the insert buffer"
				" merge for this page. Please run CHECK TABLE"
				" on your tables to determine if they are"
				" corrupt after this.",
				page_id.page_no(),
				fil_page_get_type(block->frame));
			ib_logf(IB_LOG_LEVEL_ERROR,
				"Please submit a detailed bug"
				" report to http://bugs.mysql.com");
			ut_ad(0);
		}
	}

	memset(mops, 0, sizeof(mops));
	memset(dops, 0, sizeof(dops));

loop:
	ibuf_mtr_start(&mtr);

	/* Position pcur in the insert buffer at the first entry for this
	index page */
	btr_pcur_open_on_user_rec(
		ibuf->index, search_tuple, PAGE_CUR_GE, BTR_MODIFY_LEAF,
		&pcur, &mtr);

	if (block != NULL) {
		ibool success;

		mtr.set_named_space(page_id.space());

		success = buf_page_get_known_nowait(
			RW_X_LATCH, block,
			BUF_KEEP_OLD, __FILE__, __LINE__, &mtr);

		ut_a(success);

		/* This is a user page (secondary index leaf page),
		but we pretend that it is a change buffer page in
		order to obey the latching order. This should be OK,
		because buffered changes are applied immediately while
		the block is io-fixed. Other threads must not try to
		latch an io-fixed block. */
		buf_block_dbg_add_level(block, SYNC_IBUF_TREE_NODE);
	}

	if (!btr_pcur_is_on_user_rec(&pcur)) {
		ut_ad(btr_pcur_is_after_last_in_tree(&pcur, &mtr));

		goto reset_bit;
	}

	for (;;) {
		rec_t*	rec;

		ut_ad(btr_pcur_is_on_user_rec(&pcur));

		rec = btr_pcur_get_rec(&pcur);

		/* Check if the entry is for this index page */
		if (ibuf_rec_get_page_no(&mtr, rec) != page_id.page_no()
		    || ibuf_rec_get_space(&mtr, rec) != page_id.space()) {

			if (block != NULL) {
				page_header_reset_last_insert(
					block->frame, page_zip, &mtr);
			}

			goto reset_bit;
		}

		if (corruption_noticed) {
			fputs("InnoDB: Discarding record\n ", stderr);
			rec_print_old(stderr, rec);
			fputs("\nInnoDB: from the insert buffer!\n\n", stderr);
		} else if (block != NULL && !rec_get_deleted_flag(rec, 0)) {
			/* Now we have at pcur a record which should be
			applied on the index page; NOTE that the call below
			copies pointers to fields in rec, and we must
			keep the latch to the rec page until the
			insertion is finished! */
			dtuple_t*	entry;
			trx_id_t	max_trx_id;
			dict_index_t*	dummy_index;
			ibuf_op_t	op = ibuf_rec_get_op_type(&mtr, rec);

			max_trx_id = page_get_max_trx_id(page_align(rec));
			page_update_max_trx_id(block, page_zip, max_trx_id,
					       &mtr);

			ut_ad(page_validate(page_align(rec), ibuf->index));

			entry = ibuf_build_entry_from_ibuf_rec(
				&mtr, rec, heap, &dummy_index);

			ut_ad(page_validate(block->frame, dummy_index));

			switch (op) {
				ibool	success;
			case IBUF_OP_INSERT:
#ifdef UNIV_IBUF_DEBUG
				volume += rec_get_converted_size(
					dummy_index, entry, 0);

				volume += page_dir_calc_reserved_space(1);

				ut_a(volume <= 4 * UNIV_PAGE_SIZE
					/ IBUF_PAGE_SIZE_PER_FREE_SPACE);
#endif
				ibuf_insert_to_index_page(
					entry, block, dummy_index, &mtr);
				break;

			case IBUF_OP_DELETE_MARK:
				ibuf_set_del_mark(
					entry, block, dummy_index, &mtr);
				break;

			case IBUF_OP_DELETE:
				ibuf_delete(entry, block, dummy_index, &mtr);
				/* Because ibuf_delete() will latch an
				insert buffer bitmap page, commit mtr
				before latching any further pages.
				Store and restore the cursor position. */
				ut_ad(rec == btr_pcur_get_rec(&pcur));
				ut_ad(page_rec_is_user_rec(rec));
				ut_ad(ibuf_rec_get_page_no(&mtr, rec)
				      == page_id.page_no());
				ut_ad(ibuf_rec_get_space(&mtr, rec)
				      == page_id.space());

				/* Mark the change buffer record processed,
				so that it will not be merged again in case
				the server crashes between the following
				mtr_commit() and the subsequent mtr_commit()
				of deleting the change buffer record. */

				btr_cur_set_deleted_flag_for_ibuf(
					btr_pcur_get_rec(&pcur), NULL,
					TRUE, &mtr);

				btr_pcur_store_position(&pcur, &mtr);
				ibuf_btr_pcur_commit_specify_mtr(&pcur, &mtr);

				ibuf_mtr_start(&mtr);
				mtr.set_named_space(page_id.space());

				success = buf_page_get_known_nowait(
					RW_X_LATCH, block,
					BUF_KEEP_OLD,
					__FILE__, __LINE__, &mtr);
				ut_a(success);

				/* This is a user page (secondary
				index leaf page), but it should be OK
				to use too low latching order for it,
				as the block is io-fixed. */
				buf_block_dbg_add_level(
					block, SYNC_IBUF_TREE_NODE);

				if (!ibuf_restore_pos(page_id.space(),
						      page_id.page_no(),
						      search_tuple,
						      BTR_MODIFY_LEAF,
						      &pcur, &mtr)) {

					ut_ad(mtr.has_committed());
					mops[op]++;
					ibuf_dummy_index_free(dummy_index);
					goto loop;
				}

				break;
			default:
				ut_error;
			}

			mops[op]++;

			ibuf_dummy_index_free(dummy_index);
		} else {
			dops[ibuf_rec_get_op_type(&mtr, rec)]++;
		}

		/* Delete the record from ibuf */
		if (ibuf_delete_rec(page_id.space(), page_id.page_no(),
				    &pcur, search_tuple, &mtr)) {
			/* Deletion was pessimistic and mtr was committed:
			we start from the beginning again */

			ut_ad(mtr.has_committed());
			goto loop;
		} else if (btr_pcur_is_after_last_on_page(&pcur)) {
			ibuf_mtr_commit(&mtr);
			btr_pcur_close(&pcur);

			goto loop;
		}
	}

reset_bit:
	if (update_ibuf_bitmap && block != NULL) {
		page_t*	bitmap_page;

		bitmap_page = ibuf_bitmap_get_map_page(page_id, *page_size,
						       &mtr);

		ibuf_bitmap_page_set_bits(
			bitmap_page, page_id, *page_size,
			IBUF_BITMAP_BUFFERED, FALSE, &mtr);

		ulint old_bits = ibuf_bitmap_page_get_bits(
			bitmap_page, page_id, *page_size,
			IBUF_BITMAP_FREE, &mtr);

		ulint new_bits = ibuf_index_page_calc_free(block);

		if (old_bits != new_bits) {
			ibuf_bitmap_page_set_bits(
				bitmap_page, page_id, *page_size,
				IBUF_BITMAP_FREE, new_bits, &mtr);
		}
	}

	ibuf_mtr_commit(&mtr);
	btr_pcur_close(&pcur);
	mem_heap_free(heap);

#ifdef HAVE_ATOMIC_BUILTINS
	os_atomic_increment_ulint(&ibuf->n_merges, 1);
	ibuf_add_ops(ibuf->n_merged_ops, mops);
	ibuf_add_ops(ibuf->n_discarded_ops, dops);
#else /* HAVE_ATOMIC_BUILTINS */
	/* Protect our statistics keeping from race conditions */
	mutex_enter(&ibuf_mutex);

	ibuf->n_merges++;
	ibuf_add_ops(ibuf->n_merged_ops, mops);
	ibuf_add_ops(ibuf->n_discarded_ops, dops);

	mutex_exit(&ibuf_mutex);
#endif /* HAVE_ATOMIC_BUILTINS */

	if (update_ibuf_bitmap && !tablespace_being_deleted) {

		fil_decr_pending_ops(page_id.space());
	}

#ifdef UNIV_IBUF_COUNT_DEBUG
	ut_a(ibuf_count_get(page_id) == 0);
#endif
}

/*********************************************************************//**
Deletes all entries in the insert buffer for a given space id. This is used
in DISCARD TABLESPACE, IMPORT TABLESPACE and TRUNCATE TABLESPACE.
NOTE: this does not update the page free bitmaps in the space. The space will
become CORRUPT when you call this function! */

void
ibuf_delete_for_discarded_space(
/*============================*/
	ulint	space)	/*!< in: space id */
{
	mem_heap_t*	heap;
	btr_pcur_t	pcur;
	dtuple_t*	search_tuple;
	const rec_t*	ibuf_rec;
	ulint		page_no;
	mtr_t		mtr;

	/* Counts for discarded operations. */
	ulint		dops[IBUF_OP_COUNT];

	heap = mem_heap_create(512);

	/* Use page number 0 to build the search tuple so that we get the
	cursor positioned at the first entry for this space id */

	search_tuple = ibuf_search_tuple_build(space, 0, heap);

	memset(dops, 0, sizeof(dops));
loop:
	ibuf_mtr_start(&mtr);

	/* Position pcur in the insert buffer at the first entry for the
	space */
	btr_pcur_open_on_user_rec(
		ibuf->index, search_tuple, PAGE_CUR_GE, BTR_MODIFY_LEAF,
		&pcur, &mtr);

	if (!btr_pcur_is_on_user_rec(&pcur)) {
		ut_ad(btr_pcur_is_after_last_in_tree(&pcur, &mtr));

		goto leave_loop;
	}

	for (;;) {
		ut_ad(btr_pcur_is_on_user_rec(&pcur));

		ibuf_rec = btr_pcur_get_rec(&pcur);

		/* Check if the entry is for this space */
		if (ibuf_rec_get_space(&mtr, ibuf_rec) != space) {

			goto leave_loop;
		}

		page_no = ibuf_rec_get_page_no(&mtr, ibuf_rec);

		dops[ibuf_rec_get_op_type(&mtr, ibuf_rec)]++;

		/* Delete the record from ibuf */
		if (ibuf_delete_rec(space, page_no, &pcur, search_tuple,
				    &mtr)) {
			/* Deletion was pessimistic and mtr was committed:
			we start from the beginning again */

			ut_ad(mtr.has_committed());
			goto loop;
		}

		if (btr_pcur_is_after_last_on_page(&pcur)) {
			ibuf_mtr_commit(&mtr);
			btr_pcur_close(&pcur);

			goto loop;
		}
	}

leave_loop:
	ibuf_mtr_commit(&mtr);
	btr_pcur_close(&pcur);

#ifdef HAVE_ATOMIC_BUILTINS
	ibuf_add_ops(ibuf->n_discarded_ops, dops);
#else /* HAVE_ATOMIC_BUILTINS */
	/* Protect our statistics keeping from race conditions */
	mutex_enter(&ibuf_mutex);
	ibuf_add_ops(ibuf->n_discarded_ops, dops);
	mutex_exit(&ibuf_mutex);
#endif /* HAVE_ATOMIC_BUILTINS */

	mem_heap_free(heap);
}

/******************************************************************//**
Looks if the insert buffer is empty.
@return true if empty */

bool
ibuf_is_empty(void)
/*===============*/
{
	bool		is_empty;
	const page_t*	root;
	mtr_t		mtr;

	ibuf_mtr_start(&mtr);

	mutex_enter(&ibuf_mutex);
	root = ibuf_tree_root_get(&mtr);
	mutex_exit(&ibuf_mutex);

	is_empty = page_is_empty(root);
	ut_a(is_empty == ibuf->empty);
	ibuf_mtr_commit(&mtr);

	return(is_empty);
}

/******************************************************************//**
Prints info of ibuf. */

void
ibuf_print(
/*=======*/
	FILE*	file)	/*!< in: file where to print */
{
#ifdef UNIV_IBUF_COUNT_DEBUG
	ulint		i;
	ulint		j;
#endif

	mutex_enter(&ibuf_mutex);

	fprintf(file,
		"Ibuf: size %lu, free list len %lu,"
		" seg size %lu, %lu merges\n",
		(ulong) ibuf->size,
		(ulong) ibuf->free_list_len,
		(ulong) ibuf->seg_size,
		(ulong) ibuf->n_merges);

	fputs("merged operations:\n ", file);
	ibuf_print_ops(ibuf->n_merged_ops, file);

	fputs("discarded operations:\n ", file);
	ibuf_print_ops(ibuf->n_discarded_ops, file);

#ifdef UNIV_IBUF_COUNT_DEBUG
	for (i = 0; i < IBUF_COUNT_N_SPACES; i++) {
		for (j = 0; j < IBUF_COUNT_N_PAGES; j++) {
			ulint	count = ibuf_count_get(page_id_t(i, j, 0));

			if (count > 0) {
				fprintf(stderr,
					"Ibuf count for space/page %lu/%lu"
					" is %lu\n",
					(ulong) i, (ulong) j, (ulong) count);
			}
		}
	}
#endif /* UNIV_IBUF_COUNT_DEBUG */

	mutex_exit(&ibuf_mutex);
}

/******************************************************************//**
Checks the insert buffer bitmaps on IMPORT TABLESPACE.
@return DB_SUCCESS or error code */

dberr_t
ibuf_check_bitmap_on_import(
/*========================*/
	const trx_t*	trx,		/*!< in: transaction */
	ulint		space_id)	/*!< in: tablespace identifier */
{
	ulint	size;
	ulint	page_no;

	ut_ad(space_id);
	ut_ad(trx->mysql_thd);

	bool			found;
	const page_size_t&	page_size
		= fil_space_get_page_size(space_id, &found);

	if (!found) {
		return(DB_TABLE_NOT_FOUND);
	}

	size = fil_space_get_size(space_id);

	if (size == 0) {
		return(DB_TABLE_NOT_FOUND);
	}

	mutex_enter(&ibuf_mutex);

	/* The two bitmap pages (allocation bitmap and ibuf bitmap) repeat
	every page_size pages. For example if page_size is 16 KiB, then the
	two bitmap pages repeat every 16 KiB * 16384 = 256 MiB. In the loop
	below page_no is measured in number of pages since the beginning of
	the space, as usual. */

	for (page_no = 0; page_no < size; page_no += page_size.physical()) {
		mtr_t	mtr;
		page_t*	bitmap_page;
		ulint	i;

		if (trx_is_interrupted(trx)) {
			mutex_exit(&ibuf_mutex);
			return(DB_INTERRUPTED);
		}

		mtr_start(&mtr);

		mtr_set_log_mode(&mtr, MTR_LOG_NO_REDO);

		ibuf_enter(&mtr);

		bitmap_page = ibuf_bitmap_get_map_page(
			page_id_t(space_id, page_no), page_size, &mtr);

		for (i = FSP_IBUF_BITMAP_OFFSET + 1;
		     i < page_size.physical();
		     i++) {

			const ulint	offset = page_no + i;

			const page_id_t	cur_page_id(space_id, offset);

			if (ibuf_bitmap_page_get_bits(
					bitmap_page, cur_page_id, page_size,
					IBUF_BITMAP_IBUF, &mtr)) {

				mutex_exit(&ibuf_mutex);
				ibuf_exit(&mtr);
				mtr_commit(&mtr);

				ib_errf(trx->mysql_thd,
					IB_LOG_LEVEL_ERROR,
					 ER_INNODB_INDEX_CORRUPT,
					 "Space %u page %u"
					 " is wrongly flagged to belong to the"
					 " insert buffer",
					 (unsigned) space_id,
					 (unsigned) offset);

				return(DB_CORRUPTION);
			}

			if (ibuf_bitmap_page_get_bits(
				    bitmap_page, cur_page_id, page_size,
				    IBUF_BITMAP_BUFFERED, &mtr)) {

				ib_errf(trx->mysql_thd,
					IB_LOG_LEVEL_WARN,
					ER_INNODB_INDEX_CORRUPT,
					"Buffered changes"
					" for space %u page %u are lost",
					(unsigned) space_id,
					(unsigned) offset);

				/* Tolerate this error, so that
				slightly corrupted tables can be
				imported and dumped.  Clear the bit. */
				ibuf_bitmap_page_set_bits(
					bitmap_page, cur_page_id, page_size,
					IBUF_BITMAP_BUFFERED, FALSE, &mtr);
			}
		}

		ibuf_exit(&mtr);
		mtr_commit(&mtr);
	}

	mutex_exit(&ibuf_mutex);
	return(DB_SUCCESS);
}
#endif /* !UNIV_HOTBACKUP */<|MERGE_RESOLUTION|>--- conflicted
+++ resolved
@@ -931,11 +931,7 @@
 			break;
 		}
 		/* fall through */
-<<<<<<< HEAD
 	case FIL_TYPE_IMPORT:
-=======
-	case FIL_TYPE_TEMPORARY:
->>>>>>> 8b111efc
 		mtr_set_log_mode(&mtr, MTR_LOG_NO_REDO);
 	}
 
