--- conflicted
+++ resolved
@@ -49,16 +49,7 @@
 	ulint		size)		/*!< in: compressed page size
 					(between UNIV_ZIP_SIZE_MIN and
 					UNIV_PAGE_SIZE) */
-<<<<<<< HEAD
-	MY_ATTRIBUTE((malloc, nonnull));
-=======
-	ibool*		lru)		/*!< in: pointer to a variable
-					that will be assigned TRUE if
-				       	storage was allocated from the
-				       	LRU list and buf_pool->mutex was
-				       	temporarily released */
 	MY_ATTRIBUTE((malloc));
->>>>>>> 23032807
 
 /**********************************************************************//**
 Deallocate a block. */
