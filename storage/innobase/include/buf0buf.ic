/*****************************************************************************

Copyright (c) 1995, 2013, Oracle and/or its affiliates. All Rights Reserved.
Copyright (c) 2008, Google Inc.

Portions of this file contain modifications contributed and copyrighted by
Google, Inc. Those modifications are gratefully acknowledged and are described
briefly in the InnoDB documentation. The contributions by Google are
incorporated with their permission, and subject to the conditions contained in
the file COPYING.Google.

This program is free software; you can redistribute it and/or modify it under
the terms of the GNU General Public License as published by the Free Software
Foundation; version 2 of the License.

This program is distributed in the hope that it will be useful, but WITHOUT
ANY WARRANTY; without even the implied warranty of MERCHANTABILITY or FITNESS
FOR A PARTICULAR PURPOSE. See the GNU General Public License for more details.

You should have received a copy of the GNU General Public License along with
this program; if not, write to the Free Software Foundation, Inc.,
51 Franklin Street, Suite 500, Boston, MA 02110-1335 USA

*****************************************************************************/

/**************************************************//**
@file include/buf0buf.ic
The database buffer buf_pool

Created 11/5/1995 Heikki Tuuri
*******************************************************/

#include "mtr0mtr.h"
#ifndef UNIV_HOTBACKUP
#include "buf0flu.h"
#include "buf0lru.h"
#include "buf0rea.h"

/** A chunk of buffers. The buffer pool is allocated in chunks. */
struct buf_chunk_t{
	ulint		mem_size;	/*!< allocated size of the chunk */
	ulint		size;		/*!< size of frames[] and blocks[] */
	void*		mem;		/*!< pointer to the memory area which
					was allocated for the frames */
	buf_block_t*	blocks;		/*!< array of buffer control blocks */
};


#include "srv0srv.h"

/*********************************************************************//**
Gets the current size of buffer buf_pool in bytes.
@return size in bytes */
UNIV_INLINE
ulint
buf_pool_get_curr_size(void)
/*========================*/
{
	return(srv_buf_pool_curr_size);
}

/********************************************************************//**
Calculates the index of a buffer pool to the buf_pool[] array.
@return	the position of the buffer pool in buf_pool[] */
UNIV_INLINE
ulint
buf_pool_index(
/*===========*/
	const buf_pool_t*	buf_pool)	/*!< in: buffer pool */
{
	ulint	i = buf_pool - buf_pool_ptr;
	ut_ad(i < MAX_BUFFER_POOLS);
	ut_ad(i < srv_buf_pool_instances);
	return(i);
}

/******************************************************************//**
Returns the buffer pool instance given a page instance
@return buf_pool */
UNIV_INLINE
buf_pool_t*
buf_pool_from_bpage(
/*================*/
	const buf_page_t*	bpage) /*!< in: buffer pool page */
{
	ulint	i;
	i = bpage->buf_pool_index;
	ut_ad(i < srv_buf_pool_instances);
	return(&buf_pool_ptr[i]);
}

/******************************************************************//**
Returns the buffer pool instance given a block instance
@return buf_pool */
UNIV_INLINE
buf_pool_t*
buf_pool_from_block(
/*================*/
	const buf_block_t*	block) /*!< in: block */
{
	return(buf_pool_from_bpage(&block->page));
}

/*********************************************************************//**
Gets the current size of buffer buf_pool in pages.
@return size in pages*/
UNIV_INLINE
ulint
buf_pool_get_n_pages(void)
/*======================*/
{
	return(buf_pool_get_curr_size() / UNIV_PAGE_SIZE);
}

/********************************************************************//**
Reads the freed_page_clock of a buffer block.
@return	freed_page_clock */
UNIV_INLINE
ulint
buf_page_get_freed_page_clock(
/*==========================*/
	const buf_page_t*	bpage)	/*!< in: block */
{
	/* This is sometimes read without holding any buffer pool mutex. */
	return(bpage->freed_page_clock);
}

/********************************************************************//**
Reads the freed_page_clock of a buffer block.
@return	freed_page_clock */
UNIV_INLINE
ulint
buf_block_get_freed_page_clock(
/*===========================*/
	const buf_block_t*	block)	/*!< in: block */
{
	return(buf_page_get_freed_page_clock(&block->page));
}

/********************************************************************//**
Tells if a block is still close enough to the MRU end of the LRU list
meaning that it is not in danger of getting evicted and also implying
that it has been accessed recently.
Note that this is for heuristics only and does not reserve buffer pool
mutex.
@return	TRUE if block is close to MRU end of LRU */
UNIV_INLINE
ibool
buf_page_peek_if_young(
/*===================*/
	const buf_page_t*	bpage)	/*!< in: block */
{
	buf_pool_t*	buf_pool = buf_pool_from_bpage(bpage);

	/* FIXME: bpage->freed_page_clock is 31 bits */
	return((buf_pool->freed_page_clock & ((1UL << 31) - 1))
	       < ((ulint) bpage->freed_page_clock
		  + (buf_pool->curr_size
		     * (BUF_LRU_OLD_RATIO_DIV - buf_pool->LRU_old_ratio)
		     / (BUF_LRU_OLD_RATIO_DIV * 4))));
}

/********************************************************************//**
Recommends a move of a block to the start of the LRU list if there is danger
of dropping from the buffer pool. NOTE: does not reserve the buffer pool
mutex.
@return	TRUE if should be made younger */
UNIV_INLINE
ibool
buf_page_peek_if_too_old(
/*=====================*/
	const buf_page_t*	bpage)	/*!< in: block to make younger */
{
	buf_pool_t*		buf_pool = buf_pool_from_bpage(bpage);

	if (buf_pool->freed_page_clock == 0) {
		/* If eviction has not started yet, do not update the
		statistics or move blocks in the LRU list.  This is
		either the warm-up phase or an in-memory workload. */
		return(FALSE);
	} else if (buf_LRU_old_threshold_ms && bpage->old) {
		unsigned	access_time = buf_page_is_accessed(bpage);

		if (access_time > 0
		    && ((ib_uint32_t) (ut_time_ms() - access_time))
		    >= buf_LRU_old_threshold_ms) {
			return(TRUE);
		}

		buf_pool->stat.n_pages_not_made_young++;
		return(FALSE);
	} else {
		return(!buf_page_peek_if_young(bpage));
	}
}
#endif /* !UNIV_HOTBACKUP */

/*********************************************************************//**
Gets the state of a block.
@return	state */
UNIV_INLINE
enum buf_page_state
buf_page_get_state(
/*===============*/
	const buf_page_t*	bpage)	/*!< in: pointer to the control block */
{
	enum buf_page_state	state = (enum buf_page_state) bpage->state;

#ifdef UNIV_DEBUG
	switch (state) {
	case BUF_BLOCK_POOL_WATCH:
	case BUF_BLOCK_ZIP_PAGE:
	case BUF_BLOCK_ZIP_DIRTY:
	case BUF_BLOCK_NOT_USED:
	case BUF_BLOCK_READY_FOR_USE:
	case BUF_BLOCK_FILE_PAGE:
	case BUF_BLOCK_MEMORY:
	case BUF_BLOCK_REMOVE_HASH:
		break;
	default:
		ut_error;
	}
#endif /* UNIV_DEBUG */

	return(state);
}
/*********************************************************************//**
Gets the state of a block.
@return	state */
UNIV_INLINE
enum buf_page_state
buf_block_get_state(
/*================*/
	const buf_block_t*	block)	/*!< in: pointer to the control block */
{
	return(buf_page_get_state(&block->page));
}
/*********************************************************************//**
Sets the state of a block. */
UNIV_INLINE
void
buf_page_set_state(
/*===============*/
	buf_page_t*		bpage,	/*!< in/out: pointer to control block */
	enum buf_page_state	state)	/*!< in: state */
{
#ifdef UNIV_DEBUG
	enum buf_page_state	old_state	= buf_page_get_state(bpage);

	switch (old_state) {
	case BUF_BLOCK_POOL_WATCH:
		ut_error;
		break;
	case BUF_BLOCK_ZIP_PAGE:
		ut_a(state == BUF_BLOCK_ZIP_DIRTY);
		break;
	case BUF_BLOCK_ZIP_DIRTY:
		ut_a(state == BUF_BLOCK_ZIP_PAGE);
		break;
	case BUF_BLOCK_NOT_USED:
		ut_a(state == BUF_BLOCK_READY_FOR_USE);
		break;
	case BUF_BLOCK_READY_FOR_USE:
		ut_a(state == BUF_BLOCK_MEMORY
		     || state == BUF_BLOCK_FILE_PAGE
		     || state == BUF_BLOCK_NOT_USED);
		break;
	case BUF_BLOCK_MEMORY:
		ut_a(state == BUF_BLOCK_NOT_USED);
		break;
	case BUF_BLOCK_FILE_PAGE:
		ut_a(state == BUF_BLOCK_NOT_USED
		     || state == BUF_BLOCK_REMOVE_HASH);
		break;
	case BUF_BLOCK_REMOVE_HASH:
		ut_a(state == BUF_BLOCK_MEMORY);
		break;
	}
#endif /* UNIV_DEBUG */
	bpage->state = state;
	ut_ad(buf_page_get_state(bpage) == state);
}

/*********************************************************************//**
Sets the state of a block. */
UNIV_INLINE
void
buf_block_set_state(
/*================*/
	buf_block_t*		block,	/*!< in/out: pointer to control block */
	enum buf_page_state	state)	/*!< in: state */
{
	buf_page_set_state(&block->page, state);
}

/*********************************************************************//**
Determines if a block is mapped to a tablespace.
@return	TRUE if mapped */
UNIV_INLINE
ibool
buf_page_in_file(
/*=============*/
	const buf_page_t*	bpage)	/*!< in: pointer to control block */
{
	switch (buf_page_get_state(bpage)) {
	case BUF_BLOCK_POOL_WATCH:
		ut_error;
		break;
	case BUF_BLOCK_ZIP_PAGE:
	case BUF_BLOCK_ZIP_DIRTY:
	case BUF_BLOCK_FILE_PAGE:
		return(TRUE);
	case BUF_BLOCK_NOT_USED:
	case BUF_BLOCK_READY_FOR_USE:
	case BUF_BLOCK_MEMORY:
	case BUF_BLOCK_REMOVE_HASH:
		break;
	}

	return(FALSE);
}

#ifndef UNIV_HOTBACKUP
/*********************************************************************//**
Determines if a block should be on unzip_LRU list.
@return	TRUE if block belongs to unzip_LRU */
UNIV_INLINE
ibool
buf_page_belongs_to_unzip_LRU(
/*==========================*/
	const buf_page_t*	bpage)	/*!< in: pointer to control block */
{
	ut_ad(buf_page_in_file(bpage));

	return(bpage->zip.data
	       && buf_page_get_state(bpage) == BUF_BLOCK_FILE_PAGE);
}

/*********************************************************************//**
Gets the mutex of a block.
@return	pointer to mutex protecting bpage */
UNIV_INLINE
ib_mutex_t*
buf_page_get_mutex(
/*===============*/
	const buf_page_t*	bpage)	/*!< in: pointer to control block */
{
	switch (buf_page_get_state(bpage)) {
	case BUF_BLOCK_POOL_WATCH:
		ut_error;
		return(NULL);
	case BUF_BLOCK_ZIP_PAGE:
	case BUF_BLOCK_ZIP_DIRTY: {
		buf_pool_t*	buf_pool = buf_pool_from_bpage(bpage);

		return(&buf_pool->zip_mutex);
		}
	default:
		return(&((buf_block_t*) bpage)->mutex);
	}
}

/*********************************************************************//**
Get the flush type of a page.
@return	flush type */
UNIV_INLINE
buf_flush_t
buf_page_get_flush_type(
/*====================*/
	const buf_page_t*	bpage)	/*!< in: buffer page */
{
	buf_flush_t	flush_type = (buf_flush_t) bpage->flush_type;

#ifdef UNIV_DEBUG
	switch (flush_type) {
	case BUF_FLUSH_LRU:
	case BUF_FLUSH_LIST:
	case BUF_FLUSH_SINGLE_PAGE:
		return(flush_type);
	case BUF_FLUSH_N_TYPES:
		ut_error;
	}
	ut_error;
#endif /* UNIV_DEBUG */
	return(flush_type);
}
/*********************************************************************//**
Set the flush type of a page. */
UNIV_INLINE
void
buf_page_set_flush_type(
/*====================*/
	buf_page_t*	bpage,		/*!< in: buffer page */
	buf_flush_t	flush_type)	/*!< in: flush type */
{
	bpage->flush_type = flush_type;
	ut_ad(buf_page_get_flush_type(bpage) == flush_type);
}

/*********************************************************************//**
Map a block to a file page. */
UNIV_INLINE
void
buf_block_set_file_page(
/*====================*/
	buf_block_t*		block,	/*!< in/out: pointer to control block */
	ulint			space,	/*!< in: tablespace id */
	ulint			page_no)/*!< in: page number */
{
	buf_block_set_state(block, BUF_BLOCK_FILE_PAGE);
	block->page.space = space;
	block->page.offset = page_no;
}

/*********************************************************************//**
Gets the io_fix state of a block.
@return	io_fix state */
UNIV_INLINE
enum buf_io_fix
buf_page_get_io_fix(
/*================*/
	const buf_page_t*	bpage)	/*!< in: pointer to the control block */
{
	ut_ad(mutex_own(buf_page_get_mutex(bpage)));
	return buf_page_get_io_fix_unlocked(bpage);
}

/*********************************************************************//**
Gets the io_fix state of a block.  Does not assert that the
buf_page_get_mutex() mutex is held, to be used in the cases where it is safe
not to hold it.
@return	io_fix state */
UNIV_INLINE
enum buf_io_fix
buf_page_get_io_fix_unlocked(
/*=========================*/
	const buf_page_t*	bpage)	/*!< in: pointer to the control block */
{
	enum buf_io_fix	io_fix = (enum buf_io_fix) bpage->io_fix;
#ifdef UNIV_DEBUG
	switch (io_fix) {
	case BUF_IO_NONE:
	case BUF_IO_READ:
	case BUF_IO_WRITE:
	case BUF_IO_PIN:
		return(io_fix);
	}
	ut_error;
#endif /* UNIV_DEBUG */
	return(io_fix);
}

/*********************************************************************//**
Gets the io_fix state of a block.
@return	io_fix state */
UNIV_INLINE
enum buf_io_fix
buf_block_get_io_fix(
/*=================*/
	const buf_block_t*	block)	/*!< in: pointer to the control block */
{
	return(buf_page_get_io_fix(&block->page));
}

/*********************************************************************//**
Gets the io_fix state of a block.  Does not assert that the
buf_page_get_mutex() mutex is held, to be used in the cases where it is safe
not to hold it.
@return	io_fix state */
UNIV_INLINE
enum buf_io_fix
buf_block_get_io_fix_unlocked(
/*==========================*/
	const buf_block_t*	block)	/*!< in: pointer to the control block */
{
	return(buf_page_get_io_fix_unlocked(&block->page));
}


/*********************************************************************//**
Sets the io_fix state of a block. */
UNIV_INLINE
void
buf_page_set_io_fix(
/*================*/
	buf_page_t*	bpage,	/*!< in/out: control block */
	enum buf_io_fix	io_fix)	/*!< in: io_fix state */
{
	ut_ad(mutex_own(buf_page_get_mutex(bpage)));

	bpage->io_fix = io_fix;
	ut_ad(buf_page_get_io_fix(bpage) == io_fix);
}

/*********************************************************************//**
Sets the io_fix state of a block. */
UNIV_INLINE
void
buf_block_set_io_fix(
/*=================*/
	buf_block_t*	block,	/*!< in/out: control block */
	enum buf_io_fix	io_fix)	/*!< in: io_fix state */
{
	buf_page_set_io_fix(&block->page, io_fix);
}

/*********************************************************************//**
Makes a block sticky. A sticky block implies that even after we release
the buf_pool->LRU_list_mutex and the block->mutex:
* it cannot be removed from the flush_list
* the block descriptor cannot be relocated
* it cannot be removed from the LRU list
Note that:
* the block can still change its position in the LRU list
* the next and previous pointers can change. */
UNIV_INLINE
void
buf_page_set_sticky(
/*================*/
	buf_page_t*	bpage)	/*!< in/out: control block */
{
#ifdef UNIV_DEBUG
	buf_pool_t*	buf_pool = buf_pool_from_bpage(bpage);
	ut_ad(mutex_own(&buf_pool->LRU_list_mutex));
#endif
	ut_ad(mutex_own(buf_page_get_mutex(bpage)));
	ut_ad(buf_page_get_io_fix(bpage) == BUF_IO_NONE);
	ut_ad(bpage->in_LRU_list);

	bpage->io_fix = BUF_IO_PIN;
}

/*********************************************************************//**
Removes stickiness of a block. */
UNIV_INLINE
void
buf_page_unset_sticky(
/*==================*/
	buf_page_t*	bpage)	/*!< in/out: control block */
{
	ut_ad(mutex_own(buf_page_get_mutex(bpage)));
	ut_ad(buf_page_get_io_fix(bpage) == BUF_IO_PIN);

	bpage->io_fix = BUF_IO_NONE;
}

/********************************************************************//**
Determine if a buffer block can be relocated in memory.  The block
can be dirty, but it must not be I/O-fixed or bufferfixed. */
UNIV_INLINE
ibool
buf_page_can_relocate(
/*==================*/
	const buf_page_t*	bpage)	/*!< control block being relocated */
{
	ut_ad(mutex_own(buf_page_get_mutex(bpage)));
	ut_ad(buf_page_in_file(bpage));
	ut_ad(bpage->in_LRU_list);

	return(buf_page_get_io_fix(bpage) == BUF_IO_NONE
	       && bpage->buf_fix_count == 0);
}

/*********************************************************************//**
Determine if a block has been flagged old.
@return	TRUE if old */
UNIV_INLINE
ibool
buf_page_is_old(
/*============*/
	const buf_page_t*	bpage)	/*!< in: control block */
{
#ifdef UNIV_DEBUG
	buf_pool_t*	buf_pool = buf_pool_from_bpage(bpage);
#endif
	/* Buffer page mutex is not strictly required here for heuristic
	purposes even if LRU mutex is not being held.  Keep the assertion
	for now since all the callers hold it.  */
	ut_ad(mutex_own(buf_page_get_mutex(bpage))
	      || mutex_own(&buf_pool->LRU_list_mutex));
	ut_ad(buf_page_in_file(bpage));

	return(bpage->old);
}

/*********************************************************************//**
Flag a block old. */
UNIV_INLINE
void
buf_page_set_old(
/*=============*/
	buf_page_t*	bpage,	/*!< in/out: control block */
	ibool		old)	/*!< in: old */
{
#ifdef UNIV_DEBUG
	buf_pool_t*	buf_pool = buf_pool_from_bpage(bpage);
#endif /* UNIV_DEBUG */
	ut_a(buf_page_in_file(bpage));
	ut_ad(mutex_own(&buf_pool->LRU_list_mutex));
	ut_ad(bpage->in_LRU_list);

#ifdef UNIV_LRU_DEBUG
	ut_a((buf_pool->LRU_old_len == 0) == (buf_pool->LRU_old == NULL));
	/* If a block is flagged "old", the LRU_old list must exist. */
	ut_a(!old || buf_pool->LRU_old);

	if (UT_LIST_GET_PREV(LRU, bpage) && UT_LIST_GET_NEXT(LRU, bpage)) {
		const buf_page_t*	prev = UT_LIST_GET_PREV(LRU, bpage);
		const buf_page_t*	next = UT_LIST_GET_NEXT(LRU, bpage);
		if (prev->old == next->old) {
			ut_a(prev->old == old);
		} else {
			ut_a(!prev->old);
			ut_a(buf_pool->LRU_old == (old ? bpage : next));
		}
	}
#endif /* UNIV_LRU_DEBUG */

	bpage->old = old;
}

/*********************************************************************//**
Determine the time of first access of a block in the buffer pool.
@return	ut_time_ms() at the time of first access, 0 if not accessed */
UNIV_INLINE
unsigned
buf_page_is_accessed(
/*=================*/
	const buf_page_t*	bpage)	/*!< in: control block */
{
	ut_ad(buf_page_in_file(bpage));

	return(bpage->access_time);
}

/*********************************************************************//**
Flag a block accessed. */
UNIV_INLINE
void
buf_page_set_accessed(
/*==================*/
	buf_page_t*	bpage)		/*!< in/out: control block */
{
	ut_ad(mutex_own(buf_page_get_mutex(bpage)));
<<<<<<< HEAD
=======
#endif /* UNIV_DEBUG */

>>>>>>> 9e957d56
	ut_a(buf_page_in_file(bpage));

	if (bpage->access_time == 0) {
		/* Make this the time of the first access. */
		bpage->access_time = ut_time_ms();
	}
}

/*********************************************************************//**
Gets the buf_block_t handle of a buffered file block if an uncompressed
page frame exists, or NULL.
@return	control block, or NULL */
UNIV_INLINE
buf_block_t*
buf_page_get_block(
/*===============*/
	buf_page_t*	bpage)	/*!< in: control block, or NULL */
{
	if (bpage != NULL) {
		ut_ad(buf_page_in_file(bpage));

		if (buf_page_get_state(bpage) == BUF_BLOCK_FILE_PAGE) {
			return((buf_block_t*) bpage);
		}
	}

	return(NULL);
}
#endif /* !UNIV_HOTBACKUP */

#ifdef UNIV_DEBUG
/*********************************************************************//**
Gets a pointer to the memory frame of a block.
@return	pointer to the frame */
UNIV_INLINE
buf_frame_t*
buf_block_get_frame(
/*================*/
	const buf_block_t*	block)	/*!< in: pointer to the control block */
{
	SRV_CORRUPT_TABLE_CHECK(block, return(0););

	switch (buf_block_get_state(block)) {
	case BUF_BLOCK_POOL_WATCH:
	case BUF_BLOCK_ZIP_PAGE:
	case BUF_BLOCK_ZIP_DIRTY:
	case BUF_BLOCK_NOT_USED:
		ut_error;
		break;
	case BUF_BLOCK_FILE_PAGE:
# ifndef UNIV_HOTBACKUP
		ut_a(block->page.buf_fix_count > 0);
# endif /* !UNIV_HOTBACKUP */
		/* fall through */
	case BUF_BLOCK_READY_FOR_USE:
	case BUF_BLOCK_MEMORY:
	case BUF_BLOCK_REMOVE_HASH:
		goto ok;
	}
	ut_error;
ok:
	return((buf_frame_t*) block->frame);
}
#endif /* UNIV_DEBUG */

/*********************************************************************//**
Gets the space id of a block.
@return	space id */
UNIV_INLINE
ulint
buf_page_get_space(
/*===============*/
	const buf_page_t*	bpage)	/*!< in: pointer to the control block */
{
	ut_ad(bpage);
	ut_a(buf_page_in_file(bpage));

	return(bpage->space);
}

/*********************************************************************//**
Gets the space id of a block.
@return	space id */
UNIV_INLINE
ulint
buf_block_get_space(
/*================*/
	const buf_block_t*	block)	/*!< in: pointer to the control block */
{
	ut_ad(block);
	ut_a(buf_block_get_state(block) == BUF_BLOCK_FILE_PAGE);

	return(block->page.space);
}

/*********************************************************************//**
Gets the page number of a block.
@return	page number */
UNIV_INLINE
ulint
buf_page_get_page_no(
/*=================*/
	const buf_page_t*	bpage)	/*!< in: pointer to the control block */
{
	ut_ad(bpage);
	ut_a(buf_page_in_file(bpage));

	return(bpage->offset);
}
/***********************************************************************
FIXME_FTS Gets the frame the pointer is pointing to. */
UNIV_INLINE
buf_frame_t*
buf_frame_align(
/*============*/
                        /* out: pointer to frame */
        byte*   ptr)    /* in: pointer to a frame */
{
        buf_frame_t*    frame;

        ut_ad(ptr);

        frame = (buf_frame_t*) ut_align_down(ptr, UNIV_PAGE_SIZE);

        return(frame);
}

/*********************************************************************//**
Gets the page number of a block.
@return	page number */
UNIV_INLINE
ulint
buf_block_get_page_no(
/*==================*/
	const buf_block_t*	block)	/*!< in: pointer to the control block */
{
	ut_ad(block);
	ut_a(buf_block_get_state(block) == BUF_BLOCK_FILE_PAGE);

	return(block->page.offset);
}

/*********************************************************************//**
Gets the compressed page size of a block.
@return	compressed page size, or 0 */
UNIV_INLINE
ulint
buf_page_get_zip_size(
/*==================*/
	const buf_page_t*	bpage)	/*!< in: pointer to the control block */
{
	return(bpage->zip.ssize
	       ? (UNIV_ZIP_SIZE_MIN >> 1) << bpage->zip.ssize : 0);
}

/*********************************************************************//**
Gets the compressed page size of a block.
@return	compressed page size, or 0 */
UNIV_INLINE
ulint
buf_block_get_zip_size(
/*===================*/
	const buf_block_t*	block)	/*!< in: pointer to the control block */
{
	return(block->page.zip.ssize
	       ? (UNIV_ZIP_SIZE_MIN >> 1) << block->page.zip.ssize : 0);
}

#ifndef UNIV_HOTBACKUP
#if defined UNIV_DEBUG || defined UNIV_ZIP_DEBUG
/*********************************************************************//**
Gets the compressed page descriptor corresponding to an uncompressed page
if applicable.
@return	compressed page descriptor, or NULL */
UNIV_INLINE
const page_zip_des_t*
buf_frame_get_page_zip(
/*===================*/
	const byte*	ptr)	/*!< in: pointer to the page */
{
	return(buf_block_get_page_zip(buf_block_align(ptr)));
}
#endif /* UNIV_DEBUG || UNIV_ZIP_DEBUG */
#endif /* !UNIV_HOTBACKUP */

/**********************************************************************//**
Gets the space id, page offset, and byte offset within page of a
pointer pointing to a buffer frame containing a file page. */
UNIV_INLINE
void
buf_ptr_get_fsp_addr(
/*=================*/
	const void*	ptr,	/*!< in: pointer to a buffer frame */
	ulint*		space,	/*!< out: space id */
	fil_addr_t*	addr)	/*!< out: page offset and byte offset */
{
	const page_t*	page = (const page_t*) ut_align_down(ptr,
							     UNIV_PAGE_SIZE);

	*space = mach_read_from_4(page + FIL_PAGE_ARCH_LOG_NO_OR_SPACE_ID);
	addr->page = mach_read_from_4(page + FIL_PAGE_OFFSET);
	addr->boffset = ut_align_offset(ptr, UNIV_PAGE_SIZE);
}

#ifndef UNIV_HOTBACKUP
/**********************************************************************//**
Gets the hash value of the page the pointer is pointing to. This can be used
in searches in the lock hash table.
@return	lock hash value */
UNIV_INLINE
ulint
buf_block_get_lock_hash_val(
/*========================*/
	const buf_block_t*	block)	/*!< in: block */
{
	ut_ad(block);
	ut_ad(buf_page_in_file(&block->page));
#ifdef UNIV_SYNC_DEBUG
	ut_ad(rw_lock_own(&(((buf_block_t*) block)->lock), RW_LOCK_EXCLUSIVE)
	      || rw_lock_own(&(((buf_block_t*) block)->lock), RW_LOCK_SHARED));
#endif /* UNIV_SYNC_DEBUG */
	return(block->lock_hash_val);
}

/********************************************************************//**
Allocates a buf_page_t descriptor. This function must succeed. In case
of failure we assert in this function.
@return: the allocated descriptor. */
UNIV_INLINE
buf_page_t*
buf_page_alloc_descriptor(void)
/*===========================*/
{
	buf_page_t*	bpage;

	bpage = (buf_page_t*) ut_malloc(sizeof *bpage);
	ut_d(memset(bpage, 0, sizeof *bpage));
	UNIV_MEM_ALLOC(bpage, sizeof *bpage);

	return(bpage);
}

/********************************************************************//**
Free a buf_page_t descriptor. */
UNIV_INLINE
void
buf_page_free_descriptor(
/*=====================*/
	buf_page_t*	bpage)	/*!< in: bpage descriptor to free. */
{
	ut_free(bpage);
}

/********************************************************************//**
Frees a buffer block which does not contain a file page. */
UNIV_INLINE
void
buf_block_free(
/*===========*/
	buf_block_t*	block)	/*!< in, own: block to be freed */
{
	mutex_enter(&block->mutex);

	ut_a(buf_block_get_state(block) != BUF_BLOCK_FILE_PAGE);

	buf_LRU_block_free_non_file_page(block);

	mutex_exit(&block->mutex);
}
#endif /* !UNIV_HOTBACKUP */

/*********************************************************************//**
Copies contents of a buffer frame to a given buffer.
@return	buf */
UNIV_INLINE
byte*
buf_frame_copy(
/*===========*/
	byte*			buf,	/*!< in: buffer to copy to */
	const buf_frame_t*	frame)	/*!< in: buffer frame */
{
	ut_ad(buf && frame);

	ut_memcpy(buf, frame, UNIV_PAGE_SIZE);

	return(buf);
}

#ifndef UNIV_HOTBACKUP
/********************************************************************//**
Calculates a folded value of a file page address to use in the page hash
table.
@return	the folded value */
UNIV_INLINE
ulint
buf_page_address_fold(
/*==================*/
	ulint	space,	/*!< in: space id */
	ulint	offset)	/*!< in: offset of the page within space */
{
	return((space << 20) + space + offset);
}

/********************************************************************//**
Gets the youngest modification log sequence number for a frame.
Returns zero if not file page or no modification occurred yet.
@return	newest modification to page */
UNIV_INLINE
lsn_t
buf_page_get_newest_modification(
/*=============================*/
	const buf_page_t*	bpage)	/*!< in: block containing the
					page frame */
{
	lsn_t		lsn;
	ib_mutex_t*	block_mutex = buf_page_get_mutex(bpage);

	mutex_enter(block_mutex);

	if (buf_page_in_file(bpage)) {
		lsn = bpage->newest_modification;
	} else {
		lsn = 0;
	}

	mutex_exit(block_mutex);

	return(lsn);
}

/********************************************************************//**
Increments the modify clock of a frame by 1. The caller must (1) own the
LRU list mutex and block bufferfix count has to be zero, (2) or own an x-lock
on the block. */
UNIV_INLINE
void
buf_block_modify_clock_inc(
/*=======================*/
	buf_block_t*	block)	/*!< in: block */
{
#ifdef UNIV_SYNC_DEBUG
	buf_pool_t*	buf_pool = buf_pool_from_bpage((buf_page_t*) block);

	ut_ad((mutex_own(&buf_pool->LRU_list_mutex)
	       && (block->page.buf_fix_count == 0))
	      || rw_lock_own(&(block->lock), RW_LOCK_EXCLUSIVE));
#endif /* UNIV_SYNC_DEBUG */

	block->modify_clock++;
}

/********************************************************************//**
Returns the value of the modify clock. The caller must have an s-lock
or x-lock on the block.
@return	value */
UNIV_INLINE
ib_uint64_t
buf_block_get_modify_clock(
/*=======================*/
	buf_block_t*	block)	/*!< in: block */
{
#ifdef UNIV_SYNC_DEBUG
	ut_ad(rw_lock_own(&(block->lock), RW_LOCK_SHARED)
	      || rw_lock_own(&(block->lock), RW_LOCK_EXCLUSIVE));
#endif /* UNIV_SYNC_DEBUG */

	return(block->modify_clock);
}

/*******************************************************************//**
Increments the bufferfix count. */
UNIV_INLINE
void
buf_block_fix(
/*===========*/
	buf_block_t*	block)	/*!< in/out: block to bufferfix */
{
#ifdef PAGE_ATOMIC_REF_COUNT
	os_atomic_increment_uint32(&block->page.buf_fix_count, 1);
#else
	ib_mutex_t*	block_mutex = buf_page_get_mutex(&block->page);

	mutex_enter(block_mutex);
	++block->page.buf_fix_count;
	mutex_exit(block_mutex);
#endif /* PAGE_ATOMIC_REF_COUNT */
}

/*******************************************************************//**
Increments the bufferfix count. */
UNIV_INLINE
void
buf_block_buf_fix_inc_func(
/*=======================*/
#ifdef UNIV_SYNC_DEBUG
	const char*	file,	/*!< in: file name */
	ulint		line,	/*!< in: line */
#endif /* UNIV_SYNC_DEBUG */
	buf_block_t*	block)	/*!< in/out: block to bufferfix */
{
#ifdef UNIV_SYNC_DEBUG
	ibool	ret;

	ret = rw_lock_s_lock_nowait(&(block->debug_latch), file, line);
	ut_a(ret);
#endif /* UNIV_SYNC_DEBUG */

#ifdef PAGE_ATOMIC_REF_COUNT
	os_atomic_increment_uint32(&block->page.buf_fix_count, 1);
#else
	ut_ad(mutex_own(&block->mutex));

	++block->page.buf_fix_count;
#endif /* PAGE_ATOMIC_REF_COUNT */
}

/*******************************************************************//**
Decrements the bufferfix count. */
UNIV_INLINE
void
buf_block_unfix(
/*============*/
	buf_block_t*	block)	/*!< in/out: block to bufferunfix */
{
	ut_ad(block->page.buf_fix_count > 0);

#ifdef PAGE_ATOMIC_REF_COUNT
	os_atomic_decrement_uint32(&block->page.buf_fix_count, 1);
#else
	ib_mutex_t*	block_mutex = buf_page_get_mutex(&block->page);

	mutex_enter(block_mutex);
	--block->page.buf_fix_count;
	mutex_exit(block_mutex);
#endif /* PAGE_ATOMIC_REF_COUNT */
}

/*******************************************************************//**
Decrements the bufferfix count. */
UNIV_INLINE
void
buf_block_buf_fix_dec(
/*==================*/
	buf_block_t*	block)	/*!< in/out: block to bufferunfix */
{
	ut_ad(block->page.buf_fix_count > 0);

#ifdef PAGE_ATOMIC_REF_COUNT
	os_atomic_decrement_uint32(&block->page.buf_fix_count, 1);
#else
	mutex_enter(&block->mutex);
	--block->page.buf_fix_count;
	mutex_exit(&block->mutex);
#endif /* PAGE_ATOMIC_REF_COUNT */

#ifdef UNIV_SYNC_DEBUG
	rw_lock_s_unlock(&block->debug_latch);
#endif
}

/******************************************************************//**
Returns the buffer pool instance given space and offset of page
@return buffer pool */
UNIV_INLINE
buf_pool_t*
buf_pool_get(
/*==========*/
	ulint	space,	/*!< in: space id */
	ulint	offset)	/*!< in: offset of the page within space */
{
	ulint	fold;
	ulint	index;
	ulint	ignored_offset;

	ignored_offset = offset >> 6; /* 2log of BUF_READ_AHEAD_AREA (64)*/
	fold = buf_page_address_fold(space, ignored_offset);
	index = fold % srv_buf_pool_instances;
	return(&buf_pool_ptr[index]);
}

/******************************************************************//**
Returns the buffer pool instance given its array index
@return buffer pool */
UNIV_INLINE
buf_pool_t*
buf_pool_from_array(
/*================*/
	ulint	index)		/*!< in: array index to get
				buffer pool instance from */
{
	ut_ad(index < MAX_BUFFER_POOLS);
	ut_ad(index < srv_buf_pool_instances);
	return(&buf_pool_ptr[index]);
}

/******************************************************************//**
Returns the control block of a file page, NULL if not found.
@return	block, NULL if not found */
UNIV_INLINE
buf_page_t*
buf_page_hash_get_low(
/*==================*/
	buf_pool_t*	buf_pool,/*!< buffer pool instance */
	ulint		space,	/*!< in: space id */
	ulint		offset,	/*!< in: offset of the page within space */
	ulint		fold)	/*!< in: buf_page_address_fold(space, offset) */
{
	buf_page_t*	bpage;

#ifdef UNIV_SYNC_DEBUG
	ulint		hash_fold;
	prio_rw_lock_t*	hash_lock;

	hash_fold = buf_page_address_fold(space, offset);
	ut_ad(hash_fold == fold);

	hash_lock = hash_get_lock(buf_pool->page_hash, fold);
	ut_ad(rw_lock_own(hash_lock, RW_LOCK_EX)
	      || rw_lock_own(hash_lock, RW_LOCK_SHARED));
#endif /* UNIV_SYNC_DEBUG */

	/* Look for the page in the hash table */

	HASH_SEARCH(hash, buf_pool->page_hash, fold, buf_page_t*, bpage,
		    ut_ad(bpage->in_page_hash && !bpage->in_zip_hash
			  && buf_page_in_file(bpage)),
		    bpage->space == space && bpage->offset == offset);
	if (bpage) {
		ut_a(buf_page_in_file(bpage));
		ut_ad(bpage->in_page_hash);
		ut_ad(!bpage->in_zip_hash);
#if UNIV_WORD_SIZE == 4
		/* On 32-bit systems, there is no padding in
		buf_page_t.  On other systems, Valgrind could complain
		about uninitialized pad bytes. */
		UNIV_MEM_ASSERT_RW(bpage, sizeof *bpage);
#endif
	}

	return(bpage);
}

/******************************************************************//**
Returns the control block of a file page, NULL if not found.
If the block is found and lock is not NULL then the appropriate
page_hash lock is acquired in the specified lock mode. Otherwise,
mode value is ignored. It is up to the caller to release the
lock. If the block is found and the lock is NULL then the page_hash
lock is released by this function.
@return	block, NULL if not found */
UNIV_INLINE
buf_page_t*
buf_page_hash_get_locked(
/*=====================*/
					/*!< out: pointer to the bpage,
					or NULL; if NULL, hash_lock
					is also NULL. */
	buf_pool_t*	buf_pool,	/*!< buffer pool instance */
	ulint		space,		/*!< in: space id */
	ulint		offset,		/*!< in: page number */
	prio_rw_lock_t**	lock,	/*!< in/out: lock of the page
					hash acquired if bpage is
					found. NULL otherwise. If NULL
					is passed then the hash_lock
					is released by this function */
	ulint		lock_mode)	/*!< in: RW_LOCK_EX or
					RW_LOCK_SHARED. Ignored if
					lock == NULL */
{
	buf_page_t*	bpage = NULL;
	ulint		fold;
	prio_rw_lock_t*	hash_lock;
	ulint		mode = RW_LOCK_SHARED;

	if (lock != NULL) {
		*lock = NULL;
		ut_ad(lock_mode == RW_LOCK_EX
		      || lock_mode == RW_LOCK_SHARED);
		mode = lock_mode;
	}

	fold = buf_page_address_fold(space, offset);
	hash_lock = hash_get_lock(buf_pool->page_hash, fold);

#ifdef UNIV_SYNC_DEBUG
	ut_ad(!rw_lock_own(hash_lock, RW_LOCK_EX)
	      && !rw_lock_own(hash_lock, RW_LOCK_SHARED));
#endif /* UNIV_SYNC_DEBUG */

	if (mode == RW_LOCK_SHARED) {
		rw_lock_s_lock(hash_lock);
	} else {
		rw_lock_x_lock(hash_lock);
	}

	bpage = buf_page_hash_get_low(buf_pool, space, offset, fold);

	if (!bpage || buf_pool_watch_is_sentinel(buf_pool, bpage)) {
		bpage = NULL;
		goto unlock_and_exit;
	}

	ut_ad(buf_page_in_file(bpage));
	ut_ad(offset == bpage->offset);
	ut_ad(space == bpage->space);

	if (lock == NULL) {
		/* The caller wants us to release the page_hash lock */
		goto unlock_and_exit;
	} else {
		/* To be released by the caller */
		*lock = hash_lock;
		goto exit;
	}

unlock_and_exit:
	if (mode == RW_LOCK_SHARED) {
		rw_lock_s_unlock(hash_lock);
	} else {
		rw_lock_x_unlock(hash_lock);
	}
exit:
	return(bpage);
}

/******************************************************************//**
Returns the control block of a file page, NULL if not found.
If the block is found and lock is not NULL then the appropriate
page_hash lock is acquired in the specified lock mode. Otherwise,
mode value is ignored. It is up to the caller to release the
lock. If the block is found and the lock is NULL then the page_hash
lock is released by this function.
@return	block, NULL if not found */
UNIV_INLINE
buf_block_t*
buf_block_hash_get_locked(
/*=====================*/
					/*!< out: pointer to the bpage,
					or NULL; if NULL, hash_lock
					is also NULL. */
	buf_pool_t*	buf_pool,	/*!< buffer pool instance */
	ulint		space,		/*!< in: space id */
	ulint		offset,		/*!< in: page number */
	prio_rw_lock_t**	lock,	/*!< in/out: lock of the page
					hash acquired if bpage is
					found. NULL otherwise. If NULL
					is passed then the hash_lock
					is released by this function */
	ulint		lock_mode)	/*!< in: RW_LOCK_EX or
					RW_LOCK_SHARED. Ignored if
					lock == NULL */
{
	buf_page_t*	bpage = buf_page_hash_get_locked(buf_pool,
							 space,
							 offset,
							 lock,
							 lock_mode);
	buf_block_t*	block = buf_page_get_block(bpage);

	if (block) {
		ut_ad(buf_block_get_state(block) == BUF_BLOCK_FILE_PAGE);
#ifdef UNIV_SYNC_DEBUG
		ut_ad(!lock || rw_lock_own(*lock, lock_mode));
#endif /* UNIV_SYNC_DEBUG */
		return(block);
	} else if (bpage) {
		/* It is not a block. Just a bpage */
		ut_ad(buf_page_in_file(bpage));

		if (lock) {
			if (lock_mode == RW_LOCK_SHARED) {
				rw_lock_s_unlock(*lock);
			} else {
				rw_lock_x_unlock(*lock);
			}
		}
		*lock = NULL;
		return(NULL);
	}

	ut_ad(!bpage);
	ut_ad(lock == NULL ||*lock == NULL);
	return(NULL);
}

/********************************************************************//**
Returns TRUE if the page can be found in the buffer pool hash table.

NOTE that it is possible that the page is not yet read from disk,
though.

@return	TRUE if found in the page hash table */
UNIV_INLINE
ibool
buf_page_peek(
/*==========*/
	ulint	space,	/*!< in: space id */
	ulint	offset)	/*!< in: page number */
{
	buf_pool_t*		buf_pool = buf_pool_get(space, offset);

	return(buf_page_hash_get(buf_pool, space, offset) != NULL);
}

/********************************************************************//**
Releases a compressed-only page acquired with buf_page_get_zip(). */
UNIV_INLINE
void
buf_page_release_zip(
/*=================*/
	buf_page_t*	bpage)		/*!< in: buffer block */
{
	buf_block_t*	block;

	block = (buf_block_t*) bpage;

	switch (buf_page_get_state(bpage)) {
	case BUF_BLOCK_FILE_PAGE:
#ifdef UNIV_SYNC_DEBUG
		rw_lock_s_unlock(&block->debug_latch);
#endif /* UNUV_SYNC_DEBUG */
		/* Fall through */
	case BUF_BLOCK_ZIP_PAGE:
	case BUF_BLOCK_ZIP_DIRTY:
		buf_block_unfix(block);
		return;

	case BUF_BLOCK_POOL_WATCH:
	case BUF_BLOCK_NOT_USED:
	case BUF_BLOCK_READY_FOR_USE:
	case BUF_BLOCK_MEMORY:
	case BUF_BLOCK_REMOVE_HASH:
		break;
	}

	ut_error;
}

/********************************************************************//**
Decrements the bufferfix count of a buffer control block and releases
a latch, if specified. */
UNIV_INLINE
void
buf_page_release(
/*=============*/
	buf_block_t*	block,		/*!< in: buffer block */
	ulint		rw_latch)	/*!< in: RW_S_LATCH, RW_X_LATCH,
					RW_NO_LATCH */
{
	ut_a(buf_block_get_state(block) == BUF_BLOCK_FILE_PAGE);

#ifdef UNIV_SYNC_DEBUG
	rw_lock_s_unlock(&(block->debug_latch));
#endif
	if (rw_latch == RW_S_LATCH) {
		rw_lock_s_unlock(&(block->lock));
	} else if (rw_latch == RW_X_LATCH) {
		rw_lock_x_unlock(&(block->lock));
	}

	buf_block_unfix(block);
}

#ifdef UNIV_SYNC_DEBUG
/*********************************************************************//**
Adds latch level info for the rw-lock protecting the buffer frame. This
should be called in the debug version after a successful latching of a
page if we know the latching order level of the acquired latch. */
UNIV_INLINE
void
buf_block_dbg_add_level(
/*====================*/
	buf_block_t*	block,	/*!< in: buffer page
				where we have acquired latch */
	ulint		level)	/*!< in: latching order level */
{
	sync_thread_add_level(&block->lock, level, FALSE);
}

#endif /* UNIV_SYNC_DEBUG */
/*********************************************************************//**
Get the nth chunk's buffer block in the specified buffer pool.
@return the nth chunk's buffer block. */
UNIV_INLINE
buf_block_t*
buf_get_nth_chunk_block(
/*====================*/
	const buf_pool_t* buf_pool,	/*!< in: buffer pool instance */
	ulint		n,		/*!< in: nth chunk in the buffer pool */
	ulint*		chunk_size)	/*!< in: chunk size */
{
	const buf_chunk_t*	chunk;

	chunk = buf_pool->chunks + n;
	*chunk_size = chunk->size;
	return(chunk->blocks);
}

#ifdef UNIV_DEBUG
/********************************************************************//**
Checks if buf_pool->zip_mutex is owned and is serving for a given page as its
block mutex.
@return true if buf_pool->zip_mutex is owned. */
UNIV_INLINE
bool
buf_own_zip_mutex_for_page(
/*=======================*/
	const buf_page_t*	bpage)
{
	buf_pool_t*	buf_pool	= buf_pool_from_bpage(bpage);

	ut_ad(buf_page_get_state(bpage) == BUF_BLOCK_ZIP_PAGE
	      || buf_page_get_state(bpage) == BUF_BLOCK_ZIP_DIRTY);
	ut_ad(buf_page_get_mutex(bpage) == &buf_pool->zip_mutex);

	return(mutex_own(&buf_pool->zip_mutex));
}
#endif /* UNIV_DEBUG */

#endif /* !UNIV_HOTBACKUP */<|MERGE_RESOLUTION|>--- conflicted
+++ resolved
@@ -642,11 +642,7 @@
 	buf_page_t*	bpage)		/*!< in/out: control block */
 {
 	ut_ad(mutex_own(buf_page_get_mutex(bpage)));
-<<<<<<< HEAD
-=======
-#endif /* UNIV_DEBUG */
-
->>>>>>> 9e957d56
+
 	ut_a(buf_page_in_file(bpage));
 
 	if (bpage->access_time == 0) {
@@ -1024,6 +1020,7 @@
 /*===========*/
 	buf_block_t*	block)	/*!< in/out: block to bufferfix */
 {
+	ut_ad(!mutex_own(buf_page_get_mutex(&block->page)));
 #ifdef PAGE_ATOMIC_REF_COUNT
 	os_atomic_increment_uint32(&block->page.buf_fix_count, 1);
 #else
@@ -1072,6 +1069,7 @@
 	buf_block_t*	block)	/*!< in/out: block to bufferunfix */
 {
 	ut_ad(block->page.buf_fix_count > 0);
+	ut_ad(!mutex_own(buf_page_get_mutex(&block->page)));
 
 #ifdef PAGE_ATOMIC_REF_COUNT
 	os_atomic_decrement_uint32(&block->page.buf_fix_count, 1);
