--- conflicted
+++ resolved
@@ -28,14 +28,11 @@
 
 #include "os0event.h"
 #include "ut0mutex.h"
-<<<<<<< HEAD
-=======
 #include "ut0ut.h"
 
 #if defined(PAGE_ATOMIC_REF_COUNT) && !defined(HAVE_ATOMIC_BUILTINS)
 #undef PAGE_ATOMIC_REF_COUNT
 #endif /* PAGE_ATOMIC_REF_COUNT && !HAVE_ATOMIC_BUILTINS */
->>>>>>> a9800d0d
 
 /** Buffer page (uncompressed or compressed) */
 class buf_page_t;
