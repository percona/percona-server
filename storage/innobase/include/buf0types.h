/*****************************************************************************

Copyright (c) 1995, 2018, Oracle and/or its affiliates. All rights reserved.

This program is free software; you can redistribute it and/or modify it under
the terms of the GNU General Public License, version 2.0, as published by the
Free Software Foundation.

This program is also distributed with certain software (including but not
limited to OpenSSL) that is licensed under separate terms, as designated in a
particular file or component or in included license documentation. The authors
of MySQL hereby grant you an additional permission to link the program and
your derivative works with the separately licensed software that they have
included with MySQL.

This program is distributed in the hope that it will be useful, but WITHOUT
ANY WARRANTY; without even the implied warranty of MERCHANTABILITY or FITNESS
FOR A PARTICULAR PURPOSE. See the GNU General Public License, version 2.0,
for more details.

You should have received a copy of the GNU General Public License along with
this program; if not, write to the Free Software Foundation, Inc.,
51 Franklin St, Fifth Floor, Boston, MA 02110-1301  USA

*****************************************************************************/

/** @file include/buf0types.h
 The database buffer pool global types for the directory

 Created 11/17/1995 Heikki Tuuri
 *******************************************************/

#ifndef buf0types_h
#define buf0types_h

#include "os0event.h"
#include "sync0rw.h"
#include "ut0mutex.h"
#include "ut0ut.h"

/** Magic value to use instead of checksums when they are disabled */
#define BUF_NO_CHECKSUM_MAGIC 0xDEADBEEFUL

/** Buffer page (uncompressed or compressed) */
class buf_page_t;
/** Buffer block for which an uncompressed page exists */
struct buf_block_t;
/** Buffer pool chunk comprising buf_block_t */
struct buf_chunk_t;
/** Buffer pool comprising buf_chunk_t */
struct buf_pool_t;
/** Buffer pool statistics struct */
struct buf_pool_stat_t;
/** Buffer pool buddy statistics struct */
struct buf_buddy_stat_t;
/** Doublewrite memory struct */
struct buf_dblwr_t;
/** Flush observer for bulk create index */
class FlushObserver;

/** A buffer frame. @see page_t */
typedef byte buf_frame_t;

/** Flags for flush types */
enum buf_flush_t {
  BUF_FLUSH_LRU = 0,     /*!< flush via the LRU list */
  BUF_FLUSH_LIST,        /*!< flush via the flush list
                         of dirty blocks */
  BUF_FLUSH_SINGLE_PAGE, /*!< flush via the LRU list
                         but only a single page */
  BUF_FLUSH_N_TYPES      /*!< index of last element + 1  */
};

/** Algorithm to remove the pages for a tablespace from the buffer pool.
See buf_LRU_flush_or_remove_pages(). */
enum buf_remove_t {
  BUF_REMOVE_ALL_NO_WRITE,   /*!< Remove all pages from the buffer
                             pool, don't write or sync to disk */
  BUF_REMOVE_FLUSH_NO_WRITE, /*!< Remove only, from the flush list,
                             don't write or sync to disk */
  BUF_REMOVE_FLUSH_WRITE     /*!< Flush dirty pages to disk only
                             don't remove from the buffer pool */
};

/** Flags for io_fix types */
enum buf_io_fix {
  BUF_IO_NONE = 0, /**< no pending I/O */
  BUF_IO_READ,     /**< read pending */
  BUF_IO_WRITE,    /**< write pending */
  BUF_IO_PIN       /**< disallow relocation of
                   block and its removal of from
                   the flush_list */
};

/** Alternatives for srv_checksum_algorithm, which can be changed by
setting innodb_checksum_algorithm */
enum srv_checksum_algorithm_t {
  SRV_CHECKSUM_ALGORITHM_CRC32,         /*!< Write crc32, allow crc32,
                                        innodb or none when reading */
  SRV_CHECKSUM_ALGORITHM_STRICT_CRC32,  /*!< Write crc32, allow crc32
                                        when reading */
  SRV_CHECKSUM_ALGORITHM_INNODB,        /*!< Write innodb, allow crc32,
                                        innodb or none when reading */
  SRV_CHECKSUM_ALGORITHM_STRICT_INNODB, /*!< Write innodb, allow
                                        innodb when reading */
  SRV_CHECKSUM_ALGORITHM_NONE,          /*!< Write none, allow crc32,
                                        innodb or none when reading */
  SRV_CHECKSUM_ALGORITHM_STRICT_NONE    /*!< Write none, allow none
                                        when reading */
};

<<<<<<< HEAD
inline bool is_checksum_strict(srv_checksum_algorithm_t algo) {
  return (algo == SRV_CHECKSUM_ALGORITHM_STRICT_CRC32 ||
          algo == SRV_CHECKSUM_ALGORITHM_STRICT_INNODB ||
          algo == SRV_CHECKSUM_ALGORITHM_STRICT_NONE);
=======
/** Alternatives for srv_cleaner_lsn_age_factor, set through
innodb_cleaner_lsn_age_factor variable  */
enum srv_cleaner_lsn_age_factor_t {
	SRV_CLEANER_LSN_AGE_FACTOR_LEGACY,	/*!< Original Oracle MySQL 5.6
						formula */
	SRV_CLEANER_LSN_AGE_FACTOR_HIGH_CHECKPOINT
						/*!< Percona Server 5.6 formula
						that returns lower values than
					        legacy option for low
					        checkpoint ages, and higher
					        values for high ages.  This has
					        the effect of stabilizing the
						checkpoint age higher.  */
};

/** Alternatives for srv_empty_free_list_algorithm, set through
innodb_empty_free_list_algorithm variable  */
enum srv_empty_free_list_t {
	SRV_EMPTY_FREE_LIST_LEGACY,	/*!< Original Oracle MySQL 5.6
				        algorithm */
	SRV_EMPTY_FREE_LIST_BACKOFF	/*!< Percona Server 5.6 algorithm that
					loops in a progressive backoff until a
					free page is produced by the cleaner
					thread */
};

inline
bool
is_checksum_strict(srv_checksum_algorithm_t algo)
{
	return(algo == SRV_CHECKSUM_ALGORITHM_STRICT_CRC32
	       || algo == SRV_CHECKSUM_ALGORITHM_STRICT_INNODB
	       || algo == SRV_CHECKSUM_ALGORITHM_STRICT_NONE);
>>>>>>> 333b4508
}

inline bool is_checksum_strict(ulint algo) {
  return (algo == SRV_CHECKSUM_ALGORITHM_STRICT_CRC32 ||
          algo == SRV_CHECKSUM_ALGORITHM_STRICT_INNODB ||
          algo == SRV_CHECKSUM_ALGORITHM_STRICT_NONE);
}

/** Parameters of binary buddy system for compressed pages (buf0buddy.h) */
/* @{ */
/** Zip shift value for the smallest page size */
#define BUF_BUDDY_LOW_SHIFT UNIV_ZIP_SIZE_SHIFT_MIN

/** Smallest buddy page size */
#define BUF_BUDDY_LOW (1U << BUF_BUDDY_LOW_SHIFT)

/** Actual number of buddy sizes based on current page size */
#define BUF_BUDDY_SIZES (UNIV_PAGE_SIZE_SHIFT - BUF_BUDDY_LOW_SHIFT)

/** Maximum number of buddy sizes based on the max page size */
#define BUF_BUDDY_SIZES_MAX (UNIV_PAGE_SIZE_SHIFT_MAX - BUF_BUDDY_LOW_SHIFT)

/** twice the maximum block size of the buddy system;
the underlying memory is aligned by this amount:
this must be equal to UNIV_PAGE_SIZE */
#define BUF_BUDDY_HIGH (BUF_BUDDY_LOW << BUF_BUDDY_SIZES)
/* @} */

typedef ib_bpmutex_t BPageMutex;
typedef ib_mutex_t BufListMutex;
typedef ib_mutex_t FlushListMutex;
typedef BPageMutex BufPoolZipMutex;
#ifndef UNIV_HOTBACKUP
typedef rw_lock_t BPageLock;
#endif /* !UNIV_HOTBACKUP */

/** Page identifier. */
class page_id_t {
 public:
  /** Default constructor */
  page_id_t() : m_space(), m_page_no(), m_fold() {}

  /** Constructor from (space, page_no).
  @param[in]	space	tablespace id
  @param[in]	page_no	page number */
  page_id_t(space_id_t space, page_no_t page_no)
      : m_space(space), m_page_no(page_no), m_fold(ULINT_UNDEFINED) {}

  /** Retrieve the tablespace id.
  @return tablespace id */
  inline space_id_t space() const { return (m_space); }

  /** Retrieve the page number.
  @return page number */
  inline page_no_t page_no() const { return (m_page_no); }

  /** Retrieve the fold value.
  @return fold value */
  inline ulint fold() const {
    /* Initialize m_fold if it has not been initialized yet. */
    if (m_fold == ULINT_UNDEFINED) {
      m_fold = (m_space << 20) + m_space + m_page_no;
      ut_ad(m_fold != ULINT_UNDEFINED);
    }

    return (m_fold);
  }

  /** Copy the values from a given page_id_t object.
  @param[in]	src	page id object whose values to fetch */
  inline void copy_from(const page_id_t &src) {
    m_space = src.space();
    m_page_no = src.page_no();
    m_fold = src.fold();
  }

  /** Reset the values from a (space, page_no).
  @param[in]	space	tablespace id
  @param[in]	page_no	page number */
  inline void reset(space_id_t space, page_no_t page_no) {
    m_space = space;
    m_page_no = page_no;
    m_fold = ULINT_UNDEFINED;
  }

  /** Reset the page number only.
  @param[in]	page_no	page number */
  inline void set_page_no(page_no_t page_no) {
    m_page_no = page_no;
    m_fold = ULINT_UNDEFINED;
  }

  /** Check if a given page_id_t object is equal to the current one.
  @param[in]	a	page_id_t object to compare
  @return true if equal */
  inline bool equals_to(const page_id_t &a) const {
    return (a.space() == m_space && a.page_no() == m_page_no);
  }

 private:
  /** Tablespace id. */
  space_id_t m_space;

  /** Page number. */
  page_no_t m_page_no;

  /** A fold value derived from m_space and m_page_no,
  used in hashing. */
  mutable ulint m_fold;

  /* Disable implicit copying. */
  void operator=(const page_id_t &);

  /** Declare the overloaded global operator<< as a friend of this
  class. Refer to the global declaration for further details.  Print
  the given page_id_t object.
  @param[in,out]	out	the output stream
  @param[in]	page_id	the page_id_t object to be printed
  @return the output stream */
  friend std::ostream &operator<<(std::ostream &out, const page_id_t &page_id);
};

/** Print the given page_id_t object.
@param[in,out]	out	the output stream
@param[in]	page_id	the page_id_t object to be printed
@return the output stream */
std::ostream &operator<<(std::ostream &out, const page_id_t &page_id);

#endif /* buf0types.h */<|MERGE_RESOLUTION|>--- conflicted
+++ resolved
@@ -109,46 +109,36 @@
                                         when reading */
 };
 
-<<<<<<< HEAD
+/** Alternatives for srv_cleaner_lsn_age_factor, set through
+innodb_cleaner_lsn_age_factor variable  */
+enum srv_cleaner_lsn_age_factor_t {
+  SRV_CLEANER_LSN_AGE_FACTOR_LEGACY, /*!< Original Oracle MySQL 5.6
+                                     formula */
+  SRV_CLEANER_LSN_AGE_FACTOR_HIGH_CHECKPOINT
+  /*!< Percona Server 5.6 formula
+  that returns lower values than
+  legacy option for low
+  checkpoint ages, and higher
+  values for high ages.  This has
+  the effect of stabilizing the
+  checkpoint age higher.  */
+};
+
+/** Alternatives for srv_empty_free_list_algorithm, set through
+innodb_empty_free_list_algorithm variable  */
+enum srv_empty_free_list_t {
+  SRV_EMPTY_FREE_LIST_LEGACY, /*!< Original Oracle MySQL 5.6
+                              algorithm */
+  SRV_EMPTY_FREE_LIST_BACKOFF /*!< Percona Server 5.6 algorithm that
+                              loops in a progressive backoff until a
+                              free page is produced by the cleaner
+                              thread */
+};
+
 inline bool is_checksum_strict(srv_checksum_algorithm_t algo) {
   return (algo == SRV_CHECKSUM_ALGORITHM_STRICT_CRC32 ||
           algo == SRV_CHECKSUM_ALGORITHM_STRICT_INNODB ||
           algo == SRV_CHECKSUM_ALGORITHM_STRICT_NONE);
-=======
-/** Alternatives for srv_cleaner_lsn_age_factor, set through
-innodb_cleaner_lsn_age_factor variable  */
-enum srv_cleaner_lsn_age_factor_t {
-	SRV_CLEANER_LSN_AGE_FACTOR_LEGACY,	/*!< Original Oracle MySQL 5.6
-						formula */
-	SRV_CLEANER_LSN_AGE_FACTOR_HIGH_CHECKPOINT
-						/*!< Percona Server 5.6 formula
-						that returns lower values than
-					        legacy option for low
-					        checkpoint ages, and higher
-					        values for high ages.  This has
-					        the effect of stabilizing the
-						checkpoint age higher.  */
-};
-
-/** Alternatives for srv_empty_free_list_algorithm, set through
-innodb_empty_free_list_algorithm variable  */
-enum srv_empty_free_list_t {
-	SRV_EMPTY_FREE_LIST_LEGACY,	/*!< Original Oracle MySQL 5.6
-				        algorithm */
-	SRV_EMPTY_FREE_LIST_BACKOFF	/*!< Percona Server 5.6 algorithm that
-					loops in a progressive backoff until a
-					free page is produced by the cleaner
-					thread */
-};
-
-inline
-bool
-is_checksum_strict(srv_checksum_algorithm_t algo)
-{
-	return(algo == SRV_CHECKSUM_ALGORITHM_STRICT_CRC32
-	       || algo == SRV_CHECKSUM_ALGORITHM_STRICT_INNODB
-	       || algo == SRV_CHECKSUM_ALGORITHM_STRICT_NONE);
->>>>>>> 333b4508
 }
 
 inline bool is_checksum_strict(ulint algo) {
