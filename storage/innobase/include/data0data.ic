--- conflicted
+++ resolved
@@ -436,29 +436,6 @@
 
 	tuple = dtuple_create_from_mem(buf, buf_size, n_fields);
 
-<<<<<<< HEAD
-	return(tuple);
-}
-
-/**********************************************************//**
-Wrap data fields in a tuple. The default value for number
-of fields used in record comparisons for this tuple is n_fields.
-@return	data tuple */
-UNIV_INLINE
-const dtuple_t*
-dtuple_from_fields(
-/*===============*/
-	dtuple_t*	tuple,		/*!< in: storage for data tuple */
-	const dfield_t*	fields,		/*!< in: fields */
-	ulint		n_fields)	/*!< in: number of fields */
-{
-	tuple->info_bits = 0;
-	tuple->n_fields = tuple->n_fields_cmp = n_fields;
-	tuple->fields = (dfield_t*) fields;
-	ut_d(tuple->magic_n = DATA_TUPLE_MAGIC_N);
-
-=======
->>>>>>> 069ed1a4
 	return(tuple);
 }
 
