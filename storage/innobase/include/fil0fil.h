/*****************************************************************************

Copyright (c) 1995, 2017, Oracle and/or its affiliates. All Rights Reserved.

This program is free software; you can redistribute it and/or modify it under
the terms of the GNU General Public License as published by the Free Software
Foundation; version 2 of the License.

This program is distributed in the hope that it will be useful, but WITHOUT
ANY WARRANTY; without even the implied warranty of MERCHANTABILITY or FITNESS
FOR A PARTICULAR PURPOSE. See the GNU General Public License for more details.

You should have received a copy of the GNU General Public License along with
this program; if not, write to the Free Software Foundation, Inc.,
51 Franklin Street, Suite 500, Boston, MA 02110-1335 USA

*****************************************************************************/

/**************************************************//**
@file include/fil0fil.h
The low-level file system

Created 10/25/1995 Heikki Tuuri
*******************************************************/

#ifndef fil0fil_h
#define fil0fil_h

#include "univ.i"

#include "log0recv.h"
#include "dict0types.h"
#include "page0size.h"
#include "fil0types.h"
#ifndef UNIV_HOTBACKUP
# include "ibuf0types.h"
#endif /* !UNIV_HOTBACKUP */
#include "ut0new.h"

#include "sql/dd/object_id.h"

#include <list>
#include <vector>

extern const char general_space_name[];
extern volatile bool	recv_recovery_on;

#ifdef UNIV_HOTBACKUP
# include<unordered_set>
using	Dir_set = std::unordered_set<std::string>;
extern Dir_set	rem_gen_ts_dirs;
extern bool	replay_in_datadir;
#endif /* UNIV_HOTBACKUP */

// Forward declaration
struct trx_t;
class page_id_t;

using Filenames = std::vector<std::string, ut_allocator<std::string>>;
using Space_ids = std::vector<space_id_t, ut_allocator<space_id_t>>;

/** File types */
enum fil_type_t : uint8_t {
	/** temporary tablespace (temporary undo log or tables) */
	FIL_TYPE_TEMPORARY = 1,
	/** a tablespace that is being imported (no logging until finished) */
	FIL_TYPE_IMPORT = 2,
	/** persistent tablespace (for system, undo log or tables) */
	FIL_TYPE_TABLESPACE = 4,
	/** redo log covering changes to files of FIL_TYPE_TABLESPACE */
	FIL_TYPE_LOG = 8
};

/** Result of comparing a path. */
enum class Fil_state  {
	/** The path matches what was found during the scan. */
	MATCHES,

	/** No MLOG_FILE_DELETE record and the file could not be found. */
	MISSING,

	/** A MLOG_FILE_DELETE was found, file was deleted. */
	DELETED,

	/** Space ID matches but the paths don't match. */
	MOVED,

	/** Tablespace and/or filename was renamed. The DDL log will handle
	this case. */
	RENAMED
};

/** Check if fil_type is any of FIL_TYPE_TEMPORARY, FIL_TYPE_IMPORT
or FIL_TYPE_TABLESPACE.
@param[in]	type	variable of type fil_type_t
@return true if any of FIL_TYPE_TEMPORARY, FIL_TYPE_IMPORT
or FIL_TYPE_TABLESPACE */
inline
bool
fil_type_is_data(fil_type_t type)
{
	return(type == FIL_TYPE_TEMPORARY
	       || type == FIL_TYPE_IMPORT
	       || type == FIL_TYPE_TABLESPACE);
}

struct fil_space_t;

/** File node of a tablespace or the log data space */
struct fil_node_t {

	using List_node = UT_LIST_NODE_T(fil_node_t);

	/** tablespace containing this file */
	fil_space_t*		space;

	/** file name; protected by Fil_shard::m_mutex and log_sys->mutex. */
	char*			name;

	/** whether this file is open. Note: We set the is_open flag after
	we increase the write the MLOG_FILE_OPEN record to redo log. Therefore
	we increment the in_use reference count before setting the OPEN flag. */
	bool			is_open;

	/** file handle (valid if is_open) */
	pfs_os_file_t		handle;

	/** event that groups and serializes calls to fsync */
	os_event_t		sync_event;

	/** whether the file actually is a raw device or disk partition */
	bool			is_raw_disk;

	/** size of the file in database pages (0 if not known yet);
	the possible last incomplete megabyte may be ignored
	if space->id == 0 */
	page_no_t		size;

	/** initial size of the file in database pages;
	FIL_IBD_FILE_INITIAL_SIZE by default */
	page_no_t		init_size;

	/** maximum size of the file in database pages */
	page_no_t		max_size;

	/** count of pending i/o's; is_open must be true if nonzero */
	size_t			n_pending;

	/** count of pending flushes; is_open must be true if nonzero */
	size_t			n_pending_flushes;

	/** e.g., when a file is being extended or just opened. */
	size_t			in_use;

	/** number of writes to the file since the system was started */
	int64_t			modification_counter;

	/** the modification_counter of the latest flush to disk */
	int64_t			flush_counter;

	/** link to the fil_system->LRU list (keeping track of open files) */
	List_node		LRU;

	/** whether the file system of this file supports PUNCH HOLE */
	bool			punch_hole;

	/** block size to use for punching holes */
	size_t			block_size;

	/** whether atomic write is enabled for this file */
	bool			atomic_write;

	/** FIL_NODE_MAGIC_N */
	size_t			magic_n;
};

/** Tablespace or log data space */
struct fil_space_t {

	using List_node = UT_LIST_NODE_T(fil_space_t);
	using Files = std::vector<fil_node_t, ut_allocator<fil_node_t>>;

	/** Tablespace name */
	char*			name;

	/** Tablespace ID */
	space_id_t		id;

	/** LSN of the most recent fil_names_write_if_was_clean().
	Reset to 0 by fil_names_clear().  Protected by log_sys->mutex.
	If and only if this is nonzero, the tablespace will be in
	named_spaces. */
	lsn_t			max_lsn;

	/** True if we want to rename the .ibd file of tablespace and
	want to stop temporarily posting of new i/o requests on the file */
	bool			stop_ios;

	/** We set this true when we start deleting a single-table
	tablespace.  When this is set following new ops are not allowed:
	* read IO request
	* ibuf merge
	* file flush
	Note that we can still possibly have new write operations because we
	don't check this flag when doing flush batches. */
	bool			stop_new_ops;

#ifdef UNIV_DEBUG
	/** Reference count for operations who want to skip redo log in
	the file space in order to make fsp_space_modify_check pass. */
	ulint			redo_skipped_count;
#endif /* UNIV_DEBUG */

	/** Purpose */
	fil_type_t		purpose;

	/** Files attached to this tablespace. Note: Only the system tablespace
	can have multiple files, this is a legacy issue. */
	Files			files;

	/** Tablespace file size in pages; 0 if not known yet */
	page_no_t		size;

	/** FSP_SIZE in the tablespace header; 0 if not known yet */
	page_no_t		size_in_header;

	/** Length of the FSP_FREE list */
	uint32_t		free_len;

	/** Contents of FSP_FREE_LIMIT */
	page_no_t		free_limit;

	/** Tablespace flags; see fsp_flags_is_valid() and
	page_size_t(ulint) (constructor).
	This is protected by space->latch and tablespace MDL */
	uint32_t		flags;

	/** Number of reserved free extents for ongoing operations like
	B-tree page split */
	uint32_t		n_reserved_extents;

	/** This is positive when flushing the tablespace to disk;
	dropping of the tablespace is forbidden if this is positive */
	uint32_t		n_pending_flushes;

	/** This is positive when we have pending operations against this
	tablespace. The pending operations can be ibuf merges or lock
	validation code trying to read a block.  Dropping of the tablespace
	is forbidden if this is positive.  Protected by Fil_shard::m_mutex. */
	uint32_t		n_pending_ops;

#ifndef UNIV_HOTBACKUP
	/** Latch protecting the file space storage allocation */
	rw_lock_t		latch;
#endif /* !UNIV_HOTBACKUP */

	/** List of spaces with at least one unflushed file we have
	written to */
	List_node		unflushed_spaces;

	/** true if this space is currently in unflushed_spaces */
	bool			is_in_unflushed_spaces;

	/** Compression algorithm */
	Compression::Type	compression_type;

	/** Encryption algorithm */
	Encryption::Type	encryption_type;

	/** Encrypt key */
	byte			encryption_key[ENCRYPTION_KEY_LEN];

	/** Encrypt key length*/
	ulint			encryption_klen;

	/** Encrypt initial vector */
	byte			encryption_iv[ENCRYPTION_KEY_LEN];

	/** Release the reserved free extents.
	@param[in]	n_reserved	number of reserved extents */
	void release_free_extents(ulint n_reserved);

	/** FIL_SPACE_MAGIC_N */
	ulint			magic_n;

	/** System tablespace */
	static fil_space_t*	s_sys_space;

	/** Redo log tablespace */
	static fil_space_t*	s_redo_space;

#ifdef UNIV_DEBUG
	/** Print the extent descriptor pages of this tablespace into
	the given output stream.
	@param[in]	out	the output stream.
	@return	the output stream. */
	std::ostream& print_xdes_pages(std::ostream& out) const;

	/** Print the extent descriptor pages of this tablespace into
	the given file.
	@param[in]	filename	the output file name. */
	void print_xdes_pages(const char* filename) const;
#endif /* UNIV_DEBUG */
};

/** Value of fil_space_t::magic_n */
constexpr size_t FIL_SPACE_MAGIC_N = 89472;

/** Value of fil_node_t::magic_n */
constexpr size_t FIL_NODE_MAGIC_N = 89389;

/** Common InnoDB file extentions */
enum ib_file_suffix {
	NO_EXT = 0,
	IBD = 1,
	CFG = 2,
	CFP = 3
};

extern const char* dot_ext[];

#define DOT_IBD dot_ext[IBD]
#define DOT_CFG dot_ext[CFG]
#define DOT_CFP dot_ext[CFP]

#ifdef _WIN32
/* Initialization of m_abs_path() produces warning C4351:
"new behavior: elements of array '...' will be default initialized."
See https://msdn.microsoft.com/en-us/library/1ywe7hcy.aspx */
#pragma warning(disable:4351)
#endif /* _WIN32 */

/** Wrapper for a path to a directory that may or may not exist. */
class Fil_path {
public:
	/** schema '/' table separator */
	static constexpr auto	DB_SEPARATOR = '/';

	/** OS specific path separator. */
	static constexpr auto	OS_SEPARATOR = OS_PATH_SEPARATOR;

	/** Directory separators that are supported. */
#if defined(__SUNPRO_CC)
	static char*		SEPARATOR;
	static char*		DOT_SLASH;
	static char*		DOT_DOT_SLASH;
#else
	static constexpr auto	SEPARATOR = "\\/";
# ifdef _WIN32
	static constexpr auto	DOT_SLASH = ".\\";
	static constexpr auto	DOT_DOT_SLASH = "..\\";
# else
	static constexpr auto	DOT_SLASH = "./";
	static constexpr auto	DOT_DOT_SLASH = "../";
# endif /* _WIN32 */

#endif /* __SUNPRO_CC */

	/** Default constructor. Defaults to MySQL_datadir_path.  */
	Fil_path();

	/** Constructor
	@param[in]	path		Path, not necessarily NUL terminated
					It's the callers responsibility to
					ensure that the path is normalized.
	@param[in]	len		Length of path */
	Fil_path(const char* path, size_t len);

	/** Constructor
	@param[in]	path	pathname (may also include the file basename)
					It's the callers responsibility to
					ensure that the path is normalized. */
	explicit Fil_path(const std::string& path);

	/** Destructor */
	~Fil_path();

	/** Implicit type conversion
	@return pointer to m_path.c_str() */
	operator const char*() const
	{
		return(m_path.c_str());
	}

	/** Explicit type conversion
	@return pointer to m_path.c_str() */
	const char* operator()() const
	{
		return(m_path.c_str());
	}

	/** @return the value of m_path */
	const std::string& path() const
		MY_ATTRIBUTE((warn_unused_result))
	{
		return(m_path);
	}

	/** @return the length of m_path */
	size_t len() const
		MY_ATTRIBUTE((warn_unused_result))
	{
		return(m_path.length());
	}

	/** @return the length of m_abs_path */
	size_t abs_len() const
		MY_ATTRIBUTE((warn_unused_result))
	{
		return(m_abs_path.length());
	}

	/** Determine if this path is equal to the other path.
	@param[in]	lhs		Path to compare to
	@return true if the paths are the same */
	bool operator==(const Fil_path& lhs) const
	{
		return(m_path.compare(lhs.m_path));
	}

	/** Check if m_path is the same as path.
	@param[in]	name	directory path to compare to
	@return true if m_path is the same as path */
	bool is_same_as(const std::string& path) const
		MY_ATTRIBUTE((warn_unused_result))
	{
		if (m_path.empty() || path.empty()) {
			return(false);
		}

		return(m_abs_path == get_real_path(path));
	}

	/** Check if m_path is the parent of name.
	@param[in]	name		Path to compare to
	@return true if m_path is an ancestor of name */
	bool is_ancestor(const std::string& name) const
		MY_ATTRIBUTE((warn_unused_result))
	{
		if (m_path.empty() || name.empty()) {
			return(false);
		}

		return(is_ancestor(m_abs_path, name));
	}

	/** Check if m_path is the parent of other.m_path.
	@param[in]	other		Path to compare to
	@return true if m_path is an ancestor of name */
	bool is_ancestor(const Fil_path& other) const
		MY_ATTRIBUTE((warn_unused_result))
	{
		if (m_path.empty() || other.m_path.empty()) {
			return(false);
		}

		return(is_ancestor(m_abs_path, other.m_abs_path));
	}

	/** @return true if m_path exists and is a file. */
	bool is_file_and_exists() const
		MY_ATTRIBUTE((warn_unused_result));

	/** @return true if m_path exists and is a directory. */
	bool is_directory_and_exists() const
		MY_ATTRIBUTE((warn_unused_result));

	/** Return the absolute path */
	const std::string& abs_path() const
		MY_ATTRIBUTE((warn_unused_result))
	{
		return(m_abs_path);
	}

	/** @return true if the path is an absolute path. */
	bool is_absolute_path() const
		MY_ATTRIBUTE((warn_unused_result))
	{
		if (m_path.empty()) {
			return(false);
		}

		return(is_absolute_path(m_path));
	}

	/** This validation is only for ':'.
	@return true if the path is valid. */
	bool is_valid() const
		MY_ATTRIBUTE((warn_unused_result));

	/** Remove quotes e.g., 'a;b' or "a;b" -> a;b.
	Assumes matching quotes.
	@return pathspec with the quotes stripped */
	static std::string parse(const char* pathspec)
	{
		std::string	path(pathspec);

		ut_ad(!path.empty());

		if (path.size() >= 2
		    && (path.front() == '\'' || path.back() == '"')) {

			path.erase(0, 1);

			if (path.back() == '\'' || path.back() == '"') {

				path.erase(path.size() - 1);
			}
		}

		return(path);
	}

	/** Convert the paths into absolute paths and compare them. The
	paths to compare must be valid paths, otherwise the result is
	undefined.
	@param[in]	lhs		Filename to compare
	@param[in]	rhs		Filename to compare
	@return true if they are the same */
	static bool equal(const std::string& lhs, const std::string& rhs)
		MY_ATTRIBUTE((warn_unused_result))
	{
		Fil_path	path1(lhs);
		Fil_path	path2(rhs);

		return(path1.abs_path().compare(path2.abs_path()) == 0);
	}

	/** Determine if a path is an absolute path or not.
	@param[in]	path		OS directory or file path to evaluate
	@retval true if an absolute path
	@retval false if a relative path */
	static bool is_absolute_path(const std::string& path)
		MY_ATTRIBUTE((warn_unused_result))
	{
		if (path.empty()) {

			return(false);

		} else if (path.at(0) == '\\' || path.at(0) == '/') {

			/* Any string that starts with an OS_SEPARATOR is
			an absolute path. This includes any OS and even
			paths like "\\Host\share" on Windows. */

			return(true);
		}
#ifdef _WIN32
		/* Windows may have an absolute path like 'A:\' */
		if (path.length() >= 3
		    && isalpha(path.at(0))
		    && path.at(1) == ':'
		    && (path.at(2) == '\\' || path.at(2) == '/')) {

			return(true);
		}
#endif /* _WIN32 */

		return(false);
	}

	/* Check if the path is prefixed with pattern.
	@return true if prefix matches */
	static bool has_prefix(
		const std::string&	path,
		const std::string	prefix)
		MY_ATTRIBUTE((warn_unused_result))
	{
		return(path.size() >= prefix.size()
		       && std::equal(
			       prefix.begin(), prefix.end(), path.begin()));
	}

	/** Normalizes a directory path for the current OS:
	On Windows, we convert '/' to '\', else we convert '\' to '/'.
	@param[in,out]	path	Directory and file path */
	static void normalize(std::string& path)
	{
		for (auto& c : path) {
			if (c == OS_PATH_SEPARATOR_ALT) {
				c = OS_SEPARATOR;
			}
		}
	}

	/** Normalizes a directory path for the current OS:
	On Windows, we convert '/' to '\', else we convert '\' to '/'.
	@param[in,out]	path	A NUL terminated path */
	static void normalize(char* path)
	{
		for (auto ptr = path; *ptr; ++ptr) {

			if (*ptr == OS_PATH_SEPARATOR_ALT) {
				*ptr = OS_SEPARATOR;
			}
		}
	}

	/** @return true if the path exists and is a file . */
	static os_file_type_t get_file_type(const std::string& path)
		MY_ATTRIBUTE((warn_unused_result));

	/** Get the real path for a directory or a file name, useful for
	comparing symlinked files.
	@param[in]	path		Directory or filename
	@return the absolute path of dir + filename, or "" on error.  */
	static std::string get_real_path(const std::string&path)
		MY_ATTRIBUTE((warn_unused_result));

	/** Check if lhs is the ancestor of rhs. If the two paths are the
	same it will return false.
	@param[in]	lhs		Parent path to check
	@param[in]	rhs		Descendent path to check
	@return true if lhs is an ancestor of rhs */
	static bool is_ancestor(const std::string& lhs, const std::string& rhs)
		MY_ATTRIBUTE((warn_unused_result))
	{
		if (lhs.empty()
		    || rhs.empty()
		    || rhs.length() <= lhs.length()) {

			return(false);
		}

		return(std::equal(lhs.begin(), lhs.end(), rhs.begin()));
	}

	/** Check if the filepath provided is in a valid placement.
	1) File-per-table must be in a dir named for the schema.
	2) File-per-table must not be in the datadir.
	3) General tablespace must no be under the datadir.
	@param[in]	space_name	tablespace name
	@param[in]	path		filepath to validate
	@retval true if the filepath is a valid datafile location */
	static bool is_valid_location(
		const char*		space_name,
		const std::string&	path);

	/** Check if the name is an undo tablespace name.
	@param[in]	name		Tablespace name
	@return true if it is an undo tablespace name */
	static bool is_undo_tablespace_name(const std::string& name)
		MY_ATTRIBUTE((warn_unused_result));

	/** Check if the file has the .ibd suffix
	@param[in]	path		Filename to check
	@return true if it has the the ".ibd" suffix. */
	static bool has_ibd_suffix(const std::string& path)
	{
		static const char	suffix[] = ".ibd";
		static constexpr auto	len = sizeof(suffix) - 1;

		return(path.size() >= len
		       && path.compare(path.size() - len, len, suffix) == 0);
	}

	/** Check if a character is a path separator ('\' or '/')
	@param[in]	c		Character to check
	@return true if it is a separator */
	static bool is_separator(char c)
	{
		return(c == '\\' || c == '/');
	}

	/** Allocate and build a file name from a path, a table or
	tablespace name and a suffix.
	@param[in]	path_in		nullptr or the direcory path or
					the full path and filename
	@param[in]	name_in		nullptr if path is full, or
					Table/Tablespace name
	@param[in]	ext		the file extension to use
	@param[in]      trim            whether last name on the path should
					be trimmed
	@return own: file name; must be freed by ut_free() */
	static char* make(
		const std::string&	path_in,
		const std::string&	name_in,
		ib_file_suffix		ext,
		bool			trim = false)
		MY_ATTRIBUTE((warn_unused_result));

	/** Allocate and build a CFG file name from a path.
	@param[in]	path_in		Full path to the filename
	@return own: file name; must be freed by ut_free() */
	static char* make_cfg(const std::string& path_in)
		MY_ATTRIBUTE((warn_unused_result))
	{
		return(make(path_in, "", CFG));
	}

	/** Allocate and build a CFP file name from a path.
	@param[in]	path_in		Full path to the filename
	@return own: file name; must be freed by ut_free() */
	static char* make_cfp(const std::string& path_in)
		MY_ATTRIBUTE((warn_unused_result))
	{
		return(make(path_in, "", CFP));
	}

	/** Allocate and build a file name from a path, a table or
	tablespace name and a suffix.
	@param[in]	path_in		nullptr or the direcory path or
					the full path and filename
	@param[in]	name_in		nullptr if path is full, or
					Table/Tablespace name
	@return own: file name; must be freed by ut_free() */
	static char* make_ibd(
		const std::string&	path_in,
		const std::string&	name_in)
		MY_ATTRIBUTE((warn_unused_result))
	{
		return(make(path_in, name_in, IBD));
	}

	/** Allocate and build a file name from a path, a table or
	tablespace name and a suffix.
	@param[in]	name_in		Table/Tablespace name
	@return own: file name; must be freed by ut_free() */
	static char* make_ibd_from_table_name(const std::string& name_in)
		MY_ATTRIBUTE((warn_unused_result))
	{
		return(make("", name_in, IBD));
	}

	/** Create an IBD path name after replacing the basename in an old path
	with a new basename.  The old_path is a full path name including the
	extension.  The tablename is in the normal form "schema/tablename".
	@param[in]	path_in			Pathname
	@param[in]	name_in			Contains new base name
	@return new full pathname */
	static std::string make_new_ibd(
		const std::string&	path_in,
		const std::string&	name_in)
		MY_ATTRIBUTE((warn_unused_result));

	/** This function reduces a null-terminated full remote path name
	into the path that is sent by MySQL for DATA DIRECTORY clause.
	It replaces the 'databasename/tablename.ibd' found at the end of the
	path with just 'tablename'.

	Since the result is always smaller than the path sent in, no new
	memory is allocated. The caller should allocate memory for the path
	sent in. This function manipulates that path in place. If the path
	format is not as expected, set data_dir_path to "" and return.

	The result is used to inform a SHOW CREATE TABLE command.
	@param[in,out]	data_dir_path	Full path/data_dir_path */
	static void make_data_dir_path(char* data_dir_path);

	/** @return the null path */
	static const Fil_path& null()
		MY_ATTRIBUTE((warn_unused_result))
	{
		return(s_null_path);
	}

	/** Convert filename to the file system charset format.
	@param[in,out]	name		Filename to convert */
	static void convert_to_filename_charset(std::string& name);

protected:
	/** Path to a file or directory. */
	std::string		m_path;

	/** A full absolute path to the same file. */
	std::string		m_abs_path;

	/** Empty (null) path. */
	static Fil_path		s_null_path;
};

/** The MySQL server --datadir value */
extern Fil_path	MySQL_datadir_path;

/** Initial size of a single-table tablespace in pages */
<<<<<<< HEAD
constexpr size_t	FIL_IBD_FILE_INITIAL_SIZE = 6;
=======
#define FIL_IBD_FILE_INITIAL_SIZE	5
>>>>>>> 82563fd0

/** 'null' (undefined) page offset in the context of file spaces */
constexpr page_no_t	FIL_NULL = std::numeric_limits<page_no_t>::max();

/** Maximum Page Number, one less than FIL_NULL */
constexpr page_no_t	PAGE_NO_MAX = std::numeric_limits<page_no_t>::max() - 1;

/** Unknown space id */
constexpr space_id_t	SPACE_UNKNOWN = std::numeric_limits<space_id_t>::max();

/* Space address data type; this is intended to be used when
addresses accurate to a byte are stored in file pages. If the page part
of the address is FIL_NULL, the address is considered undefined. */

/** 'type' definition in C: an address stored in a file page is a
string of bytes */
using fil_faddr_t = byte;

/** File space address */
struct fil_addr_t {

	/** Page number within a space */
	page_no_t	page;

	/** Byte offset within the page */
	ulint		boffset;

	/** Print a string representation.
	@param[in,out]	out		Stream to write to */
	std::ostream& print(std::ostream& out) const
	{
		out
			<< "[fil_addr_t: page=" << page << ", boffset="
			<< boffset << "]";

		return(out);
	}
};

/* For printing fil_addr_t to a stream.
@param[in,out]	out		Stream to write to
@param[in]	obj		fil_addr_t instance to write */
inline
std::ostream&
operator<<(std::ostream& out, const fil_addr_t&	obj)
{
	return(obj.print(out));
}

/** The null file address */
extern fil_addr_t	fil_addr_null;

using page_type_t = uint16_t;

/** File page types (values of FIL_PAGE_TYPE) @{ */
/** B-tree node */
constexpr page_type_t FIL_PAGE_INDEX = 17855;

/** R-tree node */
constexpr page_type_t FIL_PAGE_RTREE = 17854;

/** Tablespace SDI Index page */
constexpr page_type_t FIL_PAGE_SDI = 17853;

/** Undo log page */
constexpr page_type_t FIL_PAGE_UNDO_LOG = 2;

/** Index node */
constexpr page_type_t FIL_PAGE_INODE = 3;

/** Insert buffer free list */
constexpr page_type_t FIL_PAGE_IBUF_FREE_LIST = 4;

/* File page types introduced in MySQL/InnoDB 5.1.7 */
/** Freshly allocated page */
constexpr page_type_t FIL_PAGE_TYPE_ALLOCATED = 0;

/** Insert buffer bitmap */
constexpr page_type_t FIL_PAGE_IBUF_BITMAP = 5;

/** System page */
constexpr page_type_t FIL_PAGE_TYPE_SYS = 6;

/** Transaction system data */
constexpr page_type_t FIL_PAGE_TYPE_TRX_SYS = 7;

/** File space header */
constexpr page_type_t FIL_PAGE_TYPE_FSP_HDR = 8;

/** Extent descriptor page */
constexpr page_type_t FIL_PAGE_TYPE_XDES = 9;

/** Uncompressed BLOB page */
constexpr page_type_t FIL_PAGE_TYPE_BLOB = 10;

/** First compressed BLOB page */
constexpr page_type_t FIL_PAGE_TYPE_ZBLOB = 11;

/** Subsequent compressed BLOB page */
constexpr page_type_t FIL_PAGE_TYPE_ZBLOB2 = 12;

/** In old tablespaces, garbage in FIL_PAGE_TYPE is replaced with
this value when flushing pages. */
constexpr page_type_t FIL_PAGE_TYPE_UNKNOWN = 13;

/** Compressed page */
constexpr page_type_t FIL_PAGE_COMPRESSED = 14;

/** Encrypted page */
constexpr page_type_t FIL_PAGE_ENCRYPTED = 15;

/** Compressed and Encrypted page */
constexpr page_type_t FIL_PAGE_COMPRESSED_AND_ENCRYPTED = 16;

/** Encrypted R-tree page */
constexpr page_type_t FIL_PAGE_ENCRYPTED_RTREE = 17;

/** Uncompressed SDI BLOB page */
constexpr page_type_t FIL_PAGE_SDI_BLOB = 18;

/** Commpressed SDI BLOB page */
constexpr page_type_t FIL_PAGE_SDI_ZBLOB = 19;

/** Independently compressed LOB page*/
constexpr page_type_t FIL_PAGE_TYPE_ZBLOB3 = 20;

/** Rollback Segment Array page */
constexpr page_type_t FIL_PAGE_TYPE_RSEG_ARRAY = 21;

/** Used by i_s.cc to index into the text description. */
constexpr page_type_t FIL_PAGE_TYPE_LAST = FIL_PAGE_TYPE_RSEG_ARRAY;
/* @} */

/** Check whether the page type is index (Btree or Rtree or SDI) type */
#define fil_page_type_is_index(page_type)                          \
	(page_type == FIL_PAGE_INDEX || page_type == FIL_PAGE_SDI  \
	 || page_type == FIL_PAGE_RTREE)

/** Check whether the page is index page (either regular Btree index or Rtree
index */
#define fil_page_index_page_check(page)                         \
        fil_page_type_is_index(fil_page_get_type(page))

/** The number of fsyncs done to the log */
extern ulint	fil_n_log_flushes;

/** Number of pending redo log flushes */
extern ulint	fil_n_pending_log_flushes;
/** Number of pending tablespace flushes */
extern ulint	fil_n_pending_tablespace_flushes;

/** Number of files currently open */
extern ulint	fil_n_file_opened;

/** Look up a tablespace.
The caller should hold an InnoDB table lock or a MDL that prevents
the tablespace from being dropped during the operation,
or the caller should be in single-threaded crash recovery mode
(no user connections that could drop tablespaces).
If this is not the case, fil_space_acquire() and fil_space_release()
should be used instead.
@param[in]	space_id	Tablespace ID
@return tablespace, or nullptr if not found */
fil_space_t*
fil_space_get(space_id_t space_id)
	MY_ATTRIBUTE((warn_unused_result));

#ifndef UNIV_HOTBACKUP
/** Returns the latch of a file space.
@param[in]	space_id	Tablespace ID
@param[out]	flags	tablespace flags
@return latch protecting storage allocation */
rw_lock_t*
fil_space_get_latch(space_id_t id, ulint* flags)
	MY_ATTRIBUTE((warn_unused_result));

# ifdef UNIV_DEBUG
/** Gets the type of a file space.
@param[in]	space_id	Tablespace ID
@return file type */
fil_type_t
fil_space_get_type(space_id_t space_id)
	MY_ATTRIBUTE((warn_unused_result));
# endif /* UNIV_DEBUG */

/** Note that a tablespace has been imported.
It is initially marked as FIL_TYPE_IMPORT so that no logging is
done during the import process when the space ID is stamped to each page.
Now we change it to FIL_SPACE_TABLESPACE to start redo and undo logging.
NOTE: temporary tablespaces are never imported.
@param[in]	space_id	Tablespace ID */
void
fil_space_set_imported(space_id_t space_id);
#endif /* !UNIV_HOTBACKUP */

/** Append a file to the chain of files of a space.
@param[in]	name		file name of a file that is not open
@param[in]	size		file size in entire database blocks
@param[in,out]	space		tablespace from fil_space_create()
@param[in]	is_raw		whether this is a raw device or partition
@param[in]	atomic_write	true if atomic write enabled
@param[in]	max_pages	maximum number of pages in file
@return pointer to the file name
@retval nullptr if error */
char*
fil_node_create(
	const char*	name,
	page_no_t	size,
	fil_space_t*	space,
	bool		is_raw,
	bool		atomic_write,
	page_no_t	max_pages = PAGE_NO_MAX)
	MY_ATTRIBUTE((warn_unused_result));

/** Create a space memory object and put it to the fil_system hash table.
The tablespace name is independent from the tablespace file-name.
Error messages are issued to the server log.
@param[in]	name		Tablespace name
@param[in]	space_id	Tablespace ID
@param[in]	flags		tablespace flags
@param[in]	purpose		tablespace purpose
@return pointer to created tablespace, to be filled in with fil_node_create()
@retval nullptr on failure (such as when the same tablespace exists) */
fil_space_t*
fil_space_create(
	const char*	name,
	space_id_t	space_id,
	ulint		flags,
	fil_type_t	purpose)
	MY_ATTRIBUTE((warn_unused_result));

/** Assigns a new space id for a new single-table tablespace.
This works simply by incrementing the global counter. If 4 billion id's
is not enough, we may need to recycle id's.
@param[in,out]	space_id		New space ID
@return true if assigned, false if not */
bool
fil_assign_new_space_id(space_id_t* space_id)
	MY_ATTRIBUTE((warn_unused_result));

/** Returns the path from the first fil_node_t found with this space ID.
The caller is responsible for freeing the memory allocated here for the
value returned.
@param[in]	space_id	Tablespace ID
@return own: A copy of fil_node_t::path, nullptr if space ID is zero
	or not found. */
char*
fil_space_get_first_path(space_id_t space_id)
	MY_ATTRIBUTE((warn_unused_result));

/** Returns the size of the space in pages. The tablespace must be cached
in the memory cache.
@param[in]	space_id	Tablespace ID
@return space size, 0 if space not found */
page_no_t
fil_space_get_size(space_id_t space_id)
	MY_ATTRIBUTE((warn_unused_result));

/** Returns the flags of the space. The tablespace must be cached
in the memory cache.
@param[in]	space_id	Tablespace ID for which to get the flags
@return flags, ULINT_UNDEFINED if space not found */
ulint
fil_space_get_flags(space_id_t space_id)
	MY_ATTRIBUTE((warn_unused_result));

/** Sets the flags of the tablespace. The tablespace must be locked
in MDL_EXCLUSIVE MODE.
@param[in]	space		tablespace in-memory struct
@param[in]	flags		tablespace flags */
void
fil_space_set_flags(
	fil_space_t*	space,
	ulint		flags);

/** Open each file of a tablespace if not already open.
@param[in]	space_id	Tablespace ID
@retval	true	if all file nodes were opened
@retval	false	on failure */
bool
fil_space_open(space_id_t space_id)
	MY_ATTRIBUTE((warn_unused_result));

/** Close each file of a tablespace if open.
@param[in]	space_id	Tablespace ID */
void
fil_space_close(space_id_t space_id);

/** Returns the page size of the space and whether it is compressed or not.
The tablespace must be cached in the memory cache.
@param[in]	space_id	Tablespace ID
@param[out]	found		true if tablespace was found
@return page size */
const page_size_t
fil_space_get_page_size(
	space_id_t	space_id,
	bool*		found)
	MY_ATTRIBUTE((warn_unused_result));

/** Initializes the tablespace memory cache.
@param[in]	max_n_open	Max number of open files. */
void
fil_init(ulint max_n_open);

/** Initializes the tablespace memory cache. */
void
fil_close();

/** Opens all log files and system tablespace data files.
They stay open until the database server shutdown. This should be called
at a server startup after the space objects for the log and the system
tablespace have been created. The purpose of this operation is to make
sure we never run out of file descriptors if we need to read from the
insert buffer or to write to the log. */
void
fil_open_log_and_system_tablespace_files();

/** Closes all open files. There must not be any pending i/o's or not flushed
modifications in the files. */
void
fil_close_all_files();

/** Closes the redo log files. There must not be any pending i/o's or not
flushed modifications in the files.
@param[in]	free_all	Whether to free the instances. */
void
fil_close_log_files(bool free_all);

/** Iterate over the files in all the tablespaces. */
class Fil_iterator {
public:
	using Function = std::function<dberr_t(fil_node_t*)>;

	/** For each data file, exclude redo log files.
	@param[in]	include_log	include files, if true
	@param[in]	f		Callback */
	template<typename F>
	static dberr_t for_each_file(bool include_log, F&& f)
	{
		return(iterate(include_log, [=](fil_node_t* file)
		{
			return(f(file));
		}));
	}

	/** Iterate over the spaces and file lists.
	@param[in]	include_log	if true then fetch log files too
	@param[in,out]	f		Callback */
	static dberr_t iterate(bool include_log, Function&& f);
};

/** Sets the max tablespace id counter if the given number is bigger than the
previous value.
@param[in]	max_id		Maximum known tablespace ID */
void
fil_set_max_space_id_if_bigger(space_id_t max_id);

#ifndef UNIV_HOTBACKUP
/** Write the flushed LSN to the page header of the first page in the
system tablespace.
@param[in]	lsn		Flushed LSN
@return DB_SUCCESS or error number */
dberr_t
fil_write_flushed_lsn(lsn_t lsn)
	MY_ATTRIBUTE((warn_unused_result));

#else /* !UNIV_HOTBACKUP */
/** Extends all tablespaces to the size stored in the space header. During the
mysqlbackup --apply-log phase we extended the spaces on-demand so that log
records could be applied, but that may have left spaces still too small
compared to the size stored in the space header. */
void
meb_extend_tablespaces_to_stored_len();

/** Process a file name passed as an input
@param[in]	name		absolute path of tablespace file
@param[in]	space_id	the tablespace ID */
void
meb_fil_name_process(
	const char*	name,
	space_id_t	space_id);

#endif /* !UNIV_HOTBACKUP */

/** Acquire a tablespace when it could be dropped concurrently.
Used by background threads that do not necessarily hold proper locks
for concurrency control.
@param[in]	space_id	Tablespace ID
@return the tablespace, or nullptr if missing or being deleted */
fil_space_t*
fil_space_acquire(space_id_t space_id)
	MY_ATTRIBUTE((warn_unused_result));

/** Acquire a tablespace that may not exist.
Used by background threads that do not necessarily hold proper locks
for concurrency control.
@param[in]	space_id	Tablespace ID
@return the tablespace, or nullptr if missing or being deleted */
fil_space_t*
fil_space_acquire_silent(space_id_t space_id)
	MY_ATTRIBUTE((warn_unused_result));

/** Release a tablespace acquired with fil_space_acquire().
@param[in,out]	space		Tablespace to release  */
void
fil_space_release(fil_space_t* space);

/** Fetch the file name opened for a space_id during recovery
from the file map.
@param[in]	space_id	Undo tablespace ID
@return file name that was opened, empty string if space ID not found. */
std::string
fil_system_open_fetch(space_id_t space_id)
	MY_ATTRIBUTE((warn_unused_result));

/** Truncate the tablespace to needed size.
@param[in]	space_id	Id of tablespace to truncate
@param[in]	size_in_pages	Truncate size.
@return true if truncate was successful. */
bool
fil_truncate_tablespace(
	space_id_t	space_id,
	page_no_t	size_in_pages)
	MY_ATTRIBUTE((warn_unused_result));

/** Closes a single-table tablespace. The tablespace must be cached in the
memory cache. Free all pages used by the tablespace.
@param[in,out]	trx		Transaction covering the close
@param[in]	space_id	Tablespace ID
@return DB_SUCCESS or error */
dberr_t
fil_close_tablespace(trx_t* trx, space_id_t space_id)
	MY_ATTRIBUTE((warn_unused_result));

/** Discards a single-table tablespace. The tablespace must be cached in the
memory cache. Discarding is like deleting a tablespace, but

 1. We do not drop the table from the data dictionary;

 2. We remove all insert buffer entries for the tablespace immediately;
    in DROP TABLE they are only removed gradually in the background;

 3. When the user does IMPORT TABLESPACE, the tablespace will have the
    same id as it originally had.

 4. Free all the pages in use by the tablespace if rename=true.
@param[in]	space_id	Tablespace ID
@return DB_SUCCESS or error */
dberr_t
fil_discard_tablespace(space_id_t space_id)
	MY_ATTRIBUTE((warn_unused_result));

/** Test if a tablespace file can be renamed to a new filepath by checking
if that the old filepath exists and the new filepath does not exist.
@param[in]	space_id	Tablespace ID
@param[in]	old_path	Old filepath
@param[in]	new_path	New filepath
@param[in]	is_discarded	Whether the tablespace is discarded
@return innodb error code */
dberr_t
fil_rename_tablespace_check(
	space_id_t	space_id,
	const char*	old_path,
	const char*	new_path,
	bool		is_discarded)
	MY_ATTRIBUTE((warn_unused_result));

/** Rename a single-table tablespace.
The tablespace must exist in the memory cache.
@param[in]	space_id	Tablespace ID
@param[in]	old_path	Old file name
@param[in]	new_name	New tablespace name in the schema/name format
@param[in]	new_path_in	New file name, or nullptr if it is located in
				The normal data directory
@return true if success */
bool
fil_rename_tablespace(
	space_id_t	space_id,
	const char*	old_path,
	const char*	new_name,
	const char*	new_path_in)
	MY_ATTRIBUTE((warn_unused_result));

/** Create a tablespace file.
@param[in]	space_id	Tablespace ID
@param[in]	name		Tablespace name in dbname/tablename format.
				For general tablespaces, the 'dbname/' part
				may be missing.
@param[in]	path		Path and filename of the datafile to create.
@param[in]	flags		Tablespace flags
@param[in]	size		Initial size of the tablespace file in pages,
				must be >= FIL_IBD_FILE_INITIAL_SIZE
@return DB_SUCCESS or error code */
dberr_t
fil_ibd_create(
	space_id_t	space_id,
	const char*	name,
	const char*	path,
	ulint		flags,
	page_no_t	size)
	MY_ATTRIBUTE((warn_unused_result));

/** Deletes an IBD tablespace, either general or single-table.
The tablespace must be cached in the memory cache. This will delete the
datafile, fil_space_t & fil_node_t entries from the file_system_t cache.
@param[in]	space_id	Tablespace ID
@param[in]	buf_remove	Specify the action to take on the pages
for this table in the buffer pool.
@return DB_SUCCESS, DB_TABLESPCE_NOT_FOUND or DB_IO_ERROR */
dberr_t
fil_delete_tablespace(
	space_id_t	space_id,
	buf_remove_t	buf_remove)
	MY_ATTRIBUTE((warn_unused_result));

/** Open a single-table tablespace and optionally check the space id is
right in it. If not successful, print an error message to the error log. This
function is used to open a tablespace when we start up mysqld, and also in
IMPORT TABLESPACE.
NOTE that we assume this operation is used either at the database startup
or under the protection of the dictionary mutex, so that two users cannot
race here.

The fil_node_t::handle will not be left open.

@param[in]	validate	whether we should validate the tablespace
				(read the first page of the file and
				check that the space id in it matches id)
@param[in]	purpose		FIL_TYPE_TABLESPACE or FIL_TYPE_TEMPORARY
@param[in]	space_id	Tablespace ID
@param[in]	flags		tablespace flags
@param[in]	space_name	tablespace name of the datafile
				If file-per-table, it is the table name in the
				databasename/tablename format
@param[in]	table_name	table name in case need to build filename from it
@param[in]	path_in		expected filepath, usually read from dictionary
@param[in]	strict		whether to report error when open ibd failed
@param[in]	old_space	whether it is a 5.7 tablespace opening
				by upgrade
@return DB_SUCCESS or error code */
dberr_t
fil_ibd_open(
	bool		validate,
	fil_type_t	purpose,
	space_id_t	space_id,
	ulint		flags,
	const char*	space_name,
	const char*	table_name,
	const char*	path_in,
	bool		strict,
	bool		old_space)
	MY_ATTRIBUTE((warn_unused_result));

/** Returns true if a matching tablespace exists in the InnoDB tablespace
memory cache.
@param[in]	space_id	Tablespace ID
@param[in]	name		Tablespace name used in
				fil_space_create().
@param[in]	print_err	detailed error information to the
				error log if a matching tablespace is
				not found from memory.
@param[in]	adjust_space	Whether to adjust spaceid on mismatch
@param[in]	heap		Heap memory
@param[in]	table_id	table id
@return true if a matching tablespace exists in the memory cache */
bool
fil_space_exists_in_mem(
	space_id_t	space_id,
	const char*	name,
	bool		print_err,
	bool		adjust_space,
	mem_heap_t*	heap,
	table_id_t	table_id)
	MY_ATTRIBUTE((warn_unused_result));

/** Extends all tablespaces to the size stored in the space header. During the
mysqlbackup --apply-log phase we extended the spaces on-demand so that log
records could be appllied, but that may have left spaces still too small
compared to the size stored in the space header. */
void
fil_extend_tablespaces_to_stored_len();

/** Try to extend a tablespace if it is smaller than the specified size.
@param[in,out]	space		Tablespace ID
@param[in]	size		desired size in pages
@return whether the tablespace is at least as big as requested */
bool
fil_space_extend(
	fil_space_t*	space,
	page_no_t	size)
	MY_ATTRIBUTE((warn_unused_result));

/** Tries to reserve free extents in a file space.
@param[in]	space_id	Tablespace ID
@param[in]	n_free_now	Number of free extents now
@param[in]	n_to_reserve	How many one wants to reserve
@return true if succeed */
bool
fil_space_reserve_free_extents(
	space_id_t	space_id,
	ulint		n_free_now,
	ulint		n_to_reserve)
	MY_ATTRIBUTE((warn_unused_result));

/** Releases free extents in a file space.
@param[in]	space_id	Tablespace ID
@param[in]	n_reserved	How many were reserved */
void
fil_space_release_free_extents(
	space_id_t	space_id,
	ulint		n_reserved);

/** Gets the number of reserved extents. If the database is silent, this
number should be zero.
@param[in]	space_id	Tablespace ID
@return the number of reserved extents */
ulint
fil_space_get_n_reserved_extents(space_id_t space_id)
	MY_ATTRIBUTE((warn_unused_result));

/** Read or write redo log data (synchronous buffered IO).
@param[in]	type		IO context
@param[in]	page_id		where to read or write
@param[in]	page_size	page size
@param[in]	byte_offset	remainder of offset in bytes
@param[in]	len		this must not cross a file boundary;
@param[in,out]	buf		buffer where to store read data or from where
				to write
@retval DB_SUCCESS if all OK */
dberr_t
fil_redo_io(
	const IORequest&	type,
	const page_id_t&	page_id,
	const page_size_t&	page_size,
	ulint			byte_offset,
	ulint			len,
	void*			buf)
	MY_ATTRIBUTE((warn_unused_result));

/** Read or write data.
@param[in]	type		IO context
@param[in]	sync		If true then do synchronous IO
@param[in]	page_id		page id
@param[in]	page_size	page size
@param[in]	byte_offset	remainder of offset in bytes; in aio this
				must be divisible by the OS block size
@param[in]	len		how many bytes to read or write; this must
				not cross a file boundary; in aio this must
				be a block size multiple
@param[in,out]	buf		buffer where to store read data or from where
				to write; in aio this must be appropriately
				aligned
@param[in]	message		message for aio handler if !sync, else ignored
@return error code
@retval DB_SUCCESS on success
@retval DB_TABLESPACE_DELETED if the tablespace does not exist */
dberr_t
fil_io(
	const IORequest&	type,
	bool			sync,
	const page_id_t&	page_id,
	const page_size_t&	page_size,
	ulint			byte_offset,
	ulint			len,
	void*			buf,
	void*			message)
	MY_ATTRIBUTE((warn_unused_result));

/** Waits for an aio operation to complete. This function is used to write the
handler for completed requests. The aio array of pending requests is divided
into segments (see os0file.cc for more info). The thread specifies which
segment it wants to wait for.
@param[in]	segment		The number of the segment in the AIO array
				to wait for */
void
fil_aio_wait(ulint	segment);

/** Flushes to disk possible writes cached by the OS. If the space does
not exist or is being dropped, does not do anything.
@param[in]	space_id	Tablespace ID (this can be a group of log files
				or a tablespace of the database) */
void
fil_flush(space_id_t space_id);

/** Flush to disk the writes in file spaces of the given type
possibly cached by the OS. */
void
fil_flush_file_redo();

/** Flush to disk the writes in file spaces of the given type
possibly cached by the OS.
@param[in]	purpose		FIL_TYPE_TABLESPACE or FIL_TYPE_LOG, can
				be ORred. */
void
fil_flush_file_spaces(uint8_t purpose);

#ifdef UNIV_DEBUG
/** Checks the consistency of the tablespace cache.
@return true if ok */
bool
fil_validate();
#endif /* UNIV_DEBUG */

/** Returns true if file address is undefined.
@param[in]	addr		File address to check
@return true if undefined */
bool
fil_addr_is_null(const fil_addr_t& addr)
	MY_ATTRIBUTE((warn_unused_result));

/** Get the predecessor of a file page.
@param[in]	page		File page
@return FIL_PAGE_PREV */
page_no_t
fil_page_get_prev(const byte* page)
	MY_ATTRIBUTE((warn_unused_result));

/** Get the successor of a file page.
@param[in]	page		File page
@return FIL_PAGE_NEXT */
page_no_t
fil_page_get_next(const byte* page)
	MY_ATTRIBUTE((warn_unused_result));

/** Sets the file page type.
@param[in,out]	page		File page
@param[in]	type		File page type to set */
void
fil_page_set_type(byte* page, ulint type);

/** Reset the page type.
Data files created before MySQL 5.1 may contain garbage in FIL_PAGE_TYPE.
In MySQL 3.23.53, only undo log pages and index pages were tagged.
Any other pages were written with uninitialized bytes in FIL_PAGE_TYPE.
@param[in]	page_id		page number
@param[in,out]	page		page with invalid FIL_PAGE_TYPE
@param[in]	type		expected page type
@param[in,out]	mtr		mini-transaction */
void
fil_page_reset_type(
	const page_id_t&	page_id,
	byte*			page,
	ulint			type,
	mtr_t*			mtr);

/** Get the file page type.
@param[in]	page		File page
@return page type */
inline
page_type_t
fil_page_get_type(
	const byte*	page)
{
	return(static_cast<page_type_t>(
			mach_read_from_2(page + FIL_PAGE_TYPE)));
}
/** Check (and if needed, reset) the page type.
Data files created before MySQL 5.1 may contain
garbage in the FIL_PAGE_TYPE field.
In MySQL 3.23.53, only undo log pages and index pages were tagged.
Any other pages were written with uninitialized bytes in FIL_PAGE_TYPE.
@param[in]	page_id		page number
@param[in,out]	page		page with possibly invalid FIL_PAGE_TYPE
@param[in]	type		expected page type
@param[in,out]	mtr		mini-transaction */
inline
void
fil_page_check_type(
	const page_id_t&	page_id,
	byte*			page,
	ulint			type,
	mtr_t*			mtr)
{
	ulint	page_type = fil_page_get_type(page);

	if (page_type != type) {
		fil_page_reset_type(page_id, page, type, mtr);
	}
}

/** Check (and if needed, reset) the page type.
Data files created before MySQL 5.1 may contain
garbage in the FIL_PAGE_TYPE field.
In MySQL 3.23.53, only undo log pages and index pages were tagged.
Any other pages were written with uninitialized bytes in FIL_PAGE_TYPE.
@param[in,out]	block		block with possibly invalid FIL_PAGE_TYPE
@param[in]	type		expected page type
@param[in,out]	mtr		mini-transaction */
#define fil_block_check_type(block, type, mtr)				\
	fil_page_check_type(block->page.id, block->frame, type, mtr)

#ifdef UNIV_DEBUG
/** Increase redo skipped of a tablespace.
@param[in]	space_id	Tablespace ID */
void
fil_space_inc_redo_skipped_count(space_id_t space_id);

/** Decrease redo skipped of a tablespace.
@param[in]	space_id	Tablespace ID */
void
fil_space_dec_redo_skipped_count(space_id_t space_id);

/** Check whether a single-table tablespace is redo skipped.
@param[in]	space_id	Tablespace ID
@return true if redo skipped */
bool
fil_space_is_redo_skipped(space_id_t space_id)
	MY_ATTRIBUTE((warn_unused_result));
#endif /* UNIV_DEBUG */

/** Delete the tablespace file and any related files like .cfg.
This should not be called for temporary tables.
@param[in]	path		File path of the tablespace
@return true on success */
bool
fil_delete_file(const char* path)
	MY_ATTRIBUTE((warn_unused_result));

/** Callback functor. */
struct PageCallback {

	/** Default constructor */
	PageCallback()
		:
		m_page_size(0, 0, false),
		m_filepath() UNIV_NOTHROW {}

	virtual ~PageCallback() UNIV_NOTHROW {}

	/** Called for page 0 in the tablespace file at the start.
	@param file_size size of the file in bytes
	@param block contents of the first page in the tablespace file
	@retval DB_SUCCESS or error code. */
	virtual dberr_t init(
		os_offset_t		file_size,
		const buf_block_t*	block)
		MY_ATTRIBUTE((warn_unused_result))
		UNIV_NOTHROW = 0;

	/** Called for every page in the tablespace. If the page was not
	updated then its state must be set to BUF_PAGE_NOT_USED. For
	compressed tables the page descriptor memory will be at offset:
	block->frame + UNIV_PAGE_SIZE;
	@param offset physical offset within the file
	@param block block read from file, note it is not from the buffer pool
	@retval DB_SUCCESS or error code. */
	virtual dberr_t operator()(
		os_offset_t	offset,
		buf_block_t*	block)
		MY_ATTRIBUTE((warn_unused_result))
		UNIV_NOTHROW = 0;

	/** Set the name of the physical file and the file handle that is used
	to open it for the file that is being iterated over.
	@param filename then physical name of the tablespace file.
	@param file OS file handle */
	void set_file(const char* filename, pfs_os_file_t file) UNIV_NOTHROW
	{
		m_file = file;
		m_filepath = filename;
	}

	/** @return the space id of the tablespace */
	virtual space_id_t get_space_id() const
		MY_ATTRIBUTE((warn_unused_result))
		UNIV_NOTHROW = 0;

	/**
	@retval the space flags of the tablespace being iterated over */
	virtual ulint get_space_flags() const
		MY_ATTRIBUTE((warn_unused_result))
		UNIV_NOTHROW = 0;

	/** Set the tablespace table size.
	@param[in] page a page belonging to the tablespace */
	void set_page_size(const buf_frame_t* page) UNIV_NOTHROW;

	/** The compressed page size
	@return the compressed page size */
	const page_size_t& get_page_size() const
		MY_ATTRIBUTE((warn_unused_result))
	{
		return(m_page_size);
	}

	/** The tablespace page size. */
	page_size_t		m_page_size;

	/** File handle to the tablespace */
	pfs_os_file_t		m_file;

	/** Physical file path. */
	const char*		m_filepath;

	// Disable copying
	PageCallback(PageCallback&&) = delete;
	PageCallback(const PageCallback&) = delete;
	PageCallback& operator=(const PageCallback&) = delete;
};

/** Iterate over all the pages in the tablespace.
@param table the table definiton in the server
@param n_io_buffers number of blocks to read and write together
@param callback functor that will do the page updates
@return DB_SUCCESS or error code */
dberr_t
fil_tablespace_iterate(
	dict_table_t*		table,
	ulint			n_io_buffers,
	PageCallback&		callback)
	MY_ATTRIBUTE((warn_unused_result));

/** Looks for a pre-existing fil_space_t with the given tablespace ID
and, if found, returns the name and filepath in newly allocated buffers that
the caller must free.
@param[in] space_id The tablespace ID to search for.
@param[out] name Name of the tablespace found.
@param[out] filepath The filepath of the first datafile for thtablespace found.
@return true if tablespace is found, false if not. */
bool
fil_space_read_name_and_filepath(
	space_id_t	space_id,
	char**		name,
	char**		filepath)
	MY_ATTRIBUTE((warn_unused_result));

/** Convert a file name to a tablespace name.
@param[in]	filename	directory/databasename/tablename.ibd
@return database/tablename string, to be freed with ut_free() */
char*
fil_path_to_space_name(const char* filename)
	MY_ATTRIBUTE((warn_unused_result));

/** Returns the space ID based on the tablespace name.
The tablespace must be found in the tablespace memory cache.
This call is made from external to this module, so the mutex is not owned.
@param[in]	name		Tablespace name
@return space ID if tablespace found, SPACE_UNKNOWN if space not. */
space_id_t
fil_space_get_id_by_name(const char* name)
	MY_ATTRIBUTE((warn_unused_result));

/** Check if swapping two .ibd files can be done without failure
@param[in]	old_table	old table
@param[in]	new_table	new table
@param[in]	tmp_name	temporary table name
@return innodb error code */
dberr_t
fil_rename_precheck(
	const dict_table_t*	old_table,
	const dict_table_t*	new_table,
	const char*		tmp_name)
	MY_ATTRIBUTE((warn_unused_result));

/** Set the compression type for the tablespace of a table
@param[in]	table		Table that should be compressesed
@param[in]	algorithm	Text representation of the algorithm
@return DB_SUCCESS or error code */
dberr_t
fil_set_compression(
	dict_table_t*	table,
	const char*	algorithm)
	MY_ATTRIBUTE((warn_unused_result));

/** Get the compression type for the tablespace
@param[in]	space_id	Space ID to check
@return the compression algorithm */
Compression::Type
fil_get_compression(space_id_t space_id)
	MY_ATTRIBUTE((warn_unused_result));

/** Set encryption.
@param[in,out]	req_type	IO request
@param[in]	page_id		Page address for IO
@param[in,out]	space		Tablespace instance */
void
fil_io_set_encryption(
	IORequest&		req_type,
	const page_id_t&	page_id,
	fil_space_t*		space);

/** Set the encryption type for the tablespace
@param[in] space_id		Space ID of tablespace for which to set
@param[in] algorithm		Encryption algorithm
@param[in] key			Encryption key
@param[in] iv			Encryption iv
@return DB_SUCCESS or error code */
dberr_t
fil_set_encryption(
	space_id_t		space_id,
	Encryption::Type	algorithm,
	byte*			key,
	byte*			iv)
	MY_ATTRIBUTE((warn_unused_result));

/** @return true if the re-encrypt success */
bool
fil_encryption_rotate()
	MY_ATTRIBUTE((warn_unused_result));

/** During crash recovery, open a tablespace if it had not been opened
yet, to get valid size and flags.
@param[in,out]	space		Tablespace instance */
inline
void
fil_space_open_if_needed(fil_space_t* space)
{
	if (space->size == 0) {
		/* Initially, size and flags will be set to 0,
		until the files are opened for the first time.
		fil_space_get_size() will open the file
		and adjust the size and flags. */
		page_no_t	size = fil_space_get_size(space->id);

		ut_a(size == space->size);
	}
}

#if !defined(NO_FALLOCATE) && defined(UNIV_LINUX)
/**
Try and enable FusionIO atomic writes.
@param[in] file		OS file handle
@return true if successful */
bool
fil_fusionio_enable_atomic_write(pfs_os_file_t file)
	MY_ATTRIBUTE((warn_unused_result));
#endif /* !NO_FALLOCATE && UNIV_LINUX */

/** Note that the file system where the file resides doesn't support PUNCH HOLE
@param[in,out]	file		File node to set */
void fil_no_punch_hole(fil_node_t* file);

#ifdef UNIV_ENABLE_UNIT_TEST_MAKE_FILEPATH
void test_make_filepath();
#endif /* UNIV_ENABLE_UNIT_TEST_MAKE_FILEPATH */

/** @return the system tablespace instance */
#define fil_space_get_sys_space() (fil_space_t::s_sys_space)

/** Redo a tablespace create
@param[in]	ptr		redo log record
@param[in]	end		end of the redo log buffer
@param[in]	page_id		Tablespace Id and first page in file
@param[in]	parsed_bytes	Number of bytes parsed so far
@return pointer to next redo log record
@retval nullptr if this log record was truncated */
byte*
fil_tablespace_redo_create(
	byte*		ptr,
	const byte*	end,
	const page_id_t&page_id,
	ulint		parsed_bytes)
	MY_ATTRIBUTE((warn_unused_result));

/** Redo a tablespace drop
@param[in]	ptr		redo log record
@param[in]	end		end of the redo log buffer
@param[in]	page_id		Tablespace Id and first page in file
@param[in]	parsed_bytes	Number of bytes parsed so far
@return pointer to next redo log record
@retval nullptr if this log record was truncated */
byte*
fil_tablespace_redo_delete(
	byte*		ptr,
	const byte*	end,
	const page_id_t&page_id,
	ulint		parsed_bytes)
	MY_ATTRIBUTE((warn_unused_result));

/** Redo a tablespace rename
@param[in]	ptr		redo log record
@param[in]	end		end of the redo log buffer
@param[in]	page_id		Tablespace Id and first page in file
@param[in]	parsed_bytes	Number of bytes parsed so far
@return pointer to next redo log record
@retval nullptr if this log record was truncated */
byte*
fil_tablespace_redo_rename(
	byte*		ptr,
	const byte*	end,
	const page_id_t&page_id,
	ulint		parsed_bytes)
	MY_ATTRIBUTE((warn_unused_result));

/** Parse and process an encryption redo record.
@param[in]	ptr		redo log record
@param[in]	end		end of the redo log buffer
@param[in]	space_id	the tablespace ID
@return log record end, nullptr if not a complete record */
byte*
fil_tablespace_redo_encryption(
	byte*		ptr,
	const byte*	end,
	space_id_t	space_id)
	MY_ATTRIBUTE((warn_unused_result));

/** Read the tablespace id to path mapping from the file
@param[in]	recovery	true if called from crash recovery */
void
fil_tablespace_open_init_for_recovery(bool recovery);

/** Lookup the space ID.
@param[in]	space_id	Tablespace ID to lookup
@return true if space ID is known and open */
bool
fil_tablespace_lookup_for_recovery(space_id_t space_id)
	MY_ATTRIBUTE((warn_unused_result));

/** Lookup the tablespace ID and return the path to the file. The filename
is ignored when testing for equality. Only the path up to the file name is
considered for matching: e.g. ./test/a.ibd == ./test/b.ibd.
@param[in]	dd_object_id	Server DD tablespace ID
@param[in]	space_id	Tablespace ID to lookup
@param[in]	space_name	Tablespace name
@param[in]	old_path	Path in the data dictionary
@param[out]	new_path	New path if scanned path not equal to path
@return status of the match. */
Fil_state
fil_tablespace_path_equals(
	dd::Object_id	dd_object_id,
	space_id_t	space_id,
	const char*	space_name,
	std::string	old_path,
	std::string*	new_path)
	MY_ATTRIBUTE((warn_unused_result));

/** This function should be called after recovery has completed.
Check for tablespace files for which we did not see any MLOG_FILE_DELETE
or MLOG_FILE_RENAME record. These could not be recovered
@return true if there were some filenames missing for which we had to
ignore redo log records during the apply phase */
bool
fil_check_missing_tablespaces()
	MY_ATTRIBUTE((warn_unused_result));

/** Discover tablespaces by reading the header from .ibd files.
@param[in]	directories	Directories to scan
@return DB_SUCCESS if all goes well */
dberr_t
fil_scan_for_tablespaces(const std::string& directories);

/** Open the tabelspace and also get the tablespace filenames, space_id must
already be known.
@param[in]	space_id	Tablespace ID to lookup
@return true if open was successful */
bool
fil_tablespace_open_for_recovery(space_id_t space_id)
	MY_ATTRIBUTE((warn_unused_result));

/** Callback to check tablespace size with space header size and extend
Caller must own the Fil_shard mutex that the file belongs to.
@param[in]	file	file node
@return	error code */
dberr_t
fil_check_extend_space(fil_node_t* file)
	MY_ATTRIBUTE((warn_unused_result));

/** Replay a file rename operation for ddl replay.
@param[in]	page_id		Space ID and first page number in the file
@param[in]	old_name	old file name
@param[in]	new_name	new file name
@return	whether the operation was successfully applied
(the name did not exist, or new_name did not exist and
name was successfully renamed to new_name)  */
bool
fil_op_replay_rename_for_ddl(
	const page_id_t&	page_id,
	const char*		old_name,
	const char*		new_name);

/** Free the Tablespace_files instance.
@param[in]	read_only_mode	true if InnoDB is started in read only mode.
@return DB_SUCCESS if all OK */
dberr_t
fil_open_for_business(bool read_only_mode)
	MY_ATTRIBUTE((warn_unused_result));

/** Check if a path is known to InnoDB.
@param[in]	path		Path to check
@return true if path is known to InnoDB */
bool
fil_check_path(const std::string& path)
	MY_ATTRIBUTE((warn_unused_result));

/** Get the list of directories that InnoDB will search on startup.
@return the list of directories 'dir1;dir2;....;dirN' */
std::string
fil_get_dirs()
	MY_ATTRIBUTE((warn_unused_result));

/** Rename a tablespace by its name only
@param[in]	old_name	old tablespace name
@param[in]	new_name	new tablespace name
@return DB_SUCCESS on success */
dberr_t
fil_rename_tablespace_by_name(
        const char*	old_name,
        const char*     new_name)
	MY_ATTRIBUTE((warn_unused_result));

/** Free the data structures required for recovery. */
void
fil_free_scanned_files();

/** Update the tablespace name. Incase, the new name
and old name are same, no update done.
@param[in,out]	space		tablespace object on which name
				will be updated
@param[in]	name		new name for tablespace */
void
fil_space_update_name(fil_space_t* space, const char* name);

#endif /* fil0fil_h */<|MERGE_RESOLUTION|>--- conflicted
+++ resolved
@@ -773,11 +773,7 @@
 extern Fil_path	MySQL_datadir_path;
 
 /** Initial size of a single-table tablespace in pages */
-<<<<<<< HEAD
-constexpr size_t	FIL_IBD_FILE_INITIAL_SIZE = 6;
-=======
-#define FIL_IBD_FILE_INITIAL_SIZE	5
->>>>>>> 82563fd0
+constexpr size_t	FIL_IBD_FILE_INITIAL_SIZE = 5;
 
 /** 'null' (undefined) page offset in the context of file spaces */
 constexpr page_no_t	FIL_NULL = std::numeric_limits<page_no_t>::max();
