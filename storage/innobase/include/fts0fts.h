/*****************************************************************************

Copyright (c) 2011, 2018, Oracle and/or its affiliates. All Rights Reserved.

This program is free software; you can redistribute it and/or modify it under
the terms of the GNU General Public License, version 2.0, as published by the
Free Software Foundation.

This program is also distributed with certain software (including but not
limited to OpenSSL) that is licensed under separate terms, as designated in a
particular file or component or in included license documentation. The authors
of MySQL hereby grant you an additional permission to link the program and
your derivative works with the separately licensed software that they have
included with MySQL.

This program is distributed in the hope that it will be useful, but WITHOUT
ANY WARRANTY; without even the implied warranty of MERCHANTABILITY or FITNESS
FOR A PARTICULAR PURPOSE. See the GNU General Public License, version 2.0,
for more details.

You should have received a copy of the GNU General Public License along with
this program; if not, write to the Free Software Foundation, Inc.,
51 Franklin St, Fifth Floor, Boston, MA 02110-1301  USA

*****************************************************************************/

/** @file include/fts0fts.h
 Full text search header file

 Created 2011/09/02 Sunny Bains
 ***********************************************************************/

#ifndef fts0fts_h
#define fts0fts_h

#include "ha_prototypes.h"

#include "data0type.h"
#include "data0types.h"
#include "dict0types.h"
#include "ft_global.h"
#include "hash0hash.h"
#include "mem0mem.h"
#include "mysql/plugin_ftparser.h"
#include "que0types.h"
#include "rem0types.h"
#include "row0types.h"
#include "trx0types.h"
#include "ut0rbt.h"
#include "ut0vec.h"
#include "ut0wqueue.h"

/** "NULL" value of a document id. */
#define FTS_NULL_DOC_ID 0

/** FTS hidden column that is used to map to and from the row */
#define FTS_DOC_ID_COL_NAME "FTS_DOC_ID"

/** The name of the index created by FTS */
#define FTS_DOC_ID_INDEX_NAME "FTS_DOC_ID_INDEX"

#define FTS_DOC_ID_INDEX_NAME_LEN 16

/** Doc ID is a 8 byte value */
#define FTS_DOC_ID_LEN 8

/** The number of fields to sort when we build FT index with
FIC. Three fields are sort: (word, doc_id, position) */
#define FTS_NUM_FIELDS_SORT 3

/** Maximum number of rows in a table, smaller than which, we will
optimize using a 4 byte Doc ID for FIC merge sort to reduce sort size */
#define MAX_DOC_ID_OPT_VAL 1073741824

/** Document id type. */
typedef ib_uint64_t doc_id_t;

/** doc_id_t printf format */
#define FTS_DOC_ID_FORMAT IB_ID_FMT

/** Convert document id to the InnoDB (BIG ENDIAN) storage format. */
#define fts_write_doc_id(d, s) mach_write_to_8(d, s)

/** Read a document id to internal format. */
#define fts_read_doc_id(s) mach_read_from_8(s)

/** Bind the doc id to a variable */
#define fts_bind_doc_id(i, n, v) pars_info_bind_int8_literal(i, n, v)

/** Defines for FTS query mode, they have the same values as
those defined in mysql file ft_global.h */
#define FTS_NL 0
#define FTS_BOOL 1
#define FTS_SORTED 2
#define FTS_EXPAND 4
#define FTS_NO_RANKING 8
#define FTS_PROXIMITY 16
#define FTS_PHRASE 32
#define FTS_OPT_RANKING 64

#define FTS_INDEX_TABLE_IND_NAME "FTS_INDEX_TABLE_IND"
#define FTS_COMMON_TABLE_IND_NAME "FTS_COMMON_TABLE_IND"

/** The number of FTS index partitions for a fulltext idnex */
#define FTS_NUM_AUX_INDEX 6

/** The number of FTS AUX common table for a fulltext idnex */
#define FTS_NUM_AUX_COMMON 5

/** Threshold where our optimize thread automatically kicks in */
#define FTS_OPTIMIZE_THRESHOLD 10000000

/** Threshold to avoid exhausting of doc ids. Consecutive doc id difference
should not exceed FTS_DOC_ID_MAX_STEP */
#define FTS_DOC_ID_MAX_STEP 65535

/** Maximum possible Fulltext word length */
#define FTS_MAX_WORD_LEN HA_FT_MAXBYTELEN

/** Maximum possible Fulltext word length (in characters) */
#define FTS_MAX_WORD_LEN_IN_CHAR HA_FT_MAXCHARLEN

/** Number of columns in FTS AUX Tables */
#define FTS_DELETED_TABLE_NUM_COLS 1
#define FTS_CONFIG_TABLE_NUM_COLS 2
#define FTS_AUX_INDEX_TABLE_NUM_COLS 5

/** DELETED_TABLE(doc_id BIGINT UNSIGNED) */
#define FTS_DELETED_TABLE_COL_LEN 8
/** CONFIG_TABLE(key CHAR(50), value CHAR(200)) */
#define FTS_CONFIG_TABLE_KEY_COL_LEN 50
#define FTS_CONFIG_TABLE_VALUE_COL_LEN 200

#define FTS_INDEX_WORD_LEN FTS_MAX_WORD_LEN
#define FTS_INDEX_FIRST_DOC_ID_LEN 8
#define FTS_INDEX_LAST_DOC_ID_LEN 8
#define FTS_INDEX_DOC_COUNT_LEN 4
/* BLOB COLUMN, 0 means VARIABLE SIZE */
#define FTS_INDEX_ILIST_LEN 0

extern const char *FTS_PREFIX;
extern const char *FTS_SUFFIX_BEING_DELETED;
extern const char *FTS_SUFFIX_BEING_DELETED_CACHE;
extern const char *FTS_SUFFIX_CONFIG;
extern const char *FTS_SUFFIX_DELETED;
extern const char *FTS_SUFFIX_DELETED_CACHE;

extern const char *FTS_PREFIX_5_7;
extern const char *FTS_SUFFIX_CONFIG_5_7;

/** Variable specifying the FTS parallel sort degree */
extern ulong fts_sort_pll_degree;

/** Variable specifying the number of word to optimize for each optimize table
call */
extern ulong fts_num_word_optimize;

/** Variable specifying whether we do additional FTS diagnostic printout
in the log */
extern bool fts_enable_diag_print;

/** FTS rank type, which will be between 0 .. 1 inclusive */
typedef float fts_rank_t;

/** Structure to manage FTS AUX table name and MDL during its drop */
typedef struct {
  /** AUX table name */
  std::vector<char *> aux_name;
} aux_name_vec_t;

/** Type of a row during a transaction. FTS_NOTHING means the row can be
forgotten from the FTS system's POV, FTS_INVALID is an internal value used
to mark invalid states.

NOTE: Do not change the order or value of these, fts_trx_row_get_new_state
depends on them being exactly as they are. */
enum fts_row_state {
  FTS_INSERT = 0,
  FTS_MODIFY,
  FTS_DELETE,
  FTS_NOTHING,
  FTS_INVALID
};

/** The FTS table types. */
enum fts_table_type_t {
  FTS_INDEX_TABLE, /*!< FTS auxiliary table that is
                   specific to a particular FTS index
                   on a table */

  FTS_COMMON_TABLE, /*!< FTS auxiliary table that is common
                    for all FTS index on a table */

  FTS_OBSELETED_TABLE /*!< FTS obseleted tables like DOC_ID,
                      ADDED, STOPWORDS */
};

struct fts_doc_t;
struct fts_cache_t;
struct fts_token_t;
struct fts_doc_ids_t;
struct fts_index_cache_t;

/** Initialize the "fts_table" for internal query into FTS auxiliary
tables */
#define FTS_INIT_FTS_TABLE(fts_table, m_suffix, m_type, m_table) \
  do {                                                           \
    (fts_table)->suffix = m_suffix;                              \
    (fts_table)->type = m_type;                                  \
    (fts_table)->table_id = m_table->id;                         \
    (fts_table)->parent = m_table->name.m_name;                  \
    (fts_table)->table = m_table;                                \
  } while (0);

#define FTS_INIT_INDEX_TABLE(fts_table, m_suffix, m_type, m_index) \
  do {                                                             \
    (fts_table)->suffix = m_suffix;                                \
    (fts_table)->type = m_type;                                    \
    (fts_table)->table_id = m_index->table->id;                    \
    (fts_table)->parent = m_index->table->name.m_name;             \
    (fts_table)->table = m_index->table;                           \
    (fts_table)->index_id = m_index->id;                           \
  } while (0);

/** Information about changes in a single transaction affecting
the FTS system. */
struct fts_trx_t {
  trx_t *trx; /*!< InnoDB transaction */

  ib_vector_t *savepoints; /*!< Active savepoints, must have at
                           least one element, the implied
                           savepoint */
  ib_vector_t *last_stmt;  /*!< last_stmt */

  mem_heap_t *heap; /*!< heap */
};

/** Information required for transaction savepoint handling. */
struct fts_savepoint_t {
  char *name; /*!< First entry is always NULL, the
              default instance. Otherwise the name
              of the savepoint */

  ib_rbt_t *tables; /*!< Modified FTS tables */
};

/** Information about changed rows in a transaction for a single table. */
struct fts_trx_table_t {
  dict_table_t *table; /*!< table */

  fts_trx_t *fts_trx; /*!< link to parent */

  ib_rbt_t *rows; /*!< rows changed; indexed by doc-id,
                  cells are fts_trx_row_t* */

  fts_doc_ids_t *added_doc_ids; /*!< list of added doc ids (NULL until
                                the first addition) */

  /*!< for adding doc ids */
  que_t *docs_added_graph;
};

/** Information about one changed row in a transaction. */
struct fts_trx_row_t {
  doc_id_t doc_id; /*!< Id of the ins/upd/del document */

  fts_row_state state; /*!< state of the row */

  ib_vector_t *fts_indexes; /*!< The indexes that are affected */
};

/** List of document ids that were added during a transaction. This
list is passed on to a background 'Add' thread and OPTIMIZE, so it
needs its own memory heap. */
struct fts_doc_ids_t {
  ib_vector_t *doc_ids; /*!< document ids (each element is
                        of type doc_id_t). */

  ib_alloc_t *self_heap; /*!< Allocator used to create an
                         instance of this type and the
                         doc_ids vector */
};

// FIXME: Get rid of this if possible.
/** Since MySQL's character set support for Unicode is woefully inadequate
(it supports basic operations like isalpha etc. only for 8-bit characters),
we have to implement our own. We use UTF-16 without surrogate processing
as our in-memory format. This typedef is a single such character. */
typedef unsigned short ib_uc_t;

/** An UTF-16 ro UTF-8 string. */
struct fts_string_t {
  byte *f_str;    /*!< string, not necessary terminated in
                  any way */
  ulint f_len;    /*!< Length of the string in bytes */
  ulint f_n_char; /*!< Number of characters */
};

/** Query ranked doc ids. */
struct fts_ranking_t {
  doc_id_t doc_id; /*!< Document id */

  fts_rank_t rank; /*!< Rank is between 0 .. 1 */

  byte *words;     /*!< this contains the words
                   that were queried
                   and found in this document */
  ulint words_len; /*!< words len */
};

/** Query result. */
struct fts_result_t {
  ib_rbt_node_t *current; /*!< Current element */

  ib_rbt_t *rankings_by_id;   /*!< RB tree of type fts_ranking_t
                              indexed by doc id */
  ib_rbt_t *rankings_by_rank; /*!< RB tree of type fts_ranking_t
                             indexed by rank */
};

/** This is used to generate the FTS auxiliary table name, we need the
table id and the index id to generate the column specific FTS auxiliary
table name. */
struct fts_table_t {
  const char *parent; /*!< Parent table name, this is
                      required only for the database
                      name */

  fts_table_type_t type; /*!< The auxiliary table type */

  table_id_t table_id; /*!< The table id */

  space_index_t index_id; /*!< The index id */

  const char *suffix;        /*!< The suffix of the fts auxiliary
                             table name, can be NULL, not used
                             everywhere (yet) */
  const dict_table_t *table; /*!< Parent table */
  CHARSET_INFO *charset;     /*!< charset info if it is for FTS
                             index auxiliary table */
};

enum fts_status {
  BG_THREAD_STOP = 1, /*!< TRUE if the FTS background thread
                      has finished reading the ADDED table,
                      meaning more items can be added to
                      the table. */

  BG_THREAD_READY = 2, /*!< TRUE if the FTS background thread
                       is ready */

  ADD_THREAD_STARTED = 4, /*!< TRUE if the FTS add thread
                          has started */

  ADDED_TABLE_SYNCED = 8, /*!< TRUE if the ADDED table record is
                          sync-ed after crash recovery */
};

typedef enum fts_status fts_status_t;

/** The state of the FTS sub system. */
class fts_t {
 public:
  /** fts_t constructor.
  @param[in]	table	table with FTS indexes
  @param[in,out]	heap	memory heap where 'this' is stored */
  fts_t(dict_table_t *table, mem_heap_t *heap);

  /** fts_t destructor. */
  ~fts_t();

  /** Mutex protecting bg_threads* and fts_add_wq. */
  ib_mutex_t bg_threads_mutex;

  /** Number of background threads accessing this table. */
  ulint bg_threads;

  /** Status bit regarding fts running state. TRUE if background
  threads running should stop themselves. */
  ulint fts_status;

  /** Work queue for scheduling jobs for the FTS 'Add' thread, or NULL
  if the thread has not yet been created. Each work item is a
  fts_trx_doc_ids_t*. */
  ib_wqueue_t *add_wq;

  /** FTS memory buffer for this table, or NULL if the table has no FTS
  index. */
  fts_cache_t *cache;

  /** FTS doc id hidden column number in the CLUSTERED index. */
  ulint doc_col;

  /** Vector of FTS indexes, this is mainly for caching purposes. */
  ib_vector_t *indexes;

  /** Heap for fts_t allocation. */
  mem_heap_t *fts_heap;
};

struct fts_stopword_t;

/** status bits for fts_stopword_t status field. */
#define STOPWORD_NOT_INIT 0x1
#define STOPWORD_OFF 0x2
#define STOPWORD_FROM_DEFAULT 0x4
#define STOPWORD_USER_TABLE 0x8

extern const char *fts_default_stopword[];

/** Variable specifying the maximum FTS cache size for each table */
extern ulong fts_max_cache_size;

/** Variable specifying the total memory allocated for FTS cache */
extern ulong fts_max_total_cache_size;

/** Variable specifying the FTS result cache limit for each query */
extern ulong fts_result_cache_limit;

/** Variable specifying the maximum FTS max token size */
extern ulong fts_max_token_size;

/** Variable specifying the minimum FTS max token size */
extern ulong fts_min_token_size;

/** Whether the total memory used for FTS cache is exhausted, and we will
need a sync to free some memory */
extern bool fts_need_sync;

/** Variable specifying the table that has Fulltext index to display its
content through information schema table */
extern char *fts_internal_tbl_name;
extern char *fts_internal_tbl_name2;

#define fts_que_graph_free(graph) \
  do {                            \
    que_graph_free(graph);        \
  } while (0)

/** Create a FTS cache. */
fts_cache_t *fts_cache_create(
    dict_table_t *table); /*!< table owns the FTS cache */

/** Create a FTS index cache.
 @return Index Cache */
fts_index_cache_t *fts_cache_index_cache_create(
    dict_table_t *table,  /*!< in: table with FTS index */
    dict_index_t *index); /*!< in: FTS index */

/** Remove a FTS index cache
@param[in]	table	table with FTS index
@param[in]	index	FTS index */
void fts_cache_index_cache_remove(dict_table_t *table, dict_index_t *index);

/** Get the next available document id. This function creates a new
 transaction to generate the document id.
 @return DB_SUCCESS if OK */
dberr_t fts_get_next_doc_id(const dict_table_t *table, /*!< in: table */
                            doc_id_t *doc_id); /*!< out: new document id */
/** Update the next and last Doc ID in the CONFIG table to be the input
 "doc_id" value (+ 1). We would do so after each FTS index build or
 table truncate */
void fts_update_next_doc_id(
    trx_t *trx,                /*!< in/out: transaction */
    const dict_table_t *table, /*!< in: table */
    const char *table_name,    /*!< in: table name, or NULL */
    doc_id_t doc_id);          /*!< in: DOC ID to set */

/** Create a new document id .
 @return DB_SUCCESS if all went well else error */
dberr_t fts_create_doc_id(dict_table_t *table, /*!< in: row is of this
                                               table. */
                          dtuple_t *row,       /*!< in/out: add doc id
                                               value to this row. This is the
                                               current row that is being
                                               inserted. */
                          mem_heap_t *heap);   /*!< in: heap */

/** Create a new fts_doc_ids_t.
 @return new fts_doc_ids_t. */
fts_doc_ids_t *fts_doc_ids_create(void);

/** Free a fts_doc_ids_t. */
void fts_doc_ids_free(fts_doc_ids_t *doc_ids); /*!< in: doc_ids to free */

/** Notify the FTS system about an operation on an FTS-indexed table. */
void fts_trx_add_op(trx_t *trx,                /*!< in: InnoDB transaction */
                    dict_table_t *table,       /*!< in: table */
                    doc_id_t doc_id,           /*!< in: doc id */
                    fts_row_state state,       /*!< in: state of the row */
                    ib_vector_t *fts_indexes); /*!< in: FTS indexes affected
                                               (NULL=all) */

/** Free an FTS trx. */
void fts_trx_free(fts_trx_t *fts_trx); /*!< in, own: FTS trx */

/** Check if common tables already exist
@param[in]	table	table with fts index
@return true on success, false on failure */
bool fts_check_common_tables_exist(const dict_table_t *table);

/** Creates the common auxiliary tables needed for supporting an FTS index
on the given table. row_mysql_lock_data_dictionary must have been called
before this.
The following tables are created.
CREATE TABLE $FTS_PREFIX_DELETED
        (doc_id BIGINT UNSIGNED, UNIQUE CLUSTERED INDEX on doc_id)
CREATE TABLE $FTS_PREFIX_DELETED_CACHE
        (doc_id BIGINT UNSIGNED, UNIQUE CLUSTERED INDEX on doc_id)
CREATE TABLE $FTS_PREFIX_BEING_DELETED
        (doc_id BIGINT UNSIGNED, UNIQUE CLUSTERED INDEX on doc_id)
CREATE TABLE $FTS_PREFIX_BEING_DELETED_CACHE
        (doc_id BIGINT UNSIGNED, UNIQUE CLUSTERED INDEX on doc_id)
CREATE TABLE $FTS_PREFIX_CONFIG
        (key CHAR(50), value CHAR(200), UNIQUE CLUSTERED INDEX on key)
@param[in,out]	trx			transaction
@param[in]	table			table with FTS index
@param[in]	name			table name normalized
@param[in]	skip_doc_id_index	Skip index on doc id
@return DB_SUCCESS if succeed */
dberr_t fts_create_common_tables(trx_t *trx, const dict_table_t *table,
                                 const char *name, bool skip_doc_id_index)
    MY_ATTRIBUTE((warn_unused_result));

/** Creates the column specific ancillary tables needed for supporting an
FTS index on the given table. row_mysql_lock_data_dictionary must have
been called before this.

All FTS AUX Index tables have the following schema.
CREAT TABLE $FTS_PREFIX_INDEX_[1-6](
        word		VARCHAR(FTS_MAX_WORD_LEN),
        first_doc_id	INT NOT NULL,
        last_doc_id	UNSIGNED NOT NULL,
        doc_count	UNSIGNED INT NOT NULL,
        ilist		VARBINARY NOT NULL,
        UNIQUE CLUSTERED INDEX ON (word, first_doc_id))
@param[in,out]	trx	transaction
@param[in]	index	index instance
@return DB_SUCCESS or error code */
dberr_t fts_create_index_tables(trx_t *trx, dict_index_t *index)
    MY_ATTRIBUTE((warn_unused_result));

/** Create auxiliary index tables for an FTS index.
@param[in,out]	trx		transaction
@param[in]	index		the index instance
@param[in]	table_name	table name
@param[in]	table_id	the table id
@return DB_SUCCESS or error code */
dberr_t fts_create_index_tables_low(trx_t *trx, dict_index_t *index,
                                    const char *table_name, table_id_t table_id)
    MY_ATTRIBUTE((warn_unused_result));

/** Add the FTS document id hidden column. */
void fts_add_doc_id_column(
    dict_table_t *table, /*!< in/out: Table with FTS index */
    mem_heap_t *heap);   /*!< in: temporary memory heap, or NULL */

/** Drops the ancillary tables needed for supporting an FTS index on a
given table. row_mysql_lock_data_dictionary must have been called before
this.
@param[in,out]	trx	transaction
@param[in]	table	table has the fts index
@param[in,out]	aux_vec	fts aux table name vector
@return DB_SUCCESS or error code */
dberr_t fts_drop_tables(trx_t *trx, dict_table_t *table,
                        aux_name_vec_t *aux_vec);

/** Lock all FTS AUX tables (for dropping table)
@param[in]	thd	thread locking the AUX table
@param[in]	table	table has the fts index
@return DB_SUCCESS or error code */
dberr_t fts_lock_all_aux_tables(THD *thd, dict_table_t *table);

/** Drop FTS AUX table DD table objects in vector
@param[in]	aux_vec		aux table name vector
@param[in]	file_per_table	whether file per table
@return true on success, false on failure. */
bool fts_drop_dd_tables(const aux_name_vec_t *aux_vec, bool file_per_table);

/** Free FTS AUX table names in vector
@param[in]	aux_vec		aux table name vector
@return true on success, false on failure. */
void fts_free_aux_names(aux_name_vec_t *aux_vec);

/** The given transaction is about to be committed; do whatever is necessary
 from the FTS system's POV.
 @return DB_SUCCESS or error code */
dberr_t fts_commit(trx_t *trx) /*!< in: transaction */
    MY_ATTRIBUTE((warn_unused_result));

/** FTS Query entry point.
@param[in]	trx		transaction
@param[in]	index		fts index to search
@param[in]	flags		FTS search mode
@param[in]	query_str	FTS query
@param[in]	query_len	FTS query string len in bytes
@param[in,out]	result		result doc ids
@param[in]	limit		limit value
@return DB_SUCCESS if successful otherwise error code */
dberr_t fts_query(trx_t *trx, dict_index_t *index, uint flags,
                  const byte *query_str, ulint query_len, fts_result_t **result,
                  ulonglong limit) MY_ATTRIBUTE((warn_unused_result));

/** Retrieve the FTS Relevance Ranking result for doc with doc_id
 @return the relevance ranking value. */
float fts_retrieve_ranking(
    fts_result_t *result, /*!< in: FTS result structure */
    doc_id_t doc_id);     /*!< in: the interested document
                          doc_id */

/** FTS Query sort result, returned by fts_query() on fts_ranking_t::rank. */
void fts_query_sort_result_on_rank(
    fts_result_t *result); /*!< out: result instance
                           to sort.*/

/** FTS Query free result, returned by fts_query(). */
void fts_query_free_result(fts_result_t *result); /*!< in: result instance
                                                  to free.*/

/** Extract the doc id from the FTS hidden column. */
doc_id_t fts_get_doc_id_from_row(
    dict_table_t *table, /*!< in: table */
    dtuple_t *row);      /*!< in: row whose FTS doc id we
                         want to extract.*/

/** Extract the doc id from the record that belongs to index.
@param[in]	table	table
@param[in]	rec	record contains FTS_DOC_ID
@param[in]	index	index of rec
@param[in]	heap	heap memory
@return doc id that was extracted from rec */
doc_id_t fts_get_doc_id_from_rec(dict_table_t *table, const rec_t *rec,
                                 const dict_index_t *index, mem_heap_t *heap);

/** Add new fts doc id to the update vector.
@param[in]	table		the table that contains the FTS index.
@param[in,out]	ufield		the fts doc id field in the update vector.
                                No new memory is allocated for this in this
                                function.
@param[in,out]	next_doc_id	the fts doc id that has been added to the
                                update vector.  If 0, a new fts doc id is
                                automatically generated.  The memory provided
                                for this argument will be used by the update
                                vector. Ensure that the life time of this
                                memory matches that of the update vector.
@return the fts doc id used in the update vector */
doc_id_t fts_update_doc_id(dict_table_t *table, upd_field_t *ufield,
                           doc_id_t *next_doc_id);

/** FTS initialize. */
void fts_startup(void);

#if 0  // TODO: Enable this in WL#6608
/******************************************************************//**
Signal FTS threads to initiate shutdown. */
void
fts_start_shutdown(
	dict_table_t*	table,			/*!< in: table with FTS
						indexes */
	fts_t*		fts);			/*!< in: fts instance to
						shutdown */

/******************************************************************//**
Wait for FTS threads to shutdown. */
void
fts_shutdown(
	dict_table_t*	table,			/*!< in: table with FTS
						indexes */
	fts_t*		fts);			/*!< in: fts instance to
						shutdown */
#endif

/** Create an instance of fts_t.
 @return instance of fts_t */
fts_t *fts_create(dict_table_t *table); /*!< out: table with FTS
                                        indexes */

/** Free the FTS resources. */
void fts_free(dict_table_t *table); /*!< in/out: table with
                                    FTS indexes */

/** Run OPTIMIZE on the given table.
 @return DB_SUCCESS if all OK */
dberr_t fts_optimize_table(dict_table_t *table); /*!< in: table to optimiza */

/** Startup the optimize thread and create the work queue. */
void fts_optimize_init(void);

/** Since we do a horizontal split on the index table, we need to drop
all the split tables.
@param[in]	trx		transaction
@param[in]	index		fts index
@param[out]	aux_vec		dropped table name vector
@return DB_SUCCESS or error code */
dberr_t fts_drop_index_tables(trx_t *trx, dict_index_t *index,
                              aux_name_vec_t *aux_vec);

/** Empty all common talbes.
@param[in,out]	trx	transaction
@param[in]	table	dict table
@return	DB_SUCCESS or error code. */
dberr_t fts_empty_common_tables(trx_t *trx, dict_table_t *table);

/** Remove the table from the OPTIMIZER's list. We do wait for
 acknowledgement from the consumer of the message. */
void fts_optimize_remove_table(dict_table_t *table); /*!< in: table to remove */

/** Shutdown fts optimize thread. */
void fts_optimize_shutdown();

/** Send sync fts cache for the table.
@param[in]	table	table to sync */
void fts_optimize_request_sync_table(dict_table_t *table);

/** Take a FTS savepoint. */
void fts_savepoint_take(trx_t *trx,         /*!< in: transaction */
                        fts_trx_t *fts_trx, /*!< in: fts transaction */
                        const char *name);  /*!< in: savepoint name */

/** Refresh last statement savepoint. */
void fts_savepoint_laststmt_refresh(trx_t *trx); /*!< in: transaction */

/** Release the savepoint data identified by  name. */
void fts_savepoint_release(trx_t *trx,        /*!< in: transaction */
                           const char *name); /*!< in: savepoint name */

/** Clear cache.
@param[in,out]	cache	fts cache */
void fts_cache_clear(fts_cache_t *cache);

/** Initialize things in cache. */
void fts_cache_init(fts_cache_t *cache); /*!< in: cache */

/** Rollback to and including savepoint indentified by name. */
void fts_savepoint_rollback(trx_t *trx,        /*!< in: transaction */
                            const char *name); /*!< in: savepoint name */

/** Rollback to and including savepoint indentified by name. */
void fts_savepoint_rollback_last_stmt(trx_t *trx); /*!< in: transaction */

/* Get parent table name if it's a fts aux table
@param[in]	aux_table_name	aux table name
@param[in]	aux_table_len	aux table length
@return parent table name, or NULL */
char *fts_get_parent_table_name(const char *aux_table_name,
                                ulint aux_table_len);

/** Run SYNC on the table, i.e., write out data from the cache to the
FTS auxiliary INDEX table and clear the cache at the end.
@param[in,out]	table		fts table
@param[in]	unlock_cache	whether unlock cache when write node
@param[in]	wait		whether wait for existing sync to finish
@param[in]      has_dict        whether has dict operation lock
@return DB_SUCCESS on success, error code on failure. */
<<<<<<< HEAD
dberr_t fts_sync_table(dict_table_t *table, bool unlock_cache, bool wait,
                       bool has_dict);

/** Create an FTS index cache. */
CHARSET_INFO *fts_index_get_charset(dict_index_t *index); /*!< in: FTS index */

/** Get the initial Doc ID by consulting the CONFIG table
 @return initial Doc ID */
doc_id_t fts_init_doc_id(const dict_table_t *table); /*!< in: table */

/** compare two character string according to their charset. */
extern int innobase_fts_text_cmp(const void *cs,  /*!< in: Character set */
                                 const void *p1,  /*!< in: key */
                                 const void *p2); /*!< in: node */

/** Makes all characters in a string lower case. */
extern size_t innobase_fts_casedn_str(
    CHARSET_INFO *cs, /*!< in: Character set */
    char *src,        /*!< in: string to put in
                      lower case */
    size_t src_len,   /*!< in: input string length */
    char *dst,        /*!< in: buffer for result
                      string */
    size_t dst_len);  /*!< in: buffer size */

/** compare two character string according to their charset. */
extern int innobase_fts_text_cmp_prefix(
    const void *cs,  /*!< in: Character set */
    const void *p1,  /*!< in: key */
    const void *p2); /*!< in: node */

/** Get the next token from the given string and store it in *token. */
extern ulint innobase_mysql_fts_get_token(
    CHARSET_INFO *charset, /*!< in: Character set */
    const byte *start,     /*!< in: start of text */
    const byte *end,       /*!< in: one character past
                           end of text */
    fts_string_t *token);  /*!< out: token's text */

/** Drop dd table & tablespace for fts aux table
@param[in]	name		table name
@param[in]	file_per_table	flag whether use file per table
@return true on success, false on failure. */
bool innobase_fts_drop_dd_table(const char *name, bool file_per_table);

/** Get token char size by charset
 @return the number of token char size */
ulint fts_get_token_size(const CHARSET_INFO *cs, /*!< in: Character set */
                         const char *token,      /*!< in: token */
                         ulint len);             /*!< in: token length */

/** FULLTEXT tokenizer internal in MYSQL_FTPARSER_SIMPLE_MODE
 @return 0 if tokenize sucessfully */
int fts_tokenize_document_internal(
    MYSQL_FTPARSER_PARAM *param, /*!< in: parser parameter */
    char *doc,                   /*!< in: document to tokenize */
    int len);                    /*!< in: document length */

/** Fetch COUNT(*) from specified table.
 @return the number of rows in the table */
ulint fts_get_rows_count(fts_table_t *fts_table); /*!< in: fts table to read */

/** Get maximum Doc ID in a table if index "FTS_DOC_ID_INDEX" exists
 @return max Doc ID or 0 if index "FTS_DOC_ID_INDEX" does not exist */
doc_id_t fts_get_max_doc_id(dict_table_t *table); /*!< in: user table */

/** Check whether user supplied stopword table exists and is of
 the right format.
 @return the stopword column charset if qualifies */
CHARSET_INFO *fts_valid_stopword_table(
    const char *stopword_table_name); /*!< in: Stopword table
                                      name */
/** This function loads specified stopword into FTS cache
 @return true if success */
ibool fts_load_stopword(
    const dict_table_t *table,          /*!< in: Table with FTS */
    trx_t *trx,                         /*!< in: Transaction */
    const char *global_stopword_table,  /*!< in: Global stopword table
                                        name */
    const char *session_stopword_table, /*!< in: Session stopword table
                                        name */
    ibool stopword_is_on,               /*!< in: Whether stopword
                                        option is turned on/off */
    ibool reload);                      /*!< in: Whether it is during
                                        reload of FTS table */

/** Read the rows from the FTS index
 @return DB_SUCCESS if OK */
dberr_t fts_table_fetch_doc_ids(trx_t *trx,              /*!< in: transaction */
                                fts_table_t *fts_table,  /*!< in: aux table */
                                fts_doc_ids_t *doc_ids); /*!< in: For collecting
                                                         doc ids */
/** This function brings FTS index in sync when FTS index is first
 used. There are documents that have not yet sync-ed to auxiliary
 tables from last server abnormally shutdown, we will need to bring
 such document into FTS cache before any further operations
 @return true if all OK */
ibool fts_init_index(dict_table_t *table,   /*!< in: Table with FTS */
                     ibool has_cache_lock); /*!< in: Whether we already
                                            have cache lock */
/** Add a newly create index in FTS cache */
void fts_add_index(dict_index_t *index,  /*!< FTS index to be added */
                   dict_table_t *table); /*!< table */

/** Drop auxiliary tables related to an FTS index
@param[in]	table		Table where indexes are dropped
@param[in]	index		Index to be dropped
@param[in]	trx		Transaction for the drop
@param[in,out]	aux_vec		Aux table name vector
=======
dberr_t
fts_sync_table(
	dict_table_t*	table,
	bool		unlock_cache,
	bool		wait,
	bool		has_dict);

/****************************************************************//**
Free the query graph but check whether dict_sys->mutex is already
held */
void
fts_que_graph_free_check_lock(
/*==========================*/
	fts_table_t*		fts_table,	/*!< in: FTS table */
	const fts_index_cache_t*index_cache,	/*!< in: FTS index cache */
	que_t*			graph);		/*!< in: query graph */

/****************************************************************//**
Create an FTS index cache. */
CHARSET_INFO*
fts_index_get_charset(
/*==================*/
	dict_index_t*		index);		/*!< in: FTS index */

/*********************************************************************//**
Get the initial Doc ID by consulting the CONFIG table
@return initial Doc ID */
doc_id_t
fts_init_doc_id(
/*============*/
	const dict_table_t*		table);	/*!< in: table */

/******************************************************************//**
compare two character string according to their charset. */
extern
int
innobase_fts_text_cmp(
/*==================*/
	const void*	cs,			/*!< in: Character set */
	const void*	p1,			/*!< in: key */
	const void*	p2);			/*!< in: node */

/******************************************************************//**
Makes all characters in a string lower case. */
extern
size_t
innobase_fts_casedn_str(
/*====================*/
        CHARSET_INFO*	cs,			/*!< in: Character set */
	char*		src,			/*!< in: string to put in
						lower case */
	size_t		src_len,		/*!< in: input string length */
	char*		dst,			/*!< in: buffer for result
						string */
	size_t		dst_len);		/*!< in: buffer size */


/******************************************************************//**
compare two character string according to their charset. */
extern
int
innobase_fts_text_cmp_prefix(
/*=========================*/
	const void*	cs,			/*!< in: Character set */
	const void*	p1,			/*!< in: key */
	const void*	p2);			/*!< in: node */

/*************************************************************//**
Get the next token from the given string and store it in *token. */
extern
ulint
innobase_mysql_fts_get_token(
/*=========================*/
	CHARSET_INFO*	charset,		/*!< in: Character set */
	const byte*	start,			/*!< in: start of text */
	const byte*	end,			/*!< in: one character past
						end of text */
	bool		extra_word_chars,	/*!< in: whether consider all
						non-whitespace characters to be
						word characters */
	fts_string_t*	token);			/*!< out: token's text */

/*************************************************************//**
Get token char size by charset
@return the number of token char size */
ulint
fts_get_token_size(
/*===============*/
	const CHARSET_INFO*	cs,		/*!< in: Character set */
	const char*		token,		/*!< in: token */
	ulint			len);		/*!< in: token length */

/*************************************************************//**
FULLTEXT tokenizer internal in MYSQL_FTPARSER_SIMPLE_MODE
@return 0 if tokenize sucessfully */
int
fts_tokenize_document_internal(
/*===========================*/
	MYSQL_FTPARSER_PARAM*	param,	/*!< in: parser parameter */
	char*			doc,	/*!< in: document to tokenize */
	int			len);	/*!< in: document length */

/*********************************************************************//**
Fetch COUNT(*) from specified table.
@return the number of rows in the table */
ulint
fts_get_rows_count(
/*===============*/
	fts_table_t*	fts_table);		/*!< in: fts table to read */

/*************************************************************//**
Get maximum Doc ID in a table if index "FTS_DOC_ID_INDEX" exists
@return max Doc ID or 0 if index "FTS_DOC_ID_INDEX" does not exist */
doc_id_t
fts_get_max_doc_id(
/*===============*/
	dict_table_t*	table);			/*!< in: user table */

/******************************************************************//**
Check whether user supplied stopword table exists and is of
the right format.
@return the stopword column charset if qualifies */
CHARSET_INFO*
fts_valid_stopword_table(
/*=====================*/
	const char*	stopword_table_name);	/*!< in: Stopword table
						name */
/****************************************************************//**
This function loads specified stopword into FTS cache
@return TRUE if success */
ibool
fts_load_stopword(
/*==============*/
	const dict_table_t*
			table,			/*!< in: Table with FTS */
	trx_t*		trx,			/*!< in: Transaction */
	const char*	global_stopword_table,	/*!< in: Global stopword table
						name */
	const char*	session_stopword_table,	/*!< in: Session stopword table
						name */
	ibool		stopword_is_on,		/*!< in: Whether stopword
						option is turned on/off */
	ibool		reload);		/*!< in: Whether it is during
						reload of FTS table */

/****************************************************************//**
Create the vector of fts_get_doc_t instances.
@return vector of fts_get_doc_t instances */
ib_vector_t*
fts_get_docs_create(
/*================*/
	fts_cache_t*	cache);			/*!< in: fts cache */

/****************************************************************//**
Read the rows from the FTS index
@return DB_SUCCESS if OK */
dberr_t
fts_table_fetch_doc_ids(
/*====================*/
	trx_t*		trx,			/*!< in: transaction */
	fts_table_t*	fts_table,		/*!< in: aux table */
	fts_doc_ids_t*	doc_ids);		/*!< in: For collecting
						doc ids */
/****************************************************************//**
This function brings FTS index in sync when FTS index is first
used. There are documents that have not yet sync-ed to auxiliary
tables from last server abnormally shutdown, we will need to bring
such document into FTS cache before any further operations
@return TRUE if all OK */
ibool
fts_init_index(
/*===========*/
	dict_table_t*	table,			/*!< in: Table with FTS */
	ibool		has_cache_lock);	/*!< in: Whether we already
						have cache lock */
/*******************************************************************//**
Add a newly create index in FTS cache */
void
fts_add_index(
/*==========*/
	dict_index_t*	index,			/*!< FTS index to be added */
	dict_table_t*	table);			/*!< table */

/*******************************************************************//**
Drop auxiliary tables related to an FTS index
>>>>>>> 333b4508
@return DB_SUCCESS or error number */
dberr_t fts_drop_index(dict_table_t *table, dict_index_t *index, trx_t *trx,
                       aux_name_vec_t *aux_vec);

/** Rename auxiliary tables for all fts index for a table
 @return DB_SUCCESS or error code */
dberr_t fts_rename_aux_tables(dict_table_t *table,  /*!< in: user Table */
                              const char *new_name, /*!< in: new table name */
                              trx_t *trx);          /*!< in: transaction */

/** Check indexes in the fts->indexes is also present in index cache and
 table->indexes list
 @return true if all indexes match */
ibool fts_check_cached_index(
    dict_table_t *table); /*!< in: Table where indexes are dropped */

/** Fetch the document from tuple, tokenize the text data and
insert the text data into fts auxiliary table and
its cache. Moreover this tuple fields doesn't contain any information
about externally stored field. This tuple contains data directly
converted from mysql.
@param[in]	ftt	FTS transaction table
@param[in]	doc_id	doc id
@param[in]	tuple	tuple from where data can be retrieved
                        and tuple should be arranged in table
                        schema order. */
void fts_add_doc_from_tuple(fts_trx_table_t *ftt, doc_id_t doc_id,
                            const dtuple_t *tuple);

/** Create an FTS trx.
@param[in,out]	trx	InnoDB Transaction
@return FTS transaction. */
fts_trx_t *fts_trx_create(trx_t *trx);

/** For storing table info when checking for orphaned tables. */
struct fts_aux_table_t {
  /** Table id */
  table_id_t id;

  /** Parent table id */
  table_id_t parent_id;

  /** Table FT index id */
  table_id_t index_id;

  /** Name of the table */
  char *name;

  /** FTS table type */
  fts_table_type_t type;
};

/** Check if a table is an FTS auxiliary table name.
@param[out]	table	FTS table info
@param[in]	name	Table name
@param[in]	len	Length of table name
@return true if the name matches an auxiliary table name pattern */
bool fts_is_aux_table_name(fts_aux_table_t *table, const char *name, ulint len);

/** Freeze all auiliary tables to be not evictable if exist, with dict_mutex
held
@param[in]	table		InnoDB table object */
void fts_freeze_aux_tables(const dict_table_t *table);

/** Allow all the auxiliary tables of specified base table to be evictable
if they exist, if not exist just ignore
@param[in]	table		InnoDB table object
@param[in]	dict_locked	True if we have dict_sys mutex */
void fts_detach_aux_tables(const dict_table_t *table, bool dict_locked);

/** Update DD system table for auxiliary common tables for an FTS index.
@param[in]	table		dict table instance
@return true on success, false on failure */
bool fts_create_common_dd_tables(const dict_table_t *table);

/** Check if a table has FTS index needs to have its auxiliary index
tables' metadata updated in DD
@param[in,out]	table		table to check
@return DB_SUCCESS or error code */
dberr_t fts_create_index_dd_tables(dict_table_t *table);

/** Upgrade FTS AUX Tables. The FTS common and aux tables are
renamed because they have table_id in their name. We move table_ids
by DICT_MAX_DD_TABLES offset. Aux tables are registered into DD
afer rename.
@param[in]	table		InnoDB table object
@return DB_SUCCESS or error code */
dberr_t fts_upgrade_aux_tables(dict_table_t *table);

/** Rename FTS AUX tablespace name from 8.0 format to 5.7 format.
This will be done on upgrade failure
@param[in]	table		parent table
@param[in]	rollback	rollback the rename from 8.0 to 5.7
                                if true, rename to 5.7 format
                                if false, mark the table as evictable
@return DB_SUCCESS on success, DB_ERROR on error */
dberr_t fts_upgrade_rename(const dict_table_t *table, bool rollback);

#endif /*!< fts0fts.h */<|MERGE_RESOLUTION|>--- conflicted
+++ resolved
@@ -752,7 +752,6 @@
 @param[in]	wait		whether wait for existing sync to finish
 @param[in]      has_dict        whether has dict operation lock
 @return DB_SUCCESS on success, error code on failure. */
-<<<<<<< HEAD
 dberr_t fts_sync_table(dict_table_t *table, bool unlock_cache, bool wait,
                        bool has_dict);
 
@@ -790,6 +789,9 @@
     const byte *start,     /*!< in: start of text */
     const byte *end,       /*!< in: one character past
                            end of text */
+    bool extra_word_chars, /*!< in: whether consider all
+                           non-whitespace characters to be
+                           word characters */
     fts_string_t *token);  /*!< out: token's text */
 
 /** Drop dd table & tablespace for fts aux table
@@ -862,193 +864,6 @@
 @param[in]	index		Index to be dropped
 @param[in]	trx		Transaction for the drop
 @param[in,out]	aux_vec		Aux table name vector
-=======
-dberr_t
-fts_sync_table(
-	dict_table_t*	table,
-	bool		unlock_cache,
-	bool		wait,
-	bool		has_dict);
-
-/****************************************************************//**
-Free the query graph but check whether dict_sys->mutex is already
-held */
-void
-fts_que_graph_free_check_lock(
-/*==========================*/
-	fts_table_t*		fts_table,	/*!< in: FTS table */
-	const fts_index_cache_t*index_cache,	/*!< in: FTS index cache */
-	que_t*			graph);		/*!< in: query graph */
-
-/****************************************************************//**
-Create an FTS index cache. */
-CHARSET_INFO*
-fts_index_get_charset(
-/*==================*/
-	dict_index_t*		index);		/*!< in: FTS index */
-
-/*********************************************************************//**
-Get the initial Doc ID by consulting the CONFIG table
-@return initial Doc ID */
-doc_id_t
-fts_init_doc_id(
-/*============*/
-	const dict_table_t*		table);	/*!< in: table */
-
-/******************************************************************//**
-compare two character string according to their charset. */
-extern
-int
-innobase_fts_text_cmp(
-/*==================*/
-	const void*	cs,			/*!< in: Character set */
-	const void*	p1,			/*!< in: key */
-	const void*	p2);			/*!< in: node */
-
-/******************************************************************//**
-Makes all characters in a string lower case. */
-extern
-size_t
-innobase_fts_casedn_str(
-/*====================*/
-        CHARSET_INFO*	cs,			/*!< in: Character set */
-	char*		src,			/*!< in: string to put in
-						lower case */
-	size_t		src_len,		/*!< in: input string length */
-	char*		dst,			/*!< in: buffer for result
-						string */
-	size_t		dst_len);		/*!< in: buffer size */
-
-
-/******************************************************************//**
-compare two character string according to their charset. */
-extern
-int
-innobase_fts_text_cmp_prefix(
-/*=========================*/
-	const void*	cs,			/*!< in: Character set */
-	const void*	p1,			/*!< in: key */
-	const void*	p2);			/*!< in: node */
-
-/*************************************************************//**
-Get the next token from the given string and store it in *token. */
-extern
-ulint
-innobase_mysql_fts_get_token(
-/*=========================*/
-	CHARSET_INFO*	charset,		/*!< in: Character set */
-	const byte*	start,			/*!< in: start of text */
-	const byte*	end,			/*!< in: one character past
-						end of text */
-	bool		extra_word_chars,	/*!< in: whether consider all
-						non-whitespace characters to be
-						word characters */
-	fts_string_t*	token);			/*!< out: token's text */
-
-/*************************************************************//**
-Get token char size by charset
-@return the number of token char size */
-ulint
-fts_get_token_size(
-/*===============*/
-	const CHARSET_INFO*	cs,		/*!< in: Character set */
-	const char*		token,		/*!< in: token */
-	ulint			len);		/*!< in: token length */
-
-/*************************************************************//**
-FULLTEXT tokenizer internal in MYSQL_FTPARSER_SIMPLE_MODE
-@return 0 if tokenize sucessfully */
-int
-fts_tokenize_document_internal(
-/*===========================*/
-	MYSQL_FTPARSER_PARAM*	param,	/*!< in: parser parameter */
-	char*			doc,	/*!< in: document to tokenize */
-	int			len);	/*!< in: document length */
-
-/*********************************************************************//**
-Fetch COUNT(*) from specified table.
-@return the number of rows in the table */
-ulint
-fts_get_rows_count(
-/*===============*/
-	fts_table_t*	fts_table);		/*!< in: fts table to read */
-
-/*************************************************************//**
-Get maximum Doc ID in a table if index "FTS_DOC_ID_INDEX" exists
-@return max Doc ID or 0 if index "FTS_DOC_ID_INDEX" does not exist */
-doc_id_t
-fts_get_max_doc_id(
-/*===============*/
-	dict_table_t*	table);			/*!< in: user table */
-
-/******************************************************************//**
-Check whether user supplied stopword table exists and is of
-the right format.
-@return the stopword column charset if qualifies */
-CHARSET_INFO*
-fts_valid_stopword_table(
-/*=====================*/
-	const char*	stopword_table_name);	/*!< in: Stopword table
-						name */
-/****************************************************************//**
-This function loads specified stopword into FTS cache
-@return TRUE if success */
-ibool
-fts_load_stopword(
-/*==============*/
-	const dict_table_t*
-			table,			/*!< in: Table with FTS */
-	trx_t*		trx,			/*!< in: Transaction */
-	const char*	global_stopword_table,	/*!< in: Global stopword table
-						name */
-	const char*	session_stopword_table,	/*!< in: Session stopword table
-						name */
-	ibool		stopword_is_on,		/*!< in: Whether stopword
-						option is turned on/off */
-	ibool		reload);		/*!< in: Whether it is during
-						reload of FTS table */
-
-/****************************************************************//**
-Create the vector of fts_get_doc_t instances.
-@return vector of fts_get_doc_t instances */
-ib_vector_t*
-fts_get_docs_create(
-/*================*/
-	fts_cache_t*	cache);			/*!< in: fts cache */
-
-/****************************************************************//**
-Read the rows from the FTS index
-@return DB_SUCCESS if OK */
-dberr_t
-fts_table_fetch_doc_ids(
-/*====================*/
-	trx_t*		trx,			/*!< in: transaction */
-	fts_table_t*	fts_table,		/*!< in: aux table */
-	fts_doc_ids_t*	doc_ids);		/*!< in: For collecting
-						doc ids */
-/****************************************************************//**
-This function brings FTS index in sync when FTS index is first
-used. There are documents that have not yet sync-ed to auxiliary
-tables from last server abnormally shutdown, we will need to bring
-such document into FTS cache before any further operations
-@return TRUE if all OK */
-ibool
-fts_init_index(
-/*===========*/
-	dict_table_t*	table,			/*!< in: Table with FTS */
-	ibool		has_cache_lock);	/*!< in: Whether we already
-						have cache lock */
-/*******************************************************************//**
-Add a newly create index in FTS cache */
-void
-fts_add_index(
-/*==========*/
-	dict_index_t*	index,			/*!< FTS index to be added */
-	dict_table_t*	table);			/*!< table */
-
-/*******************************************************************//**
-Drop auxiliary tables related to an FTS index
->>>>>>> 333b4508
 @return DB_SUCCESS or error number */
 dberr_t fts_drop_index(dict_table_t *table, dict_index_t *index, trx_t *trx,
                        aux_name_vec_t *aux_vec);
