/*****************************************************************************

Copyright (c) 2014, 2018, Oracle and/or its affiliates. All Rights Reserved.

This program is free software; you can redistribute it and/or modify it under
the terms of the GNU General Public License, version 2.0, as published by the
Free Software Foundation.

This program is also distributed with certain software (including but not
limited to OpenSSL) that is licensed under separate terms, as designated in a
particular file or component or in included license documentation. The authors
of MySQL hereby grant you an additional permission to link the program and
your derivative works with the separately licensed software that they have
included with MySQL.

This program is distributed in the hope that it will be useful, but WITHOUT
ANY WARRANTY; without even the implied warranty of MERCHANTABILITY or FITNESS
FOR A PARTICULAR PURPOSE. See the GNU General Public License, version 2.0,
for more details.

You should have received a copy of the GNU General Public License along with
this program; if not, write to the Free Software Foundation, Inc.,
51 Franklin St, Fifth Floor, Boston, MA 02110-1301  USA

*****************************************************************************/

/** @file include/fts0tokenize.h
 Full Text Search plugin tokenizer refer to MyISAM

 Created 2014/11/17 Shaohua Wang
 ***********************************************************************/

#include "ft_global.h"
#include "m_ctype.h"
#include "mysql/plugin_ftparser.h"

/* Macros and structs below are from ftdefs.h in MyISAM */
/** Check a char is true word */
inline bool true_word_char(char c, bool extra_word_chars, char ch)
{
	bool result = ((extra_word_chars) ? !((c) & (_MY_SPC)) :
		       ((c) & (_MY_U | _MY_L | _MY_NMR) || (ch) == '_'));
	return result;
}

/** Check if a char is misc word */
#define misc_word_char(X) 0

/** Boolean search syntax */
static const char *fts_boolean_syntax = DEFAULT_FTB_SYNTAX;

#define FTB_YES (fts_boolean_syntax[0])
#define FTB_EGAL (fts_boolean_syntax[1])
#define FTB_NO (fts_boolean_syntax[2])
#define FTB_INC (fts_boolean_syntax[3])
#define FTB_DEC (fts_boolean_syntax[4])
#define FTB_LBR (fts_boolean_syntax[5])
#define FTB_RBR (fts_boolean_syntax[6])
#define FTB_NEG (fts_boolean_syntax[7])
#define FTB_TRUNC (fts_boolean_syntax[8])
#define FTB_LQUOT (fts_boolean_syntax[10])
#define FTB_RQUOT (fts_boolean_syntax[11])

/** FTS query token */
struct FT_WORD {
  uchar *pos;    /*!< word start pointer */
  uint len;      /*!< word len */
  double weight; /*!< word weight, unused in innodb */
};

/** Tokenizer for ngram referring to ft_get_word(ft_parser.c) in MyISAM.
Differences: a. code format changed; b. stopword processing removed.
@param[in]	cs	charset
@param[in,out]	start	doc start pointer
@param[in,out]	end	doc end pointer
@param[in,out]	word	token
@param[in,out]	info	token info
@retval	0	eof
@retval	1	word found
@retval	2	left bracket
@retval	3	right bracket
@retval	4	stopword found */
<<<<<<< HEAD
inline uchar fts_get_word(const CHARSET_INFO *cs, uchar **start, uchar *end,
                          FT_WORD *word, MYSQL_FTPARSER_BOOLEAN_INFO *info) {
  uchar *doc = *start;
  int ctype;
  uint mwc;
  uint length;
  int mbl;

  info->yesno = (FTB_YES == ' ') ? 1 : (info->quot != 0);
  info->weight_adjust = info->wasign = 0;
  info->type = FT_TOKEN_EOF;

  while (doc < end) {
    for (; doc < end; doc += (mbl > 0 ? mbl : (mbl < 0 ? -mbl : 1))) {
      mbl = cs->cset->ctype(cs, &ctype, doc, end);

      if (true_word_char(ctype, *doc)) {
        break;
      }

      if (*doc == FTB_RQUOT && info->quot) {
        *start = doc + 1;
        info->type = FT_TOKEN_RIGHT_PAREN;

        return (info->type);
      }

      if (!info->quot) {
        if (*doc == FTB_LBR || *doc == FTB_RBR || *doc == FTB_LQUOT) {
          /* param->prev=' '; */
          *start = doc + 1;
          if (*doc == FTB_LQUOT) {
            info->quot = (char *)1;
          }

          info->type =
              (*doc == FTB_RBR ? FT_TOKEN_RIGHT_PAREN : FT_TOKEN_LEFT_PAREN);

          return (info->type);
        }

        if (info->prev == ' ') {
          if (*doc == FTB_YES) {
            info->yesno = +1;
            continue;
          } else if (*doc == FTB_EGAL) {
            info->yesno = 0;
            continue;
          } else if (*doc == FTB_NO) {
            info->yesno = -1;
            continue;
          } else if (*doc == FTB_INC) {
            info->weight_adjust++;
            continue;
          } else if (*doc == FTB_DEC) {
            info->weight_adjust--;
            continue;
          } else if (*doc == FTB_NEG) {
            info->wasign = !info->wasign;
            continue;
          }
        }
      }

      info->prev = *doc;
      info->yesno = (FTB_YES == ' ') ? 1 : (info->quot != 0);
      info->weight_adjust = info->wasign = 0;
    }

    mwc = length = 0;
    for (word->pos = doc; doc < end;
         length++, doc += (mbl > 0 ? mbl : (mbl < 0 ? -mbl : 1))) {
      mbl = cs->cset->ctype(cs, &ctype, doc, end);

      if (true_word_char(ctype, *doc)) {
        mwc = 0;
      } else if (!misc_word_char(*doc) || mwc) {
        break;
      } else {
        mwc++;
      }
    }

    /* Be sure *prev is true_word_char. */
    info->prev = 'A';
    word->len = (uint)(doc - word->pos) - mwc;

    if ((info->trunc = (doc < end && *doc == FTB_TRUNC))) {
      doc++;
    }

    /* We don't check stopword here. */
    *start = doc;
    info->type = FT_TOKEN_WORD;

    return (info->type);
  }

  if (info->quot) {
    *start = doc;
    info->type = FT_TOKEN_RIGHT_PAREN;
  }

  return (info->type);
=======
inline
uchar
fts_get_word(
	const CHARSET_INFO*	cs,
	bool			extra_word_chars,
	uchar**			start,
	uchar*			end,
	FT_WORD*		word,
	MYSQL_FTPARSER_BOOLEAN_INFO*
				info)
{
	uchar*	doc = *start;
	int	ctype;
	uint	mwc;
	uint	length;
	int	mbl;

	info->yesno = (FTB_YES ==' ') ? 1 : (info->quot != 0);
	info->weight_adjust = info->wasign = 0;
	info->type = FT_TOKEN_EOF;

	while (doc < end) {
		for (; doc < end;
		     doc += (mbl > 0 ? mbl : (mbl < 0 ? -mbl : 1))) {
			mbl = cs->cset->ctype(cs, &ctype, doc, end);

			if (*doc == FTB_RQUOT && info->quot) {
				*start = doc + 1;
				info->type = FT_TOKEN_RIGHT_PAREN;

				return(info->type);
			}

			if (!info->quot) {
				if (*doc == FTB_LBR
				    || *doc == FTB_RBR
				    || *doc == FTB_LQUOT) {
					/* param->prev=' '; */
					*start = doc + 1;
					if (*doc == FTB_LQUOT) {
						info->quot = (char*)1;
					}

					info->type = (*doc == FTB_RBR ?
						       FT_TOKEN_RIGHT_PAREN :
						       FT_TOKEN_LEFT_PAREN);

					return(info->type);
				}

				if (info->prev == ' ') {
					if (*doc == FTB_YES) {
						info->yesno = +1;
						continue;
					} else if (*doc == FTB_EGAL) {
						info->yesno = 0;
						continue;
					} else if (*doc == FTB_NO) {
						info->yesno = -1;
						continue;
					} else if (*doc == FTB_INC) {
						info->weight_adjust++;
						continue;
					} else if (*doc == FTB_DEC) {
						info->weight_adjust--;
						continue;
					} else if (*doc == FTB_NEG) {
						info->wasign = !info->wasign;
						continue;
					}
				}
			}

			if (true_word_char(ctype, extra_word_chars, *doc)) {
				break;
			}

			info->prev = *doc;
			info->yesno = (FTB_YES == ' ') ? 1 : (info->quot != 0);
			info->weight_adjust = info->wasign = 0;
		}

		mwc = length = 0;
		for (word->pos = doc;
		     doc < end;
		     length++, doc += (mbl > 0 ? mbl : (mbl < 0 ? -mbl : 1))) {
			mbl = cs->cset->ctype(cs, &ctype, doc, end);

			if (extra_word_chars && *doc == FTB_RQUOT) {
				break;
			} else if (true_word_char(ctype, extra_word_chars,
						  *doc)) {
				mwc = 0;
			} else if (!misc_word_char(*doc) || mwc) {
				break;
			} else {
				mwc++;
			}
		}

		/* Be sure *prev is true_word_char. */
		info->prev = 'A';
		word->len = (uint)(doc-word->pos) - mwc;

		if ((info->trunc = (doc < end && *doc == FTB_TRUNC))) {
			doc++;
		}

		/* We don't check stopword here. */
		*start = doc;
		info->type = FT_TOKEN_WORD;

		return(info->type);
	}

	if (info->quot) {
		*start = doc;
		info->type = FT_TOKEN_RIGHT_PAREN;
	}

	return(info->type);
>>>>>>> 333b4508
}<|MERGE_RESOLUTION|>--- conflicted
+++ resolved
@@ -36,11 +36,11 @@
 
 /* Macros and structs below are from ftdefs.h in MyISAM */
 /** Check a char is true word */
-inline bool true_word_char(char c, bool extra_word_chars, char ch)
-{
-	bool result = ((extra_word_chars) ? !((c) & (_MY_SPC)) :
-		       ((c) & (_MY_U | _MY_L | _MY_NMR) || (ch) == '_'));
-	return result;
+inline bool true_word_char(char c, bool extra_word_chars, char ch) {
+  bool result =
+      ((extra_word_chars) ? !((c) & (_MY_SPC))
+                          : ((c) & (_MY_U | _MY_L | _MY_NMR) || (ch) == '_'));
+  return result;
 }
 
 /** Check if a char is misc word */
@@ -80,9 +80,9 @@
 @retval	2	left bracket
 @retval	3	right bracket
 @retval	4	stopword found */
-<<<<<<< HEAD
-inline uchar fts_get_word(const CHARSET_INFO *cs, uchar **start, uchar *end,
-                          FT_WORD *word, MYSQL_FTPARSER_BOOLEAN_INFO *info) {
+inline uchar fts_get_word(const CHARSET_INFO *cs, bool extra_word_chars,
+                          uchar **start, uchar *end, FT_WORD *word,
+                          MYSQL_FTPARSER_BOOLEAN_INFO *info) {
   uchar *doc = *start;
   int ctype;
   uint mwc;
@@ -96,10 +96,6 @@
   while (doc < end) {
     for (; doc < end; doc += (mbl > 0 ? mbl : (mbl < 0 ? -mbl : 1))) {
       mbl = cs->cset->ctype(cs, &ctype, doc, end);
-
-      if (true_word_char(ctype, *doc)) {
-        break;
-      }
 
       if (*doc == FTB_RQUOT && info->quot) {
         *start = doc + 1;
@@ -145,6 +141,10 @@
         }
       }
 
+      if (true_word_char(ctype, extra_word_chars, *doc)) {
+        break;
+      }
+
       info->prev = *doc;
       info->yesno = (FTB_YES == ' ') ? 1 : (info->quot != 0);
       info->weight_adjust = info->wasign = 0;
@@ -155,7 +155,9 @@
          length++, doc += (mbl > 0 ? mbl : (mbl < 0 ? -mbl : 1))) {
       mbl = cs->cset->ctype(cs, &ctype, doc, end);
 
-      if (true_word_char(ctype, *doc)) {
+      if (extra_word_chars && *doc == FTB_RQUOT) {
+        break;
+      } else if (true_word_char(ctype, extra_word_chars, *doc)) {
         mwc = 0;
       } else if (!misc_word_char(*doc) || mwc) {
         break;
@@ -185,127 +187,4 @@
   }
 
   return (info->type);
-=======
-inline
-uchar
-fts_get_word(
-	const CHARSET_INFO*	cs,
-	bool			extra_word_chars,
-	uchar**			start,
-	uchar*			end,
-	FT_WORD*		word,
-	MYSQL_FTPARSER_BOOLEAN_INFO*
-				info)
-{
-	uchar*	doc = *start;
-	int	ctype;
-	uint	mwc;
-	uint	length;
-	int	mbl;
-
-	info->yesno = (FTB_YES ==' ') ? 1 : (info->quot != 0);
-	info->weight_adjust = info->wasign = 0;
-	info->type = FT_TOKEN_EOF;
-
-	while (doc < end) {
-		for (; doc < end;
-		     doc += (mbl > 0 ? mbl : (mbl < 0 ? -mbl : 1))) {
-			mbl = cs->cset->ctype(cs, &ctype, doc, end);
-
-			if (*doc == FTB_RQUOT && info->quot) {
-				*start = doc + 1;
-				info->type = FT_TOKEN_RIGHT_PAREN;
-
-				return(info->type);
-			}
-
-			if (!info->quot) {
-				if (*doc == FTB_LBR
-				    || *doc == FTB_RBR
-				    || *doc == FTB_LQUOT) {
-					/* param->prev=' '; */
-					*start = doc + 1;
-					if (*doc == FTB_LQUOT) {
-						info->quot = (char*)1;
-					}
-
-					info->type = (*doc == FTB_RBR ?
-						       FT_TOKEN_RIGHT_PAREN :
-						       FT_TOKEN_LEFT_PAREN);
-
-					return(info->type);
-				}
-
-				if (info->prev == ' ') {
-					if (*doc == FTB_YES) {
-						info->yesno = +1;
-						continue;
-					} else if (*doc == FTB_EGAL) {
-						info->yesno = 0;
-						continue;
-					} else if (*doc == FTB_NO) {
-						info->yesno = -1;
-						continue;
-					} else if (*doc == FTB_INC) {
-						info->weight_adjust++;
-						continue;
-					} else if (*doc == FTB_DEC) {
-						info->weight_adjust--;
-						continue;
-					} else if (*doc == FTB_NEG) {
-						info->wasign = !info->wasign;
-						continue;
-					}
-				}
-			}
-
-			if (true_word_char(ctype, extra_word_chars, *doc)) {
-				break;
-			}
-
-			info->prev = *doc;
-			info->yesno = (FTB_YES == ' ') ? 1 : (info->quot != 0);
-			info->weight_adjust = info->wasign = 0;
-		}
-
-		mwc = length = 0;
-		for (word->pos = doc;
-		     doc < end;
-		     length++, doc += (mbl > 0 ? mbl : (mbl < 0 ? -mbl : 1))) {
-			mbl = cs->cset->ctype(cs, &ctype, doc, end);
-
-			if (extra_word_chars && *doc == FTB_RQUOT) {
-				break;
-			} else if (true_word_char(ctype, extra_word_chars,
-						  *doc)) {
-				mwc = 0;
-			} else if (!misc_word_char(*doc) || mwc) {
-				break;
-			} else {
-				mwc++;
-			}
-		}
-
-		/* Be sure *prev is true_word_char. */
-		info->prev = 'A';
-		word->len = (uint)(doc-word->pos) - mwc;
-
-		if ((info->trunc = (doc < end && *doc == FTB_TRUNC))) {
-			doc++;
-		}
-
-		/* We don't check stopword here. */
-		*start = doc;
-		info->type = FT_TOKEN_WORD;
-
-		return(info->type);
-	}
-
-	if (info->quot) {
-		*start = doc;
-		info->type = FT_TOKEN_RIGHT_PAREN;
-	}
-
-	return(info->type);
->>>>>>> 333b4508
 }