--- conflicted
+++ resolved
@@ -170,7 +170,6 @@
 @param[out]	buf	Buffer containing SQL statement
 @param[in]	buflen	Length of provided buffer
 @return			Length of the SQL statement */
-<<<<<<< HEAD
 size_t innobase_get_stmt_safe(THD *thd, char *buf, size_t buflen);
 
 /** This function is used to find the storage length in bytes of the first n
@@ -193,58 +192,17 @@
 /** Add up the time waited for the lock for the current query. */
 void thd_set_lock_wait_time(THD *thd,     /*!< in/out: thread handle */
                             ulint value); /*!< in: time waited for the lock */
-=======
-size_t
-innobase_get_stmt_safe(
-	THD*	thd,
-	char*	buf,
-	size_t	buflen);
-
-/******************************************************************//**
-This function is used to find the storage length in bytes of the first n
-characters for prefix indexes using a multibyte character set. The function
-finds charset information and returns length of prefix_len characters in the
-index field in bytes.
-@return number of bytes occupied by the first n characters */
-ulint
-innobase_get_at_most_n_mbchars(
-/*===========================*/
-	ulint charset_id,	/*!< in: character set id */
-	ulint prefix_len,	/*!< in: prefix length in bytes of the index
-				(this has to be divided by mbmaxlen to get the
-				number of CHARACTERS n in the prefix) */
-	ulint data_len,		/*!< in: length of the string in bytes */
-	const char* str);	/*!< in: character string */
-
-/******************************************************************//**
-Returns the lock wait timeout for the current connection.
-@return the lock wait timeout, in seconds */
-ulong
-thd_lock_wait_timeout(
-/*==================*/
-	THD*	thd);	/*!< in: thread handle, or NULL to query
-			the global innodb_lock_wait_timeout */
 
 /** Is FT ignore stopwords variable set.
 @param thd Thread object
 @return true if ft_ignore_stopwords is set, false otherwise. */
-bool
-thd_has_ft_ignore_stopwords(THD* thd) MY_ATTRIBUTE((warn_unused_result));
-
-/******************************************************************//**
-Add up the time waited for the lock for the current query. */
-void
-thd_set_lock_wait_time(
-/*===================*/
-	THD*	thd,	/*!< in/out: thread handle */
-	ulint	value);	/*!< in: time waited for the lock */
->>>>>>> 333b4508
+MY_NODISCARD
+bool thd_has_ft_ignore_stopwords(THD *thd) noexcept;
 
 /** Get status of innodb_tmpdir.
 @param[in]	thd	thread handle, or NULL to query
                         the global innodb_tmpdir.
 @retval NULL if innodb_tmpdir="" */
-<<<<<<< HEAD
 const char *thd_innodb_tmpdir(THD *thd);
 
 /** Get the current setting of the table_cache_size global parameter. We do
@@ -269,54 +227,6 @@
 /** Returns true if transaction should be flagged as read-only.
  @return true if the thd is marked as read-only */
 bool thd_trx_is_read_only(THD *thd); /*!< in/out: thread handle */
-=======
-const char*
-thd_innodb_tmpdir(
-	THD*	thd);
-
-/**********************************************************************//**
-Get the current setting of the table_cache_size global parameter. We do
-a dirty read because for one there is no synchronization object and
-secondly there is little harm in doing so even if we get a torn read.
-@return SQL statement string */
-ulint
-innobase_get_table_cache_size(void);
-/*===============================*/
-
-/******************************************************************//**
-								     */
-ulong
-thd_flush_log_at_trx_commit(
-/*================================*/
-	void*	thd);
-
-/**********************************************************************//**
-Get the current setting of the lower_case_table_names global parameter from
-mysqld.cc. We do a dirty read because for one there is no synchronization
-object and secondly there is little harm in doing so even if we get a torn
-read.
-@return value of lower_case_table_names */
-ulint
-innobase_get_lower_case_table_names(void);
-/*=====================================*/
-
-/******************************************************************//**
-compare two character string case insensitively according to their charset. */
-int
-innobase_fts_text_case_cmp(
-/*=======================*/
-	const void*	cs,		/*!< in: Character set */
-	const void*	p1,		/*!< in: key */
-	const void*	p2);		/*!< in: node */
-
-/******************************************************************//**
-Returns true if transaction should be flagged as read-only.
-@return true if the thd is marked as read-only */
-bool
-thd_trx_is_read_only(
-/*=================*/
-	THD*	thd);	/*!< in/out: thread handle */
->>>>>>> 333b4508
 
 /**
 Check if the transaction can be rolled back
@@ -479,7 +389,6 @@
 /** Update the system variable with the given value of the InnoDB
 buffer pool size.
 @param[in]	buf_pool_size	given value of buffer pool size.*/
-<<<<<<< HEAD
 void innodb_set_buf_pool_size(long long buf_pool_size);
 
 /** Gets the InnoDB transaction handle for a MySQL handler object, creates
@@ -492,22 +401,16 @@
 /** Commits a transaction in an InnoDB database.
 @param[in]	trx	Transaction handle. */
 void innobase_commit_low(trx_t *trx);
-=======
-void
-innodb_set_buf_pool_size(ulonglong buf_pool_size);
 
 /** Get the transaction of the current connection handle, if either exists.
 @return transaction of the current connection handle or NULL. */
-trx_t*
-innobase_get_trx(void);
+MY_NODISCARD
+trx_t *innobase_get_trx(void);
 
 /** Get the transaction of the current connection handle if slow query log
 InnoDB extended statistics should be collected.
 @return transaction object if statistics should be collected, or NULL. */
-trx_t*
-innobase_get_trx_for_slow_log(void);
-
-#endif /* !UNIV_HOTBACKUP && !UNIV_INNOCHECKSUM */
->>>>>>> 333b4508
+MY_NODISCARD
+trx_t *innobase_get_trx_for_slow_log(void) noexcept;
 
 #endif /* HA_INNODB_PROTOTYPES_H */