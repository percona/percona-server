/*****************************************************************************

<<<<<<< HEAD
Copyright (c) 2005, 2018, Oracle and/or its affiliates. All Rights Reserved.
=======
Copyright (c) 2005, 2019, Oracle and/or its affiliates. All Rights Reserved.
>>>>>>> 82237da4

This program is free software; you can redistribute it and/or modify it under
the terms of the GNU General Public License, version 2.0, as published by the
Free Software Foundation.

This program is also distributed with certain software (including but not
limited to OpenSSL) that is licensed under separate terms, as designated in a
particular file or component or in included license documentation. The authors
of MySQL hereby grant you an additional permission to link the program and
your derivative works with the separately licensed software that they have
included with MySQL.

This program is distributed in the hope that it will be useful, but WITHOUT
ANY WARRANTY; without even the implied warranty of MERCHANTABILITY or FITNESS
FOR A PARTICULAR PURPOSE. See the GNU General Public License, version 2.0,
for more details.

You should have received a copy of the GNU General Public License along with
this program; if not, write to the Free Software Foundation, Inc.,
51 Franklin St, Fifth Floor, Boston, MA 02110-1301  USA

*****************************************************************************/

/** @file include/handler0alter.h
 Smart ALTER TABLE
 *******************************************************/

#ifndef handler0alter_h
#define handler0alter_h

/** Copies an InnoDB record to table->record[0]. */
void innobase_rec_to_mysql(struct TABLE *table, /*!< in/out: MySQL table */
                           const rec_t *rec,    /*!< in: record */
                           const dict_index_t *index, /*!< in: index */
                           const ulint *offsets);     /*!< in: rec_get_offsets(
                                                     rec, index, ...) */

/** Copies an InnoDB index entry to table->record[0]. */
void innobase_fields_to_mysql(
    struct TABLE *table,       /*!< in/out: MySQL table */
    const dict_index_t *index, /*!< in: InnoDB index */
    const dfield_t *fields);   /*!< in: InnoDB index fields */

/** Copies an InnoDB row to table->record[0]. */
void innobase_row_to_mysql(struct TABLE *table,      /*!< in/out: MySQL table */
                           const dict_table_t *itab, /*!< in: InnoDB table */
                           const dtuple_t *row);     /*!< in: InnoDB row */

/** Resets table->record[0]. */
void innobase_rec_reset(struct TABLE *table); /*!< in/out: MySQL table */

/** Generate the next autoinc based on a snapshot of the session
auto_increment_increment and auto_increment_offset variables.
Assingnment operator would be used during the inplace_alter_table()
phase only **/
struct ib_sequence_t {
  /**
  @param thd the session
  @param start_value the lower bound
  @param max_value the upper bound (inclusive) */
  ib_sequence_t(THD *thd, ulonglong start_value, ulonglong max_value);

  /** Postfix increment
  @return the value to insert */
  ulonglong operator++(int)UNIV_NOTHROW;

  /** Check if the autoinc "sequence" is exhausted.
  @return true if the sequence is exhausted */
  bool eof() const UNIV_NOTHROW { return (m_eof); }

  /**
  @return the next value in the sequence */
  ulonglong last() const UNIV_NOTHROW {
    ut_ad(m_next_value > 0);

<<<<<<< HEAD
    return (m_next_value);
  }
=======
	/** assignment operator to copy the sequence values
	@param in 		sequence to copy from */
        ib_sequence_t &operator=(const ib_sequence_t &in) {
		ut_ad(in.m_next_value > 0);
		ut_ad(in.m_max_value == m_max_value);
		m_next_value = in.m_next_value;
		m_increment = in.m_increment;
		m_offset = in.m_offset;
		m_eof = in.m_eof;
		return (*this);
        };

        /**
	@return the next value in the sequence */
	ulonglong last() const UNIV_NOTHROW
	{
		ut_ad(m_next_value > 0);
>>>>>>> 82237da4

  /** Maximum calumn value if adding an AUTOINC column else 0. Once
  we reach the end of the sequence it will be set to ~0. */
  const ulonglong m_max_value;

  /** Value of auto_increment_increment */
  ulong m_increment;

  /** Value of auto_increment_offset */
  ulong m_offset;

  /** Next value in the sequence */
  ulonglong m_next_value;

  /** true if no more values left in the sequence */
  bool m_eof;
};

#endif /* handler0alter_h */<|MERGE_RESOLUTION|>--- conflicted
+++ resolved
@@ -1,10 +1,6 @@
 /*****************************************************************************
 
-<<<<<<< HEAD
-Copyright (c) 2005, 2018, Oracle and/or its affiliates. All Rights Reserved.
-=======
 Copyright (c) 2005, 2019, Oracle and/or its affiliates. All Rights Reserved.
->>>>>>> 82237da4
 
 This program is free software; you can redistribute it and/or modify it under
 the terms of the GNU General Public License, version 2.0, as published by the
@@ -75,33 +71,24 @@
   @return true if the sequence is exhausted */
   bool eof() const UNIV_NOTHROW { return (m_eof); }
 
+  /** assignment operator to copy the sequence values
+  @param in 		sequence to copy from */
+  ib_sequence_t &operator=(const ib_sequence_t &in) {
+    ut_ad(in.m_next_value > 0);
+    ut_ad(in.m_max_value == m_max_value);
+    m_next_value = in.m_next_value;
+    m_increment = in.m_increment;
+    m_offset = in.m_offset;
+    m_eof = in.m_eof;
+    return (*this);
+  };
   /**
   @return the next value in the sequence */
   ulonglong last() const UNIV_NOTHROW {
     ut_ad(m_next_value > 0);
 
-<<<<<<< HEAD
     return (m_next_value);
   }
-=======
-	/** assignment operator to copy the sequence values
-	@param in 		sequence to copy from */
-        ib_sequence_t &operator=(const ib_sequence_t &in) {
-		ut_ad(in.m_next_value > 0);
-		ut_ad(in.m_max_value == m_max_value);
-		m_next_value = in.m_next_value;
-		m_increment = in.m_increment;
-		m_offset = in.m_offset;
-		m_eof = in.m_eof;
-		return (*this);
-        };
-
-        /**
-	@return the next value in the sequence */
-	ulonglong last() const UNIV_NOTHROW
-	{
-		ut_ad(m_next_value > 0);
->>>>>>> 82237da4
 
   /** Maximum calumn value if adding an AUTOINC column else 0. Once
   we reach the end of the sequence it will be set to ~0. */
