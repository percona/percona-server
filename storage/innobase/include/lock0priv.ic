--- conflicted
+++ resolved
@@ -1,10 +1,6 @@
 /*****************************************************************************
 
-<<<<<<< HEAD
-Copyright (c) 2007, 2018, Oracle and/or its affiliates. All Rights Reserved.
-=======
 Copyright (c) 2007, 2019, Oracle and/or its affiliates. All Rights Reserved.
->>>>>>> 4869291f
 
 This program is free software; you can redistribute it and/or modify it under
 the terms of the GNU General Public License, version 2.0, as published by the
@@ -93,11 +89,7 @@
 
   ((byte *)&lock[1])[byte_index] |= 1 << bit_index;
 
-<<<<<<< HEAD
-  ++lock->trx->lock.n_rec_locks;
-=======
   lock->trx->lock.n_rec_locks.fetch_add(1, std::memory_order_relaxed);
->>>>>>> 4869291f
 }
 
 /** Gets the first or next record lock on a page.
@@ -209,7 +201,6 @@
     ulint heap_no)            /*!< in: heap number of the record */
 {
   ut_ad(lock_mutex_own());
-<<<<<<< HEAD
 
   for (lock_t *lock = lock_rec_get_first_on_page(hash, block); lock;
        lock = lock_rec_get_next_on_page(lock)) {
@@ -238,36 +229,6 @@
 
   b = ((const byte *)&lock[1]) + (i / 8);
 
-=======
-
-  for (lock_t *lock = lock_rec_get_first_on_page(hash, block); lock;
-       lock = lock_rec_get_next_on_page(lock)) {
-    if (lock_rec_get_nth_bit(lock, heap_no)) {
-      return (lock);
-    }
-  }
-
-  return (NULL);
-}
-
-/** Gets the nth bit of a record lock.
-@param[in]	lock		Record lock
-@param[in]	i		Index of the bit to check
-@return true if bit set also if i == ULINT_UNDEFINED return false */
-UNIV_INLINE
-bool lock_rec_get_nth_bit(const lock_t *lock, ulint i) {
-  const byte *b;
-
-  ut_ad(lock);
-  ut_ad(lock_get_type_low(lock) == LOCK_REC);
-
-  if (i >= lock->rec_lock.n_bits) {
-    return (false);
-  }
-
-  b = ((const byte *)&lock[1]) + (i / 8);
-
->>>>>>> 4869291f
   return (true & *b >> (i % 8));
 }
 
@@ -279,7 +240,6 @@
 {
   ut_ad(lock_mutex_own());
   ut_ad(lock_get_type_low(lock) == LOCK_REC);
-<<<<<<< HEAD
 
   space_id_t space = lock->space_id();
   page_no_t page_no = lock->page_no();
@@ -291,19 +251,6 @@
     }
   }
 
-=======
-
-  space_id_t space = lock->space_id();
-  page_no_t page_no = lock->page_no();
-
-  while ((lock = static_cast<const lock_t *>(HASH_GET_NEXT(hash, lock))) !=
-         NULL) {
-    if (lock->space_id() == space && lock->page_no() == page_no) {
-      return (lock);
-    }
-  }
-
->>>>>>> 4869291f
   return (NULL);
 }
 
@@ -361,12 +308,9 @@
   ut_ad(lock_mutex_own());
 
   lock->trx->lock.wait_lock = NULL;
-<<<<<<< HEAD
-=======
   /* We intentionally don't clear lock->trx->lock.wait_lock_type here, to make
   it easier to obtain stats about the last wait in lock_wait_suspend_thread().
   @see trx_lock_t::wait_lock_type for more detailed explanation. */
->>>>>>> 4869291f
   lock->type_mode &= ~LOCK_WAIT;
 }
 
