--- conflicted
+++ resolved
@@ -1,10 +1,6 @@
 /*****************************************************************************
 
-<<<<<<< HEAD
-Copyright (c) 1997, 2018, Oracle and/or its affiliates. All Rights Reserved.
-=======
 Copyright (c) 1997, 2019, Oracle and/or its affiliates. All Rights Reserved.
->>>>>>> 4869291f
 
 This program is free software; you can redistribute it and/or modify it under
 the terms of the GNU General Public License, version 2.0, as published by the
@@ -53,7 +49,6 @@
 
 class MetadataRecover;
 class PersistentTableMetadata;
-<<<<<<< HEAD
 
 /** Check the 4-byte checksum to the trailer checksum field of a log
 block.
@@ -91,8 +86,6 @@
 ulint recv_parse_log_rec(mlog_id_t *type, byte *ptr, byte *end_ptr,
                          space_id_t *space_id, page_no_t *page_no, bool apply,
                          byte **body);
-=======
->>>>>>> 4869291f
 
 #ifdef UNIV_HOTBACKUP
 
@@ -116,13 +109,6 @@
 @param[in,out]	scanned_lsn		lsn of buffer start, we return scanned
 lsn
 @param[in,out]	scanned_checkpoint_no	4 lowest bytes of the highest scanned
-<<<<<<< HEAD
-checkpoint number so far
-@param[out]	n_bytes_scanned		how much we were able to scan, smaller
-than buf_len if log data ended here */
-void meb_scan_log_seg(byte *buf, ulint buf_len, lsn_t *scanned_lsn,
-                      ulint *scanned_checkpoint_no, ulint *n_bytes_scanned);
-=======
 @param[out]	block_no	highest block no in scanned buffer.
 checkpoint number so far
 @param[out]	n_bytes_scanned		how much we were able to scan, smaller
@@ -132,7 +118,6 @@
 void meb_scan_log_seg(byte *buf, ulint buf_len, lsn_t *scanned_lsn,
                       ulint *scanned_checkpoint_no, ulint *block_no,
                       ulint *n_bytes_scanned, bool *has_encrypted_log);
->>>>>>> 4869291f
 
 /** Applies the hashed log records to the page, if the page lsn is less than the
 lsn of a log record. This can be called when a buffer page has just been
@@ -194,9 +179,6 @@
                        lsn_t checkpoint_lsn, lsn_t start_lsn,
                        lsn_t *contiguous_lsn, lsn_t *group_scanned_lsn);
 
-<<<<<<< HEAD
-bool recv_check_log_header_checksum(const byte *buf);
-=======
 /** Creates an IORequest object for decrypting redo log with
 Encryption::decrypt_log() method. If the encryption_info parameter is
 a null pointer, then encryption information is read from
@@ -217,7 +199,6 @@
 @param[in]	block	pointer to a log block
 @return whether the checksum matches */
 bool log_block_checksum_is_ok(const byte *block);
->>>>>>> 4869291f
 #else /* UNIV_HOTBACKUP */
 
 /** Applies the hashed log records to the page, if the page lsn is less than the
@@ -302,11 +283,8 @@
                                 own the log mutex */
 void recv_apply_hashed_log_recs(log_t &log, bool allow_ibuf);
 
-<<<<<<< HEAD
 bool is_mysql_ibd_page_0_in_redo();
 
-=======
->>>>>>> 4869291f
 #if defined(UNIV_DEBUG) || defined(UNIV_HOTBACKUP)
 /** Return string name of the redo log record type.
 @param[in]	type	record log record enum
@@ -392,7 +370,6 @@
   recv_dblwr_t() : deferred(), pages() {}
 
   /** Add a page frame to the doublewrite recovery buffer. */
-<<<<<<< HEAD
   void add(byte *page) { pages.push_back(page); }
 
   /** Add a page frame to sys_list and the global list of double
@@ -403,9 +380,6 @@
     sys_pages.push_back(page);
     pages.push_back(page);
   }
-=======
-  void add(const byte *page) { pages.push_back(page); }
->>>>>>> 4869291f
 
   /** Find a doublewrite copy of a page.
   @param[in]	space_id	tablespace identifier
@@ -414,11 +388,7 @@
   @retval NULL if no page was found */
   const byte *find_page(space_id_t space_id, page_no_t page_no);
 
-<<<<<<< HEAD
   using List = std::list<byte *>;
-=======
-  using List = std::list<const byte *>;
->>>>>>> 4869291f
 
   struct Page {
     /** Default constructor */
@@ -428,7 +398,6 @@
     @param[in]	no	Doublewrite page number
     @param[in]	page	Page read from no */
     Page(page_no_t no, const byte *page);
-<<<<<<< HEAD
 
     /** Free the memory */
     void close() {
@@ -474,41 +443,6 @@
   recv_dblwr_t &operator=(const recv_dblwr_t &) = delete;
 };
 
-=======
-
-    /** Free the memory */
-    void close() {
-      ut_free(m_ptr);
-      m_ptr = nullptr;
-      m_page = nullptr;
-    }
-
-    /** Page number if the doublewrite buffer */
-    page_no_t m_no;
-
-    /** Unaligned pointer */
-    byte *m_ptr;
-
-    /** Aligned pointer derived from ptr */
-    byte *m_page;
-  };
-
-  using Deferred = std::list<Page>;
-
-  /** Pages that could not be recovered from the doublewrite
-  buffer at the start and need to be recovered once we process an
-  MLOG_FILE_OPEN redo log record */
-  Deferred deferred;
-
-  /** Recovered doublewrite buffer page frames */
-  List pages;
-
-  // Disable copying
-  recv_dblwr_t(const recv_dblwr_t &) = delete;
-  recv_dblwr_t &operator=(const recv_dblwr_t &) = delete;
-};
-
->>>>>>> 4869291f
 /** Class to parse persistent dynamic metadata redo log, store and
 merge them and apply them to in-memory table objects finally */
 class MetadataRecover {
@@ -517,16 +451,11 @@
       ut_allocator<std::pair<const table_id_t, PersistentTableMetadata *>>>;
 
  public:
-<<<<<<< HEAD
   /** Default constructor
   @param[in]    read_only_      if set, the instance will only parse the log
                                 without applying any changes */
   explicit MetadataRecover(bool read_only_) UNIV_NOTHROW
       : read_only(read_only_) {}
-=======
-  /** Default constructor */
-  MetadataRecover() UNIV_NOTHROW {}
->>>>>>> 4869291f
 
   /** Destructor */
   ~MetadataRecover();
@@ -537,18 +466,12 @@
   @param[in]	version		table dynamic metadata version
   @param[in]	ptr		redo log start
   @param[in]	end		end of redo log
-<<<<<<< HEAD
   @param[in]    apply           if false, this is coming from changed page
                                 tracking and changes should be parsed only
   @retval ptr to next redo log record, NULL if this log record
   was truncated */
   byte *parseMetadataLog(table_id_t id, uint64_t version, byte *ptr, byte *end,
                          bool apply);
-=======
-  @retval ptr to next redo log record, NULL if this log record
-  was truncated */
-  byte *parseMetadataLog(table_id_t id, uint64_t version, byte *ptr, byte *end);
->>>>>>> 4869291f
 
   /** Apply the collected persistent dynamic metadata to in-memory
   table objects */
@@ -572,12 +495,9 @@
  private:
   /** Map used to store and merge persistent dynamic metadata */
   PersistentTables m_tables;
-<<<<<<< HEAD
   /** Flag indicating whether this is a redo log tracking (read-only) or a
   regular recovery instance */
   const bool read_only;
-=======
->>>>>>> 4869291f
 };
 
 /** Recovery system data structure */
@@ -627,26 +547,12 @@
   state field in each recv_addr struct */
   ib_mutex_t mutex;
 
-<<<<<<< HEAD
-=======
-  /** mutex coordinating flushing between recv_writer_thread and
-  the recovery thread. */
-  ib_mutex_t writer_mutex;
-
->>>>>>> 4869291f
   /** event to activate page cleaner threads */
   os_event_t flush_start;
 
   /** event to signal that the page cleaner has finished the request */
   os_event_t flush_end;
 
-<<<<<<< HEAD
-=======
-  /** type of the flush request. BUF_FLUSH_LRU: flush end of LRU,
-  keeping free blocks.  BUF_FLUSH_LIST: flush all of blocks. */
-  buf_flush_t flush_type;
-
->>>>>>> 4869291f
 #endif /* !UNIV_HOTBACKUP */
 
   /** This is true when log rec application to pages is allowed;
@@ -696,8 +602,6 @@
   /** The log records have been parsed up to this lsn */
   lsn_t recovered_lsn;
 
-<<<<<<< HEAD
-=======
   /** The previous value of recovered_lsn - before we parsed the last mtr.
   It is equal to recovered_lsn before we parsed any mtr. This is used to
   find moments in which recovered_lsn moves to the next block in which case
@@ -709,7 +613,6 @@
   in which case it means we do not know. */
   uint32_t last_block_first_rec_group;
 
->>>>>>> 4869291f
   /** Set when finding a corrupt log block or record, or there
   is a log parsing buffer overflow */
   bool found_corrupt_log;
@@ -737,11 +640,8 @@
   /** Encryption Key information per tablespace ID */
   Encryption_Keys *keys;
 
-<<<<<<< HEAD
   void set_corrupt_log() { found_corrupt_log = true; }
 
-=======
->>>>>>> 4869291f
   /** Tablespace IDs that were ignored during redo log apply. */
   Missing_Ids missing_ids;
 
