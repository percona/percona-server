--- conflicted
+++ resolved
@@ -354,22 +354,18 @@
   };
 
   /** Default constructor */
-<<<<<<< HEAD
-  Encryption()
+  Encryption() noexcept
       : m_type(NONE),
-        m_key(NULL),
+        m_key(nullptr),
         m_klen(0),
         m_key_allocated(false),
-        m_iv(NULL),
-        m_tablespace_iv(NULL),
-        m_tablespace_key(NULL),
+        m_iv(nullptr),
+        m_tablespace_iv(nullptr),
+        m_tablespace_key(nullptr),
         m_key_version(0),
         m_key_id(0),
         m_checksum(0),
         m_encryption_rotation(NO_ROTATION) {}
-=======
-  Encryption() : m_type(NONE) {}
->>>>>>> 8e797a5d
 
   /** Specific constructor
   @param[in]	type		Algorithm type */
@@ -397,8 +393,7 @@
   }
 
   /** Copy constructor */
-<<<<<<< HEAD
-  Encryption(const Encryption &other);
+  Encryption(const Encryption &other) noexcept;
 
   Encryption &operator=(const Encryption &other) {
     Encryption tmp(other);
@@ -423,15 +418,6 @@
   ~Encryption();
 
   void set_key(byte *key, ulint key_len, bool allocated);
-=======
-  Encryption(const Encryption &other)
-      : m_type(other.m_type),
-        m_key(other.m_key),
-        m_klen(other.m_klen),
-        m_iv(other.m_iv) {}
-
-  Encryption &operator=(const Encryption &) = default;
->>>>>>> 8e797a5d
 
   /** Check if page is encrypted page or not
   @param[in]	page	page which need to check
