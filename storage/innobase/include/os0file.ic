--- conflicted
+++ resolved
@@ -182,9 +182,6 @@
   return (result);
 }
 
-<<<<<<< HEAD
-#ifndef UNIV_HOTBACKUP
-=======
 /** NOTE! Use the corresponding macro os_file_close_no_error_handling(), not
 directly this function!
 Closes a file handle.
@@ -192,28 +189,25 @@
 @param[in]	src_file	file name where func invoked
 @param[in]	src_line	line where the func invoked
 @return true if success */
-bool
-pfs_os_file_close_no_error_handling_func(
-	pfs_os_file_t	file,
-	const char*	src_file,
-	ulint		src_line)
-{
-	struct PSI_file_locker* locker = NULL;
-	PSI_file_locker_state   state;
-
-	/* register the file close */
-	register_pfs_file_io_begin(&state, locker, file, 0, PSI_FILE_CLOSE,
-				   src_file, src_line);
-
-	const bool result = os_file_close_no_error_handling_func(file.m_file);
-
-	register_pfs_file_io_end(locker, 0);
-
-	return(result);
-}
-
-
->>>>>>> 333b4508
+bool pfs_os_file_close_no_error_handling_func(pfs_os_file_t file,
+                                              const char *src_file,
+                                              ulint src_line) {
+  struct PSI_file_locker *locker = nullptr;
+  PSI_file_locker_state state;
+
+  /* register the file close */
+  register_pfs_file_io_begin(&state, locker, file, 0, PSI_FILE_CLOSE, src_file,
+                             src_line);
+
+  const bool result = os_file_close_no_error_handling_func(file.m_file);
+
+  register_pfs_file_io_end(locker, 0);
+
+  return (result);
+}
+
+#ifndef UNIV_HOTBACKUP
+
 /** NOTE! Please use the corresponding macro os_aio(), not directly this
 function!
 Performance schema wrapper function of os_aio() which requests
@@ -231,48 +225,21 @@
                                 identify a completed AIO operation); ignored
                                 if mode is OS_AIO_SYNC
 @param[in,out]	m2		message for the AIO handler (can be used to
-<<<<<<< HEAD
                                 identify a completed AIO operation); ignored
                                 if mode is OS_AIO_SYNC
-=======
-				identify a completed AIO operation); ignored
-				if mode is OS_AIO_SYNC
 @param[in]	should_buffer	whether to buffer an aio request.
-				Only used by aio read ahead
->>>>>>> 333b4508
+                                Only used by aio read ahead
 @param[in]	src_file	file name where func invoked
 @param[in]	src_line	line where the func invoked
 @return DB_SUCCESS if request was queued successfully, false if fail */
 UNIV_INLINE
-<<<<<<< HEAD
 dberr_t pfs_os_aio_func(IORequest &type, AIO_mode aio_mode, const char *name,
                         pfs_os_file_t file, void *buf, os_offset_t offset,
                         ulint n, bool read_only, fil_node_t *m1, void *m2,
+                        space_id_t space_id, trx_t *trx, bool should_buffer,
                         const char *src_file, uint src_line) {
   PSI_file_locker_state state;
   struct PSI_file_locker *locker = NULL;
-=======
-dberr_t
-pfs_os_aio_func(
-	IORequest&	type,
-	ulint		mode,
-	const char*	name,
-	pfs_os_file_t	file,
-	void*		buf,
-	os_offset_t	offset,
-	ulint		n,
-	bool		read_only,
-	fil_node_t*	m1,
-	void*		m2,
-	ulint		space_id,
-	trx_t*		trx,
-	bool		should_buffer,
-	const char*	src_file,
-	ulint		src_line)
-{
-	PSI_file_locker_state	state;
-	struct PSI_file_locker*	locker = NULL;
->>>>>>> 333b4508
 
   ut_ad(type.validate());
 
@@ -281,14 +248,8 @@
                              type.is_write() ? PSI_FILE_WRITE : PSI_FILE_READ,
                              src_file, src_line);
 
-<<<<<<< HEAD
   dberr_t result = os_aio_func(type, aio_mode, name, file, buf, offset, n,
-                               read_only, m1, m2);
-=======
-	dberr_t	result = os_aio_func(
-		type, mode, name, file, buf, offset, n, read_only, m1, m2,
-		space_id, trx, should_buffer);
->>>>>>> 333b4508
+                               read_only, m1, m2, space_id, trx, should_buffer);
 
   register_pfs_file_io_end(locker, n);
 
@@ -309,10 +270,9 @@
 @param[in]	src_line	line where the func invoked
 @return DB_SUCCESS if request was successful */
 UNIV_INLINE
-<<<<<<< HEAD
 dberr_t pfs_os_file_read_func(IORequest &type, pfs_os_file_t file, void *buf,
-                              os_offset_t offset, ulint n, const char *src_file,
-                              uint src_line) {
+                              os_offset_t offset, ulint n, trx_t *trx,
+                              const char *src_file, uint src_line) {
   PSI_file_locker_state state;
   struct PSI_file_locker *locker = NULL;
 
@@ -323,7 +283,7 @@
 
   dberr_t result;
 
-  result = os_file_read_func(type, file.m_file, buf, offset, n);
+  result = os_file_read_func(type, file.m_file, buf, offset, n, trx);
 
   register_pfs_file_io_end(locker, n);
 
@@ -347,21 +307,6 @@
                                          const char *src_file, uint src_line) {
   PSI_file_locker_state state;
   struct PSI_file_locker *locker = NULL;
-=======
-dberr_t
-pfs_os_file_read_func(
-	IORequest&	type,
-	pfs_os_file_t	file,
-	void*		buf,
-	os_offset_t	offset,
-	ulint		n,
-	trx_t*		trx,
-	const char*	src_file,
-	ulint		src_line)
-{
-	PSI_file_locker_state	state;
-	struct PSI_file_locker*	locker = NULL;
->>>>>>> 333b4508
 
   ut_ad(type.validate());
 
@@ -370,11 +315,7 @@
 
   dberr_t result;
 
-<<<<<<< HEAD
   result = os_file_read_first_page_func(type, file.m_file, buf, n);
-=======
-	result = os_file_read_func(type, file.m_file, buf, offset, n, trx);
->>>>>>> 333b4508
 
   register_pfs_file_io_end(locker, n);
 
@@ -667,9 +608,6 @@
 
   return (result);
 }
-<<<<<<< HEAD
-#endif /* UNIV_PFS_IO */
-=======
 
 /** NOTE! Use the corresponding macro os_file_flush(), not directly this
 function!
@@ -680,23 +618,18 @@
 @param[in]	src_line	line where the func invoked
 @return true if success */
 UNIV_INLINE
-bool
-pfs_os_file_set_eof_at_func(
-	pfs_os_file_t	file,
-	ib_uint64_t	new_len,
-	const char*	src_file,
-	ulint		src_line)
-{
-	struct PSI_file_locker* locker = NULL;
-	PSI_file_locker_state   state;
-
-	register_pfs_file_io_begin(&state, locker, file, 0, PSI_FILE_CHSIZE,
-				   src_file, src_line);
-	const bool result = os_file_set_eof_at_func(file.m_file, new_len);
-
-	register_pfs_file_io_end(locker, 0);
-
-	return(result);
+bool pfs_os_file_set_eof_at_func(pfs_os_file_t file, ib_uint64_t new_len,
+                                 const char *src_file, ulint src_line) {
+  struct PSI_file_locker *locker = NULL;
+  PSI_file_locker_state state;
+
+  register_pfs_file_io_begin(&state, locker, file, 0, PSI_FILE_CHSIZE, src_file,
+                             src_line);
+  const bool result = os_file_set_eof_at_func(file.m_file, new_len);
+
+  register_pfs_file_io_end(locker, 0);
+
+  return (result);
 }
 
 #endif /* UNIV_PFS_IO */
@@ -710,14 +643,8 @@
 caching is diagnosed at warning severity, and at note severity otherwise
 @return true if operation is success and false */
 UNIV_INLINE
-bool
-os_file_set_nocache(
-	pfs_os_file_t	file,
-	const char*	file_name,
-	const char*	operation_name,
-	bool		failure_warning)
-{
-	return os_file_set_nocache(file.m_file, file_name, operation_name,
-				   failure_warning);
-}
->>>>>>> 333b4508
+bool os_file_set_nocache(pfs_os_file_t file, const char *file_name,
+                         const char *operation_name, bool failure_warning) {
+  return os_file_set_nocache(file.m_file, file_name, operation_name,
+                             failure_warning);
+}