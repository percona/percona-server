/*****************************************************************************

<<<<<<< HEAD
Copyright (c) 1994, 2018, Oracle and/or its affiliates. All Rights Reserved.
=======
Copyright (c) 1994, 2019, Oracle and/or its affiliates. All Rights Reserved.
>>>>>>> 4869291f

This program is free software; you can redistribute it and/or modify it under
the terms of the GNU General Public License, version 2.0, as published by the
Free Software Foundation.

This program is also distributed with certain software (including but not
limited to OpenSSL) that is licensed under separate terms, as designated in a
particular file or component or in included license documentation. The authors
of MySQL hereby grant you an additional permission to link the program and
your derivative works with the separately licensed software that they have
included with MySQL.

This program is distributed in the hope that it will be useful, but WITHOUT
ANY WARRANTY; without even the implied warranty of MERCHANTABILITY or FITNESS
FOR A PARTICULAR PURPOSE. See the GNU General Public License, version 2.0,
for more details.

You should have received a copy of the GNU General Public License along with
this program; if not, write to the Free Software Foundation, Inc.,
51 Franklin St, Fifth Floor, Boston, MA 02110-1301  USA

*****************************************************************************/

/** @file include/page0types.h
 Index page routines

 Created 2/2/1994 Heikki Tuuri
 *******************************************************/

#ifndef page0types_h
#define page0types_h

#include "dict0types.h"
#include "mtr0types.h"
#include "univ.i"
#include "ut0new.h"

#include <map>

/*			PAGE HEADER
                        ===========

Index page header starts at the first offset left free by the FIL-module */

typedef byte page_header_t;

#define PAGE_HEADER                                  \
  FSEG_PAGE_DATA /* index page header starts at this \
         offset */
/*-----------------------------*/
#define PAGE_N_DIR_SLOTS 0 /* number of slots in page directory */
#define PAGE_HEAP_TOP 2    /* pointer to record heap top */
#define PAGE_N_HEAP                                      \
  4                    /* number of records in the heap, \
                       bit 15=flag: new-style compact page format */
#define PAGE_FREE 6    /* pointer to start of page free record list */
#define PAGE_GARBAGE 8 /* number of bytes in deleted records */
#define PAGE_LAST_INSERT                                                \
  10                      /* pointer to the last inserted record, or    \
                          NULL if this info has been reset by a delete, \
                          for example */
#define PAGE_DIRECTION 12 /* last insert direction: PAGE_LEFT, ... */
#define PAGE_N_DIRECTION                                            \
  14                   /* number of consecutive inserts to the same \
                       direction */
#define PAGE_N_RECS 16 /* number of user records on the page */
#define PAGE_MAX_TRX_ID                             \
  18 /* highest id of a trx which may have modified \
     a record on the page; trx_id_t; defined only   \
     in secondary indexes and in the insert buffer  \
     tree */
#define PAGE_HEADER_PRIV_END                      \
  26 /* end of private data structure of the page \
     header which are set in a page create */
/*----*/
#define PAGE_LEVEL                                 \
  26 /* level of the node in an index tree; the    \
     leaf level is the level 0.  This field should \
     not be written to after page creation. */
#define PAGE_INDEX_ID                          \
  28 /* index id where the page belongs.       \
     This field should not be written to after \
     page creation. */

#define PAGE_BTR_SEG_LEAF                         \
  36 /* file segment header for the leaf pages in \
     a B-tree: defined only on the root page of a \
     B-tree, but not in the root of an ibuf tree */
#define PAGE_BTR_IBUF_FREE_LIST PAGE_BTR_SEG_LEAF
#define PAGE_BTR_IBUF_FREE_LIST_NODE PAGE_BTR_SEG_LEAF
/* in the place of PAGE_BTR_SEG_LEAF and _TOP
there is a free list base node if the page is
the root page of an ibuf tree, and at the same
place is the free list node if the page is in
a free list */
#define PAGE_BTR_SEG_TOP (36 + FSEG_HEADER_SIZE)
/* file segment header for the non-leaf pages
in a B-tree: defined only on the root page of
a B-tree, but not in the root of an ibuf
tree */
/*----*/
#define PAGE_DATA (PAGE_HEADER + 36 + 2 * FSEG_HEADER_SIZE)
/* start of data on the page */

#define PAGE_OLD_INFIMUM (PAGE_DATA + 1 + REC_N_OLD_EXTRA_BYTES)
/* offset of the page infimum record on an
old-style page */
#define PAGE_OLD_SUPREMUM (PAGE_DATA + 2 + 2 * REC_N_OLD_EXTRA_BYTES + 8)
/* offset of the page supremum record on an
old-style page */
#define PAGE_OLD_SUPREMUM_END (PAGE_OLD_SUPREMUM + 9)
/* offset of the page supremum record end on
an old-style page */
#define PAGE_NEW_INFIMUM (PAGE_DATA + REC_N_NEW_EXTRA_BYTES)
/* offset of the page infimum record on a
new-style compact page */
#define PAGE_NEW_SUPREMUM (PAGE_DATA + 2 * REC_N_NEW_EXTRA_BYTES + 8)
/* offset of the page supremum record on a
new-style compact page */
#define PAGE_NEW_SUPREMUM_END (PAGE_NEW_SUPREMUM + 8)
/* offset of the page supremum record end on
a new-style compact page */
/*-----------------------------*/

/* Heap numbers */
<<<<<<< HEAD
#define PAGE_HEAP_NO_INFIMUM 0  /* page infimum */
#define PAGE_HEAP_NO_SUPREMUM 1 /* page supremum */
#define PAGE_HEAP_NO_USER_LOW        \
  2 /* first user record in          \
    creation (insertion) order,      \
    not necessarily collation order; \
    this record may have been deleted */
=======
/** Page infimum */
constexpr ulint PAGE_HEAP_NO_INFIMUM = 0;
/** Page supremum */
constexpr ulint PAGE_HEAP_NO_SUPREMUM = 1;

/** First user record in creation (insertion) order, not necessarily collation
order; this record may have been deleted */
constexpr ulint PAGE_HEAP_NO_USER_LOW = 2;
>>>>>>> 4869291f

/* Directions of cursor movement */
#define PAGE_LEFT 1
#define PAGE_RIGHT 2
#define PAGE_SAME_REC 3
#define PAGE_SAME_PAGE 4
#define PAGE_NO_DIRECTION 5

/** Eliminates a name collision on HP-UX */
#define page_t ib_page_t
/** Type of the index page */
typedef byte page_t;
/** Index page cursor */
struct page_cur_t;

/** Compressed index page */
typedef byte page_zip_t;

/* The following definitions would better belong to page0zip.h,
but we cannot include page0zip.h from rem0rec.ic, because
page0*.h includes rem0rec.h and may include rem0rec.ic. */

/** Number of bits needed for representing different compressed page sizes */
#define PAGE_ZIP_SSIZE_BITS 3

/** Maximum compressed page shift size */
#define PAGE_ZIP_SSIZE_MAX \
  (UNIV_ZIP_SIZE_SHIFT_MAX - UNIV_ZIP_SIZE_SHIFT_MIN + 1)

/* Make sure there are enough bits available to store the maximum zip
ssize, which is the number of shifts from 512. */
#if PAGE_ZIP_SSIZE_MAX >= (1 << PAGE_ZIP_SSIZE_BITS)
#error "PAGE_ZIP_SSIZE_MAX >= (1 << PAGE_ZIP_SSIZE_BITS)"
#endif

/* Page cursor search modes; the values must be in this order! */
enum page_cur_mode_t {
  PAGE_CUR_UNSUPP = 0,
  PAGE_CUR_G = 1,
  PAGE_CUR_GE = 2,
  PAGE_CUR_L = 3,
  PAGE_CUR_LE = 4,

  /*      PAGE_CUR_LE_OR_EXTENDS = 5,*/ /* This is a search mode used in
                                   "column LIKE 'abc%' ORDER BY column DESC";
                                   we have to find strings which are <= 'abc' or
                                   which extend it */

  /* These search mode is for search R-tree index. */
  PAGE_CUR_CONTAIN = 7,
  PAGE_CUR_INTERSECT = 8,
  PAGE_CUR_WITHIN = 9,
  PAGE_CUR_DISJOINT = 10,
  PAGE_CUR_MBR_EQUAL = 11,
  PAGE_CUR_RTREE_INSERT = 12,
  PAGE_CUR_RTREE_LOCATE = 13,
  PAGE_CUR_RTREE_GET_FATHER = 14
};

/** Compressed page descriptor */
struct page_zip_des_t {
  page_zip_t *data; /*!< compressed page data */

#ifdef UNIV_DEBUG
  unsigned m_start : 16;   /*!< start offset of modification log */
  bool m_external;         /*!< Allocated externally, not from the
                           buffer pool */
#endif                     /* UNIV_DEBUG */
  unsigned m_end : 16;     /*!< end offset of modification log */
  unsigned m_nonempty : 1; /*!< TRUE if the modification log
                           is not empty */
  unsigned n_blobs : 12;   /*!< number of externally stored
                           columns on the page; the maximum
                           is 744 on a 16 KiB page */
  unsigned ssize : PAGE_ZIP_SSIZE_BITS;
  /*!< 0 or compressed page shift size;
  the size in bytes is
  (UNIV_ZIP_SIZE_MIN >> 1) << ssize. */
};

/** Compression statistics for a given page size */
struct page_zip_stat_t {
  /** Number of page compressions */
  ulint compressed;
  /** Number of successful page compressions */
  ulint compressed_ok;
  /** Number of page decompressions */
  ulint decompressed;
  /** Duration of page compressions in microseconds */
  ib_uint64_t compressed_usec;
  /** Duration of page decompressions in microseconds */
  ib_uint64_t decompressed_usec;
  page_zip_stat_t()
      : /* Initialize members to 0 so that when we do
        stlmap[key].compressed++ and element with "key" does not
        exist it gets inserted with zeroed members. */
        compressed(0),
        compressed_ok(0),
        decompressed(0),
        compressed_usec(0),
        decompressed_usec(0) {}
};

/** Compression statistics types */
typedef std::map<index_id_t, page_zip_stat_t, std::less<index_id_t>,
                 ut_allocator<std::pair<const index_id_t, page_zip_stat_t>>>
    page_zip_stat_per_index_t;

/** Statistics on compression, indexed by page_zip_des_t::ssize - 1 */
extern page_zip_stat_t page_zip_stat[PAGE_ZIP_SSIZE_MAX];
/** Statistics on compression, indexed by dict_index_t::id */
extern page_zip_stat_per_index_t page_zip_stat_per_index;

/** Write the "deleted" flag of a record on a compressed page.  The flag must
 already have been written on the uncompressed page. */
void page_zip_rec_set_deleted(
    page_zip_des_t *page_zip, /*!< in/out: compressed page */
    const byte *rec,          /*!< in: record on the uncompressed page */
    ulint flag);              /*!< in: the deleted flag (nonzero=TRUE) */

/** Write the "owned" flag of a record on a compressed page.  The n_owned field
 must already have been written on the uncompressed page. */
void page_zip_rec_set_owned(
    page_zip_des_t *page_zip, /*!< in/out: compressed page */
    const byte *rec,          /*!< in: record on the uncompressed page */
    ulint flag);              /*!< in: the owned flag (nonzero=TRUE) */

/** Shift the dense page directory when a record is deleted.
@param[in,out]	page_zip	compressed page
@param[in]	rec		deleted record
@param[in]	index		index of rec
@param[in]	offsets		rec_get_offsets(rec)
@param[in]	free		previous start of the free list */
void page_zip_dir_delete(page_zip_des_t *page_zip, byte *rec,
                         dict_index_t *index, const ulint *offsets,
                         const byte *free);

/** Add a slot to the dense page directory. */
void page_zip_dir_add_slot(
    page_zip_des_t *page_zip, /*!< in/out: compressed page */
    bool is_clustered);       /*!< in: nonzero for clustered index,
                              zero for others */
#endif<|MERGE_RESOLUTION|>--- conflicted
+++ resolved
@@ -1,10 +1,6 @@
 /*****************************************************************************
 
-<<<<<<< HEAD
-Copyright (c) 1994, 2018, Oracle and/or its affiliates. All Rights Reserved.
-=======
 Copyright (c) 1994, 2019, Oracle and/or its affiliates. All Rights Reserved.
->>>>>>> 4869291f
 
 This program is free software; you can redistribute it and/or modify it under
 the terms of the GNU General Public License, version 2.0, as published by the
@@ -130,15 +126,6 @@
 /*-----------------------------*/
 
 /* Heap numbers */
-<<<<<<< HEAD
-#define PAGE_HEAP_NO_INFIMUM 0  /* page infimum */
-#define PAGE_HEAP_NO_SUPREMUM 1 /* page supremum */
-#define PAGE_HEAP_NO_USER_LOW        \
-  2 /* first user record in          \
-    creation (insertion) order,      \
-    not necessarily collation order; \
-    this record may have been deleted */
-=======
 /** Page infimum */
 constexpr ulint PAGE_HEAP_NO_INFIMUM = 0;
 /** Page supremum */
@@ -147,7 +134,6 @@
 /** First user record in creation (insertion) order, not necessarily collation
 order; this record may have been deleted */
 constexpr ulint PAGE_HEAP_NO_USER_LOW = 2;
->>>>>>> 4869291f
 
 /* Directions of cursor movement */
 #define PAGE_LEFT 1
