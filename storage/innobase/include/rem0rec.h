--- conflicted
+++ resolved
@@ -645,10 +645,7 @@
 				length as the previous value.
 				If SQL null, previous value must be
 				SQL null. */
-<<<<<<< HEAD
-=======
-
->>>>>>> 23032807
+
 /**********************************************************//**
 The following function returns the data size of an old-style physical
 record, that is the sum of field lengths. SQL null fields
