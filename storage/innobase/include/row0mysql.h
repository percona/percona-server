/*****************************************************************************

<<<<<<< HEAD
Copyright (c) 2000, 2013, Oracle and/or its affiliates. All Rights Reserved.
=======
Copyright (c) 2000, 2014, Oracle and/or its affiliates. All Rights Reserved.
>>>>>>> a9800d0d

This program is free software; you can redistribute it and/or modify it under
the terms of the GNU General Public License as published by the Free Software
Foundation; version 2 of the License.

This program is distributed in the hope that it will be useful, but WITHOUT
ANY WARRANTY; without even the implied warranty of MERCHANTABILITY or FITNESS
FOR A PARTICULAR PURPOSE. See the GNU General Public License for more details.

You should have received a copy of the GNU General Public License along with
this program; if not, write to the Free Software Foundation, Inc.,
51 Franklin Street, Suite 500, Boston, MA 02110-1335 USA

*****************************************************************************/

/**************************************************//**
@file include/row0mysql.h
Interface between Innobase row operations and MySQL.
Contains also create table and other data dictionary operations.

Created 9/17/2000 Heikki Tuuri
*******************************************************/

#ifndef row0mysql_h
#define row0mysql_h

#include "ha_prototypes.h"

#include "data0data.h"
#include "que0types.h"
#include "dict0types.h"
#include "trx0types.h"
#include "row0types.h"
#include "btr0pcur.h"
#include "trx0types.h"

// Forward declaration
struct SysIndexCallback;

extern ibool row_rollback_on_timeout;

struct row_prebuilt_t;

/*******************************************************************//**
Frees the blob heap in prebuilt when no longer needed. */

void
row_mysql_prebuilt_free_blob_heap(
/*==============================*/
	row_prebuilt_t*	prebuilt);	/*!< in: prebuilt struct of a
					ha_innobase:: table handle */
/*******************************************************************//**
Stores a >= 5.0.3 format true VARCHAR length to dest, in the MySQL row
format.
@return pointer to the data, we skip the 1 or 2 bytes at the start
that are used to store the len */

byte*
row_mysql_store_true_var_len(
/*=========================*/
	byte*	dest,	/*!< in: where to store */
	ulint	len,	/*!< in: length, must fit in two bytes */
	ulint	lenlen);/*!< in: storage length of len: either 1 or 2 bytes */
/*******************************************************************//**
Reads a >= 5.0.3 format true VARCHAR length, in the MySQL row format, and
returns a pointer to the data.
@return pointer to the data, we skip the 1 or 2 bytes at the start
that are used to store the len */

const byte*
row_mysql_read_true_varchar(
/*========================*/
	ulint*		len,	/*!< out: variable-length field length */
	const byte*	field,	/*!< in: field in the MySQL format */
	ulint		lenlen);/*!< in: storage length of len: either 1
				or 2 bytes */
/*******************************************************************//**
Stores a reference to a BLOB in the MySQL format. */

void
row_mysql_store_blob_ref(
/*=====================*/
	byte*		dest,	/*!< in: where to store */
	ulint		col_len,/*!< in: dest buffer size: determines into
				how many bytes the BLOB length is stored,
				the space for the length may vary from 1
				to 4 bytes */
	const void*	data,	/*!< in: BLOB data; if the value to store
				is SQL NULL this should be NULL pointer */
	ulint		len);	/*!< in: BLOB length; if the value to store
				is SQL NULL this should be 0; remember
				also to set the NULL bit in the MySQL record
				header! */
/*******************************************************************//**
Reads a reference to a BLOB in the MySQL format.
@return pointer to BLOB data */

const byte*
row_mysql_read_blob_ref(
/*====================*/
	ulint*		len,		/*!< out: BLOB length */
	const byte*	ref,		/*!< in: BLOB reference in the
					MySQL format */
	ulint		col_len);	/*!< in: BLOB reference length
					(not BLOB length) */
/*******************************************************************//**
Converts InnoDB geometry data format to MySQL data format. */

void
row_mysql_store_geometry(
/*=====================*/
	byte*		dest,		/*!< in/out: where to store */
	ulint		dest_len,	/*!< in: dest buffer size: determines into
					how many bytes the geometry length is stored,
					the space for the length may vary from 1
					to 4 bytes */
	const byte*	src,		/*!< in: geometry data; if the value to store
					is SQL NULL this should be NULL pointer */
	ulint		src_len);	/*!< in: geometry length; if the value to store
					is SQL NULL this should be 0; remember
					also to set the NULL bit in the MySQL record
					header! */
/*******************************************************************//**
Reads a reference to a geometry data in the MySQL format.
@return pointer to geometry data */

const byte*
row_mysql_read_geometry(
/*====================*/
	ulint*		len,		/*!< out: geometry data length */
	const byte*	ref,		/*!< in: reference in the
					MySQL format */
	ulint		col_len)	/*!< in: BLOB reference length
					(not BLOB length) */
	__attribute__((nonnull(1,2), warn_unused_result));
/**************************************************************//**
Pad a column with spaces. */

void
row_mysql_pad_col(
/*==============*/
	ulint	mbminlen,	/*!< in: minimum size of a character,
				in bytes */
	byte*	pad,		/*!< out: padded buffer */
	ulint	len);		/*!< in: number of bytes to pad */

/**************************************************************//**
Stores a non-SQL-NULL field given in the MySQL format in the InnoDB format.
The counterpart of this function is row_sel_field_store_in_mysql_format() in
row0sel.cc.
@return up to which byte we used buf in the conversion */

byte*
row_mysql_store_col_in_innobase_format(
/*===================================*/
	dfield_t*	dfield,		/*!< in/out: dfield where dtype
					information must be already set when
					this function is called! */
	byte*		buf,		/*!< in/out: buffer for a converted
					integer value; this must be at least
					col_len long then! NOTE that dfield
					may also get a pointer to 'buf',
					therefore do not discard this as long
					as dfield is used! */
	ibool		row_format_col,	/*!< TRUE if the mysql_data is from
					a MySQL row, FALSE if from a MySQL
					key value;
					in MySQL, a true VARCHAR storage
					format differs in a row and in a
					key value: in a key value the length
					is always stored in 2 bytes! */
	const byte*	mysql_data,	/*!< in: MySQL column value, not
					SQL NULL; NOTE that dfield may also
					get a pointer to mysql_data,
					therefore do not discard this as long
					as dfield is used! */
	ulint		col_len,	/*!< in: MySQL column length; NOTE that
					this is the storage length of the
					column in the MySQL format row, not
					necessarily the length of the actual
					payload data; if the column is a true
					VARCHAR then this is irrelevant */
	ulint		comp);		/*!< in: nonzero=compact format */
/****************************************************************//**
Handles user errors and lock waits detected by the database engine.
@return true if it was a lock wait and we should continue running the
query thread */

bool
row_mysql_handle_errors(
/*====================*/
	dberr_t*	new_err,/*!< out: possible new error encountered in
				rollback, or the old error which was
				during the function entry */
	trx_t*		trx,	/*!< in: transaction */
	que_thr_t*	thr,	/*!< in: query thread, or NULL */
	trx_savept_t*	savept)	/*!< in: savepoint, or NULL */
	__attribute__((nonnull(1,2)));
/********************************************************************//**
Create a prebuilt struct for a MySQL table handle.
@return own: a prebuilt struct */

row_prebuilt_t*
row_create_prebuilt(
/*================*/
	dict_table_t*	table,		/*!< in: Innobase table handle */
	ulint		mysql_row_len);	/*!< in: length in bytes of a row in
					the MySQL format */
/********************************************************************//**
Free a prebuilt struct for a MySQL table handle. */

void
row_prebuilt_free(
/*==============*/
	row_prebuilt_t*	prebuilt,	/*!< in, own: prebuilt struct */
	ibool		dict_locked);	/*!< in: TRUE=data dictionary locked */
/*********************************************************************//**
Updates the transaction pointers in query graphs stored in the prebuilt
struct. */

void
row_update_prebuilt_trx(
/*====================*/
	row_prebuilt_t*	prebuilt,	/*!< in/out: prebuilt struct
					in MySQL handle */
	trx_t*		trx);		/*!< in: transaction handle */
/*********************************************************************//**
Sets an AUTO_INC type lock on the table mentioned in prebuilt. The
AUTO_INC lock gives exclusive access to the auto-inc counter of the
table. The lock is reserved only for the duration of an SQL statement.
It is not compatible with another AUTO_INC or exclusive lock on the
table.
@return error code or DB_SUCCESS */

dberr_t
row_lock_table_autoinc_for_mysql(
/*=============================*/
	row_prebuilt_t*	prebuilt)	/*!< in: prebuilt struct in the MySQL
					table handle */
	__attribute__((nonnull, warn_unused_result));
/*********************************************************************//**
Sets a table lock on the table mentioned in prebuilt.
@return error code or DB_SUCCESS */

dberr_t
row_lock_table_for_mysql(
/*=====================*/
	row_prebuilt_t*	prebuilt,	/*!< in: prebuilt struct in the MySQL
					table handle */
	dict_table_t*	table,		/*!< in: table to lock, or NULL
					if prebuilt->table should be
					locked as
					prebuilt->select_lock_type */
	ulint		mode)		/*!< in: lock mode of table
					(ignored if table==NULL) */
	__attribute__((nonnull(1)));
/*********************************************************************//**
Does an insert for MySQL.
@return error code or DB_SUCCESS */

dberr_t
row_insert_for_mysql(
/*=================*/
	byte*		mysql_rec,	/*!< in: row in the MySQL format */
	row_prebuilt_t*	prebuilt)	/*!< in: prebuilt struct in MySQL
					handle */
	__attribute__((nonnull, warn_unused_result));
/*********************************************************************//**
Builds a dummy query graph used in selects. */

void
row_prebuild_sel_graph(
/*===================*/
	row_prebuilt_t*	prebuilt);	/*!< in: prebuilt struct in MySQL
					handle */
/*********************************************************************//**
Gets pointer to a prebuilt update vector used in updates. If the update
graph has not yet been built in the prebuilt struct, then this function
first builds it.
@return prebuilt update vector */

upd_t*
row_get_prebuilt_update_vector(
/*===========================*/
	row_prebuilt_t*	prebuilt);	/*!< in: prebuilt struct in MySQL
					handle */
/*********************************************************************//**
Checks if a table is such that we automatically created a clustered
index on it (on row id).
@return TRUE if the clustered index was generated automatically */

ibool
row_table_got_default_clust_index(
/*==============================*/
	const dict_table_t*	table);	/*!< in: table */
/*********************************************************************//**
Does an update or delete of a row for MySQL.
@return error code or DB_SUCCESS */

dberr_t
row_update_for_mysql(
/*=================*/
	byte*		mysql_rec,	/*!< in: the row to be updated, in
					the MySQL format */
	row_prebuilt_t*	prebuilt)	/*!< in: prebuilt struct in MySQL
					handle */
	__attribute__((nonnull, warn_unused_result));
/*********************************************************************//**
This can only be used when srv_locks_unsafe_for_binlog is TRUE or this
session is using a READ COMMITTED or READ UNCOMMITTED isolation level.
Before calling this function row_search_for_mysql() must have
initialized prebuilt->new_rec_locks to store the information which new
record locks really were set. This function removes a newly set
clustered index record lock under prebuilt->pcur or
prebuilt->clust_pcur.  Thus, this implements a 'mini-rollback' that
releases the latest clustered index record lock we set. */

void
row_unlock_for_mysql(
/*=================*/
	row_prebuilt_t*	prebuilt,	/*!< in/out: prebuilt struct in MySQL
					handle */
	ibool		has_latches_on_recs)/*!< in: TRUE if called
					so that we have the latches on
					the records under pcur and
					clust_pcur, and we do not need
					to reposition the cursors. */
	__attribute__((nonnull));
/*********************************************************************//**
Checks if a table name contains the string "/#sql" which denotes temporary
tables in MySQL.
@return true if temporary table */

bool
row_is_mysql_tmp_table_name(
/*========================*/
	const char*	name) __attribute__((warn_unused_result));
				/*!< in: table name in the form
				'database/tablename' */

/*********************************************************************//**
Creates an query graph node of 'update' type to be used in the MySQL
interface.
@return own: update node */

upd_node_t*
row_create_update_node_for_mysql(
/*=============================*/
	dict_table_t*	table,	/*!< in: table to update */
	mem_heap_t*	heap);	/*!< in: mem heap from which allocated */
/*********************************************************************//**
Locks the data dictionary exclusively for performing a table create or other
data dictionary modification operation. */

void
row_mysql_lock_data_dictionary_func(
/*================================*/
	trx_t*		trx,	/*!< in/out: transaction */
	const char*	file,	/*!< in: file name */
	ulint		line);	/*!< in: line number */
#define row_mysql_lock_data_dictionary(trx)				\
	row_mysql_lock_data_dictionary_func(trx, __FILE__, __LINE__)
/*********************************************************************//**
Unlocks the data dictionary exclusive lock. */

void
row_mysql_unlock_data_dictionary(
/*=============================*/
	trx_t*	trx);	/*!< in/out: transaction */
/*********************************************************************//**
Locks the data dictionary in shared mode from modifications, for performing
foreign key check, rollback, or other operation invisible to MySQL. */

void
row_mysql_freeze_data_dictionary_func(
/*==================================*/
	trx_t*		trx,	/*!< in/out: transaction */
	const char*	file,	/*!< in: file name */
	ulint		line);	/*!< in: line number */
#define row_mysql_freeze_data_dictionary(trx)				\
	row_mysql_freeze_data_dictionary_func(trx, __FILE__, __LINE__)
/*********************************************************************//**
Unlocks the data dictionary shared lock. */

void
row_mysql_unfreeze_data_dictionary(
/*===============================*/
	trx_t*	trx);	/*!< in/out: transaction */
/*********************************************************************//**
<<<<<<< HEAD
Creates a table for MySQL. If the name of the table ends in
one of "innodb_monitor", "innodb_lock_monitor", "innodb_tablespace_monitor",
"innodb_table_monitor", then this will also start the printing of monitor
output by the master thread. If the table name ends in "innodb_mem_validate",
InnoDB will try to invoke mem_validate(). On failure the transaction will
be rolled back.
=======
Creates a table for MySQL. On failure the transaction will be rolled back
and the 'table' object will be freed.
>>>>>>> a9800d0d
@return error code or DB_SUCCESS */

dberr_t
row_create_table_for_mysql(
/*=======================*/
	dict_table_t*	table,	/*!< in, own: table definition
				(will be freed, or on DB_SUCCESS
				added to the data dictionary cache) */
	trx_t*		trx,	/*!< in/out: transaction */
	bool		commit)	/*!< in: if true, commit the transaction */
	__attribute__(( warn_unused_result));
/*********************************************************************//**
Does an index creation operation for MySQL. TODO: currently failure
to create an index results in dropping the whole table! This is no problem
currently as all indexes must be created at the same time as the table.
@return error number or DB_SUCCESS */

dberr_t
row_create_index_for_mysql(
/*=======================*/
	dict_index_t*	index,		/*!< in, own: index definition
					(will be freed) */
	trx_t*		trx,		/*!< in: transaction handle */
	const ulint*	field_lengths)	/*!< in: if not NULL, must contain
					dict_index_get_n_fields(index)
					actual field lengths for the
					index columns, which are
					then checked for not being too
					large. */
	__attribute__((warn_unused_result));
/*********************************************************************//**
Scans a table create SQL string and adds to the data dictionary
the foreign key constraints declared in the string. This function
should be called after the indexes for a table have been created.
Each foreign key constraint must be accompanied with indexes in
bot participating tables. The indexes are allowed to contain more
fields than mentioned in the constraint.
@return error code or DB_SUCCESS */

dberr_t
row_table_add_foreign_constraints(
/*==============================*/
	trx_t*		trx,		/*!< in: transaction */
	const char*	sql_string,	/*!< in: table create statement where
					foreign keys are declared like:
					FOREIGN KEY (a, b) REFERENCES
					table2(c, d), table2 can be written
					also with the database name before it:
					test.table2 */
	size_t		sql_length,	/*!< in: length of sql_string */
	const char*	name,		/*!< in: table full name in the
					normalized form
					database_name/table_name */
	bool		is_temp_table,	/*!< in: true if temp-table */
	bool		reject_fks)	/*!< in: if TRUE, fail with error
					code DB_CANNOT_ADD_CONSTRAINT if
					any foreign keys are found. */
	__attribute__((warn_unused_result));
/*********************************************************************//**
The master thread in srv0srv.cc calls this regularly to drop tables which
we must drop in background after queries to them have ended. Such lazy
dropping of tables is needed in ALTER TABLE on Unix.
@return how many tables dropped + remaining tables in list */

ulint
row_drop_tables_for_mysql_in_background(void);
/*=========================================*/
/*********************************************************************//**
Get the background drop list length. NOTE: the caller must own the kernel
mutex!
@return how many tables in list */

ulint
row_get_background_drop_list_len_low(void);
/*======================================*/

/*********************************************************************//**
Sets an exclusive lock on a table.
@return error code or DB_SUCCESS */

dberr_t
row_mysql_lock_table(
/*=================*/
	trx_t*		trx,		/*!< in/out: transaction */
	dict_table_t*	table,		/*!< in: table to lock */
	enum lock_mode	mode,		/*!< in: LOCK_X or LOCK_S */
	const char*	op_info)	/*!< in: string for trx->op_info */
	__attribute__((nonnull, warn_unused_result));

/*********************************************************************//**
Truncates a table for MySQL.
@return error code or DB_SUCCESS */

dberr_t
row_truncate_table_for_mysql(
/*=========================*/
	dict_table_t*	table,	/*!< in: table handle */
	trx_t*		trx)	/*!< in: transaction handle */
	__attribute__((nonnull, warn_unused_result));
/*********************************************************************//**
Drops a table for MySQL.  If the data dictionary was not already locked
by the transaction, the transaction will be committed.  Otherwise, the
data dictionary will remain locked.
@return error code or DB_SUCCESS */

dberr_t
row_drop_table_for_mysql(
/*=====================*/
	const char*	name,	/*!< in: table name */
	trx_t*		trx,	/*!< in: dictionary transaction handle */
	bool		drop_db,/*!< in: true=dropping whole database */
	bool		nonatomic = true)
				/*!< in: whether it is permitted
				to release and reacquire dict_operation_lock */
	__attribute__((nonnull));
/*********************************************************************//**
Drop all temporary tables during crash recovery. */

void
row_mysql_drop_temp_tables(void);
/*============================*/

/*********************************************************************//**
Discards the tablespace of a table which stored in an .ibd file. Discarding
means that this function deletes the .ibd file and assigns a new table id for
the table. Also the flag table->ibd_file_missing is set TRUE.
@return error code or DB_SUCCESS */

dberr_t
row_discard_tablespace_for_mysql(
/*=============================*/
	const char*	name,	/*!< in: table name */
	trx_t*		trx)	/*!< in: transaction handle */
	__attribute__((nonnull, warn_unused_result));
/*****************************************************************//**
Imports a tablespace. The space id in the .ibd file must match the space id
of the table in the data dictionary.
@return error code or DB_SUCCESS */

dberr_t
row_import_tablespace_for_mysql(
/*============================*/
	dict_table_t*	table,		/*!< in/out: table */
	row_prebuilt_t*	prebuilt)	/*!< in: prebuilt struct in MySQL */
        __attribute__((nonnull, warn_unused_result));
/*********************************************************************//**
Drops a database for MySQL.
@return error code or DB_SUCCESS */

dberr_t
row_drop_database_for_mysql(
/*========================*/
	const char*	name,	/*!< in: database name which ends to '/' */
	trx_t*		trx)	/*!< in: transaction handle */
	__attribute__((nonnull));
/*********************************************************************//**
Renames a table for MySQL.
@return error code or DB_SUCCESS */

dberr_t
row_rename_table_for_mysql(
/*=======================*/
	const char*	old_name,	/*!< in: old table name */
	const char*	new_name,	/*!< in: new table name */
	trx_t*		trx,		/*!< in/out: transaction */
	bool		commit)		/*!< in: whether to commit trx */
	__attribute__((nonnull, warn_unused_result));
/*********************************************************************//**
Scans an index for either COOUNT(*) or CHECK TABLE.
If CHECK TABLE; Checks that the index contains entries in an ascending order,
unique constraint is not broken, and calculates the number of index entries
in the read view of the current transaction.
@return DB_SUCCESS or other error */

dberr_t
row_scan_index_for_mysql(
/*=====================*/
	row_prebuilt_t*		prebuilt,	/*!< in: prebuilt struct
						in MySQL handle */
	const dict_index_t*	index,		/*!< in: index */
	bool			check_keys,	/*!< in: true=check for mis-
						ordered or duplicate records,
						false=count the rows only */
	ulint*			n_rows)		/*!< out: number of entries
						seen in the consistent read */
	__attribute__((nonnull, warn_unused_result));
/*********************************************************************//**
<<<<<<< HEAD
Determines if a table is a magic monitor table.
@return true if monitor table */

bool
row_is_magic_monitor_table(
/*=======================*/
	const char*	table_name)	/*!< in: name of the table, in the
					form database/table_name */
	__attribute__((nonnull, warn_unused_result));
/*********************************************************************//**
=======
>>>>>>> a9800d0d
Initialize this module */

void
row_mysql_init(void);
/*================*/

/*********************************************************************//**
Close this module */

void
row_mysql_close(void);
/*=================*/

/*********************************************************************//**
Reassigns the table identifier of a table.
@return error code or DB_SUCCESS */

dberr_t
row_mysql_table_id_reassign(
/*========================*/
	dict_table_t*	table,	/*!< in/out: table */
	trx_t*		trx,	/*!< in/out: transaction */
	table_id_t*	new_id) /*!< out: new table id */
        __attribute__((nonnull, warn_unused_result));

/* A struct describing a place for an individual column in the MySQL
row format which is presented to the table handler in ha_innobase.
This template struct is used to speed up row transformations between
Innobase and MySQL. */

struct mysql_row_templ_t {
	ulint	col_no;			/*!< column number of the column */
	ulint	rec_field_no;		/*!< field number of the column in an
					Innobase record in the current index;
					not defined if template_type is
					ROW_MYSQL_WHOLE_ROW */
	ulint	clust_rec_field_no;	/*!< field number of the column in an
					Innobase record in the clustered index;
					not defined if template_type is
					ROW_MYSQL_WHOLE_ROW */
	ulint	icp_rec_field_no;	/*!< field number of the column in an
					Innobase record in the current index;
					not defined unless
					index condition pushdown is used */
	ulint	mysql_col_offset;	/*!< offset of the column in the MySQL
					row format */
	ulint	mysql_col_len;		/*!< length of the column in the MySQL
					row format */
	ulint	mysql_null_byte_offset;	/*!< MySQL NULL bit byte offset in a
					MySQL record */
	ulint	mysql_null_bit_mask;	/*!< bit mask to get the NULL bit,
					zero if column cannot be NULL */
	ulint	type;			/*!< column type in Innobase mtype
					numbers DATA_CHAR... */
	ulint	mysql_type;		/*!< MySQL type code; this is always
					< 256 */
	ulint	mysql_length_bytes;	/*!< if mysql_type
					== DATA_MYSQL_TRUE_VARCHAR, this tells
					whether we should use 1 or 2 bytes to
					store the MySQL true VARCHAR data
					length at the start of row in the MySQL
					format (NOTE that the MySQL key value
					format always uses 2 bytes for the data
					len) */
	ulint	charset;		/*!< MySQL charset-collation code
					of the column, or zero */
	ulint	mbminlen;		/*!< minimum length of a char, in bytes,
					or zero if not a char type */
	ulint	mbmaxlen;		/*!< maximum length of a char, in bytes,
					or zero if not a char type */
	ulint	is_unsigned;		/*!< if a column type is an integer
					type and this field is != 0, then
					it is an unsigned integer type */
};

#define MYSQL_FETCH_CACHE_SIZE		8
/* After fetching this many rows, we start caching them in fetch_cache */
#define MYSQL_FETCH_CACHE_THRESHOLD	4

#define ROW_PREBUILT_ALLOCATED	78540783
#define ROW_PREBUILT_FREED	26423527

/** A struct for (sometimes lazily) prebuilt structures in an Innobase table
handle used within MySQL; these are used to save CPU time. */

struct row_prebuilt_t {
	ulint		magic_n;	/*!< this magic number is set to
					ROW_PREBUILT_ALLOCATED when created,
					or ROW_PREBUILT_FREED when the
					struct has been freed */
	dict_table_t*	table;		/*!< Innobase table handle */
	dict_index_t*	index;		/*!< current index for a search, if
					any */
	trx_t*		trx;		/*!< current transaction handle */
	unsigned	sql_stat_start:1;/*!< TRUE when we start processing of
					an SQL statement: we may have to set
					an intention lock on the table,
					create a consistent read view etc. */
	unsigned	mysql_has_locked:1;/*!< this is set TRUE when MySQL
					calls external_lock on this handle
					with a lock flag, and set FALSE when
					with the F_UNLOCK flag */
	unsigned	clust_index_was_generated:1;
					/*!< if the user did not define a
					primary key in MySQL, then Innobase
					automatically generated a clustered
					index where the ordering column is
					the row id: in this case this flag
					is set to TRUE */
	unsigned	index_usable:1;	/*!< caches the value of
					row_merge_is_index_usable(trx,index) */
	unsigned	read_just_key:1;/*!< set to 1 when MySQL calls
					ha_innobase::extra with the
					argument HA_EXTRA_KEYREAD; it is enough
					to read just columns defined in
					the index (i.e., no read of the
					clustered index record necessary) */
	unsigned	used_in_HANDLER:1;/*!< TRUE if we have been using this
					handle in a MySQL HANDLER low level
					index cursor command: then we must
					store the pcur position even in a
					unique search from a clustered index,
					because HANDLER allows NEXT and PREV
					in such a situation */
	unsigned	template_type:2;/*!< ROW_MYSQL_WHOLE_ROW,
					ROW_MYSQL_REC_FIELDS,
					ROW_MYSQL_DUMMY_TEMPLATE, or
					ROW_MYSQL_NO_TEMPLATE */
	unsigned	n_template:10;	/*!< number of elements in the
					template */
	unsigned	null_bitmap_len:10;/*!< number of bytes in the SQL NULL
					bitmap at the start of a row in the
					MySQL format */
	unsigned	need_to_access_clustered:1; /*!< if we are fetching
					columns through a secondary index
					and at least one column is not in
					the secondary index, then this is
					set to TRUE */
	unsigned	templ_contains_blob:1;/*!< TRUE if the template contains
					a column with DATA_BLOB ==
					get_innobase_type_from_mysql_type();
					not to be confused with InnoDB
					externally stored columns
					(VARCHAR can be off-page too) */
	mysql_row_templ_t* mysql_template;/*!< template used to transform
					rows fast between MySQL and Innobase
					formats; memory for this template
					is not allocated from 'heap' */
	mem_heap_t*	heap;		/*!< memory heap from which
					these auxiliary structures are
					allocated when needed */
	ins_node_t*	ins_node;	/*!< Innobase SQL insert node
					used to perform inserts
					to the table */
	byte*		ins_upd_rec_buff;/*!< buffer for storing data converted
					to the Innobase format from the MySQL
					format */
	const byte*	default_rec;	/*!< the default values of all columns
					(a "default row") in MySQL format */
	ulint		hint_need_to_fetch_extra_cols;
					/*!< normally this is set to 0; if this
					is set to ROW_RETRIEVE_PRIMARY_KEY,
					then we should at least retrieve all
					columns in the primary key; if this
					is set to ROW_RETRIEVE_ALL_COLS, then
					we must retrieve all columns in the
					key (if read_just_key == 1), or all
					columns in the table */
	upd_node_t*	upd_node;	/*!< Innobase SQL update node used
					to perform updates and deletes */
	trx_id_t	trx_id;		/*!< The table->def_trx_id when
					ins_graph was built */
	que_fork_t*	ins_graph;	/*!< Innobase SQL query graph used
					in inserts. Will be rebuilt on
					trx_id or n_indexes mismatch. */
	que_fork_t*	upd_graph;	/*!< Innobase SQL query graph used
					in updates or deletes */
	btr_pcur_t	pcur;		/*!< persistent cursor used in selects
					and updates */
	btr_pcur_t	clust_pcur;	/*!< persistent cursor used in
					some selects and updates */
	que_fork_t*	sel_graph;	/*!< dummy query graph used in
					selects */
	dtuple_t*	search_tuple;	/*!< prebuilt dtuple used in selects */
	byte		row_id[DATA_ROW_ID_LEN];
					/*!< if the clustered index was
					generated, the row id of the
					last row fetched is stored
					here */
	doc_id_t	fts_doc_id;	/* if the table has an FTS index on
					it then we fetch the doc_id.
					FTS-FIXME: Currently we fetch it always
					but in the future we must only fetch
					it when FTS columns are being
					updated */
	dtuple_t*	clust_ref;	/*!< prebuilt dtuple used in
					sel/upd/del */
	ulint		select_lock_type;/*!< LOCK_NONE, LOCK_S, or LOCK_X */
	ulint		stored_select_lock_type;/*!< this field is used to
					remember the original select_lock_type
					that was decided in ha_innodb.cc,
					::store_lock(), ::external_lock(),
					etc. */
	ulint		row_read_type;	/*!< ROW_READ_WITH_LOCKS if row locks
					should be the obtained for records
					under an UPDATE or DELETE cursor.
					If innodb_locks_unsafe_for_binlog
					is TRUE, this can be set to
					ROW_READ_TRY_SEMI_CONSISTENT, so that
					if the row under an UPDATE or DELETE
					cursor was locked by another
					transaction, InnoDB will resort
					to reading the last committed value
					('semi-consistent read').  Then,
					this field will be set to
					ROW_READ_DID_SEMI_CONSISTENT to
					indicate that.	If the row does not
					match the WHERE condition, MySQL will
					invoke handler::unlock_row() to
					clear the flag back to
					ROW_READ_TRY_SEMI_CONSISTENT and
					to simply skip the row.	 If
					the row matches, the next call to
					row_search_for_mysql() will lock
					the row.
					This eliminates lock waits in some
					cases; note that this breaks
					serializability. */
	ulint		new_rec_locks;	/*!< normally 0; if
					srv_locks_unsafe_for_binlog is
					TRUE or session is using READ
					COMMITTED or READ UNCOMMITTED
					isolation level, set in
					row_search_for_mysql() if we set a new
					record lock on the secondary
					or clustered index; this is
					used in row_unlock_for_mysql()
					when releasing the lock under
					the cursor if we determine
					after retrieving the row that
					it does not need to be locked
					('mini-rollback') */
	ulint		mysql_prefix_len;/*!< byte offset of the end of
					the last requested column */
	ulint		mysql_row_len;	/*!< length in bytes of a row in the
					MySQL format */
	ulint		n_rows_fetched;	/*!< number of rows fetched after
					positioning the current cursor */
	ulint		fetch_direction;/*!< ROW_SEL_NEXT or ROW_SEL_PREV */
	byte*		fetch_cache[MYSQL_FETCH_CACHE_SIZE];
					/*!< a cache for fetched rows if we
					fetch many rows from the same cursor:
					it saves CPU time to fetch them in a
					batch; we reserve mysql_row_len
					bytes for each such row; these
					pointers point 4 bytes past the
					allocated mem buf start, because
					there is a 4 byte magic number at the
					start and at the end */
	ibool		keep_other_fields_on_keyread; /*!< when using fetch
					cache with HA_EXTRA_KEYREAD, don't
					overwrite other fields in mysql row
					row buffer.*/
	ulint		fetch_cache_first;/*!< position of the first not yet
					fetched row in fetch_cache */
	ulint		n_fetch_cached;	/*!< number of not yet fetched rows
					in fetch_cache */
	mem_heap_t*	blob_heap;	/*!< in SELECTS BLOB fields are copied
					to this heap */
	mem_heap_t*	old_vers_heap;	/*!< memory heap where a previous
					version is built in consistent read */
	bool		in_fts_query;	/*!< Whether we are in a FTS query */
	/*----------------------*/
	ulonglong	autoinc_last_value;
					/*!< last value of AUTO-INC interval */
	ulonglong	autoinc_increment;/*!< The increment step of the auto
					increment column. Value must be
					greater than or equal to 1. Required to
					calculate the next value */
	ulonglong	autoinc_offset; /*!< The offset passed to
					get_auto_increment() by MySQL. Required
					to calculate the next value */
	dberr_t		autoinc_error;	/*!< The actual error code encountered
					while trying to init or read the
					autoinc value from the table. We
					store it here so that we can return
					it to MySQL */
	/*----------------------*/
	void*		idx_cond;	/*!< In ICP, pointer to a ha_innobase,
					passed to innobase_index_cond().
					NULL if index condition pushdown is
					not used. */
	ulint		idx_cond_n_cols;/*!< Number of fields in idx_cond_cols.
					0 if and only if idx_cond == NULL. */
	/*----------------------*/
	unsigned	innodb_api:1;	/*!< whether this is a InnoDB API
					query */
	const rec_t*	innodb_api_rec;	/*!< InnoDB API search result */
	/*----------------------*/

	ulint		magic_n2;	/*!< this should be the same as
					magic_n */
};

/** Callback for row_mysql_sys_index_iterate() */
struct SysIndexCallback {
	virtual ~SysIndexCallback() { }

	/** Callback method
	@param mtr current mini transaction
	@param pcur persistent cursor. */
	virtual void operator()(mtr_t* mtr, btr_pcur_t* pcur) throw() = 0;
};

#define ROW_PREBUILT_FETCH_MAGIC_N	465765687

#define ROW_MYSQL_WHOLE_ROW	0
#define ROW_MYSQL_REC_FIELDS	1
#define ROW_MYSQL_NO_TEMPLATE	2
#define ROW_MYSQL_DUMMY_TEMPLATE 3	/* dummy template used in
					row_scan_and_check_index */

/* Values for hint_need_to_fetch_extra_cols */
#define ROW_RETRIEVE_PRIMARY_KEY	1
#define ROW_RETRIEVE_ALL_COLS		2

/* Values for row_read_type */
#define ROW_READ_WITH_LOCKS		0
#define ROW_READ_TRY_SEMI_CONSISTENT	1
#define ROW_READ_DID_SEMI_CONSISTENT	2

#ifndef UNIV_NONINL
#include "row0mysql.ic"
#endif

#endif /* row0mysql.h */<|MERGE_RESOLUTION|>--- conflicted
+++ resolved
@@ -1,10 +1,6 @@
 /*****************************************************************************
 
-<<<<<<< HEAD
-Copyright (c) 2000, 2013, Oracle and/or its affiliates. All Rights Reserved.
-=======
 Copyright (c) 2000, 2014, Oracle and/or its affiliates. All Rights Reserved.
->>>>>>> a9800d0d
 
 This program is free software; you can redistribute it and/or modify it under
 the terms of the GNU General Public License as published by the Free Software
@@ -394,17 +390,8 @@
 /*===============================*/
 	trx_t*	trx);	/*!< in/out: transaction */
 /*********************************************************************//**
-<<<<<<< HEAD
-Creates a table for MySQL. If the name of the table ends in
-one of "innodb_monitor", "innodb_lock_monitor", "innodb_tablespace_monitor",
-"innodb_table_monitor", then this will also start the printing of monitor
-output by the master thread. If the table name ends in "innodb_mem_validate",
-InnoDB will try to invoke mem_validate(). On failure the transaction will
-be rolled back.
-=======
 Creates a table for MySQL. On failure the transaction will be rolled back
 and the 'table' object will be freed.
->>>>>>> a9800d0d
 @return error code or DB_SUCCESS */
 
 dberr_t
@@ -592,19 +579,6 @@
 						seen in the consistent read */
 	__attribute__((nonnull, warn_unused_result));
 /*********************************************************************//**
-<<<<<<< HEAD
-Determines if a table is a magic monitor table.
-@return true if monitor table */
-
-bool
-row_is_magic_monitor_table(
-/*=======================*/
-	const char*	table_name)	/*!< in: name of the table, in the
-					form database/table_name */
-	__attribute__((nonnull, warn_unused_result));
-/*********************************************************************//**
-=======
->>>>>>> a9800d0d
 Initialize this module */
 
 void
