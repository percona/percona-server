/*****************************************************************************

Copyright (c) 2000, 2018, Oracle and/or its affiliates. All Rights Reserved.

This program is free software; you can redistribute it and/or modify it under
the terms of the GNU General Public License, version 2.0, as published by the
Free Software Foundation.

This program is also distributed with certain software (including but not
limited to OpenSSL) that is licensed under separate terms, as designated in a
particular file or component or in included license documentation. The authors
of MySQL hereby grant you an additional permission to link the program and
your derivative works with the separately licensed software that they have
included with MySQL.

This program is distributed in the hope that it will be useful, but WITHOUT
ANY WARRANTY; without even the implied warranty of MERCHANTABILITY or FITNESS
FOR A PARTICULAR PURPOSE. See the GNU General Public License, version 2.0,
for more details.

You should have received a copy of the GNU General Public License along with
this program; if not, write to the Free Software Foundation, Inc.,
51 Franklin St, Fifth Floor, Boston, MA 02110-1301  USA

*****************************************************************************/

/** @file include/row0mysql.h
 Interface between Innobase row operations and MySQL.
 Contains also create table and other data dictionary operations.

 Created 9/17/2000 Heikki Tuuri
 *******************************************************/

#ifndef row0mysql_h
#define row0mysql_h

#ifndef UNIV_HOTBACKUP
#include "ha_prototypes.h"
#endif /* !UNIV_HOTBACKUP */

#include "btr0pcur.h"
#include "data0data.h"
#include "dict0dd.h"
#include "dict0types.h"
#include "que0types.h"
#include "row0types.h"
#include "sess0sess.h"
#include "sql_cmd.h"
#include "trx0types.h"

#ifndef UNIV_HOTBACKUP
extern ibool row_rollback_on_timeout;

extern uint	srv_compressed_columns_zip_level;
extern ulong	srv_compressed_columns_threshold;

struct row_prebuilt_t;

<<<<<<< HEAD
/** Frees the blob heap in prebuilt when no longer needed. */
void row_mysql_prebuilt_free_blob_heap(
    row_prebuilt_t *prebuilt); /*!< in: prebuilt struct of a
                               ha_innobase:: table handle */
/** Stores a >= 5.0.3 format true VARCHAR length to dest, in the MySQL row
 format.
 @return pointer to the data, we skip the 1 or 2 bytes at the start
 that are used to store the len */
byte *row_mysql_store_true_var_len(
    byte *dest,    /*!< in: where to store */
    ulint len,     /*!< in: length, must fit in two bytes */
    ulint lenlen); /*!< in: storage length of len: either 1 or 2 bytes */
/** Reads a >= 5.0.3 format true VARCHAR length, in the MySQL row format, and
 returns a pointer to the data.
 @return pointer to the data, we skip the 1 or 2 bytes at the start
 that are used to store the len */
const byte *row_mysql_read_true_varchar(
    ulint *len,        /*!< out: variable-length field length */
    const byte *field, /*!< in: field in the MySQL format */
    ulint lenlen);     /*!< in: storage length of len: either 1
                       or 2 bytes */
/** Stores a reference to a BLOB in the MySQL format. */
void row_mysql_store_blob_ref(
    byte *dest,       /*!< in: where to store */
    ulint col_len,    /*!< in: dest buffer size: determines into
                      how many bytes the BLOB length is stored,
                      the space for the length may vary from 1
                      to 4 bytes */
    const void *data, /*!< in: BLOB data; if the value to store
                      is SQL NULL this should be NULL pointer */
    ulint len);       /*!< in: BLOB length; if the value to store
                      is SQL NULL this should be 0; remember
                      also to set the NULL bit in the MySQL record
                      header! */
/** Reads a reference to a BLOB in the MySQL format.
 @return pointer to BLOB data */
const byte *row_mysql_read_blob_ref(
    ulint *len,      /*!< out: BLOB length */
    const byte *ref, /*!< in: BLOB reference in the
                     MySQL format */
    ulint col_len);  /*!< in: BLOB reference length
                     (not BLOB length) */
/** Converts InnoDB geometry data format to MySQL data format. */
void row_mysql_store_geometry(
    byte *dest,      /*!< in/out: where to store */
    ulint dest_len,  /*!< in: dest buffer size: determines into
                     how many bytes the geometry length is stored,
                     the space for the length may vary from 1
                     to 4 bytes */
    const byte *src, /*!< in: geometry data; if the value to store
                     is SQL NULL this should be NULL pointer */
    ulint src_len);  /*!< in: geometry length; if the value to store
                     is SQL NULL this should be 0; remember
                     also to set the NULL bit in the MySQL record
                     header! */
/** Pad a column with spaces. */
void row_mysql_pad_col(ulint mbminlen, /*!< in: minimum size of a character,
                                       in bytes */
                       byte *pad,      /*!< out: padded buffer */
                       ulint len);     /*!< in: number of bytes to pad */

/** Stores a non-SQL-NULL field given in the MySQL format in the InnoDB format.
 The counterpart of this function is row_sel_field_store_in_mysql_format() in
 row0sel.cc.
 @return up to which byte we used buf in the conversion */
byte *row_mysql_store_col_in_innobase_format(
    dfield_t *dfield,       /*!< in/out: dfield where dtype
                            information must be already set when
                            this function is called! */
    byte *buf,              /*!< in/out: buffer for a converted
                            integer value; this must be at least
                            col_len long then! NOTE that dfield
                            may also get a pointer to 'buf',
                            therefore do not discard this as long
                            as dfield is used! */
    ibool row_format_col,   /*!< TRUE if the mysql_data is from
                            a MySQL row, FALSE if from a MySQL
                            key value;
                            in MySQL, a true VARCHAR storage
                            format differs in a row and in a
                            key value: in a key value the length
                            is always stored in 2 bytes! */
    const byte *mysql_data, /*!< in: MySQL column value, not
                            SQL NULL; NOTE that dfield may also
                            get a pointer to mysql_data,
                            therefore do not discard this as long
                            as dfield is used! */
    ulint col_len,          /*!< in: MySQL column length; NOTE that
                            this is the storage length of the
                            column in the MySQL format row, not
                            necessarily the length of the actual
                            payload data; if the column is a true
                            VARCHAR then this is irrelevant */
    ulint comp);            /*!< in: nonzero=compact format */
/** Handles user errors and lock waits detected by the database engine.
 @return true if it was a lock wait and we should continue running the
 query thread */
bool row_mysql_handle_errors(
    dberr_t *new_err,      /*!< out: possible new error encountered in
                           rollback, or the old error which was
                           during the function entry */
    trx_t *trx,            /*!< in: transaction */
    que_thr_t *thr,        /*!< in: query thread, or NULL */
    trx_savept_t *savept); /*!< in: savepoint, or NULL */
/** Create a prebuilt struct for a MySQL table handle.
 @return own: a prebuilt struct */
row_prebuilt_t *row_create_prebuilt(
    dict_table_t *table,  /*!< in: Innobase table handle */
    ulint mysql_row_len); /*!< in: length in bytes of a row in
                          the MySQL format */
/** Free a prebuilt struct for a MySQL table handle. */
void row_prebuilt_free(
    row_prebuilt_t *prebuilt, /*!< in, own: prebuilt struct */
    ibool dict_locked);       /*!< in: TRUE=data dictionary locked */
/** Updates the transaction pointers in query graphs stored in the prebuilt
 struct. */
void row_update_prebuilt_trx(
    row_prebuilt_t *prebuilt, /*!< in/out: prebuilt struct
                              in MySQL handle */
    trx_t *trx);              /*!< in: transaction handle */
/** Sets an AUTO_INC type lock on the table mentioned in prebuilt. The
 AUTO_INC lock gives exclusive access to the auto-inc counter of the
 table. The lock is reserved only for the duration of an SQL statement.
 It is not compatible with another AUTO_INC or exclusive lock on the
 table.
 @return error code or DB_SUCCESS */
dberr_t row_lock_table_autoinc_for_mysql(
    row_prebuilt_t *prebuilt) /*!< in: prebuilt struct in the MySQL
                              table handle */
    MY_ATTRIBUTE((warn_unused_result));
/** Sets a table lock on the table mentioned in prebuilt.
@param[in,out]	prebuilt	table handle
=======
/*******************************************************************//**
Frees the blob heap in prebuilt when no longer needed. */
void
row_mysql_prebuilt_free_blob_heap(
/*==============================*/
	row_prebuilt_t*	prebuilt);	/*!< in: prebuilt struct of a
					ha_innobase:: table handle */

/** Frees the compress heap in prebuilt when no longer needed. */
void
row_mysql_prebuilt_free_compress_heap(
	row_prebuilt_t*	prebuilt);	/*!< in: prebuilt struct of a
					ha_innobase:: table handle */

/** Uncompress blob/text/varchar column using zlib
@return pointer to the uncompressed data */
const byte*
row_decompress_column(
	const byte*	data,	/*!< in: data in innodb(compressed) format */
	ulint		*len,	/*!< in: data length; out: length of
				decompressed data*/
	const byte*	dict_data,
				/*!< in: optional dictionary data used for
				decompression */
	ulint		dict_data_len,
				/*!< in: optional dictionary data length */
	row_prebuilt_t*	prebuilt);
				/*!< in: use prebuilt->compress_heap only
				here*/

/** Compress blob/text/varchar column using zlib
@return pointer to the compressed data */
byte*
row_compress_column(
	const byte*	data,	/*!< in: data in mysql(uncompressed)
				format */
	ulint		*len,	/*!< in: data length; out: length of
				compressed data*/
	ulint		lenlen,	/*!< in: bytes used to store the length of
				data */
	const byte*	dict_data,
				/*!< in: optional dictionary data used for
				compression */
	ulint		dict_data_len,
				/*!< in: optional dictionary data length */
	row_prebuilt_t*	prebuilt);
				/*!< in: use prebuilt->compress_heap only
				here*/

/*******************************************************************//**
Stores a >= 5.0.3 format true VARCHAR length to dest, in the MySQL row
format.
@return pointer to the data, we skip the 1 or 2 bytes at the start
that are used to store the len */
byte*
row_mysql_store_true_var_len(
/*=========================*/
	byte*	dest,	/*!< in: where to store */
	ulint	len,	/*!< in: length, must fit in two bytes */
	ulint	lenlen);/*!< in: storage length of len: either 1 or 2 bytes */
/*******************************************************************//**
Reads a >= 5.0.3 format true VARCHAR length, in the MySQL row format, and
returns a pointer to the data.
@return pointer to the data, we skip the 1 or 2 bytes at the start
that are used to store the len */
const byte*
row_mysql_read_true_varchar(
/*========================*/
	ulint*		len,	/*!< out: variable-length field length */
	const byte*	field,	/*!< in: field in the MySQL format */
	ulint		lenlen);/*!< in: storage length of len: either 1
				or 2 bytes */
/*******************************************************************//**
Stores a reference to a BLOB in the MySQL format. */
void
row_mysql_store_blob_ref(
/*=====================*/
	byte*		dest,	/*!< in: where to store */
	ulint		col_len,/*!< in: dest buffer size: determines into
				how many bytes the BLOB length is stored,
				the space for the length may vary from 1
				to 4 bytes */
	const void*	data,	/*!< in: BLOB data; if the value to store
				is SQL NULL this should be NULL pointer */
	ulint		len,	/*!< in: BLOB length; if the value to store
				is SQL NULL this should be 0; remember
				also to set the NULL bit in the MySQL record
				header! */
	bool		need_decompression,
				/*!< in: if the data need to be compressed*/
	const byte*	dict_data,
				/*!< in: optional compression dictionary
				data */
	ulint		dict_data_len,
				/*!< in: optional compression dictionary data
				length */
	row_prebuilt_t*	prebuilt);
				/*<! in: use prebuilt->compress_heap only
				here */
/*******************************************************************//**
Reads a reference to a BLOB in the MySQL format.
@return pointer to BLOB data */
const byte*
row_mysql_read_blob_ref(
/*====================*/
	ulint*		len,		/*!< out: BLOB length */
	const byte*	ref,		/*!< in: BLOB reference in the
					MySQL format */
	ulint		col_len,	/*!< in: BLOB reference length
					(not BLOB length) */
	bool		need_compression,
					/*!< in: if the data need to be
					compressed*/
	const byte*	dict_data,	/*!< in: optional compression
					dictionary data */
	ulint		dict_data_len,	/*!< in: optional compression
					dictionary data length */
	row_prebuilt_t*	prebuilt);	/*!< in: use prebuilt->compress_heap
					only here */
/*******************************************************************//**
Converts InnoDB geometry data format to MySQL data format. */
void
row_mysql_store_geometry(
/*=====================*/
	byte*		dest,		/*!< in/out: where to store */
	ulint		dest_len,	/*!< in: dest buffer size: determines into
					how many bytes the geometry length is stored,
					the space for the length may vary from 1
					to 4 bytes */
	const byte*	src,		/*!< in: geometry data; if the value to store
					is SQL NULL this should be NULL pointer */
	ulint		src_len);	/*!< in: geometry length; if the value to store
					is SQL NULL this should be 0; remember
					also to set the NULL bit in the MySQL record
					header! */
/*******************************************************************//**
Reads a reference to a geometry data in the MySQL format.
@return pointer to geometry data */
const byte*
row_mysql_read_geometry(
/*====================*/
	ulint*		len,		/*!< out: geometry data length */
	const byte*	ref,		/*!< in: reference in the
					MySQL format */
	ulint		col_len)	/*!< in: BLOB reference length
					(not BLOB length) */
	MY_ATTRIBUTE((warn_unused_result));
/**************************************************************//**
Pad a column with spaces. */
void
row_mysql_pad_col(
/*==============*/
	ulint	mbminlen,	/*!< in: minimum size of a character,
				in bytes */
	byte*	pad,		/*!< out: padded buffer */
	ulint	len);		/*!< in: number of bytes to pad */

/**************************************************************//**
Stores a non-SQL-NULL field given in the MySQL format in the InnoDB format.
The counterpart of this function is row_sel_field_store_in_mysql_format() in
row0sel.cc.
@return up to which byte we used buf in the conversion */
byte*
row_mysql_store_col_in_innobase_format(
/*===================================*/
	dfield_t*	dfield,		/*!< in/out: dfield where dtype
					information must be already set when
					this function is called! */
	byte*		buf,		/*!< in/out: buffer for a converted
					integer value; this must be at least
					col_len long then! NOTE that dfield
					may also get a pointer to 'buf',
					therefore do not discard this as long
					as dfield is used! */
	ibool		row_format_col,	/*!< TRUE if the mysql_data is from
					a MySQL row, FALSE if from a MySQL
					key value;
					in MySQL, a true VARCHAR storage
					format differs in a row and in a
					key value: in a key value the length
					is always stored in 2 bytes! */
	const byte*	mysql_data,	/*!< in: MySQL column value, not
					SQL NULL; NOTE that dfield may also
					get a pointer to mysql_data,
					therefore do not discard this as long
					as dfield is used! */
	ulint		col_len,	/*!< in: MySQL column length; NOTE that
					this is the storage length of the
					column in the MySQL format row, not
					necessarily the length of the actual
					payload data; if the column is a true
					VARCHAR then this is irrelevant */
	ulint		comp,		/*!< in: nonzero=compact format */
	bool		need_compression,
					/*!< in: if the data need to be
					compressed */
	const byte*	dict_data,	/*!< in: optional compression
					dictionary data */
	ulint		dict_data_len,	/*!< in: optional compression
					dictionary data length */
	row_prebuilt_t*	prebuilt);	/*!< in: use prebuilt->compress_heap
					only here */
/****************************************************************//**
Handles user errors and lock waits detected by the database engine.
@return true if it was a lock wait and we should continue running the
query thread */
bool
row_mysql_handle_errors(
/*====================*/
	dberr_t*	new_err,/*!< out: possible new error encountered in
				rollback, or the old error which was
				during the function entry */
	trx_t*		trx,	/*!< in: transaction */
	que_thr_t*	thr,	/*!< in: query thread, or NULL */
	trx_savept_t*	savept);	/*!< in: savepoint, or NULL */
/********************************************************************//**
Create a prebuilt struct for a MySQL table handle.
@return own: a prebuilt struct */
row_prebuilt_t*
row_create_prebuilt(
/*================*/
	dict_table_t*	table,		/*!< in: Innobase table handle */
	ulint		mysql_row_len);	/*!< in: length in bytes of a row in
					the MySQL format */
/********************************************************************//**
Free a prebuilt struct for a MySQL table handle. */
void
row_prebuilt_free(
/*==============*/
	row_prebuilt_t*	prebuilt,	/*!< in, own: prebuilt struct */
	ibool		dict_locked);	/*!< in: TRUE=data dictionary locked */
/*********************************************************************//**
Updates the transaction pointers in query graphs stored in the prebuilt
struct. */
void
row_update_prebuilt_trx(
/*====================*/
	row_prebuilt_t*	prebuilt,	/*!< in/out: prebuilt struct
					in MySQL handle */
	trx_t*		trx);		/*!< in: transaction handle */
/*********************************************************************//**
Sets an AUTO_INC type lock on the table mentioned in prebuilt. The
AUTO_INC lock gives exclusive access to the auto-inc counter of the
table. The lock is reserved only for the duration of an SQL statement.
It is not compatible with another AUTO_INC or exclusive lock on the
table.
>>>>>>> 333b4508
@return error code or DB_SUCCESS */
dberr_t row_lock_table(row_prebuilt_t *prebuilt);

/** Does an insert for MySQL.
@param[in]	mysql_rec	row in the MySQL format
@param[in,out]	prebuilt	prebuilt struct in MySQL handle
@return error code or DB_SUCCESS*/
dberr_t row_insert_for_mysql(const byte *mysql_rec, row_prebuilt_t *prebuilt)
    MY_ATTRIBUTE((warn_unused_result));

/** Builds a dummy query graph used in selects. */
void row_prebuild_sel_graph(
    row_prebuilt_t *prebuilt); /*!< in: prebuilt struct in MySQL
                               handle */
/** Gets pointer to a prebuilt update vector used in updates. If the update
 graph has not yet been built in the prebuilt struct, then this function
 first builds it.
 @return prebuilt update vector */
upd_t *row_get_prebuilt_update_vector(
    row_prebuilt_t *prebuilt); /*!< in: prebuilt struct in MySQL
                               handle */
/** Checks if a table is such that we automatically created a clustered
 index on it (on row id).
 @return true if the clustered index was generated automatically */
ibool row_table_got_default_clust_index(
    const dict_table_t *table); /*!< in: table */

/** Does an update or delete of a row for MySQL.
@param[in]	mysql_rec	row in the MySQL format
@param[in,out]	prebuilt	prebuilt struct in MySQL handle
@return error code or DB_SUCCESS */
dberr_t row_update_for_mysql(const byte *mysql_rec, row_prebuilt_t *prebuilt)
    MY_ATTRIBUTE((warn_unused_result));

/** Delete all rows for the given table by freeing/truncating indexes.
@param[in,out]	table	table handler */
void row_delete_all_rows(dict_table_t *table);

/** This can only be used when this session is using a READ COMMITTED or READ
UNCOMMITTED isolation level.  Before calling this function
row_search_for_mysql() must have initialized prebuilt->new_rec_locks to store
the information which new record locks really were set. This function removes
a newly set clustered index record lock under prebuilt->pcur or
prebuilt->clust_pcur.  Thus, this implements a 'mini-rollback' that releases
the latest clustered index record lock we set.

@param[in,out]	prebuilt		prebuilt struct in MySQL handle
@param[in]	has_latches_on_recs	TRUE if called so that we have the
                                        latches on the records under pcur
                                        and clust_pcur, and we do not need
                                        to reposition the cursors. */
void row_unlock_for_mysql(row_prebuilt_t *prebuilt, ibool has_latches_on_recs);
#endif /* !UNIV_HOTBACKUP */

/** Checks if a table name contains the string "/#sql" which denotes temporary
 tables in MySQL.
 @return true if temporary table */
bool row_is_mysql_tmp_table_name(const char *name)
    MY_ATTRIBUTE((warn_unused_result));
/*!< in: table name in the form
'database/tablename' */

#ifndef UNIV_HOTBACKUP
/** Creates an query graph node of 'update' type to be used in the MySQL
 interface.
 @return own: update node */
upd_node_t *row_create_update_node_for_mysql(
    dict_table_t *table, /*!< in: table to update */
    mem_heap_t *heap);   /*!< in: mem heap from which allocated */
/** Does a cascaded delete or set null in a foreign key operation.
 @return error code or DB_SUCCESS */
dberr_t row_update_cascade_for_mysql(
    que_thr_t *thr,      /*!< in: query thread */
    upd_node_t *node,    /*!< in: update node used in the cascade
                         or set null operation */
    dict_table_t *table) /*!< in: table where we do the operation */
    MY_ATTRIBUTE((nonnull, warn_unused_result));
/** Locks the data dictionary exclusively for performing a table create or other
 data dictionary modification operation. */
void row_mysql_lock_data_dictionary_func(trx_t *trx, /*!< in/out: transaction */
                                         const char *file, /*!< in: file name */
                                         ulint line); /*!< in: line number */
#define row_mysql_lock_data_dictionary(trx) \
  row_mysql_lock_data_dictionary_func(trx, __FILE__, __LINE__)
/** Unlocks the data dictionary exclusive lock. */
void row_mysql_unlock_data_dictionary(trx_t *trx); /*!< in/out: transaction */
/** Locks the data dictionary in shared mode from modifications, for performing
 foreign key check, rollback, or other operation invisible to MySQL. */
void row_mysql_freeze_data_dictionary_func(
    trx_t *trx,       /*!< in/out: transaction */
    const char *file, /*!< in: file name */
    ulint line);      /*!< in: line number */
#define row_mysql_freeze_data_dictionary(trx) \
  row_mysql_freeze_data_dictionary_func(trx, __FILE__, __LINE__)
/** Unlocks the data dictionary shared lock. */
void row_mysql_unfreeze_data_dictionary(trx_t *trx); /*!< in/out: transaction */
/** Creates a table for MySQL. On success the in-memory table could be
kept in non-LRU list while on failure the 'table' object will be freed.
@param[in]	table		table definition(will be freed, or on
                                DB_SUCCESS added to the data dictionary cache)
@param[in]	compression	compression algorithm to use, can be nullptr
@param[in,out]	trx		transasction
@return error code or DB_SUCCESS */
dberr_t row_create_table_for_mysql(dict_table_t *table, const char *compression,
                                   trx_t *trx)
    MY_ATTRIBUTE((warn_unused_result));
/** Does an index creation operation for MySQL. TODO: currently failure
 to create an index results in dropping the whole table! This is no problem
 currently as all indexes must be created at the same time as the table.
 @return error number or DB_SUCCESS */
dberr_t row_create_index_for_mysql(
    dict_index_t *index,        /*!< in, own: index definition
                                (will be freed) */
    trx_t *trx,                 /*!< in: transaction handle */
    const ulint *field_lengths, /*!< in: if not NULL, must contain
                                dict_index_get_n_fields(index)
                                actual field lengths for the
                                index columns, which are
                                then checked for not being too
                                large. */
    dict_table_t *handler)      /* ! in/out: table handler. */
    MY_ATTRIBUTE((warn_unused_result));
/** Scans a table create SQL string and adds to the data dictionary
 the foreign key constraints declared in the string. This function
 should be called after the indexes for a table have been created.
 Each foreign key constraint must be accompanied with indexes in
 bot participating tables. The indexes are allowed to contain more
 fields than mentioned in the constraint.

 @param[in]	trx		transaction
 @param[in]	sql_string	table create statement where
                                 foreign keys are declared like:
                                 FOREIGN KEY (a, b) REFERENCES table2(c, d),
                                 table2 can be written also with the database
                                 name before it: test.table2; the default
                                 database id the database of parameter name
 @param[in]	sql_length	length of sql_string
 @param[in]	name		table full name in normalized form
 @param[in]	reject_fks	if TRUE, fail with error code
                                 DB_CANNOT_ADD_CONSTRAINT if any
                                 foreign keys are found.
 @param[in]	dd_table	MySQL dd::Table for the table
 @return error code or DB_SUCCESS */
dberr_t row_table_add_foreign_constraints(trx_t *trx, const char *sql_string,
                                          size_t sql_length, const char *name,
                                          ibool reject_fks,
                                          const dd::Table *dd_table)
    MY_ATTRIBUTE((warn_unused_result));

/** The master thread in srv0srv.cc calls this regularly to drop tables which
 we must drop in background after queries to them have ended. Such lazy
 dropping of tables is needed in ALTER TABLE on Unix.
 @return how many tables dropped + remaining tables in list */
ulint row_drop_tables_for_mysql_in_background(void);
/** Get the background drop list length. NOTE: the caller must own the kernel
 mutex!
 @return how many tables in list */
ulint row_get_background_drop_list_len_low(void);

/** Sets an exclusive lock on a table.
 @return error code or DB_SUCCESS */
dberr_t row_mysql_lock_table(
    trx_t *trx,          /*!< in/out: transaction */
    dict_table_t *table, /*!< in: table to lock */
    enum lock_mode mode, /*!< in: LOCK_X or LOCK_S */
    const char *op_info) /*!< in: string for trx->op_info */
    MY_ATTRIBUTE((warn_unused_result));

/** Drop a single-table tablespace as part of dropping or renaming a table.
This deletes the fil_space_t if found and the file on disk.
@param[in]	space_id	Tablespace ID
@param[in]	tablename	Table name, same as the tablespace name
@param[in]	filepath	File path of tablespace to delete
@return error code or DB_SUCCESS */
dberr_t row_drop_single_table_tablespace(space_id_t space_id,
                                         const char *tablename,
                                         const char *filepath);

/** Drop a table for MySQL. If the data dictionary was not already locked
by the transaction, the transaction will be committed.  Otherwise, the
data dictionary will remain locked.
@param[in]	name		table name
@param[in,out]	trx		data dictionary transaction
@param[in]	sqlcom		SQL command
@param[in]	nonatomic	whether it is permitted
to release and reacquire dict_operation_lock
@param[in,out]	handler		intrinsic temporary table handle, or NULL
@return error code or DB_SUCCESS */
dberr_t row_drop_table_for_mysql(const char *name, trx_t *trx,
                                 enum enum_sql_command sqlcom, bool nonatomic,
                                 dict_table_t *handler = NULL);
/** Drop a table for MySQL. If the data dictionary was not already locked
by the transaction, the transaction will be committed.  Otherwise, the
data dictionary will remain locked.
@param[in]	name		table name
@param[in,out]	trx		data dictionary transaction
@param[in]	drop_db		whether the database is being dropped
(ignore certain foreign key constraints)
@return error code or DB_SUCCESS */
inline dberr_t row_drop_table_for_mysql(const char *name, trx_t *trx,
                                        bool drop_db) {
  return (row_drop_table_for_mysql(
      name, trx, drop_db ? SQLCOM_DROP_DB : SQLCOM_DROP_TABLE, true, NULL));
}

/** Discards the tablespace of a table which stored in an .ibd file. Discarding
 means that this function deletes the .ibd file and assigns a new table id for
 the table. Also the flag table->ibd_file_missing is set TRUE.
 @return error code or DB_SUCCESS */
dberr_t row_discard_tablespace_for_mysql(
    const char *name, /*!< in: table name */
    trx_t *trx)       /*!< in: transaction handle */
    MY_ATTRIBUTE((warn_unused_result));
/** Imports a tablespace. The space id in the .ibd file must match the space id
 of the table in the data dictionary.
 @return error code or DB_SUCCESS */
dberr_t row_import_tablespace_for_mysql(
    dict_table_t *table,      /*!< in/out: table */
    row_prebuilt_t *prebuilt) /*!< in: prebuilt struct in MySQL */
    MY_ATTRIBUTE((warn_unused_result));

/** Drop a database for MySQL.
@param[in]	name	database name which ends at '/'
@param[in]	trx	transaction handle
@param[out]	found	number of dropped tables
@return error code or DB_SUCCESS */
dberr_t row_drop_database_for_mysql(const char *name, trx_t *trx, ulint *found);

/** Renames a table for MySQL.
@param[in]	old_name	old table name
@param[in]	new_name	new table name
@param[in]	dd_table	dd::Table for new table
@param[in,out]	trx		transaction
@param[in]	log		whether to write rename table log
@return error code or DB_SUCCESS */
dberr_t row_rename_table_for_mysql(const char *old_name, const char *new_name,
                                   const dd::Table *dd_table, trx_t *trx,
                                   bool log) MY_ATTRIBUTE((warn_unused_result));

/** Scans an index for either COOUNT(*) or CHECK TABLE.
 If CHECK TABLE; Checks that the index contains entries in an ascending order,
 unique constraint is not broken, and calculates the number of index entries
 in the read view of the current transaction.
 @return DB_SUCCESS or other error */
dberr_t row_scan_index_for_mysql(
    row_prebuilt_t *prebuilt,  /*!< in: prebuilt struct
                               in MySQL handle */
    const dict_index_t *index, /*!< in: index */
    bool check_keys,           /*!< in: true=check for mis-
                               ordered or duplicate records,
                               false=count the rows only */
    ulint *n_rows)             /*!< out: number of entries
                               seen in the consistent read */
    MY_ATTRIBUTE((warn_unused_result));
/** Initialize this module */
void row_mysql_init(void);

/** Close this module */
void row_mysql_close(void);

/* A struct describing a place for an individual column in the MySQL
row format which is presented to the table handler in ha_innobase.
This template struct is used to speed up row transformations between
Innobase and MySQL. */

struct mysql_row_templ_t {
<<<<<<< HEAD
  ulint col_no;                 /*!< column number of the column */
  ulint rec_field_no;           /*!< field number of the column in an
                                Innobase record in the current index;
                                not defined if template_type is
                                ROW_MYSQL_WHOLE_ROW */
  ulint clust_rec_field_no;     /*!< field number of the column in an
                                Innobase record in the clustered index;
                                not defined if template_type is
                                ROW_MYSQL_WHOLE_ROW */
  ulint icp_rec_field_no;       /*!< field number of the column in an
                                Innobase record in the current index;
                                only defined for columns that could be
                                used to evaluate a pushed down index
                                condition and/or end-range condition */
  ulint mysql_col_offset;       /*!< offset of the column in the MySQL
                                row format */
  ulint mysql_col_len;          /*!< length of the column in the MySQL
                                row format */
  ulint mysql_null_byte_offset; /*!< MySQL NULL bit byte offset in a
                                MySQL record */
  ulint mysql_null_bit_mask;    /*!< bit mask to get the NULL bit,
                                zero if column cannot be NULL */
  ulint type;                   /*!< column type in Innobase mtype
                                numbers DATA_CHAR... */
  ulint mysql_type;             /*!< MySQL type code; this is always
                                < 256 */
  ulint mysql_length_bytes;     /*!< if mysql_type
                                == DATA_MYSQL_TRUE_VARCHAR, this tells
                                whether we should use 1 or 2 bytes to
                                store the MySQL true VARCHAR data
                                length at the start of row in the MySQL
                                format (NOTE that the MySQL key value
                                format always uses 2 bytes for the data
                                len) */
  ulint charset;                /*!< MySQL charset-collation code
                                of the column, or zero */
  ulint mbminlen;               /*!< minimum length of a char, in bytes,
                                or zero if not a char type */
  ulint mbmaxlen;               /*!< maximum length of a char, in bytes,
                                or zero if not a char type */
  ulint is_unsigned;            /*!< if a column type is an integer
                                type and this field is != 0, then
                                it is an unsigned integer type */
  ulint is_virtual;             /*!< if a column is a virtual column */
=======
	ulint	col_no;			/*!< column number of the column */
	ulint	rec_field_no;		/*!< field number of the column in an
					Innobase record in the current index;
					not defined if template_type is
					ROW_MYSQL_WHOLE_ROW */
	bool	rec_field_is_prefix;	/* is this field in a prefix index? */
	ulint	rec_prefix_field_no;	/* record field, even if just a
					prefix; same as rec_field_no when not a
					prefix, otherwise rec_field_no is
					ULINT_UNDEFINED but this is the true
					field number*/
	ulint	clust_rec_field_no;	/*!< field number of the column in an
					Innobase record in the clustered index;
					not defined if template_type is
					ROW_MYSQL_WHOLE_ROW */
	ulint	icp_rec_field_no;	/*!< field number of the column in an
					Innobase record in the current index;
					not defined unless
					index condition pushdown is used */
	ulint	mysql_col_offset;	/*!< offset of the column in the MySQL
					row format */
	ulint	mysql_col_len;		/*!< length of the column in the MySQL
					row format */
	ulint	mysql_null_byte_offset;	/*!< MySQL NULL bit byte offset in a
					MySQL record */
	ulint	mysql_null_bit_mask;	/*!< bit mask to get the NULL bit,
					zero if column cannot be NULL */
	ulint	type;			/*!< column type in Innobase mtype
					numbers DATA_CHAR... */
	ulint	mysql_type;		/*!< MySQL type code; this is always
					< 256 */
	ulint	mysql_length_bytes;	/*!< if mysql_type
					== DATA_MYSQL_TRUE_VARCHAR, this tells
					whether we should use 1 or 2 bytes to
					store the MySQL true VARCHAR data
					length at the start of row in the MySQL
					format (NOTE that the MySQL key value
					format always uses 2 bytes for the data
					len) */
	ulint	charset;		/*!< MySQL charset-collation code
					of the column, or zero */
	ulint	mbminlen;		/*!< minimum length of a char, in bytes,
					or zero if not a char type */
	ulint	mbmaxlen;		/*!< maximum length of a char, in bytes,
					or zero if not a char type */
	ulint	is_unsigned;		/*!< if a column type is an integer
					type and this field is != 0, then
					it is an unsigned integer type */
	ulint	is_virtual;		/*!< if a column is a virtual column */
	bool		compressed;	/*!< if column format is compressed */
	LEX_CSTRING	zip_dict_data;	/*!< associated compression dictionary */
>>>>>>> 333b4508
};

#define MYSQL_FETCH_CACHE_SIZE 8
/* After fetching this many rows, we start caching them in fetch_cache */
#define MYSQL_FETCH_CACHE_THRESHOLD 4

#define ROW_PREBUILT_ALLOCATED 78540783
#define ROW_PREBUILT_FREED 26423527

/** A struct for (sometimes lazily) prebuilt structures in an Innobase table
handle used within MySQL; these are used to save CPU time. */

struct row_prebuilt_t {
<<<<<<< HEAD
  ulint magic_n;               /*!< this magic number is set to
                               ROW_PREBUILT_ALLOCATED when created,
                               or ROW_PREBUILT_FREED when the
                               struct has been freed */
  dict_table_t *table;         /*!< Innobase table handle */
  dict_index_t *index;         /*!< current index for a search, if
                               any */
  trx_t *trx;                  /*!< current transaction handle */
  unsigned sql_stat_start : 1; /*!< TRUE when we start processing of
                              an SQL statement: we may have to set
                              an intention lock on the table,
                              create a consistent read view etc. */
  unsigned clust_index_was_generated : 1;
  /*!< if the user did not define a
  primary key in MySQL, then Innobase
  automatically generated a clustered
  index where the ordering column is
  the row id: in this case this flag
  is set to TRUE */
  unsigned index_usable : 1;               /*!< caches the value of
                                           index->is_usable(trx) */
  unsigned read_just_key : 1;              /*!< set to 1 when MySQL calls
                                           ha_innobase::extra with the
                                           argument HA_EXTRA_KEYREAD; it is enough
                                           to read just columns defined in
                                           the index (i.e., no read of the
                                           clustered index record necessary) */
  unsigned used_in_HANDLER : 1;            /*!< TRUE if we have been using this
                                         handle in a MySQL HANDLER low level
                                         index cursor command: then we must
                                         store the pcur position even in a
                                         unique search from a clustered index,
                                         because HANDLER allows NEXT and PREV
                                         in such a situation */
  unsigned template_type : 2;              /*!< ROW_MYSQL_WHOLE_ROW,
                                           ROW_MYSQL_REC_FIELDS,
                                           ROW_MYSQL_DUMMY_TEMPLATE, or
                                           ROW_MYSQL_NO_TEMPLATE */
  unsigned n_template : 10;                /*!< number of elements in the
                                           template */
  unsigned null_bitmap_len : 10;           /*!< number of bytes in the SQL NULL
                                        bitmap at the start of a row in the
                                        MySQL format */
  unsigned need_to_access_clustered : 1;   /*!< if we are fetching
                               columns through a secondary index
                               and at least one column is not in
                               the secondary index, then this is
                               set to TRUE */
  unsigned templ_contains_blob : 1;        /*!< TRUE if the template contains
                                     a column with DATA_LARGE_MTYPE(
                                     get_innobase_type_from_mysql_type())
                                     is TRUE;
                                     not to be confused with InnoDB
                                     externally stored columns
                                     (VARCHAR can be off-page too) */
  unsigned templ_contains_fixed_point : 1; /*!< TRUE if the
                              template contains a column with
                              DATA_POINT. Since InnoDB regards
                              DATA_POINT as non-BLOB type, the
                              templ_contains_blob can't tell us
                              if there is DATA_POINT */
  mysql_row_templ_t *mysql_template;       /*!< template used to transform
                                         rows fast between MySQL and Innobase
                                         formats; memory for this template
                                         is not allocated from 'heap' */
  mem_heap_t *heap;                        /*!< memory heap from which
                                           these auxiliary structures are
                                           allocated when needed */
  mem_heap_t *cursor_heap;                 /*!< memory heap from which
                                           innodb_api_buf is allocated per session */
  ins_node_t *ins_node;                    /*!< Innobase SQL insert node
                                           used to perform inserts
                                           to the table */
  byte *ins_upd_rec_buff;  /*!< buffer for storing data converted
                          to the Innobase format from the MySQL
                          format */
  const byte *default_rec; /*!< the default values of all columns
                           (a "default row") in MySQL format */
  ulint hint_need_to_fetch_extra_cols;
  /*!< normally this is set to 0; if this
  is set to ROW_RETRIEVE_PRIMARY_KEY,
  then we should at least retrieve all
  columns in the primary key; if this
  is set to ROW_RETRIEVE_ALL_COLS, then
  we must retrieve all columns in the
  key (if read_just_key == 1), or all
  columns in the table */
  upd_node_t *upd_node;   /*!< Innobase SQL update node used
                          to perform updates and deletes */
  trx_id_t trx_id;        /*!< The table->def_trx_id when
                          ins_graph was built */
  que_fork_t *ins_graph;  /*!< Innobase SQL query graph used
                          in inserts. Will be rebuilt on
                          trx_id or n_indexes mismatch. */
  que_fork_t *upd_graph;  /*!< Innobase SQL query graph used
                          in updates or deletes */
  btr_pcur_t *pcur;       /*!< persistent cursor used in selects
                          and updates */
  btr_pcur_t *clust_pcur; /*!< persistent cursor used in
                          some selects and updates */
  que_fork_t *sel_graph;  /*!< dummy query graph used in
                          selects */
  dtuple_t *search_tuple; /*!< prebuilt dtuple used in selects */
  byte row_id[DATA_ROW_ID_LEN];
  /*!< if the clustered index was
  generated, the row id of the
  last row fetched is stored
  here */
  doc_id_t fts_doc_id;          /* if the table has an FTS index on
                                it then we fetch the doc_id.
                                FTS-FIXME: Currently we fetch it always
                                but in the future we must only fetch
                                it when FTS columns are being
                                updated */
  dtuple_t *clust_ref;          /*!< prebuilt dtuple used in
                                sel/upd/del */
  ulint select_lock_type;       /*!< LOCK_NONE, LOCK_S, or LOCK_X */
  enum select_mode select_mode; /*!< SELECT_ORDINARY,
                                SELECT_SKIP_LOKCED, or SELECT_NO_WAIT */
  ulint row_read_type;          /*!< ROW_READ_WITH_LOCKS if row locks
                                should be the obtained for records
                                under an UPDATE or DELETE cursor.
                                If trx_t::allow_semi_consistent()
                                returns true, this can be set to
                                ROW_READ_TRY_SEMI_CONSISTENT, so that
                                if the row under an UPDATE or DELETE
                                cursor was locked by another
                                transaction, InnoDB will resort
                                to reading the last committed value
                                ('semi-consistent read').  Then,
                                this field will be set to
                                ROW_READ_DID_SEMI_CONSISTENT to
                                indicate that.	If the row does not
                                match the WHERE condition, MySQL will
                                invoke handler::unlock_row() to
                                clear the flag back to
                                ROW_READ_TRY_SEMI_CONSISTENT and
                                to simply skip the row.	 If
                                the row matches, the next call to
                                row_search_for_mysql() will lock
                                the row.
                                This eliminates lock waits in some
                                cases; note that this breaks
                                serializability. */
  ulint new_rec_locks;          /*!< normally 0; if session is using
                                READ COMMITTED or READ UNCOMMITTED
                                isolation level, set in
                                row_search_for_mysql() if we set a new
                                record lock on the secondary
                                or clustered index; this is
                                used in row_unlock_for_mysql()
                                when releasing the lock under
                                the cursor if we determine
                                after retrieving the row that
                                it does not need to be locked
                                ('mini-rollback') */
  ulint mysql_prefix_len;       /*!< byte offset of the end of
                               the last requested column */
  ulint mysql_row_len;          /*!< length in bytes of a row in the
                                MySQL format */
  ulint n_rows_fetched;         /*!< number of rows fetched after
                                positioning the current cursor */
  ulint fetch_direction;        /*!< ROW_SEL_NEXT or ROW_SEL_PREV */
  byte *fetch_cache[MYSQL_FETCH_CACHE_SIZE];
  /*!< a cache for fetched rows if we
  fetch many rows from the same cursor:
  it saves CPU time to fetch them in a
  batch; we reserve mysql_row_len
  bytes for each such row; these
  pointers point 4 bytes past the
  allocated mem buf start, because
  there is a 4 byte magic number at the
  start and at the end */
  ibool keep_other_fields_on_keyread; /*!< when using fetch
                        cache with HA_EXTRA_KEYREAD, don't
                        overwrite other fields in mysql row
                        row buffer.*/
  ulint fetch_cache_first;            /*!< position of the first not yet
                                    fetched row in fetch_cache */
  ulint n_fetch_cached;               /*!< number of not yet fetched rows
                                      in fetch_cache */
  mem_heap_t *blob_heap;              /*!< in SELECTS BLOB fields are copied
                                      to this heap */
  mem_heap_t *old_vers_heap;          /*!< memory heap where a previous
                                      version is built in consistent read */
  bool in_fts_query;                  /*!< Whether we are in a FTS query */
  bool fts_doc_id_in_read_set;        /*!< true if table has externally
                              defined FTS_DOC_ID coulmn. */
  /*----------------------*/
  ulonglong autoinc_last_value;
  /*!< last value of AUTO-INC interval */
  ulonglong autoinc_increment; /*!< The increment step of the auto
                             increment column. Value must be
                             greater than or equal to 1. Required to
                             calculate the next value */
  ulonglong autoinc_offset;    /*!< The offset passed to
                               get_auto_increment() by MySQL. Required
                               to calculate the next value */
  dberr_t autoinc_error;       /*!< The actual error code encountered
                               while trying to init or read the
                               autoinc value from the table. We
                               store it here so that we can return
                               it to MySQL */
  /*----------------------*/
  bool idx_cond;         /*!< True if index condition pushdown
                         is used, false otherwise. */
  ulint idx_cond_n_cols; /*!< Number of fields in idx_cond_cols.
                         0 if and only if idx_cond == false. */
  /*----------------------*/
  unsigned innodb_api : 1;     /*!< whether this is a InnoDB API
                               query */
  const rec_t *innodb_api_rec; /*!< InnoDB API search result */
  void *innodb_api_buf;        /*!< Buffer holding copy of the physical
                               Innodb API search record */
  ulint innodb_api_rec_size;   /*!< Size of the Innodb API record */
  /*----------------------*/

  /*----------------------*/
  rtr_info_t *rtr_info; /*!< R-tree Search Info */
  /*----------------------*/

  ulint magic_n2; /*!< this should be the same as
                  magic_n */

  bool ins_sel_stmt; /*!< if true then ins_sel_statement. */

  innodb_session_t *session; /*!< InnoDB session handler. */
  byte *srch_key_val1;       /*!< buffer used in converting
                             search key values from MySQL format
                             to InnoDB format.*/
  byte *srch_key_val2;       /*!< buffer used in converting
                             search key values from MySQL format
                             to InnoDB format.*/
  uint srch_key_val_len;     /*!< Size of search key */
  /** Disable prefetch. */
  bool m_no_prefetch;

  bool skip_serializable_dd_view;
  /* true, if we want skip serializable
  isolation level on views on DD tables */
  bool no_autoinc_locking;
  /* true, if we were asked to skip
  AUTOINC locking for the table. */
  /** Return materialized key for secondary index scan */
  bool m_read_virtual_key;

  /** Whether this is a temporary(intrinsic) table read to keep the position
  for this MySQL TABLE object */
  bool m_temp_read_shared;

  /** Whether there is tree modifying operation happened on a
  temprorary(intrinsic) table index tree. In this case, it could be split,
  but no shrink. */
  bool m_temp_tree_modified;

  /** The MySQL table object */
  TABLE *m_mysql_table;

  /** The MySQL handler object. */
  ha_innobase *m_mysql_handler;

  /** limit value to avoid fts result overflow */
  ulonglong m_fts_limit;

  /** True if exceeded the end_range while filling the prefetch cache. */
  bool m_end_range;

  /** Can a record buffer or a prefetch cache be utilized for prefetching
  records in this scan?
  @retval true   if records can be prefetched
  @retval false  if records cannot be prefetched */
  bool can_prefetch_records() const;
=======
	ulint		magic_n;	/*!< this magic number is set to
					ROW_PREBUILT_ALLOCATED when created,
					or ROW_PREBUILT_FREED when the
					struct has been freed */
	dict_table_t*	table;		/*!< Innobase table handle */
	dict_index_t*	index;		/*!< current index for a search, if
					any */
	trx_t*		trx;		/*!< current transaction handle */
	unsigned	sql_stat_start:1;/*!< TRUE when we start processing of
					an SQL statement: we may have to set
					an intention lock on the table,
					create a consistent read view etc. */
	unsigned	clust_index_was_generated:1;
					/*!< if the user did not define a
					primary key in MySQL, then Innobase
					automatically generated a clustered
					index where the ordering column is
					the row id: in this case this flag
					is set to TRUE */
	unsigned	index_usable:1;	/*!< caches the value of
					row_merge_is_index_usable(trx,index) */
	unsigned	read_just_key:1;/*!< set to 1 when MySQL calls
					ha_innobase::extra with the
					argument HA_EXTRA_KEYREAD; it is enough
					to read just columns defined in
					the index (i.e., no read of the
					clustered index record necessary) */
	unsigned	used_in_HANDLER:1;/*!< TRUE if we have been using this
					handle in a MySQL HANDLER low level
					index cursor command: then we must
					store the pcur position even in a
					unique search from a clustered index,
					because HANDLER allows NEXT and PREV
					in such a situation */
	unsigned	template_type:2;/*!< ROW_MYSQL_WHOLE_ROW,
					ROW_MYSQL_REC_FIELDS,
					ROW_MYSQL_DUMMY_TEMPLATE, or
					ROW_MYSQL_NO_TEMPLATE */
	unsigned	n_template:10;	/*!< number of elements in the
					template */
	unsigned	null_bitmap_len:10;/*!< number of bytes in the SQL NULL
					bitmap at the start of a row in the
					MySQL format */
	unsigned	need_to_access_clustered:1; /*!< if we are fetching
					columns through a secondary index
					and at least one column is not in
					the secondary index, then this is
					set to TRUE; note that sometimes this
					is set but we later optimize out the
					clustered index lookup */
	unsigned	templ_contains_blob:1;/*!< TRUE if the template contains
					a column with DATA_LARGE_MTYPE(
					get_innobase_type_from_mysql_type())
					is TRUE;
					not to be confused with InnoDB
					externally stored columns
					(VARCHAR can be off-page too) */
	unsigned	templ_contains_fixed_point:1;/*!< TRUE if the
					template contains a column with
					DATA_POINT. Since InnoDB regards
					DATA_POINT as non-BLOB type, the
					templ_contains_blob can't tell us
					if there is DATA_POINT */
	mysql_row_templ_t* mysql_template;/*!< template used to transform
					rows fast between MySQL and Innobase
					formats; memory for this template
					is not allocated from 'heap' */
	mem_heap_t*	heap;		/*!< memory heap from which
					these auxiliary structures are
					allocated when needed */
	mem_heap_t*     cursor_heap;	/*!< memory heap from which
					innodb_api_buf is allocated per session */
	ins_node_t*	ins_node;	/*!< Innobase SQL insert node
					used to perform inserts
					to the table */
	byte*		ins_upd_rec_buff;/*!< buffer for storing data converted
					to the Innobase format from the MySQL
					format */
	const byte*	default_rec;	/*!< the default values of all columns
					(a "default row") in MySQL format */
	ulint		hint_need_to_fetch_extra_cols;
					/*!< normally this is set to 0; if this
					is set to ROW_RETRIEVE_PRIMARY_KEY,
					then we should at least retrieve all
					columns in the primary key; if this
					is set to ROW_RETRIEVE_ALL_COLS, then
					we must retrieve all columns in the
					key (if read_just_key == 1), or all
					columns in the table */
	upd_node_t*	upd_node;	/*!< Innobase SQL update node used
					to perform updates and deletes */
	trx_id_t	trx_id;		/*!< The table->def_trx_id when
					ins_graph was built */
	que_fork_t*	ins_graph;	/*!< Innobase SQL query graph used
					in inserts. Will be rebuilt on
					trx_id or n_indexes mismatch. */
	que_fork_t*	upd_graph;	/*!< Innobase SQL query graph used
					in updates or deletes */
	btr_pcur_t*	pcur;		/*!< persistent cursor used in selects
					and updates */
	btr_pcur_t*	clust_pcur;	/*!< persistent cursor used in
					some selects and updates */
	que_fork_t*	sel_graph;	/*!< dummy query graph used in
					selects */
	dtuple_t*	search_tuple;	/*!< prebuilt dtuple used in selects */
	byte		row_id[DATA_ROW_ID_LEN];
					/*!< if the clustered index was
					generated, the row id of the
					last row fetched is stored
					here */
	doc_id_t	fts_doc_id;	/* if the table has an FTS index on
					it then we fetch the doc_id.
					FTS-FIXME: Currently we fetch it always
					but in the future we must only fetch
					it when FTS columns are being
					updated */
	dtuple_t*	clust_ref;	/*!< prebuilt dtuple used in
					sel/upd/del */
	ulint		select_lock_type;/*!< LOCK_NONE, LOCK_S, or LOCK_X */
	ulint		stored_select_lock_type;/*!< this field is used to
					remember the original select_lock_type
					that was decided in ha_innodb.cc,
					::store_lock(), ::external_lock(),
					etc. */
	ulint		row_read_type;	/*!< ROW_READ_WITH_LOCKS if row locks
					should be the obtained for records
					under an UPDATE or DELETE cursor.
					If innodb_locks_unsafe_for_binlog
					is TRUE, this can be set to
					ROW_READ_TRY_SEMI_CONSISTENT, so that
					if the row under an UPDATE or DELETE
					cursor was locked by another
					transaction, InnoDB will resort
					to reading the last committed value
					('semi-consistent read').  Then,
					this field will be set to
					ROW_READ_DID_SEMI_CONSISTENT to
					indicate that.	If the row does not
					match the WHERE condition, MySQL will
					invoke handler::unlock_row() to
					clear the flag back to
					ROW_READ_TRY_SEMI_CONSISTENT and
					to simply skip the row.	 If
					the row matches, the next call to
					row_search_for_mysql() will lock
					the row.
					This eliminates lock waits in some
					cases; note that this breaks
					serializability. */
	ulint		new_rec_locks;	/*!< normally 0; if
					srv_locks_unsafe_for_binlog is
					TRUE or session is using READ
					COMMITTED or READ UNCOMMITTED
					isolation level, set in
					row_search_for_mysql() if we set a new
					record lock on the secondary
					or clustered index; this is
					used in row_unlock_for_mysql()
					when releasing the lock under
					the cursor if we determine
					after retrieving the row that
					it does not need to be locked
					('mini-rollback') */
	ulint		mysql_prefix_len;/*!< byte offset of the end of
					the last requested column */
	ulint		mysql_row_len;	/*!< length in bytes of a row in the
					MySQL format */
	ulint		n_rows_fetched;	/*!< number of rows fetched after
					positioning the current cursor */
	ulint		fetch_direction;/*!< ROW_SEL_NEXT or ROW_SEL_PREV */
	byte*		fetch_cache[MYSQL_FETCH_CACHE_SIZE];
					/*!< a cache for fetched rows if we
					fetch many rows from the same cursor:
					it saves CPU time to fetch them in a
					batch; we reserve mysql_row_len
					bytes for each such row; these
					pointers point 4 bytes past the
					allocated mem buf start, because
					there is a 4 byte magic number at the
					start and at the end */
	ibool		keep_other_fields_on_keyread; /*!< when using fetch
					cache with HA_EXTRA_KEYREAD, don't
					overwrite other fields in mysql row
					row buffer.*/
	ulint		fetch_cache_first;/*!< position of the first not yet
					fetched row in fetch_cache */
	ulint		n_fetch_cached;	/*!< number of not yet fetched rows
					in fetch_cache */
	mem_heap_t*	blob_heap;	/*!< in SELECTS BLOB fields are copied
					to this heap */
	mem_heap_t*	compress_heap;  /*!< memory heap used to compress
					/decompress blob column*/
	mem_heap_t*	old_vers_heap;	/*!< memory heap where a previous
					version is built in consistent read */
	bool		in_fts_query;	/*!< Whether we are in a FTS query */
	bool		fts_doc_id_in_read_set; /*!< true if table has externally
					defined FTS_DOC_ID coulmn. */
	/*----------------------*/
	ulonglong	autoinc_last_value;
					/*!< last value of AUTO-INC interval */
	ulonglong	autoinc_increment;/*!< The increment step of the auto
					increment column. Value must be
					greater than or equal to 1. Required to
					calculate the next value */
	ulonglong	autoinc_offset; /*!< The offset passed to
					get_auto_increment() by MySQL. Required
					to calculate the next value */
	dberr_t		autoinc_error;	/*!< The actual error code encountered
					while trying to init or read the
					autoinc value from the table. We
					store it here so that we can return
					it to MySQL */
	/*----------------------*/
	void*		idx_cond;	/*!< In ICP, pointer to a ha_innobase,
					passed to innobase_index_cond().
					NULL if index condition pushdown is
					not used. */
	ulint		idx_cond_n_cols;/*!< Number of fields in idx_cond_cols.
					0 if and only if idx_cond == NULL. */
	/*----------------------*/
	unsigned	innodb_api:1;	/*!< whether this is a InnoDB API
					query */
	const rec_t*	innodb_api_rec;	/*!< InnoDB API search result */
	void*           innodb_api_buf; /*!< Buffer holding copy of the physical
					Innodb API search record */
	ulint           innodb_api_rec_size; /*!< Size of the Innodb API record */
	/*----------------------*/

	/*----------------------*/
	rtr_info_t*	rtr_info;	/*!< R-tree Search Info */
	/*----------------------*/

	ulint		magic_n2;	/*!< this should be the same as
					magic_n */

	bool		ins_sel_stmt;	/*!< if true then ins_sel_statement. */

	innodb_session_t*
			session;	/*!< InnoDB session handler. */
	byte*		srch_key_val1;  /*!< buffer used in converting
					search key values from MySQL format
					to InnoDB format.*/
	byte*		srch_key_val2;  /*!< buffer used in converting
					search key values from MySQL format
					to InnoDB format.*/
	uint		srch_key_val_len; /*!< Size of search key */
	/** Disable prefetch. */
	bool		m_no_prefetch;

	/** Return materialized key for secondary index scan */
	bool		m_read_virtual_key;

	/** The MySQL table object */
	TABLE*		m_mysql_table;

	/** The MySQL handler object. */
	ha_innobase*	m_mysql_handler;

	/** limit value to avoid fts result overflow */
	ulonglong	m_fts_limit;

	/** True if exceeded the end_range while filling the prefetch cache. */
	bool		m_end_range;
>>>>>>> 333b4508
};

/** Callback for row_mysql_sys_index_iterate() */
struct SysIndexCallback {
  virtual ~SysIndexCallback() {}

  /** Callback method
  @param mtr current mini transaction
  @param pcur persistent cursor. */
  virtual void operator()(mtr_t *mtr, btr_pcur_t *pcur) throw() = 0;
};

/** Get the computed value by supplying the base column values.
@param[in,out]	row		the data row
@param[in]	col		virtual column
@param[in]	index		index on the virtual column
@param[in,out]	local_heap	heap memory for processing large data etc.
@param[in,out]	heap		memory heap that copies the actual index row
@param[in]	ifield		index field
@param[in]	thd		MySQL thread handle
@param[in,out]	mysql_table	mysql table object
@param[in]	old_table	during ALTER TABLE, this is the old table
                                or NULL.
@param[in]	parent_update	update vector for the parent row
@param[in]	foreign		foreign key information
@param[in]	prebuilt	compress_heap must be taken from here
@return the field filled with computed value */
<<<<<<< HEAD
dfield_t *innobase_get_computed_value(
    const dtuple_t *row, const dict_v_col_t *col, const dict_index_t *index,
    mem_heap_t **local_heap, mem_heap_t *heap, const dict_field_t *ifield,
    THD *thd, TABLE *mysql_table, const dict_table_t *old_table,
    upd_t *parent_update, dict_foreign_t *foreign);
=======
dfield_t*
innobase_get_computed_value(
	const dtuple_t*		row,
	const dict_v_col_t*	col,
	const dict_index_t*	index,
	mem_heap_t**		local_heap,
	mem_heap_t*		heap,
	const dict_field_t*	ifield,
	THD*			thd,
	TABLE*			mysql_table,
	const dict_table_t*	old_table,
	upd_t*			parent_update,
	dict_foreign_t*		foreign,
	row_prebuilt_t*		prebuilt);
>>>>>>> 333b4508

/** Get the computed value by supplying the base column values.
@param[in,out]	table	the table whose virtual column template to be built */
void innobase_init_vc_templ(dict_table_t *table);

/** Change dbname and table name in table->vc_templ.
@param[in,out]	table	the table whose virtual column template
dbname and tbname to be renamed. */
void innobase_rename_vc_templ(dict_table_t *table);

#define ROW_PREBUILT_FETCH_MAGIC_N 465765687

#define ROW_MYSQL_WHOLE_ROW 0
#define ROW_MYSQL_REC_FIELDS 1
#define ROW_MYSQL_NO_TEMPLATE 2
#define ROW_MYSQL_DUMMY_TEMPLATE \
  3 /* dummy template used in    \
    row_scan_and_check_index */

/* Values for hint_need_to_fetch_extra_cols */
#define ROW_RETRIEVE_PRIMARY_KEY 1
#define ROW_RETRIEVE_ALL_COLS 2

/* Values for row_read_type */
#define ROW_READ_WITH_LOCKS 0
#define ROW_READ_TRY_SEMI_CONSISTENT 1
#define ROW_READ_DID_SEMI_CONSISTENT 2

#include "row0mysql.ic"

#ifdef UNIV_DEBUG
/** Wait for the background drop list to become empty. */
void row_wait_for_background_drop_list_empty();
#endif /* UNIV_DEBUG */
#endif /* !UNIV_HOTBACKUP */

#endif /* row0mysql.h */<|MERGE_RESOLUTION|>--- conflicted
+++ resolved
@@ -51,16 +51,46 @@
 #ifndef UNIV_HOTBACKUP
 extern ibool row_rollback_on_timeout;
 
-extern uint	srv_compressed_columns_zip_level;
-extern ulong	srv_compressed_columns_threshold;
+extern uint srv_compressed_columns_zip_level;
+extern ulong srv_compressed_columns_threshold;
 
 struct row_prebuilt_t;
 
-<<<<<<< HEAD
 /** Frees the blob heap in prebuilt when no longer needed. */
 void row_mysql_prebuilt_free_blob_heap(
     row_prebuilt_t *prebuilt); /*!< in: prebuilt struct of a
                                ha_innobase:: table handle */
+
+/** Frees the compress heap in prebuilt when no longer needed.
+@param[in]	prebuilt	prebuilt struct of a ha_innobase::table handle
+*/
+void row_mysql_prebuilt_free_compress_heap(row_prebuilt_t *prebuilt) noexcept;
+
+/** Uncompress blob/text/varchar column using zlib
+@param[in]	data	data in InnoDB (compressed) format
+@param[in,out]	len	in: data length, out: length of decomprssed data
+@param[in]	dict_data	optional dictionary data used for decompression
+@param[in]	dict_data_len	optional dictionary data length
+@param[in]	prebuilt	use prebuilt->compress_heap only here
+@return pointer to the uncompressed data */
+MY_NODISCARD
+const byte *row_decompress_column(const byte *data, ulint *len,
+                                  const byte *dict_data, ulint dict_data_len,
+                                  row_prebuilt_t *prebuilt);
+
+/** Compress blob/text/varchar column using zlib
+@param[in]	data	data in MySQL (uncompressed) format
+@param[in,out]	len	in: data length: out: length of compressed data
+@param[in]	lenlen	bytes used to store the length of data
+@param[in]	dict_data	optional dictionary data used for compression
+@param[in]	dict_data_len	optional dictionary data length
+@param[in]	prebuilt	use prebuilt->compress_heap only
+@return pointer to the compressed data */
+MY_NODISCARD
+byte *row_compress_column(const byte *data, ulint *len, ulint lenlen,
+                          const byte *dict_data, ulint dict_data_len,
+                          row_prebuilt_t *prebuilt);
+
 /** Stores a >= 5.0.3 format true VARCHAR length to dest, in the MySQL row
  format.
  @return pointer to the data, we skip the 1 or 2 bytes at the start
@@ -87,18 +117,38 @@
                       to 4 bytes */
     const void *data, /*!< in: BLOB data; if the value to store
                       is SQL NULL this should be NULL pointer */
-    ulint len);       /*!< in: BLOB length; if the value to store
-                      is SQL NULL this should be 0; remember
-                      also to set the NULL bit in the MySQL record
-                      header! */
+    ulint len,        /*!< in: BLOB length; if the value to store
+            is SQL NULL this should be 0; remember
+            also to set the NULL bit in the MySQL record
+            header! */
+    bool need_decompression,
+    /*!< in: if the data need to be compressed*/
+    const byte *dict_data,
+    /*!< in: optional compression dictionary
+    data */
+    ulint dict_data_len,
+    /*!< in: optional compression dictionary data
+    length */
+    row_prebuilt_t *prebuilt);
+/*<! in: use prebuilt->compress_heap only
+here */
 /** Reads a reference to a BLOB in the MySQL format.
  @return pointer to BLOB data */
 const byte *row_mysql_read_blob_ref(
     ulint *len,      /*!< out: BLOB length */
     const byte *ref, /*!< in: BLOB reference in the
                      MySQL format */
-    ulint col_len);  /*!< in: BLOB reference length
+    ulint col_len,   /*!< in: BLOB reference length
                      (not BLOB length) */
+    bool need_compression,
+    /*!< in: if the data need to be
+    compressed*/
+    const byte *dict_data,     /*!< in: optional compression
+                               dictionary data */
+    ulint dict_data_len,       /*!< in: optional compression
+                               dictionary data length */
+    row_prebuilt_t *prebuilt); /*!< in: use prebuilt->compress_heap
+                               only here */
 /** Converts InnoDB geometry data format to MySQL data format. */
 void row_mysql_store_geometry(
     byte *dest,      /*!< in/out: where to store */
@@ -117,7 +167,6 @@
                                        in bytes */
                        byte *pad,      /*!< out: padded buffer */
                        ulint len);     /*!< in: number of bytes to pad */
-
 /** Stores a non-SQL-NULL field given in the MySQL format in the InnoDB format.
  The counterpart of this function is row_sel_field_store_in_mysql_format() in
  row0sel.cc.
@@ -150,7 +199,16 @@
                             necessarily the length of the actual
                             payload data; if the column is a true
                             VARCHAR then this is irrelevant */
-    ulint comp);            /*!< in: nonzero=compact format */
+    ulint comp,             /*!< in: nonzero=compact format */
+    bool need_compression,
+    /*!< in: if the data need to be
+    compressed */
+    const byte *dict_data,     /*!< in: optional compression
+                               dictionary data */
+    ulint dict_data_len,       /*!< in: optional compression
+                               dictionary data length */
+    row_prebuilt_t *prebuilt); /*!< in: use prebuilt->compress_heap
+                               only here */
 /** Handles user errors and lock waits detected by the database engine.
  @return true if it was a lock wait and we should continue running the
  query thread */
@@ -189,254 +247,6 @@
     MY_ATTRIBUTE((warn_unused_result));
 /** Sets a table lock on the table mentioned in prebuilt.
 @param[in,out]	prebuilt	table handle
-=======
-/*******************************************************************//**
-Frees the blob heap in prebuilt when no longer needed. */
-void
-row_mysql_prebuilt_free_blob_heap(
-/*==============================*/
-	row_prebuilt_t*	prebuilt);	/*!< in: prebuilt struct of a
-					ha_innobase:: table handle */
-
-/** Frees the compress heap in prebuilt when no longer needed. */
-void
-row_mysql_prebuilt_free_compress_heap(
-	row_prebuilt_t*	prebuilt);	/*!< in: prebuilt struct of a
-					ha_innobase:: table handle */
-
-/** Uncompress blob/text/varchar column using zlib
-@return pointer to the uncompressed data */
-const byte*
-row_decompress_column(
-	const byte*	data,	/*!< in: data in innodb(compressed) format */
-	ulint		*len,	/*!< in: data length; out: length of
-				decompressed data*/
-	const byte*	dict_data,
-				/*!< in: optional dictionary data used for
-				decompression */
-	ulint		dict_data_len,
-				/*!< in: optional dictionary data length */
-	row_prebuilt_t*	prebuilt);
-				/*!< in: use prebuilt->compress_heap only
-				here*/
-
-/** Compress blob/text/varchar column using zlib
-@return pointer to the compressed data */
-byte*
-row_compress_column(
-	const byte*	data,	/*!< in: data in mysql(uncompressed)
-				format */
-	ulint		*len,	/*!< in: data length; out: length of
-				compressed data*/
-	ulint		lenlen,	/*!< in: bytes used to store the length of
-				data */
-	const byte*	dict_data,
-				/*!< in: optional dictionary data used for
-				compression */
-	ulint		dict_data_len,
-				/*!< in: optional dictionary data length */
-	row_prebuilt_t*	prebuilt);
-				/*!< in: use prebuilt->compress_heap only
-				here*/
-
-/*******************************************************************//**
-Stores a >= 5.0.3 format true VARCHAR length to dest, in the MySQL row
-format.
-@return pointer to the data, we skip the 1 or 2 bytes at the start
-that are used to store the len */
-byte*
-row_mysql_store_true_var_len(
-/*=========================*/
-	byte*	dest,	/*!< in: where to store */
-	ulint	len,	/*!< in: length, must fit in two bytes */
-	ulint	lenlen);/*!< in: storage length of len: either 1 or 2 bytes */
-/*******************************************************************//**
-Reads a >= 5.0.3 format true VARCHAR length, in the MySQL row format, and
-returns a pointer to the data.
-@return pointer to the data, we skip the 1 or 2 bytes at the start
-that are used to store the len */
-const byte*
-row_mysql_read_true_varchar(
-/*========================*/
-	ulint*		len,	/*!< out: variable-length field length */
-	const byte*	field,	/*!< in: field in the MySQL format */
-	ulint		lenlen);/*!< in: storage length of len: either 1
-				or 2 bytes */
-/*******************************************************************//**
-Stores a reference to a BLOB in the MySQL format. */
-void
-row_mysql_store_blob_ref(
-/*=====================*/
-	byte*		dest,	/*!< in: where to store */
-	ulint		col_len,/*!< in: dest buffer size: determines into
-				how many bytes the BLOB length is stored,
-				the space for the length may vary from 1
-				to 4 bytes */
-	const void*	data,	/*!< in: BLOB data; if the value to store
-				is SQL NULL this should be NULL pointer */
-	ulint		len,	/*!< in: BLOB length; if the value to store
-				is SQL NULL this should be 0; remember
-				also to set the NULL bit in the MySQL record
-				header! */
-	bool		need_decompression,
-				/*!< in: if the data need to be compressed*/
-	const byte*	dict_data,
-				/*!< in: optional compression dictionary
-				data */
-	ulint		dict_data_len,
-				/*!< in: optional compression dictionary data
-				length */
-	row_prebuilt_t*	prebuilt);
-				/*<! in: use prebuilt->compress_heap only
-				here */
-/*******************************************************************//**
-Reads a reference to a BLOB in the MySQL format.
-@return pointer to BLOB data */
-const byte*
-row_mysql_read_blob_ref(
-/*====================*/
-	ulint*		len,		/*!< out: BLOB length */
-	const byte*	ref,		/*!< in: BLOB reference in the
-					MySQL format */
-	ulint		col_len,	/*!< in: BLOB reference length
-					(not BLOB length) */
-	bool		need_compression,
-					/*!< in: if the data need to be
-					compressed*/
-	const byte*	dict_data,	/*!< in: optional compression
-					dictionary data */
-	ulint		dict_data_len,	/*!< in: optional compression
-					dictionary data length */
-	row_prebuilt_t*	prebuilt);	/*!< in: use prebuilt->compress_heap
-					only here */
-/*******************************************************************//**
-Converts InnoDB geometry data format to MySQL data format. */
-void
-row_mysql_store_geometry(
-/*=====================*/
-	byte*		dest,		/*!< in/out: where to store */
-	ulint		dest_len,	/*!< in: dest buffer size: determines into
-					how many bytes the geometry length is stored,
-					the space for the length may vary from 1
-					to 4 bytes */
-	const byte*	src,		/*!< in: geometry data; if the value to store
-					is SQL NULL this should be NULL pointer */
-	ulint		src_len);	/*!< in: geometry length; if the value to store
-					is SQL NULL this should be 0; remember
-					also to set the NULL bit in the MySQL record
-					header! */
-/*******************************************************************//**
-Reads a reference to a geometry data in the MySQL format.
-@return pointer to geometry data */
-const byte*
-row_mysql_read_geometry(
-/*====================*/
-	ulint*		len,		/*!< out: geometry data length */
-	const byte*	ref,		/*!< in: reference in the
-					MySQL format */
-	ulint		col_len)	/*!< in: BLOB reference length
-					(not BLOB length) */
-	MY_ATTRIBUTE((warn_unused_result));
-/**************************************************************//**
-Pad a column with spaces. */
-void
-row_mysql_pad_col(
-/*==============*/
-	ulint	mbminlen,	/*!< in: minimum size of a character,
-				in bytes */
-	byte*	pad,		/*!< out: padded buffer */
-	ulint	len);		/*!< in: number of bytes to pad */
-
-/**************************************************************//**
-Stores a non-SQL-NULL field given in the MySQL format in the InnoDB format.
-The counterpart of this function is row_sel_field_store_in_mysql_format() in
-row0sel.cc.
-@return up to which byte we used buf in the conversion */
-byte*
-row_mysql_store_col_in_innobase_format(
-/*===================================*/
-	dfield_t*	dfield,		/*!< in/out: dfield where dtype
-					information must be already set when
-					this function is called! */
-	byte*		buf,		/*!< in/out: buffer for a converted
-					integer value; this must be at least
-					col_len long then! NOTE that dfield
-					may also get a pointer to 'buf',
-					therefore do not discard this as long
-					as dfield is used! */
-	ibool		row_format_col,	/*!< TRUE if the mysql_data is from
-					a MySQL row, FALSE if from a MySQL
-					key value;
-					in MySQL, a true VARCHAR storage
-					format differs in a row and in a
-					key value: in a key value the length
-					is always stored in 2 bytes! */
-	const byte*	mysql_data,	/*!< in: MySQL column value, not
-					SQL NULL; NOTE that dfield may also
-					get a pointer to mysql_data,
-					therefore do not discard this as long
-					as dfield is used! */
-	ulint		col_len,	/*!< in: MySQL column length; NOTE that
-					this is the storage length of the
-					column in the MySQL format row, not
-					necessarily the length of the actual
-					payload data; if the column is a true
-					VARCHAR then this is irrelevant */
-	ulint		comp,		/*!< in: nonzero=compact format */
-	bool		need_compression,
-					/*!< in: if the data need to be
-					compressed */
-	const byte*	dict_data,	/*!< in: optional compression
-					dictionary data */
-	ulint		dict_data_len,	/*!< in: optional compression
-					dictionary data length */
-	row_prebuilt_t*	prebuilt);	/*!< in: use prebuilt->compress_heap
-					only here */
-/****************************************************************//**
-Handles user errors and lock waits detected by the database engine.
-@return true if it was a lock wait and we should continue running the
-query thread */
-bool
-row_mysql_handle_errors(
-/*====================*/
-	dberr_t*	new_err,/*!< out: possible new error encountered in
-				rollback, or the old error which was
-				during the function entry */
-	trx_t*		trx,	/*!< in: transaction */
-	que_thr_t*	thr,	/*!< in: query thread, or NULL */
-	trx_savept_t*	savept);	/*!< in: savepoint, or NULL */
-/********************************************************************//**
-Create a prebuilt struct for a MySQL table handle.
-@return own: a prebuilt struct */
-row_prebuilt_t*
-row_create_prebuilt(
-/*================*/
-	dict_table_t*	table,		/*!< in: Innobase table handle */
-	ulint		mysql_row_len);	/*!< in: length in bytes of a row in
-					the MySQL format */
-/********************************************************************//**
-Free a prebuilt struct for a MySQL table handle. */
-void
-row_prebuilt_free(
-/*==============*/
-	row_prebuilt_t*	prebuilt,	/*!< in, own: prebuilt struct */
-	ibool		dict_locked);	/*!< in: TRUE=data dictionary locked */
-/*********************************************************************//**
-Updates the transaction pointers in query graphs stored in the prebuilt
-struct. */
-void
-row_update_prebuilt_trx(
-/*====================*/
-	row_prebuilt_t*	prebuilt,	/*!< in/out: prebuilt struct
-					in MySQL handle */
-	trx_t*		trx);		/*!< in: transaction handle */
-/*********************************************************************//**
-Sets an AUTO_INC type lock on the table mentioned in prebuilt. The
-AUTO_INC lock gives exclusive access to the auto-inc counter of the
-table. The lock is reserved only for the duration of an SQL statement.
-It is not compatible with another AUTO_INC or exclusive lock on the
-table.
->>>>>>> 333b4508
 @return error code or DB_SUCCESS */
 dberr_t row_lock_table(row_prebuilt_t *prebuilt);
 
@@ -703,12 +513,17 @@
 Innobase and MySQL. */
 
 struct mysql_row_templ_t {
-<<<<<<< HEAD
   ulint col_no;                 /*!< column number of the column */
   ulint rec_field_no;           /*!< field number of the column in an
                                 Innobase record in the current index;
                                 not defined if template_type is
                                 ROW_MYSQL_WHOLE_ROW */
+  bool rec_field_is_prefix;     /* is this field in a prefix index? */
+  ulint rec_prefix_field_no;    /* record field, even if just a
+                                prefix; same as rec_field_no when not a
+                                prefix, otherwise rec_field_no is
+                                ULINT_UNDEFINED but this is the true
+                                field number*/
   ulint clust_rec_field_no;     /*!< field number of the column in an
                                 Innobase record in the clustered index;
                                 not defined if template_type is
@@ -748,59 +563,8 @@
                                 type and this field is != 0, then
                                 it is an unsigned integer type */
   ulint is_virtual;             /*!< if a column is a virtual column */
-=======
-	ulint	col_no;			/*!< column number of the column */
-	ulint	rec_field_no;		/*!< field number of the column in an
-					Innobase record in the current index;
-					not defined if template_type is
-					ROW_MYSQL_WHOLE_ROW */
-	bool	rec_field_is_prefix;	/* is this field in a prefix index? */
-	ulint	rec_prefix_field_no;	/* record field, even if just a
-					prefix; same as rec_field_no when not a
-					prefix, otherwise rec_field_no is
-					ULINT_UNDEFINED but this is the true
-					field number*/
-	ulint	clust_rec_field_no;	/*!< field number of the column in an
-					Innobase record in the clustered index;
-					not defined if template_type is
-					ROW_MYSQL_WHOLE_ROW */
-	ulint	icp_rec_field_no;	/*!< field number of the column in an
-					Innobase record in the current index;
-					not defined unless
-					index condition pushdown is used */
-	ulint	mysql_col_offset;	/*!< offset of the column in the MySQL
-					row format */
-	ulint	mysql_col_len;		/*!< length of the column in the MySQL
-					row format */
-	ulint	mysql_null_byte_offset;	/*!< MySQL NULL bit byte offset in a
-					MySQL record */
-	ulint	mysql_null_bit_mask;	/*!< bit mask to get the NULL bit,
-					zero if column cannot be NULL */
-	ulint	type;			/*!< column type in Innobase mtype
-					numbers DATA_CHAR... */
-	ulint	mysql_type;		/*!< MySQL type code; this is always
-					< 256 */
-	ulint	mysql_length_bytes;	/*!< if mysql_type
-					== DATA_MYSQL_TRUE_VARCHAR, this tells
-					whether we should use 1 or 2 bytes to
-					store the MySQL true VARCHAR data
-					length at the start of row in the MySQL
-					format (NOTE that the MySQL key value
-					format always uses 2 bytes for the data
-					len) */
-	ulint	charset;		/*!< MySQL charset-collation code
-					of the column, or zero */
-	ulint	mbminlen;		/*!< minimum length of a char, in bytes,
-					or zero if not a char type */
-	ulint	mbmaxlen;		/*!< maximum length of a char, in bytes,
-					or zero if not a char type */
-	ulint	is_unsigned;		/*!< if a column type is an integer
-					type and this field is != 0, then
-					it is an unsigned integer type */
-	ulint	is_virtual;		/*!< if a column is a virtual column */
-	bool		compressed;	/*!< if column format is compressed */
-	LEX_CSTRING	zip_dict_data;	/*!< associated compression dictionary */
->>>>>>> 333b4508
+  bool compressed;              /*!< if column format is compressed */
+  LEX_CSTRING zip_dict_data;    /*!< associated compression dictionary */
 };
 
 #define MYSQL_FETCH_CACHE_SIZE 8
@@ -814,7 +578,6 @@
 handle used within MySQL; these are used to save CPU time. */
 
 struct row_prebuilt_t {
-<<<<<<< HEAD
   ulint magic_n;               /*!< this magic number is set to
                                ROW_PREBUILT_ALLOCATED when created,
                                or ROW_PREBUILT_FREED when the
@@ -862,14 +625,16 @@
                                columns through a secondary index
                                and at least one column is not in
                                the secondary index, then this is
-                               set to TRUE */
+                                        set to TRUE; note that sometimes this
+                                        is set but we later optimize out the
+                                        clustered index lookup */
   unsigned templ_contains_blob : 1;        /*!< TRUE if the template contains
-                                     a column with DATA_LARGE_MTYPE(
-                                     get_innobase_type_from_mysql_type())
-                                     is TRUE;
-                                     not to be confused with InnoDB
-                                     externally stored columns
-                                     (VARCHAR can be off-page too) */
+                                               a column with DATA_LARGE_MTYPE(
+                                               get_innobase_type_from_mysql_type())
+                                               is TRUE;
+                                               not to be confused with InnoDB
+                                               externally stored columns
+                                               (VARCHAR can be off-page too) */
   unsigned templ_contains_fixed_point : 1; /*!< TRUE if the
                               template contains a column with
                               DATA_POINT. Since InnoDB regards
@@ -998,6 +763,8 @@
                                       in fetch_cache */
   mem_heap_t *blob_heap;              /*!< in SELECTS BLOB fields are copied
                                       to this heap */
+  mem_heap_t *compress_heap;          /*!< memory heap used to compress
+                                        /decompress blob column*/
   mem_heap_t *old_vers_heap;          /*!< memory heap where a previous
                                       version is built in consistent read */
   bool in_fts_query;                  /*!< Whether we are in a FTS query */
@@ -1087,271 +854,6 @@
   @retval true   if records can be prefetched
   @retval false  if records cannot be prefetched */
   bool can_prefetch_records() const;
-=======
-	ulint		magic_n;	/*!< this magic number is set to
-					ROW_PREBUILT_ALLOCATED when created,
-					or ROW_PREBUILT_FREED when the
-					struct has been freed */
-	dict_table_t*	table;		/*!< Innobase table handle */
-	dict_index_t*	index;		/*!< current index for a search, if
-					any */
-	trx_t*		trx;		/*!< current transaction handle */
-	unsigned	sql_stat_start:1;/*!< TRUE when we start processing of
-					an SQL statement: we may have to set
-					an intention lock on the table,
-					create a consistent read view etc. */
-	unsigned	clust_index_was_generated:1;
-					/*!< if the user did not define a
-					primary key in MySQL, then Innobase
-					automatically generated a clustered
-					index where the ordering column is
-					the row id: in this case this flag
-					is set to TRUE */
-	unsigned	index_usable:1;	/*!< caches the value of
-					row_merge_is_index_usable(trx,index) */
-	unsigned	read_just_key:1;/*!< set to 1 when MySQL calls
-					ha_innobase::extra with the
-					argument HA_EXTRA_KEYREAD; it is enough
-					to read just columns defined in
-					the index (i.e., no read of the
-					clustered index record necessary) */
-	unsigned	used_in_HANDLER:1;/*!< TRUE if we have been using this
-					handle in a MySQL HANDLER low level
-					index cursor command: then we must
-					store the pcur position even in a
-					unique search from a clustered index,
-					because HANDLER allows NEXT and PREV
-					in such a situation */
-	unsigned	template_type:2;/*!< ROW_MYSQL_WHOLE_ROW,
-					ROW_MYSQL_REC_FIELDS,
-					ROW_MYSQL_DUMMY_TEMPLATE, or
-					ROW_MYSQL_NO_TEMPLATE */
-	unsigned	n_template:10;	/*!< number of elements in the
-					template */
-	unsigned	null_bitmap_len:10;/*!< number of bytes in the SQL NULL
-					bitmap at the start of a row in the
-					MySQL format */
-	unsigned	need_to_access_clustered:1; /*!< if we are fetching
-					columns through a secondary index
-					and at least one column is not in
-					the secondary index, then this is
-					set to TRUE; note that sometimes this
-					is set but we later optimize out the
-					clustered index lookup */
-	unsigned	templ_contains_blob:1;/*!< TRUE if the template contains
-					a column with DATA_LARGE_MTYPE(
-					get_innobase_type_from_mysql_type())
-					is TRUE;
-					not to be confused with InnoDB
-					externally stored columns
-					(VARCHAR can be off-page too) */
-	unsigned	templ_contains_fixed_point:1;/*!< TRUE if the
-					template contains a column with
-					DATA_POINT. Since InnoDB regards
-					DATA_POINT as non-BLOB type, the
-					templ_contains_blob can't tell us
-					if there is DATA_POINT */
-	mysql_row_templ_t* mysql_template;/*!< template used to transform
-					rows fast between MySQL and Innobase
-					formats; memory for this template
-					is not allocated from 'heap' */
-	mem_heap_t*	heap;		/*!< memory heap from which
-					these auxiliary structures are
-					allocated when needed */
-	mem_heap_t*     cursor_heap;	/*!< memory heap from which
-					innodb_api_buf is allocated per session */
-	ins_node_t*	ins_node;	/*!< Innobase SQL insert node
-					used to perform inserts
-					to the table */
-	byte*		ins_upd_rec_buff;/*!< buffer for storing data converted
-					to the Innobase format from the MySQL
-					format */
-	const byte*	default_rec;	/*!< the default values of all columns
-					(a "default row") in MySQL format */
-	ulint		hint_need_to_fetch_extra_cols;
-					/*!< normally this is set to 0; if this
-					is set to ROW_RETRIEVE_PRIMARY_KEY,
-					then we should at least retrieve all
-					columns in the primary key; if this
-					is set to ROW_RETRIEVE_ALL_COLS, then
-					we must retrieve all columns in the
-					key (if read_just_key == 1), or all
-					columns in the table */
-	upd_node_t*	upd_node;	/*!< Innobase SQL update node used
-					to perform updates and deletes */
-	trx_id_t	trx_id;		/*!< The table->def_trx_id when
-					ins_graph was built */
-	que_fork_t*	ins_graph;	/*!< Innobase SQL query graph used
-					in inserts. Will be rebuilt on
-					trx_id or n_indexes mismatch. */
-	que_fork_t*	upd_graph;	/*!< Innobase SQL query graph used
-					in updates or deletes */
-	btr_pcur_t*	pcur;		/*!< persistent cursor used in selects
-					and updates */
-	btr_pcur_t*	clust_pcur;	/*!< persistent cursor used in
-					some selects and updates */
-	que_fork_t*	sel_graph;	/*!< dummy query graph used in
-					selects */
-	dtuple_t*	search_tuple;	/*!< prebuilt dtuple used in selects */
-	byte		row_id[DATA_ROW_ID_LEN];
-					/*!< if the clustered index was
-					generated, the row id of the
-					last row fetched is stored
-					here */
-	doc_id_t	fts_doc_id;	/* if the table has an FTS index on
-					it then we fetch the doc_id.
-					FTS-FIXME: Currently we fetch it always
-					but in the future we must only fetch
-					it when FTS columns are being
-					updated */
-	dtuple_t*	clust_ref;	/*!< prebuilt dtuple used in
-					sel/upd/del */
-	ulint		select_lock_type;/*!< LOCK_NONE, LOCK_S, or LOCK_X */
-	ulint		stored_select_lock_type;/*!< this field is used to
-					remember the original select_lock_type
-					that was decided in ha_innodb.cc,
-					::store_lock(), ::external_lock(),
-					etc. */
-	ulint		row_read_type;	/*!< ROW_READ_WITH_LOCKS if row locks
-					should be the obtained for records
-					under an UPDATE or DELETE cursor.
-					If innodb_locks_unsafe_for_binlog
-					is TRUE, this can be set to
-					ROW_READ_TRY_SEMI_CONSISTENT, so that
-					if the row under an UPDATE or DELETE
-					cursor was locked by another
-					transaction, InnoDB will resort
-					to reading the last committed value
-					('semi-consistent read').  Then,
-					this field will be set to
-					ROW_READ_DID_SEMI_CONSISTENT to
-					indicate that.	If the row does not
-					match the WHERE condition, MySQL will
-					invoke handler::unlock_row() to
-					clear the flag back to
-					ROW_READ_TRY_SEMI_CONSISTENT and
-					to simply skip the row.	 If
-					the row matches, the next call to
-					row_search_for_mysql() will lock
-					the row.
-					This eliminates lock waits in some
-					cases; note that this breaks
-					serializability. */
-	ulint		new_rec_locks;	/*!< normally 0; if
-					srv_locks_unsafe_for_binlog is
-					TRUE or session is using READ
-					COMMITTED or READ UNCOMMITTED
-					isolation level, set in
-					row_search_for_mysql() if we set a new
-					record lock on the secondary
-					or clustered index; this is
-					used in row_unlock_for_mysql()
-					when releasing the lock under
-					the cursor if we determine
-					after retrieving the row that
-					it does not need to be locked
-					('mini-rollback') */
-	ulint		mysql_prefix_len;/*!< byte offset of the end of
-					the last requested column */
-	ulint		mysql_row_len;	/*!< length in bytes of a row in the
-					MySQL format */
-	ulint		n_rows_fetched;	/*!< number of rows fetched after
-					positioning the current cursor */
-	ulint		fetch_direction;/*!< ROW_SEL_NEXT or ROW_SEL_PREV */
-	byte*		fetch_cache[MYSQL_FETCH_CACHE_SIZE];
-					/*!< a cache for fetched rows if we
-					fetch many rows from the same cursor:
-					it saves CPU time to fetch them in a
-					batch; we reserve mysql_row_len
-					bytes for each such row; these
-					pointers point 4 bytes past the
-					allocated mem buf start, because
-					there is a 4 byte magic number at the
-					start and at the end */
-	ibool		keep_other_fields_on_keyread; /*!< when using fetch
-					cache with HA_EXTRA_KEYREAD, don't
-					overwrite other fields in mysql row
-					row buffer.*/
-	ulint		fetch_cache_first;/*!< position of the first not yet
-					fetched row in fetch_cache */
-	ulint		n_fetch_cached;	/*!< number of not yet fetched rows
-					in fetch_cache */
-	mem_heap_t*	blob_heap;	/*!< in SELECTS BLOB fields are copied
-					to this heap */
-	mem_heap_t*	compress_heap;  /*!< memory heap used to compress
-					/decompress blob column*/
-	mem_heap_t*	old_vers_heap;	/*!< memory heap where a previous
-					version is built in consistent read */
-	bool		in_fts_query;	/*!< Whether we are in a FTS query */
-	bool		fts_doc_id_in_read_set; /*!< true if table has externally
-					defined FTS_DOC_ID coulmn. */
-	/*----------------------*/
-	ulonglong	autoinc_last_value;
-					/*!< last value of AUTO-INC interval */
-	ulonglong	autoinc_increment;/*!< The increment step of the auto
-					increment column. Value must be
-					greater than or equal to 1. Required to
-					calculate the next value */
-	ulonglong	autoinc_offset; /*!< The offset passed to
-					get_auto_increment() by MySQL. Required
-					to calculate the next value */
-	dberr_t		autoinc_error;	/*!< The actual error code encountered
-					while trying to init or read the
-					autoinc value from the table. We
-					store it here so that we can return
-					it to MySQL */
-	/*----------------------*/
-	void*		idx_cond;	/*!< In ICP, pointer to a ha_innobase,
-					passed to innobase_index_cond().
-					NULL if index condition pushdown is
-					not used. */
-	ulint		idx_cond_n_cols;/*!< Number of fields in idx_cond_cols.
-					0 if and only if idx_cond == NULL. */
-	/*----------------------*/
-	unsigned	innodb_api:1;	/*!< whether this is a InnoDB API
-					query */
-	const rec_t*	innodb_api_rec;	/*!< InnoDB API search result */
-	void*           innodb_api_buf; /*!< Buffer holding copy of the physical
-					Innodb API search record */
-	ulint           innodb_api_rec_size; /*!< Size of the Innodb API record */
-	/*----------------------*/
-
-	/*----------------------*/
-	rtr_info_t*	rtr_info;	/*!< R-tree Search Info */
-	/*----------------------*/
-
-	ulint		magic_n2;	/*!< this should be the same as
-					magic_n */
-
-	bool		ins_sel_stmt;	/*!< if true then ins_sel_statement. */
-
-	innodb_session_t*
-			session;	/*!< InnoDB session handler. */
-	byte*		srch_key_val1;  /*!< buffer used in converting
-					search key values from MySQL format
-					to InnoDB format.*/
-	byte*		srch_key_val2;  /*!< buffer used in converting
-					search key values from MySQL format
-					to InnoDB format.*/
-	uint		srch_key_val_len; /*!< Size of search key */
-	/** Disable prefetch. */
-	bool		m_no_prefetch;
-
-	/** Return materialized key for secondary index scan */
-	bool		m_read_virtual_key;
-
-	/** The MySQL table object */
-	TABLE*		m_mysql_table;
-
-	/** The MySQL handler object. */
-	ha_innobase*	m_mysql_handler;
-
-	/** limit value to avoid fts result overflow */
-	ulonglong	m_fts_limit;
-
-	/** True if exceeded the end_range while filling the prefetch cache. */
-	bool		m_end_range;
->>>>>>> 333b4508
 };
 
 /** Callback for row_mysql_sys_index_iterate() */
@@ -1379,28 +881,11 @@
 @param[in]	foreign		foreign key information
 @param[in]	prebuilt	compress_heap must be taken from here
 @return the field filled with computed value */
-<<<<<<< HEAD
 dfield_t *innobase_get_computed_value(
     const dtuple_t *row, const dict_v_col_t *col, const dict_index_t *index,
     mem_heap_t **local_heap, mem_heap_t *heap, const dict_field_t *ifield,
     THD *thd, TABLE *mysql_table, const dict_table_t *old_table,
-    upd_t *parent_update, dict_foreign_t *foreign);
-=======
-dfield_t*
-innobase_get_computed_value(
-	const dtuple_t*		row,
-	const dict_v_col_t*	col,
-	const dict_index_t*	index,
-	mem_heap_t**		local_heap,
-	mem_heap_t*		heap,
-	const dict_field_t*	ifield,
-	THD*			thd,
-	TABLE*			mysql_table,
-	const dict_table_t*	old_table,
-	upd_t*			parent_update,
-	dict_foreign_t*		foreign,
-	row_prebuilt_t*		prebuilt);
->>>>>>> 333b4508
+    upd_t *parent_update, dict_foreign_t *foreign, row_prebuilt_t *prebuilt);
 
 /** Get the computed value by supplying the base column values.
 @param[in,out]	table	the table whose virtual column template to be built */
