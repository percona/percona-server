/*****************************************************************************

Copyright (c) 1997, 2018, Oracle and/or its affiliates. All Rights Reserved.

This program is free software; you can redistribute it and/or modify it under
the terms of the GNU General Public License, version 2.0, as published by the
Free Software Foundation.

This program is also distributed with certain software (including but not
limited to OpenSSL) that is licensed under separate terms, as designated in a
particular file or component or in included license documentation. The authors
of MySQL hereby grant you an additional permission to link the program and
your derivative works with the separately licensed software that they have
included with MySQL.

This program is distributed in the hope that it will be useful, but WITHOUT
ANY WARRANTY; without even the implied warranty of MERCHANTABILITY or FITNESS
FOR A PARTICULAR PURPOSE. See the GNU General Public License, version 2.0,
for more details.

You should have received a copy of the GNU General Public License along with
this program; if not, write to the Free Software Foundation, Inc.,
51 Franklin St, Fifth Floor, Boston, MA 02110-1301  USA

*****************************************************************************/

/** @file include/row0vers.h
 Row versions

 Created 2/6/1997 Heikki Tuuri
 *******************************************************/

#ifndef row0vers_h
#define row0vers_h

#include "data0data.h"
#include "dict0mem.h"
#include "dict0types.h"
#include "mtr0mtr.h"
#include "que0types.h"
#include "rem0types.h"
#include "trx0types.h"
#include "univ.i"

// Forward declaration
class ReadView;

<<<<<<< HEAD
/** Finds out if an active transaction has inserted or modified a secondary
 index record.
 @return 0 if committed, else the active transaction id;
 NOTE that this function can return false positives but never false
 negatives. The caller must confirm all positive results by calling
 trx_is_active() while holding lock_sys->mutex. */
trx_t *row_vers_impl_x_locked(
    const rec_t *rec,      /*!< in: record in a secondary index */
    dict_index_t *index,   /*!< in: the secondary index */
    const ulint *offsets); /*!< in: rec_get_offsets(rec, index) */
/** Finds out if we must preserve a delete marked earlier version of a clustered
 index record, because it is >= the purge view.
 @param[in]	trx_id		transaction id in the version
 @param[in]	name		table name
 @param[in,out]	mtr		mini transaction  holding the latch on the
                                 clustered index record; it will also hold
                                  the latch on purge_view
 @return true if earlier version should be preserved */
ibool row_vers_must_preserve_del_marked(trx_id_t trx_id,
                                        const table_name_t &name, mtr_t *mtr);

/** Finds out if a version of the record, where the version >= the current
 purge view, should have ientry as its secondary index entry. We check
 if there is any not delete marked version of the record where the trx
 id >= purge view, and the secondary index entry == ientry; exactly in
 this case we return TRUE.
 @return true if earlier version should have */
ibool row_vers_old_has_index_entry(
    ibool also_curr,        /*!< in: TRUE if also rec is included in the
                          versions to search; otherwise only versions
                          prior to it are searched */
    const rec_t *rec,       /*!< in: record in the clustered index; the
                            caller must have a latch on the page */
    mtr_t *mtr,             /*!< in: mtr holding the latch on rec; it will
                            also hold the latch on purge_view */
    dict_index_t *index,    /*!< in: the secondary index */
    const dtuple_t *ientry, /*!< in: the secondary index entry */
    roll_ptr_t roll_ptr,    /*!< in: roll_ptr for the purge record */
    trx_id_t trx_id);       /*!< in: transaction ID on the purging record */

/** Constructs the version of a clustered index record which a consistent
 read should see. We assume that the trx id stored in rec is such that
 the consistent read should not see rec in its present version.
 @return DB_SUCCESS or DB_MISSING_HISTORY */
dberr_t row_vers_build_for_consistent_read(
    const rec_t *rec,         /*!< in: record in a clustered index; the
                              caller must have a latch on the page; this
                              latch locks the top of the stack of versions
                              of this records */
    mtr_t *mtr,               /*!< in: mtr holding the latch on rec; it will
                              also hold the latch on purge_view */
    dict_index_t *index,      /*!< in: the clustered index */
    ulint **offsets,          /*!< in/out: offsets returned by
                              rec_get_offsets(rec, index) */
    ReadView *view,           /*!< in: the consistent read view */
    mem_heap_t **offset_heap, /*!< in/out: memory heap from which
                          the offsets are allocated */
    mem_heap_t *in_heap,      /*!< in: memory heap from which the memory for
                              *old_vers is allocated; memory for possible
                              intermediate versions is allocated and freed
                              locally within the function */
    rec_t **old_vers,         /*!< out, own: old version, or NULL
                             if the history is missing or the record
                             does not exist in the view, that is,
                             it was freshly inserted afterwards */
    const dtuple_t **vrow);   /*!< out: reports virtual column info if any */

/** Constructs the last committed version of a clustered index record,
 which should be seen by a semi-consistent read. */
void row_vers_build_for_semi_consistent_read(
    const rec_t *rec,         /*!< in: record in a clustered index; the
                              caller must have a latch on the page; this
                              latch locks the top of the stack of versions
                              of this records */
    mtr_t *mtr,               /*!< in: mtr holding the latch on rec */
    dict_index_t *index,      /*!< in: the clustered index */
    ulint **offsets,          /*!< in/out: offsets returned by
                              rec_get_offsets(rec, index) */
    mem_heap_t **offset_heap, /*!< in/out: memory heap from which
                          the offsets are allocated */
    mem_heap_t *in_heap,      /*!< in: memory heap from which the memory for
                              *old_vers is allocated; memory for possible
                              intermediate versions is allocated and freed
                              locally within the function */
    const rec_t **old_vers,   /*!< out: rec, old version, or NULL if the
                             record does not exist in the view, that is,
                             it was freshly inserted afterwards */
    const dtuple_t **vrow);   /*!< out: holds virtual column info if any
                              is updated in the view */

=======
/*****************************************************************//**
Finds out if an active transaction has inserted or modified a secondary
index record.
@return 0 if committed, else the active transaction id;
NOTE that this function can return false positives but never false
negatives. The caller must confirm all positive results by calling
trx_is_active() while holding lock_sys->mutex. */
trx_t*
row_vers_impl_x_locked(
/*===================*/
	const rec_t*	rec,	/*!< in: record in a secondary index */
	dict_index_t*	index,	/*!< in: the secondary index */
	const ulint*	offsets);/*!< in: rec_get_offsets(rec, index) */

/*****************************************************************//**
Finds out if we must preserve a delete marked earlier version of a clustered
index record, because it is >= the purge view.
@param[in]	trx_id		transaction id in the version
@param[in]	name		table name
@param[in,out]	mtr		mini transaction  holding the latch on the
				clustered index record; it will also hold
				 the latch on purge_view
@return TRUE if earlier version should be preserved */
ibool
row_vers_must_preserve_del_marked(
/*==============================*/
	trx_id_t		trx_id,
	const table_name_t&	name,
	mtr_t*			mtr);

/*****************************************************************//**
Finds out if a version of the record, where the version >= the current
purge view, should have ientry as its secondary index entry. We check
if there is any not delete marked version of the record where the trx
id >= purge view, and the secondary index entry == ientry; exactly in
this case we return TRUE.
@return TRUE if earlier version should have */
ibool
row_vers_old_has_index_entry(
/*=========================*/
	ibool		also_curr,/*!< in: TRUE if also rec is included in the
				versions to search; otherwise only versions
				prior to it are searched */
	const rec_t*	rec,	/*!< in: record in the clustered index; the
				caller must have a latch on the page */
	mtr_t*		mtr,	/*!< in: mtr holding the latch on rec; it will
				also hold the latch on purge_view */
	dict_index_t*	index,	/*!< in: the secondary index */
	const dtuple_t*	ientry,	/*!< in: the secondary index entry */
	roll_ptr_t	roll_ptr,/*!< in: roll_ptr for the purge record */
	trx_id_t	trx_id,	/*!< in: transaction ID on the purging record */
	row_prebuilt_t*	prebuilt);/*!< in: compress_heap must be taken from
				here */

/*****************************************************************//**
Constructs the version of a clustered index record which a consistent
read should see. We assume that the trx id stored in rec is such that
the consistent read should not see rec in its present version.
@return DB_SUCCESS or DB_MISSING_HISTORY */
dberr_t
row_vers_build_for_consistent_read(
/*===============================*/
	const rec_t*	rec,	/*!< in: record in a clustered index; the
				caller must have a latch on the page; this
				latch locks the top of the stack of versions
				of this records */
	mtr_t*		mtr,	/*!< in: mtr holding the latch on rec; it will
				also hold the latch on purge_view */
	dict_index_t*	index,	/*!< in: the clustered index */
	ulint**		offsets,/*!< in/out: offsets returned by
				rec_get_offsets(rec, index) */
	ReadView*	view,	/*!< in: the consistent read view */
	mem_heap_t**	offset_heap,/*!< in/out: memory heap from which
				the offsets are allocated */
	mem_heap_t*	in_heap,/*!< in: memory heap from which the memory for
				*old_vers is allocated; memory for possible
				intermediate versions is allocated and freed
				locally within the function */
	rec_t**		old_vers,/*!< out, own: old version, or NULL
				if the history is missing or the record
				does not exist in the view, that is,
				it was freshly inserted afterwards */
	const dtuple_t**vrow);	/*!< out: reports virtual column info if any */

/*****************************************************************//**
Constructs the last committed version of a clustered index record,
which should be seen by a semi-consistent read. */
void
row_vers_build_for_semi_consistent_read(
/*====================================*/
	const rec_t*	rec,	/*!< in: record in a clustered index; the
				caller must have a latch on the page; this
				latch locks the top of the stack of versions
				of this records */
	mtr_t*		mtr,	/*!< in: mtr holding the latch on rec */
	dict_index_t*	index,	/*!< in: the clustered index */
	ulint**		offsets,/*!< in/out: offsets returned by
				rec_get_offsets(rec, index) */
	mem_heap_t**	offset_heap,/*!< in/out: memory heap from which
				the offsets are allocated */
	mem_heap_t*	in_heap,/*!< in: memory heap from which the memory for
				*old_vers is allocated; memory for possible
				intermediate versions is allocated and freed
				locally within the function */
	const rec_t**	old_vers,/*!< out: rec, old version, or NULL if the
				record does not exist in the view, that is,
				it was freshly inserted afterwards */
	const dtuple_t**vrow);	/*!< out: holds virtual column info if any
				is updated in the view */


#ifndef UNIV_NONINL
>>>>>>> 333b4508
#include "row0vers.ic"

#endif<|MERGE_RESOLUTION|>--- conflicted
+++ resolved
@@ -45,7 +45,6 @@
 // Forward declaration
 class ReadView;
 
-<<<<<<< HEAD
 /** Finds out if an active transaction has inserted or modified a secondary
  index record.
  @return 0 if committed, else the active transaction id;
@@ -74,17 +73,19 @@
  this case we return TRUE.
  @return true if earlier version should have */
 ibool row_vers_old_has_index_entry(
-    ibool also_curr,        /*!< in: TRUE if also rec is included in the
-                          versions to search; otherwise only versions
-                          prior to it are searched */
-    const rec_t *rec,       /*!< in: record in the clustered index; the
-                            caller must have a latch on the page */
-    mtr_t *mtr,             /*!< in: mtr holding the latch on rec; it will
-                            also hold the latch on purge_view */
-    dict_index_t *index,    /*!< in: the secondary index */
-    const dtuple_t *ientry, /*!< in: the secondary index entry */
-    roll_ptr_t roll_ptr,    /*!< in: roll_ptr for the purge record */
-    trx_id_t trx_id);       /*!< in: transaction ID on the purging record */
+    ibool also_curr,           /*!< in: TRUE if also rec is included in the
+                             versions to search; otherwise only versions
+                             prior to it are searched */
+    const rec_t *rec,          /*!< in: record in the clustered index; the
+                               caller must have a latch on the page */
+    mtr_t *mtr,                /*!< in: mtr holding the latch on rec; it will
+                               also hold the latch on purge_view */
+    dict_index_t *index,       /*!< in: the secondary index */
+    const dtuple_t *ientry,    /*!< in: the secondary index entry */
+    roll_ptr_t roll_ptr,       /*!< in: roll_ptr for the purge record */
+    trx_id_t trx_id,           /*!< in: transaction ID on the purging record */
+    row_prebuilt_t *prebuilt); /*!< in: compress_heap must be taken from
+                               here */
 
 /** Constructs the version of a clustered index record which a consistent
  read should see. We assume that the trx id stored in rec is such that
@@ -136,120 +137,6 @@
     const dtuple_t **vrow);   /*!< out: holds virtual column info if any
                               is updated in the view */
 
-=======
-/*****************************************************************//**
-Finds out if an active transaction has inserted or modified a secondary
-index record.
-@return 0 if committed, else the active transaction id;
-NOTE that this function can return false positives but never false
-negatives. The caller must confirm all positive results by calling
-trx_is_active() while holding lock_sys->mutex. */
-trx_t*
-row_vers_impl_x_locked(
-/*===================*/
-	const rec_t*	rec,	/*!< in: record in a secondary index */
-	dict_index_t*	index,	/*!< in: the secondary index */
-	const ulint*	offsets);/*!< in: rec_get_offsets(rec, index) */
-
-/*****************************************************************//**
-Finds out if we must preserve a delete marked earlier version of a clustered
-index record, because it is >= the purge view.
-@param[in]	trx_id		transaction id in the version
-@param[in]	name		table name
-@param[in,out]	mtr		mini transaction  holding the latch on the
-				clustered index record; it will also hold
-				 the latch on purge_view
-@return TRUE if earlier version should be preserved */
-ibool
-row_vers_must_preserve_del_marked(
-/*==============================*/
-	trx_id_t		trx_id,
-	const table_name_t&	name,
-	mtr_t*			mtr);
-
-/*****************************************************************//**
-Finds out if a version of the record, where the version >= the current
-purge view, should have ientry as its secondary index entry. We check
-if there is any not delete marked version of the record where the trx
-id >= purge view, and the secondary index entry == ientry; exactly in
-this case we return TRUE.
-@return TRUE if earlier version should have */
-ibool
-row_vers_old_has_index_entry(
-/*=========================*/
-	ibool		also_curr,/*!< in: TRUE if also rec is included in the
-				versions to search; otherwise only versions
-				prior to it are searched */
-	const rec_t*	rec,	/*!< in: record in the clustered index; the
-				caller must have a latch on the page */
-	mtr_t*		mtr,	/*!< in: mtr holding the latch on rec; it will
-				also hold the latch on purge_view */
-	dict_index_t*	index,	/*!< in: the secondary index */
-	const dtuple_t*	ientry,	/*!< in: the secondary index entry */
-	roll_ptr_t	roll_ptr,/*!< in: roll_ptr for the purge record */
-	trx_id_t	trx_id,	/*!< in: transaction ID on the purging record */
-	row_prebuilt_t*	prebuilt);/*!< in: compress_heap must be taken from
-				here */
-
-/*****************************************************************//**
-Constructs the version of a clustered index record which a consistent
-read should see. We assume that the trx id stored in rec is such that
-the consistent read should not see rec in its present version.
-@return DB_SUCCESS or DB_MISSING_HISTORY */
-dberr_t
-row_vers_build_for_consistent_read(
-/*===============================*/
-	const rec_t*	rec,	/*!< in: record in a clustered index; the
-				caller must have a latch on the page; this
-				latch locks the top of the stack of versions
-				of this records */
-	mtr_t*		mtr,	/*!< in: mtr holding the latch on rec; it will
-				also hold the latch on purge_view */
-	dict_index_t*	index,	/*!< in: the clustered index */
-	ulint**		offsets,/*!< in/out: offsets returned by
-				rec_get_offsets(rec, index) */
-	ReadView*	view,	/*!< in: the consistent read view */
-	mem_heap_t**	offset_heap,/*!< in/out: memory heap from which
-				the offsets are allocated */
-	mem_heap_t*	in_heap,/*!< in: memory heap from which the memory for
-				*old_vers is allocated; memory for possible
-				intermediate versions is allocated and freed
-				locally within the function */
-	rec_t**		old_vers,/*!< out, own: old version, or NULL
-				if the history is missing or the record
-				does not exist in the view, that is,
-				it was freshly inserted afterwards */
-	const dtuple_t**vrow);	/*!< out: reports virtual column info if any */
-
-/*****************************************************************//**
-Constructs the last committed version of a clustered index record,
-which should be seen by a semi-consistent read. */
-void
-row_vers_build_for_semi_consistent_read(
-/*====================================*/
-	const rec_t*	rec,	/*!< in: record in a clustered index; the
-				caller must have a latch on the page; this
-				latch locks the top of the stack of versions
-				of this records */
-	mtr_t*		mtr,	/*!< in: mtr holding the latch on rec */
-	dict_index_t*	index,	/*!< in: the clustered index */
-	ulint**		offsets,/*!< in/out: offsets returned by
-				rec_get_offsets(rec, index) */
-	mem_heap_t**	offset_heap,/*!< in/out: memory heap from which
-				the offsets are allocated */
-	mem_heap_t*	in_heap,/*!< in: memory heap from which the memory for
-				*old_vers is allocated; memory for possible
-				intermediate versions is allocated and freed
-				locally within the function */
-	const rec_t**	old_vers,/*!< out: rec, old version, or NULL if the
-				record does not exist in the view, that is,
-				it was freshly inserted afterwards */
-	const dtuple_t**vrow);	/*!< out: holds virtual column info if any
-				is updated in the view */
-
-
-#ifndef UNIV_NONINL
->>>>>>> 333b4508
 #include "row0vers.ic"
 
 #endif