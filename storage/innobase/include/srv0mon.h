--- conflicted
+++ resolved
@@ -1,10 +1,6 @@
 /***********************************************************************
 
-<<<<<<< HEAD
-Copyright (c) 2010, 2018, Oracle and/or its affiliates. All Rights Reserved.
-=======
 Copyright (c) 2010, 2019, Oracle and/or its affiliates. All Rights Reserved.
->>>>>>> 4869291f
 Copyright (c) 2012, Facebook Inc.
 
 This program is free software; you can redistribute it and/or modify
@@ -178,10 +174,7 @@
   MONITOR_OVLD_PAGE_CREATED,
   MONITOR_OVLD_PAGES_WRITTEN,
   MONITOR_OVLD_PAGES_READ,
-<<<<<<< HEAD
   MONITOR_OVLD_PAGES0_READ,
-=======
->>>>>>> 4869291f
   MONITOR_OVLD_BYTE_READ,
   MONITOR_OVLD_BYTE_WRITTEN,
   MONITOR_FLUSH_BATCH_SCANNED,
@@ -355,10 +348,7 @@
   MONITOR_OVLD_LOG_WAITS,
   MONITOR_OVLD_LOG_WRITE_REQUEST,
   MONITOR_OVLD_LOG_WRITES,
-<<<<<<< HEAD
   MONITOR_OVLD_LSN_TRACKED,
-=======
->>>>>>> 4869291f
 
   MONITOR_LOG_FLUSH_TOTAL_TIME,
   MONITOR_LOG_FLUSH_MAX_TIME,
@@ -378,10 +368,7 @@
   MONITOR_LOG_WRITER_WAIT_LOOPS,
   MONITOR_LOG_WRITER_ON_FREE_SPACE_WAITS,
   MONITOR_LOG_WRITER_ON_ARCHIVER_WAITS,
-<<<<<<< HEAD
   MONITOR_LOG_WRITER_ON_TRACKER_WAITS,
-=======
->>>>>>> 4869291f
 
   MONITOR_LOG_FLUSHER_NO_WAITS,
   MONITOR_LOG_FLUSHER_WAITS,
@@ -419,14 +406,11 @@
   MONITOR_PAD_INCREMENTS,
   MONITOR_PAD_DECREMENTS,
 
-<<<<<<< HEAD
   /* New monitor variables for page encryption */
   MONITOR_MODULE_ENCRYPTION,
   MONITOR_OVLD_PAGES_ENCRYPTED,
   MONITOR_OVLD_PAGES_DECRYPTED,
 
-=======
->>>>>>> 4869291f
   /* Index related counters */
   MONITOR_MODULE_INDEX,
   MONITOR_INDEX_SPLIT,
@@ -777,11 +761,7 @@
   MONITOR_CHECK_DEFINED(value);                               \
   if (MONITOR_IS_ON(monitor)) {                               \
     uintmax_t old_time = (value);                             \
-<<<<<<< HEAD
-    value = ut_time_us(NULL);                                 \
-=======
     value = ut_time_monotonic_us();                           \
->>>>>>> 4869291f
     MONITOR_VALUE(monitor) += (mon_type_t)(value - old_time); \
   }
 
