/*****************************************************************************

Copyright (c) 1995, 2017, Oracle and/or its affiliates. All rights reserved.
Copyright (c) 2008, 2009, Google Inc.
Copyright (c) 2009, Percona Inc.

Portions of this file contain modifications contributed and copyrighted by
Google, Inc. Those modifications are gratefully acknowledged and are described
briefly in the InnoDB documentation. The contributions by Google are
incorporated with their permission, and subject to the conditions contained in
the file COPYING.Google.

Portions of this file contain modifications contributed and copyrighted
by Percona Inc.. Those modifications are
gratefully acknowledged and are described briefly in the InnoDB
documentation. The contributions by Percona Inc. are incorporated with
their permission, and subject to the conditions contained in the file
COPYING.Percona.

This program is free software; you can redistribute it and/or modify it under
the terms of the GNU General Public License as published by the Free Software
Foundation; version 2 of the License.

This program is distributed in the hope that it will be useful, but WITHOUT
ANY WARRANTY; without even the implied warranty of MERCHANTABILITY or FITNESS
FOR A PARTICULAR PURPOSE. See the GNU General Public License for more details.

You should have received a copy of the GNU General Public License along with
this program; if not, write to the Free Software Foundation, Inc.,
51 Franklin Street, Suite 500, Boston, MA 02110-1335 USA

*****************************************************************************/

/**************************************************//**
@file include/srv0srv.h
The server main program

Created 10/10/1995 Heikki Tuuri
*******************************************************/

#ifndef srv0srv_h
#define srv0srv_h

#include "univ.i"
#ifndef UNIV_HOTBACKUP
#include "log0log.h"
#include "sync0sync.h"
#include "os0sync.h"
#include "que0types.h"
#include "trx0types.h"
#include "srv0conc.h"
#include "buf0checksum.h"
#include "ut0counter.h"

#include <sql_class.h>

/* Global counters used inside InnoDB. */
struct srv_stats_t {
	typedef ib_counter_t<lsn_t, 1, single_indexer_t> lsn_ctr_1_t;
	typedef ib_counter_t<ulint, 1, single_indexer_t> ulint_ctr_1_t;
	typedef ib_counter_t<lint, 1, single_indexer_t> lint_ctr_1_t;
	typedef ib_counter_t<ulint, 64> ulint_ctr_64_t;
	typedef ib_counter_t<ib_int64_t, 1, single_indexer_t> ib_int64_ctr_1_t;

	/** Count the amount of data written in total (in bytes) */
	ulint_ctr_1_t		data_written;

	/** Number of the log write requests done */
	ulint_ctr_1_t		log_write_requests;

	/** Number of physical writes to the log performed */
	ulint_ctr_1_t		log_writes;

	/** Amount of data written to the log files in bytes */
	lsn_ctr_1_t		os_log_written;

	/** Number of writes being done to the log files */
	lint_ctr_1_t		os_log_pending_writes;

	/** We increase this counter, when we don't have enough
	space in the log buffer and have to flush it */
	ulint_ctr_1_t		log_waits;

	/** Count the number of times the doublewrite buffer was flushed */
	ulint_ctr_1_t		dblwr_writes;

	/** Store the number of pages that have been flushed to the
	doublewrite buffer */
	ulint_ctr_1_t		dblwr_pages_written;

	/** Store the number of write requests issued */
	ulint_ctr_1_t		buf_pool_write_requests;

	/** Store the number of times when we had to wait for a free page
	in the buffer pool. It happens when the buffer pool is full and we
	need to make a flush, in order to be able to read or create a page. */
	ulint_ctr_1_t		buf_pool_wait_free;

	/** Count the number of pages that were written from buffer
	pool to the disk */
	ulint_ctr_1_t		buf_pool_flushed;

	/** Number of buffer pool reads that led to the reading of
	a disk page */
	ulint_ctr_1_t		buf_pool_reads;

	/** Number of data read in total (in bytes) */
	ulint_ctr_1_t		data_read;

	/** Wait time of database locks */
	ib_int64_ctr_1_t	n_lock_wait_time;

	/** Number of database lock waits */
	ulint_ctr_1_t		n_lock_wait_count;

	/** Number of threads currently waiting on database locks */
	lint_ctr_1_t		n_lock_wait_current_count;

	/** Number of rows read. */
	ulint_ctr_64_t		n_rows_read;

	/** Number of rows updated */
	ulint_ctr_64_t		n_rows_updated;

	/** Number of rows deleted */
	ulint_ctr_64_t		n_rows_deleted;

	/** Number of rows inserted */
	ulint_ctr_64_t		n_rows_inserted;

	ulint_ctr_1_t		lock_deadlock_count;

	ulint_ctr_1_t		n_lock_max_wait_time;

	/** Number of buffered aio requests submitted */
	ulint_ctr_64_t		n_aio_submitted;
};

extern const char*	srv_main_thread_op_info;

/** Prefix used by MySQL to indicate pre-5.1 table name encoding */
extern const char	srv_mysql50_table_name_prefix[10];

/* The monitor thread waits on this event. */
extern os_event_t	srv_monitor_event;

/* The error monitor thread waits on this event. */
extern os_event_t	srv_error_event;

/** The buffer pool dump/load thread waits on this event. */
extern os_event_t	srv_buf_dump_event;

/** The buffer pool dump/load file name */
#define SRV_BUF_DUMP_FILENAME_DEFAULT	"ib_buffer_pool"
extern char*		srv_buf_dump_filename;

/** Boolean config knobs that tell InnoDB to dump the buffer pool at shutdown
and/or load it during startup. */
extern char		srv_buffer_pool_dump_at_shutdown;
extern char		srv_buffer_pool_load_at_startup;

/* Whether to disable file system cache if it is defined */
extern char		srv_disable_sort_file_cache;

/* This event is set on checkpoint completion to wake the redo log parser
thread */
extern os_event_t	srv_checkpoint_completed_event;

/* This event is set on the online redo log following thread after a successful
log tracking iteration */
extern os_event_t	srv_redo_log_tracked_event;

/** Whether the redo log tracker thread has been started. Does not take into
account whether the tracking is currently enabled (see srv_track_changed_pages
for that) */
extern bool		srv_redo_log_thread_started;

/* If the last data file is auto-extended, we add this many pages to it
at a time */
#define SRV_AUTO_EXTEND_INCREMENT	\
	(srv_auto_extend_increment * ((1024 * 1024) / UNIV_PAGE_SIZE))

/* Mutex for locking srv_monitor_file. Not created if srv_read_only_mode */
extern ib_mutex_t	srv_monitor_file_mutex;

/* prototypes for new functions added to ha_innodb.cc */
ibool	innobase_get_slow_log();

/* Temporary file for innodb monitor output */
extern FILE*	srv_monitor_file;
/* Mutex for locking srv_dict_tmpfile. Only created if !srv_read_only_mode.
This mutex has a very high rank; threads reserving it should not
be holding any InnoDB latches. */
extern ib_mutex_t	srv_dict_tmpfile_mutex;
/* Temporary file for output from the data dictionary */
extern FILE*	srv_dict_tmpfile;
/* Mutex for locking srv_misc_tmpfile. Only created if !srv_read_only_mode.
This mutex has a very low rank; threads reserving it should not
acquire any further latches or sleep before releasing this one. */
extern ib_mutex_t	srv_misc_tmpfile_mutex;
/* Temporary file for miscellanous diagnostic output */
extern FILE*	srv_misc_tmpfile;

/* Server parameters which are read from the initfile */

extern char*	srv_data_home;

#ifdef UNIV_LOG_ARCHIVE
extern char*	srv_arch_dir;
#endif /* UNIV_LOG_ARCHIVE */

/** Set if InnoDB must operate in read-only mode. We don't do any
recovery and open all tables in RO mode instead of RW mode. We don't
sync the max trx id to disk either. */
extern my_bool	srv_read_only_mode;
/** Set if InnoDB operates in read-only mode or innodb-force-recovery
is greater than SRV_FORCE_NO_TRX_UNDO. */
extern my_bool	high_level_read_only;
/** store to its own file each table created by an user; data
dictionary tables are in the system tablespace 0 */
extern my_bool	srv_file_per_table;
/** Sleep delay for threads waiting to enter InnoDB. In micro-seconds. */
extern	ulong	srv_thread_sleep_delay;
#if defined(HAVE_ATOMIC_BUILTINS)
/** Maximum sleep delay (in micro-seconds), value of 0 disables it.*/
extern	ulong	srv_adaptive_max_sleep_delay;
#endif /* HAVE_ATOMIC_BUILTINS */

/** The file format to use on new *.ibd files. */
extern ulint	srv_file_format;
/** Whether to check file format during startup.  A value of
UNIV_FORMAT_MAX + 1 means no checking ie. FALSE.  The default is to
set it to the highest format we support. */
extern ulint	srv_max_file_format_at_startup;
/** Place locks to records only i.e. do not use next-key locking except
on duplicate key checking and foreign key checking */
extern ibool	srv_locks_unsafe_for_binlog;

/** Sort buffer size in index creation */
extern ulong	srv_sort_buf_size;
/** Maximum modification log file size for online index creation */
extern unsigned long long	srv_online_max_size;

/* If this flag is TRUE, then we will use the native aio of the
OS (provided we compiled Innobase with it in), otherwise we will
use simulated aio we build below with threads.
Currently we support native aio on windows and linux */
extern my_bool	srv_use_native_aio;
extern my_bool	srv_numa_interleave;
#ifdef __WIN__
extern ibool	srv_use_native_conditions;
#endif /* __WIN__ */
#endif /* !UNIV_HOTBACKUP */

/** Server undo tablespaces directory, can be absolute path. */
extern char*	srv_undo_dir;

/** Number of undo tablespaces to use. */
extern ulong	srv_undo_tablespaces;

/** The number of UNDO tablespaces that are open and ready to use. */
extern ulint	srv_undo_tablespaces_open;

/* The number of undo segments to use */
extern ulong	srv_undo_logs;

extern ulint	srv_n_data_files;
extern char**	srv_data_file_names;
extern ulint*	srv_data_file_sizes;
extern ulint*	srv_data_file_is_raw_partition;


/** Whether the redo log tracking is currently enabled. Note that it is
possible for the log tracker thread to be running and the tracking to be
disabled */
extern my_bool		srv_track_changed_pages;
extern ulonglong	srv_max_bitmap_file_size;

extern
ulonglong       srv_max_changed_pages;

extern ibool	srv_auto_extend_last_data_file;
extern ulint	srv_last_file_size_max;
extern char*	srv_log_group_home_dir;
#ifndef UNIV_HOTBACKUP
extern ulong	srv_auto_extend_increment;

extern ibool	srv_created_new_raw;

/** Maximum number of srv_n_log_files, or innodb_log_files_in_group */
#define SRV_N_LOG_FILES_MAX 100
extern ulong	srv_n_log_files;
extern ib_uint64_t	srv_log_file_size;
extern ib_uint64_t	srv_log_file_size_requested;
extern ulint	srv_log_buffer_size;
extern uint	srv_flush_log_at_timeout;
extern char	srv_use_global_flush_log_at_trx_commit;
extern char	srv_adaptive_flushing;

/* If this flag is TRUE, then we will load the indexes' (and tables') metadata
even if they are marked as "corrupted". Mostly it is for DBA to process
corrupted index and table */
extern my_bool	srv_load_corrupted;

extern ulint    srv_show_locks_held;
extern ulint    srv_show_verbose_locks;

/* The sort order table of the MySQL latin1_swedish_ci character set
collation */
extern const byte*	srv_latin1_ordering;
#ifndef UNIV_HOTBACKUP
extern my_bool	srv_use_sys_malloc;
#else
extern ibool	srv_use_sys_malloc;
#endif /* UNIV_HOTBACKUP */
extern ulint	srv_buf_pool_size;	/*!< requested size in bytes */
extern ulint    srv_buf_pool_instances; /*!< requested number of buffer pool instances */
extern ulong	srv_n_page_hash_locks;	/*!< number of locks to
					protect buf_pool->page_hash */
extern ulong	srv_LRU_scan_depth;	/*!< Scan depth for LRU
					flush batch */
extern ulong	srv_flush_neighbors;	/*!< whether or not to flush
					neighbors of a block */
extern ulint	srv_buf_pool_old_size;	/*!< previously requested size */
extern ulint	srv_buf_pool_curr_size;	/*!< current size in bytes */
extern ulint	srv_mem_pool_size;
extern ulint	srv_lock_table_size;

extern ulint	srv_foreground_preflush;/*!< Query thread preflush algorithm */

extern ulint	srv_cleaner_max_lru_time;/*!< the maximum time limit for a
					single LRU tail flush iteration by the
					page cleaner thread */

extern ulint	srv_cleaner_max_flush_time;/*!< the maximum time limit for a
					single flush list flush iteration by
					the page cleaner thread */

extern ulint	srv_cleaner_flush_chunk_size;
					/*!< page cleaner flush list flush
					batches are further divided into this
					chunk size  */

extern ulint	srv_cleaner_lru_chunk_size;
					/*!< page cleaner LRU list flush
					batches are further divided into this
					chunk size  */

extern ulint	srv_cleaner_free_list_lwm;/*!< if free list length is lower
					than this percentage of
					srv_LRU_scan_depth, page cleaner LRU
					flushes will issue flush batches to the
					same instance in a row  */

extern my_bool	srv_cleaner_eviction_factor;
					/*!< if TRUE, page cleaner heuristics
					use evicted instead of flushed page
					counts for its heuristics  */

extern ulong	srv_cleaner_lsn_age_factor;
					/*!< page cleaner LSN age factor
					formula option */

extern ulong	srv_empty_free_list_algorithm;
					/*!< Empty free list for a query thread
					handling algorithm option */

extern ulint	srv_n_file_io_threads;
extern my_bool	srv_random_read_ahead;
extern ulong	srv_read_ahead_threshold;
extern ulint	srv_n_read_io_threads;
extern ulint	srv_n_write_io_threads;

/* Number of IO operations per second the server can do */
extern ulong    srv_io_capacity;

/* We use this dummy default value at startup for max_io_capacity.
The real value is set based on the value of io_capacity. */
#define SRV_MAX_IO_CAPACITY_DUMMY_DEFAULT	(~0UL)
#define SRV_MAX_IO_CAPACITY_LIMIT		(~0UL)
extern ulong    srv_max_io_capacity;
/* Returns the number of IO operations that is X percent of the
capacity. PCT_IO(5) -> returns the number of IO operations that
is 5% of the max where max is srv_io_capacity.  */
#define PCT_IO(p) ((ulong) (srv_io_capacity * ((double) (p) / 100.0)))

/* The "innodb_stats_method" setting, decides how InnoDB is going
to treat NULL value when collecting statistics. It is not defined
as enum type because the configure option takes unsigned integer type. */
extern ulong	srv_innodb_stats_method;

#ifdef UNIV_LOG_ARCHIVE
extern ibool		srv_log_archive_on;
#endif /* UNIV_LOG_ARCHIVE */

extern char*	srv_file_flush_method_str;
extern ulint	srv_unix_file_flush_method;
extern ulint	srv_win_file_flush_method;

extern ulint	srv_max_n_open_files;

extern ulong	srv_max_dirty_pages_pct;
extern ulong	srv_max_dirty_pages_pct_lwm;

extern ulong	srv_adaptive_flushing_lwm;
extern ulong	srv_flushing_avg_loops;

extern ulong	srv_force_recovery;
#ifndef DBUG_OFF
extern ulong	srv_force_recovery_crash;
#endif /* !DBUG_OFF */

extern ulint	srv_fast_shutdown;	/*!< If this is 1, do not do a
					purge and index buffer merge.
					If this 2, do not even flush the
					buffer pool to data files at the
					shutdown: we effectively 'crash'
					InnoDB (but lose no committed
					transactions). */
extern ibool	srv_innodb_status;

extern unsigned long long	srv_stats_transient_sample_pages;
extern my_bool			srv_stats_persistent;
extern unsigned long long	srv_stats_persistent_sample_pages;
extern my_bool			srv_stats_auto_recalc;
extern my_bool			srv_stats_include_delete_marked;

extern ibool	srv_use_doublewrite_buf;
extern ulong	srv_doublewrite_batch_size;
extern ibool	srv_use_atomic_writes;
#ifdef HAVE_POSIX_FALLOCATE
extern ibool	srv_use_posix_fallocate;
#endif

extern ulong	srv_log_arch_expire_sec;

extern ulong	srv_max_buf_pool_modified_pct;
extern ulong	srv_max_purge_lag;
extern ulong	srv_max_purge_lag_delay;

extern ulong	srv_replication_delay;

extern ulint	srv_pass_corrupt_table;

extern ulint	srv_log_checksum_algorithm;

/* Helper macro to support srv_pass_corrupt_table checks. If 'cond' is FALSE,
execute 'code' if srv_pass_corrupt_table is non-zero, or trigger a fatal error
otherwise. The break statement in 'code' will obviously not work as
expected. */

#define SRV_CORRUPT_TABLE_CHECK(cond,code)		\
	do {						\
		if (UNIV_UNLIKELY(!(cond))) {		\
			if (srv_pass_corrupt_table) {	\
				code			\
			} else {			\
				ut_error;		\
			}				\
		}					\
	} while(0)

/*-------------------------------------------*/

extern ulint	srv_read_views_memory;
extern ulint	srv_descriptors_memory;

extern my_bool	srv_print_innodb_monitor;
extern my_bool	srv_print_innodb_lock_monitor;
extern ibool	srv_print_innodb_tablespace_monitor;
extern ibool	srv_print_verbose_log;
#define DEPRECATED_MSG_INNODB_TABLE_MONITOR \
	"Using innodb_table_monitor is deprecated and it may be removed " \
	"in future releases. Please use the InnoDB INFORMATION_SCHEMA " \
	"tables instead, see " REFMAN "innodb-i_s-tables.html"
extern ibool	srv_print_innodb_table_monitor;

extern ibool	srv_monitor_active;
extern ibool	srv_error_monitor_active;

/* TRUE during the lifetime of the buffer pool dump/load thread */
extern ibool	srv_buf_dump_thread_active;

/* TRUE during the lifetime of the stats thread */
extern ibool	srv_dict_stats_thread_active;

extern ulong	srv_n_spin_wait_rounds;
extern ulong	srv_n_free_tickets_to_enter;
extern ulong	srv_thread_sleep_delay;
extern ulong	srv_spin_wait_delay;
extern ibool	srv_priority_boost;

extern ulint	srv_truncated_status_writes;
extern ulint	srv_available_undo_logs;

extern ulint	srv_column_compressed;
extern ulint	srv_column_decompressed;

extern	ulint	srv_mem_pool_size;
extern	ulint	srv_lock_table_size;

#ifdef UNIV_DEBUG
extern	ibool	srv_print_thread_releases;
extern	ibool	srv_print_lock_waits;
extern	ibool	srv_print_buf_io;
extern	ibool	srv_print_log_io;
extern	ibool	srv_print_latch_waits;
#else /* UNIV_DEBUG */
# define srv_print_thread_releases	FALSE
# define srv_print_lock_waits		FALSE
# define srv_print_buf_io		FALSE
# define srv_print_log_io		FALSE
# define srv_print_latch_waits		FALSE
#endif /* UNIV_DEBUG */

#if defined UNIV_DEBUG || defined UNIV_IBUF_DEBUG
extern my_bool	srv_ibuf_disable_background_merge;
#endif /* UNIV_DEBUG || UNIV_IBUF_DEBUG */

#ifdef UNIV_DEBUG
extern my_bool	srv_purge_view_update_only_debug;
#endif /* UNIV_DEBUG */

extern ulint	srv_fatal_semaphore_wait_threshold;
#define SRV_SEMAPHORE_WAIT_EXTENSION	7200
extern ulint	srv_dml_needed_delay;
extern lint	srv_kill_idle_transaction;

#ifndef HAVE_ATOMIC_BUILTINS
/** Mutex protecting some server global variables. */
extern ib_mutex_t	server_mutex;
#endif /* !HAVE_ATOMIC_BUILTINS */

#define SRV_MAX_N_IO_THREADS	130

#define SRV_MAX_N_PURGE_THREADS 32

/* Array of English strings describing the current state of an
i/o handler thread */
extern const char* srv_io_thread_op_info[];
extern const char* srv_io_thread_function[];

/* The tid of the cleaner thread */
extern os_tid_t	srv_cleaner_tid;

/* The tid of the LRU manager thread */
extern os_tid_t srv_lru_manager_tid;

/* The tids of the purge threads */
extern os_tid_t srv_purge_tids[];

/* The tids of the I/O threads */
extern os_tid_t	srv_io_tids[];

/* The tid of the master thread */
extern os_tid_t	srv_master_tid;

/* The relative scheduling priority of the cleaner and LRU manager threads */
extern ulint	srv_sched_priority_cleaner;

/* The relative scheduling priority of the purge threads */
extern ulint	srv_sched_priority_purge;

/* The relative scheduling priority of the I/O threads */
extern ulint	srv_sched_priority_io;

/* The relative scheduling priority of the master thread */
extern ulint	srv_sched_priority_master;

/* The relative priority of the purge coordinator and worker threads.  */
extern my_bool srv_purge_thread_priority;

/* The relative priority of the I/O threads.  */
extern my_bool srv_io_thread_priority;

/* The relative priority of the cleaner thread.  */
extern my_bool srv_cleaner_thread_priority;

/* The relative priority of the master thread.  */
extern my_bool srv_master_thread_priority;

/* the number of purge threads to use from the worker pool (currently 0 or 1) */
extern ulong srv_n_purge_threads;

/* the number of pages to purge in one batch */
extern ulong srv_purge_batch_size;

/* the number of sync wait arrays */
extern ulong srv_sync_array_size;

/* print all user-level transactions deadlocks to mysqld stderr */
extern my_bool srv_print_all_deadlocks;

extern my_bool	srv_cmp_per_index_enabled;

/** Number of times secondary index lookup triggered cluster lookup */
extern ulint	srv_sec_rec_cluster_reads;
/** Number of times prefix optimization avoided triggering cluster lookup */
extern ulint	srv_sec_rec_cluster_reads_avoided;

/** Status variables to be passed to MySQL */
extern struct export_var_t export_vars;

/** Global counters */
extern srv_stats_t	srv_stats;

/** When TRUE, fake change transcations take S rather than X row locks.
When FALSE, row locks are not taken at all. */
extern my_bool srv_fake_changes_locks;


# ifdef UNIV_PFS_THREAD
/* Keys to register InnoDB threads with performance schema */
extern mysql_pfs_key_t	buf_page_cleaner_thread_key;
extern mysql_pfs_key_t	buf_lru_manager_thread_key;
extern mysql_pfs_key_t	trx_rollback_clean_thread_key;
extern mysql_pfs_key_t	io_handler_thread_key;
extern mysql_pfs_key_t	srv_lock_timeout_thread_key;
extern mysql_pfs_key_t	srv_error_monitor_thread_key;
extern mysql_pfs_key_t	srv_monitor_thread_key;
extern mysql_pfs_key_t	srv_master_thread_key;
extern mysql_pfs_key_t	srv_purge_thread_key;
extern mysql_pfs_key_t	recv_writer_thread_key;
extern mysql_pfs_key_t	srv_log_tracking_thread_key;

/* This macro register the current thread and its key with performance
schema */
#  define pfs_register_thread(key)			\
do {								\
	struct PSI_thread* psi = PSI_THREAD_CALL(new_thread)(key, NULL, 0);\
	PSI_THREAD_CALL(set_thread)(psi);			\
} while (0)

/* This macro delist the current thread from performance schema */
#  define pfs_delete_thread()				\
do {								\
	PSI_THREAD_CALL(delete_current_thread)();		\
} while (0)
# endif /* UNIV_PFS_THREAD */

#endif /* !UNIV_HOTBACKUP */

/** Types of raw partitions in innodb_data_file_path */
enum {
	SRV_NOT_RAW = 0,	/*!< Not a raw partition */
	SRV_NEW_RAW,		/*!< A 'newraw' partition, only to be
				initialized */
	SRV_OLD_RAW		/*!< An initialized raw partition */
};

/** Alternatives for the file flush option in Unix; see the InnoDB manual
about what these mean */
enum {
	SRV_UNIX_FSYNC = 1,	/*!< fsync, the default */
	SRV_UNIX_O_DSYNC,	/*!< open log files in O_SYNC mode */
	SRV_UNIX_LITTLESYNC,	/*!< do not call os_file_flush()
				when writing data files, but do flush
				after writing to log files */
	SRV_UNIX_NOSYNC,	/*!< do not flush after writing */
	SRV_UNIX_O_DIRECT,	/*!< invoke os_file_set_nocache() on
				data files. This implies using
				non-buffered IO but still using fsync,
				the reason for which is that some FS
				do not flush meta-data when
				unbuffered IO happens */
	SRV_UNIX_O_DIRECT_NO_FSYNC,
				/*!< do not use fsync() when using
				direct IO i.e.: it can be set to avoid
				the fsync() call that we make when
				using SRV_UNIX_O_DIRECT. However, in
				this case user/DBA should be sure about
				the integrity of the meta-data */
	SRV_UNIX_ALL_O_DIRECT   /*!< similar to O_DIRECT, invokes
				os_file_set_nocache() on data and log files.
				This implies using non-buffered IO but still
				using fsync for data but not log files. */
};

/** Alternatives for file i/o in Windows */
enum {
	SRV_WIN_IO_NORMAL = 1,	/*!< buffered I/O */
	SRV_WIN_IO_UNBUFFERED	/*!< unbuffered I/O; this is the default */
};

/** Alternatives for srv_force_recovery. Non-zero values are intended
to help the user get a damaged database up so that he can dump intact
tables and rows with SELECT INTO OUTFILE. The database must not otherwise
be used with these options! A bigger number below means that all precautions
of lower numbers are included. */
enum {
	SRV_FORCE_IGNORE_CORRUPT = 1,	/*!< let the server run even if it
					detects a corrupt page */
	SRV_FORCE_NO_BACKGROUND	= 2,	/*!< prevent the main thread from
					running: if a crash would occur
					in purge, this prevents it */
	SRV_FORCE_NO_TRX_UNDO = 3,	/*!< do not run trx rollback after
					recovery */
	SRV_FORCE_NO_IBUF_MERGE = 4,	/*!< prevent also ibuf operations:
					if they would cause a crash, better
					not do them */
	SRV_FORCE_NO_UNDO_LOG_SCAN = 5,	/*!< do not look at undo logs when
					starting the database: InnoDB will
					treat even incomplete transactions
					as committed */
	SRV_FORCE_NO_LOG_REDO = 6	/*!< do not do the log roll-forward
					in connection with recovery */
};

/* Alternatives for srv_innodb_stats_method, which could be changed by
setting innodb_stats_method */
enum srv_stats_method_name_enum {
	SRV_STATS_NULLS_EQUAL,		/* All NULL values are treated as
					equal. This is the default setting
					for innodb_stats_method */
	SRV_STATS_NULLS_UNEQUAL,	/* All NULL values are treated as
					NOT equal. */
	SRV_STATS_NULLS_IGNORED		/* NULL values are ignored */
};

typedef enum srv_stats_method_name_enum		srv_stats_method_name_t;

#ifndef UNIV_HOTBACKUP
/** Types of threads existing in the system. */
enum srv_thread_type {
	SRV_NONE,			/*!< None */
	SRV_WORKER,			/*!< threads serving parallelized
					queries and queries released from
					lock wait */
	SRV_PURGE,			/*!< Purge coordinator thread */
	SRV_MASTER			/*!< the master thread, (whose type
					number must be biggest) */
};

/*********************************************************************//**
Boots Innobase server. */
UNIV_INTERN
void
srv_boot(void);
/*==========*/
/*********************************************************************//**
Initializes the server. */
UNIV_INTERN
void
srv_init(void);
/*==========*/
/*********************************************************************//**
Frees the data structures created in srv_init(). */
UNIV_INTERN
void
srv_free(void);
/*==========*/
/*********************************************************************//**
Initializes the synchronization primitives, memory system, and the thread
local storage. */
UNIV_INTERN
void
srv_general_init(void);
/*==================*/
/*********************************************************************//**
Sets the info describing an i/o thread current state. */
UNIV_INTERN
void
srv_set_io_thread_op_info(
/*======================*/
	ulint		i,	/*!< in: the 'segment' of the i/o thread */
	const char*	str);	/*!< in: constant char string describing the
				state */
/*********************************************************************//**
Resets the info describing an i/o thread current state. */
UNIV_INTERN
void
srv_reset_io_thread_op_info();
/*=========================*/
/*******************************************************************//**
Tells the purge thread that there has been activity in the database
and wakes up the purge thread if it is suspended (not sleeping).  Note
that there is a small chance that the purge thread stays suspended
(we do not protect our operation with the srv_sys_t:mutex, for
performance reasons). */
UNIV_INTERN
void
srv_wake_purge_thread_if_not_active(void);
/*=====================================*/
/*******************************************************************//**
Tells the Innobase server that there has been activity in the database
and wakes up the master thread if it is suspended (not sleeping). Used
in the MySQL interface. Note that there is a small chance that the master
thread stays suspended (we do not protect our operation with the kernel
mutex, for performace reasons). */
UNIV_INTERN
void
srv_active_wake_master_thread(void);
/*===============================*/
/*******************************************************************//**
Wakes up the master thread if it is suspended or being suspended. */
UNIV_INTERN
void
srv_wake_master_thread(void);
/*========================*/
/******************************************************************//**
A thread which follows the redo log and outputs the changed page bitmap.
@return a dummy value */
extern "C"
UNIV_INTERN
os_thread_ret_t
DECLARE_THREAD(srv_redo_log_follow_thread)(
/*=======================*/
	void*	arg);	/*!< in: a dummy parameter required by
			os_thread_create */
/******************************************************************//**
Outputs to a file the output of the InnoDB Monitor.
@return FALSE if not all information printed
due to failure to obtain necessary mutex */
UNIV_INTERN
ibool
srv_printf_innodb_monitor(
/*======================*/
	FILE*	file,		/*!< in: output stream */
	ibool	nowait,		/*!< in: whether to wait for the
				lock_sys_t::mutex */
	ulint*	trx_start,	/*!< out: file position of the start of
				the list of active transactions */
	ulint*	trx_end);	/*!< out: file position of the end of
				the list of active transactions */

/******************************************************************//**
Function to pass InnoDB status variables to MySQL */
UNIV_INTERN
void
srv_export_innodb_status(void);
/*==========================*/
/*************************************************************//**
Removes old archived transaction log files.
Both parameters couldn't be provided at the same time.
@return DB_SUCCESS on success, otherwise DB_ERROR */
UNIV_INTERN
dberr_t
purge_archived_logs(
	time_t	before_date,		/*!< in: all files modified
					before timestamp should be removed */
	lsn_t	before_lsn);		/*!< in: files with this lsn in name
					and earler should be removed */
/*==========================*/
/*******************************************************************//**
Get current server activity count. We don't hold srv_sys::mutex while
reading this value as it is only used in heuristics.
@return activity count. */
UNIV_INTERN
ulint
srv_get_activity_count(void);
/*========================*/
/*******************************************************************//**
Check if there has been any activity. Considers background change buffer
merge as regular server activity unless a non-default
old_ibuf_merge_activity_count value is passed, in which case the merge will be
treated as keeping server idle.
@return FALSE if no change in activity counter. */
UNIV_INTERN
ibool
srv_check_activity(
/*===============*/
	ulint		old_activity_count,	/*!< old activity count */
						/*!< old change buffer merge
						activity count, or
						ULINT_UNDEFINED */
	ulint		old_ibuf_merge_activity_count = ULINT_UNDEFINED);
/******************************************************************//**
Increment the server activity counter. */
UNIV_INTERN
void
srv_inc_activity_count(
/*===================*/
	bool ibuf_merge_activity = false);	/*!< whether this activity bump
						is caused by the background
						change buffer merge */

/**********************************************************************//**
Enqueues a task to server task queue and releases a worker thread, if there
is a suspended one. */
UNIV_INTERN
void
srv_que_task_enqueue_low(
/*=====================*/
	que_thr_t*	thr);	/*!< in: query thread */

/**********************************************************************//**
Check whether any background thread is active. If so, return the thread
type.
@return SRV_NONE if all are are suspended or have exited, thread
type if any are still active. */
UNIV_INTERN
enum srv_thread_type
srv_get_active_thread_type(void);
/*============================*/

extern "C" {

/*********************************************************************//**
A thread which prints the info output by various InnoDB monitors.
@return	a dummy parameter */
UNIV_INTERN
os_thread_ret_t
DECLARE_THREAD(srv_monitor_thread)(
/*===============================*/
	void*	arg);	/*!< in: a dummy parameter required by
			os_thread_create */

/*********************************************************************//**
The master thread controlling the server.
@return	a dummy parameter */
UNIV_INTERN
os_thread_ret_t
DECLARE_THREAD(srv_master_thread)(
/*==============================*/
	void*	arg);	/*!< in: a dummy parameter required by
			os_thread_create */

/*************************************************************************
A thread which prints warnings about semaphore waits which have lasted
too long. These can be used to track bugs which cause hangs.
@return	a dummy parameter */
UNIV_INTERN
os_thread_ret_t
DECLARE_THREAD(srv_error_monitor_thread)(
/*=====================================*/
	void*	arg);	/*!< in: a dummy parameter required by
			os_thread_create */

/*********************************************************************//**
Purge coordinator thread that schedules the purge tasks.
@return	a dummy parameter */
UNIV_INTERN
os_thread_ret_t
DECLARE_THREAD(srv_purge_coordinator_thread)(
/*=========================================*/
	void*	arg MY_ATTRIBUTE((unused)));	/*!< in: a dummy parameter
						required by os_thread_create */

/*********************************************************************//**
Worker thread that reads tasks from the work queue and executes them.
@return	a dummy parameter */
UNIV_INTERN
os_thread_ret_t
DECLARE_THREAD(srv_worker_thread)(
/*==============================*/
	void*	arg MY_ATTRIBUTE((unused)));	/*!< in: a dummy parameter
						required by os_thread_create */
} /* extern "C" */

/**********************************************************************//**
Get count of tasks in the queue.
@return number of tasks in queue  */
UNIV_INTERN
ulint
srv_get_task_queue_length(void);
/*===========================*/

/*********************************************************************//**
Releases threads of the type given from suspension in the thread table.
NOTE! The server mutex has to be reserved by the caller!
@return number of threads released: this may be less than n if not
enough threads were suspended at the moment */
UNIV_INTERN
ulint
srv_release_threads(
/*================*/
	enum srv_thread_type	type,	/*!< in: thread type */
	ulint			n);	/*!< in: number of threads to release */

/**********************************************************************//**
Check whether any background thread are active. If so print which thread
is active. Send the threads wakeup signal.
@return name of thread that is active or NULL */
UNIV_INTERN
const char*
srv_any_background_threads_are_active(void);
/*=======================================*/

/**********************************************************************//**
Wakeup the purge threads. */
UNIV_INTERN
void
srv_purge_wakeup(void);
/*==================*/

/** Check whether given space id is undo tablespace id
@param[in]	space_id	space id to check
@return true if it is undo tablespace else false. */
bool
srv_is_undo_tablespace(
	ulint	space_id);

/** Status variables to be passed to MySQL */
struct export_var_t{
	ulint innodb_adaptive_hash_hash_searches;
	ulint innodb_adaptive_hash_non_hash_searches;
	ulint innodb_background_log_sync;
	ulint innodb_data_pending_reads;	/*!< Pending reads */
	ulint innodb_data_pending_writes;	/*!< Pending writes */
	ulint innodb_data_pending_fsyncs;	/*!< Pending fsyncs */
	ulint innodb_data_fsyncs;		/*!< Number of fsyncs so far */
	ulint innodb_data_read;			/*!< Data bytes read */
	ulint innodb_data_writes;		/*!< I/O write requests */
	ulint innodb_data_written;		/*!< Data bytes written */
	ulint innodb_data_reads;		/*!< I/O read requests */
	char  innodb_buffer_pool_dump_status[512];/*!< Buf pool dump status */
	char  innodb_buffer_pool_load_status[512];/*!< Buf pool load status */
	ulint innodb_buffer_pool_pages_total;	/*!< Buffer pool size */
	ulint innodb_buffer_pool_pages_data;	/*!< Data pages */
	ulint innodb_buffer_pool_bytes_data;	/*!< File bytes used */
	ulint innodb_buffer_pool_pages_dirty;	/*!< Dirty data pages */
	ulint innodb_buffer_pool_bytes_dirty;	/*!< File bytes modified */
	ulint innodb_buffer_pool_pages_misc;	/*!< Miscellanous pages */
	ulint innodb_buffer_pool_pages_free;	/*!< Free pages */
#ifdef UNIV_DEBUG
	ulint innodb_buffer_pool_pages_latched;	/*!< Latched pages */
#endif /* UNIV_DEBUG */
	ulint innodb_buffer_pool_pages_made_not_young;
	ulint innodb_buffer_pool_pages_made_young;
	ulint innodb_buffer_pool_pages_old;
	ulint innodb_buffer_pool_read_requests;	/*!< buf_pool->stat.n_page_gets */
	ulint innodb_buffer_pool_reads;		/*!< srv_buf_pool_reads */
	ulint innodb_buffer_pool_wait_free;	/*!< srv_buf_pool_wait_free */
	ulint innodb_buffer_pool_pages_flushed;	/*!< srv_buf_pool_flushed */
	ulint innodb_buffer_pool_pages_LRU_flushed;	/*!< buf_lru_flush_page_count */
	ulint innodb_buffer_pool_write_requests;/*!< srv_buf_pool_write_requests */
	ulint innodb_buffer_pool_read_ahead_rnd;/*!< srv_read_ahead_rnd */
	ulint innodb_buffer_pool_read_ahead;	/*!< srv_read_ahead */
	ulint innodb_buffer_pool_read_ahead_evicted;/*!< srv_read_ahead evicted*/
	ulint innodb_checkpoint_age;
	ulint innodb_checkpoint_max_age;
	ulint innodb_dblwr_pages_written;	/*!< srv_dblwr_pages_written */
	ulint innodb_dblwr_writes;		/*!< srv_dblwr_writes */
	ulint innodb_deadlocks;
	ibool innodb_have_atomic_builtins;	/*!< HAVE_ATOMIC_BUILTINS */
	ulint innodb_history_list_length;
	ulint innodb_ibuf_size;
	ulint innodb_ibuf_free_list;
	ulint innodb_ibuf_segment_size;
	ulint innodb_ibuf_merges;
	ulint innodb_ibuf_merged_inserts;
	ulint innodb_ibuf_merged_delete_marks;
	ulint innodb_ibuf_merged_deletes;
	ulint innodb_ibuf_discarded_inserts;
	ulint innodb_ibuf_discarded_delete_marks;
	ulint innodb_ibuf_discarded_deletes;
	ulint innodb_log_waits;			/*!< srv_log_waits */
	ulint innodb_log_write_requests;	/*!< srv_log_write_requests */
	ulint innodb_log_writes;		/*!< srv_log_writes */
	lsn_t innodb_os_log_written;		/*!< srv_os_log_written */
	lsn_t innodb_lsn_current;
	lsn_t innodb_lsn_flushed;
	lsn_t innodb_lsn_last_checkpoint;
	ulint innodb_master_thread_active_loops;/*!< srv_main_active_loops */
	ulint innodb_master_thread_idle_loops;	/*!< srv_main_idle_loops */
	ib_int64_t innodb_max_trx_id;
	ulint innodb_mem_adaptive_hash;
	ulint innodb_mem_dictionary;
	ulint innodb_mem_total;
	ib_int64_t innodb_mutex_os_waits;
	ib_int64_t innodb_mutex_spin_rounds;
	ib_int64_t innodb_mutex_spin_waits;
	ib_int64_t innodb_oldest_view_low_limit_trx_id;
	ulint innodb_os_log_fsyncs;		/*!< fil_n_log_flushes */
	ulint innodb_os_log_pending_writes;	/*!< srv_os_log_pending_writes */
	ulint innodb_os_log_pending_fsyncs;	/*!< fil_n_pending_log_flushes */
	ulint innodb_page_size;			/*!< UNIV_PAGE_SIZE */
	ulint innodb_pages_created;		/*!< buf_pool->stat.n_pages_created */
	ulint innodb_pages_read;		/*!< buf_pool->stat.n_pages_read */
	ulint innodb_pages_written;		/*!< buf_pool->stat.n_pages_written */
	ib_int64_t innodb_purge_trx_id;
	ib_int64_t innodb_purge_undo_no;
	ulint innodb_row_lock_waits;		/*!< srv_n_lock_wait_count */
	ulint innodb_row_lock_current_waits;	/*!< srv_n_lock_wait_current_count */
	ib_int64_t innodb_row_lock_time;	/*!< srv_n_lock_wait_time
						/ 1000 */
	ulint innodb_row_lock_time_avg;		/*!< srv_n_lock_wait_time
						/ 1000
						/ srv_n_lock_wait_count */
	ulint innodb_row_lock_time_max;		/*!< srv_n_lock_max_wait_time
						/ 1000 */
	ulint innodb_current_row_locks;
	ulint innodb_rows_read;			/*!< srv_n_rows_read */
	ulint innodb_rows_inserted;		/*!< srv_n_rows_inserted */
	ulint innodb_rows_updated;		/*!< srv_n_rows_updated */
	ulint innodb_rows_deleted;		/*!< srv_n_rows_deleted */
	ulint innodb_num_open_files;		/*!< fil_n_file_opened */
	ulint innodb_truncated_status_writes;	/*!< srv_truncated_status_writes */
	ulint innodb_available_undo_logs;       /*!< srv_available_undo_logs */
	ulint innodb_read_views_memory;		/*!< srv_read_views_memory */
	ulint innodb_descriptors_memory;	/*!< srv_descriptors_memory */
	ib_int64_t innodb_s_lock_os_waits;
	ib_int64_t innodb_s_lock_spin_rounds;
	ib_int64_t innodb_s_lock_spin_waits;
	ib_int64_t innodb_x_lock_os_waits;
	ib_int64_t innodb_x_lock_spin_rounds;
	ib_int64_t innodb_x_lock_spin_waits;
#ifdef UNIV_DEBUG
	ulint innodb_purge_trx_id_age;		/*!< rw_max_trx_id - purged trx_id */
	ulint innodb_purge_view_trx_id_age;	/*!< rw_max_trx_id
						- purged view's min trx_id */
#endif /* UNIV_DEBUG */
	ulint innodb_column_compressed;		/*!< srv_column_compressed */
	ulint innodb_column_decompressed;	/*!< srv_column_decompressed */

	ulint innodb_sec_rec_cluster_reads;	/*!< srv_sec_rec_cluster_reads */
	ulint innodb_sec_rec_cluster_reads_avoided; /*!< srv_sec_rec_cluster_reads_avoided */

<<<<<<< HEAD
	ulint innodb_buffered_aio_submitted;
=======
	fragmentation_stats_t innodb_fragmentation_stats;/*!< Fragmentation
						statistics */
>>>>>>> af404b32
};

/** Thread slot in the thread table.  */
struct srv_slot_t{
	srv_thread_type type;			/*!< thread type: user,
						utility etc. */
	ibool		in_use;			/*!< TRUE if this slot
						is in use */
	ibool		suspended;		/*!< TRUE if the thread is
						waiting for the event of this
						slot */
	ib_time_t	suspend_time;		/*!< time when the thread was
						suspended. Initialized by
						lock_wait_table_reserve_slot()
						for lock wait */
	ulong		wait_timeout;		/*!< wait time that if exceeded
						the thread will be timed out.
						Initialized by
						lock_wait_table_reserve_slot()
						for lock wait */
	os_event_t	event;			/*!< event used in suspending
						the thread when it has nothing
						to do */
	que_thr_t*	thr;			/*!< suspended query thread
						(only used for user threads) */
};

#else /* !UNIV_HOTBACKUP */
# define srv_use_adaptive_hash_indexes		FALSE
# define srv_use_native_aio			FALSE
# define srv_numa_interleave			FALSE
# define srv_force_recovery			0UL
# define srv_set_io_thread_op_info(t,info)	((void) 0)
# define srv_reset_io_thread_op_info()		((void) 0)
# define srv_is_being_started			0
# define srv_win_file_flush_method		SRV_WIN_IO_UNBUFFERED
# define srv_unix_file_flush_method		SRV_UNIX_O_DSYNC
# define srv_start_raw_disk_in_use		0
# define srv_file_per_table			1
#endif /* !UNIV_HOTBACKUP */

#ifndef DBUG_OFF
/** false before InnoDB monitor has been printed at least once, true
afterwards */
extern bool	srv_debug_monitor_printed;
#else
#define	srv_debug_monitor_printed	false
#endif

#endif<|MERGE_RESOLUTION|>--- conflicted
+++ resolved
@@ -1106,12 +1106,10 @@
 	ulint innodb_sec_rec_cluster_reads;	/*!< srv_sec_rec_cluster_reads */
 	ulint innodb_sec_rec_cluster_reads_avoided; /*!< srv_sec_rec_cluster_reads_avoided */
 
-<<<<<<< HEAD
 	ulint innodb_buffered_aio_submitted;
-=======
+
 	fragmentation_stats_t innodb_fragmentation_stats;/*!< Fragmentation
 						statistics */
->>>>>>> af404b32
 };
 
 /** Thread slot in the thread table.  */
