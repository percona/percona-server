/*****************************************************************************

Copyright (c) 2013, 2015, Oracle and/or its affiliates. All Rights Reserved.

Portions of this file contain modifications contributed and copyrighted by
Google, Inc. Those modifications are gratefully acknowledged and are described
briefly in the InnoDB documentation. The contributions by Google are
incorporated with their permission, and subject to the conditions contained in
the file COPYING.Google.

This program is free software; you can redistribute it and/or modify it under
the terms of the GNU General Public License as published by the Free Software
Foundation; version 2 of the License.

This program is distributed in the hope that it will be useful, but WITHOUT
ANY WARRANTY; without even the implied warranty of MERCHANTABILITY or FITNESS
FOR A PARTICULAR PURPOSE. See the GNU General Public License for more details.

You should have received a copy of the GNU General Public License along with
this program; if not, write to the Free Software Foundation, Inc.,
51 Franklin Street, Suite 500, Boston, MA 02110-1335 USA

*****************************************************************************/

/**************************************************//**
@file include/sync0debug.h
Debug checks for latches, header file

Created 2012-08-21 Sunny Bains
*******************************************************/

#ifndef sync0debug_h
#define sync0debug_h

#include "univ.i"
#include "sync0types.h"

/** Initializes the synchronization data structures. */
void
sync_check_init();

/** Frees the resources in synchronization data structures. */
void
sync_check_close();

#ifdef UNIV_DEBUG
/** Enable sync order checking. */
void
sync_check_enable();

/** Check if it is OK to acquire the latch.
@param[in]	latch	latch type */
void
sync_check_lock_validate(const latch_t* latch);

/** Note that the lock has been granted
@param[in]	latch	latch type */
void
sync_check_lock_granted(const latch_t* latch);

/** Check if it is OK to acquire the latch.
@param[in]	latch	latch type
@param[in]	level	the level of the mutex */
void
sync_check_lock(const latch_t* latch, latch_level_t level);

/**
Check if it is OK to re-acquire the lock. */
void
sync_check_relock(const latch_t* latch);

/** Removes a latch from the thread level array if it is found there.
@param[in]	latch	to unlock */
void
sync_check_unlock(const latch_t* latch);

/** Checks if the level array for the current thread contains a
mutex or rw-latch at the specified level.
@param[in]	level	to find
@return	a matching latch, or NULL if not found */
const latch_t*
sync_check_find(latch_level_t level);

/** Checks that the level array for the current thread is empty.
Terminate iteration if the functor returns true.
@param[in,out]	 functor	called for each element.
@return true if the functor returns true */
bool
sync_check_iterate(sync_check_functor_t& functor);

<<<<<<< HEAD
/**
Get the sync level for a latch name.
@param name - latch name
@return SYNC_UNKNOWN - if not found. */
latch_level_t
sync_latch_get_level(const char* name);

#ifdef UNIV_PFS_MUTEX
/**
Get the sync level for a latch name.
@param name - latch name to look for
@return SYNC_UNKNOWN - if not found. */
mysql_pfs_key_t
sync_latch_get_pfs_key(const char* name);
#endif /* UNIV_PFS_MUTEX */
=======
/** Acquires the debug mutex. We cannot use the mutex defined in sync0sync,
because the debug mutex is also acquired in sync0arr while holding the OS
mutex protecting the sync array, and the ordinary mutex_enter might
recursively call routines in sync0arr, leading to a deadlock on the OS
mutex. */
void
rw_lock_debug_mutex_enter();
>>>>>>> 139b0f3f

/** Releases the debug mutex. */
void
rw_lock_debug_mutex_exit();

#endif /* UNIV_DEBUG */

#endif /* !sync0debug_h */<|MERGE_RESOLUTION|>--- conflicted
+++ resolved
@@ -88,23 +88,6 @@
 bool
 sync_check_iterate(sync_check_functor_t& functor);
 
-<<<<<<< HEAD
-/**
-Get the sync level for a latch name.
-@param name - latch name
-@return SYNC_UNKNOWN - if not found. */
-latch_level_t
-sync_latch_get_level(const char* name);
-
-#ifdef UNIV_PFS_MUTEX
-/**
-Get the sync level for a latch name.
-@param name - latch name to look for
-@return SYNC_UNKNOWN - if not found. */
-mysql_pfs_key_t
-sync_latch_get_pfs_key(const char* name);
-#endif /* UNIV_PFS_MUTEX */
-=======
 /** Acquires the debug mutex. We cannot use the mutex defined in sync0sync,
 because the debug mutex is also acquired in sync0arr while holding the OS
 mutex protecting the sync array, and the ordinary mutex_enter might
@@ -112,7 +95,6 @@
 mutex. */
 void
 rw_lock_debug_mutex_enter();
->>>>>>> 139b0f3f
 
 /** Releases the debug mutex. */
 void
