/*****************************************************************************

Copyright (c) 1995, 2013, Oracle and/or its affiliates. All Rights Reserved.
Copyright (c) 2008, Google Inc.

Portions of this file contain modifications contributed and copyrighted by
Google, Inc. Those modifications are gratefully acknowledged and are described
briefly in the InnoDB documentation. The contributions by Google are
incorporated with their permission, and subject to the conditions contained in
the file COPYING.Google.

This program is free software; you can redistribute it and/or modify it under
the terms of the GNU General Public License as published by the Free Software
Foundation; version 2 of the License.

This program is distributed in the hope that it will be useful, but WITHOUT
ANY WARRANTY; without even the implied warranty of MERCHANTABILITY or FITNESS
FOR A PARTICULAR PURPOSE. See the GNU General Public License for more details.

You should have received a copy of the GNU General Public License along with
this program; if not, write to the Free Software Foundation, Inc.,
51 Franklin Street, Suite 500, Boston, MA 02110-1335 USA

*****************************************************************************/

/**************************************************//**
@file include/sync0rw.ic
The read-write lock (for threads)

Created 9/11/1995 Heikki Tuuri
*******************************************************/

#include "os0event.h"

/******************************************************************//**
Lock an rw-lock in shared mode for the current thread. If the rw-lock is
locked in exclusive mode, or there is an exclusive lock request waiting,
the function spins a preset time (controlled by srv_n_spin_wait_rounds),
waiting for the lock before suspending the thread. */

void
rw_lock_s_lock_spin(
/*================*/
	rw_lock_t*	lock,	/*!< in: pointer to rw-lock */
	ulint		pass,	/*!< in: pass value; != 0, if the lock will
				be passed to another thread to unlock */
	const char*	file_name,/*!< in: file name where lock requested */
	ulint		line);	/*!< in: line where requested */
#ifdef UNIV_SYNC_DEBUG
/******************************************************************//**
Inserts the debug information for an rw-lock. */

void
rw_lock_add_debug_info(
/*===================*/
	rw_lock_t*	lock,		/*!< in: rw-lock */
	ulint		pass,		/*!< in: pass value */
	ulint		lock_type,	/*!< in: lock type */
	const char*	file_name,	/*!< in: file where requested */
	ulint		line);		/*!< in: line where requested */
/******************************************************************//**
Removes a debug information struct for an rw-lock. */

void
rw_lock_remove_debug_info(
/*======================*/
	rw_lock_t*	lock,		/*!< in: rw-lock */
	ulint		pass,		/*!< in: pass value */
	ulint		lock_type);	/*!< in: lock type */
#endif /* UNIV_SYNC_DEBUG */

/********************************************************************//**
Check if there are threads waiting for the rw-lock.
@return 1 if waiters, 0 otherwise */
UNIV_INLINE
ulint
rw_lock_get_waiters(
/*================*/
	const rw_lock_t*	lock)	/*!< in: rw-lock */
{
	return(lock->waiters);
}

/********************************************************************//**
Sets lock->waiters to 1. It is not an error if lock->waiters is already
1. On platforms where ATOMIC builtins are used this function enforces a
memory barrier. */
UNIV_INLINE
void
rw_lock_set_waiter_flag(
/*====================*/
	rw_lock_t*	lock)	/*!< in/out: rw-lock */
{
#ifdef INNODB_RW_LOCKS_USE_ATOMICS
	(void) os_compare_and_swap_ulint(&lock->waiters, 0, 1);
#else /* INNODB_RW_LOCKS_USE_ATOMICS */
	lock->waiters = 1;
	os_wmb;
#endif /* INNODB_RW_LOCKS_USE_ATOMICS */
}

/********************************************************************//**
Resets lock->waiters to 0. It is not an error if lock->waiters is already
0. On platforms where ATOMIC builtins are used this function enforces a
memory barrier. */
UNIV_INLINE
void
rw_lock_reset_waiter_flag(
/*======================*/
	rw_lock_t*	lock)	/*!< in/out: rw-lock */
{
#ifdef INNODB_RW_LOCKS_USE_ATOMICS
	(void) os_compare_and_swap_ulint(&lock->waiters, 1, 0);
#else /* INNODB_RW_LOCKS_USE_ATOMICS */
	lock->waiters = 0;
	os_wmb;
#endif /* INNODB_RW_LOCKS_USE_ATOMICS */
}

/******************************************************************//**
Returns the write-status of the lock - this function made more sense
with the old rw_lock implementation.
@return RW_LOCK_NOT_LOCKED, RW_LOCK_X, RW_LOCK_X_WAIT, RW_LOCK_SX */
UNIV_INLINE
ulint
rw_lock_get_writer(
/*===============*/
	const rw_lock_t*	lock)	/*!< in: rw-lock */
{
	lint lock_word = lock->lock_word;

	ut_ad(lock_word <= X_LOCK_DECR);
	if (lock_word > X_LOCK_HALF_DECR) {
		/* return NOT_LOCKED in s-lock state, like the writer
		member of the old lock implementation. */
		return(RW_LOCK_NOT_LOCKED);
	} else if (lock_word > 0) {
		/* sx-locked, no x-locks */
		return(RW_LOCK_SX);
	} else if (lock_word == 0
		   || lock_word == -X_LOCK_HALF_DECR
		   || lock_word <= -X_LOCK_DECR) {
		/* x-lock with sx-lock is also treated as RW_LOCK_EX */
		return(RW_LOCK_X);
	} else {
		/* x-waiter with sx-lock is also treated as RW_LOCK_WAIT_EX
		e.g. -X_LOCK_HALF_DECR < lock_word < 0 : without sx
		     -X_LOCK_DECR < lock_word < -X_LOCK_HALF_DECR : with sx */
		return(RW_LOCK_X_WAIT);
	}
}

/******************************************************************//**
Returns the number of readers (s-locks).
@return number of readers */
UNIV_INLINE
ulint
rw_lock_get_reader_count(
/*=====================*/
	const rw_lock_t*	lock)	/*!< in: rw-lock */
{
	lint lock_word = lock->lock_word;
	ut_ad(lock_word <= X_LOCK_DECR);

	if (lock_word > X_LOCK_HALF_DECR) {
		/* s-locked, no x-waiter */
		return(X_LOCK_DECR - lock_word);
	} else if (lock_word > 0) {
		/* s-locked, with sx-locks only */
		return(X_LOCK_HALF_DECR - lock_word);
	} else if (lock_word == 0) {
		/* x-locked */
		return(0);
	} else if (lock_word > -X_LOCK_HALF_DECR) {
		/* s-locked, with x-waiter */
		return((ulint)(-lock_word));
	} else if (lock_word == -X_LOCK_HALF_DECR) {
		/* x-locked with sx-locks */
		return(0);
	} else if (lock_word > -X_LOCK_DECR) {
		/* s-locked, with x-waiter and sx-lock */
		return((ulint)(-(lock_word + X_LOCK_HALF_DECR)));
	}
	/* no s-locks */
	return(0);
}

#ifndef INNODB_RW_LOCKS_USE_ATOMICS
UNIV_INLINE
ib_mutex_t*
rw_lock_get_mutex(
/*==============*/
	rw_lock_t*	lock)
{
	return(&(lock->mutex));
}
#endif

/******************************************************************//**
Returns the value of writer_count for the lock. Does not reserve the lock
mutex, so the caller must be sure it is not changed during the call.
@return value of writer_count */
UNIV_INLINE
ulint
rw_lock_get_x_lock_count(
/*=====================*/
	const rw_lock_t*	lock)	/*!< in: rw-lock */
{
	lint lock_copy = lock->lock_word;
	ut_ad(lock_copy <= X_LOCK_DECR);

	if (lock_copy == 0 || lock_copy == -X_LOCK_HALF_DECR) {
		/* "1 x-lock" or "1 x-lock + sx-locks" */
		return(1);
	} else if (lock_copy > -X_LOCK_DECR) {
		/* s-locks, one or more sx-locks if > 0, or x-waiter if < 0 */
		return(0);
	} else if (lock_copy > -(X_LOCK_DECR + X_LOCK_HALF_DECR)) {
		/* no s-lock, no sx-lock, 2 or more x-locks.
		First 2 x-locks are set with -X_LOCK_DECR,
		all other recursive x-locks are set with -1 */
		return(2 - (lock_copy + X_LOCK_DECR));
	} else {
		/* no s-lock, 1 or more sx-lock, 2 or more x-locks.
		First 2 x-locks are set with -(X_LOCK_DECR + X_LOCK_HALF_DECR),
		all other recursive x-locks are set with -1 */
		return(2 - (lock_copy + X_LOCK_DECR + X_LOCK_HALF_DECR));
	}
}

/******************************************************************//**
Returns the number of sx-lock for the lock. Does not reserve the lock
mutex, so the caller must be sure it is not changed during the call.
@return value of sx-lock count */
UNIV_INLINE
ulint
rw_lock_get_sx_lock_count(
/*======================*/
	const rw_lock_t*	lock)	/*!< in: rw-lock */
{
#ifdef UNIV_DEBUG
	lint lock_copy = lock->lock_word;

	ut_ad(lock_copy <= X_LOCK_DECR);

	while (lock_copy < 0) {
		lock_copy += X_LOCK_DECR;
	}

	if (lock_copy > 0
	    && lock_copy <= X_LOCK_HALF_DECR) {
		return(lock->sx_recursive);
	}

	return(0);
#else /* UNIV_DEBUG */
	return(lock->sx_recursive);
#endif /* UNIV_DEBUG */
}

/******************************************************************//**
Two different implementations for decrementing the lock_word of a rw_lock:
one for systems supporting atomic operations, one for others. This does
does not support recusive x-locks: they should be handled by the caller and
need not be atomic since they are performed by the current lock holder.
Returns true if the decrement was made, false if not.
@return true if decr occurs */
UNIV_INLINE
bool
rw_lock_lock_word_decr(
/*===================*/
	rw_lock_t*	lock,		/*!< in/out: rw-lock */
	ulint		amount,		/*!< in: amount to decrement */
	lint		threshold)	/*!< in: threshold of judgement */
{
#ifdef INNODB_RW_LOCKS_USE_ATOMICS
<<<<<<< HEAD
	lint local_lock_word = lock->lock_word;
	while (local_lock_word > threshold) {
=======
	lint local_lock_word;

	os_rmb;
	local_lock_word = lock->lock_word;
	while (local_lock_word > 0) {
>>>>>>> bae532cd
		if (os_compare_and_swap_lint(&lock->lock_word,
					     local_lock_word,
					     local_lock_word - amount)) {
			return(true);
		}
		local_lock_word = lock->lock_word;
	}
	return(false);
#else /* INNODB_RW_LOCKS_USE_ATOMICS */
	bool success = false;
	mutex_enter(&(lock->mutex));
	if (lock->lock_word > threshold) {
		lock->lock_word -= amount;
		success = true;
	}
	mutex_exit(&(lock->mutex));
	return(success);
#endif /* INNODB_RW_LOCKS_USE_ATOMICS */
}

/******************************************************************//**
Increments lock_word the specified amount and returns new value.
@return lock->lock_word after increment */
UNIV_INLINE
lint
rw_lock_lock_word_incr(
/*===================*/
	rw_lock_t*	lock,		/*!< in/out: rw-lock */
	ulint		amount)		/*!< in: amount of increment */
{
#ifdef INNODB_RW_LOCKS_USE_ATOMICS
	return(os_atomic_increment_lint(&lock->lock_word, amount));
#else /* INNODB_RW_LOCKS_USE_ATOMICS */
	lint local_lock_word;

	mutex_enter(&(lock->mutex));

	lock->lock_word += amount;
	local_lock_word = lock->lock_word;

	mutex_exit(&(lock->mutex));

	return(local_lock_word);
#endif /* INNODB_RW_LOCKS_USE_ATOMICS */
}

/******************************************************************//**
This function sets the lock->writer_thread and lock->recursive fields.
For platforms where we are using atomic builtins instead of lock->mutex
it sets the lock->writer_thread field using atomics to ensure memory
ordering. Note that it is assumed that the caller of this function
effectively owns the lock i.e.: nobody else is allowed to modify
lock->writer_thread at this point in time.
The protocol is that lock->writer_thread MUST be updated BEFORE the
lock->recursive flag is set. */
UNIV_INLINE
void
rw_lock_set_writer_id_and_recursion_flag(
/*=====================================*/
	rw_lock_t*	lock,		/*!< in/out: lock to work on */
	bool		recursive)	/*!< in: true if recursion
					allowed */
{
	os_thread_id_t	curr_thread	= os_thread_get_curr_id();

#ifdef INNODB_RW_LOCKS_USE_ATOMICS
	os_thread_id_t	local_thread;
	ibool		success;

	/* Prevent Valgrind warnings about writer_thread being
	uninitialized.  It does not matter if writer_thread is
	uninitialized, because we are comparing writer_thread against
	itself, and the operation should always succeed. */
	UNIV_MEM_VALID(&lock->writer_thread, sizeof lock->writer_thread);

	local_thread = lock->writer_thread;
	success = os_compare_and_swap_thread_id(
		&lock->writer_thread, local_thread, curr_thread);
	ut_a(success);
	lock->recursive = recursive;

#else /* INNODB_RW_LOCKS_USE_ATOMICS */

	mutex_enter(&lock->mutex);
	lock->writer_thread = curr_thread;
	lock->recursive = recursive;
	mutex_exit(&lock->mutex);

#endif /* INNODB_RW_LOCKS_USE_ATOMICS */
}

/******************************************************************//**
Low-level function which tries to lock an rw-lock in s-mode. Performs no
spinning.
@return TRUE if success */
UNIV_INLINE
ibool
rw_lock_s_lock_low(
/*===============*/
	rw_lock_t*	lock,	/*!< in: pointer to rw-lock */
	ulint		pass __attribute__((unused)),
				/*!< in: pass value; != 0, if the lock will be
				passed to another thread to unlock */
	const char*	file_name, /*!< in: file name where lock requested */
	ulint		line)	/*!< in: line where requested */
{
	if (!rw_lock_lock_word_decr(lock, 1, 0)) {
		/* Locking did not succeed */
		return(FALSE);
	}

#ifdef UNIV_SYNC_DEBUG
	rw_lock_add_debug_info(lock, pass, RW_LOCK_S, file_name, line);
#endif
	/* These debugging values are not set safely: they may be incorrect
	or even refer to a line that is invalid for the file name. */
	lock->last_s_file_name = file_name;
	lock->last_s_line = line;

	return(TRUE);	/* locking succeeded */
}

/******************************************************************//**
NOTE! Use the corresponding macro, not directly this function! Lock an
rw-lock in shared mode for the current thread. If the rw-lock is locked
in exclusive mode, or there is an exclusive lock request waiting, the
function spins a preset time (controlled by srv_n_spin_wait_rounds), waiting for
the lock, before suspending the thread. */
UNIV_INLINE
void
rw_lock_s_lock_func(
/*================*/
	rw_lock_t*	lock,	/*!< in: pointer to rw-lock */
	ulint		pass,	/*!< in: pass value; != 0, if the lock will
				be passed to another thread to unlock */
	const char*	file_name,/*!< in: file name where lock requested */
	ulint		line)	/*!< in: line where requested */
{
	/* NOTE: As we do not know the thread ids for threads which have
	s-locked a latch, and s-lockers will be served only after waiting
	x-lock requests have been fulfilled, then if this thread already
	owns an s-lock here, it may end up in a deadlock with another thread
	which requests an x-lock here. Therefore, we will forbid recursive
	s-locking of a latch: the following assert will warn the programmer
	of the possibility of this kind of a deadlock. If we want to implement
	safe recursive s-locking, we should keep in a list the thread ids of
	the threads which have s-locked a latch. This would use some CPU
	time. */

#ifdef UNIV_SYNC_DEBUG
	ut_ad(!rw_lock_own(lock, RW_LOCK_S)); /* see NOTE above */
	ut_ad(!rw_lock_own(lock, RW_LOCK_X));
#endif /* UNIV_SYNC_DEBUG */

	if (!rw_lock_s_lock_low(lock, pass, file_name, line)) {

		/* Did not succeed, try spin wait */

		rw_lock_s_lock_spin(lock, pass, file_name, line);
	}
}

/******************************************************************//**
NOTE! Use the corresponding macro, not directly this function! Lock an
rw-lock in exclusive mode for the current thread if the lock can be
obtained immediately.
@return TRUE if success */
UNIV_INLINE
ibool
rw_lock_x_lock_func_nowait(
/*=======================*/
	rw_lock_t*	lock,	/*!< in: pointer to rw-lock */
	const char*	file_name,/*!< in: file name where lock requested */
	ulint		line)	/*!< in: line where requested */
{
	ibool success;

#ifdef INNODB_RW_LOCKS_USE_ATOMICS
	success = os_compare_and_swap_lint(&lock->lock_word, X_LOCK_DECR, 0);
#else

	success = FALSE;
	mutex_enter(&(lock->mutex));
	if (lock->lock_word == X_LOCK_DECR) {
		lock->lock_word = 0;
		success = TRUE;
	}
	mutex_exit(&(lock->mutex));

#endif
	if (success) {
		rw_lock_set_writer_id_and_recursion_flag(lock, true);

	} else if (lock->recursive
		   && os_thread_eq(lock->writer_thread,
				   os_thread_get_curr_id())) {
		/* Relock: this lock_word modification is safe since no other
		threads can modify (lock, unlock, or reserve) lock_word while
		there is an exclusive writer and this is the writer thread. */
		if (lock->lock_word == 0 || lock->lock_word == -X_LOCK_HALF_DECR) {
			/* There are 1 x-locks */
			lock->lock_word -= X_LOCK_DECR;
		} else {
			ut_ad(lock->lock_word <= -X_LOCK_DECR);
			/* There are 2 or more x-locks */
			lock->lock_word--;
		}

		/* Watch for too many recursive locks */
		ut_ad(lock->lock_word < 0);

	} else {
		/* Failure */
		return(FALSE);
	}
#ifdef UNIV_SYNC_DEBUG
	rw_lock_add_debug_info(lock, 0, RW_LOCK_X, file_name, line);
#endif

	lock->last_x_file_name = file_name;
	lock->last_x_line = line;

	ut_ad(rw_lock_validate(lock));

	return(TRUE);
}

/******************************************************************//**
Releases a shared mode lock. */
UNIV_INLINE
void
rw_lock_s_unlock_func(
/*==================*/
#ifdef UNIV_SYNC_DEBUG
	ulint		pass,	/*!< in: pass value; != 0, if the lock may have
				been passed to another thread to unlock */
#endif
	rw_lock_t*	lock)	/*!< in/out: rw-lock */
{
	ut_ad(lock->lock_word > -X_LOCK_DECR);
	ut_ad(lock->lock_word != 0);
	ut_ad(lock->lock_word < X_LOCK_DECR);

#ifdef UNIV_SYNC_DEBUG
	rw_lock_remove_debug_info(lock, pass, RW_LOCK_S);
#endif

	/* Increment lock_word to indicate 1 less reader */
	lint	lock_word = rw_lock_lock_word_incr(lock, 1);
	if (lock_word == 0 || lock_word == -X_LOCK_HALF_DECR) {

		/* wait_ex waiter exists. It may not be asleep, but we signal
		anyway. We do not wake other waiters, because they can't
		exist without wait_ex waiter and wait_ex waiter goes first.*/
		os_event_set(lock->wait_ex_event);
		sync_array_object_signalled();

	}

	ut_ad(rw_lock_validate(lock));

#ifdef UNIV_SYNC_PERF_STAT
	rw_lock_stats.rw_s_exit_count.inc();
#endif
}

/******************************************************************//**
Releases an exclusive mode lock. */
UNIV_INLINE
void
rw_lock_x_unlock_func(
/*==================*/
#ifdef UNIV_SYNC_DEBUG
	ulint		pass,	/*!< in: pass value; != 0, if the lock may have
				been passed to another thread to unlock */
#endif /* UNIV_SYNC_DEBUG */
	rw_lock_t*	lock)	/*!< in/out: rw-lock */
{
	ut_ad(lock->lock_word == 0 || lock->lock_word == -X_LOCK_HALF_DECR
	      || lock->lock_word <= -X_LOCK_DECR);

	/* lock->recursive flag also indicates if lock->writer_thread is
	valid or stale. If we are the last of the recursive callers
	then we must unset lock->recursive flag to indicate that the
	lock->writer_thread is now stale.
	Note that since we still hold the x-lock we can safely read the
	lock_word. */
	if (lock->lock_word == 0) {
		/* Last caller in a possible recursive chain. */
		lock->recursive = FALSE;
	}

#ifdef UNIV_SYNC_DEBUG
	rw_lock_remove_debug_info(lock, pass, RW_LOCK_X);
#endif /* UNIV_SYNC_DEBUG */

	if (lock->lock_word == 0 || lock->lock_word == -X_LOCK_HALF_DECR) {
		/* There is 1 x-lock */
		/* atomic increment is needed, because it is last */
		if (rw_lock_lock_word_incr(lock, X_LOCK_DECR) <= 0) {
			ut_error;
		}

		/* This no longer has an X-lock but it may still have
		an SX-lock. So it is now free for S-locks by other threads.
		We need to signal read/write waiters.
		We do not need to signal wait_ex waiters, since they cannot
		exist when there is a writer. */
		if (lock->waiters) {
			rw_lock_reset_waiter_flag(lock);
			os_event_set(lock->event);
			sync_array_object_signalled();
		}
	} else if (lock->lock_word == -X_LOCK_DECR
		   || lock->lock_word == -(X_LOCK_DECR + X_LOCK_HALF_DECR)) {
		/* There are 2 x-locks */
		lock->lock_word += X_LOCK_DECR;
	} else {
		/* There are more than 2 x-locks. */
		ut_ad(lock->lock_word < -X_LOCK_DECR);
		lock->lock_word += 1;
	}

	ut_ad(rw_lock_validate(lock));

#ifdef UNIV_SYNC_PERF_STAT
	rw_lock_stats.rw_x_exit_count.inc();
#endif /* UNIV_SYNC_DEBUG */
}

/******************************************************************//**
Releases a sx mode lock. */
UNIV_INLINE
void
rw_lock_sx_unlock_func(
/*===================*/
#ifdef UNIV_SYNC_DEBUG
	ulint		pass,	/*!< in: pass value; != 0, if the lock may have
				been passed to another thread to unlock */
#endif /* UNIV_SYNC_DEBUG */
	rw_lock_t*	lock)	/*!< in/out: rw-lock */
{
	ut_ad(rw_lock_get_sx_lock_count(lock));
	ut_a(lock->sx_recursive > 0);

	lock->sx_recursive -= 1;

#ifdef UNIV_SYNC_DEBUG
	rw_lock_remove_debug_info(lock, pass, RW_LOCK_SX);
#endif /* UNIV_SYNC_DEBUG */

	if (lock->sx_recursive == 0) {
		/* Last caller in a possible recursive chain. */
		if (lock->lock_word > 0) {
			lock->recursive = FALSE;
			UNIV_MEM_INVALID(&lock->writer_thread,
					 sizeof lock->writer_thread);

			if (rw_lock_lock_word_incr(lock, X_LOCK_HALF_DECR)
			    <= X_LOCK_HALF_DECR) {
				ut_error;
			}
			/* Lock is now free. May have to signal read/write
			waiters. We do not need to signal wait_ex waiters,
			since they cannot exist when there is an sx-lock
			holder. */
			if (lock->waiters) {
				rw_lock_reset_waiter_flag(lock);
				os_event_set(lock->event);
				sync_array_object_signalled();
			}
		} else {
			/* still has x-lock */
			ut_ad(lock->lock_word == -X_LOCK_HALF_DECR
			      || lock->lock_word <= -(X_LOCK_DECR
						      + X_LOCK_HALF_DECR));
			lock->lock_word += X_LOCK_HALF_DECR;
		}
	}

	ut_ad(rw_lock_validate(lock));

#ifdef UNIV_SYNC_PERF_STAT
	rw_lock_stats.rw_sx_exit_count.inc();
#endif /* UNIV_SYNC_PERF_STAT */
}

#ifdef UNIV_PFS_RWLOCK

/******************************************************************//**
Performance schema instrumented wrap function for rw_lock_create_func().
NOTE! Please use the corresponding macro rw_lock_create(), not directly
this function! */
UNIV_INLINE
void
pfs_rw_lock_create_func(
/*====================*/
	mysql_pfs_key_t	key,		/*!< in: key registered with
					performance schema */
	rw_lock_t*	lock,		/*!< in: pointer to memory */
# ifdef UNIV_DEBUG
# ifdef UNIV_SYNC_DEBUG
	latch_level_t	level,		/*!< in: level */
# endif /* UNIV_SYNC_DEBUG */
	const char*	cmutex_name,	/*!< in: mutex name */
# endif /* UNIV_DEBUG */
	const char*	cfile_name,	/*!< in: file name where created */
	ulint		cline)		/*!< in: file line where created */
{
	/* Initialize the rwlock for performance schema */
	lock->pfs_psi = PSI_RWLOCK_CALL(init_rwlock)(key, lock);

	/* The actual function to initialize an rwlock */
	rw_lock_create_func(lock,
# ifdef UNIV_DEBUG
#  ifdef UNIV_SYNC_DEBUG
			    level,
#  endif /* UNIV_SYNC_DEBUG */
			    cmutex_name,
# endif /* UNIV_DEBUG */
			    cfile_name,
			    cline);
}
/******************************************************************//**
Performance schema instrumented wrap function for rw_lock_x_lock_func()
NOTE! Please use the corresponding macro rw_lock_x_lock(), not directly
this function! */
UNIV_INLINE
void
pfs_rw_lock_x_lock_func(
/*====================*/
	rw_lock_t*	lock,	/*!< in: pointer to rw-lock */
	ulint		pass,	/*!< in: pass value; != 0, if the lock will
				be passed to another thread to unlock */
	const char*	file_name,/*!< in: file name where lock requested */
	ulint		line)	/*!< in: line where requested */
{
	if (lock->pfs_psi != NULL) {
		PSI_rwlock_locker*	locker;
		PSI_rwlock_locker_state	state;

		/* Record the acquisition of a read-write lock in exclusive
		mode in performance schema */

		locker = PSI_RWLOCK_CALL(start_rwlock_wrwait)(
			&state, lock->pfs_psi, PSI_RWLOCK_WRITELOCK,
			file_name, static_cast<uint>(line));

		rw_lock_x_lock_func(
			lock, pass, file_name, static_cast<uint>(line));

		if (locker != NULL) {
			PSI_RWLOCK_CALL(end_rwlock_wrwait)(locker, 0);
		}
	} else {
		rw_lock_x_lock_func(lock, pass, file_name, line);
	}
}
/******************************************************************//**
Performance schema instrumented wrap function for
rw_lock_x_lock_func_nowait()
NOTE! Please use the corresponding macro rw_lock_x_lock_func(),
not directly this function!
@return TRUE if success */
UNIV_INLINE
ibool
pfs_rw_lock_x_lock_func_nowait(
/*===========================*/
	rw_lock_t*	lock,	/*!< in: pointer to rw-lock */
	const char*	file_name,/*!< in: file name where lock
				requested */
	ulint		line)	/*!< in: line where requested */
{
	ibool		ret;

	if (lock->pfs_psi != NULL) {
		PSI_rwlock_locker*	locker;
		PSI_rwlock_locker_state	state;

		/* Record the acquisition of a read-write trylock in exclusive
		mode in performance schema */

		locker = PSI_RWLOCK_CALL(start_rwlock_wrwait)(
			&state, lock->pfs_psi, PSI_RWLOCK_WRITELOCK,
			file_name, static_cast<uint>(line));

		ret = rw_lock_x_lock_func_nowait(lock, file_name, line);

		if (locker != NULL) {
			PSI_RWLOCK_CALL(end_rwlock_wrwait)(
				locker, static_cast<int>(ret));
		}
	} else {
		ret = rw_lock_x_lock_func_nowait(lock, file_name, line);
	}

	return(ret);
}
/******************************************************************//**
Performance schema instrumented wrap function for rw_lock_free_func()
NOTE! Please use the corresponding macro rw_lock_free(), not directly
this function! */
UNIV_INLINE
void
pfs_rw_lock_free_func(
/*==================*/
	rw_lock_t*	lock)	/*!< in: pointer to rw-lock */
{
	if (lock->pfs_psi != NULL) {
		PSI_RWLOCK_CALL(destroy_rwlock)(lock->pfs_psi);
		lock->pfs_psi = NULL;
	}

	rw_lock_free_func(lock);
}
/******************************************************************//**
Performance schema instrumented wrap function for rw_lock_s_lock_func()
NOTE! Please use the corresponding macro rw_lock_s_lock(), not
directly this function! */
UNIV_INLINE
void
pfs_rw_lock_s_lock_func(
/*====================*/
	rw_lock_t*	lock,	/*!< in: pointer to rw-lock */
	ulint		pass,	/*!< in: pass value; != 0, if the
				lock will be passed to another
				thread to unlock */
	const char*	file_name,/*!< in: file name where lock
				requested */
	ulint		line)	/*!< in: line where requested */
{
	if (lock->pfs_psi != NULL) {
		PSI_rwlock_locker*	locker;
		PSI_rwlock_locker_state	state;

		/* Instrumented to inform we are aquiring a shared rwlock */
		locker = PSI_RWLOCK_CALL(start_rwlock_rdwait)(
			&state, lock->pfs_psi, PSI_RWLOCK_READLOCK,
			file_name, static_cast<uint>(line));

		rw_lock_s_lock_func(lock, pass, file_name, line);

		if (locker != NULL) {
			PSI_RWLOCK_CALL(end_rwlock_rdwait)(locker, 0);
		}
	} else {
		rw_lock_s_lock_func(lock, pass, file_name, line);
	}
}
/******************************************************************//**
Performance schema instrumented wrap function for rw_lock_s_lock_func()
NOTE! Please use the corresponding macro rw_lock_s_lock(), not
directly this function!
@return TRUE if success */
UNIV_INLINE
ibool
pfs_rw_lock_s_lock_low(
/*===================*/
	rw_lock_t*	lock,	/*!< in: pointer to rw-lock */
	ulint		pass,	/*!< in: pass value; != 0, if the
				lock will be passed to another
				thread to unlock */
	const char*	file_name, /*!< in: file name where lock requested */
	ulint		line)	/*!< in: line where requested */
{
	ibool		ret;

	if (lock->pfs_psi != NULL) {
		PSI_rwlock_locker*	locker;
		PSI_rwlock_locker_state	state;

		/* Instrumented to inform we are aquiring a shared rwlock */
		locker = PSI_RWLOCK_CALL(start_rwlock_rdwait)(
			&state, lock->pfs_psi, PSI_RWLOCK_READLOCK,
			file_name, static_cast<uint>(line));

		ret = rw_lock_s_lock_low(lock, pass, file_name, line);

		if (locker != NULL) {
			PSI_RWLOCK_CALL(end_rwlock_rdwait)(
				locker, static_cast<int>(ret));
		}
	} else {
		ret = rw_lock_s_lock_low(lock, pass, file_name, line);
	}

	return(ret);
}
/******************************************************************//**
Performance schema instrumented wrap function for rw_lock_x_unlock_func()
NOTE! Please use the corresponding macro rw_lock_x_unlock(), not directly
this function! */
UNIV_INLINE
void
pfs_rw_lock_x_unlock_func(
/*======================*/
#ifdef UNIV_SYNC_DEBUG
	ulint		pass,	/*!< in: pass value; != 0, if the
				lock may have been passed to another
				thread to unlock */
#endif /* UNIV_SYNC_DEBUG */
	rw_lock_t*	lock)	/*!< in/out: rw-lock */
{
	/* Inform performance schema we are unlocking the lock */
	if (lock->pfs_psi != NULL)
		PSI_RWLOCK_CALL(unlock_rwlock)(lock->pfs_psi);

	rw_lock_x_unlock_func(
#ifdef UNIV_SYNC_DEBUG
		pass,
#endif /* UNIV_SYNC_DEBUG */
		lock);
}

/******************************************************************//**
Performance schema instrumented wrap function for rw_lock_s_unlock_func()
NOTE! Please use the corresponding macro pfs_rw_lock_s_unlock(), not
directly this function! */
UNIV_INLINE
void
pfs_rw_lock_s_unlock_func(
/*======================*/
#ifdef UNIV_SYNC_DEBUG
	ulint		pass,	/*!< in: pass value; != 0, if the
				lock may have been passed to another
				thread to unlock */
#endif /* UNIV_SYNC_DEBUG */
	rw_lock_t*	lock)	/*!< in/out: rw-lock */
{
	/* Inform performance schema we are unlocking the lock */
	if (lock->pfs_psi != NULL)
		PSI_RWLOCK_CALL(unlock_rwlock)(lock->pfs_psi);

	rw_lock_s_unlock_func(
#ifdef UNIV_SYNC_DEBUG
		pass,
#endif /* UNIV_SYNC_DEBUG */
		lock);

}
#endif /* UNIV_PFS_RWLOCK */<|MERGE_RESOLUTION|>--- conflicted
+++ resolved
@@ -274,16 +274,11 @@
 	lint		threshold)	/*!< in: threshold of judgement */
 {
 #ifdef INNODB_RW_LOCKS_USE_ATOMICS
-<<<<<<< HEAD
-	lint local_lock_word = lock->lock_word;
-	while (local_lock_word > threshold) {
-=======
 	lint local_lock_word;
 
 	os_rmb;
 	local_lock_word = lock->lock_word;
-	while (local_lock_word > 0) {
->>>>>>> bae532cd
+	while (local_lock_word > threshold) {
 		if (os_compare_and_swap_lint(&lock->lock_word,
 					     local_lock_word,
 					     local_lock_word - amount)) {
