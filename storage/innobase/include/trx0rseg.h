/*****************************************************************************

Copyright (c) 1996, 2013, Oracle and/or its affiliates. All Rights Reserved.

This program is free software; you can redistribute it and/or modify it under
the terms of the GNU General Public License as published by the Free Software
Foundation; version 2 of the License.

This program is distributed in the hope that it will be useful, but WITHOUT
ANY WARRANTY; without even the implied warranty of MERCHANTABILITY or FITNESS
FOR A PARTICULAR PURPOSE. See the GNU General Public License for more details.

You should have received a copy of the GNU General Public License along with
this program; if not, write to the Free Software Foundation, Inc.,
51 Franklin Street, Suite 500, Boston, MA 02110-1335 USA

*****************************************************************************/

/**************************************************//**
@file include/trx0rseg.h
Rollback segment

Created 3/26/1996 Heikki Tuuri
*******************************************************/

#ifndef trx0rseg_h
#define trx0rseg_h

#include "univ.i"
#include "trx0types.h"
#include "trx0sys.h"
#include <vector>

/******************************************************************//**
Gets a rollback segment header.
@return	rollback segment header, page x-latched */
UNIV_INLINE
trx_rsegf_t*
trx_rsegf_get(
/*==========*/
	ulint	space,		/*!< in: space where placed */
	ulint	zip_size,	/*!< in: compressed page size in bytes
				or 0 for uncompressed pages */
	ulint	page_no,	/*!< in: page number of the header */
	mtr_t*	mtr);		/*!< in: mtr */
/******************************************************************//**
Gets a newly created rollback segment header.
@return	rollback segment header, page x-latched */
UNIV_INLINE
trx_rsegf_t*
trx_rsegf_get_new(
/*==============*/
	ulint	space,		/*!< in: space where placed */
	ulint	zip_size,	/*!< in: compressed page size in bytes
				or 0 for uncompressed pages */
	ulint	page_no,	/*!< in: page number of the header */
	mtr_t*	mtr);		/*!< in: mtr */
/***************************************************************//**
Gets the file page number of the nth undo log slot.
@return	page number of the undo log segment */
UNIV_INLINE
ulint
trx_rsegf_get_nth_undo(
/*===================*/
	trx_rsegf_t*	rsegf,	/*!< in: rollback segment header */
	ulint		n,	/*!< in: index of slot */
	mtr_t*		mtr);	/*!< in: mtr */
/***************************************************************//**
Sets the file page number of the nth undo log slot. */
UNIV_INLINE
void
trx_rsegf_set_nth_undo(
/*===================*/
	trx_rsegf_t*	rsegf,	/*!< in: rollback segment header */
	ulint		n,	/*!< in: index of slot */
	ulint		page_no,/*!< in: page number of the undo log segment */
	mtr_t*		mtr);	/*!< in: mtr */
/****************************************************************//**
Looks for a free slot for an undo log segment.
@return	slot index or ULINT_UNDEFINED if not found */
UNIV_INLINE
ulint
trx_rsegf_undo_find_free(
/*=====================*/
	trx_rsegf_t*	rsegf,	/*!< in: rollback segment header */
	mtr_t*		mtr);	/*!< in: mtr */
/******************************************************************//**
Looks for a rollback segment, based on the rollback segment id.
@return	rollback segment */
UNIV_INLINE
trx_rseg_t*
trx_rseg_get_on_id(
/*===============*/
	ulint	id);		/*!< in: rollback segment id */
/****************************************************************//**
Creates a rollback segment header. This function is called only when
a new rollback segment is created in the database.
@return	page number of the created segment, FIL_NULL if fail */

ulint
trx_rseg_header_create(
/*===================*/
	ulint	space,		/*!< in: space id */
	ulint	zip_size,	/*!< in: compressed page size in bytes
				or 0 for uncompressed pages */
	ulint	max_size,	/*!< in: max size in pages */
	ulint	rseg_slot_no,	/*!< in: rseg id == slot number in trx sys */
	mtr_t*	mtr);		/*!< in: mtr */
/*********************************************************************//**
Creates the memory copies for rollback segments and initializes the
rseg array in trx_sys at a database startup. */

void
trx_rseg_array_init(
/*================*/
	trx_sysf_t*	sys_header,	/*!< in/out: trx system header */
	purge_pq_t*	purge_queue,	/*!< in: rseg queue */
	mtr_t*		mtr);		/*!< in/out: mtr */
/***************************************************************************
Free's an instance of the rollback segment in memory. */

void
trx_rseg_mem_free(
/*==============*/
	trx_rseg_t*	rseg,		/*!< in, own: instance to free */
	trx_rseg_t**	rseg_array);	/*!< out: add rseg reference to this
					central array. */
/*********************************************************************
Creates a rollback segment. */

trx_rseg_t*
trx_rseg_create(
/*============*/
	ulint	space,		/*!< in: id of UNDO tablespace */
	ulint   nth_free_slot);	/*!< in: allocate nth free slot.
				0 means next free slots. */

/********************************************************************
Get the number of unique rollback tablespaces in use except space id 0.
The last space id will be the sentinel value ULINT_UNDEFINED. The array
will be sorted on space id. Note: space_ids should have have space for
TRX_SYS_N_RSEGS + 1 elements.
@return number of unique rollback tablespaces in use. */

ulint
trx_rseg_get_n_undo_tablespaces(
/*============================*/
	ulint*		space_ids);	/*!< out: array of space ids of
					UNDO tablespaces */
/* Number of undo log slots in a rollback segment file copy */
#define TRX_RSEG_N_SLOTS	(UNIV_PAGE_SIZE / 16)

/* Maximum number of transactions supported by a single rollback segment */
#define TRX_RSEG_MAX_N_TRXS	(TRX_RSEG_N_SLOTS / 2)

/* The rollback segment memory object */
struct trx_rseg_t{
	/*--------------------------------------------------------*/
	ulint		id;	/*!< rollback segment id == the index of
				its slot in the trx system file copy */
<<<<<<< HEAD
	RsegMutex	mutex;	/*!< mutex protecting the fields in this
=======
	ib_mutex_t	mutex;	/*!< mutex protecting the fields in this
>>>>>>> 3994d853
				struct except id, which is constant */
	ulint		space;	/*!< space where the rollback segment is
				header is placed */
	ulint		zip_size;/* compressed page size of space
				in bytes, or 0 for uncompressed spaces */
	ulint		page_no;/* page number of the rollback segment
				header */
	ulint		max_size;/* maximum allowed size in pages */
	ulint		curr_size;/* current size in pages */
	/*--------------------------------------------------------*/
	/* Fields for update undo logs */
	UT_LIST_BASE_NODE_T(trx_undo_t) update_undo_list;
					/* List of update undo logs */
	UT_LIST_BASE_NODE_T(trx_undo_t) update_undo_cached;
					/* List of update undo log segments
					cached for fast reuse */
	/*--------------------------------------------------------*/
	/* Fields for insert undo logs */
	UT_LIST_BASE_NODE_T(trx_undo_t) insert_undo_list;
					/* List of insert undo logs */
	UT_LIST_BASE_NODE_T(trx_undo_t) insert_undo_cached;
					/* List of insert undo log segments
					cached for fast reuse */
	/*--------------------------------------------------------*/
	ulint		last_page_no;	/*!< Page number of the last not yet
					purged log header in the history list;
					FIL_NULL if all list purged */
	ulint		last_offset;	/*!< Byte offset of the last not yet
					purged log header */
	trx_id_t	last_trx_no;	/*!< Transaction number of the last not
					yet purged log */
	ibool		last_del_marks;	/*!< TRUE if the last not yet purged log
					needs purging */
};

/* Undo log segment slot in a rollback segment header */
/*-------------------------------------------------------------*/
#define	TRX_RSEG_SLOT_PAGE_NO	0	/* Page number of the header page of
					an undo log segment */
/*-------------------------------------------------------------*/
/* Slot size */
#define TRX_RSEG_SLOT_SIZE	4

/* The offset of the rollback segment header on its page */
#define	TRX_RSEG		FSEG_PAGE_DATA

/* Transaction rollback segment header */
/*-------------------------------------------------------------*/
#define	TRX_RSEG_MAX_SIZE	0	/* Maximum allowed size for rollback
					segment in pages */
#define	TRX_RSEG_HISTORY_SIZE	4	/* Number of file pages occupied
					by the logs in the history list */
#define	TRX_RSEG_HISTORY	8	/* The update undo logs for committed
					transactions */
#define	TRX_RSEG_FSEG_HEADER	(8 + FLST_BASE_NODE_SIZE)
					/* Header for the file segment where
					this page is placed */
#define TRX_RSEG_UNDO_SLOTS	(8 + FLST_BASE_NODE_SIZE + FSEG_HEADER_SIZE)
					/* Undo log segment slots */
/*-------------------------------------------------------------*/

#ifndef UNIV_NONINL
#include "trx0rseg.ic"
#endif

#endif<|MERGE_RESOLUTION|>--- conflicted
+++ resolved
@@ -156,22 +156,18 @@
 /* The rollback segment memory object */
 struct trx_rseg_t{
 	/*--------------------------------------------------------*/
-	ulint		id;	/*!< rollback segment id == the index of
-				its slot in the trx system file copy */
-<<<<<<< HEAD
-	RsegMutex	mutex;	/*!< mutex protecting the fields in this
-=======
-	ib_mutex_t	mutex;	/*!< mutex protecting the fields in this
->>>>>>> 3994d853
-				struct except id, which is constant */
-	ulint		space;	/*!< space where the rollback segment is
-				header is placed */
-	ulint		zip_size;/* compressed page size of space
-				in bytes, or 0 for uncompressed spaces */
-	ulint		page_no;/* page number of the rollback segment
-				header */
-	ulint		max_size;/* maximum allowed size in pages */
-	ulint		curr_size;/* current size in pages */
+	ulint		id;		/*!< rollback segment id == the index of
+					its slot in the trx system file copy */
+	RsegMutex	mutex;		/*!< mutex protecting the fields in this
+					struct except id, which is constant */
+	ulint		space;		/*!< space where the rollback segment is
+					header is placed */
+	ulint		zip_size;	/* compressed page size of space
+					in bytes, or 0 for uncompressed spaces */
+	ulint		page_no;	/* page number of the rollback segment
+					header */
+	ulint		max_size;	/* maximum allowed size in pages */
+	ulint		curr_size;	/* current size in pages */
 	/*--------------------------------------------------------*/
 	/* Fields for update undo logs */
 	UT_LIST_BASE_NODE_T(trx_undo_t) update_undo_list;
