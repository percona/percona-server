--- conflicted
+++ resolved
@@ -1,10 +1,6 @@
 /*****************************************************************************
 
-<<<<<<< HEAD
-Copyright (c) 1996, 2018, Oracle and/or its affiliates. All Rights Reserved.
-=======
 Copyright (c) 1996, 2019, Oracle and/or its affiliates. All Rights Reserved.
->>>>>>> 4869291f
 
 This program is free software; you can redistribute it and/or modify it under
 the terms of the GNU General Public License, version 2.0, as published by the
@@ -51,10 +47,7 @@
 #include "ut0mutex.h"
 #endif /* !UNIV_HOTBACKUP */
 #include <atomic>
-<<<<<<< HEAD
-=======
 #include <vector>
->>>>>>> 4869291f
 #include "trx0trx.h"
 
 #ifndef UNIV_HOTBACKUP
@@ -189,10 +182,6 @@
 UNIV_INLINE
 trx_t *trx_rw_is_active_low(trx_id_t trx_id, ibool *corrupt);
 
-<<<<<<< HEAD
-/** Checks if a rw transaction with the given id is active. If the caller is
-not holding trx_sys->mutex, the transaction may already have been committed.
-=======
 /** Checks if a rw transaction with the given id is active.
 Please note, that positive result means only that the trx was active
 at some moment during the call, but it might have already become
@@ -202,7 +191,6 @@
 function itself internally acquires trx_sys->mutex which would cause recurrent
 mutex acquisition if caller already had trx_sys->mutex, or latching order
 violation in case of holding trx->mutex.
->>>>>>> 4869291f
 @param[in]	trx_id		trx id of the transaction
 @param[in]	corrupt		NULL or pointer to a flag that will be set if
                                 corrupt
@@ -218,21 +206,6 @@
 ibool trx_assert_recovered(trx_id_t trx_id) /*!< in: transaction identifier */
     MY_ATTRIBUTE((warn_unused_result));
 #endif /* UNIV_DEBUG || UNIV_BLOB_LIGHT_DEBUG */
-<<<<<<< HEAD
-/** Updates the offset information about the end of the MySQL binlog entry
- which corresponds to the transaction just being committed. In a MySQL
- replication slave updates the latest master binlog position up to which
- replication has proceeded. */
-void trx_sys_update_mysql_binlog_offset(
-    const char *file_name, /*!< in: MySQL log file name */
-    int64_t offset,        /*!< in: position in that log file */
-    ulint field,           /*!< in: offset of the MySQL log info field in
-                           the trx sys header */
-    mtr_t *mtr);           /*!< in: mtr */
-/** Prints to stderr the MySQL binlog offset info in the trx system header if
- the magic number shows it valid. */
-void trx_sys_print_mysql_binlog_offset(void);
-=======
 
 /** Persist transaction number limit below which all transaction GTIDs
 are persisted to disk table.
@@ -270,7 +243,6 @@
 @param[in,out]	mtr	mini transaction for update */
 void trx_sys_update_mysql_binlog_offset(trx_t *trx, mtr_t *mtr);
 
->>>>>>> 4869291f
 /** Shutdown/Close the transaction system. */
 void trx_sys_close(void);
 
@@ -283,16 +255,6 @@
 Check if there are any active (non-prepared) transactions.
 @return total number of active transactions or 0 if none */
 ulint trx_sys_any_active_transactions(void);
-<<<<<<< HEAD
-#else  /* !UNIV_HOTBACKUP */
-/** Prints to stderr the MySQL binlog info in the system header if the
- magic number shows it valid. */
-void trx_sys_print_mysql_binlog_offset_from_page(
-    const byte *page); /*!< in: buffer containing the trx
-                       system header page, i.e., page number
-                       TRX_SYS_PAGE_NO in the tablespace */
-=======
->>>>>>> 4869291f
 #endif /* !UNIV_HOTBACKUP */
 /**
 Add the transaction to the RW transaction set
@@ -379,15 +341,12 @@
   8                               /*!< low 4 bytes of the offset \
                                   within that file */
 #define TRX_SYS_MYSQL_LOG_NAME 12 /*!< MySQL log file name */
-<<<<<<< HEAD
-=======
 
 /** Reserve next 8 bytes for transaction number up to which GTIDs
 are persisted to table */
 #define TRX_SYS_TRX_NUM_GTID \
   (TRX_SYS_MYSQL_LOG_INFO + TRX_SYS_MYSQL_LOG_NAME + TRX_SYS_MYSQL_LOG_NAME_LEN)
 #define TRX_SYS_TRX_NUM_END = (TRX_SYS_TRX_NUM_GTID + 8)
->>>>>>> 4869291f
 
 /** Doublewrite buffer */
 /* @{ */
@@ -482,13 +441,8 @@
   /*!< Ordered on trx_t::no of all the
   currenrtly active RW transactions */
 #ifdef UNIV_DEBUG
-<<<<<<< HEAD
-  trx_id_t rw_max_trx_id; /*!< Max trx id of read-write
-                          transactions which exist or existed */
-=======
   trx_id_t rw_max_trx_no; /*!< Max trx number of read-write
                           transactions added for purge. */
->>>>>>> 4869291f
 #endif                    /* UNIV_DEBUG */
 
   char pad1[64];             /*!< To avoid false sharing */
