--- conflicted
+++ resolved
@@ -1,10 +1,6 @@
 /*****************************************************************************
 
-<<<<<<< HEAD
 Copyright (c) 1996, 2018, Oracle and/or its affiliates. All Rights Reserved.
-=======
-Copyright (c) 1996, 2017, Oracle and/or its affiliates. All Rights Reserved.
->>>>>>> be20e845
 
 This program is free software; you can redistribute it and/or modify it under
 the terms of the GNU General Public License, version 2.0, as published by the
@@ -477,7 +473,6 @@
 
 /** Check if transaction is free so that it can be re-initialized.
 @param t transaction handle */
-<<<<<<< HEAD
 #define assert_trx_is_free(t)                            \
   do {                                                   \
     ut_ad(trx_state_eq((t), TRX_STATE_NOT_STARTED) ||    \
@@ -487,19 +482,7 @@
     ut_ad((t)->lock.wait_thr == NULL);                   \
     ut_ad(UT_LIST_GET_LEN((t)->lock.trx_locks) == 0);    \
     ut_ad((t)->dict_operation == TRX_DICT_OP_NONE);      \
-    ut_ad(!(t)->distinct_page_access_hash);              \
   } while (0)
-=======
-#define	assert_trx_is_free(t)	do {					\
-	ut_ad(trx_state_eq((t), TRX_STATE_NOT_STARTED)			\
-	      || trx_state_eq((t), TRX_STATE_FORCED_ROLLBACK));		\
-	ut_ad(!trx_is_rseg_updated(trx));				\
-	ut_ad(!MVCC::is_view_active((t)->read_view));			\
-	ut_ad((t)->lock.wait_thr == NULL);				\
-	ut_ad(UT_LIST_GET_LEN((t)->lock.trx_locks) == 0);		\
-	ut_ad((t)->dict_operation == TRX_DICT_OP_NONE);			\
-} while(0)
->>>>>>> be20e845
 
 /** Check if transaction is in-active so that it can be freed and put back to
 transaction pool.
@@ -740,137 +723,116 @@
 
 /** Utility class to collect and report slow query log InnoDB extension
 stats */
-class trx_stats {
-	public:
-	trx_stats() {
-	/* Always created in a zeroed memory block */
+class trx_stats final {
+ public:
+  trx_stats() {
+  /* Always created in a zeroed memory block */
 #ifdef UNIV_DEBUG
-		ut_ad(lock_que_wait_ustarted == 0);
-		ut_ad(take_stats == false);
+    ut_ad(lock_que_wait_ustarted == 0);
+    ut_ad(take_stats == false);
 #endif
-	}
-
-	/**
-	Register, if needed, start of an I/O read or wait.
-
-	@param	trx	transaction to account I/O to or NULL
-	@param	bytes	number of bytes to read or 0 if this is a wait for an
-	 already posted read in progress
-	@return value to be passed to end_io_read
-	*/
-	MY_NODISCARD
-	static ib_uint64_t
-	start_io_read(trx_t *trx, ulint bytes);
-
-	/**
-	Register start of an I/O read or wait.
-
-	@param	trx	transaction to account I/O to
-	@param	bytes	number of bytes to read or 0 if this is a wait for an
-	 already posted read in progress
-	@return value to be passed to end_io_read
-	*/
-	MY_NODISCARD
-	static ib_uint64_t
-	start_io_read(const trx_t &trx, ulint bytes);
-
-	/**
-	Register, if needed, end of an I/O read or wait.
-
-	@param	trx		transaction to account I/O to or NULL
-	@param	start_time	return value of start_io_read
-	*/
-	static void
-	end_io_read(trx_t *trx, ib_uint64_t start_time);
-
-	/**
-	Register end of an I/O read or wait.
-
-	@param	trx		transaction to account I/O to
-	@param	start_time	return value of start_io_read*/
-	static void
-	end_io_read(const trx_t &trx, ib_uint64_t start_time);
-
-	/**
-	Register, if needed, a single untimed I/O read.
-
-	@param	trx	transaction to account I/O to or NULL
-	@param	bytes	number of bytes read
-	*/
-	static void
-	bump_io_read(trx_t *trx, ulint bytes);
-
-	/**
-	Register a single untimed I/O read.
-
-	@param	trx	transaction to account I/O to
-	@param	bytes	number of bytes read
-	*/
-	static void
-	bump_io_read(const trx_t &trx, ulint bytes);
-
-	/**
-	Register, if needed, a start of lock wait */
-	void
-	start_lock_wait() {
-		if (UNIV_LIKELY(!take_stats))
-			return;
-		ut_ad(lock_que_wait_ustarted == 0);
-		ulint sec, ms;
-		ut_usectime(&sec, &ms);
-		lock_que_wait_ustarted =
-		    static_cast<ib_uint64_t>(sec * 1000000 + ms);
-	}
-
-	/**
-	Register, if needed, a finished lock wait.
-
-	@param	trx	transaction to account to, if needed */
-	void
-	stop_lock_wait(const trx_t &trx);
-
-	/**
-	Register, if needed, a wait to enter InnoDB.
-
-	@param	trx	transaction to register to, if needed
-	@	us	wait time in microseconds */
-	void
-	bump_innodb_enter_wait(const trx_t &trx, ulint us) const;
-
-	/**
-	Register, if needed, a data page access.
-
-	@param	trx		transaction to register to, or NULL
-	@param	page_id_fold	result of page_id_t::fold */
-	static void
-	inc_page_get(trx_t *trx, ulint page_id_fold);
-
-	/**
-	Register a data page access.
-
-	@param	trx		transaction to register to
-	@param	page_id_fold	result of page_id_t::fold */
-	static void
-	inc_page_get(const trx_t &trx, ulint page_id_fold);
-
-	MY_NODISCARD
-	bool
-	enabled() const
-	{
-		return take_stats;
-	}
-
-	void
-	set(bool take)
-	{
-		take_stats = take;
-	}
-
-	private:
-	// FIXME: only used for reclock-waiting threads, thus could be moved to
-	// e.g. que_thr_t if there's benefit
-	ib_uint64_t lock_que_wait_ustarted;
-	bool	take_stats;
+  }
+
+  /**
+  Register, if needed, start of an I/O read or wait.
+
+  @param	trx	transaction to account I/O to or NULL
+  @param	bytes	number of bytes to read or 0 if this is a wait for an
+   already posted read in progress
+  @return value to be passed to end_io_read
+  */
+  MY_NODISCARD
+  static ib_uint64_t start_io_read(trx_t *trx, ulint bytes) noexcept;
+
+  /**
+  Register start of an I/O read or wait.
+
+  @param	trx	transaction to account I/O to
+  @param	bytes	number of bytes to read or 0 if this is a wait for an
+   already posted read in progress
+  @return value to be passed to end_io_read
+  */
+  MY_NODISCARD
+  static ib_uint64_t start_io_read(const trx_t &trx, ulint bytes) noexcept;
+
+  /**
+  Register, if needed, end of an I/O read or wait.
+
+  @param	trx		transaction to account I/O to or NULL
+  @param	start_time	return value of start_io_read
+  */
+  static void end_io_read(trx_t *trx, ib_uint64_t start_time) noexcept;
+
+  /**
+  Register end of an I/O read or wait.
+
+  @param	trx		transaction to account I/O to
+  @param	start_time	return value of start_io_read*/
+  static void end_io_read(const trx_t &trx, ib_uint64_t start_time) noexcept;
+
+  /**
+  Register, if needed, a single untimed I/O read.
+
+  @param	trx	transaction to account I/O to or NULL
+  @param	bytes	number of bytes read
+  */
+  static void bump_io_read(trx_t *trx, ulint bytes) noexcept;
+
+  /**
+  Register a single untimed I/O read.
+
+  @param	trx	transaction to account I/O to
+  @param	bytes	number of bytes read
+  */
+  static void bump_io_read(const trx_t &trx, ulint bytes) noexcept;
+
+  /**
+  Register, if needed, a start of lock wait */
+  void start_lock_wait() noexcept {
+    if (UNIV_LIKELY(!take_stats)) return;
+    ut_ad(lock_que_wait_ustarted == 0);
+    ulint sec, ms;
+    ut_usectime(&sec, &ms);
+    lock_que_wait_ustarted = static_cast<ib_uint64_t>(sec * 1000000 + ms);
+  }
+
+  /**
+  Register, if needed, a finished lock wait.
+
+  @param	trx	transaction to account to, if needed */
+  void stop_lock_wait(const trx_t &trx) noexcept;
+
+  /**
+  Register, if needed, a wait to enter InnoDB.
+
+  @param	trx	transaction to register to, if needed
+  @	us	wait time in microseconds */
+  void bump_innodb_enter_wait(const trx_t &trx, ulint us) const noexcept;
+
+  /**
+  Register, if needed, a data page access.
+
+  @param	trx		transaction to register to, or NULL
+  @param	page_id_fold	result of page_id_t::fold */
+  static void inc_page_get(trx_t *trx, ulint page_id_fold) noexcept;
+
+  /**
+  Register a data page access.
+
+  @param	trx		transaction to register to
+  @param	page_id_fold	result of page_id_t::fold */
+  static void inc_page_get(const trx_t &trx, ulint page_id_fold) noexcept;
+
+  MY_NODISCARD
+  bool enabled() const noexcept { return take_stats; }
+
+  void set(bool take) noexcept { take_stats = take; }
+
+ private:
+  // FIXME: only used for reclock-waiting threads, thus could be moved to
+  // e.g. que_thr_t if there's benefit
+  ib_uint64_t lock_que_wait_ustarted;
+  bool take_stats;
 };
 
 struct trx_t {
@@ -923,7 +885,6 @@
   ib_uint32_t in_depth; /*!< Track nested TrxInInnoDB
                         count */
 
-<<<<<<< HEAD
   ib_uint32_t in_innodb; /*!< if the thread is executing
                          in the InnoDB context count > 0. */
 
@@ -932,9 +893,6 @@
               it can */
 
   trx_id_t id; /*!< transaction id */
-
-  trx_id_t id_saved; /*!< save transaction id for slow
-                     log tracking */
 
   trx_id_t preallocated_id; /*!< preallocated transaction id for a
                             RO transaction whose read view was
@@ -1167,222 +1125,6 @@
   statement uses, except those
   in consistent read */
   /*------------------------------*/
-=======
-	trx_id_t	preallocated_id;/*!< preallocated transaction id for a
-					RO transaction whose read view was
-					cloned. If this transaction is promoted
-					to RW, it will become the transaction
-					id. */
-
-	trx_id_t	no;		/*!< transaction serialization number:
-					max trx id shortly before the
-					transaction is moved to
-					COMMITTED_IN_MEMORY state.
-					Protected by trx_sys_t::mutex
-					when trx->in_rw_trx_list. Initially
-					set to TRX_ID_MAX. */
-
-	/** State of the trx from the point of view of concurrency control
-	and the valid state transitions.
-
-	Possible states:
-
-	TRX_STATE_NOT_STARTED
-	TRX_STATE_FORCED_ROLLBACK
-	TRX_STATE_ACTIVE
-	TRX_STATE_PREPARED
-	TRX_STATE_COMMITTED_IN_MEMORY (alias below COMMITTED)
-
-	Valid state transitions are:
-
-	Regular transactions:
-	* NOT_STARTED -> ACTIVE -> COMMITTED -> NOT_STARTED
-
-	Auto-commit non-locking read-only:
-	* NOT_STARTED -> ACTIVE -> NOT_STARTED
-
-	XA (2PC):
-	* NOT_STARTED -> ACTIVE -> PREPARED -> COMMITTED -> NOT_STARTED
-
-	Recovered XA:
-	* NOT_STARTED -> PREPARED -> COMMITTED -> (freed)
-
-	XA (2PC) (shutdown or disconnect before ROLLBACK or COMMIT):
-	* NOT_STARTED -> PREPARED -> (freed)
-
-	Disconnected XA can become recovered:
-	* ... -> ACTIVE -> PREPARED (connected) -> PREPARED (disconnected)
-	Disconnected means from mysql e.g due to the mysql client disconnection.
-	Latching and various transaction lists membership rules:
-
-	XA (2PC) transactions are always treated as non-autocommit.
-
-	Transitions to ACTIVE or NOT_STARTED occur when
-	!in_rw_trx_list (no trx_sys->mutex needed).
-
-	Autocommit non-locking read-only transactions move between states
-	without holding any mutex. They are !in_rw_trx_list.
-
-	All transactions, unless they are determined to be ac-nl-ro,
-	explicitly tagged as read-only or read-write, will first be put
-	on the read-only transaction list. Only when a !read-only transaction
-	in the read-only list tries to acquire an X or IX lock on a table
-	do we remove it from the read-only list and put it on the read-write
-	list. During this switch we assign it a rollback segment.
-
-	When a transaction is NOT_STARTED, it can be in_mysql_trx_list if
-	it is a user transaction. It cannot be in rw_trx_list.
-
-	ACTIVE->PREPARED->COMMITTED is only possible when trx->in_rw_trx_list.
-	The transition ACTIVE->PREPARED is protected by trx_sys->mutex.
-
-	ACTIVE->COMMITTED is possible when the transaction is in
-	rw_trx_list.
-
-	Transitions to COMMITTED are protected by both lock_sys->mutex
-	and trx->mutex.
-
-	NOTE: Some of these state change constraints are an overkill,
-	currently only required for a consistent view for printing stats.
-	This unnecessarily adds a huge cost for the general case. */
-
-	trx_state_t	state;
-
-	/* If set, this transaction should stop inheriting (GAP)locks.
-	Generally set to true during transaction prepare for RC or lower
-	isolation, if requested. Needed for replication replay where
-	we don't want to get blocked on GAP locks taken for protecting
-	concurrent unique insert or replace operation. */
-	bool		skip_lock_inheritance;
-
-	ReadView*	read_view;	/*!< consistent read view used in the
-					transaction, or NULL if not yet set */
-
-	UT_LIST_NODE_T(trx_t)
-			trx_list;	/*!< list of transactions;
-					protected by trx_sys->mutex. */
-	UT_LIST_NODE_T(trx_t)
-			no_list;	/*!< Required during view creation
-					to check for the view limit for
-					transactions that are committing */
-
-	trx_lock_t	lock;		/*!< Information about the transaction
-					locks and state. Protected by
-					trx->mutex or lock_sys->mutex
-					or both */
-	bool		is_recovered;	/*!< 0=normal transaction,
-					1=recovered, must be rolled back,
-					protected by trx_sys->mutex when
-					trx->in_rw_trx_list holds */
-
-	hit_list_t	hit_list;	/*!< List of transactions to kill,
-					when a high priority transaction
-					is blocked on a lock wait. */
-
-	os_thread_id_t	killed_by;	/*!< The thread ID that wants to
-					kill this transaction asynchronously.
-					This is required because we recursively
-					enter the handlerton methods and need
-					to distinguish between the kill thread
-					and the transaction thread.
-
-					Note: We need to be careful w.r.t the
-					Thread Pool. The thread doing the kill
-					should not leave InnoDB between the
-					mark and the actual async kill because
-					the running thread can change. */
-
-	/* These fields are not protected by any mutex. */
-	const char*	op_info;	/*!< English text describing the
-					current operation, or an empty
-					string */
-	ulint		isolation_level;/*!< TRX_ISO_REPEATABLE_READ, ... */
-	bool		check_foreigns;	/*!< normally TRUE, but if the user
-					wants to suppress foreign key checks,
-					(in table imports, for example) we
-					set this FALSE */
-	/*------------------------------*/
-	/* MySQL has a transaction coordinator to coordinate two phase
-	commit between multiple storage engines and the binary log. When
-	an engine participates in a transaction, it's responsible for
-	registering itself using the trans_register_ha() API. */
-	bool		is_registered;	/* This flag is set to true after the
-					transaction has been registered with
-					the coordinator using the XA API, and
-					is set to false  after commit or
-					rollback. */
-	/*------------------------------*/
-	bool		check_unique_secondary;
-					/*!< normally TRUE, but if the user
-					wants to speed up inserts by
-					suppressing unique key checks
-					for secondary indexes when we decide
-					if we can use the insert buffer for
-					them, we set this FALSE */
-	bool		flush_log_later;/* In 2PC, we hold the
-					prepare_commit mutex across
-					both phases. In that case, we
-					defer flush of the logs to disk
-					until after we release the
-					mutex. */
-	bool		must_flush_log_later;/*!< this flag is set to TRUE in
-					trx_commit() if flush_log_later was
-					TRUE, and there were modifications by
-					the transaction; in that case we must
-					flush the log in
-					trx_commit_complete_for_mysql() */
-	ulint		duplicates;	/*!< TRX_DUP_IGNORE | TRX_DUP_REPLACE */
-	bool		has_search_latch;
-					/*!< TRUE if this trx has latched the
-					search system latch in S-mode */
-	trx_dict_op_t	dict_operation;	/**< @see enum trx_dict_op_t */
-
-	/* Fields protected by the srv_conc_mutex. */
-	bool		declared_to_be_inside_innodb;
-					/*!< this is TRUE if we have declared
-					this transaction in
-					srv_conc_enter_innodb to be inside the
-					InnoDB engine */
-	ib_uint32_t	n_tickets_to_enter_innodb;
-					/*!< this can be > 0 only when
-					declared_to_... is TRUE; when we come
-					to srv_conc_innodb_enter, if the value
-					here is > 0, we decrement this by 1 */
-	ib_uint32_t	dict_operation_lock_mode;
-					/*!< 0, RW_S_LATCH, or RW_X_LATCH:
-					the latch mode trx currently holds
-					on dict_operation_lock. Protected
-					by dict_operation_lock. */
-
-	time_t		start_time;	/*!< time the state last time became
-					TRX_STATE_ACTIVE */
-	lsn_t		commit_lsn;	/*!< lsn at the time of the commit */
-	table_id_t	table_id;	/*!< Table to drop iff dict_operation
-					== TRX_DICT_OP_TABLE, or 0. */
-	/*------------------------------*/
-	THD*		mysql_thd;	/*!< MySQL thread handle corresponding
-					to this trx, or NULL */
-	const char*	mysql_log_file_name;
-					/*!< if MySQL binlog is used, this field
-					contains a pointer to the latest file
-					name; this is NULL if binlog is not
-					used */
-	int64_t		mysql_log_offset;
-					/*!< if MySQL binlog is used, this
-					field contains the end offset of the
-					binlog entry */
-	time_t		idle_start;
-	ib_uint64_t	last_stmt_start;
-	/*------------------------------*/
-	ib_uint32_t	n_mysql_tables_in_use; /*!< number of Innobase tables
-					used in the processing of the current
-					SQL statement in MySQL */
-	ib_uint32_t	mysql_n_tables_locked;
-					/*!< how many tables the current SQL
-					statement uses, except those
-					in consistent read */
-	/*------------------------------*/
->>>>>>> be20e845
 #ifdef UNIV_DEBUG
   /** The following two fields are mutually exclusive. */
   /* @{ */
@@ -1527,22 +1269,11 @@
   FlushObserver *flush_observer; /*!< flush observer */
 
 #ifdef UNIV_DEBUG
-<<<<<<< HEAD
   bool is_dd_trx; /*!< True if the transaction is used for
                   doing Non-locking Read-only Read
                   Committed on DD tables */
 #endif            /* UNIV_DEBUG */
-  /*------------------------------*/
-  ulint io_reads;
-  ib_uint64_t io_read;
-  ulint io_reads_wait_timer;
-  ib_uint64_t lock_que_wait_ustarted;
-  ulint lock_que_wait_timer;
-  ulint innodb_que_wait_timer;
-  ulint distinct_page_access;
-#define DPAH_SIZE 8192
-  byte *distinct_page_access_hash;
-  bool take_stats;
+  trx_stats stats;
   ulint magic_n;
 
   bool skip_gap_locks() const {
@@ -1559,14 +1290,6 @@
   }
 
   bool allow_semi_consistent() const { return (skip_gap_locks()); }
-=======
-	bool		is_dd_trx;	/*!< True if the transaction is used for
-					doing Non-locking Read-only Read
-					Committed on DD tables */
-#endif /* UNIV_DEBUG */
-	trx_stats	stats;
-	ulint		magic_n;
->>>>>>> be20e845
 };
 #ifndef UNIV_HOTBACKUP
 
@@ -1585,135 +1308,73 @@
           trx->state != TRX_STATE_FORCED_ROLLBACK);
 }
 
-<<<<<<< HEAD
-=======
-inline ib_uint64_t
-trx_stats::start_io_read(const trx_t& trx, ulint bytes)
-{
-	if (bytes) {
-		thd_report_innodb_stat(trx.mysql_thd, trx.id,
-				       MYSQL_TRX_STAT_IO_READ_BYTES, bytes);
-	}
-	ulint sec, ms;
-	ut_usectime(&sec, &ms);
-	return static_cast<ib_uint64_t>(sec * 1000000 + ms);
+inline ib_uint64_t trx_stats::start_io_read(const trx_t &trx,
+                                            ulint bytes) noexcept {
+  if (bytes) {
+    thd_report_innodb_stat(trx.mysql_thd, trx.id, MYSQL_TRX_STAT_IO_READ_BYTES,
+                           bytes);
+  }
+  ulint sec, ms;
+  ut_usectime(&sec, &ms);
+  return static_cast<ib_uint64_t>(sec * 1000000 + ms);
 }
 
-inline ib_uint64_t
-trx_stats::start_io_read(trx_t *trx, ulint bytes)
-{
-	if (UNIV_LIKELY_NULL(trx))
-		return start_io_read(*trx, bytes);
-	return 0;
+inline ib_uint64_t trx_stats::start_io_read(trx_t *trx, ulint bytes) noexcept {
+  if (UNIV_LIKELY_NULL(trx)) return start_io_read(*trx, bytes);
+  return 0;
 }
 
-inline void
-trx_stats::end_io_read(const trx_t& trx, ib_uint64_t start_time)
-{
-	ulint sec, ms;
-	ut_usectime(&sec, &ms);
-	const ib_uint64_t finish_time
-		= static_cast<ib_uint64_t>(sec * 1000000 + ms);
-	thd_report_innodb_stat(trx.mysql_thd, trx.id,
-			       MYSQL_TRX_STAT_IO_READ_WAIT_USECS,
-			       finish_time - start_time);
+inline void trx_stats::end_io_read(const trx_t &trx,
+                                   ib_uint64_t start_time) noexcept {
+  ulint sec, ms;
+  ut_usectime(&sec, &ms);
+  const ib_uint64_t finish_time = static_cast<ib_uint64_t>(sec * 1000000 + ms);
+  thd_report_innodb_stat(trx.mysql_thd, trx.id,
+                         MYSQL_TRX_STAT_IO_READ_WAIT_USECS,
+                         finish_time - start_time);
 }
 
-inline void
-trx_stats::end_io_read(trx_t *trx, ib_uint64_t start_time)
-{
-	if (UNIV_UNLIKELY(start_time != 0))
-		end_io_read(*trx, start_time);
+inline void trx_stats::end_io_read(trx_t *trx,
+                                   ib_uint64_t start_time) noexcept {
+  if (UNIV_UNLIKELY(start_time != 0)) end_io_read(*trx, start_time);
 }
 
-inline void
-trx_stats::bump_io_read(const trx_t& trx, ulint n)
-{
-	thd_report_innodb_stat(trx.mysql_thd, trx.id,
-			       MYSQL_TRX_STAT_IO_READ_BYTES, n);
+inline void trx_stats::bump_io_read(const trx_t &trx, ulint n) noexcept {
+  thd_report_innodb_stat(trx.mysql_thd, trx.id, MYSQL_TRX_STAT_IO_READ_BYTES,
+                         n);
 }
 
-inline void
-trx_stats::bump_io_read(trx_t *trx, ulint n)
-{
-	if (UNIV_LIKELY_NULL(trx))
-		bump_io_read(*trx, n);
+inline void trx_stats::bump_io_read(trx_t *trx, ulint n) noexcept {
+  if (UNIV_LIKELY_NULL(trx)) bump_io_read(*trx, n);
 }
 
-inline void
-trx_stats::bump_innodb_enter_wait(const trx_t& trx, ulint us) const
-{
-	if (UNIV_LIKELY(!take_stats))
-		return;
-	thd_report_innodb_stat(trx.mysql_thd, trx.id,
-			       MYSQL_TRX_STAT_INNODB_QUEUE_WAIT_USECS, us);
+inline void trx_stats::bump_innodb_enter_wait(const trx_t &trx, ulint us) const
+    noexcept {
+  if (UNIV_LIKELY(!take_stats)) return;
+  thd_report_innodb_stat(trx.mysql_thd, trx.id,
+                         MYSQL_TRX_STAT_INNODB_QUEUE_WAIT_USECS, us);
 }
 
-inline void
-trx_stats::stop_lock_wait(const trx_t& trx)
-{
-	if (UNIV_LIKELY(!take_stats))
-		return;
-	ulint sec, ms;
-	ut_usectime(&sec, &ms);
-	const ib_uint64_t now = static_cast<ib_uint64_t>(sec * 1000000 + ms);
-	thd_report_innodb_stat(trx.mysql_thd, trx.id,
-			       MYSQL_TRX_STAT_LOCK_WAIT_USECS,
-			       now - lock_que_wait_ustarted);
-	ut_d(lock_que_wait_ustarted = 0);
+inline void trx_stats::stop_lock_wait(const trx_t &trx) noexcept {
+  if (UNIV_LIKELY(!take_stats)) return;
+  ulint sec, ms;
+  ut_usectime(&sec, &ms);
+  const ib_uint64_t now = static_cast<ib_uint64_t>(sec * 1000000 + ms);
+  thd_report_innodb_stat(trx.mysql_thd, trx.id, MYSQL_TRX_STAT_LOCK_WAIT_USECS,
+                         now - lock_que_wait_ustarted);
+  ut_d(lock_que_wait_ustarted = 0);
 }
 
-inline void
-trx_stats::inc_page_get(trx_t *trx, ulint page_id_fold)
-{
-	if (UNIV_LIKELY_NULL(trx))
-		inc_page_get(*trx, page_id_fold);
+inline void trx_stats::inc_page_get(trx_t *trx, ulint page_id_fold) noexcept {
+  if (UNIV_LIKELY_NULL(trx)) inc_page_get(*trx, page_id_fold);
 }
 
-inline void
-trx_stats::inc_page_get(const trx_t& trx, ulint page_id_fold)
-{
-	thd_report_innodb_stat(trx.mysql_thd, trx.id,
-			       MYSQL_TRX_STAT_ACCESS_PAGE_ID, page_id_fold);
+inline void trx_stats::inc_page_get(const trx_t &trx,
+                                    ulint page_id_fold) noexcept {
+  thd_report_innodb_stat(trx.mysql_thd, trx.id, MYSQL_TRX_STAT_ACCESS_PAGE_ID,
+                         page_id_fold);
 }
 
-
-/* Transaction isolation levels (trx->isolation_level) */
-#define TRX_ISO_READ_UNCOMMITTED	0	/* dirty read: non-locking
-						SELECTs are performed so that
-						we do not look at a possible
-						earlier version of a record;
-						thus they are not 'consistent'
-						reads under this isolation
-						level; otherwise like level
-						2 */
-
-#define TRX_ISO_READ_COMMITTED		1	/* somewhat Oracle-like
-						isolation, except that in
-						range UPDATE and DELETE we
-						must block phantom rows
-						with next-key locks;
-						SELECT ... FOR UPDATE and ...
-						LOCK IN SHARE MODE only lock
-						the index records, NOT the
-						gaps before them, and thus
-						allow free inserting;
-						each consistent read reads its
-						own snapshot */
-
-#define TRX_ISO_REPEATABLE_READ		2	/* this is the default;
-						all consistent reads in the
-						same trx read the same
-						snapshot;
-						full next-key locking used
-						in locking reads to block
-						insertions into gaps */
-
-#define TRX_ISO_SERIALIZABLE		3	/* all plain SELECTs are
-						converted to LOCK IN SHARE
-						MODE reads */
-
->>>>>>> be20e845
 /* Treatment of duplicate values (trx->duplicates; for example, in inserts).
 Multiple flags can be combined with bitwise OR. */
 #define TRX_DUP_IGNORE 1  /* duplicate rows are to be updated */
