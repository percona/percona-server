--- conflicted
+++ resolved
@@ -25,6 +25,8 @@
 
 #ifndef trx0trx_h
 #define trx0trx_h
+
+#ifndef UNIV_INNOCHECKSUM
 
 #include <set>
 #include <list>
@@ -58,7 +60,6 @@
 /** Dummy session used currently in MySQL interface */
 extern sess_t*	trx_dummy_sess;
 
-<<<<<<< HEAD
 /**
 Releases the search latch if trx has reserved it.
 @param[in,out] trx		Transaction that may own the AHI latch */
@@ -74,17 +75,6 @@
 	trx_t*		trx,
 	FlushObserver*	observer);
 
-=======
-/********************************************************************//**
-In XtraDB it is impossible for a transaction to own a search latch outside of
-InnoDB code, so there is nothing to release on demand.  We keep this function to
-simplify maintenance.*/
-UNIV_INLINE
-void
-trx_search_latch_release_if_reserved(
-/*=================================*/
-	trx_t*	   trx __attribute__((unused))); /*!< in: transaction */
->>>>>>> 2071aeef
 /******************************************************************//**
 Set detailed error message for the transaction. */
 void
@@ -332,7 +322,6 @@
 trx_assign_read_view(
 /*=================*/
 	trx_t*	trx);	/*!< in: active transaction */
-<<<<<<< HEAD
 
 /****************************************************************//**
 @return the transaction's read view or NULL if one not assigned. */
@@ -350,19 +339,18 @@
 /*==============*/
 	const trx_t*	trx);
 
-=======
 /********************************************************************//**
 Clones the read view from another transaction. All the consistent reads within
 the receiver transaction will get the same read view as the donor transaction
 @return read view clone */
-UNIV_INTERN
-read_view_t*
+
+ReadView*
 trx_clone_read_view(
 /*================*/
 	trx_t*	trx,		/*!< in: receiver transaction */
 	trx_t*	from_trx)	/*!< in: donor transaction */
-	__attribute__((nonnull, warn_unused_result));
->>>>>>> 2071aeef
+	__attribute__((warn_unused_result));
+
 /****************************************************************//**
 Prepares a transaction for commit/rollback. */
 void
@@ -539,7 +527,6 @@
 void
 trx_assign_rseg(
 /*============*/
-<<<<<<< HEAD
 	trx_t*		trx);		/*!< transaction that involves write
 					to temp-table. */
 
@@ -615,29 +602,6 @@
 trx_is_rseg_updated(const trx_t* trx);
 
 /**
-=======
-	trx_t*		trx);		/*!< A read-only transaction that
-					needs to be assigned a RBS. */
-
-/*************************************************************//**
-Callback function for trx_find_descriptor() to compare trx IDs. */
-UNIV_INTERN
-int
-trx_descr_cmp(
-/*==========*/
-	const void *a,	/*!< in: pointer to first comparison argument */
-	const void *b);	/*!< in: pointer to second comparison argument */
-
-/*************************************************************//**
-Release a slot for a given trx in the global descriptors array. */
-UNIV_INTERN
-void
-trx_release_descriptor(
-/*===================*/
-	trx_t* trx);	/*!< in: trx pointer */
-
-/*******************************************************************//**
->>>>>>> 2071aeef
 Transactions that aren't started by the MySQL server don't set
 the trx_t::mysql_thd field. For such transactions we set the lock
 wait timeout to 0 instead of the user configured value that comes
@@ -701,6 +665,7 @@
 	ut_ad((t)->lock.wait_thr == NULL);				\
 	ut_ad(UT_LIST_GET_LEN((t)->lock.trx_locks) == 0);		\
 	ut_ad((t)->dict_operation == TRX_DICT_OP_NONE);			\
+	ut_ad(!(t)->distinct_page_access_hash);				\
 } while(0)
 
 /** Check if transaction is in-active so that it can be freed and put back to
@@ -963,6 +928,12 @@
 					it can */
 
 	trx_id_t	id;		/*!< transaction id */
+
+	trx_id_t	preallocated_id;/*!< preallocated transaction id for a
+					RO transaction whose read view was
+					cloned. If this transaction is promoted
+					to RW, it will become the transaction
+					id. */
 
 	trx_id_t	no;		/*!< transaction serialization number:
 					max trx id shortly before the
@@ -1107,12 +1078,7 @@
 					FALSE, one can save CPU time and about
 					150 bytes in the undo log size as then
 					we skip XA steps */
-<<<<<<< HEAD
 	bool		flush_log_later;/* In 2PC, we hold the
-=======
-	ulint		fake_changes;
-	ulint		flush_log_later;/* In 2PC, we hold the
->>>>>>> 2071aeef
 					prepare_commit mutex across
 					both phases. In that case, we
 					defer flush of the logs to disk
@@ -1126,11 +1092,7 @@
 					trx_commit_complete_for_mysql() */
 	ulint		duplicates;	/*!< TRX_DUP_IGNORE | TRX_DUP_REPLACE */
 	bool		has_search_latch;
-<<<<<<< HEAD
-					/*!< TRUE if this trx has latched the
-=======
 					/*!< true if this trx has latched any
->>>>>>> 2071aeef
 					search system latch in S-mode */
 	trx_dict_op_t	dict_operation;	/**< @see enum trx_dict_op_t */
 
@@ -1169,7 +1131,7 @@
 					field contains the end offset of the
 					binlog entry */
 	time_t		idle_start;
-	ib_int64_t	last_stmt_start;
+	ib_uint64_t	last_stmt_start;
 	/*------------------------------*/
 	ib_uint32_t	n_mysql_tables_in_use; /*!< number of Innobase tables
 					used in the processing of the current
@@ -1194,12 +1156,6 @@
 					/*!< true if in
 					trx_sys->mysql_trx_list */
 #endif /* UNIV_DEBUG */
-	UT_LIST_NODE_T(trx_t)
-			trx_serial_list;/*!< list node for
-					trx_sys->trx_serial_list */
-	bool		in_trx_serial_list;
-					/* Set when transaction is in the
-					trx_serial_list */
 	/*------------------------------*/
 	dberr_t		error_state;	/*!< 0 if no error, otherwise error
 					number; NOTE That ONLY the thread
@@ -1219,19 +1175,6 @@
 					survive over a transaction commit, if
 					it is a stored procedure with a COMMIT
 					WORK statement, for instance */
-<<<<<<< HEAD
-=======
-	read_view_t*	global_read_view;
-					/*!< consistent read view associated
-					to a transaction or NULL */
-	read_view_t*	read_view;	/*!< consistent read view used in the
-					transaction or NULL, this read view
-					if defined can be normal read view
-					associated to a transaction (i.e.
-					same as global_read_view) or read view
-					associated to a cursor */
-	read_view_t*	prebuilt_view;	/* pre-built view array */
->>>>>>> 2071aeef
 	/*------------------------------*/
 	UT_LIST_BASE_NODE_T(trx_named_savept_t)
 			trx_savepoints;	/*!< savepoints set with SAVEPOINT ...,
@@ -1340,7 +1283,6 @@
 	/*------------------------------*/
 	char*		detailed_error;	/*!< detailed error message for last
 					error, or empty. */
-<<<<<<< HEAD
 	FlushObserver*	flush_observer;	/*!< flush observer */
 
 #ifdef UNIV_DEBUG
@@ -1348,20 +1290,18 @@
 					doing Non-locking Read-only Read
 					Committed on DD tables */
 #endif /* UNIV_DEBUG */
-	ulint		magic_n;
-=======
 	/*------------------------------*/
 	ulint		io_reads;
 	ib_uint64_t	io_read;
 	ulint		io_reads_wait_timer;
 	ib_uint64_t	lock_que_wait_ustarted;
-	ulint           lock_que_wait_timer;
-	ulint           innodb_que_wait_timer;
-	ulint           distinct_page_access;
+	ulint		lock_que_wait_timer;
+	ulint		innodb_que_wait_timer;
+	ulint		distinct_page_access;
 #define	DPAH_SIZE	8192
 	byte*		distinct_page_access_hash;
-	ibool		take_stats;
->>>>>>> 2071aeef
+	bool		take_stats;
+	ulint		magic_n;
 };
 
 /**
@@ -1572,7 +1512,6 @@
 			return and cannot be rolled back asynchronously
 			now. It must commit or rollback synhronously. */
 
-<<<<<<< HEAD
 			trx->in_innodb |= TRX_FORCE_ROLLBACK_DISABLE;
 		}
 
@@ -1659,15 +1598,12 @@
 	Transaction instance crossing the handler boundary from the Server. */
 	trx_t*			m_trx;
 };
-=======
-Bear in mind (3) and (4) when using the hash index.
-*/
-extern prio_rw_lock_t*	btr_search_latch_arr;
->>>>>>> 2071aeef
 
 #ifndef UNIV_NONINL
 #include "trx0trx.ic"
 #endif
 #endif /* !UNIV_HOTBACKUP */
 
+#endif /* !UNIV_INNOCHECKSUM */
+
 #endif