/*****************************************************************************

<<<<<<< HEAD
Copyright (c) 1994, 2018, Oracle and/or its affiliates. All Rights Reserved.
=======
Copyright (c) 1994, 2019, Oracle and/or its affiliates. All Rights Reserved.
>>>>>>> 4869291f

This program is free software; you can redistribute it and/or modify it under
the terms of the GNU General Public License, version 2.0, as published by the
Free Software Foundation.

This program is also distributed with certain software (including but not
limited to OpenSSL) that is licensed under separate terms, as designated in a
particular file or component or in included license documentation. The authors
of MySQL hereby grant you an additional permission to link the program and
your derivative works with the separately licensed software that they have
included with MySQL.

This program is distributed in the hope that it will be useful, but WITHOUT
ANY WARRANTY; without even the implied warranty of MERCHANTABILITY or FITNESS
FOR A PARTICULAR PURPOSE. See the GNU General Public License, version 2.0,
for more details.

You should have received a copy of the GNU General Public License along with
this program; if not, write to the Free Software Foundation, Inc.,
51 Franklin St, Fifth Floor, Boston, MA 02110-1301  USA

*****************************************************************************/

/** @file include/ut0dbg.h
 Debug utilities for Innobase

 Created 1/30/1994 Heikki Tuuri
 **********************************************************************/

#ifndef ut0dbg_h
#define ut0dbg_h

/* Do not include univ.i because univ.i includes this. */

#include <functional>
#include "os0thread.h"

<<<<<<< HEAD
=======
/** Set a callback function to be called before exiting.
@param[in]	callback	user callback function */
void ut_set_assert_callback(std::function<void()> &callback);

>>>>>>> 4869291f
/** Report a failed assertion. */
[[noreturn]] void ut_dbg_assertion_failed(
    const char *expr, /*!< in: the failed assertion */
    const char *file, /*!< in: source file containing the assertion */
    ulint line);      /*!< in: line number of the assertion */

/** Abort execution if EXPR does not evaluate to nonzero.
@param EXPR assertion expression that should hold */
#define ut_a(EXPR)                                               \
  do {                                                           \
    if (UNIV_UNLIKELY(!(ulint)(EXPR))) {                         \
      ut_dbg_assertion_failed(#EXPR, __FILE__, (ulint)__LINE__); \
    }                                                            \
  } while (0)

/** Abort execution. */
#define ut_error ut_dbg_assertion_failed(0, __FILE__, (ulint)__LINE__)

#ifdef UNIV_DEBUG
/** Debug assertion. Does nothing unless UNIV_DEBUG is defined. */
#define ut_ad(EXPR) ut_a(EXPR)
/** Debug statement. Does nothing unless UNIV_DEBUG is defined. */
#define ut_d(EXPR) EXPR
#else
/** Debug assertion. Does nothing unless UNIV_DEBUG is defined. */
#define ut_ad(EXPR)
/** Debug statement. Does nothing unless UNIV_DEBUG is defined. */
#define ut_d(EXPR)
#endif

/** Debug crash point */
#ifdef UNIV_DEBUG
#define DBUG_INJECT_CRASH(prefix, count)            \
  do {                                              \
    char buf[64];                                   \
    snprintf(buf, sizeof buf, prefix "_%u", count); \
    DBUG_EXECUTE_IF(buf, DBUG_SUICIDE(););          \
  } while (0)

#define DBUG_INJECT_CRASH_WITH_LOG_FLUSH(prefix, count)                \
  do {                                                                 \
    char buf[64];                                                      \
    snprintf(buf, sizeof buf, prefix "_%u", count);                    \
    DBUG_EXECUTE_IF(buf, log_buffer_flush_to_disk(); DBUG_SUICIDE();); \
  } while (0)
#else
#define DBUG_INJECT_CRASH(prefix, count)
#define DBUG_INJECT_CRASH_WITH_LOG_FLUSH(prefix, count)
#endif

/** Silence warnings about an unused variable by doing a null assignment.
@param A the unused variable */
#define UT_NOT_USED(A) A = A

#if defined(HAVE_SYS_TIME_H) && defined(HAVE_SYS_RESOURCE_H)

#define HAVE_UT_CHRONO_T

#include <sys/resource.h>
#include <sys/time.h>
#include <sys/types.h>

/** A "chronometer" used to clock snippets of code.
Example usage:
        ut_chrono_t	ch("this loop");
        for (;;) { ... }
        ch.show();
would print the timings of the for() loop, prefixed with "this loop:" */
class ut_chrono_t {
 public:
  /** Constructor.
  @param[in]	name	chrono's name, used when showing the values */
  ut_chrono_t(const char *name) : m_name(name), m_show_from_destructor(true) {
    reset();
  }

  /** Resets the chrono (records the current time in it). */
  void reset() {
    gettimeofday(&m_tv, NULL);

    getrusage(RUSAGE_SELF, &m_ru);
  }

  /** Shows the time elapsed and usage statistics since the last reset. */
  void show() {
    struct rusage ru_now;
    struct timeval tv_now;
    struct timeval tv_diff;

    getrusage(RUSAGE_SELF, &ru_now);

    gettimeofday(&tv_now, NULL);

#ifndef timersub
#define timersub(a, b, r)                       \
  do {                                          \
    (r)->tv_sec = (a)->tv_sec - (b)->tv_sec;    \
    (r)->tv_usec = (a)->tv_usec - (b)->tv_usec; \
    if ((r)->tv_usec < 0) {                     \
      (r)->tv_sec--;                            \
      (r)->tv_usec += 1000000;                  \
    }                                           \
  } while (0)
#endif /* timersub */

#define CHRONO_PRINT(type, tvp)                            \
  fprintf(stderr, "%s: %s% 5ld.%06ld sec\n", m_name, type, \
          static_cast<long>((tvp)->tv_sec), static_cast<long>((tvp)->tv_usec))

    timersub(&tv_now, &m_tv, &tv_diff);
    CHRONO_PRINT("real", &tv_diff);

    timersub(&ru_now.ru_utime, &m_ru.ru_utime, &tv_diff);
    CHRONO_PRINT("user", &tv_diff);

    timersub(&ru_now.ru_stime, &m_ru.ru_stime, &tv_diff);
    CHRONO_PRINT("sys ", &tv_diff);
  }

  /** Cause the timings not to be printed from the destructor. */
  void end() { m_show_from_destructor = false; }

  /** Destructor. */
  ~ut_chrono_t() {
    if (m_show_from_destructor) {
      show();
    }
  }

 private:
  /** Name of this chronometer. */
  const char *m_name;

  /** True if the current timings should be printed by the destructor. */
  bool m_show_from_destructor;

  /** getrusage() result as of the last reset(). */
  struct rusage m_ru;

  /** gettimeofday() result as of the last reset(). */
  struct timeval m_tv;
};

#endif /* HAVE_SYS_TIME_H && HAVE_SYS_RESOURCE_H */

#endif<|MERGE_RESOLUTION|>--- conflicted
+++ resolved
@@ -1,10 +1,6 @@
 /*****************************************************************************
 
-<<<<<<< HEAD
-Copyright (c) 1994, 2018, Oracle and/or its affiliates. All Rights Reserved.
-=======
 Copyright (c) 1994, 2019, Oracle and/or its affiliates. All Rights Reserved.
->>>>>>> 4869291f
 
 This program is free software; you can redistribute it and/or modify it under
 the terms of the GNU General Public License, version 2.0, as published by the
@@ -42,13 +38,10 @@
 #include <functional>
 #include "os0thread.h"
 
-<<<<<<< HEAD
-=======
 /** Set a callback function to be called before exiting.
 @param[in]	callback	user callback function */
 void ut_set_assert_callback(std::function<void()> &callback);
 
->>>>>>> 4869291f
 /** Report a failed assertion. */
 [[noreturn]] void ut_dbg_assertion_failed(
     const char *expr, /*!< in: the failed assertion */
