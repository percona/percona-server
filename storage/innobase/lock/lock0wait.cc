/*****************************************************************************

Copyright (c) 1996, 2018, Oracle and/or its affiliates. All Rights Reserved.

This program is free software; you can redistribute it and/or modify it under
the terms of the GNU General Public License, version 2.0, as published by the
Free Software Foundation.

This program is also distributed with certain software (including but not
limited to OpenSSL) that is licensed under separate terms, as designated in a
particular file or component or in included license documentation. The authors
of MySQL hereby grant you an additional permission to link the program and
your derivative works with the separately licensed software that they have
included with MySQL.

This program is distributed in the hope that it will be useful, but WITHOUT
ANY WARRANTY; without even the implied warranty of MERCHANTABILITY or FITNESS
FOR A PARTICULAR PURPOSE. See the GNU General Public License, version 2.0,
for more details.

You should have received a copy of the GNU General Public License along with
this program; if not, write to the Free Software Foundation, Inc.,
51 Franklin St, Fifth Floor, Boston, MA 02110-1301  USA

*****************************************************************************/

/** @file lock/lock0wait.cc
 The transaction lock system

 Created 25/5/2010 Sunny Bains
 *******************************************************/

#define LOCK_MODULE_IMPLEMENTATION

#include <mysql/service_thd_wait.h>
#include <sys/types.h>
#include <time.h>

#include "ha_prototypes.h"
#include "lock0lock.h"
#include "lock0priv.h"
#include "my_dbug.h"
#include "my_inttypes.h"
#include "os0thread-create.h"
#include "que0que.h"
#include "row0mysql.h"
#include "srv0mon.h"
#include "srv0start.h"
<<<<<<< HEAD
=======
#include "lock0priv.h"
#include "lock0iter.h"

#include <sstream>

struct blocking_trx_info {
	uint64_t trx_id;
	uint32_t thread_id;
	int64_t query_id;
};

static const size_t MAX_BLOCKING_TRX_IN_REPORT = 10;
>>>>>>> 333b4508

/** Print the contents of the lock_sys_t::waiting_threads array. */
static void lock_wait_table_print(void) {
  ut_ad(lock_wait_mutex_own());

  const srv_slot_t *slot = lock_sys->waiting_threads;

  for (ulint i = 0; i < srv_max_n_threads; i++, ++slot) {
    fprintf(stderr,
            "Slot %lu: thread type %lu,"
            " in use %lu, susp %lu, timeout %lu, time %lu\n",
            (ulong)i, (ulong)slot->type, (ulong)slot->in_use,
            (ulong)slot->suspended, slot->wait_timeout,
            (ulong)difftime(ut_time(), slot->suspend_time));
  }
}

/** Release a slot in the lock_sys_t::waiting_threads. Adjust the array last
 pointer if there are empty slots towards the end of the table. */
static void lock_wait_table_release_slot(
    srv_slot_t *slot) /*!< in: slot to release */
{
#ifdef UNIV_DEBUG
  srv_slot_t *upper = lock_sys->waiting_threads + srv_max_n_threads;
#endif /* UNIV_DEBUG */

  lock_wait_mutex_enter();

  ut_ad(slot->in_use);
  ut_ad(slot->thr != NULL);
  ut_ad(slot->thr->slot != NULL);
  ut_ad(slot->thr->slot == slot);

  /* Must be within the array boundaries. */
  ut_ad(slot >= lock_sys->waiting_threads);
  ut_ad(slot < upper);

  /* Note: When we reserve the slot we use the trx_t::mutex to update
  the slot values to change the state to reserved. Here we are using the
  lock mutex to change the state of the slot to free. This is by design,
  because when we query the slot state we always hold both the lock and
  trx_t::mutex. To reduce contention on the lock mutex when reserving the
  slot we avoid acquiring the lock mutex. */

  lock_mutex_enter();

  slot->thr->slot = NULL;
  slot->thr = NULL;
  slot->in_use = FALSE;

  --lock_sys->n_waiting;

  lock_mutex_exit();

  /* Scan backwards and adjust the last free slot pointer. */
  for (slot = lock_sys->last_slot;
       slot > lock_sys->waiting_threads && !slot->in_use; --slot) {
    /* No op */
  }

  /* Either the array is empty or the last scanned slot is in use. */
  ut_ad(slot->in_use || slot == lock_sys->waiting_threads);

  lock_sys->last_slot = slot + 1;

  /* The last slot is either outside of the array boundary or it's
  on an empty slot. */
  ut_ad(lock_sys->last_slot == upper || !lock_sys->last_slot->in_use);

  ut_ad(lock_sys->last_slot >= lock_sys->waiting_threads);
  ut_ad(lock_sys->last_slot <= upper);

  lock_wait_mutex_exit();
}

/** Reserves a slot in the thread table for the current user OS thread.
 @return reserved slot */
static srv_slot_t *lock_wait_table_reserve_slot(
    que_thr_t *thr,     /*!< in: query thread associated
                        with the user OS thread */
    ulong wait_timeout) /*!< in: lock wait timeout value */
{
  srv_slot_t *slot;

  ut_ad(lock_wait_mutex_own());
  ut_ad(trx_mutex_own(thr_get_trx(thr)));

  slot = lock_sys->waiting_threads;

  for (ulint i = srv_max_n_threads; i--; ++slot) {
    if (!slot->in_use) {
      slot->in_use = TRUE;
      slot->thr = thr;
      slot->thr->slot = slot;

      if (slot->event == NULL) {
        slot->event = os_event_create(0);
        ut_a(slot->event);
      }

      os_event_reset(slot->event);
      slot->suspended = TRUE;
      slot->suspend_time = ut_time();
      slot->wait_timeout = wait_timeout;

      if (slot == lock_sys->last_slot) {
        ++lock_sys->last_slot;
      }

      ut_ad(lock_sys->last_slot <=
            lock_sys->waiting_threads + srv_max_n_threads);

      return (slot);
    }
  }

  ib::error(ER_IB_MSG_646)
      << "There appear to be " << srv_max_n_threads
      << " user"
         " threads currently waiting inside InnoDB, which is the upper"
         " limit. Cannot continue operation. Before aborting, we print"
         " a list of waiting threads.";
  lock_wait_table_print();

  ut_error;
  return (NULL);
}

<<<<<<< HEAD
/** Puts a user OS thread to wait for a lock to be released. If an error
 occurs during the wait trx->error_state associated with thr is
 != DB_SUCCESS when we return. DB_LOCK_WAIT_TIMEOUT and DB_DEADLOCK
 are possible errors. DB_DEADLOCK is returned if selective deadlock
 resolution chose this transaction as a victim. */
void lock_wait_suspend_thread(
    que_thr_t *thr) /*!< in: query thread associated with the
                    user OS thread */
{
  srv_slot_t *slot;
  double wait_time;
  trx_t *trx;
  ibool was_declared_inside_innodb;
  int64_t start_time = 0;
  int64_t finish_time;
  ulint sec;
  ulint ms;
  ulong lock_wait_timeout;
=======
/** Print lock wait timeout info to stderr. It's supposed this function
is executed in trx's THD thread as it calls some non-thread-safe
functions to get some info from THD.
@param[in]	trx	requested trx
@param[in]	blocking	blocking info array
@param[in]	blocking_count	blocking info array size */
void
print_lock_wait_timeout(
	const trx_t &trx,
	blocking_trx_info *blocking,
	size_t blocking_count)
{
	std::ostringstream outs;
	size_t unused;

	outs << "Lock wait timeout info:\n";
	outs << "Requested thread id: " <<
		thd_get_thread_id(trx.mysql_thd) <<
		"\n";
	outs << "Requested trx id: " << trx_get_id_for_print(&trx) << "\n";
	outs << "Requested query: " <<
		innobase_get_stmt_unsafe(trx.mysql_thd, &unused) << "\n";

	outs << "Total blocking transactions count: " <<
		blocking_count <<
		"\n";

	for (size_t i = 0; i < blocking_count; ++i) {
		outs << "Blocking transaction number: " << (i + 1) << "\n";
		outs << "Blocking thread id: " <<
			blocking[i].thread_id <<
			"\n";
		outs << "Blocking query id: " <<
			blocking[i].query_id <<
			"\n";
		outs << "Blocking trx id: " << blocking[i].trx_id << "\n";
	}
	ib::info() << outs.str();
}

/***************************************************************//**
Puts a user OS thread to wait for a lock to be released. If an error
occurs during the wait trx->error_state associated with thr is
!= DB_SUCCESS when we return. DB_LOCK_WAIT_TIMEOUT and DB_DEADLOCK
are possible errors. DB_DEADLOCK is returned if selective deadlock
resolution chose this transaction as a victim. */
void
lock_wait_suspend_thread(
/*=====================*/
	que_thr_t*	thr)	/*!< in: query thread associated with the
				user OS thread */
{
	srv_slot_t*	slot;
	double		wait_time;
	trx_t*		trx;
	ibool		was_declared_inside_innodb;
	int64_t		start_time = 0;
	int64_t		finish_time;
	ulint		sec;
	ulint		ms;
	ulong		lock_wait_timeout;
	blocking_trx_info blocking[MAX_BLOCKING_TRX_IN_REPORT];
	size_t blocking_count = 0;

	trx = thr_get_trx(thr);

	if (trx->mysql_thd != 0) {
		DEBUG_SYNC_C("lock_wait_suspend_thread_enter");
	}

	/* InnoDB system transactions (such as the purge, and
	incomplete transactions that are being rolled back after crash
	recovery) will use the global value of
	innodb_lock_wait_timeout, because trx->mysql_thd == NULL. */
	lock_wait_timeout = trx_lock_wait_timeout_get(trx);

	lock_wait_mutex_enter();

	trx_mutex_enter(trx);

	trx->error_state = DB_SUCCESS;
>>>>>>> 333b4508

  trx = thr_get_trx(thr);

  if (trx->mysql_thd != 0) {
    DEBUG_SYNC_C("lock_wait_suspend_thread_enter");
  }

  /* InnoDB system transactions (such as the purge, and
  incomplete transactions that are being rolled back after crash
  recovery) will use the global value of
  innodb_lock_wait_timeout, because trx->mysql_thd == NULL. */
  lock_wait_timeout = trx_lock_wait_timeout_get(trx);

  lock_wait_mutex_enter();

  trx_mutex_enter(trx);

  trx->error_state = DB_SUCCESS;

  if (thr->state == QUE_THR_RUNNING) {
    ut_ad(thr->is_active);

    /* The lock has already been released or this transaction
    was chosen as a deadlock victim: no need to suspend */

    if (trx->lock.was_chosen_as_deadlock_victim) {
      trx->error_state = DB_DEADLOCK;
      trx->lock.was_chosen_as_deadlock_victim = false;

      ut_d(trx->lock.in_rollback = true);
    }

<<<<<<< HEAD
    lock_wait_mutex_exit();
    trx_mutex_exit(trx);
    return;
  }

  ut_ad(!thr->is_active);

  slot = lock_wait_table_reserve_slot(thr, lock_wait_timeout);
=======
	lock_wait_mutex_exit();
	trx_mutex_exit(trx);
>>>>>>> 333b4508

  if (thr->lock_state == QUE_THR_LOCK_ROW) {
    srv_stats.n_lock_wait_count.inc();
    srv_stats.n_lock_wait_current_count.inc();

    if (ut_usectime(&sec, &ms) == -1) {
      start_time = -1;
    } else {
      start_time = static_cast<int64_t>(sec) * 1000000 + ms;
    }
  }

<<<<<<< HEAD
  lock_wait_mutex_exit();
  trx_mutex_exit(trx);
=======
	if (const lock_t* wait_lock = trx->lock.wait_lock) {
		lock_type = lock_get_type_low(wait_lock);
		if (srv_print_lock_wait_timeout_info) {
			lock_queue_iterator_t	iter;
			const lock_t*		curr_lock;
			lock_queue_iterator_reset(&iter, wait_lock, ULINT_UNDEFINED);
			for (curr_lock = lock_queue_iterator_get_prev(&iter);
				curr_lock != NULL;
				curr_lock = lock_queue_iterator_get_prev(&iter)) {
				if (lock_has_to_wait(trx->lock.wait_lock, curr_lock)) {
					blocking[blocking_count].trx_id = lock_get_trx_id(curr_lock);
					blocking[blocking_count].thread_id =
						curr_lock->trx->mysql_thd ?
						thd_get_thread_id(curr_lock->trx->mysql_thd) : 0;
					blocking[blocking_count].query_id =
					curr_lock->trx->mysql_thd ?
						thd_get_query_id(curr_lock->trx->mysql_thd) : 0;
					/* Only limited number of blocking transaction infos is implemented*/
					if ((++blocking_count) >= MAX_BLOCKING_TRX_IN_REPORT)
						break;
				}
			}
		}
	}
>>>>>>> 333b4508

  ulint lock_type = ULINT_UNDEFINED;

  lock_mutex_enter();

  if (const lock_t *wait_lock = trx->lock.wait_lock) {
    lock_type = lock_get_type_low(wait_lock);
  }

  ++lock_sys->n_waiting;

  lock_mutex_exit();

  ulint had_dict_lock = trx->dict_operation_lock_mode;

  switch (had_dict_lock) {
    case 0:
      break;
    case RW_S_LATCH:
      /* Release foreign key check latch */
      row_mysql_unfreeze_data_dictionary(trx);

      DEBUG_SYNC_C("lock_wait_release_s_latch_before_sleep");
      break;
    case RW_X_LATCH:
      /* We may wait for rec lock in dd holding
      dict_operation_lock for creating FTS AUX table */
      ut_ad(!mutex_own(&dict_sys->mutex));
      rw_lock_x_unlock(dict_operation_lock);
      break;
  }

  /* Suspend this thread and wait for the event. */

  was_declared_inside_innodb = trx->declared_to_be_inside_innodb;

  if (was_declared_inside_innodb) {
    /* We must declare this OS thread to exit InnoDB, since a
    possible other thread holding a lock which this thread waits
    for must be allowed to enter, sooner or later */

    srv_conc_force_exit_innodb(trx);
  }

  /* Unknown is also treated like a record lock */
  if (lock_type == ULINT_UNDEFINED || lock_type == LOCK_REC) {
    thd_wait_begin(trx->mysql_thd, THD_WAIT_ROW_LOCK);
  } else {
    ut_ad(lock_type == LOCK_TABLE);
    thd_wait_begin(trx->mysql_thd, THD_WAIT_TABLE_LOCK);
  }

  DEBUG_SYNC_C("lock_wait_will_wait");

  os_event_wait(slot->event);

  DEBUG_SYNC_C("lock_wait_has_finished_waiting");

  thd_wait_end(trx->mysql_thd);

  /* After resuming, reacquire the data dictionary latch if
  necessary. */

  if (was_declared_inside_innodb) {
    /* Return back inside InnoDB */

    srv_conc_force_enter_innodb(trx);
  }

  if (had_dict_lock == RW_S_LATCH) {
    row_mysql_freeze_data_dictionary(trx);
  } else if (had_dict_lock == RW_X_LATCH) {
    rw_lock_x_lock(dict_operation_lock);
  }

  wait_time = ut_difftime(ut_time(), slot->suspend_time);

  /* Release the slot for others to use */

  lock_wait_table_release_slot(slot);

  if (thr->lock_state == QUE_THR_LOCK_ROW) {
    ulint diff_time;

    if (ut_usectime(&sec, &ms) == -1) {
      finish_time = -1;
    } else {
      finish_time = static_cast<int64_t>(sec) * 1000000 + ms;
    }

    diff_time =
        (finish_time > start_time) ? (ulint)(finish_time - start_time) : 0;

    srv_stats.n_lock_wait_current_count.dec();
    srv_stats.n_lock_wait_time.add(diff_time);

    /* Only update the variable if we successfully
    retrieved the start and finish times. See Bug#36819. */
    if (diff_time > lock_sys->n_lock_max_wait_time && start_time != -1 &&
        finish_time != -1) {
      lock_sys->n_lock_max_wait_time = diff_time;
    }

    /* Record the lock wait time for this thread */
    thd_set_lock_wait_time(trx->mysql_thd, diff_time);

    DBUG_EXECUTE_IF("lock_instrument_slow_query_log", os_thread_sleep(1000););
  }

<<<<<<< HEAD
  /* The transaction is chosen as deadlock victim during sleep. */
  if (trx->error_state == DB_DEADLOCK) {
    ut_d(trx->lock.in_rollback = true);
    return;
  }
=======
		trx->error_state = DB_LOCK_WAIT_TIMEOUT;
		if (srv_print_lock_wait_timeout_info)
			print_lock_wait_timeout(*trx, blocking, blocking_count);
>>>>>>> 333b4508

  if (lock_wait_timeout < 100000000 && wait_time > (double)lock_wait_timeout &&
      !trx_is_high_priority(trx)) {
    trx->error_state = DB_LOCK_WAIT_TIMEOUT;

    MONITOR_INC(MONITOR_TIMEOUT);
  }

  if (trx_is_interrupted(trx)) {
    trx->error_state = DB_INTERRUPTED;
  }
}

/** Releases a user OS thread waiting for a lock to be released, if the
 thread is already suspended. */
void lock_wait_release_thread_if_suspended(
    que_thr_t *thr) /*!< in: query thread associated with the
                    user OS thread	 */
{
  ut_ad(lock_mutex_own());
  ut_ad(trx_mutex_own(thr_get_trx(thr)));

  /* We own both the lock mutex and the trx_t::mutex but not the
  lock wait mutex. This is OK because other threads will see the state
  of this slot as being in use and no other thread can change the state
  of the slot to free unless that thread also owns the lock mutex. */

  if (thr->slot != NULL && thr->slot->in_use && thr->slot->thr == thr) {
    trx_t *trx = thr_get_trx(thr);

    if (trx->lock.was_chosen_as_deadlock_victim) {
      trx->error_state = DB_DEADLOCK;
      trx->lock.was_chosen_as_deadlock_victim = false;

      ut_d(trx->lock.in_rollback = true);
    }

    os_event_set(thr->slot->event);
  }
}

/** Check if the thread lock wait has timed out. Release its locks if the
 wait has actually timed out. */
static void lock_wait_check_and_cancel(
    const srv_slot_t *slot) /*!< in: slot reserved by a user
                            thread when the wait started */
{
  trx_t *trx;
  double wait_time;
  ib_time_t suspend_time = slot->suspend_time;

  ut_ad(lock_wait_mutex_own());

  ut_ad(slot->in_use);

  ut_ad(slot->suspended);

  wait_time = ut_difftime(ut_time(), suspend_time);

  trx = thr_get_trx(slot->thr);

  if (trx_is_interrupted(trx) ||
      (slot->wait_timeout < 100000000 &&
       (wait_time > (double)slot->wait_timeout || wait_time < 0))) {
    /* Timeout exceeded or a wrap-around in system
    time counter: cancel the lock request queued
    by the transaction and release possible
    other transactions waiting behind; it is
    possible that the lock has already been
    granted: in that case do nothing */

    lock_mutex_enter();

    trx_mutex_enter(trx);

    trx->owns_mutex = true;

    if (trx->lock.wait_lock != NULL && !trx_is_high_priority(trx)) {
      ut_a(trx->lock.que_state == TRX_QUE_LOCK_WAIT);

      lock_cancel_waiting_and_release(trx->lock.wait_lock, false);
    }

    lock_mutex_exit();

    trx->owns_mutex = false;

    trx_mutex_exit(trx);
  }
}

/** A thread which wakes up threads whose lock wait may have lasted too long. */
void lock_wait_timeout_thread() {
  int64_t sig_count = 0;
  os_event_t event = lock_sys->timeout_event;

  ut_ad(!srv_read_only_mode);

  do {
    srv_slot_t *slot;

    /* When someone is waiting for a lock, we wake up every second
    and check if a timeout has passed for a lock wait */

    os_event_wait_time_low(event, 1000000, sig_count);
    sig_count = os_event_reset(event);

    if (srv_shutdown_state >= SRV_SHUTDOWN_CLEANUP) {
      break;
    }

    lock_wait_mutex_enter();

    /* Check all slots for user threads that are waiting
    on locks, and if they have exceeded the time limit. */

    for (slot = lock_sys->waiting_threads; slot < lock_sys->last_slot; ++slot) {
      /* We are doing a read without the lock mutex
      and/or the trx mutex. This is OK because a slot
      can't be freed or reserved without the lock wait
      mutex. */

      if (slot->in_use) {
        lock_wait_check_and_cancel(slot);
      }
    }

    sig_count = os_event_reset(event);

    lock_wait_mutex_exit();

  } while (srv_shutdown_state < SRV_SHUTDOWN_CLEANUP);

  std::atomic_thread_fence(std::memory_order_seq_cst);
  srv_threads.m_timeout_thread_active = false;
}<|MERGE_RESOLUTION|>--- conflicted
+++ resolved
@@ -35,8 +35,10 @@
 #include <mysql/service_thd_wait.h>
 #include <sys/types.h>
 #include <time.h>
+#include <sstream>
 
 #include "ha_prototypes.h"
+#include "lock0iter.h"
 #include "lock0lock.h"
 #include "lock0priv.h"
 #include "my_dbug.h"
@@ -46,21 +48,14 @@
 #include "row0mysql.h"
 #include "srv0mon.h"
 #include "srv0start.h"
-<<<<<<< HEAD
-=======
-#include "lock0priv.h"
-#include "lock0iter.h"
-
-#include <sstream>
 
 struct blocking_trx_info {
-	uint64_t trx_id;
-	uint32_t thread_id;
-	int64_t query_id;
+  uint64_t trx_id;
+  uint32_t thread_id;
+  int64_t query_id;
 };
 
-static const size_t MAX_BLOCKING_TRX_IN_REPORT = 10;
->>>>>>> 333b4508
+static constexpr size_t MAX_BLOCKING_TRX_IN_REPORT = 10;
 
 /** Print the contents of the lock_sys_t::waiting_threads array. */
 static void lock_wait_table_print(void) {
@@ -189,7 +184,35 @@
   return (NULL);
 }
 
-<<<<<<< HEAD
+/** Print lock wait timeout info to stderr. It's supposed this function
+is executed in trx's THD thread as it calls some non-thread-safe
+functions to get some info from THD.
+@param[in]	trx	requested trx
+@param[in]	blocking	blocking info array
+@param[in]	blocking_count	blocking info array size */
+static void print_lock_wait_timeout(const trx_t &trx,
+                                    blocking_trx_info *blocking,
+                                    size_t blocking_count) {
+  std::ostringstream outs;
+  size_t unused;
+
+  outs << "Lock wait timeout info:\n";
+  outs << "Requested thread id: " << thd_get_thread_id(trx.mysql_thd) << "\n";
+  outs << "Requested trx id: " << trx_get_id_for_print(&trx) << "\n";
+  outs << "Requested query: "
+       << innobase_get_stmt_unsafe(trx.mysql_thd, &unused) << "\n";
+
+  outs << "Total blocking transactions count: " << blocking_count << "\n";
+
+  for (size_t i = 0; i < blocking_count; ++i) {
+    outs << "Blocking transaction number: " << (i + 1) << "\n";
+    outs << "Blocking thread id: " << blocking[i].thread_id << "\n";
+    outs << "Blocking query id: " << blocking[i].query_id << "\n";
+    outs << "Blocking trx id: " << blocking[i].trx_id << "\n";
+  }
+  ib::info() << outs.str();
+}
+
 /** Puts a user OS thread to wait for a lock to be released. If an error
  occurs during the wait trx->error_state associated with thr is
  != DB_SUCCESS when we return. DB_LOCK_WAIT_TIMEOUT and DB_DEADLOCK
@@ -208,89 +231,8 @@
   ulint sec;
   ulint ms;
   ulong lock_wait_timeout;
-=======
-/** Print lock wait timeout info to stderr. It's supposed this function
-is executed in trx's THD thread as it calls some non-thread-safe
-functions to get some info from THD.
-@param[in]	trx	requested trx
-@param[in]	blocking	blocking info array
-@param[in]	blocking_count	blocking info array size */
-void
-print_lock_wait_timeout(
-	const trx_t &trx,
-	blocking_trx_info *blocking,
-	size_t blocking_count)
-{
-	std::ostringstream outs;
-	size_t unused;
-
-	outs << "Lock wait timeout info:\n";
-	outs << "Requested thread id: " <<
-		thd_get_thread_id(trx.mysql_thd) <<
-		"\n";
-	outs << "Requested trx id: " << trx_get_id_for_print(&trx) << "\n";
-	outs << "Requested query: " <<
-		innobase_get_stmt_unsafe(trx.mysql_thd, &unused) << "\n";
-
-	outs << "Total blocking transactions count: " <<
-		blocking_count <<
-		"\n";
-
-	for (size_t i = 0; i < blocking_count; ++i) {
-		outs << "Blocking transaction number: " << (i + 1) << "\n";
-		outs << "Blocking thread id: " <<
-			blocking[i].thread_id <<
-			"\n";
-		outs << "Blocking query id: " <<
-			blocking[i].query_id <<
-			"\n";
-		outs << "Blocking trx id: " << blocking[i].trx_id << "\n";
-	}
-	ib::info() << outs.str();
-}
-
-/***************************************************************//**
-Puts a user OS thread to wait for a lock to be released. If an error
-occurs during the wait trx->error_state associated with thr is
-!= DB_SUCCESS when we return. DB_LOCK_WAIT_TIMEOUT and DB_DEADLOCK
-are possible errors. DB_DEADLOCK is returned if selective deadlock
-resolution chose this transaction as a victim. */
-void
-lock_wait_suspend_thread(
-/*=====================*/
-	que_thr_t*	thr)	/*!< in: query thread associated with the
-				user OS thread */
-{
-	srv_slot_t*	slot;
-	double		wait_time;
-	trx_t*		trx;
-	ibool		was_declared_inside_innodb;
-	int64_t		start_time = 0;
-	int64_t		finish_time;
-	ulint		sec;
-	ulint		ms;
-	ulong		lock_wait_timeout;
-	blocking_trx_info blocking[MAX_BLOCKING_TRX_IN_REPORT];
-	size_t blocking_count = 0;
-
-	trx = thr_get_trx(thr);
-
-	if (trx->mysql_thd != 0) {
-		DEBUG_SYNC_C("lock_wait_suspend_thread_enter");
-	}
-
-	/* InnoDB system transactions (such as the purge, and
-	incomplete transactions that are being rolled back after crash
-	recovery) will use the global value of
-	innodb_lock_wait_timeout, because trx->mysql_thd == NULL. */
-	lock_wait_timeout = trx_lock_wait_timeout_get(trx);
-
-	lock_wait_mutex_enter();
-
-	trx_mutex_enter(trx);
-
-	trx->error_state = DB_SUCCESS;
->>>>>>> 333b4508
+  blocking_trx_info blocking[MAX_BLOCKING_TRX_IN_REPORT];
+  size_t blocking_count = 0;
 
   trx = thr_get_trx(thr);
 
@@ -323,7 +265,6 @@
       ut_d(trx->lock.in_rollback = true);
     }
 
-<<<<<<< HEAD
     lock_wait_mutex_exit();
     trx_mutex_exit(trx);
     return;
@@ -332,10 +273,6 @@
   ut_ad(!thr->is_active);
 
   slot = lock_wait_table_reserve_slot(thr, lock_wait_timeout);
-=======
-	lock_wait_mutex_exit();
-	trx_mutex_exit(trx);
->>>>>>> 333b4508
 
   if (thr->lock_state == QUE_THR_LOCK_ROW) {
     srv_stats.n_lock_wait_count.inc();
@@ -348,35 +285,8 @@
     }
   }
 
-<<<<<<< HEAD
   lock_wait_mutex_exit();
   trx_mutex_exit(trx);
-=======
-	if (const lock_t* wait_lock = trx->lock.wait_lock) {
-		lock_type = lock_get_type_low(wait_lock);
-		if (srv_print_lock_wait_timeout_info) {
-			lock_queue_iterator_t	iter;
-			const lock_t*		curr_lock;
-			lock_queue_iterator_reset(&iter, wait_lock, ULINT_UNDEFINED);
-			for (curr_lock = lock_queue_iterator_get_prev(&iter);
-				curr_lock != NULL;
-				curr_lock = lock_queue_iterator_get_prev(&iter)) {
-				if (lock_has_to_wait(trx->lock.wait_lock, curr_lock)) {
-					blocking[blocking_count].trx_id = lock_get_trx_id(curr_lock);
-					blocking[blocking_count].thread_id =
-						curr_lock->trx->mysql_thd ?
-						thd_get_thread_id(curr_lock->trx->mysql_thd) : 0;
-					blocking[blocking_count].query_id =
-					curr_lock->trx->mysql_thd ?
-						thd_get_query_id(curr_lock->trx->mysql_thd) : 0;
-					/* Only limited number of blocking transaction infos is implemented*/
-					if ((++blocking_count) >= MAX_BLOCKING_TRX_IN_REPORT)
-						break;
-				}
-			}
-		}
-	}
->>>>>>> 333b4508
 
   ulint lock_type = ULINT_UNDEFINED;
 
@@ -384,6 +294,27 @@
 
   if (const lock_t *wait_lock = trx->lock.wait_lock) {
     lock_type = lock_get_type_low(wait_lock);
+    if (srv_print_lock_wait_timeout_info) {
+      lock_queue_iterator_t iter;
+      const lock_t *curr_lock;
+      lock_queue_iterator_reset(&iter, wait_lock, ULINT_UNDEFINED);
+      for (curr_lock = lock_queue_iterator_get_prev(&iter); curr_lock != NULL;
+           curr_lock = lock_queue_iterator_get_prev(&iter)) {
+        if (lock_has_to_wait(trx->lock.wait_lock, curr_lock)) {
+          blocking[blocking_count].trx_id = lock_get_trx_id(curr_lock);
+          blocking[blocking_count].thread_id =
+              curr_lock->trx->mysql_thd
+                  ? thd_get_thread_id(curr_lock->trx->mysql_thd)
+                  : 0;
+          blocking[blocking_count].query_id =
+              curr_lock->trx->mysql_thd
+                  ? thd_get_query_id(curr_lock->trx->mysql_thd)
+                  : 0;
+          /* Only limited number of blocking transaction infos is implemented*/
+          if ((++blocking_count) >= MAX_BLOCKING_TRX_IN_REPORT) break;
+        }
+      }
+    }
   }
 
   ++lock_sys->n_waiting;
@@ -486,21 +417,17 @@
     DBUG_EXECUTE_IF("lock_instrument_slow_query_log", os_thread_sleep(1000););
   }
 
-<<<<<<< HEAD
   /* The transaction is chosen as deadlock victim during sleep. */
   if (trx->error_state == DB_DEADLOCK) {
     ut_d(trx->lock.in_rollback = true);
     return;
   }
-=======
-		trx->error_state = DB_LOCK_WAIT_TIMEOUT;
-		if (srv_print_lock_wait_timeout_info)
-			print_lock_wait_timeout(*trx, blocking, blocking_count);
->>>>>>> 333b4508
 
   if (lock_wait_timeout < 100000000 && wait_time > (double)lock_wait_timeout &&
       !trx_is_high_priority(trx)) {
     trx->error_state = DB_LOCK_WAIT_TIMEOUT;
+    if (srv_print_lock_wait_timeout_info)
+      print_lock_wait_timeout(*trx, blocking, blocking_count);
 
     MONITOR_INC(MONITOR_TIMEOUT);
   }
