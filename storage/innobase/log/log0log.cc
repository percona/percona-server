--- conflicted
+++ resolved
@@ -2254,27 +2254,11 @@
 
 	lsn = log_sys->lsn;
 
-<<<<<<< HEAD
 	ut_ad(lsn >= log_sys->last_checkpoint_lsn);
-	ut_ad(srv_force_recovery != SRV_FORCE_NO_LOG_REDO
-	      || lsn == log_sys->last_checkpoint_lsn + LOG_BLOCK_HDR_SIZE);
-
-	const bool	is_last	= ((srv_force_recovery == SRV_FORCE_NO_LOG_REDO
-				    && lsn == log_sys->last_checkpoint_lsn
-					      + LOG_BLOCK_HDR_SIZE)
-				   || lsn == log_sys->last_checkpoint_lsn);
-=======
-	if (lsn != log_sys->last_checkpoint_lsn
-#ifdef UNIV_LOG_ARCHIVE
-	    || (srv_log_archive_on
-		&& lsn != log_sys->archived_lsn + LOG_BLOCK_HDR_SIZE)
-#endif /* UNIV_LOG_ARCHIVE */
-	    ) {
->>>>>>> 8b445fb4
 
 	log_mutex_exit();
 
-	if (!is_last) {
+	if (lsn != log_sys->last_checkpoint_lsn) {
 		goto loop;
 	}
 
