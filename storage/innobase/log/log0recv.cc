--- conflicted
+++ resolved
@@ -2821,15 +2821,9 @@
 @param[out]     page_no         page number
 @param[out]     body            start of log record body
 @return length of the record, or 0 if the record was not complete */
-<<<<<<< HEAD
 ulint recv_parse_log_rec(mlog_id_t *type, const byte *ptr,
                          const byte *end_ptr, space_id_t *space_id,
                          page_no_t *page_no, const byte **body) {
-=======
-static ulint recv_parse_log_rec(mlog_id_t *type, const byte *ptr,
-                                const byte *end_ptr, space_id_t *space_id,
-                                page_no_t *page_no, const byte **body) {
->>>>>>> 05e4357f
   const byte *new_ptr;
 
   *body = nullptr;
