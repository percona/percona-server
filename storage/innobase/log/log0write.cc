--- conflicted
+++ resolved
@@ -1495,12 +1495,6 @@
 
   int32_t count = 1;
   lsn_t checkpoint_limited_lsn = LSN_MAX;
-<<<<<<< HEAD
-  lsn_t archiver_limited_lsn = LSN_MAX;
-  lsn_t tracker_limited_lsn = LSN_MAX;
-  lsn_t min_next_lsn = last_write_lsn + OS_FILE_LOG_BLOCK_SIZE;
-=======
->>>>>>> e4924f36
 
   while (true) {
     lsn_t checkpoint_lsn = log.last_checkpoint_lsn.load();
@@ -1640,68 +1634,52 @@
   }
 }
 
-static void log_writer_write_buffer(log_t &log, lsn_t next_write_lsn) {
+static void log_writer_wait_on_tracker(log_t &log, lsn_t last_write_lsn,
+                                       lsn_t next_write_lsn) {
+  static const constexpr int32_t SLEEP_BETWEEN_RETRIES_IN_US = 100; /* 100us */
+
+  static const constexpr int32_t TIME_BETWEEN_WARNINGS_IN_US =
+      100000; /* 100ms */
+
+  static const constexpr int32_t TIME_UNTIL_ERROR_IN_US = 1000000; /* 1s */
+
   ut_ad(log_writer_mutex_own(log));
 
-  LOG_SYNC_POINT("log_writer_write_begin");
-
-  const lsn_t last_write_lsn = log.write_lsn.load();
-
-  ut_a(log_lsn_validate(last_write_lsn) ||
-       last_write_lsn % OS_FILE_LOG_BLOCK_SIZE == 0);
-
-  ut_a(log_lsn_validate(next_write_lsn) ||
-       next_write_lsn % OS_FILE_LOG_BLOCK_SIZE == 0);
-
-  ut_a(next_write_lsn - last_write_lsn <= log.buf_size);
-  ut_a(next_write_lsn > last_write_lsn);
-
-  size_t start_offset = last_write_lsn % log.buf_size;
-  size_t end_offset = next_write_lsn % log.buf_size;
-
-  if (start_offset >= end_offset) {
-    ut_a(next_write_lsn - last_write_lsn >= log.buf_size - start_offset);
-
-    end_offset = log.buf_size;
-    next_write_lsn = last_write_lsn + (end_offset - start_offset);
-  }
-  ut_a(start_offset < end_offset);
-
-  ut_a(end_offset % OS_FILE_LOG_BLOCK_SIZE == 0 ||
-       end_offset % OS_FILE_LOG_BLOCK_SIZE >= LOG_BLOCK_HDR_SIZE);
-
-  /* Wait until there is free space in log files.*/
-
-<<<<<<< HEAD
-  count = 0;
+  int32_t count = 0;
 
   while (srv_track_changed_pages) {
     lsn_t tracked_lsn = log_sys->tracked_lsn.load();
     tracked_lsn = ut_uint64_align_down(tracked_lsn, OS_FILE_LOG_BLOCK_SIZE);
 
-    const lsn_t lsn_diff = min_next_lsn - tracked_lsn;
-
-    if (lsn_diff <= log.lsn_capacity) {
+    const lsn_t tracker_limited_lsn = tracked_lsn + log.lsn_capacity_for_writer;
+
+    ut_a(next_write_lsn > tracked_lsn);
+
+    if (next_write_lsn <= tracker_limited_lsn) {
       /* Between tracked_lsn and next_write_lsn there is less
       bytes than capacity of all log files. Writing log up to
       next_write_lsn will not overwrite data at tracked_lsn.
       There is no need to wait for the redo log tracker. */
-
-      tracker_limited_lsn = tracked_lsn + log.lsn_capacity;
       break;
     }
 
-    if (count >= 10) {
-      ib::error(ER_XB_MSG_0) << "Log writer overwriting data to"
-                                " track - waited too long (1 second),"
-                                " lag: "
-                             << lsn_diff
-                             << " bytes,"
-                                " tracked LSN: "
-                             << tracked_lsn;
-      ib::error(ER_XB_MSG_0) << "Stopping the log tracking thread";
+    (void)log_advance_ready_for_write_lsn(log);
+
+    static const constexpr int32_t ATTEMPTS_UNTIL_ERROR =
+        TIME_UNTIL_ERROR_IN_US / SLEEP_BETWEEN_RETRIES_IN_US;
+
+    if (count >= ATTEMPTS_UNTIL_ERROR) {
+      log_writer_mutex_exit(log);
+
+      const lsn_t lsn_diff = next_write_lsn - tracker_limited_lsn;
+
+      ib::error(ER_XB_MSG_0)
+          << "Log writer overwriting data to"
+             " track - waited too long (1 second), lag: "
+          << lsn_diff << " bytes, tracked LSN: " << tracked_lsn
+          << ". Stopping the log tracking thread";
       srv_track_changed_pages = false;
-      tracker_limited_lsn = min_next_lsn;
+      log_writer_mutex_enter(log);
       break;
     }
 
@@ -1709,52 +1687,77 @@
 
     log_writer_mutex_exit(log);
 
-    ib::warn(ER_XB_MSG_1) << "Log writer is waiting for tracker to"
-                             " to catch up lag: "
-                          << lsn_diff
-                          << " bytes,"
-                             " tracked LSN: "
-                          << tracked_lsn;
-
+    static const constexpr int32_t ATTEMPTS_BETWEEN_WARNINGS =
+        TIME_BETWEEN_WARNINGS_IN_US / SLEEP_BETWEEN_RETRIES_IN_US;
+
+    if (count % ATTEMPTS_BETWEEN_WARNINGS == 0) {
+      const lsn_t lsn_diff = next_write_lsn - tracker_limited_lsn;
+
+      ib::warn(ER_XB_MSG_1)
+          << "Log writer is waiting for tracker to"
+             " to catch up lag: "
+          << lsn_diff << " bytes, tracked LSN: " << tracked_lsn;
+    }
     count++;
-    os_thread_sleep(100000); /* 100ms */
+    os_thread_sleep(SLEEP_BETWEEN_RETRIES_IN_US);
+
+    MONITOR_INC(MONITOR_LOG_WRITER_ON_TRACKER_WAITS);
 
     log_writer_mutex_enter(log);
-
-    if (log.write_lsn.load() > last_write_lsn) {
-      return;
-    }
-  }
-
-  ut_a(checkpoint_limited_lsn < LSN_MAX);
-=======
+  }
+}
+
+static void log_writer_write_buffer(log_t &log, lsn_t next_write_lsn) {
+  ut_ad(log_writer_mutex_own(log));
+
+  LOG_SYNC_POINT("log_writer_write_begin");
+
+  const lsn_t last_write_lsn = log.write_lsn.load();
+
+  ut_a(log_lsn_validate(last_write_lsn) ||
+       last_write_lsn % OS_FILE_LOG_BLOCK_SIZE == 0);
+
+  ut_a(log_lsn_validate(next_write_lsn) ||
+       next_write_lsn % OS_FILE_LOG_BLOCK_SIZE == 0);
+
+  ut_a(next_write_lsn - last_write_lsn <= log.buf_size);
+  ut_a(next_write_lsn > last_write_lsn);
+
+  size_t start_offset = last_write_lsn % log.buf_size;
+  size_t end_offset = next_write_lsn % log.buf_size;
+
+  if (start_offset >= end_offset) {
+    ut_a(next_write_lsn - last_write_lsn >= log.buf_size - start_offset);
+
+    end_offset = log.buf_size;
+    next_write_lsn = last_write_lsn + (end_offset - start_offset);
+  }
+  ut_a(start_offset < end_offset);
+
+  ut_a(end_offset % OS_FILE_LOG_BLOCK_SIZE == 0 ||
+       end_offset % OS_FILE_LOG_BLOCK_SIZE >= LOG_BLOCK_HDR_SIZE);
+
+  /* Wait until there is free space in log files.*/
+
   const lsn_t checkpoint_limited_lsn =
       log_writer_wait_on_checkpoint(log, last_write_lsn, next_write_lsn);
->>>>>>> e4924f36
 
   ut_ad(log_writer_mutex_own(log));
   ut_a(checkpoint_limited_lsn > last_write_lsn);
 
-<<<<<<< HEAD
-  ut_a(archiver_limited_lsn < LSN_MAX || arch_log_sys == nullptr ||
-       !arch_log_sys->is_active());
-  ut_ad(tracker_limited_lsn < LSN_MAX || !srv_track_changed_pages);
-
-  const lsn_t limit_for_next_write_lsn = std::min(
-      {checkpoint_limited_lsn, archiver_limited_lsn, tracker_limited_lsn});
-=======
   LOG_SYNC_POINT("log_writer_after_checkpoint_check");
 
   if (arch_log_sys != nullptr) {
     log_writer_wait_on_archiver(log, last_write_lsn, next_write_lsn);
   }
 
+  log_writer_wait_on_tracker(log, last_write_lsn, next_write_lsn);
+
   ut_ad(log_writer_mutex_own(log));
 
   LOG_SYNC_POINT("log_writer_after_archiver_check");
 
   const lsn_t limit_for_next_write_lsn = checkpoint_limited_lsn;
->>>>>>> e4924f36
 
   if (limit_for_next_write_lsn < next_write_lsn) {
     end_offset -= next_write_lsn - limit_for_next_write_lsn;
