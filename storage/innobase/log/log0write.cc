--- conflicted
+++ resolved
@@ -2750,7 +2750,6 @@
 
     if (Encryption::decode_encryption_info(
             key, iv, log_block_buf + LOG_HEADER_CREATOR_END)) {
-<<<<<<< HEAD
       encrypted_log = true;
     }
   }
@@ -2771,7 +2770,7 @@
        information to space object for decrypting old
        redo log blocks. */
     fil_space_t *space = fil_space_get(log_space_id);
-    FSP_FLAGS_SET_ENCRYPTION(space->flags);
+    fsp_flags_set_encryption(space->flags);
     dberr_t err = fil_set_encryption(space->id, Encryption::AES, key, iv);
     space->encryption_key_version = version;
     if (err == DB_SUCCESS) {
@@ -2779,26 +2778,6 @@
       ib::info() << "Read redo log encryption"
                  << " metadata successful.";
       return (true);
-=======
-      /* If redo log encryption is enabled, set the
-      space flag. Otherwise, we just fill the encryption
-      information to space object for decrypting old
-      redo log blocks. */
-      fsp_flags_set_encryption(space->flags);
-      err = fil_set_encryption(space->id, Encryption::AES, key, iv);
-
-      if (err == DB_SUCCESS) {
-        ut_free(log_block_buf_ptr);
-        ib::info(ER_IB_MSG_1239) << "Read redo log encryption"
-                                 << " metadata successful.";
-        return (true);
-      } else {
-        ut_free(log_block_buf_ptr);
-        ib::error(ER_IB_MSG_1240) << "Can't set redo log tablespace"
-                                  << " encryption metadata.";
-        return (false);
-      }
->>>>>>> 124c7ab1
     } else {
       ut_free(log_block_buf_ptr);
       ib::error() << "Can't set redo log tablespace"
@@ -2912,11 +2891,7 @@
       static_cast<redo_log_encrypt_enum>(srv_redo_log_encrypt)));
 }
 
-<<<<<<< HEAD
 void redo_rotate_default_key() {
-=======
-void redo_rotate_default_master_key() {
->>>>>>> 124c7ab1
   fil_space_t *space = fil_space_get(dict_sys_t::s_log_space_first_id);
 
   if (srv_shutdown_state != SRV_SHUTDOWN_NONE) {
