/*****************************************************************************

Copyright (c) 1995, 2019, Oracle and/or its affiliates. All Rights Reserved.

This program is free software; you can redistribute it and/or modify it under
the terms of the GNU General Public License, version 2.0, as published by the
Free Software Foundation.

This program is also distributed with certain software (including but not
limited to OpenSSL) that is licensed under separate terms, as designated in a
particular file or component or in included license documentation. The authors
of MySQL hereby grant you an additional permission to link the program and
your derivative works with the separately licensed software that they have
included with MySQL.

This program is distributed in the hope that it will be useful, but WITHOUT
ANY WARRANTY; without even the implied warranty of MERCHANTABILITY or FITNESS
FOR A PARTICULAR PURPOSE. See the GNU General Public License, version 2.0,
for more details.

You should have received a copy of the GNU General Public License along with
this program; if not, write to the Free Software Foundation, Inc.,
51 Franklin St, Fifth Floor, Boston, MA 02110-1301  USA

*****************************************************************************/

/** @file mtr/mtr0mtr.cc
 Mini-transaction buffer

 Created 11/26/1995 Heikki Tuuri
 *******************************************************/

#include "mtr0mtr.h"

#include "buf0buf.h"
#include "buf0flu.h"
#include "fsp0sysspace.h"
#ifndef UNIV_HOTBACKUP
#include "log0log.h"
#include "log0recv.h"
#include "mtr0log.h"
#endif /* !UNIV_HOTBACKUP */
#include "my_dbug.h"
#ifndef UNIV_HOTBACKUP
#include "page0types.h"
#include "trx0purge.h"
#endif /* !UNIV_HOTBACKUP */
<<<<<<< HEAD

static_assert(static_cast<int>(MTR_MEMO_PAGE_S_FIX) ==
                  static_cast<int>(RW_S_LATCH),
              "");

=======

static_assert(static_cast<int>(MTR_MEMO_PAGE_S_FIX) ==
                  static_cast<int>(RW_S_LATCH),
              "");

>>>>>>> 4869291f
static_assert(static_cast<int>(MTR_MEMO_PAGE_X_FIX) ==
                  static_cast<int>(RW_X_LATCH),
              "");

static_assert(static_cast<int>(MTR_MEMO_PAGE_SX_FIX) ==
                  static_cast<int>(RW_SX_LATCH),
              "");

/** Iterate over a memo block in reverse. */
template <typename Functor>
struct Iterate {
  /** Release specific object */
  explicit Iterate(Functor &functor) : m_functor(functor) { /* Do nothing */
  }

  /** @return false if the functor returns false. */
  bool operator()(mtr_buf_t::block_t *block) {
    const mtr_memo_slot_t *start =
        reinterpret_cast<const mtr_memo_slot_t *>(block->begin());
<<<<<<< HEAD

    mtr_memo_slot_t *slot = reinterpret_cast<mtr_memo_slot_t *>(block->end());

    ut_ad(!(block->used() % sizeof(*slot)));

    while (slot-- != start) {
      if (!m_functor(slot)) {
        return (false);
      }
    }

    return (true);
  }

=======

    mtr_memo_slot_t *slot = reinterpret_cast<mtr_memo_slot_t *>(block->end());

    ut_ad(!(block->used() % sizeof(*slot)));

    while (slot-- != start) {
      if (!m_functor(slot)) {
        return (false);
      }
    }

    return (true);
  }

>>>>>>> 4869291f
  Functor &m_functor;
};

/** Find specific object */
struct Find {
  /** Constructor */
  Find(const void *object, ulint type)
      : m_slot(), m_type(type), m_object(object) {
    ut_a(object != NULL);
  }

  /** @return false if the object was found. */
  bool operator()(mtr_memo_slot_t *slot) {
    if (m_object == slot->object && m_type == slot->type) {
      m_slot = slot;
      return (false);
    }

    return (true);
  }

  /** Slot if found */
  mtr_memo_slot_t *m_slot;

  /** Type of the object to look for */
  ulint m_type;

  /** The object instance to look for */
  const void *m_object;
};

/** Find a page frame */
struct Find_page {
  /** Constructor
  @param[in]	ptr	pointer to within a page frame
  @param[in]	flags	MTR_MEMO flags to look for */
  Find_page(const void *ptr, ulint flags)
      : m_ptr(ptr), m_flags(flags), m_slot(NULL) {
    /* We can only look for page-related flags. */
    ut_ad(!(flags &
            ~(MTR_MEMO_PAGE_S_FIX | MTR_MEMO_PAGE_X_FIX | MTR_MEMO_PAGE_SX_FIX |
              MTR_MEMO_BUF_FIX | MTR_MEMO_MODIFY)));
  }

  /** Visit a memo entry.
  @param[in]	slot	memo entry to visit
  @retval	false	if a page was found
  @retval	true	if the iteration should continue */
  bool operator()(mtr_memo_slot_t *slot) {
    ut_ad(m_slot == NULL);

    if (!(m_flags & slot->type) || slot->object == NULL) {
      return (true);
    }

    buf_block_t *block = reinterpret_cast<buf_block_t *>(slot->object);

    if (m_ptr < block->frame ||
        m_ptr >= block->frame + block->page.size.logical()) {
      return (true);
    }

    m_slot = slot;
    return (false);
  }

  /** @return the slot that was found */
  mtr_memo_slot_t *get_slot() const {
    ut_ad(m_slot != NULL);
    return (m_slot);
  }
  /** @return the block that was found */
  buf_block_t *get_block() const {
    return (reinterpret_cast<buf_block_t *>(get_slot()->object));
  }

 private:
  /** Pointer inside a page frame to look for */
  const void *const m_ptr;
  /** MTR_MEMO flags to look for */
  const ulint m_flags;
  /** The slot corresponding to m_ptr */
  mtr_memo_slot_t *m_slot;
};

/** Release latches and decrement the buffer fix count.
@param[in]	slot	memo slot */
static void memo_slot_release(mtr_memo_slot_t *slot) {
  switch (slot->type) {
#ifndef UNIV_HOTBACKUP
    buf_block_t *block;
#endif /* !UNIV_HOTBACKUP */

    case MTR_MEMO_BUF_FIX:
    case MTR_MEMO_PAGE_S_FIX:
    case MTR_MEMO_PAGE_SX_FIX:
    case MTR_MEMO_PAGE_X_FIX:
#ifndef UNIV_HOTBACKUP
      block = reinterpret_cast<buf_block_t *>(slot->object);

      buf_block_unfix(block);
      buf_page_release_latch(block, slot->type);
#endif /* !UNIV_HOTBACKUP */
      break;

    case MTR_MEMO_S_LOCK:
      rw_lock_s_unlock(reinterpret_cast<rw_lock_t *>(slot->object));
      break;

    case MTR_MEMO_SX_LOCK:
      rw_lock_sx_unlock(reinterpret_cast<rw_lock_t *>(slot->object));
      break;

    case MTR_MEMO_X_LOCK:
      rw_lock_x_unlock(reinterpret_cast<rw_lock_t *>(slot->object));
      break;

#ifdef UNIV_DEBUG
    default:
      ut_ad(slot->type == MTR_MEMO_MODIFY);
#endif /* UNIV_DEBUG */
  }

  slot->object = NULL;
}

/** Release the latches and blocks acquired by the mini-transaction. */
struct Release_all {
  /** @return true always. */
  bool operator()(mtr_memo_slot_t *slot) const {
    if (slot->object != NULL) {
      memo_slot_release(slot);
    }

    return (true);
  }
};

/** Check that all slots have been handled. */
struct Debug_check {
  /** @return true always. */
  bool operator()(const mtr_memo_slot_t *slot) const {
    ut_a(slot->object == NULL);
    return (true);
  }
};

/** Add blocks modified by the mini-transaction to the flush list. */
struct Add_dirty_blocks_to_flush_list {
  /** Constructor.
  @param[in]	start_lsn	LSN of the first entry that was
                                  added to REDO by the MTR
  @param[in]	end_lsn		LSN after the last entry was
                                  added to REDO by the MTR
  @param[in,out]	observer	flush observer */
  Add_dirty_blocks_to_flush_list(lsn_t start_lsn, lsn_t end_lsn,
                                 FlushObserver *observer);

  /** Add the modified page to the buffer flush list. */
  void add_dirty_page_to_flush_list(mtr_memo_slot_t *slot) const {
    ut_ad(m_end_lsn > m_start_lsn || (m_end_lsn == 0 && m_start_lsn == 0));

#ifndef UNIV_HOTBACKUP
    buf_block_t *block;

    block = reinterpret_cast<buf_block_t *>(slot->object);

    buf_flush_note_modification(block, m_start_lsn, m_end_lsn,
                                m_flush_observer);
#endif /* !UNIV_HOTBACKUP */
  }

  /** @return true always. */
  bool operator()(mtr_memo_slot_t *slot) const {
    if (slot->object != NULL) {
      if (slot->type == MTR_MEMO_PAGE_X_FIX ||
          slot->type == MTR_MEMO_PAGE_SX_FIX) {
        add_dirty_page_to_flush_list(slot);

      } else if (slot->type == MTR_MEMO_BUF_FIX) {
        buf_block_t *block;
        block = reinterpret_cast<buf_block_t *>(slot->object);
        if (block->made_dirty_with_no_latch) {
          add_dirty_page_to_flush_list(slot);
          block->made_dirty_with_no_latch = false;
        }
      }
    }

    return (true);
  }

  /** Mini-transaction REDO end LSN */
  const lsn_t m_end_lsn;

  /** Mini-transaction REDO start LSN */
  const lsn_t m_start_lsn;

  /** Flush observer */
  FlushObserver *const m_flush_observer;
};

/** Constructor.
@param[in]	start_lsn	LSN of the first entry that was added
                                to REDO by the MTR
@param[in]	end_lsn		LSN after the last entry was added
                                to REDO by the MTR
@param[in,out]	observer	flush observer */
Add_dirty_blocks_to_flush_list::Add_dirty_blocks_to_flush_list(
    lsn_t start_lsn, lsn_t end_lsn, FlushObserver *observer)
    : m_end_lsn(end_lsn), m_start_lsn(start_lsn), m_flush_observer(observer) {
  /* Do nothing */
}

class mtr_t::Command {
 public:
  /** Constructor.
  Takes ownership of the mtr->m_impl, is responsible for deleting it.
  @param[in,out]	mtr	mini-transaction */
  explicit Command(mtr_t *mtr) : m_locks_released() { init(mtr); }

  void init(mtr_t *mtr) {
    m_impl = &mtr->m_impl;
    m_sync = mtr->m_sync;
  }

  /** Destructor */
  ~Command() { ut_ad(m_impl == 0); }

  /** Write the redo log record, add dirty pages to the flush list and
  release the resources. */
  void execute();

  /** Add blocks modified in this mini-transaction to the flush list. */
  void add_dirty_blocks_to_flush_list(lsn_t start_lsn, lsn_t end_lsn);

  /** Release both the latches and blocks used in the mini-transaction. */
  void release_all();

  /** Release the resources */
  void release_resources();

 private:
#ifndef UNIV_HOTBACKUP
  /** Prepare to write the mini-transaction log to the redo log buffer.
  @return number of bytes to write in finish_write() */
  ulint prepare_write();
#endif /* !UNIV_HOTBACKUP */

  /** true if it is a sync mini-transaction. */
  bool m_sync;

  /** The mini-transaction state. */
  mtr_t::Impl *m_impl;

  /** Set to 1 after the user thread releases the latches. The log
  writer thread must wait for this to be set to 1. */
  volatile ulint m_locks_released;
};

/** Check if a mini-transaction is dirtying a clean page.
@return true if the mtr is dirtying a clean page. */
bool mtr_t::is_block_dirtied(const buf_block_t *block) {
  ut_ad(buf_block_get_state(block) == BUF_BLOCK_FILE_PAGE);
  ut_ad(block->page.buf_fix_count > 0);

  /* It is OK to read oldest_modification because no
  other thread can be performing a write of it and it
  is only during write that the value is reset to 0. */
  return (block->page.oldest_modification == 0);
}

#ifndef UNIV_HOTBACKUP
/** Write the block contents to the REDO log */
struct mtr_write_log_t {
  /** Append a block to the redo log buffer.
  @return whether the appending should continue */
  bool operator()(const mtr_buf_t::block_t *block) {
    lsn_t start_lsn;
    lsn_t end_lsn;

    ut_ad(block != nullptr);

    if (block->used() == 0) {
      return (true);
    }

    start_lsn = m_lsn;

    end_lsn = log_buffer_write(*log_sys, m_handle, block->begin(),
                               block->used(), start_lsn);

    ut_a(end_lsn % OS_FILE_LOG_BLOCK_SIZE <
         OS_FILE_LOG_BLOCK_SIZE - LOG_BLOCK_TRL_SIZE);

    m_left_to_write -= block->used();

    if (m_left_to_write == 0
        /* This write was up to the end of record group,
        the last record in group has been written.

        Therefore next group of records starts at m_lsn.
        We need to find out, if the next group is the first group,
        that starts in this log block.

        In such case we need to set first_rec_group.

        Now, we could have two cases:
        1. This group of log records has started in previous block
           to block containing m_lsn.
        2. This group of log records has started in the same block
           as block containing m_lsn.

        Only in case 1), the next group of records is the first group
        of log records in block containing m_lsn. */
        && m_handle.start_lsn / OS_FILE_LOG_BLOCK_SIZE !=
               end_lsn / OS_FILE_LOG_BLOCK_SIZE) {
      log_buffer_set_first_record_group(*log_sys, m_handle, end_lsn);
    }

    log_buffer_write_completed(*log_sys, m_handle, start_lsn, end_lsn);

    m_lsn = end_lsn;

    return (true);
  }

  Log_handle m_handle;
  lsn_t m_lsn;
  ulint m_left_to_write;
};
#endif /* !UNIV_HOTBACKUP */

/** Start a mini-transaction.
@param sync		true if it is a synchronous mini-transaction
@param read_only	true if read only mini-transaction */
void mtr_t::start(bool sync, bool read_only) {
  UNIV_MEM_INVALID(this, sizeof(*this));

  UNIV_MEM_INVALID(&m_impl, sizeof(m_impl));

  m_sync = sync;

  m_commit_lsn = 0;

  new (&m_impl.m_log) mtr_buf_t();
  new (&m_impl.m_memo) mtr_buf_t();

  m_impl.m_mtr = this;
  m_impl.m_log_mode = MTR_LOG_ALL;
  m_impl.m_inside_ibuf = false;
  m_impl.m_modifications = false;
  m_impl.m_made_dirty = false;
  m_impl.m_n_log_recs = 0;
  m_impl.m_state = MTR_STATE_ACTIVE;
  m_impl.m_flush_observer = NULL;

  ut_d(m_impl.m_magic_n = MTR_MAGIC_N);
}

/** Release the resources */
void mtr_t::Command::release_resources() {
  ut_ad(m_impl->m_magic_n == MTR_MAGIC_N);

  /* Currently only used in commit */
  ut_ad(m_impl->m_state == MTR_STATE_COMMITTING);

#ifdef UNIV_DEBUG
  Debug_check release;
  Iterate<Debug_check> iterator(release);

  m_impl->m_memo.for_each_block_in_reverse(iterator);
#endif /* UNIV_DEBUG */

  /* Reset the mtr buffers */
  m_impl->m_log.erase();

  m_impl->m_memo.erase();

  m_impl->m_state = MTR_STATE_COMMITTED;

  m_impl = 0;
}

/** Commit a mini-transaction. */
void mtr_t::commit() {
  ut_ad(is_active());
  ut_ad(!is_inside_ibuf());
  ut_ad(m_impl.m_magic_n == MTR_MAGIC_N);
  m_impl.m_state = MTR_STATE_COMMITTING;

<<<<<<< HEAD
  Command cmd(this);

  if (m_impl.m_n_log_recs > 0 ||
      (m_impl.m_modifications && m_impl.m_log_mode == MTR_LOG_NO_REDO)) {
    ut_ad(!srv_read_only_mode || m_impl.m_log_mode == MTR_LOG_NO_REDO);

    cmd.execute();
  } else {
    cmd.release_all();
    cmd.release_resources();
  }
}

=======
  DBUG_EXECUTE_IF("mtr_commit_crash", DBUG_SUICIDE(););

  Command cmd(this);

  if (m_impl.m_n_log_recs > 0 ||
      (m_impl.m_modifications && m_impl.m_log_mode == MTR_LOG_NO_REDO)) {
    ut_ad(!srv_read_only_mode || m_impl.m_log_mode == MTR_LOG_NO_REDO);

    cmd.execute();
  } else {
    cmd.release_all();
    cmd.release_resources();
  }
}

>>>>>>> 4869291f
#ifndef UNIV_HOTBACKUP
/** Acquire a tablespace X-latch.
@param[in]	space		tablespace instance
@param[in]	file		file name from where called
@param[in]	line		line number in file */
void mtr_t::x_lock_space(fil_space_t *space, const char *file, ulint line) {
  ut_ad(m_impl.m_magic_n == MTR_MAGIC_N);
  ut_ad(is_active());

  x_lock(&space->latch, file, line);
}

/** Release an object in the memo stack. */
void mtr_t::memo_release(const void *object, ulint type) {
  ut_ad(m_impl.m_magic_n == MTR_MAGIC_N);
  ut_ad(is_active());

  /* We cannot release a page that has been written to in the
  middle of a mini-transaction. */
  ut_ad(!m_impl.m_modifications || type != MTR_MEMO_PAGE_X_FIX);

  Find find(object, type);
  Iterate<Find> iterator(find);

  if (!m_impl.m_memo.for_each_block_in_reverse(iterator)) {
    memo_slot_release(find.m_slot);
  }
}

/** Release a page latch.
@param[in]	ptr	pointer to within a page frame
@param[in]	type	object type: MTR_MEMO_PAGE_X_FIX, ... */
void mtr_t::release_page(const void *ptr, mtr_memo_type_t type) {
  ut_ad(m_impl.m_magic_n == MTR_MAGIC_N);
  ut_ad(is_active());

  /* We cannot release a page that has been written to in the
  middle of a mini-transaction. */
  ut_ad(!m_impl.m_modifications || type != MTR_MEMO_PAGE_X_FIX);

  Find_page find(ptr, type);
  Iterate<Find_page> iterator(find);

  if (!m_impl.m_memo.for_each_block_in_reverse(iterator)) {
    memo_slot_release(find.get_slot());
    return;
  }

  /* The page was not found! */
  ut_ad(0);
}

/** Prepare to write the mini-transaction log to the redo log buffer.
@return number of bytes to write in finish_write() */
ulint mtr_t::Command::prepare_write() {
  switch (m_impl->m_log_mode) {
    case MTR_LOG_SHORT_INSERTS:
      ut_ad(0);
      /* fall through (write no redo log) */
    case MTR_LOG_NO_REDO:
    case MTR_LOG_NONE:
      ut_ad(m_impl->m_log.size() == 0);
      return (0);
    case MTR_LOG_ALL:
      break;
  }

  /* An ibuf merge could happen when loading page to apply log
  records during recovery. During the ibuf merge mtr is used. */

  ut_a(!recv_recovery_is_on() || !recv_no_ibuf_operations);

  ulint len = m_impl->m_log.size();
  ut_ad(len > 0);

  ulint n_recs = m_impl->m_n_log_recs;
  ut_ad(n_recs > 0);

  ut_ad(log_sys != nullptr);

  ut_ad(m_impl->m_n_log_recs == n_recs);

  /* This was not the first time of dirtying a
  tablespace since the latest checkpoint. */

  ut_ad(n_recs == m_impl->m_n_log_recs);

  if (n_recs <= 1) {
    ut_ad(n_recs == 1);

    /* Flag the single log record as the
    only record in this mini-transaction. */

    *m_impl->m_log.front()->begin() |= MLOG_SINGLE_REC_FLAG;

  } else {
    /* Because this mini-transaction comprises
    multiple log records, append MLOG_MULTI_REC_END
    at the end. */

    mlog_catenate_ulint(&m_impl->m_log, MLOG_MULTI_REC_END, MLOG_1BYTE);
    ++len;
  }

  ut_ad(m_impl->m_log_mode == MTR_LOG_ALL);
  ut_ad(m_impl->m_log.size() == len);
  ut_ad(len > 0);

  return (len);
}
#endif /* !UNIV_HOTBACKUP */

/** Release the latches and blocks acquired by this mini-transaction */
void mtr_t::Command::release_all() {
  Release_all release;
  Iterate<Release_all> iterator(release);

  m_impl->m_memo.for_each_block_in_reverse(iterator);

  /* Note that we have released the latches. */
  m_locks_released = 1;
}

/** Add blocks modified in this mini-transaction to the flush list. */
void mtr_t::Command::add_dirty_blocks_to_flush_list(lsn_t start_lsn,
                                                    lsn_t end_lsn) {
  Add_dirty_blocks_to_flush_list add_to_flush(start_lsn, end_lsn,
                                              m_impl->m_flush_observer);
<<<<<<< HEAD

  Iterate<Add_dirty_blocks_to_flush_list> iterator(add_to_flush);

=======

  Iterate<Add_dirty_blocks_to_flush_list> iterator(add_to_flush);

>>>>>>> 4869291f
  m_impl->m_memo.for_each_block_in_reverse(iterator);
}

/** Write the redo log record, add dirty pages to the flush list and release
the resources. */
void mtr_t::Command::execute() {
  ut_ad(m_impl->m_log_mode != MTR_LOG_NONE);

  ulint len;

#ifndef UNIV_HOTBACKUP
  len = prepare_write();

  if (len > 0) {
    mtr_write_log_t write_log;

    write_log.m_left_to_write = len;

    auto handle = log_buffer_reserve(*log_sys, len);

    write_log.m_handle = handle;
    write_log.m_lsn = handle.start_lsn;

    m_impl->m_log.for_each_block(write_log);

    ut_ad(write_log.m_left_to_write == 0);
    ut_ad(write_log.m_lsn == handle.end_lsn);

    log_wait_for_space_in_log_recent_closed(*log_sys, handle.start_lsn);

    DEBUG_SYNC_C("mtr_redo_before_add_dirty_blocks");

    add_dirty_blocks_to_flush_list(handle.start_lsn, handle.end_lsn);

    log_buffer_close(*log_sys, handle);

    m_impl->m_mtr->m_commit_lsn = handle.end_lsn;

  } else {
    DEBUG_SYNC_C("mtr_noredo_before_add_dirty_blocks");

    add_dirty_blocks_to_flush_list(0, 0);
  }
#endif /* !UNIV_HOTBACKUP */

  release_all();
  release_resources();
}

#ifndef UNIV_HOTBACKUP
#ifdef UNIV_DEBUG
/** Check if memo contains the given item.
@return	true if contains */
bool mtr_t::memo_contains(mtr_buf_t *memo, const void *object, ulint type) {
  Find find(object, type);
  Iterate<Find> iterator(find);

  return (!memo->for_each_block_in_reverse(iterator));
}

/** Debug check for flags */
struct FlaggedCheck {
  FlaggedCheck(const void *ptr, ulint flags) : m_ptr(ptr), m_flags(flags) {
    // Do nothing
  }

  bool operator()(const mtr_memo_slot_t *slot) const {
    if (m_ptr == slot->object && (m_flags & slot->type)) {
      return (false);
    }

    return (true);
  }

  const void *m_ptr;
  ulint m_flags;
};

/** Check if memo contains the given item.
@param ptr		object to search
@param flags		specify types of object (can be ORred) of
                        MTR_MEMO_PAGE_S_FIX ... values
@return true if contains */
bool mtr_t::memo_contains_flagged(const void *ptr, ulint flags) const {
  ut_ad(m_impl.m_magic_n == MTR_MAGIC_N);
  ut_ad(is_committing() || is_active());

  FlaggedCheck check(ptr, flags);
  Iterate<FlaggedCheck> iterator(check);

  return (!m_impl.m_memo.for_each_block_in_reverse(iterator));
}

/** Check if memo contains the given page.
@param[in]	ptr	pointer to within buffer frame
@param[in]	flags	specify types of object with OR of
                        MTR_MEMO_PAGE_S_FIX... values
@return	the block
@retval	NULL	if not found */
buf_block_t *mtr_t::memo_contains_page_flagged(const byte *ptr,
                                               ulint flags) const {
  Find_page check(ptr, flags);
  Iterate<Find_page> iterator(check);

  return (m_impl.m_memo.for_each_block_in_reverse(iterator)
              ? NULL
              : check.get_block());
}

/** Mark the given latched page as modified.
@param[in]	ptr	pointer to within buffer frame */
void mtr_t::memo_modify_page(const byte *ptr) {
  buf_block_t *block = memo_contains_page_flagged(
      ptr, MTR_MEMO_PAGE_X_FIX | MTR_MEMO_PAGE_SX_FIX);
  ut_ad(block != NULL);

  if (!memo_contains(get_memo(), block, MTR_MEMO_MODIFY)) {
    memo_push(block, MTR_MEMO_MODIFY);
  }
}

/** Print info of an mtr handle. */
void mtr_t::print() const {
  ib::info(ER_IB_MSG_1275) << "Mini-transaction handle: memo size "
                           << m_impl.m_memo.size() << " bytes log size "
                           << get_log()->size() << " bytes";
<<<<<<< HEAD
}

=======
}

lsn_t mtr_commit_mlog_test(log_t &log, size_t payload) {
  constexpr size_t MAX_PAYLOAD_SIZE = 1024;
  ut_a(payload <= MAX_PAYLOAD_SIZE);

  /* Create MLOG_TEST record in the memory. */
  byte record[MLOG_TEST_REC_OVERHEAD + MAX_PAYLOAD_SIZE];

  byte *record_end =
      Log_test::create_mlog_rec(record, 1, MLOG_TEST_VALUE, payload);

  const size_t rec_len = record_end - record;

  mtr_t mtr;
  mtr_start(&mtr);

  /* Copy the created MLOG_TEST to mtr's local buffer. */
  byte *dst = mlog_open(&mtr, rec_len);
  std::memcpy(dst, record, rec_len);
  mlog_close(&mtr, dst + rec_len);

  mtr.added_rec();

  ut_ad(mtr.get_expected_log_size() == MLOG_TEST_REC_OVERHEAD + payload);

  mtr_commit(&mtr);

  return (mtr.commit_lsn());
}

static void mtr_commit_mlog_test_filling_block_low(log_t &log,
                                                   size_t req_space_left,
                                                   size_t recursive_level) {
  ut_a(req_space_left <= LOG_BLOCK_DATA_SIZE);

  /* Compute how much free space we have in current log block. */
  const lsn_t current_lsn = log_get_lsn(log);
  size_t cur_space_left = OS_FILE_LOG_BLOCK_SIZE - LOG_BLOCK_TRL_SIZE -
                          current_lsn % OS_FILE_LOG_BLOCK_SIZE;

  /* Subtract minimum space required for a single MLOG_TEST. */
  if (cur_space_left < MLOG_TEST_REC_OVERHEAD) {
    /* Even the smallest MLOG_TEST was not fitting the left space,
    so we will need to use the next log block too. */
    cur_space_left += LOG_BLOCK_DATA_SIZE;
  }
  cur_space_left -= MLOG_TEST_REC_OVERHEAD;

  /* Compute how big payload is required to leave exactly the provided
  req_space_left bytes free in last block. */
  size_t payload;
  if (cur_space_left < req_space_left) {
    /* We requested to leave more free bytes, than we have currently
    in the last block, we need to use the next log block. */
    payload = cur_space_left + LOG_BLOCK_DATA_SIZE - req_space_left;
  } else {
    payload = cur_space_left - req_space_left;
  }

  /* Check if size of the record fits the maximum allowed size, which
  is defined by the dyn_buf_t used in mtr_t (mtr_buf_t). */

  if (MLOG_TEST_REC_OVERHEAD + payload <= mtr_buf_t::MAX_DATA_SIZE) {
    mtr_commit_mlog_test(*log_sys, payload);
  } else {
    /* It does not fit, so we need to write as much as possible here,
    but keep in mind that next record will need to take at least
    MLOG_TEST_REC_OVERHEAD bytes. Fortunately the MAX_DATA_SIZE is
    always at least twice larger than the MLOG_TEST_REC_OVERHEAD,
    so the payload has to be larger than MLOG_TEST_REC_OVERHEAD. */
    ut_ad(mtr_buf_t::MAX_DATA_SIZE >= MLOG_TEST_REC_OVERHEAD * 2);
    ut_a(payload > MLOG_TEST_REC_OVERHEAD);

    /* Subtract space which we will consume by usage of next record.
    The remaining space is maximum we are allowed to consume within
    this record. */
    payload -= MLOG_TEST_REC_OVERHEAD;

    if (MLOG_TEST_REC_OVERHEAD + payload > mtr_buf_t::MAX_DATA_SIZE) {
      /* We still cannot fit mtr_buf_t::MAX_DATA_SIZE bytes, so write
      as much as possible within this record. */
      payload = mtr_buf_t::MAX_DATA_SIZE - MLOG_TEST_REC_OVERHEAD;
    }

    /* Write this MLOG_TEST record. */
    mtr_commit_mlog_test(*log_sys, payload);

    /* Compute upper bound for maximum level of recursion that is ever possible.
    This is to verify the guarantee that we don't go to deep.

    We do not want to depend on actual difference between the
    mtr_buf_t::MAX_DATA_SIZE and LOG_BLOCK_DATA_SIZE.

    Note that mtr_buf_t::MAX_DATA_SIZE is the maximum size of log record we
    could add. The LOG_BLOCK_DATA_SIZE consists of LOG_BLOCK_DATA_SIZE /
    mtr_buf_t::MAX_DATA_SIZE records of mtr_buf_t::MAX_DATA_SIZE size each (0 if
    MAX_DATA_SIZE is larger than the LOG_BLOCK_DATA_SIZE). If we shifted these
    records then possibly 2 more records are required at boundaries (beginning
    and ending) to cover the whole range. If the last record would not end at
    proper offset, we decrease its payload. If we needed to move its end to even
    smaller offset from beginning of log block than we reach with payload=0,
    then we subtract up to MLOG_TEST_REC_OVERHEAD bytes from payload of previous
    record, which is always possible because:
      MAX_DATA_SIZE - MLOG_TEST_REC_OVERHEAD >= MLOG_TEST_REC_OVERHEAD.

    If the initial free space minus MLOG_TEST_REC_OVERHEAD is smaller than the
    requested free space, then we need to move forward by at most
    LOG_BLOCK_DATA_SIZE bytes. For that we need at most LOG_BLOCK_DATA_SIZE /
    mtr_buf_t::MAX_DATA_SIZE + 2 records shifted in the way described above.

    This solution is reached by the loop of writing MAX_DATA_SIZE records until
    the distance to target is <= MAX_DATA_SIZE + MLOG_TEST_REC_OVERHEAD, in
    which case we adjust size of next record to end it exactly
    MLOG_TEST_REC_OVERHEAD bytes before the target (this is why we subtract
    MLOG_TEST_REC_OVERHEAD from payload). Then next recursive call will have an
    easy task of adding record with payload=0. The loop mentioned above is
    implemented by the recursion. */
    constexpr auto MAX_REC_N =
        LOG_BLOCK_DATA_SIZE / mtr_buf_t::MAX_DATA_SIZE + 2;

    ut_a(recursive_level + 1 <= MAX_REC_N);

    /* Write next MLOG_TEST record(s). */
    mtr_commit_mlog_test_filling_block_low(log, req_space_left,
                                           recursive_level + 1);
  }
}

void mtr_commit_mlog_test_filling_block(log_t &log, size_t req_space_left) {
  mtr_commit_mlog_test_filling_block_low(log, req_space_left, 1);
}

>>>>>>> 4869291f
#endif /* UNIV_DEBUG */
#endif /* !UNIV_HOTBACKUP */<|MERGE_RESOLUTION|>--- conflicted
+++ resolved
@@ -45,19 +45,11 @@
 #include "page0types.h"
 #include "trx0purge.h"
 #endif /* !UNIV_HOTBACKUP */
-<<<<<<< HEAD
 
 static_assert(static_cast<int>(MTR_MEMO_PAGE_S_FIX) ==
                   static_cast<int>(RW_S_LATCH),
               "");
 
-=======
-
-static_assert(static_cast<int>(MTR_MEMO_PAGE_S_FIX) ==
-                  static_cast<int>(RW_S_LATCH),
-              "");
-
->>>>>>> 4869291f
 static_assert(static_cast<int>(MTR_MEMO_PAGE_X_FIX) ==
                   static_cast<int>(RW_X_LATCH),
               "");
@@ -77,7 +69,6 @@
   bool operator()(mtr_buf_t::block_t *block) {
     const mtr_memo_slot_t *start =
         reinterpret_cast<const mtr_memo_slot_t *>(block->begin());
-<<<<<<< HEAD
 
     mtr_memo_slot_t *slot = reinterpret_cast<mtr_memo_slot_t *>(block->end());
 
@@ -92,22 +83,6 @@
     return (true);
   }
 
-=======
-
-    mtr_memo_slot_t *slot = reinterpret_cast<mtr_memo_slot_t *>(block->end());
-
-    ut_ad(!(block->used() % sizeof(*slot)));
-
-    while (slot-- != start) {
-      if (!m_functor(slot)) {
-        return (false);
-      }
-    }
-
-    return (true);
-  }
-
->>>>>>> 4869291f
   Functor &m_functor;
 };
 
@@ -499,7 +474,8 @@
   ut_ad(m_impl.m_magic_n == MTR_MAGIC_N);
   m_impl.m_state = MTR_STATE_COMMITTING;
 
-<<<<<<< HEAD
+  DBUG_EXECUTE_IF("mtr_commit_crash", DBUG_SUICIDE(););
+
   Command cmd(this);
 
   if (m_impl.m_n_log_recs > 0 ||
@@ -513,23 +489,6 @@
   }
 }
 
-=======
-  DBUG_EXECUTE_IF("mtr_commit_crash", DBUG_SUICIDE(););
-
-  Command cmd(this);
-
-  if (m_impl.m_n_log_recs > 0 ||
-      (m_impl.m_modifications && m_impl.m_log_mode == MTR_LOG_NO_REDO)) {
-    ut_ad(!srv_read_only_mode || m_impl.m_log_mode == MTR_LOG_NO_REDO);
-
-    cmd.execute();
-  } else {
-    cmd.release_all();
-    cmd.release_resources();
-  }
-}
-
->>>>>>> 4869291f
 #ifndef UNIV_HOTBACKUP
 /** Acquire a tablespace X-latch.
 @param[in]	space		tablespace instance
@@ -658,15 +617,9 @@
                                                     lsn_t end_lsn) {
   Add_dirty_blocks_to_flush_list add_to_flush(start_lsn, end_lsn,
                                               m_impl->m_flush_observer);
-<<<<<<< HEAD
 
   Iterate<Add_dirty_blocks_to_flush_list> iterator(add_to_flush);
 
-=======
-
-  Iterate<Add_dirty_blocks_to_flush_list> iterator(add_to_flush);
-
->>>>>>> 4869291f
   m_impl->m_memo.for_each_block_in_reverse(iterator);
 }
 
@@ -793,10 +746,6 @@
   ib::info(ER_IB_MSG_1275) << "Mini-transaction handle: memo size "
                            << m_impl.m_memo.size() << " bytes log size "
                            << get_log()->size() << " bytes";
-<<<<<<< HEAD
-}
-
-=======
 }
 
 lsn_t mtr_commit_mlog_test(log_t &log, size_t payload) {
@@ -930,6 +879,5 @@
   mtr_commit_mlog_test_filling_block_low(log, req_space_left, 1);
 }
 
->>>>>>> 4869291f
 #endif /* UNIV_DEBUG */
 #endif /* !UNIV_HOTBACKUP */