/*****************************************************************************

Copyright (c) 1996, 2018, Oracle and/or its affiliates. All Rights Reserved.

This program is free software; you can redistribute it and/or modify it under
the terms of the GNU General Public License, version 2.0, as published by the
Free Software Foundation.

This program is also distributed with certain software (including but not
limited to OpenSSL) that is licensed under separate terms, as designated in a
particular file or component or in included license documentation. The authors
of MySQL hereby grant you an additional permission to link the program and
your derivative works with the separately licensed software that they have
included with MySQL.

This program is distributed in the hope that it will be useful, but WITHOUT
ANY WARRANTY; without even the implied warranty of MERCHANTABILITY or FITNESS
FOR A PARTICULAR PURPOSE. See the GNU General Public License, version 2.0,
for more details.

You should have received a copy of the GNU General Public License along with
this program; if not, write to the Free Software Foundation, Inc.,
51 Franklin St, Fifth Floor, Boston, MA 02110-1301  USA

*****************************************************************************/

/** @file read/read0read.cc
 Cursor read

 Created 2/16/1997 Heikki Tuuri
 *******************************************************/

#include "read0read.h"
#include "read0i_s.h"

#include "srv0srv.h"
#include "trx0sys.h"

/*
-------------------------------------------------------------------------------
FACT A: Cursor read view on a secondary index sees only committed versions
-------
of the records in the secondary index or those versions of rows created
by transaction which created a cursor before cursor was created even
if transaction which created the cursor has changed that clustered index page.

PROOF: We must show that read goes always to the clustered index record
to see that record is visible in the cursor read view. Consider e.g.
following table and SQL-clauses:

create table t1(a int not null, b int, primary key(a), index(b));
insert into t1 values (1,1),(2,2);
commit;

Now consider that we have a cursor for a query

select b from t1 where b >= 1;

This query will use secondary key on the table t1. Now after the first fetch
on this cursor if we do a update:

update t1 set b = 5 where b = 2;

Now second fetch of the cursor should not see record (2,5) instead it should
see record (2,2).

We also should show that if we have delete t1 where b = 5; we still
can see record (2,2).

When we access a secondary key record maximum transaction id is fetched
from this record and this trx_id is compared to up_limit_id in the view.
If trx_id in the record is greater or equal than up_limit_id in the view
cluster record is accessed.  Because trx_id of the creating
transaction is stored when this view was created to the list of
trx_ids not seen by this read view previous version of the
record is requested to be built. This is build using clustered record.
If the secondary key record is delete-marked, its corresponding
clustered record can be already be purged only if records
trx_id < low_limit_no. Purge can't remove any record deleted by a
transaction which was active when cursor was created. But, we still
may have a deleted secondary key record but no clustered record. But,
this is not a problem because this case is handled in
row_sel_get_clust_rec() function which is called
whenever we note that this read view does not see trx_id in the
record. Thus, we see correct version. Q. E. D.

-------------------------------------------------------------------------------
FACT B: Cursor read view on a clustered index sees only committed versions
-------
of the records in the clustered index or those versions of rows created
by transaction which created a cursor before cursor was created even
if transaction which created the cursor has changed that clustered index page.

PROOF:  Consider e.g.following table and SQL-clauses:

create table t1(a int not null, b int, primary key(a));
insert into t1 values (1),(2);
commit;

Now consider that we have a cursor for a query

select a from t1 where a >= 1;

This query will use clustered key on the table t1. Now after the first fetch
on this cursor if we do a update:

update t1 set a = 5 where a = 2;

Now second fetch of the cursor should not see record (5) instead it should
see record (2).

We also should show that if we have execute delete t1 where a = 5; after
the cursor is opened we still can see record (2).

When accessing clustered record we always check if this read view sees
trx_id stored to clustered record. By default we don't see any changes
if record trx_id >= low_limit_id i.e. change was made transaction
which started after transaction which created the cursor. If row
was changed by the future transaction a previous version of the
clustered record is created. Thus we see only committed version in
this case. We see all changes made by committed transactions i.e.
record trx_id < up_limit_id. In this case we don't need to do anything,
we already see correct version of the record. We don't see any changes
made by active transaction except creating transaction. We have stored
trx_id of creating transaction to list of trx_ids when this view was
created. Thus we can easily see if this record was changed by the
creating transaction. Because we already have clustered record we can
access roll_ptr. Using this roll_ptr we can fetch undo record.
We can now check that undo_no of the undo record is less than undo_no of the
trancaction which created a view when cursor was created. We see this
clustered record only in case when record undo_no is less than undo_no
in the view. If this is not true we build based on undo_rec previous
version of the record. This record is found because purge can't remove
records accessed by active transaction. Thus we see correct version. Q. E. D.
-------------------------------------------------------------------------------
FACT C: Purge does not remove any delete-marked row that is visible
-------
in any cursor read view.

PROOF: We know that:
 1: Currently active read views in trx_sys_t::view_list are ordered by
    ReadView::low_limit_no in descending order, that is,
    newest read view first.

 2: Purge clones the oldest read view and uses that to determine whether there
    are any active transactions that can see the to be purged records.

Therefore any joining or active transaction will not have a view older
than the purge view, according to 1.

When purge needs to remove a delete-marked row from a secondary index,
it will first check that the DB_TRX_ID value of the corresponding
record in the clustered index is older than the purge view. It will
also check if there is a newer version of the row (clustered index
record) that is not delete-marked in the secondary index. If such a
row exists and is collation-equal to the delete-marked secondary index
record then purge will not remove the secondary index record.

Delete-marked clustered index records will be removed by
row_purge_remove_clust_if_poss(), unless the clustered index record
(and its DB_ROLL_PTR) has been updated. Every new version of the
clustered index record will update DB_ROLL_PTR, pointing to a new UNDO
log entry that allows the old version to be reconstructed. The
DB_ROLL_PTR in the oldest remaining version in the old-version chain
may be pointing to garbage (an undo log record discarded by purge),
but it will never be dereferenced, because the purge view is older
than any active transaction.

For details see: row_vers_old_has_index_entry() and row_purge_poss_sec()

Some additional issues:

What if trx_sys->view_list == NULL and some transaction T1 and Purge both
try to open read_view at same time. Only one can acquire trx_sys->mutex.
In which order will the views be opened? Should it matter? If no, why?

The order does not matter. No new transactions can be created and no running
RW transaction can commit or rollback (or free views). AC-NL-RO transactions
will mark their views as closed but not actually free their views.
*/

/** Minimum number of elements to reserve in ReadView::ids_t */
static const ulint MIN_TRX_IDS = 32;

#ifdef UNIV_DEBUG
/** Functor to validate the view list. */
struct ViewCheck {
  ViewCheck() : m_prev_view() {}

  void operator()(const ReadView *view) {
    ut_a(m_prev_view == NULL || view->is_closed() || view->le(m_prev_view));

    m_prev_view = view;
  }

  const ReadView *m_prev_view;
};

/**
Validates a read view list. */

bool MVCC::validate() const {
  ViewCheck check;

  ut_ad(mutex_own(&trx_sys->mutex));

  ut_list_map(m_views, check);

  return (true);
}
#endif /* UNIV_DEBUG */

/**
Try and increase the size of the array. Old elements are
copied across.
@param n 		Make space for n elements */

void ReadView::ids_t::reserve(ulint n) {
  if (n <= capacity()) {
    return;
  }

  /** Keep a minimum threshold */
  if (n < MIN_TRX_IDS) {
    n = MIN_TRX_IDS;
  }

  value_type *p = m_ptr;

  m_ptr = UT_NEW_ARRAY_NOKEY(value_type, n);

  m_reserved = n;

  ut_ad(size() < capacity());

  if (p != NULL) {
    ::memmove(m_ptr, p, size() * sizeof(value_type));

    UT_DELETE_ARRAY(p);
  }
}

/**
Copy and overwrite this array contents
@param start		Source array
@param end		Pointer to end of array */

void ReadView::ids_t::assign(const value_type *start, const value_type *end) {
  ut_ad(end >= start);

  ulint n = end - start;

  /* No need to copy the old contents across during reserve(). */
  clear();

  /* Create extra space if required. */
  reserve(n);

  resize(n);

  ut_ad(size() == n);

  ::memmove(m_ptr, start, size() * sizeof(value_type));
}

/**
Append a value to the array.
@param value		the value to append */

void ReadView::ids_t::push_back(value_type value) {
  if (capacity() <= size()) {
    reserve(size() * 2);
  }

  m_ptr[m_size++] = value;
  ut_ad(size() <= capacity());
}

/**
Insert the value in the correct slot, preserving the order. Doesn't
check for duplicates. */

void ReadView::ids_t::insert(value_type value) {
  ut_ad(value > 0);

  reserve(size() + 1);

  if (empty() || back() < value) {
    push_back(value);
    return;
  }

  value_type *end = data() + size();
  value_type *ub = std::upper_bound(data(), end, value);

  if (ub == end) {
    push_back(value);
  } else {
    ut_ad(ub < end);

    ulint n_elems = std::distance(ub, end);
    ulint n = n_elems * sizeof(value_type);

    /* Note: Copying overlapped memory locations. */
    ::memmove(ub + 1, ub, n);

    *ub = value;

    resize(size() + 1);
  }
}

/**
ReadView constructor */
ReadView::ReadView()
<<<<<<< HEAD
    : m_low_limit_id(),
      m_up_limit_id(),
      m_creator_trx_id(),
      m_ids(),
      m_low_limit_no() {
  ut_d(::memset(&m_view_list, 0x0, sizeof(m_view_list)));
=======
	:
	m_low_limit_id(),
	m_up_limit_id(),
	m_creator_trx_id(),
	m_ids(),
	m_low_limit_no(),
	m_cloned(false)
{
	ut_d(::memset(&m_view_list, 0x0, sizeof(m_view_list)));
>>>>>>> 333b4508
}

/**
ReadView destructor */
ReadView::~ReadView() {
  // Do nothing
}

/** Constructor
@param size		Number of views to pre-allocate */
MVCC::MVCC(ulint size) {
  UT_LIST_INIT(m_free, &ReadView::m_view_list);
  UT_LIST_INIT(m_views, &ReadView::m_view_list);

  for (ulint i = 0; i < size; ++i) {
    ReadView *view = UT_NEW_NOKEY(ReadView());

    UT_LIST_ADD_FIRST(m_free, view);
  }
}

MVCC::~MVCC() {
  for (ReadView *view = UT_LIST_GET_FIRST(m_free); view != NULL;
       view = UT_LIST_GET_FIRST(m_free)) {
    UT_LIST_REMOVE(m_free, view);

    UT_DELETE(view);
  }

  ut_a(UT_LIST_GET_LEN(m_views) == 0);
}

/** Insert the view in the proper order into the view list.
@param	view	view to add */
void
MVCC::view_add(const ReadView* view)
{
	ut_ad(trx_sys_mutex_own());

	UT_LIST_ADD_FIRST(m_views, const_cast<ReadView *>(view));

	ut_ad(!view->is_closed());

	ut_ad(validate());
}

/**
Copy the transaction ids from the source vector */

<<<<<<< HEAD
void ReadView::copy_trx_ids(const trx_ids_t &trx_ids) {
  ulint size = trx_ids.size();
=======
void
ReadView::copy_trx_ids(const trx_ids_t& trx_ids)
{
	ut_ad(!m_cloned);
	ulint	size = trx_ids.size();

	if (m_creator_trx_id > 0) {
		ut_ad(size > 0);
		--size;
	}
>>>>>>> 333b4508

  if (m_creator_trx_id > 0) {
    ut_ad(size > 0);
    --size;
  }

  if (size == 0) {
    m_ids.clear();
    return;
  }

  m_ids.reserve(size);
  m_ids.resize(size);

  ids_t::value_type *p = m_ids.data();

  /* Copy all the trx_ids except the creator trx id */

  if (m_creator_trx_id > 0) {
    /* Note: We go through all this trouble because it is
    unclear whether std::vector::resize() will cause an
    overhead or not. We should test this extensively and
    if the vector to vector copy is fast enough then get
    rid of this code and replace it with more readable
    and obvious code. The code below does exactly one copy,
    and filters out the creator's trx id. */

    trx_ids_t::const_iterator it =
        std::lower_bound(trx_ids.begin(), trx_ids.end(), m_creator_trx_id);

    ut_ad(it != trx_ids.end() && *it == m_creator_trx_id);

    ulint i = std::distance(trx_ids.begin(), it);
    ulint n = i * sizeof(trx_ids_t::value_type);

    ::memmove(p, &trx_ids[0], n);

    n = (trx_ids.size() - i - 1) * sizeof(trx_ids_t::value_type);

    ut_ad(i + (n / sizeof(trx_ids_t::value_type)) == m_ids.size());

    if (n > 0) {
      ::memmove(p + i, &trx_ids[i + 1], n);
    }
  } else {
    ulint n = size * sizeof(trx_ids_t::value_type);

    ::memmove(p, &trx_ids[0], n);
  }

#ifdef UNIV_DEBUG
  /* Assert that all transaction ids in list are active. */
  for (trx_ids_t::const_iterator it = trx_ids.begin(); it != trx_ids.end();
       ++it) {
    trx_t *trx = trx_get_rw_trx_by_id(*it);
    ut_ad(trx != NULL);
    ut_ad(trx->state == TRX_STATE_ACTIVE || trx->state == TRX_STATE_PREPARED);
  }
#endif /* UNIV_DEBUG */
}

/**
Opens a read view where exactly the transactions serialized before this
point in time are seen in the view.
@param id		Creator transaction id */

<<<<<<< HEAD
void ReadView::prepare(trx_id_t id) {
  ut_ad(mutex_own(&trx_sys->mutex));
=======
void
ReadView::prepare(trx_id_t id)
{
	ut_ad(!m_cloned);
	ut_ad(mutex_own(&trx_sys->mutex));
>>>>>>> 333b4508

  m_creator_trx_id = id;

  m_low_limit_no = m_low_limit_id = trx_sys->max_trx_id;

  if (!trx_sys->rw_trx_ids.empty()) {
    copy_trx_ids(trx_sys->rw_trx_ids);
  } else {
    m_ids.clear();
  }

  if (UT_LIST_GET_LEN(trx_sys->serialisation_list) > 0) {
    const trx_t *trx;

    trx = UT_LIST_GET_FIRST(trx_sys->serialisation_list);

    if (trx->no < m_low_limit_no) {
      m_low_limit_no = trx->no;
    }
  }
}

/**
Complete the read view creation */

<<<<<<< HEAD
void ReadView::complete() {
  /* The first active transaction has the smallest id. */
  m_up_limit_id = !m_ids.empty() ? m_ids.front() : m_low_limit_id;
=======
void
ReadView::complete()
{
	ut_ad(!m_cloned);
	/* The first active transaction has the smallest id. */
	m_up_limit_id = !m_ids.empty() ? m_ids.front() : m_low_limit_id;
>>>>>>> 333b4508

  ut_ad(m_up_limit_id <= m_low_limit_id);

  m_closed = false;
}

/**
Find a free view from the active list, if none found then allocate
a new view.
@return a view to use */

ReadView *MVCC::get_view() {
  ut_ad(mutex_own(&trx_sys->mutex));

  ReadView *view;

  if (UT_LIST_GET_LEN(m_free) > 0) {
    view = UT_LIST_GET_FIRST(m_free);
    UT_LIST_REMOVE(m_free, view);
  } else {
    view = UT_NEW_NOKEY(ReadView());

    if (view == NULL) {
      ib::error(ER_IB_MSG_918) << "Failed to allocate MVCC view";
    }
  }

  return (view);
}

/**
Release a view that is inactive but not closed. Caller must own
the trx_sys_t::mutex.
@param view		View to release */
void MVCC::view_release(ReadView *&view) {
  ut_ad(!srv_read_only_mode);
  ut_ad(trx_sys_mutex_own());

  uintptr_t p = reinterpret_cast<uintptr_t>(view);

  ut_a(p & 0x1);

  view = reinterpret_cast<ReadView *>(p & ~1);

<<<<<<< HEAD
  ut_ad(view->m_closed);
=======
	ut_ad(view->m_closed);
	ut_ad(!view->m_cloned);
>>>>>>> 333b4508

  /** RW transactions should not free their views here. Their views
  should freed using view_close_view() */

  ut_ad(view->m_creator_trx_id == 0);

  UT_LIST_REMOVE(m_views, view);

  UT_LIST_ADD_LAST(m_free, view);

  view = NULL;
}

/**
Allocate and create a view.
@param view		view owned by this class created for the
                        caller. Must be freed by calling view_close()
@param trx		transaction instance of caller */
void MVCC::view_open(ReadView *&view, trx_t *trx) {
  ut_ad(!srv_read_only_mode);

  /** If no new RW transaction has been started since the last view
  was created then reuse the the existing view. */
  if (view != NULL) {
    uintptr_t p = reinterpret_cast<uintptr_t>(view);

    view = reinterpret_cast<ReadView *>(p & ~1);

    ut_ad(view->m_closed);

    /* NOTE: This can be optimised further, for now we only
    resuse the view iff there are no active RW transactions.

    There is an inherent race here between purge and this
    thread. Purge will skip views that are marked as closed.
    Therefore we must set the low limit id after we reset the
    closed status after the check. */

    if (trx_is_autocommit_non_locking(trx) && view->empty()) {
      view->m_closed = false;

      if (view->m_low_limit_id == trx_sys_get_max_trx_id()) {
        return;
      } else {
        view->m_closed = true;
      }
    }

    mutex_enter(&trx_sys->mutex);

    UT_LIST_REMOVE(m_views, view);

  } else {
    mutex_enter(&trx_sys->mutex);

    view = get_view();
  }

  if (view != NULL) {
    view->prepare(trx->id);

    view->complete();

    UT_LIST_ADD_FIRST(m_views, view);

    ut_ad(!view->is_closed());

    ut_ad(validate());
  }

<<<<<<< HEAD
  trx_sys_mutex_exit();
}

ReadView *MVCC::get_view_created_by_trx_id(trx_id_t trx_id) const {
  ReadView *view;

  ut_ad(mutex_own(&trx_sys->mutex));
=======
		view_add(view);

	}
>>>>>>> 333b4508

  for (view = UT_LIST_GET_LAST(m_views); view != NULL;
       view = UT_LIST_GET_PREV(m_view_list, view)) {
    if (view->is_closed()) {
      continue;
    }

    if (view->m_creator_trx_id == trx_id) {
      break;
    }
  }

  return (view);
}

/**
Get the oldest (active) view in the system.
@return oldest view if found or NULL */

ReadView *MVCC::get_oldest_view() const {
  ReadView *view;

  ut_ad(mutex_own(&trx_sys->mutex));

  for (view = UT_LIST_GET_LAST(m_views); view != NULL;
       view = UT_LIST_GET_PREV(m_view_list, view)) {
    if (!view->is_closed()) {
      break;
    }
  }

  return (view);
}

/**
Copy state from another view. Must call copy_complete() to finish.
@param other		view to copy from */

void ReadView::copy_prepare(const ReadView &other) {
  ut_ad(&other != this);

  if (!other.m_ids.empty()) {
    const ids_t::value_type *p = other.m_ids.data();

    m_ids.assign(p, p + other.m_ids.size());
  } else {
    m_ids.clear();
  }

  m_up_limit_id = other.m_up_limit_id;

  m_low_limit_no = other.m_low_limit_no;

  m_low_limit_id = other.m_low_limit_id;

  m_creator_trx_id = other.m_creator_trx_id;
}

/**
Complete the copy, insert the creator transaction id into the
m_ids too and adjust the m_up_limit_id, if required */

void ReadView::copy_complete() {
  ut_ad(!trx_sys_mutex_own());

  if (m_creator_trx_id > 0) {
    m_ids.insert(m_creator_trx_id);
  }

  if (!m_ids.empty()) {
    /* The last active transaction has the smallest id. */
    m_up_limit_id = std::min(m_ids.front(), m_up_limit_id);
  }

  ut_ad(m_up_limit_id <= m_low_limit_id);

  /* We added the creator transaction ID to the m_ids. */
  m_creator_trx_id = 0;
}

/**
Clones a read view object. The resulting read view has identical change
visibility as the donor read view
@param	result	pointer to resulting read view. If NULL, a view will be
        allocated. If non-NULL, a view will overwrite a previously-existing
        in-use or released view.
@param	from_trx	transation owning the donor read view. */

void
ReadView::clone(ReadView*& result, trx_t* from_trx) const
{
	ut_ad(from_trx->read_view == this);
	ut_ad(trx_sys_mutex_own());

	if (!result)
		result = trx_sys->mvcc->get_view();
	else {
		result = reinterpret_cast<ReadView *>
			(reinterpret_cast<uintptr_t>(result) & ~1);
	}

	// Set the creating trx id of the clone to that of donor.
	trx_id_t from_trx_id;
	if (from_trx->read_view->m_creator_trx_id != 0) {
		// The donor transaction is RO, and a clone itself
		from_trx_id = from_trx->read_view->m_creator_trx_id;
	} else if (from_trx->id == 0) {
		// The donor transaction is RO, thus does not have a trx ID
		// yet which the cloned view must see, if it assigned later
		if (!from_trx->preallocated_id) {
			// Preallocate a transaction id for the donor
			from_trx_id = from_trx->preallocated_id
				= trx_sys_get_new_trx_id();
		} else {
			// This transaction has already been cloned
			from_trx_id = from_trx->preallocated_id;
		}
	} else {
		// The donor transaction is RW
		from_trx_id = from_trx->id;
	}

	result->copy_prepare(*this);
	// Calling copy_complete would be redundant for us and would force
	// a too early trx sys mutex release.
	result->m_creator_trx_id = from_trx_id;
	// If the clone transaction is RO and is later promoted to RW, make
	// sure not to add its own id to its view
	result->m_cloned = true;
	result->m_closed = false;
}

/** Clones the oldest view and stores it in view. No need to
call view_close(). The caller owns the view that is passed in.
This function is called by Purge to determine whether it should
purge the delete marked record or not.
@param view		Preallocated view, owned by the caller */

void MVCC::clone_oldest_view(ReadView *view) {
  mutex_enter(&trx_sys->mutex);

  ReadView *oldest_view = get_oldest_view();

  if (oldest_view == NULL) {
    view->prepare(0);

    trx_sys_mutex_exit();

    view->complete();

  } else {
    view->copy_prepare(*oldest_view);

    trx_sys_mutex_exit();

    view->copy_complete();
  }
}

/**
@return the number of active views */

ulint MVCC::size() const {
  trx_sys_mutex_enter();

  ulint size = 0;

  for (const ReadView *view = UT_LIST_GET_FIRST(m_views); view != NULL;
       view = UT_LIST_GET_NEXT(m_view_list, view)) {
    if (!view->is_closed()) {
      ++size;
    }
  }

  trx_sys_mutex_exit();

  return (size);
}

/**
Close a view created by the above function.
@param view		view allocated by trx_open.
@param own_mutex	true if caller owns trx_sys_t::mutex */

void MVCC::view_close(ReadView *&view, bool own_mutex) {
  uintptr_t p = reinterpret_cast<uintptr_t>(view);

  /* Note: The assumption here is that AC-NL-RO transactions will
  call this function with own_mutex == false. */
  if (!own_mutex) {
    /* Sanitise the pointer first. */
    ReadView *ptr = reinterpret_cast<ReadView *>(p & ~1);

<<<<<<< HEAD
    /* Note this can be called for a read view that
    was already closed. */
    ptr->m_closed = true;
=======
		/* Note this can be called for a read view that
		was already closed. */
		ptr->m_closed = true;
		ptr->m_cloned = false;
>>>>>>> 333b4508

    /* Set the view as closed. */
    view = reinterpret_cast<ReadView *>(p | 0x1);
  } else {
    view = reinterpret_cast<ReadView *>(p & ~1);

    view->close();

    UT_LIST_REMOVE(m_views, view);
    UT_LIST_ADD_LAST(m_free, view);

    ut_ad(validate());

    view = NULL;
  }
}

/**
Set the view creator transaction id. Note: This shouldbe set only
for views created by RW transactions.
@param view		Set the creator trx id for this view
@param id		Transaction id to set */

<<<<<<< HEAD
void MVCC::set_view_creator_trx_id(ReadView *view, trx_id_t id) {
  ut_ad(id > 0);
  ut_ad(mutex_own(&trx_sys->mutex));

  view->creator_trx_id(id);
=======
void
MVCC::set_view_creator_trx_id(ReadView* view, trx_id_t id)
{
	ut_ad(!view->is_cloned());
	ut_ad(id > 0);
	ut_ad(mutex_own(&trx_sys->mutex));

	view->creator_trx_id(id);
}

i_s_xtradb_read_view_t*
read_fill_i_s_xtradb_read_view(i_s_xtradb_read_view_t* rv)
{
	ReadView*    view;

	mutex_enter(&trx_sys->mutex);

	view = trx_sys->mvcc->get_oldest_view();
	if (!view) {
		mutex_exit(&trx_sys->mutex);
		return NULL;
	}

	rv->low_limit_no = view->low_limit_no();
	rv->up_limit_id = view->up_limit_id();
	rv->low_limit_id = view->low_limit_id();

	mutex_exit(&trx_sys->mutex);

	return rv;
>>>>>>> 333b4508
}<|MERGE_RESOLUTION|>--- conflicted
+++ resolved
@@ -313,24 +313,13 @@
 /**
 ReadView constructor */
 ReadView::ReadView()
-<<<<<<< HEAD
     : m_low_limit_id(),
       m_up_limit_id(),
       m_creator_trx_id(),
       m_ids(),
-      m_low_limit_no() {
+      m_low_limit_no(),
+      m_cloned(false) {
   ut_d(::memset(&m_view_list, 0x0, sizeof(m_view_list)));
-=======
-	:
-	m_low_limit_id(),
-	m_up_limit_id(),
-	m_creator_trx_id(),
-	m_ids(),
-	m_low_limit_no(),
-	m_cloned(false)
-{
-	ut_d(::memset(&m_view_list, 0x0, sizeof(m_view_list)));
->>>>>>> 333b4508
 }
 
 /**
@@ -365,36 +354,22 @@
 
 /** Insert the view in the proper order into the view list.
 @param	view	view to add */
-void
-MVCC::view_add(const ReadView* view)
-{
-	ut_ad(trx_sys_mutex_own());
-
-	UT_LIST_ADD_FIRST(m_views, const_cast<ReadView *>(view));
-
-	ut_ad(!view->is_closed());
-
-	ut_ad(validate());
+void MVCC::view_add(const ReadView *view) {
+  ut_ad(trx_sys_mutex_own());
+
+  UT_LIST_ADD_FIRST(m_views, const_cast<ReadView *>(view));
+
+  ut_ad(!view->is_closed());
+
+  ut_ad(validate());
 }
 
 /**
 Copy the transaction ids from the source vector */
 
-<<<<<<< HEAD
 void ReadView::copy_trx_ids(const trx_ids_t &trx_ids) {
+  ut_ad(!m_cloned);
   ulint size = trx_ids.size();
-=======
-void
-ReadView::copy_trx_ids(const trx_ids_t& trx_ids)
-{
-	ut_ad(!m_cloned);
-	ulint	size = trx_ids.size();
-
-	if (m_creator_trx_id > 0) {
-		ut_ad(size > 0);
-		--size;
-	}
->>>>>>> 333b4508
 
   if (m_creator_trx_id > 0) {
     ut_ad(size > 0);
@@ -461,16 +436,9 @@
 point in time are seen in the view.
 @param id		Creator transaction id */
 
-<<<<<<< HEAD
 void ReadView::prepare(trx_id_t id) {
+  ut_ad(!m_cloned);
   ut_ad(mutex_own(&trx_sys->mutex));
-=======
-void
-ReadView::prepare(trx_id_t id)
-{
-	ut_ad(!m_cloned);
-	ut_ad(mutex_own(&trx_sys->mutex));
->>>>>>> 333b4508
 
   m_creator_trx_id = id;
 
@@ -496,18 +464,10 @@
 /**
 Complete the read view creation */
 
-<<<<<<< HEAD
 void ReadView::complete() {
+  ut_ad(!m_cloned);
   /* The first active transaction has the smallest id. */
   m_up_limit_id = !m_ids.empty() ? m_ids.front() : m_low_limit_id;
-=======
-void
-ReadView::complete()
-{
-	ut_ad(!m_cloned);
-	/* The first active transaction has the smallest id. */
-	m_up_limit_id = !m_ids.empty() ? m_ids.front() : m_low_limit_id;
->>>>>>> 333b4508
 
   ut_ad(m_up_limit_id <= m_low_limit_id);
 
@@ -552,12 +512,8 @@
 
   view = reinterpret_cast<ReadView *>(p & ~1);
 
-<<<<<<< HEAD
   ut_ad(view->m_closed);
-=======
-	ut_ad(view->m_closed);
-	ut_ad(!view->m_cloned);
->>>>>>> 333b4508
+  ut_ad(!view->m_cloned);
 
   /** RW transactions should not free their views here. Their views
   should freed using view_close_view() */
@@ -621,14 +577,9 @@
 
     view->complete();
 
-    UT_LIST_ADD_FIRST(m_views, view);
-
-    ut_ad(!view->is_closed());
-
-    ut_ad(validate());
-  }
-
-<<<<<<< HEAD
+    view_add(view);
+  }
+
   trx_sys_mutex_exit();
 }
 
@@ -636,11 +587,6 @@
   ReadView *view;
 
   ut_ad(mutex_own(&trx_sys->mutex));
-=======
-		view_add(view);
-
-	}
->>>>>>> 333b4508
 
   for (view = UT_LIST_GET_LAST(m_views); view != NULL;
        view = UT_LIST_GET_PREV(m_view_list, view)) {
@@ -729,48 +675,45 @@
         in-use or released view.
 @param	from_trx	transation owning the donor read view. */
 
-void
-ReadView::clone(ReadView*& result, trx_t* from_trx) const
-{
-	ut_ad(from_trx->read_view == this);
-	ut_ad(trx_sys_mutex_own());
-
-	if (!result)
-		result = trx_sys->mvcc->get_view();
-	else {
-		result = reinterpret_cast<ReadView *>
-			(reinterpret_cast<uintptr_t>(result) & ~1);
-	}
-
-	// Set the creating trx id of the clone to that of donor.
-	trx_id_t from_trx_id;
-	if (from_trx->read_view->m_creator_trx_id != 0) {
-		// The donor transaction is RO, and a clone itself
-		from_trx_id = from_trx->read_view->m_creator_trx_id;
-	} else if (from_trx->id == 0) {
-		// The donor transaction is RO, thus does not have a trx ID
-		// yet which the cloned view must see, if it assigned later
-		if (!from_trx->preallocated_id) {
-			// Preallocate a transaction id for the donor
-			from_trx_id = from_trx->preallocated_id
-				= trx_sys_get_new_trx_id();
-		} else {
-			// This transaction has already been cloned
-			from_trx_id = from_trx->preallocated_id;
-		}
-	} else {
-		// The donor transaction is RW
-		from_trx_id = from_trx->id;
-	}
-
-	result->copy_prepare(*this);
-	// Calling copy_complete would be redundant for us and would force
-	// a too early trx sys mutex release.
-	result->m_creator_trx_id = from_trx_id;
-	// If the clone transaction is RO and is later promoted to RW, make
-	// sure not to add its own id to its view
-	result->m_cloned = true;
-	result->m_closed = false;
+void ReadView::clone(ReadView *&result, trx_t *from_trx) const {
+  ut_ad(from_trx->read_view == this);
+  ut_ad(trx_sys_mutex_own());
+
+  if (!result)
+    result = trx_sys->mvcc->get_view();
+  else {
+    result =
+        reinterpret_cast<ReadView *>(reinterpret_cast<uintptr_t>(result) & ~1);
+  }
+
+  // Set the creating trx id of the clone to that of donor.
+  trx_id_t from_trx_id;
+  if (from_trx->read_view->m_creator_trx_id != 0) {
+    // The donor transaction is RO, and a clone itself
+    from_trx_id = from_trx->read_view->m_creator_trx_id;
+  } else if (from_trx->id == 0) {
+    // The donor transaction is RO, thus does not have a trx ID
+    // yet which the cloned view must see, if it assigned later
+    if (!from_trx->preallocated_id) {
+      // Preallocate a transaction id for the donor
+      from_trx_id = from_trx->preallocated_id = trx_sys_get_new_trx_id();
+    } else {
+      // This transaction has already been cloned
+      from_trx_id = from_trx->preallocated_id;
+    }
+  } else {
+    // The donor transaction is RW
+    from_trx_id = from_trx->id;
+  }
+
+  result->copy_prepare(*this);
+  // Calling copy_complete would be redundant for us and would force
+  // a too early trx sys mutex release.
+  result->m_creator_trx_id = from_trx_id;
+  // If the clone transaction is RO and is later promoted to RW, make
+  // sure not to add its own id to its view
+  result->m_cloned = true;
+  result->m_closed = false;
 }
 
 /** Clones the oldest view and stores it in view. No need to
@@ -834,16 +777,10 @@
     /* Sanitise the pointer first. */
     ReadView *ptr = reinterpret_cast<ReadView *>(p & ~1);
 
-<<<<<<< HEAD
     /* Note this can be called for a read view that
     was already closed. */
     ptr->m_closed = true;
-=======
-		/* Note this can be called for a read view that
-		was already closed. */
-		ptr->m_closed = true;
-		ptr->m_cloned = false;
->>>>>>> 333b4508
+    ptr->m_cloned = false;
 
     /* Set the view as closed. */
     view = reinterpret_cast<ReadView *>(p | 0x1);
@@ -867,42 +804,31 @@
 @param view		Set the creator trx id for this view
 @param id		Transaction id to set */
 
-<<<<<<< HEAD
 void MVCC::set_view_creator_trx_id(ReadView *view, trx_id_t id) {
+  ut_ad(!view->is_cloned());
   ut_ad(id > 0);
   ut_ad(mutex_own(&trx_sys->mutex));
 
   view->creator_trx_id(id);
-=======
-void
-MVCC::set_view_creator_trx_id(ReadView* view, trx_id_t id)
-{
-	ut_ad(!view->is_cloned());
-	ut_ad(id > 0);
-	ut_ad(mutex_own(&trx_sys->mutex));
-
-	view->creator_trx_id(id);
-}
-
-i_s_xtradb_read_view_t*
-read_fill_i_s_xtradb_read_view(i_s_xtradb_read_view_t* rv)
-{
-	ReadView*    view;
-
-	mutex_enter(&trx_sys->mutex);
-
-	view = trx_sys->mvcc->get_oldest_view();
-	if (!view) {
-		mutex_exit(&trx_sys->mutex);
-		return NULL;
-	}
-
-	rv->low_limit_no = view->low_limit_no();
-	rv->up_limit_id = view->up_limit_id();
-	rv->low_limit_id = view->low_limit_id();
-
-	mutex_exit(&trx_sys->mutex);
-
-	return rv;
->>>>>>> 333b4508
+}
+
+i_s_xtradb_read_view_t *read_fill_i_s_xtradb_read_view(
+    i_s_xtradb_read_view_t *rv) {
+  ReadView *view;
+
+  mutex_enter(&trx_sys->mutex);
+
+  view = trx_sys->mvcc->get_oldest_view();
+  if (!view) {
+    mutex_exit(&trx_sys->mutex);
+    return NULL;
+  }
+
+  rv->low_limit_no = view->low_limit_no();
+  rv->up_limit_id = view->up_limit_id();
+  rv->low_limit_id = view->low_limit_id();
+
+  mutex_exit(&trx_sys->mutex);
+
+  return rv;
 }