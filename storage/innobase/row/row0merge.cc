--- conflicted
+++ resolved
@@ -4349,17 +4349,11 @@
 	/* Allocate memory for merge file data structure and initialize
 	fields */
 
-<<<<<<< HEAD
 	ut_allocator<row_merge_block_t>	alloc(mem_key_row_merge_sort);
 
 	/* This will allocate "3 * srv_sort_buf_size" elements of type
 	row_merge_block_t. The latter is defined as byte. */
 	block = alloc.allocate_large(3 * srv_sort_buf_size, &block_pfx);
-=======
-	block_size = 3 * srv_sort_buf_size;
-	block = static_cast<row_merge_block_t*>(
-		os_mem_alloc_large(&block_size, FALSE));
->>>>>>> 2071aeef
 
 	if (block == NULL) {
 		DBUG_RETURN(DB_OUT_OF_MEMORY);
