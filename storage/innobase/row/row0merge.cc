/*****************************************************************************

Copyright (c) 2005, 2012, Oracle and/or its affiliates. All Rights Reserved.

This program is free software; you can redistribute it and/or modify it under
the terms of the GNU General Public License as published by the Free Software
Foundation; version 2 of the License.

This program is distributed in the hope that it will be useful, but WITHOUT
ANY WARRANTY; without even the implied warranty of MERCHANTABILITY or FITNESS
FOR A PARTICULAR PURPOSE. See the GNU General Public License for more details.

You should have received a copy of the GNU General Public License along with
this program; if not, write to the Free Software Foundation, Inc.,
51 Franklin Street, Suite 500, Boston, MA 02110-1335 USA

*****************************************************************************/

/**************************************************//**
@file row/row0merge.cc
New index creation routines using a merge sort

Created 12/4/2005 Jan Lindstrom
Completed by Sunny Bains and Marko Makela
*******************************************************/

#include "m_string.h" /* for my_sys.h */
#include "my_sys.h" /* DEBUG_SYNC_C */
#include "row0merge.h"
#include "row0ext.h"
#include "row0row.h"
#include "row0log.h"
#include "row0ins.h"
#include "row0sel.h"
#include "dict0dict.h"
#include "dict0mem.h"
#include "dict0boot.h"
#include "dict0crea.h"
#include "dict0load.h"
#include "btr0btr.h"
#include "mach0data.h"
#include "trx0rseg.h"
#include "trx0trx.h"
#include "trx0roll.h"
#include "trx0undo.h"
#include "trx0purge.h"
#include "trx0rec.h"
#include "rem0cmp.h"
#include "read0read.h"
#include "os0file.h"
#include "lock0lock.h"
#include "data0data.h"
#include "data0type.h"
#include "que0que.h"
#include "pars0pars.h"
#include "mem0mem.h"
#include "log0log.h"
#include "ut0sort.h"
#include "handler0alter.h"
#include "fts0fts.h"
#include "fts0types.h"
#include "fts0priv.h"
#include "row0ftsort.h"

/* Ignore posix_fadvise() on those platforms where it does not exist */
#if defined __WIN__
# define posix_fadvise(fd, offset, len, advice) /* nothing */
#endif /* __WIN__ */

#ifdef UNIV_DEBUG
/** Set these in order ot enable debug printout. */
/* @{ */
/** Log the outcome of each row_merge_cmp() call, comparing records. */
static ibool	row_merge_print_cmp;
/** Log each record read from temporary file. */
static ibool	row_merge_print_read;
/** Log each record write to temporary file. */
static ibool	row_merge_print_write;
/** Log each row_merge_blocks() call, merging two blocks of records to
a bigger one. */
static ibool	row_merge_print_block;
/** Log each block read from temporary file. */
static ibool	row_merge_print_block_read;
/** Log each block read from temporary file. */
static ibool	row_merge_print_block_write;
/* @} */
#endif /* UNIV_DEBUG */

/* Whether to disable file system cache */
UNIV_INTERN char	srv_disable_sort_file_cache;

#ifdef UNIV_DEBUG
/******************************************************//**
Display a merge tuple. */
static
void
row_merge_tuple_print(
/*==================*/
	FILE*		f,	/*!< in: output stream */
	const dfield_t*	entry,	/*!< in: tuple to print */
	ulint		n_fields)/*!< in: number of fields in the tuple */
{
	ulint	j;

	for (j = 0; j < n_fields; j++) {
		const dfield_t*	field = &entry[j];

		if (dfield_is_null(field)) {
			fputs("\n NULL;", f);
		} else {
			ulint	field_len	= dfield_get_len(field);
			ulint	len		= ut_min(field_len, 20);
			if (dfield_is_ext(field)) {
				fputs("\nE", f);
			} else {
				fputs("\n ", f);
			}
			ut_print_buf(f, dfield_get_data(field), len);
			if (len != field_len) {
				fprintf(f, " (total %lu bytes)", field_len);
			}
		}
	}
	putc('\n', f);
}
#endif /* UNIV_DEBUG */

/******************************************************//**
Encode an index record. */
static
void
row_merge_buf_encode(
/*=================*/
	byte**			b,		/*!< in/out: pointer to
						current end of output buffer */
	const dict_index_t*	index,		/*!< in: index */
	const dfield_t*		entry,		/*!< in: index fields
						of the record to encode */
	ulint			n_fields)	/*!< in: number of fields
						in the entry */
{
	ulint	size;
	ulint	extra_size;

	size = rec_get_converted_size_comp(
		index, REC_STATUS_ORDINARY, entry, n_fields, &extra_size);
	ut_ad(size >= extra_size);
	ut_ad(extra_size >= REC_N_NEW_EXTRA_BYTES);
	extra_size -= REC_N_NEW_EXTRA_BYTES;
	size -= REC_N_NEW_EXTRA_BYTES;

	/* Encode extra_size + 1 */
	if (extra_size + 1 < 0x80) {
		*(*b)++ = (byte) (extra_size + 1);
	} else {
		ut_ad((extra_size + 1) < 0x8000);
		*(*b)++ = (byte) (0x80 | ((extra_size + 1) >> 8));
		*(*b)++ = (byte) (extra_size + 1);
	}

	rec_convert_dtuple_to_rec_comp(*b + extra_size, 0, index,
				       REC_STATUS_ORDINARY, entry, n_fields);
	*b += size;
}

/******************************************************//**
Allocate a sort buffer.
@return	own: sort buffer */
static __attribute__((malloc, nonnull))
row_merge_buf_t*
row_merge_buf_create_low(
/*=====================*/
	mem_heap_t*	heap,		/*!< in: heap where allocated */
	dict_index_t*	index,		/*!< in: secondary index */
	ulint		max_tuples,	/*!< in: maximum number of
					data tuples */
	ulint		buf_size)	/*!< in: size of the buffer,
					in bytes */
{
	row_merge_buf_t*	buf;

	ut_ad(max_tuples > 0);

	ut_ad(max_tuples <= srv_sort_buf_size);

	buf = static_cast<row_merge_buf_t*>(mem_heap_zalloc(heap, buf_size));
	buf->heap = heap;
	buf->index = index;
	buf->max_tuples = max_tuples;
	buf->tuples = static_cast<const dfield_t**>(
		ut_malloc(2 * max_tuples * sizeof *buf->tuples));
	buf->tmp_tuples = buf->tuples + max_tuples;

	return(buf);
}

/******************************************************//**
Allocate a sort buffer.
@return	own: sort buffer */
UNIV_INTERN
row_merge_buf_t*
row_merge_buf_create(
/*=================*/
	dict_index_t*	index)	/*!< in: secondary index */
{
	row_merge_buf_t*	buf;
	ulint			max_tuples;
	ulint			buf_size;
	mem_heap_t*		heap;

	max_tuples = srv_sort_buf_size
		/ ut_max(1, dict_index_get_min_size(index));

	buf_size = (sizeof *buf);

	heap = mem_heap_create(buf_size);

	buf = row_merge_buf_create_low(heap, index, max_tuples, buf_size);

	return(buf);
}

/******************************************************//**
Empty a sort buffer.
@return	sort buffer */
UNIV_INTERN
row_merge_buf_t*
row_merge_buf_empty(
/*================*/
	row_merge_buf_t*	buf)	/*!< in,own: sort buffer */
{
	ulint		buf_size;
	ulint		max_tuples	= buf->max_tuples;
	mem_heap_t*	heap		= buf->heap;
	dict_index_t*	index		= buf->index;
	void*		tuple		= buf->tuples;

	buf_size = (sizeof *buf);;

	mem_heap_empty(heap);

	buf = static_cast<row_merge_buf_t*>(mem_heap_zalloc(heap, buf_size));
	buf->heap = heap;
	buf->index = index;
	buf->max_tuples = max_tuples;
	buf->tuples = static_cast<const dfield_t**>(tuple);
	buf->tmp_tuples = buf->tuples + max_tuples;

	return(buf);
}

/******************************************************//**
Deallocate a sort buffer. */
UNIV_INTERN
void
row_merge_buf_free(
/*===============*/
	row_merge_buf_t*	buf)	/*!< in,own: sort buffer to be freed */
{
	ut_free(buf->tuples);
	mem_heap_free(buf->heap);
}

/******************************************************//**
Insert a data tuple into a sort buffer.
@return	number of rows added, 0 if out of space */
static
ulint
row_merge_buf_add(
/*==============*/
	row_merge_buf_t*	buf,	/*!< in/out: sort buffer */
	dict_index_t*		fts_index,/*!< fts index to be
					created */
	fts_psort_t*		psort_info, /*!< in: parallel sort info */
	const dtuple_t*		row,	/*!< in: row in clustered index */
	const row_ext_t*	ext,	/*!< in: cache of externally stored
					column prefixes, or NULL */
	doc_id_t*		doc_id)	/*!< in/out: Doc ID if we are
					creating FTS index */

{
	ulint			i;
	const dict_index_t*	index;
	dfield_t*		entry;
	dfield_t*		field;
	const dict_field_t*	ifield;
	ulint			n_fields;
	ulint			data_size;
	ulint			extra_size;
	ulint			bucket = 0;
	doc_id_t		write_doc_id;
	ulint			n_row_added = 0;

	if (buf->n_tuples >= buf->max_tuples) {
		return(FALSE);
	}

	UNIV_PREFETCH_R(row->fields);

	/* If we are building FTS index, buf->index points to
	the 'fts_sort_idx', and real FTS index is stored in
	fts_index */
	index = (buf->index->type & DICT_FTS) ? fts_index : buf->index;

	n_fields = dict_index_get_n_fields(index);

	entry = static_cast<dfield_t*>(
		mem_heap_alloc(buf->heap, n_fields * sizeof *entry));

	buf->tuples[buf->n_tuples] = entry;
	field = entry;

	data_size = 0;
	extra_size = UT_BITS_IN_BYTES(index->n_nullable);

	ifield = dict_index_get_nth_field(index, 0);

	for (i = 0; i < n_fields; i++, field++, ifield++) {
		ulint			len;
		const dict_col_t*	col;
		ulint			col_no;
		const dfield_t*		row_field;
		ibool			col_adjusted;

		col = ifield->col;
		col_no = dict_col_get_no(col);
		col_adjusted = FALSE;

		/* If we are creating a FTS index, a new Doc
		ID column is being added, so we need to adjust
		any column number positioned after this Doc ID */
		if (*doc_id > 0
		    && DICT_TF2_FLAG_IS_SET(index->table,
                    			    DICT_TF2_FTS_ADD_DOC_ID)
		    && col_no > index->table->fts->doc_col) {

			ut_ad(index->table->fts);

			col_no--;
			col_adjusted = TRUE;
		}

		/* Process the Doc ID column */
		if (*doc_id > 0
		    && col_no == index->table->fts->doc_col
		    && !col_adjusted) {
			fts_write_doc_id((byte*) &write_doc_id, *doc_id);

			/* Note: field->data now points to a value on the
			stack: &write_doc_id after dfield_set_data(). Because
			there is only one doc_id per row, it shouldn't matter.
			We allocate a new buffer before we leave the function
			later below. */

			dfield_set_data(
				field, &write_doc_id, sizeof(write_doc_id));

			field->type.mtype = ifield->col->mtype;
			field->type.prtype = ifield->col->prtype;
			field->type.mbminmaxlen = DATA_MBMINMAXLEN(0, 0);
			field->type.len = ifield->col->len;
		} else {
			row_field = dtuple_get_nth_field(row, col_no);

			dfield_copy(field, row_field);

			/* Tokenize and process data for FTS */
			if (index->type & DICT_FTS) {
				fts_doc_item_t*	doc_item;
				byte*		value;

				if (dfield_is_null(field)) {
					n_row_added = 1;
					continue;
				}

				doc_item = static_cast<fts_doc_item_t*>(
					mem_heap_alloc(
						buf->heap,
						sizeof(fts_doc_item_t)));

				/* fetch Doc ID if it already exists
				in the row, and not supplied by the caller */
				if (*doc_id == 0) {
					const dfield_t*	doc_field;
					doc_field = dtuple_get_nth_field(
						row,
						index->table->fts->doc_col);
					*doc_id = (doc_id_t) mach_read_from_8(
						static_cast<byte*>(
						dfield_get_data(doc_field)));

					if (*doc_id == 0) {
						fprintf(stderr, "InnoDB FTS: "
							"User supplied Doc ID "
							"is zero. Record "
							"Skipped\n");
						return(0);
					}
				}

				value = static_cast<byte*>(
					ut_malloc(field->len));
				memcpy(value, field->data, field->len);
				field->data = value;

				doc_item->field = field;
				doc_item->doc_id = *doc_id;

				bucket = *doc_id % fts_sort_pll_degree;

				UT_LIST_ADD_LAST(
					doc_list,
					psort_info[bucket].fts_doc_list,
					doc_item);
				n_row_added = 1;
				continue;
			}
		}

		len = dfield_get_len(field);

		if (dfield_is_null(field)) {
			ut_ad(!(col->prtype & DATA_NOT_NULL));
			continue;
		} else if (!ext) {
		} else if (dict_index_is_clust(index)) {
			/* Flag externally stored fields. */
			const byte*	buf = row_ext_lookup(ext, col_no,
							     &len);
			if (UNIV_LIKELY_NULL(buf)) {
				ut_a(buf != field_ref_zero);
				if (i < dict_index_get_n_unique(index)) {
					dfield_set_data(field, buf, len);
				} else {
					dfield_set_ext(field);
					len = dfield_get_len(field);
				}
			}
		} else {
			const byte*	buf = row_ext_lookup(ext, col_no,
							     &len);
			if (UNIV_LIKELY_NULL(buf)) {
				ut_a(buf != field_ref_zero);
				dfield_set_data(field, buf, len);
			}
		}

		/* If a column prefix index, take only the prefix */

		if (ifield->prefix_len) {
			len = dtype_get_at_most_n_mbchars(
				col->prtype,
				col->mbminmaxlen,
				ifield->prefix_len,
				len,
				static_cast<char*>(dfield_get_data(field)));
			dfield_set_len(field, len);
		}

		ut_ad(len <= col->len || col->mtype == DATA_BLOB);

		if (ifield->fixed_len) {
			ut_ad(len == ifield->fixed_len);
			ut_ad(!dfield_is_ext(field));
		} else if (dfield_is_ext(field)) {
			extra_size += 2;
		} else if (len < 128
			   || (col->len < 256 && col->mtype != DATA_BLOB)) {
			extra_size++;
		} else {
			/* For variable-length columns, we look up the
			maximum length from the column itself.  If this
			is a prefix index column shorter than 256 bytes,
			this will waste one byte. */
			extra_size += 2;
		}
		data_size += len;
	}

	/* If this is FTS index, we already populated the sort buffer, return
	here */
	if (index->type & DICT_FTS) {
		return(n_row_added);
	}

#ifdef UNIV_DEBUG
	{
		ulint	size;
		ulint	extra;

		size = rec_get_converted_size_comp(index,
						   REC_STATUS_ORDINARY,
						   entry, n_fields, &extra);

		ut_ad(data_size + extra == size);
		ut_ad(extra_size + REC_N_NEW_EXTRA_BYTES == extra);
	}
#endif /* UNIV_DEBUG */

	/* Add to the total size of the record in row_merge_block_t
	the encoded length of extra_size and the extra bytes (extra_size).
	See row_merge_buf_write() for the variable-length encoding
	of extra_size. */
	data_size += (extra_size + 1) + ((extra_size + 1) >= 0x80);

	/* The following assertion may fail if row_merge_block_t is
	declared very small and a PRIMARY KEY is being created with
	many prefix columns.  In that case, the record may exceed the
	page_zip_rec_needs_ext() limit.  However, no further columns
	will be moved to external storage until the record is inserted
	to the clustered index B-tree. */
	ut_ad(data_size < srv_sort_buf_size);

	/* Reserve one byte for the end marker of row_merge_block_t. */
	if (buf->total_size + data_size >= srv_sort_buf_size - 1) {
		return(0);
	}

	buf->total_size += data_size;
	buf->n_tuples++;
	n_row_added++;

	field = entry;

	/* Copy the data fields. */

	do {
		dfield_dup(field++, buf->heap);
	} while (--n_fields);

	return(n_row_added);
}

/*************************************************************//**
Report a duplicate key. */
UNIV_INTERN
void
row_merge_dup_report(
/*=================*/
	row_merge_dup_t*	dup,	/*!< in/out: for reporting duplicates */
	const dfield_t*		entry)	/*!< in: duplicate index entry */
{
	mrec_buf_t* 		buf;
	const dtuple_t*		tuple;
	dtuple_t		tuple_store;
	const rec_t*		rec;
	const dict_index_t*	index	= dup->index;
	ulint			n_fields= dict_index_get_n_fields(index);
	mem_heap_t*		heap;
	ulint*			offsets;
	ulint			n_ext;

	if (dup->n_dup++) {
		/* Only report the first duplicate record,
		but count all duplicate records. */
		return;
	}

	/* Convert the tuple to a record and then to MySQL format. */
	heap = mem_heap_create((1 + REC_OFFS_HEADER_SIZE + n_fields)
			       * sizeof *offsets
			       + sizeof *buf);

	buf = static_cast<mrec_buf_t*>(mem_heap_alloc(heap, sizeof *buf));

	tuple = dtuple_from_fields(&tuple_store, entry, n_fields);
	n_ext = dict_index_is_clust(index) ? dtuple_get_n_ext(tuple) : 0;

	rec = rec_convert_dtuple_to_rec(*buf, index, tuple, n_ext);
	offsets = rec_get_offsets(rec, index, NULL, ULINT_UNDEFINED, &heap);

	innobase_rec_to_mysql(dup->table, rec, index, offsets);

	mem_heap_free(heap);
}

/*************************************************************//**
Compare two tuples.
@return	1, 0, -1 if a is greater, equal, less, respectively, than b */
static __attribute__((warn_unused_result, nonnull(2,3)))
int
row_merge_tuple_cmp(
/*================*/
	ulint			n_field,/*!< in: number of fields */
	const dfield_t*		a,	/*!< in: first tuple to be compared */
	const dfield_t*		b,	/*!< in: second tuple to be compared */
	row_merge_dup_t*	dup)	/*!< in/out: for reporting duplicates,
					NULL if non-unique index */
{
	int		cmp;
	const dfield_t*	field	= a;

	/* Compare the fields of the tuples until a difference is
	found or we run out of fields to compare.  If !cmp at the
	end, the tuples are equal. */
	do {
		cmp = cmp_dfield_dfield(a++, b++);
	} while (!cmp && --n_field);

	if (UNIV_UNLIKELY(!cmp) && UNIV_LIKELY_NULL(dup)) {
		/* Report a duplicate value error if the tuples are
		logically equal.  NULL columns are logically inequal,
		although they are equal in the sorting order.  Find
		out if any of the fields are NULL. */
		for (b = field; b != a; b++) {
			if (dfield_is_null(b)) {

				goto func_exit;
			}
		}

		row_merge_dup_report(dup, field);
	}

func_exit:
	return(cmp);
}

/** Wrapper for row_merge_tuple_sort() to inject some more context to
UT_SORT_FUNCTION_BODY().
@param tuples	array of tuples that being sorted
@param aux	work area, same size as tuples[]
@param low	lower bound of the sorting area, inclusive
@param high	upper bound of the sorting area, inclusive */
#define row_merge_tuple_sort_ctx(tuples, aux, low, high)		\
	row_merge_tuple_sort(n_field, dup, tuples, aux, low, high)
/** Wrapper for row_merge_tuple_cmp() to inject some more context to
UT_SORT_FUNCTION_BODY().
@param a	first tuple to be compared
@param b	second tuple to be compared
@return	1, 0, -1 if a is greater, equal, less, respectively, than b */
#define row_merge_tuple_cmp_ctx(a,b) row_merge_tuple_cmp(n_field, a, b, dup)

/**********************************************************************//**
Merge sort the tuple buffer in main memory. */
static __attribute__((nonnull(3,4)))
void
row_merge_tuple_sort(
/*=================*/
	ulint			n_field,/*!< in: number of fields */
	row_merge_dup_t*	dup,	/*!< in/out: reporter of duplicates
					(NULL if non-unique index) */
	const dfield_t**	tuples,	/*!< in/out: tuples */
	const dfield_t**	aux,	/*!< in/out: work area */
	ulint			low,	/*!< in: lower bound of the
					sorting area, inclusive */
	ulint			high)	/*!< in: upper bound of the
					sorting area, exclusive */
{
	UT_SORT_FUNCTION_BODY(row_merge_tuple_sort_ctx,
			      tuples, aux, low, high, row_merge_tuple_cmp_ctx);
}

/******************************************************//**
Sort a buffer. */
UNIV_INTERN
void
row_merge_buf_sort(
/*===============*/
	row_merge_buf_t*	buf,	/*!< in/out: sort buffer */
	row_merge_dup_t*	dup)	/*!< in/out: reporter of duplicates
					(NULL if non-unique index) */
{
	row_merge_tuple_sort(dict_index_get_n_unique(buf->index), dup,
			     buf->tuples, buf->tmp_tuples, 0, buf->n_tuples);
}

/******************************************************//**
Write a buffer to a block. */
UNIV_INTERN
void
row_merge_buf_write(
/*================*/
	const row_merge_buf_t*	buf,	/*!< in: sorted buffer */
	const merge_file_t*	of UNIV_UNUSED,
					/*!< in: output file */
	row_merge_block_t*	block)	/*!< out: buffer for writing to file */
{
	const dict_index_t*	index	= buf->index;
	ulint			n_fields= dict_index_get_n_fields(index);
	byte*			b	= &block[0];

	ulint		i;

	for (i = 0; i < buf->n_tuples; i++) {
		const dfield_t*	entry	= buf->tuples[i];

		row_merge_buf_encode(&b, index, entry, n_fields);
		ut_ad(b < &block[srv_sort_buf_size]);
#ifdef UNIV_DEBUG
		if (row_merge_print_write) {
			fprintf(stderr, "row_merge_buf_write %p,%d,%lu %lu",
				(void*) b, of->fd, (ulong) of->offset,
				(ulong) i);
			row_merge_tuple_print(stderr, entry, n_fields);
		}
#endif /* UNIV_DEBUG */
	}

	/* Write an "end-of-chunk" marker. */
	ut_a(b < &block[srv_sort_buf_size]);
	ut_a(b == &block[0] + buf->total_size);
	*b++ = 0;
#ifdef UNIV_DEBUG_VALGRIND
	/* The rest of the block is uninitialized.  Initialize it
	to avoid bogus warnings. */
	memset(b, 0xff, &block[srv_sort_buf_size] - b);
#endif /* UNIV_DEBUG_VALGRIND */
#ifdef UNIV_DEBUG
	if (row_merge_print_write) {
		fprintf(stderr, "row_merge_buf_write %p,%d,%lu EOF\n",
			(void*) b, of->fd, (ulong) of->offset);
	}
#endif /* UNIV_DEBUG */
}

/******************************************************//**
Create a memory heap and allocate space for row_merge_rec_offsets()
and mrec_buf_t[3].
@return	memory heap */
static
mem_heap_t*
row_merge_heap_create(
/*==================*/
	const dict_index_t*	index,		/*!< in: record descriptor */
	mrec_buf_t**		buf,		/*!< out: 3 buffers */
	ulint**			offsets1,	/*!< out: offsets */
	ulint**			offsets2)	/*!< out: offsets */
{
	ulint		i	= 1 + REC_OFFS_HEADER_SIZE
		+ dict_index_get_n_fields(index);
	mem_heap_t*	heap	= mem_heap_create(2 * i * sizeof **offsets1
						  + 3 * sizeof **buf);

	*buf = static_cast<mrec_buf_t*>(
		mem_heap_alloc(heap, 3 * sizeof **buf));
	*offsets1 = static_cast<ulint*>(
		mem_heap_alloc(heap, i * sizeof **offsets1));
	*offsets2 = static_cast<ulint*>(
		mem_heap_alloc(heap, i * sizeof **offsets2));

	(*offsets1)[0] = (*offsets2)[0] = i;
	(*offsets1)[1] = (*offsets2)[1] = dict_index_get_n_fields(index);

	return(heap);
}

/**********************************************************************//**
Search an index object by name and column names.  If several indexes match,
return the index with the max id.
@return	matching index, NULL if not found */
static
dict_index_t*
row_merge_dict_table_get_index(
/*===========================*/
	dict_table_t*		table,		/*!< in: table */
	const merge_index_def_t*index_def)	/*!< in: index definition */
{
	ulint		i;
	dict_index_t*	index;
	const char**	column_names;

	column_names = static_cast<const char**>(
		mem_alloc(index_def->n_fields * sizeof *column_names));

	for (i = 0; i < index_def->n_fields; ++i) {
		column_names[i] = index_def->fields[i].field_name;
	}

	index = dict_table_get_index_by_max_id(
		table, index_def->name, column_names, index_def->n_fields);

	mem_free((void*) column_names);

	return(index);
}

/********************************************************************//**
Read a merge block from the file system.
@return	TRUE if request was successful, FALSE if fail */
UNIV_INTERN
ibool
row_merge_read(
/*===========*/
	int			fd,	/*!< in: file descriptor */
	ulint			offset,	/*!< in: offset where to read
					in number of row_merge_block_t
					elements */
	row_merge_block_t*	buf)	/*!< out: data */
{
	os_offset_t	ofs = ((os_offset_t) offset) * srv_sort_buf_size;
	ibool		success;

#ifdef UNIV_DEBUG
	if (row_merge_print_block_read) {
		fprintf(stderr, "row_merge_read fd=%d ofs=%lu\n",
			fd, (ulong) offset);
	}
#endif /* UNIV_DEBUG */

#ifdef UNIV_DEBUG
	if (row_merge_print_block_read) {
		fprintf(stderr, "row_merge_read fd=%d ofs=%lu\n",
			fd, (ulong) offset);
	}
#endif /* UNIV_DEBUG */

	success = os_file_read_no_error_handling(OS_FILE_FROM_FD(fd), buf,
						 ofs, srv_sort_buf_size);
#ifdef POSIX_FADV_DONTNEED
	/* Each block is read exactly once.  Free up the file cache. */
	posix_fadvise(fd, ofs, srv_sort_buf_size, POSIX_FADV_DONTNEED);
#endif /* POSIX_FADV_DONTNEED */

	if (UNIV_UNLIKELY(!success)) {
		ut_print_timestamp(stderr);
		fprintf(stderr,
			"  InnoDB: failed to read merge block at "UINT64PF"\n",
			ofs);
	}

	return(UNIV_LIKELY(success));
}

/********************************************************************//**
Write a merge block to the file system.
@return	TRUE if request was successful, FALSE if fail */
UNIV_INTERN
ibool
row_merge_write(
/*============*/
	int		fd,	/*!< in: file descriptor */
	ulint		offset,	/*!< in: offset where to write,
				in number of row_merge_block_t elements */
	const void*	buf)	/*!< in: data */
{
	size_t		buf_len = srv_sort_buf_size;
	os_offset_t	ofs = buf_len * (os_offset_t) offset;
	ibool		ret;

	ret = os_file_write("(merge)", OS_FILE_FROM_FD(fd), buf, ofs, buf_len);

#ifdef UNIV_DEBUG
	if (row_merge_print_block_write) {
		fprintf(stderr, "row_merge_write fd=%d ofs=%lu\n",
			fd, (ulong) offset);
	}
#endif /* UNIV_DEBUG */

#ifdef POSIX_FADV_DONTNEED
	/* The block will be needed on the next merge pass,
	but it can be evicted from the file cache meanwhile. */
	posix_fadvise(fd, ofs, buf_len, POSIX_FADV_DONTNEED);
#endif /* POSIX_FADV_DONTNEED */

	return(UNIV_LIKELY(ret));
}

/********************************************************************//**
Read a merge record.
@return	pointer to next record, or NULL on I/O error or end of list */
UNIV_INTERN __attribute__((nonnull))
const byte*
row_merge_read_rec(
/*===============*/
	row_merge_block_t*	block,	/*!< in/out: file buffer */
	mrec_buf_t*		buf,	/*!< in/out: secondary buffer */
	const byte*		b,	/*!< in: pointer to record */
	const dict_index_t*	index,	/*!< in: index of the record */
	int			fd,	/*!< in: file descriptor */
	ulint*			foffs,	/*!< in/out: file offset */
	const mrec_t**		mrec,	/*!< out: pointer to merge record,
					or NULL on end of list
					(non-NULL on I/O error) */
	ulint*			offsets)/*!< out: offsets of mrec */
{
	ulint	extra_size;
	ulint	data_size;
	ulint	avail_size;

	ut_ad(block);
	ut_ad(buf);
	ut_ad(b >= &block[0]);
	ut_ad(b < &block[srv_sort_buf_size]);
	ut_ad(index);
	ut_ad(foffs);
	ut_ad(mrec);
	ut_ad(offsets);

	ut_ad(*offsets == 1 + REC_OFFS_HEADER_SIZE
	      + dict_index_get_n_fields(index));

	extra_size = *b++;

	if (UNIV_UNLIKELY(!extra_size)) {
		/* End of list */
		*mrec = NULL;
#ifdef UNIV_DEBUG
		if (row_merge_print_read) {
			fprintf(stderr, "row_merge_read %p,%p,%d,%lu EOF\n",
				(const void*) b, (const void*) block,
				fd, (ulong) *foffs);
		}
#endif /* UNIV_DEBUG */
		return(NULL);
	}

	if (extra_size >= 0x80) {
		/* Read another byte of extra_size. */

		if (UNIV_UNLIKELY(b >= &block[srv_sort_buf_size])) {
			if (!row_merge_read(fd, ++(*foffs), block)) {
err_exit:
				/* Signal I/O error. */
				*mrec = b;
				return(NULL);
			}

			/* Wrap around to the beginning of the buffer. */
			b = &block[0];
		}

		extra_size = (extra_size & 0x7f) << 8;
		extra_size |= *b++;
	}

	/* Normalize extra_size.  Above, value 0 signals "end of list". */
	extra_size--;

	/* Read the extra bytes. */

	if (UNIV_UNLIKELY(b + extra_size >= &block[srv_sort_buf_size])) {
		/* The record spans two blocks.  Copy the entire record
		to the auxiliary buffer and handle this as a special
		case. */

		avail_size = &block[srv_sort_buf_size] - b;

		memcpy(*buf, b, avail_size);

		if (!row_merge_read(fd, ++(*foffs), block)) {

			goto err_exit;
		}

		/* Wrap around to the beginning of the buffer. */
		b = &block[0];

		/* Copy the record. */
		memcpy(*buf + avail_size, b, extra_size - avail_size);
		b += extra_size - avail_size;

		*mrec = *buf + extra_size;

		rec_init_offsets_comp_ordinary(*mrec, 0, index, offsets);

		data_size = rec_offs_data_size(offsets);

		/* These overflows should be impossible given that
		records are much smaller than either buffer, and
		the record starts near the beginning of each buffer. */
		ut_a(extra_size + data_size < sizeof *buf);
		ut_a(b + data_size < &block[srv_sort_buf_size]);

		/* Copy the data bytes. */
		memcpy(*buf + extra_size, b, data_size);
		b += data_size;

		goto func_exit;
	}

	*mrec = b + extra_size;

	rec_init_offsets_comp_ordinary(*mrec, 0, index, offsets);

	data_size = rec_offs_data_size(offsets);
	ut_ad(extra_size + data_size < sizeof *buf);

	b += extra_size + data_size;

	if (UNIV_LIKELY(b < &block[srv_sort_buf_size])) {
		/* The record fits entirely in the block.
		This is the normal case. */
		goto func_exit;
	}

	/* The record spans two blocks.  Copy it to buf. */

	b -= extra_size + data_size;
	avail_size = &block[srv_sort_buf_size] - b;
	memcpy(*buf, b, avail_size);
	*mrec = *buf + extra_size;
#ifdef UNIV_DEBUG
	/* We cannot invoke rec_offs_make_valid() here, because there
	are no REC_N_NEW_EXTRA_BYTES between extra_size and data_size.
	Similarly, rec_offs_validate() would fail, because it invokes
	rec_get_status(). */
	offsets[2] = (ulint) *mrec;
	offsets[3] = (ulint) index;
#endif /* UNIV_DEBUG */

	if (!row_merge_read(fd, ++(*foffs), block)) {

		goto err_exit;
	}

	/* Wrap around to the beginning of the buffer. */
	b = &block[0];

	/* Copy the rest of the record. */
	memcpy(*buf + avail_size, b, extra_size + data_size - avail_size);
	b += extra_size + data_size - avail_size;

func_exit:
#ifdef UNIV_DEBUG
	if (row_merge_print_read) {
		fprintf(stderr, "row_merge_read %p,%p,%d,%lu ",
			(const void*) b, (const void*) block,
			fd, (ulong) *foffs);
		rec_print_comp(stderr, *mrec, offsets);
		putc('\n', stderr);
	}
#endif /* UNIV_DEBUG */

	return(b);
}

/********************************************************************//**
Write a merge record. */
static
void
row_merge_write_rec_low(
/*====================*/
	byte*		b,	/*!< out: buffer */
	ulint		e,	/*!< in: encoded extra_size */
#ifdef UNIV_DEBUG
	ulint		size,	/*!< in: total size to write */
	int		fd,	/*!< in: file descriptor */
	ulint		foffs,	/*!< in: file offset */
#endif /* UNIV_DEBUG */
	const mrec_t*	mrec,	/*!< in: record to write */
	const ulint*	offsets)/*!< in: offsets of mrec */
#ifndef UNIV_DEBUG
# define row_merge_write_rec_low(b, e, size, fd, foffs, mrec, offsets)	\
	row_merge_write_rec_low(b, e, mrec, offsets)
#endif /* !UNIV_DEBUG */
{
#ifdef UNIV_DEBUG
	const byte* const end = b + size;
	ut_ad(e == rec_offs_extra_size(offsets) + 1);

	if (row_merge_print_write) {
		fprintf(stderr, "row_merge_write %p,%d,%lu ",
			(void*) b, fd, (ulong) foffs);
		rec_print_comp(stderr, mrec, offsets);
		putc('\n', stderr);
	}
#endif /* UNIV_DEBUG */

	if (e < 0x80) {
		*b++ = (byte) e;
	} else {
		*b++ = (byte) (0x80 | (e >> 8));
		*b++ = (byte) e;
	}

	memcpy(b, mrec - rec_offs_extra_size(offsets), rec_offs_size(offsets));
	ut_ad(b + rec_offs_size(offsets) == end);
}

/********************************************************************//**
Write a merge record.
@return	pointer to end of block, or NULL on error */
static
byte*
row_merge_write_rec(
/*================*/
	row_merge_block_t*	block,	/*!< in/out: file buffer */
	mrec_buf_t*		buf,	/*!< in/out: secondary buffer */
	byte*			b,	/*!< in: pointer to end of block */
	int			fd,	/*!< in: file descriptor */
	ulint*			foffs,	/*!< in/out: file offset */
	const mrec_t*		mrec,	/*!< in: record to write */
	const ulint*		offsets)/*!< in: offsets of mrec */
{
	ulint	extra_size;
	ulint	size;
	ulint	avail_size;

	ut_ad(block);
	ut_ad(buf);
	ut_ad(b >= &block[0]);
	ut_ad(b < &block[srv_sort_buf_size]);
	ut_ad(mrec);
	ut_ad(foffs);
	ut_ad(mrec < &block[0] || mrec > &block[srv_sort_buf_size]);
	ut_ad(mrec < buf[0] || mrec > buf[1]);

	/* Normalize extra_size.  Value 0 signals "end of list". */
	extra_size = rec_offs_extra_size(offsets) + 1;

	size = extra_size + (extra_size >= 0x80)
		+ rec_offs_data_size(offsets);

	if (UNIV_UNLIKELY(b + size >= &block[srv_sort_buf_size])) {
		/* The record spans two blocks.
		Copy it to the temporary buffer first. */
		avail_size = &block[srv_sort_buf_size] - b;

		row_merge_write_rec_low(buf[0],
					extra_size, size, fd, *foffs,
					mrec, offsets);

		/* Copy the head of the temporary buffer, write
		the completed block, and copy the tail of the
		record to the head of the new block. */
		memcpy(b, buf[0], avail_size);

		if (!row_merge_write(fd, (*foffs)++, block)) {
			return(NULL);
		}

		UNIV_MEM_INVALID(&block[0], srv_sort_buf_size);

		/* Copy the rest. */
		b = &block[0];
		memcpy(b, buf[0] + avail_size, size - avail_size);
		b += size - avail_size;
	} else {
		row_merge_write_rec_low(b, extra_size, size, fd, *foffs,
					mrec, offsets);
		b += size;
	}

	return(b);
}

/********************************************************************//**
Write an end-of-list marker.
@return	pointer to end of block, or NULL on error */
static
byte*
row_merge_write_eof(
/*================*/
	row_merge_block_t*	block,	/*!< in/out: file buffer */
	byte*			b,	/*!< in: pointer to end of block */
	int			fd,	/*!< in: file descriptor */
	ulint*			foffs)	/*!< in/out: file offset */
{
	ut_ad(block);
	ut_ad(b >= &block[0]);
	ut_ad(b < &block[srv_sort_buf_size]);
	ut_ad(foffs);
#ifdef UNIV_DEBUG
	if (row_merge_print_write) {
		fprintf(stderr, "row_merge_write %p,%p,%d,%lu EOF\n",
			(void*) b, (void*) block, fd, (ulong) *foffs);
	}
#endif /* UNIV_DEBUG */

	*b++ = 0;
	UNIV_MEM_ASSERT_RW(&block[0], b - &block[0]);
	UNIV_MEM_ASSERT_W(&block[0], srv_sort_buf_size);
#ifdef UNIV_DEBUG_VALGRIND
	/* The rest of the block is uninitialized.  Initialize it
	to avoid bogus warnings. */
	memset(b, 0xff, &block[srv_sort_buf_size] - b);
#endif /* UNIV_DEBUG_VALGRIND */

	if (!row_merge_write(fd, (*foffs)++, block)) {
		return(NULL);
	}

	UNIV_MEM_INVALID(&block[0], srv_sort_buf_size);
	return(&block[0]);
}

/*************************************************************//**
Compare two merge records.
@return	1, 0, -1 if mrec1 is greater, equal, less, respectively, than mrec2 */
UNIV_INTERN
int
row_merge_cmp(
/*==========*/
	const mrec_t*		mrec1,		/*!< in: first merge
						record to be compared */
	const mrec_t*		mrec2,		/*!< in: second merge
						record to be compared */
	const ulint*		offsets1,	/*!< in: first record offsets */
	const ulint*		offsets2,	/*!< in: second record offsets */
	const dict_index_t*	index,		/*!< in: index */
	ibool*			null_eq)	/*!< out: set to TRUE if
						found matching null values */
{
	int	cmp;

	cmp = cmp_rec_rec_simple(mrec1, mrec2, offsets1, offsets2, index,
				 null_eq);

#ifdef UNIV_DEBUG
	if (row_merge_print_cmp) {
		fputs("row_merge_cmp1 ", stderr);
		rec_print_comp(stderr, mrec1, offsets1);
		fputs("\nrow_merge_cmp2 ", stderr);
		rec_print_comp(stderr, mrec2, offsets2);
		fprintf(stderr, "\nrow_merge_cmp=%d\n", cmp);
	}
#endif /* UNIV_DEBUG */

	return(cmp);
}
/********************************************************************//**
Reads clustered index of the table and create temporary files
containing the index entries for the indexes to be built.
@return	DB_SUCCESS or error */
static __attribute__((nonnull))
db_err
row_merge_read_clustered_index(
/*===========================*/
	trx_t*			trx,	/*!< in: transaction */
	struct TABLE*		table,	/*!< in/out: MySQL table object,
					for reporting erroneous records */
	const dict_table_t*	old_table,/*!< in: table where rows are
					read from */
	const dict_table_t*	new_table,/*!< in: table where indexes are
					created; identical to old_table
					unless creating a PRIMARY KEY */
	bool			online,	/*!< in: true if creating indexes
					online */
	dict_index_t**		index,	/*!< in: indexes to be created */
	dict_index_t*		fts_sort_idx,
					/*!< in: indexes to be created */
	fts_psort_t*		psort_info, /*!< in: parallel sort info */
	merge_file_t*		files,	/*!< in: temporary files */
	const ulint*		key_numbers,
					/*!< in: MySQL key numbers to create */
	ulint			n_index,/*!< in: number of indexes to create */
	row_merge_block_t*	block)	/*!< in/out: file buffer */
{
	dict_index_t*		clust_index;	/* Clustered index */
	mem_heap_t*		row_heap;	/* Heap memory to create
						clustered index tuples */
	row_merge_buf_t**	merge_buf;	/* Temporary list for records*/
	btr_pcur_t		pcur;		/* Cursor on the clustered
						index */
	mtr_t			mtr;		/* Mini transaction */
	db_err			err = DB_SUCCESS;/* Return code */
	ulint			i;
	ulint			n_nonnull = 0;	/* number of columns
						changed to NOT NULL */
	ulint*			nonnull = NULL;	/* NOT NULL columns */
	dict_index_t*		fts_index = NULL;/* FTS index */
	doc_id_t		doc_id = 0;
	doc_id_t		max_doc_id = 0;
	ibool			add_doc_id = FALSE;
	os_event_t		fts_parallel_sort_event = NULL;
	ibool			fts_pll_sort = FALSE;
	ib_int64_t		sig_count = 0;

	trx->op_info = "reading clustered index";

	ut_ad(!online || old_table == new_table);

#ifdef FTS_INTERNAL_DIAG_PRINT
	DEBUG_FTS_SORT_PRINT("FTS_SORT: Start Create Index\n");
#endif

	/* Create and initialize memory for record buffers */

	merge_buf = static_cast<row_merge_buf_t**>(
		mem_alloc(n_index * sizeof *merge_buf));


	for (i = 0; i < n_index; i++) {
		if (index[i]->type & DICT_FTS) {

			/* We are building a FT index, make sure
			we have the temporary 'fts_sort_idx' */
			ut_a(fts_sort_idx);

			fts_index = index[i];

			merge_buf[i] = row_merge_buf_create(fts_sort_idx);

			add_doc_id = DICT_TF2_FLAG_IS_SET(
				old_table, DICT_TF2_FTS_ADD_DOC_ID);

			/* If Doc ID does not exist in the table itself,
			fetch the first FTS Doc ID */
			if (add_doc_id) {
				fts_get_next_doc_id(
					(dict_table_t*) new_table,
					&doc_id);
				ut_ad(doc_id > 0);
			}

			fts_pll_sort = TRUE;
			row_fts_start_psort(psort_info);
			fts_parallel_sort_event =
				 psort_info[0].psort_common->sort_event;
		} else {
			merge_buf[i] = row_merge_buf_create(index[i]);
		}
	}

	mtr_start(&mtr);

	/* Find the clustered index and create a persistent cursor
	based on that. */

	clust_index = dict_table_get_first_index(old_table);

	btr_pcur_open_at_index_side(
		TRUE, clust_index, BTR_SEARCH_LEAF, &pcur, TRUE, &mtr);

	if (UNIV_UNLIKELY(old_table != new_table)) {
		ulint	n_cols = dict_table_get_n_cols(old_table);

		/* A primary key will be created.  Identify the
		columns that were flagged NOT NULL in the new table,
		so that we can quickly check that the records in the
		(old) clustered index do not violate the added NOT
		NULL constraints. */

		if (!fts_sort_idx) {
			ut_a(n_cols == dict_table_get_n_cols(new_table));
		}

		nonnull = static_cast<ulint*>(
			mem_alloc(n_cols * sizeof *nonnull));

		for (i = 0; i < n_cols; i++) {
			if (dict_table_get_nth_col(old_table, i)->prtype
			    & DATA_NOT_NULL) {

				continue;
			}

			if (dict_table_get_nth_col(new_table, i)->prtype
			    & DATA_NOT_NULL) {

				nonnull[n_nonnull++] = i;
			}
		}

		if (!n_nonnull) {
			mem_free(nonnull);
			nonnull = NULL;
		}
	}

	row_heap = mem_heap_create(sizeof(mrec_buf_t));

	/* Scan the clustered index. */
	for (;;) {
		const rec_t*	rec;
		ulint*		offsets;
		const dtuple_t*	row;
		row_ext_t*	ext;
		page_cur_t*	cur	= btr_pcur_get_page_cur(&pcur);

		page_cur_move_to_next(cur);

		if (page_cur_is_after_last(cur)) {
			ulint		next_page_no;
			buf_block_t*	block;

			if (UNIV_UNLIKELY(trx_is_interrupted(trx))) {
				err = DB_INTERRUPTED;
				trx->error_key_num = 0;
				goto func_exit;
			}

			if (rw_lock_get_waiters(
				    dict_index_get_lock(clust_index))) {
				ibool	on_user_rec;

				/* There are waiters on the clustered
				index tree lock, likely the purge
				thread. Store and restore the cursor
				position, and yield so that scanning a
				large table will not starve other
				threads. */
				btr_pcur_store_position(&pcur, &mtr);
				ut_ad(pcur.rel_pos == BTR_PCUR_AFTER
				      || pcur.rel_pos
				      == BTR_PCUR_AFTER_LAST_IN_TREE);
				mtr_commit(&mtr);

				/* Give the waiters a chance to proceed. */
				os_thread_yield();

				mtr_start(&mtr);
				/* This should always return FALSE.
				Normally, pcur should remain
				positioned on the page supremum. When
				another thread happened to insert a
				record or reorganize the tree, the
				cursor would be positioned on the
				successor of the predecessor of the
				former supremum, and we would have to
				resume processing from there. */
				on_user_rec = btr_pcur_restore_position(
					BTR_SEARCH_LEAF, &pcur, &mtr);
				ut_a(!on_user_rec);

				if (!page_cur_is_after_last(cur)) {
					/* The tree was apparently
					restructured while we yielded,
					and another record moved here. */
					goto process_rec;
				}
			}

			next_page_no = btr_page_get_next(
				page_cur_get_page(cur), &mtr);

			if (next_page_no == FIL_NULL) {
				row = NULL;
				mtr_commit(&mtr);
				mem_heap_free(row_heap);
				if (UNIV_LIKELY_NULL(nonnull)) {
					mem_free(nonnull);
				}
				goto write_buffers;
			}

			block = page_cur_get_block(cur);
			block = btr_block_get(
				buf_block_get_space(block),
				buf_block_get_zip_size(block),
				next_page_no, BTR_SEARCH_LEAF,
				clust_index, &mtr);

			btr_leaf_page_release(page_cur_get_block(cur),
					      BTR_SEARCH_LEAF, &mtr);
			page_cur_set_before_first(block, cur);
			page_cur_move_to_next(cur);

			ut_ad(!page_cur_is_after_last(cur));
		}

process_rec:
		rec = page_cur_get_rec(cur);

		if (rec_get_deleted_flag(rec, dict_table_is_comp(old_table))) {
			/* Skip delete-marked records. This will make
			the created indexes unuseable for transactions
			whose read views were created before the index
			creation completed, but preserving the history
			would make it tricky to detect duplicate keys. */
			continue;
		}

		offsets = rec_get_offsets(rec, clust_index, NULL,
					  ULINT_UNDEFINED, &row_heap);

		/* This is essentially a READ UNCOMMITTED to fetch the
		most recent version of the record. */

		if (UNIV_LIKELY_NULL(rec_offs_any_null_extern(rec, offsets))) {
#if defined UNIV_DEBUG || defined UNIV_BLOB_LIGHT_DEBUG
			trx_id_t	trx_id;
			roll_ptr_t	roll_ptr;
			ulint		trx_id_offset;

			/* It is possible that the record was
			just inserted and the off-page columns
			have not yet been written. We will
			ignore the record if this is the case,
			because it should be covered by the
			index->info.online log in that case. */

			trx_id_offset = clust_index->trx_id_offset;
			if (!trx_id_offset) {
				trx_id_offset = row_get_trx_id_offset(
					clust_index, offsets);
			}

			trx_id = trx_read_trx_id(rec + trx_id_offset);
			roll_ptr = trx_read_roll_ptr(rec + trx_id_offset
						     + DATA_TRX_ID_LEN);
			ut_a(trx_rw_is_active(trx_id, NULL));
			ut_a(trx_undo_roll_ptr_is_insert(roll_ptr));
#endif /* UNIV_DEBUG || UNIV_BLOB_LIGHT_DEBUG */

			/* When !online, we are holding an X-lock on
			old_table, preventing any inserts. */
			ut_ad(online);
			continue;
		}

		/* Build a row based on the clustered index. */

		row = row_build(ROW_COPY_POINTERS, clust_index,
				rec, offsets, new_table, &ext, row_heap);
		ut_ad(row);

		for (i = 0; i < n_nonnull; i++) {
			dfield_t*	field
				= &row->fields[nonnull[i]];
			dtype_t*	field_type
				= dfield_get_type(field);

			ut_a(!(field_type->prtype & DATA_NOT_NULL));

			if (dfield_is_null(field)) {
				err = DB_PRIMARY_KEY_IS_NULL;
				trx->error_key_num = 0;
				goto func_exit;
			}

			field_type->prtype |= DATA_NOT_NULL;
		}

		/* Get the next Doc ID */
		if (add_doc_id) {
			doc_id++;
		} else {
			doc_id = 0;
		}

write_buffers:
		/* Build all entries for all the indexes to be created
		in a single scan of the clustered index. */

		for (i = 0; i < n_index; i++) {
			row_merge_buf_t*	buf	= merge_buf[i];
			merge_file_t*		file	= &files[i];
			ulint			rows_added = 0;

			if (UNIV_LIKELY
			    (row && (rows_added = row_merge_buf_add(
					     buf, fts_index, psort_info,
					     row, ext, &doc_id)))) {

				/* If we are creating FTS index,
				a single row can generate more
				records for tokenized word */
				file->n_rec += rows_added;
				if (doc_id > max_doc_id) {
					max_doc_id = doc_id;
				}

				continue;
			}

			if ((buf->index->type & DICT_FTS)
			    && (!row || !doc_id)) {
				continue;
			}

			/* The buffer must be sufficiently large
			to hold at least one record. It may only
			be empty when we reach the end of the
			clustered index. row_merge_buf_add()
			must not have been called in this loop. */
			ut_ad(buf->n_tuples || row == NULL);

			/* We have enough data tuples to form a block.
			Sort them and write to disk. */

			if (buf->n_tuples) {
				if (dict_index_is_unique(buf->index)) {
					row_merge_dup_t	dup;
					dup.index = buf->index;
					dup.table = table;
					dup.n_dup = 0;

					row_merge_buf_sort(buf, &dup);

					if (dup.n_dup) {
						err = DB_DUPLICATE_KEY;
						trx->error_key_num
							= key_numbers[i];
						if (row) {
							goto func_exit;
						} else {
							goto all_done;
						}
					}
				} else {
					row_merge_buf_sort(buf, NULL);
				}
			} else if (online) {
				/* Note the newest transaction that
				modified this index when the scan was
				completed. We prevent older readers
				from accessing this index, to ensure
				read consistency. */

				trx_id_t	max_trx_id;

				ut_a(row == NULL);
				rw_lock_x_lock(
					dict_index_get_lock(buf->index));
				ut_a(dict_index_get_online_status(buf->index)
				     == ONLINE_INDEX_CREATION);

				max_trx_id = row_log_get_max_trx(buf->index);

				if (max_trx_id > buf->index->trx_id) {
					buf->index->trx_id = max_trx_id;
				}

				rw_lock_x_unlock(
					dict_index_get_lock(buf->index));
			}

			row_merge_buf_write(buf, file, block);

			if (!row_merge_write(file->fd, file->offset++,
					     block)) {
				err = DB_OUT_OF_FILE_SPACE;
				trx->error_key_num = i;
				goto func_exit;
			}

			UNIV_MEM_INVALID(&block[0], srv_sort_buf_size);
			merge_buf[i] = row_merge_buf_empty(buf);

			if (UNIV_LIKELY(row != NULL)) {
				/* Try writing the record again, now
				that the buffer has been written out
				and emptied. */

				if (UNIV_UNLIKELY
				    (!(rows_added = row_merge_buf_add(
					       buf, fts_index, psort_info,
					       row, ext, &doc_id)))) {
					/* An empty buffer should have enough
					room for at least one record.
					TODO: for FTS index building, we'll
					need to prepared for coping with very
					large text/blob data in a single row
					that could fill up the merge file */
					ut_error;
				}

				file->n_rec += rows_added;
			}
		}

		if (row == NULL) {
			goto all_done;
		}

		mem_heap_empty(row_heap);
	}

func_exit:
	mtr_commit(&mtr);
	mem_heap_free(row_heap);

	if (UNIV_LIKELY_NULL(nonnull)) {
		mem_free(nonnull);
	}

all_done:
#ifdef FTS_INTERNAL_DIAG_PRINT
	DEBUG_FTS_SORT_PRINT("FTS_SORT: Complete Scan Table\n");
#endif
	if (fts_pll_sort) {
		for (i = 0; i < fts_sort_pll_degree; i++) {
			psort_info[i].state = FTS_PARENT_COMPLETE;
		}
wait_again:
		os_event_wait_time_low(fts_parallel_sort_event,
				       1000000, sig_count);

		for (i = 0; i < fts_sort_pll_degree; i++) {
			if (psort_info[i].child_status != FTS_CHILD_COMPLETE) {
				sig_count = os_event_reset(
					fts_parallel_sort_event);
				goto wait_again;
			}
		}
	}

#ifdef FTS_INTERNAL_DIAG_PRINT
	DEBUG_FTS_SORT_PRINT("FTS_SORT: Complete Tokenization\n");
#endif
	for (i = 0; i < n_index; i++) {
		row_merge_buf_free(merge_buf[i]);
	}

	row_fts_free_pll_merge_buf(psort_info);

	mem_free(merge_buf);

	/* Update the next Doc ID we used. Table should be locked, so
	no concurrent DML */
	if (max_doc_id) {
		fts_update_next_doc_id(new_table, old_table->name, max_doc_id);
	}

	trx->op_info = "";

	return(err);
}

/** Write a record via buffer 2 and read the next record to buffer N.
@param M	FTS merge info structure
@param N	index into array of merge info structure
@param INDEX	the FTS index */


/** Write a record via buffer 2 and read the next record to buffer N.
@param N	number of the buffer (0 or 1)
@param AT_END	statement to execute at end of input */
#define ROW_MERGE_WRITE_GET_NEXT(N, AT_END)				\
	do {								\
		b2 = row_merge_write_rec(&block[2 * srv_sort_buf_size], \
					 &buf[2], b2,			\
					 of->fd, &of->offset,		\
					 mrec##N, offsets##N);		\
		if (UNIV_UNLIKELY(!b2 || ++of->n_rec > file->n_rec)) {	\
			goto corrupt;					\
		}							\
		b##N = row_merge_read_rec(&block[N * srv_sort_buf_size],\
					  &buf[N],			\
					  b##N, index,			\
					  file->fd, foffs##N,		\
					  &mrec##N, offsets##N);	\
		if (UNIV_UNLIKELY(!b##N)) {				\
			if (mrec##N) {					\
				goto corrupt;				\
			}						\
			AT_END;						\
		}							\
	} while (0)

/*************************************************************//**
Merge two blocks of records on disk and write a bigger block.
@return	DB_SUCCESS or error code */
static
db_err
row_merge_blocks(
/*=============*/
	const dict_index_t*	index,	/*!< in: index being created */
	const merge_file_t*	file,	/*!< in: file containing
					index entries */
	row_merge_block_t*	block,	/*!< in/out: 3 buffers */
	ulint*			foffs0,	/*!< in/out: offset of first
					source list in the file */
	ulint*			foffs1,	/*!< in/out: offset of second
					source list in the file */
	merge_file_t*		of,	/*!< in/out: output file */
	struct TABLE*		table)	/*!< in/out: MySQL table, for
					reporting erroneous key value
					if applicable */
{
	mem_heap_t*	heap;	/*!< memory heap for offsets0, offsets1 */

	mrec_buf_t*	buf;	/*!< buffer for handling
				split mrec in block[] */
	const byte*	b0;	/*!< pointer to block[0] */
	const byte*	b1;	/*!< pointer to block[srv_sort_buf_size] */
	byte*		b2;	/*!< pointer to block[2 * srv_sort_buf_size] */
	const mrec_t*	mrec0;	/*!< merge rec, points to block[0] or buf[0] */
	const mrec_t*	mrec1;	/*!< merge rec, points to
				block[srv_sort_buf_size] or buf[1] */
	ulint*		offsets0;/* offsets of mrec0 */
	ulint*		offsets1;/* offsets of mrec1 */

#ifdef UNIV_DEBUG
	if (row_merge_print_block) {
		fprintf(stderr,
			"row_merge_blocks fd=%d ofs=%lu + fd=%d ofs=%lu"
			" = fd=%d ofs=%lu\n",
			file->fd, (ulong) *foffs0,
			file->fd, (ulong) *foffs1,
			of->fd, (ulong) of->offset);
	}
#endif /* UNIV_DEBUG */

	heap = row_merge_heap_create(index, &buf, &offsets0, &offsets1);

	/* Write a record and read the next record.  Split the output
	file in two halves, which can be merged on the following pass. */

	if (!row_merge_read(file->fd, *foffs0, &block[0])
	    || !row_merge_read(file->fd, *foffs1, &block[srv_sort_buf_size])) {
corrupt:
		mem_heap_free(heap);
		return(DB_CORRUPTION);
	}

	b0 = &block[0];
	b1 = &block[srv_sort_buf_size];
	b2 = &block[2 * srv_sort_buf_size];

	b0 = row_merge_read_rec(&block[0], &buf[0], b0, index, file->fd,
				foffs0, &mrec0, offsets0);
	b1 = row_merge_read_rec(&block[srv_sort_buf_size],
				&buf[srv_sort_buf_size], b1, index, file->fd,
				foffs1, &mrec1, offsets1);
	if (UNIV_UNLIKELY(!b0 && mrec0)
	    || UNIV_UNLIKELY(!b1 && mrec1)) {

		goto corrupt;
	}

	while (mrec0 && mrec1) {
		ibool	null_eq = FALSE;
		switch (row_merge_cmp(mrec0, mrec1,
				      offsets0, offsets1, index,
				      &null_eq)) {
		case 0:
			if (UNIV_UNLIKELY
			    (dict_index_is_unique(index) && !null_eq)) {
				innobase_rec_to_mysql(table, mrec0,
						      index, offsets0);
				mem_heap_free(heap);
				return(DB_DUPLICATE_KEY);
			}
			/* fall through */
		case -1:
			ROW_MERGE_WRITE_GET_NEXT(0, goto merged);
			break;
		case 1:
			ROW_MERGE_WRITE_GET_NEXT(1, goto merged);
			break;
		default:
			ut_error;
		}

	}

merged:
	if (mrec0) {
		/* append all mrec0 to output */
		for (;;) {
			ROW_MERGE_WRITE_GET_NEXT(0, goto done0);
		}
	}
done0:
	if (mrec1) {
		/* append all mrec1 to output */
		for (;;) {
			ROW_MERGE_WRITE_GET_NEXT(1, goto done1);
		}
	}
done1:

	mem_heap_free(heap);
	b2 = row_merge_write_eof(&block[2 * srv_sort_buf_size],
				 b2, of->fd, &of->offset);
	return(b2 ? DB_SUCCESS : DB_CORRUPTION);
}

/*************************************************************//**
Copy a block of index entries.
@return	TRUE on success, FALSE on failure */
static __attribute__((nonnull))
ibool
row_merge_blocks_copy(
/*==================*/
	const dict_index_t*	index,	/*!< in: index being created */
	const merge_file_t*	file,	/*!< in: input file */
	row_merge_block_t*	block,	/*!< in/out: 3 buffers */
	ulint*			foffs0,	/*!< in/out: input file offset */
	merge_file_t*		of)	/*!< in/out: output file */
{
	mem_heap_t*	heap;	/*!< memory heap for offsets0, offsets1 */

	mrec_buf_t*	buf;	/*!< buffer for handling
				split mrec in block[] */
	const byte*	b0;	/*!< pointer to block[0] */
	byte*		b2;	/*!< pointer to block[2 * srv_sort_buf_size] */
	const mrec_t*	mrec0;	/*!< merge rec, points to block[0] */
	ulint*		offsets0;/* offsets of mrec0 */
	ulint*		offsets1;/* dummy offsets */

#ifdef UNIV_DEBUG
	if (row_merge_print_block) {
		fprintf(stderr,
			"row_merge_blocks_copy fd=%d ofs=%lu"
			" = fd=%d ofs=%lu\n",
			file->fd, (ulong) foffs0,
			of->fd, (ulong) of->offset);
	}
#endif /* UNIV_DEBUG */

	heap = row_merge_heap_create(index, &buf, &offsets0, &offsets1);

	/* Write a record and read the next record.  Split the output
	file in two halves, which can be merged on the following pass. */

	if (!row_merge_read(file->fd, *foffs0, &block[0])) {
corrupt:
		mem_heap_free(heap);
		return(FALSE);
	}

	b0 = &block[0];

	b2 = &block[2 * srv_sort_buf_size];

	b0 = row_merge_read_rec(&block[0], &buf[0], b0, index, file->fd,
				foffs0, &mrec0, offsets0);
	if (UNIV_UNLIKELY(!b0 && mrec0)) {

		goto corrupt;
	}

	if (mrec0) {
		/* append all mrec0 to output */
		for (;;) {
			ROW_MERGE_WRITE_GET_NEXT(0, goto done0);
		}
	}
done0:

	/* The file offset points to the beginning of the last page
	that has been read.  Update it to point to the next block. */
	(*foffs0)++;

	mem_heap_free(heap);
	return(row_merge_write_eof(&block[2 * srv_sort_buf_size],
				   b2, of->fd, &of->offset)
	       != NULL);
}

/*************************************************************//**
Merge disk files.
@return	DB_SUCCESS or error code */
static __attribute__((nonnull))
db_err
row_merge(
/*======*/
	trx_t*			trx,	/*!< in: transaction */
	const dict_index_t*	index,	/*!< in: index being created */
	merge_file_t*		file,	/*!< in/out: file containing
					index entries */
	row_merge_block_t*	block,	/*!< in/out: 3 buffers */
	int*			tmpfd,	/*!< in/out: temporary file handle */
	struct TABLE*		table,	/*!< in/out: MySQL table, for
					reporting erroneous key value
					if applicable */
	ulint*			num_run,/*!< in/out: Number of runs remain
					to be merged */
	ulint*			run_offset) /*!< in/out: Array contains the
					first offset number for each merge
					run */
{
	ulint		foffs0;	/*!< first input offset */
	ulint		foffs1;	/*!< second input offset */
	db_err		error;	/*!< error code */
	merge_file_t	of;	/*!< output file */
	const ulint	ihalf	= run_offset[*num_run / 2];
				/*!< half the input file */
	ulint		n_run	= 0;
				/*!< num of runs generated from this merge */

	UNIV_MEM_ASSERT_W(&block[0], 3 * srv_sort_buf_size);

	ut_ad(ihalf < file->offset);

	of.fd = *tmpfd;
	of.offset = 0;
	of.n_rec = 0;

#ifdef POSIX_FADV_SEQUENTIAL
	/* The input file will be read sequentially, starting from the
	beginning and the middle.  In Linux, the POSIX_FADV_SEQUENTIAL
	affects the entire file.  Each block will be read exactly once. */
	posix_fadvise(file->fd, 0, 0,
		      POSIX_FADV_SEQUENTIAL | POSIX_FADV_NOREUSE);
#endif /* POSIX_FADV_SEQUENTIAL */

	/* Merge blocks to the output file. */
	foffs0 = 0;
	foffs1 = ihalf;

	UNIV_MEM_INVALID(run_offset, *num_run * sizeof *run_offset);

	for (; foffs0 < ihalf && foffs1 < file->offset; foffs0++, foffs1++) {

		if (UNIV_UNLIKELY(trx_is_interrupted(trx))) {
			return(DB_INTERRUPTED);
		}

		/* Remember the offset number for this run */
		run_offset[n_run++] = of.offset;

		error = row_merge_blocks(index, file, block,
					 &foffs0, &foffs1, &of, table);

		if (error != DB_SUCCESS) {
			return(error);
		}

	}

	/* Copy the last blocks, if there are any. */

	while (foffs0 < ihalf) {
		if (UNIV_UNLIKELY(trx_is_interrupted(trx))) {
			return(DB_INTERRUPTED);
		}

		/* Remember the offset number for this run */
		run_offset[n_run++] = of.offset;

		if (!row_merge_blocks_copy(index, file, block, &foffs0, &of)) {
			return(DB_CORRUPTION);
		}
	}

	ut_ad(foffs0 == ihalf);

	while (foffs1 < file->offset) {
		if (UNIV_UNLIKELY(trx_is_interrupted(trx))) {
			return(DB_INTERRUPTED);
		}

		/* Remember the offset number for this run */
		run_offset[n_run++] = of.offset;

		if (!row_merge_blocks_copy(index, file, block, &foffs1, &of)) {
			return(DB_CORRUPTION);
		}
	}

	ut_ad(foffs1 == file->offset);

	if (UNIV_UNLIKELY(of.n_rec != file->n_rec)) {
		return(DB_CORRUPTION);
	}

	ut_ad(n_run <= *num_run);

	*num_run = n_run;

	/* Each run can contain one or more offsets. As merge goes on,
	the number of runs (to merge) will reduce until we have one
	single run. So the number of runs will always be smaller than
	the number of offsets in file */
	ut_ad((*num_run) <= file->offset);

	/* The number of offsets in output file is always equal or
	smaller than input file */
	ut_ad(of.offset <= file->offset);

	/* Swap file descriptors for the next pass. */
	*tmpfd = file->fd;
	*file = of;

	UNIV_MEM_INVALID(&block[0], 3 * srv_sort_buf_size);

	return(DB_SUCCESS);
}

/*************************************************************//**
Merge disk files.
@return	DB_SUCCESS or error code */
UNIV_INTERN
db_err
row_merge_sort(
/*===========*/
	trx_t*			trx,	/*!< in: transaction */
	const dict_index_t*	index,	/*!< in: index being created */
	merge_file_t*		file,	/*!< in/out: file containing
					index entries */
	row_merge_block_t*	block,	/*!< in/out: 3 buffers */
	int*			tmpfd,	/*!< in/out: temporary file handle */
	struct TABLE*		table)	/*!< in/out: MySQL table, for
					reporting erroneous key value
					if applicable */
{
	ulint	half = file->offset / 2;
	ulint	num_runs;
	ulint*	run_offset;
	ulint	error = DB_SUCCESS;

	/* Record the number of merge runs we need to perform */
	num_runs = file->offset;

	/* If num_runs are less than 1, nothing to merge */
	if (num_runs <= 1) {
		return(error);
	}

	/* "run_offset" records each run's first offset number */
	run_offset = (ulint*) mem_alloc(file->offset * sizeof(ulint));

	/* This tells row_merge() where to start for the first round
	of merge. */
	run_offset[half] = half;

	/* The file should always contain at least one byte (the end
	of file marker).  Thus, it must be at least one block. */
	ut_ad(file->offset > 0);

	/* Merge the runs until we have one big run */
	do {
<<<<<<< HEAD
		db_err	error;
=======
		error = row_merge(trx, index, file, block, tmpfd,
				  table, &num_runs, run_offset);
>>>>>>> da72d7ea

		UNIV_MEM_ASSERT_RW(run_offset, num_runs * sizeof *run_offset);

		if (error != DB_SUCCESS) {
			break;
		}
	} while (num_runs > 1);

	mem_free(run_offset);

	return(error);
}

/*************************************************************//**
Copy externally stored columns to the data tuple. */
static
void
row_merge_copy_blobs(
/*=================*/
	const mrec_t*	mrec,	/*!< in: merge record */
	const ulint*	offsets,/*!< in: offsets of mrec */
	ulint		zip_size,/*!< in: compressed page size in bytes, or 0 */
	dtuple_t*	tuple,	/*!< in/out: data tuple */
	mem_heap_t*	heap)	/*!< in/out: memory heap */
{
	ulint	i;
	ulint	n_fields = dtuple_get_n_fields(tuple);

	for (i = 0; i < n_fields; i++) {
		ulint		len;
		const void*	data;
		dfield_t*	field = dtuple_get_nth_field(tuple, i);

		if (!dfield_is_ext(field)) {
			continue;
		}

		ut_ad(!dfield_is_null(field));

		/* During the creation of a PRIMARY KEY, the table is
		X-locked, and we skip copying records that have been
		marked for deletion. Therefore, externally stored
		columns cannot possibly be freed between the time the
		BLOB pointers are read (row_merge_read_clustered_index())
		and dereferenced (below). */
		data = btr_rec_copy_externally_stored_field(
			mrec, offsets, zip_size, i, &len, heap);
		/* Because we have locked the table, any records
		written by incomplete transactions must have been
		rolled back already. There must not be any incomplete
		BLOB columns. */
		ut_a(data);

		dfield_set_data(field, data, len);
	}
}

/********************************************************************//**
Read sorted file containing index data tuples and insert these data
tuples to the index
@return	DB_SUCCESS or error number */
static __attribute__((nonnull, warn_unused_result))
db_err
row_merge_insert_index_tuples(
/*==========================*/
	trx_id_t		trx_id,	/*!< in: transaction identifier */
	dict_index_t*		index,	/*!< in: index */
	ulint			zip_size,/*!< in: compressed page size of
					 the old table, or 0 if uncompressed */
	int			fd,	/*!< in: file descriptor */
	row_merge_block_t*	block)	/*!< in/out: file buffer */
{
	const byte*		b;
	mem_heap_t*		heap;
	mem_heap_t*		tuple_heap;
	db_err			error = DB_SUCCESS;
	ulint			foffs = 0;
	ulint*			offsets;
	mrec_buf_t*		buf;

	ut_ad(!(index->type & DICT_FTS));

	tuple_heap = mem_heap_create(1000);

	{
		ulint i	= 1 + REC_OFFS_HEADER_SIZE
			+ dict_index_get_n_fields(index);
		heap = mem_heap_create(sizeof *buf + i * sizeof *offsets);
		offsets = static_cast<ulint*>(
			mem_heap_alloc(heap, i * sizeof *offsets));
		offsets[0] = i;
		offsets[1] = dict_index_get_n_fields(index);
	}

	b = block;

	if (!row_merge_read(fd, foffs, block)) {
		error = DB_CORRUPTION;
	} else {
		buf = static_cast<mrec_buf_t*>(
			mem_heap_alloc(heap, sizeof *buf));

		for (;;) {
			const mrec_t*	mrec;
			dtuple_t*	dtuple;
			ulint		n_ext;
			big_rec_t*	big_rec;
			rec_t*		rec;
			btr_cur_t	cursor;
			mtr_t		mtr;

			b = row_merge_read_rec(block, buf, b, index,
					       fd, &foffs, &mrec, offsets);
			if (UNIV_UNLIKELY(!b)) {
				/* End of list, or I/O error */
				if (mrec) {
					error = DB_CORRUPTION;
				}
				break;
			}

			dtuple = row_rec_to_index_entry_low(
				mrec, index, offsets, &n_ext, tuple_heap);

			if (UNIV_UNLIKELY(n_ext)) {
				row_merge_copy_blobs(mrec, offsets, zip_size,
						     dtuple, tuple_heap);
			}

			ut_ad(dtuple_validate(dtuple));
			log_free_check();

			mtr_start(&mtr);
			/* Insert after the last user record. */
			btr_cur_open_at_index_side(
				FALSE, index, BTR_MODIFY_LEAF, &cursor, &mtr);
			page_cur_position(
				page_rec_get_prev(btr_cur_get_rec(&cursor)),
				btr_cur_get_block(&cursor),
				btr_cur_get_page_cur(&cursor));
			cursor.flag = BTR_CUR_BINARY;
#ifdef UNIV_DEBUG
			/* Check that the records are inserted in order. */
			rec = btr_cur_get_rec(&cursor);

			if (!page_rec_is_infimum(rec)) {
				ulint*	rec_offsets = rec_get_offsets(
					rec, index, offsets,
					ULINT_UNDEFINED, &tuple_heap);
				ut_ad(cmp_dtuple_rec(dtuple, rec, rec_offsets)
				      > 0);
			}
#endif /* UNIV_DEBUG */

			error = (db_err) btr_cur_optimistic_insert(
				BTR_NO_UNDO_LOG_FLAG | BTR_NO_LOCKING_FLAG
				| BTR_KEEP_SYS_FLAG | BTR_CREATE_FLAG,
				&cursor, dtuple, &rec, &big_rec,
				0, NULL, &mtr);

			if (error == DB_FAIL) {
				ut_ad(!big_rec);
				mtr_commit(&mtr);
				mtr_start(&mtr);
				btr_cur_open_at_index_side(
					FALSE, index, BTR_MODIFY_TREE,
					&cursor, &mtr);
				page_cur_position(
					page_rec_get_prev(btr_cur_get_rec(
								  &cursor)),
					btr_cur_get_block(&cursor),
					btr_cur_get_page_cur(&cursor));

				error = (db_err) btr_cur_pessimistic_insert(
					BTR_NO_UNDO_LOG_FLAG
					| BTR_NO_LOCKING_FLAG
					| BTR_KEEP_SYS_FLAG | BTR_CREATE_FLAG,
					&cursor, dtuple, &rec, &big_rec,
					0, NULL, &mtr);
			}

			if (!dict_index_is_clust(index)) {
				page_update_max_trx_id(
					btr_cur_get_block(&cursor),
					btr_cur_get_page_zip(&cursor),
					trx_id, &mtr);
			}

			mtr_commit(&mtr);

			if (UNIV_LIKELY_NULL(big_rec)) {
				/* If the system crashes at this
				point, the clustered index record will
				contain a null BLOB pointer. This
				should not matter, because the copied
				table will be dropped on crash
				recovery anyway. */

				ut_ad(dict_index_is_clust(index));
				ut_ad(error == DB_SUCCESS);
				error = (db_err) row_ins_index_entry_big_rec(
					dtuple, big_rec, NULL, &tuple_heap,
					index, __FILE__, __LINE__);
				dtuple_convert_back_big_rec(
					index, dtuple, big_rec);
			}

			if (error != DB_SUCCESS) {
				goto err_exit;
			}

			mem_heap_empty(tuple_heap);
		}
	}

err_exit:
	mem_heap_free(tuple_heap);
	mem_heap_free(heap);

	return(error);
}

/*********************************************************************//**
Sets an exclusive lock on a table, for the duration of creating indexes.
@return	error code or DB_SUCCESS */
UNIV_INTERN
ulint
row_merge_lock_table(
/*=================*/
	trx_t*		trx,		/*!< in/out: transaction */
	dict_table_t*	table,		/*!< in: table to lock */
	enum lock_mode	mode)		/*!< in: LOCK_X or LOCK_S */
{
	mem_heap_t*	heap;
	que_thr_t*	thr;
	ulint		err;
	sel_node_t*	node;

	ut_ad(trx);
	ut_ad(mode == LOCK_X || mode == LOCK_S);

	heap = mem_heap_create(512);

	trx->op_info = "setting table lock for creating or dropping index";

	node = sel_node_create(heap);
	thr = pars_complete_graph_for_exec(node, trx, heap);
	thr->graph->state = QUE_FORK_ACTIVE;

	/* We use the select query graph as the dummy graph needed
	in the lock module call */

	thr = static_cast<que_thr_t*>(
		que_fork_get_first_thr(
			static_cast<que_fork_t*>(que_node_get_parent(thr))));

	que_thr_move_to_run_state_for_mysql(thr, trx);

run_again:
	thr->run_node = thr;
	thr->prev_node = thr->common.parent;

	err = lock_table(0, table, mode, thr);

	trx->error_state =static_cast<enum db_err>( err);

	if (UNIV_LIKELY(err == DB_SUCCESS)) {
		que_thr_stop_for_mysql_no_error(thr, trx);
	} else {
		que_thr_stop_for_mysql(thr);

		if (err != DB_QUE_THR_SUSPENDED) {
			ibool	was_lock_wait;

			was_lock_wait = row_mysql_handle_errors(
				&err, trx, thr, NULL);

			if (was_lock_wait) {
				goto run_again;
			}
		} else {
			que_thr_t*	run_thr;
			que_node_t*	parent;

			parent = que_node_get_parent(thr);

			run_thr = que_fork_start_command(
				static_cast<que_fork_t*>(parent));

			ut_a(run_thr == thr);

			/* There was a lock wait but the thread was not
			in a ready to run or running state. */
			trx->error_state = DB_LOCK_WAIT;

			goto run_again;
		}
	}

	que_graph_free(thr->graph);
	trx->op_info = "";

	return(err);
}

/*********************************************************************//**
Drop an index that was created before an error occurred.
The data dictionary must have been locked exclusively by the caller,
because the transaction will not be committed. */
static
void
row_merge_drop_index_dict(
/*======================*/
	trx_t*		trx,	/*!< in/out: dictionary transaction */
	index_id_t	index_id)/*!< in: index identifier */
{
	static const char sql[] =
		"PROCEDURE DROP_INDEX_PROC () IS\n"
		"BEGIN\n"
		"DELETE FROM SYS_FIELDS WHERE INDEX_ID=:indexid;\n"
		"DELETE FROM SYS_INDEXES WHERE ID=:indexid;\n"
		"END;\n";
	db_err		error;
	pars_info_t*	info;

	ut_ad(mutex_own(&dict_sys->mutex));
	ut_ad(trx->dict_operation_lock_mode == RW_X_LATCH);
	ut_ad(trx_get_dict_operation(trx) == TRX_DICT_OP_INDEX);
#ifdef UNIV_SYNC_DEBUG
	ut_ad(rw_lock_own(&dict_operation_lock, RW_LOCK_EX));
#endif /* UNIV_SYNC_DEBUG */

	info = pars_info_create();
	pars_info_add_ull_literal(info, "indexid", index_id);
	trx->op_info = "dropping index from dictionary";
	error = que_eval_sql(info, sql, FALSE, trx);

	if (error != DB_SUCCESS) {
		/* Even though we ensure that DDL transactions are WAIT
		and DEADLOCK free, we could encounter other errors e.g.,
		DB_TOO_MANY_TRANSACTIONS. */
		trx->error_state = DB_SUCCESS;

		ut_print_timestamp(stderr);
		fprintf(stderr, " InnoDB: Error: row_merge_drop_index_dict "
			"failed with error code: %u.\n", (unsigned) error);
	}

	trx->op_info = "";
}

/*********************************************************************//**
Drop indexes that were created before an error occurred.
The data dictionary must have been locked exclusively by the caller,
because the transaction will not be committed. */
UNIV_INTERN
void
row_merge_drop_indexes_dict(
/*========================*/
	trx_t*		trx,	/*!< in/out: dictionary transaction */
	table_id_t	table_id)/*!< in: table identifier */
{
	static const char sql[] =
		"PROCEDURE DROP_INDEXES_PROC () IS\n"
		"ixid CHAR;\n"
		"found INT;\n"

		"DECLARE CURSOR index_cur IS\n"
		" SELECT ID FROM SYS_INDEXES\n"
		" WHERE TABLE_ID=:tableid AND\n"
		" SUBSTR(NAME,0,1)='" TEMP_INDEX_PREFIX_STR "'\n"
		"FOR UPDATE;\n"

		"BEGIN\n"
		"found := 1;\n"
		"OPEN index_cur;\n"
		"WHILE found = 1 LOOP\n"
		"  FETCH index_cur INTO ixid;\n"
		"  IF (SQL % NOTFOUND) THEN\n"
		"    found := 0;\n"
		"  ELSE\n"
		"    DELETE FROM SYS_FIELDS WHERE INDEX_ID=ixid;\n"
		"    DELETE FROM SYS_INDEXES WHERE CURRENT OF index_cur;\n"
		"  END IF;\n"
		"END LOOP;\n"

		"END;\n";
	db_err		error;
	pars_info_t*	info;

	ut_ad(mutex_own(&dict_sys->mutex));
	ut_ad(trx->dict_operation_lock_mode == RW_X_LATCH);
	ut_ad(trx_get_dict_operation(trx) == TRX_DICT_OP_INDEX);
#ifdef UNIV_SYNC_DEBUG
	ut_ad(rw_lock_own(&dict_operation_lock, RW_LOCK_EX));
#endif /* UNIV_SYNC_DEBUG */

	/* It is possible that table->n_ref_count > 1 when
	locked=TRUE. In this case, all code that should have an open
	handle to the table be waiting for the next statement to execute,
	or waiting for a meta-data lock.

	A concurrent purge will be prevented by dict_operation_lock. */

	info = pars_info_create();
	pars_info_add_ull_literal(info, "tableid", table_id);
	trx->op_info = "dropping indexes";
	error = que_eval_sql(info, sql, FALSE, trx);

	if (error != DB_SUCCESS) {
		/* Even though we ensure that DDL transactions are WAIT
		and DEADLOCK free, we could encounter other errors e.g.,
		DB_TOO_MANY_TRANSACTIONS. */
		trx->error_state = DB_SUCCESS;

		ut_print_timestamp(stderr);
		fprintf(stderr, " InnoDB: Error: row_merge_drop_indexes_dict "
			"failed with error code: %u.\n", (unsigned) error);
	}

	trx->op_info = "";
}

/*********************************************************************//**
Drop indexes that were created before an error occurred.
The data dictionary must have been locked exclusively by the caller,
because the transaction will not be committed. */
UNIV_INTERN
void
row_merge_drop_indexes(
/*===================*/
	trx_t*		trx,	/*!< in/out: dictionary transaction */
	dict_table_t*	table,	/*!< in/out: table containing the indexes */
	ibool		locked)	/*!< in: TRUE=table locked,
				FALSE=may need to do a lazy drop */
{
	dict_index_t*	index;
	dict_index_t*	next_index;

	ut_ad(mutex_own(&dict_sys->mutex));
	ut_ad(trx->dict_operation_lock_mode == RW_X_LATCH);
	ut_ad(trx_get_dict_operation(trx) == TRX_DICT_OP_INDEX);
#ifdef UNIV_SYNC_DEBUG
	ut_ad(rw_lock_own(&dict_operation_lock, RW_LOCK_EX));
#endif /* UNIV_SYNC_DEBUG */

	index = dict_table_get_first_index(table);

	/* the caller should have an open handle to the table */
	ut_ad(table->n_ref_count >= 1);

	/* It is possible that table->n_ref_count > 1 when
	locked=TRUE. In this case, all code that should have an open
	handle to the table be waiting for the next statement to execute,
	or waiting for a meta-data lock.

	A concurrent purge will be prevented by dict_operation_lock. */

	if (!locked && table->n_ref_count > 1) {
		/* We will have to drop the indexes later, when the
		table is guaranteed to be no longer in use.  Mark the
		indexes as incomplete and corrupted, so that other
		threads will stop using them.  Let dict_table_close()
		or crash recovery or the next invocation of
		prepare_inplace_alter_table() take care of dropping
		the indexes. */

		while ((index = dict_table_get_next_index(index)) != NULL) {
			switch (dict_index_get_online_status(index)) {
			case ONLINE_INDEX_ABORTED_DROPPED:
				continue;
			case ONLINE_INDEX_COMPLETE:
				if (*index->name == TEMP_INDEX_PREFIX) {
					dict_index_set_online_status(
						index, ONLINE_INDEX_ABORTED);
					index->type |= DICT_CORRUPT;
					table->drop_aborted = TRUE;
					goto drop_aborted;
				}
				continue;
			case ONLINE_INDEX_CREATION:
				rw_lock_x_lock(dict_index_get_lock(index));
				ut_ad(*index->name == TEMP_INDEX_PREFIX);
				row_log_free(index);
				rw_lock_x_unlock(dict_index_get_lock(index));
			drop_aborted:
				/* covered by dict_sys->mutex */
				MONITOR_INC(MONITOR_BACKGROUND_DROP_INDEX);
				/* fall through */
			case ONLINE_INDEX_ABORTED:
				/* Drop the index tree from the
				data dictionary and free it from
				the tablespace, but keep the object
				in the data dictionary cache. */
				row_merge_drop_index_dict(trx, index->id);
				dict_index_set_online_status(
					index, ONLINE_INDEX_ABORTED_DROPPED);
				table->drop_aborted = TRUE;
				continue;
			}
			ut_error;
		}

		return;
	}

	row_merge_drop_indexes_dict(trx, table->id);

	next_index = dict_table_get_next_index(index);

	while ((index = next_index) != NULL) {
		/* read the next pointer before freeing the index */
		next_index = dict_table_get_next_index(index);

		ut_ad(!dict_index_is_clust(index));

		if (*index->name == TEMP_INDEX_PREFIX) {
			/* If it is FTS index, drop from table->fts
			and also drop its auxiliary tables */
			if (index->type & DICT_FTS) {
				ut_a(table->fts);
				fts_drop_index(table, index, trx);
			}

			switch (dict_index_get_online_status(index)) {
			case ONLINE_INDEX_CREATION:
				/* This state should only be possible
				when prepare_inplace_alter_table() fails
				after invoking row_merge_create_index().
				In inplace_alter_table(),
				row_merge_build_indexes()
				should never leave the index in this state.
				It would invoke row_log_free() on failure. */
			case ONLINE_INDEX_COMPLETE:
				/* In these cases, we are able to drop
				the index straight. The DROP INDEX was
				never deferred. */
				break;
			case ONLINE_INDEX_ABORTED:
			case ONLINE_INDEX_ABORTED_DROPPED:
				/* covered by dict_sys->mutex */
				MONITOR_DEC(MONITOR_BACKGROUND_DROP_INDEX);
			}

			dict_index_remove_from_cache(table, index);
		}
	}

	table->drop_aborted = FALSE;
	ut_d(dict_table_check_for_dup_indexes(table, CHECK_ALL_COMPLETE));
}

/*********************************************************************//**
Drop all partially created indexes during crash recovery. */
UNIV_INTERN
void
row_merge_drop_temp_indexes(void)
/*=============================*/
{
	static const char sql[] =
		"PROCEDURE DROP_TEMP_INDEXES_PROC () IS\n"
		"ixid CHAR;\n"
		"found INT;\n"

		"DECLARE CURSOR index_cur IS\n"
		" SELECT ID FROM SYS_INDEXES\n"
		" WHERE SUBSTR(NAME,0,1)='" TEMP_INDEX_PREFIX_STR "'\n"
		"FOR UPDATE;\n"

		"BEGIN\n"
		"found := 1;\n"
		"OPEN index_cur;\n"
		"WHILE found = 1 LOOP\n"
		"  FETCH index_cur INTO ixid;\n"
		"  IF (SQL % NOTFOUND) THEN\n"
		"    found := 0;\n"
		"  ELSE\n"
		"    DELETE FROM SYS_FIELDS WHERE INDEX_ID=ixid;\n"
		"    DELETE FROM SYS_INDEXES WHERE CURRENT OF index_cur;\n"
		"  END IF;\n"
		"END LOOP;\n"
		"END;\n";
	trx_t*	trx;
	db_err	error;

	/* Load the table definitions that contain partially defined
	indexes, so that the data dictionary information can be checked
	when accessing the tablename.ibd files. */
	trx = trx_allocate_for_background();
	trx->op_info = "dropping partially created indexes";
	row_mysql_lock_data_dictionary(trx);
	/* Ensure that this transaction will be rolled back and locks
	will be released, if the server gets killed before the commit
	gets written to the redo log. */
	trx_set_dict_operation(trx, TRX_DICT_OP_INDEX);

	trx->op_info = "dropping indexes";
	error = que_eval_sql(NULL, sql, FALSE, trx);

	if (error != DB_SUCCESS) {
		/* Even though we ensure that DDL transactions are WAIT
		and DEADLOCK free, we could encounter other errors e.g.,
		DB_TOO_MANY_TRANSACTIONS. */
		trx->error_state = DB_SUCCESS;

		ut_print_timestamp(stderr);
		fprintf(stderr, " InnoDB: Error: row_merge_drop_temp_indexes "
			"failed with error code: %u.\n", (unsigned) error);
	}

	trx_commit_for_mysql(trx);
	row_mysql_unlock_data_dictionary(trx);
	trx_free_for_background(trx);
}

/*********************************************************************//**
Creates temporary merge files, and if UNIV_PFS_IO defined, register
the file descriptor with Performance Schema.
@return File descriptor */
UNIV_INTERN
int
row_merge_file_create_low(void)
/*===========================*/
{
	int	fd;
#ifdef UNIV_PFS_IO
	/* This temp file open does not go through normal
	file APIs, add instrumentation to register with
	performance schema */
	struct PSI_file_locker*	locker = NULL;
	PSI_file_locker_state	state;
	register_pfs_file_open_begin(&state, locker, innodb_file_temp_key,
				     PSI_FILE_OPEN,
				     "Innodb Merge Temp File",
				     __FILE__, __LINE__);
#endif
	fd = innobase_mysql_tmpfile();
#ifdef UNIV_PFS_IO
        register_pfs_file_open_end(locker, fd);
#endif
	return(fd);
}

/*********************************************************************//**
Create a merge file. */
UNIV_INTERN
void
row_merge_file_create(
/*==================*/
	merge_file_t*	merge_file)	/*!< out: merge file structure */
{
	merge_file->fd = row_merge_file_create_low();
	if (srv_disable_sort_file_cache) {
		os_file_set_nocache(merge_file->fd, "row0merge.c", "sort");
	}
	merge_file->offset = 0;
	merge_file->n_rec = 0;
}

/*********************************************************************//**
Destroy a merge file. And de-register the file from Performance Schema
if UNIV_PFS_IO is defined. */
UNIV_INTERN
void
row_merge_file_destroy_low(
/*=======================*/
	int		fd)	/*!< in: merge file descriptor */
{
#ifdef UNIV_PFS_IO
	struct PSI_file_locker*	locker = NULL;
	PSI_file_locker_state	state;
	register_pfs_file_io_begin(&state, locker,
				   fd, 0, PSI_FILE_CLOSE,
				   __FILE__, __LINE__);
#endif
	close(fd);
#ifdef UNIV_PFS_IO
	register_pfs_file_io_end(locker, 0);
#endif
}
/*********************************************************************//**
Destroy a merge file. */
UNIV_INTERN
void
row_merge_file_destroy(
/*===================*/
	merge_file_t*	merge_file)	/*!< in/out: merge file structure */
{
	if (merge_file->fd != -1) {
		row_merge_file_destroy_low(merge_file->fd);
		merge_file->fd = -1;
	}
}

/*********************************************************************//**
Determine the precise type of a column that is added to a tem
if a column must be constrained NOT NULL.
@return	col->prtype, possibly ORed with DATA_NOT_NULL */
UNIV_INLINE
ulint
row_merge_col_prtype(
/*=================*/
	const dict_col_t*	col,		/*!< in: column */
	const char*		col_name,	/*!< in: name of the column */
	const merge_index_def_t*index_def)	/*!< in: the index definition
						of the primary key */
{
	ulint	prtype = col->prtype;
	ulint	i;

	ut_ad(index_def->ind_type & DICT_CLUSTERED);

	if (prtype & DATA_NOT_NULL) {

		return(prtype);
	}

	/* All columns that are included
	in the PRIMARY KEY must be NOT NULL. */

	for (i = 0; i < index_def->n_fields; i++) {
		if (!strcmp(col_name, index_def->fields[i].field_name)) {
			return(prtype | DATA_NOT_NULL);
		}
	}

	return(prtype);
}

/*********************************************************************//**
Create a temporary table for creating a primary key, using the definition
of an existing table.
@return	table, or NULL on error */
UNIV_INTERN
dict_table_t*
row_merge_create_temporary_table(
/*=============================*/
	const char*		table_name,	/*!< in: new table name */
	const merge_index_def_t*index_def,	/*!< in: the index definition
						of the primary key */
	const dict_table_t*	table,		/*!< in: old table definition */
	trx_t*			trx)		/*!< in/out: transaction
						(sets error_state) */
{
	ulint		i;
	dict_table_t*	new_table = NULL;
	ulint		n_cols = dict_table_get_n_user_cols(table);
	db_err		error;
	mem_heap_t*	heap = mem_heap_create(1000);
	ulint		num_col;

	ut_ad(table_name);
	ut_ad(index_def);
	ut_ad(table);
	ut_ad(mutex_own(&dict_sys->mutex));

	num_col = n_cols
		+ !!DICT_TF2_FLAG_IS_SET(table, DICT_TF2_FTS_ADD_DOC_ID);

	new_table = dict_mem_table_create(
		table_name, 0, num_col, table->flags, table->flags2);

	for (i = 0; i < n_cols; i++) {
		const dict_col_t*	col;
		const char*		col_name;

		col = dict_table_get_nth_col(table, i);
		col_name = dict_table_get_col_name(table, i);

		dict_mem_table_add_col(new_table, heap, col_name, col->mtype,
				       row_merge_col_prtype(col, col_name,
							    index_def),
				       col->len);
	}

	/* Add the FTS doc_id hidden column */
	if (DICT_TF2_FLAG_IS_SET(table, DICT_TF2_FTS_ADD_DOC_ID)) {
		fts_add_doc_id_column(new_table);
		new_table->fts->doc_col = n_cols;
	}

	error = row_create_table_for_mysql(new_table, trx);
	mem_heap_free(heap);

	if (error != DB_SUCCESS) {
		trx->error_state = static_cast<enum db_err>(error);
		new_table = NULL;
	} else {
		dict_table_t*	temp_table;

		/* We need to bump up the table ref count and before we can
		use it we need to open the table. The new_table must be
		in the data dictionary cache, because we are still holding
		the dict_sys->mutex. */

		ut_ad(mutex_own(&dict_sys->mutex));

		temp_table = dict_table_open_on_name_no_stats(
			new_table->name, TRUE, FALSE, DICT_ERR_IGNORE_NONE);

		ut_a(new_table == temp_table);
	}

	return(new_table);
}

/*********************************************************************//**
Rename an index in the dictionary that was created. The data
dictionary must have been locked exclusively by the caller, because
the transaction will not be committed.
@return	DB_SUCCESS if all OK */
UNIV_INTERN
db_err
row_merge_rename_index_to_add(
/*==========================*/
	trx_t*		trx,		/*!< in/out: transaction */
	table_id_t	table_id,	/*!< in: table identifier */
	index_id_t	index_id)	/*!< in: index identifier */
{
	db_err		err = DB_SUCCESS;
	pars_info_t*	info = pars_info_create();

	/* We use the private SQL parser of Innobase to generate the
	query graphs needed in renaming indexes. */

	static const char rename_index[] =
		"PROCEDURE RENAME_INDEX_PROC () IS\n"
		"BEGIN\n"
		"UPDATE SYS_INDEXES SET NAME=SUBSTR(NAME,1,LENGTH(NAME)-1)\n"
		"WHERE TABLE_ID = :tableid AND ID = :indexid;\n"
		"END;\n";

	ut_ad(trx);
	ut_a(trx->dict_operation_lock_mode == RW_X_LATCH);
	ut_ad(trx_get_dict_operation(trx) == TRX_DICT_OP_INDEX);

	trx->op_info = "renaming index to add";

	pars_info_add_ull_literal(info, "tableid", table_id);
	pars_info_add_ull_literal(info, "indexid", index_id);

	err = que_eval_sql(info, rename_index, FALSE, trx);

	if (err != DB_SUCCESS) {
		/* Even though we ensure that DDL transactions are WAIT
		and DEADLOCK free, we could encounter other errors e.g.,
		DB_TOO_MANY_TRANSACTIONS. */
		trx->error_state = DB_SUCCESS;

		ut_print_timestamp(stderr);
		fprintf(stderr,
			" InnoDB: Error: row_merge_rename_index_to_add "
			 "failed with error code: %u.\n", (unsigned) err);
	}

	trx->op_info = "";

	return(err);
}

/*********************************************************************//**
Rename an index in the dictionary that is to be dropped. The data
dictionary must have been locked exclusively by the caller, because
the transaction will not be committed.
@return	DB_SUCCESS if all OK */
UNIV_INTERN
db_err
row_merge_rename_index_to_drop(
/*===========================*/
	trx_t*		trx,		/*!< in/out: transaction */
	table_id_t	table_id,	/*!< in: table identifier */
	index_id_t	index_id)	/*!< in: index identifier */
{
	db_err		err;
	pars_info_t*	info = pars_info_create();

	/* We use the private SQL parser of Innobase to generate the
	query graphs needed in renaming indexes. */

	static const char rename_index[] =
		"PROCEDURE RENAME_INDEX_PROC () IS\n"
		"BEGIN\n"
		"UPDATE SYS_INDEXES SET NAME=CONCAT('"
		TEMP_INDEX_PREFIX_STR "',NAME)\n"
		"WHERE TABLE_ID = :tableid AND ID = :indexid;\n"
		"END;\n";

	ut_ad(trx);
	ut_a(trx->dict_operation_lock_mode == RW_X_LATCH);
	ut_ad(trx_get_dict_operation(trx) == TRX_DICT_OP_INDEX);

	trx->op_info = "renaming index to drop";

	pars_info_add_ull_literal(info, "tableid", table_id);
	pars_info_add_ull_literal(info, "indexid", index_id);

	err = que_eval_sql(info, rename_index, FALSE, trx);

	if (err != DB_SUCCESS) {
		/* Even though we ensure that DDL transactions are WAIT
		and DEADLOCK free, we could encounter other errors e.g.,
		DB_TOO_MANY_TRANSACTIONS. */
		trx->error_state = DB_SUCCESS;

		ut_print_timestamp(stderr);
		fprintf(stderr,
			" InnoDB: Error: row_merge_rename_index_to_drop "
			 "failed with error code: %u.\n", (unsigned) err);
	}

	trx->op_info = "";

	return(err);
}

/*********************************************************************//**
Rename the tables in the data dictionary.  The data dictionary must
have been locked exclusively by the caller, because the transaction
will not be committed.
@return	error code or DB_SUCCESS */
UNIV_INTERN
db_err
row_merge_rename_tables(
/*====================*/
	dict_table_t*	old_table,	/*!< in/out: old table, renamed to
					tmp_name */
	dict_table_t*	new_table,	/*!< in/out: new table, renamed to
					old_table->name */
	const char*	tmp_name,	/*!< in: new name for old_table */
	trx_t*		trx)		/*!< in: transaction handle */
{
	db_err		err	= DB_ERROR;
	pars_info_t*	info;
	char		old_name[MAX_FULL_NAME_LEN + 1];

	ut_ad(old_table != new_table);
	ut_ad(mutex_own(&dict_sys->mutex));

	ut_a(trx->dict_operation_lock_mode == RW_X_LATCH);
	ut_ad(trx_get_dict_operation(trx) == TRX_DICT_OP_TABLE);

	/* store the old/current name to an automatic variable */
	if (strlen(old_table->name) + 1 <= sizeof(old_name)) {
		memcpy(old_name, old_table->name, strlen(old_table->name) + 1);
	} else {
		ut_print_timestamp(stderr);
		fprintf(stderr, " InnoDB: too long table name: '%s', "
			"max length is %d\n", old_table->name,
			MAX_FULL_NAME_LEN);
		ut_error;
	}

	trx->op_info = "renaming tables";

	/* We use the private SQL parser of Innobase to generate the query
	graphs needed in updating the dictionary data in system tables. */

	info = pars_info_create();

	pars_info_add_str_literal(info, "new_name", new_table->name);
	pars_info_add_str_literal(info, "old_name", old_name);
	pars_info_add_str_literal(info, "tmp_name", tmp_name);

	err = que_eval_sql(info,
			   "PROCEDURE RENAME_TABLES () IS\n"
			   "BEGIN\n"
			   "UPDATE SYS_TABLES SET NAME = :tmp_name\n"
			   " WHERE NAME = :old_name;\n"
			   "UPDATE SYS_TABLES SET NAME = :old_name\n"
			   " WHERE NAME = :new_name;\n"
			   "END;\n", FALSE, trx);

	if (err != DB_SUCCESS) {

		goto err_exit;
	}

	/* The following calls will also rename the .ibd data files if
	the tables are stored in a single-table tablespace */

	if (!dict_table_rename_in_cache(old_table, tmp_name, FALSE)
	    || !dict_table_rename_in_cache(new_table, old_name, FALSE)) {

		err = DB_ERROR;
		goto err_exit;
	}

	err = (db_err) dict_load_foreigns(old_name, FALSE, TRUE);

	if (err != DB_SUCCESS) {
err_exit:
		trx->error_state = DB_SUCCESS;
		trx_rollback_to_savepoint(trx, NULL);
		trx->error_state = DB_SUCCESS;
	}

	trx->op_info = "";

	return(err);
}

/*********************************************************************//**
Create and execute a query graph for creating an index.
@return	DB_SUCCESS or error code */
static
ulint
row_merge_create_index_graph(
/*=========================*/
	trx_t*		trx,		/*!< in: trx */
	dict_table_t*	table,		/*!< in: table */
	dict_index_t*	index)		/*!< in: index */
{
	ind_node_t*	node;		/*!< Index creation node */
	mem_heap_t*	heap;		/*!< Memory heap */
	que_thr_t*	thr;		/*!< Query thread */
	db_err		err;

	ut_ad(trx);
	ut_ad(table);
	ut_ad(index);

	heap = mem_heap_create(512);

	index->table = table;
	node = ind_create_graph_create(index, heap);
	thr = pars_complete_graph_for_exec(node, trx, heap);

	ut_a(thr == que_fork_start_command(
			static_cast<que_fork_t*>(que_node_get_parent(thr))));

	que_run_threads(thr);

	err = trx->error_state;

	que_graph_free((que_t*) que_node_get_parent(thr));

	return(err);
}

/*********************************************************************//**
Create the index and load in to the dictionary.
@return	index, or NULL on error */
UNIV_INTERN
dict_index_t*
row_merge_create_index(
/*===================*/
	trx_t*			trx,	/*!< in/out: trx (sets error_state) */
	dict_table_t*		table,	/*!< in: the index is on this table */
	const merge_index_def_t*index_def)
					/*!< in: the index definition */
{
	dict_index_t*	index;
	db_err		err;
	ulint		n_fields = index_def->n_fields;
	ulint		i;

	/* Create the index prototype, using the passed in def, this is not
	a persistent operation. We pass 0 as the space id, and determine at
	a lower level the space id where to store the table. */

	index = dict_mem_index_create(table->name, index_def->name,
				      0, index_def->ind_type, n_fields);

	ut_a(index);

	for (i = 0; i < n_fields; i++) {
		merge_index_field_t*	ifield = &index_def->fields[i];

		dict_mem_index_add_field(index, ifield->field_name,
					 ifield->prefix_len);
	}

	/* Add the index to SYS_INDEXES, using the index prototype. */
	err = (db_err) row_merge_create_index_graph(trx, table, index);

	if (err == DB_SUCCESS) {

		index = row_merge_dict_table_get_index(
			table, index_def);

		ut_a(index);

		/* Note the id of the transaction that created this
		index, we use it to restrict readers from accessing
		this index, to ensure read consistency. */
		index->trx_id = trx->id;
	} else {
		index = NULL;
	}

	return(index);
}

/*********************************************************************//**
Check if a transaction can use an index. */
UNIV_INTERN
ibool
row_merge_is_index_usable(
/*======================*/
	const trx_t*		trx,	/*!< in: transaction */
	const dict_index_t*	index)	/*!< in: index to check */
{
	if (dict_index_is_online_ddl(index)) {
		/* Indexes that are being created are not useable. */
		return(FALSE);
	}

	return(!dict_index_is_corrupted(index)
	       && (!trx->read_view
	           || read_view_sees_trx_id(trx->read_view, index->trx_id)));
}

/*********************************************************************//**
Drop the old table.
@return	DB_SUCCESS or error code */
UNIV_INTERN
db_err
row_merge_drop_table(
/*=================*/
	trx_t*		trx,		/*!< in: transaction */
	dict_table_t*	table)		/*!< in: table to drop */
{
	/* There must be no open transactions on the table. */
	ut_a(table->n_ref_count == 0);

	return(static_cast<db_err>(
		       row_drop_table_for_mysql(table->name, trx, FALSE)));
}


/*********************************************************************//**
Build indexes on a table by reading a clustered index,
creating a temporary file containing index entries, merge sorting
these index entries and inserting sorted index entries to indexes.
@return	DB_SUCCESS or error code */
UNIV_INTERN
db_err
row_merge_build_indexes(
/*====================*/
	trx_t*		trx,		/*!< in: transaction */
	dict_table_t*	old_table,	/*!< in: table where rows are
					read from */
	dict_table_t*	new_table,	/*!< in: table where indexes are
					created; identical to old_table
					unless creating a PRIMARY KEY */
	bool		online,		/*!< in: true if creating indexes
					online */
	dict_index_t**	indexes,	/*!< in: indexes to be created */
	const ulint*	key_numbers,	/*!< in: MySQL key numbers */
	ulint		n_indexes,	/*!< in: size of indexes[] */
	struct TABLE*	table)		/*!< in/out: MySQL table, for
					reporting erroneous key value
					if applicable */
{
	merge_file_t*		merge_files;
	row_merge_block_t*	block;
	ulint			block_size;
	ulint			i;
	ulint			j;
	db_err			error;
	int			tmpfd;
	dict_index_t*		fts_sort_idx = NULL;
	fts_psort_t*		psort_info = NULL;
	fts_psort_t*		merge_info = NULL;
	ib_int64_t		sig_count = 0;

	ut_ad(!online || old_table == new_table);

	/* Allocate memory for merge file data structure and initialize
	fields */

	block_size = 3 * srv_sort_buf_size;
	block = static_cast<row_merge_block_t*>(
		os_mem_alloc_large(&block_size));

	if (block == NULL) {
		return(DB_OUT_OF_MEMORY);
	}

	trx_start_if_not_started_xa(trx);

	merge_files = static_cast<merge_file_t*>(
		mem_alloc(n_indexes * sizeof *merge_files));

	for (i = 0; i < n_indexes; i++) {
		row_merge_file_create(&merge_files[i]);

		if (indexes[i]->type & DICT_FTS) {
			ibool	opt_doc_id_size = FALSE;

			/* To build FTS index, we would need to extract
			doc's word, Doc ID, and word's position, so
			we need to build a "fts sort index" indexing
			on above three 'fields' */
			fts_sort_idx = row_merge_create_fts_sort_index(
				indexes[i], old_table, &opt_doc_id_size);

			row_fts_psort_info_init(trx, table, new_table,
						fts_sort_idx, opt_doc_id_size,
						&psort_info, &merge_info);
		}
	}

	tmpfd = row_merge_file_create_low();

	/* Reset the MySQL row buffer that is used when reporting
	duplicate keys. */
	innobase_rec_reset(table);

	/* Read clustered index of the table and create files for
	secondary index entries for merge sort */

	error = row_merge_read_clustered_index(
		trx, table, old_table, new_table, online, indexes,
		fts_sort_idx, psort_info, merge_files, key_numbers,
		n_indexes, block);

	if (error != DB_SUCCESS) {

		goto func_exit;
	}

	/* Now we have files containing index entries ready for
	sorting and inserting. */

	for (i = 0; i < n_indexes; i++) {
		dict_index_t*	sort_idx;

		sort_idx = (indexes[i]->type & DICT_FTS)
			? fts_sort_idx
			: indexes[i];

		if (indexes[i]->type & DICT_FTS) {
			os_event_t	fts_parallel_merge_event;

			fts_parallel_merge_event
				= merge_info[0].psort_common->sort_event;

			if (FTS_PLL_MERGE) {
				os_event_reset(fts_parallel_merge_event);
				row_fts_start_parallel_merge(merge_info);
wait_again:
				os_event_wait_time_low(
					fts_parallel_merge_event, 1000000,
					sig_count);

				for (j = 0; j < FTS_NUM_AUX_INDEX; j++) {
					if (merge_info[j].child_status
					    != FTS_CHILD_COMPLETE) {
						sig_count = os_event_reset(
						fts_parallel_merge_event);

						goto wait_again;
					}
				}
			} else {
				error = (db_err) row_fts_merge_insert(
					sort_idx, new_table,
					psort_info, 0);
			}

#ifdef FTS_INTERNAL_DIAG_PRINT
			DEBUG_FTS_SORT_PRINT("FTS_SORT: Complete Insert\n");
#endif
		} else {
			error = row_merge_sort(trx, sort_idx, &merge_files[i],
					       block, &tmpfd, table);

			if (error == DB_SUCCESS) {
				error = row_merge_insert_index_tuples(
					trx->id, sort_idx,
					dict_table_zip_size(old_table),
					merge_files[i].fd, block);
			}
		}

		/* Close the temporary file to free up space. */
		row_merge_file_destroy(&merge_files[i]);

		if (indexes[i]->type & DICT_FTS) {
			row_fts_psort_info_destroy(psort_info, merge_info);
		} else if (error == DB_SUCCESS && online) {
			DEBUG_SYNC_C("row_log_apply_before");
			error = (db_err) row_log_apply(trx, sort_idx, table);
			DEBUG_SYNC_C("row_log_apply_after");
		}

		if (error != DB_SUCCESS) {
			trx->error_key_num = key_numbers[i];
			goto func_exit;
		}

		if (indexes[i]->type & DICT_FTS && fts_enable_diag_print) {
			char*	name = (char*) indexes[i]->name;

			if (*name == TEMP_INDEX_PREFIX)  {
				name++;
			}

			ut_print_timestamp(stderr);
			fprintf(stderr, " InnoDB: Finished building "
				"full-text index %s\n", name);
		}
	}

func_exit:
	DBUG_EXECUTE_IF(
		"ib_build_indexes_too_many_concurrent_trxs",
		error = DB_TOO_MANY_CONCURRENT_TRXS;
		trx->error_state = static_cast<db_err>(error););

	row_merge_file_destroy_low(tmpfd);

	for (i = 0; i < n_indexes; i++) {
		row_merge_file_destroy(&merge_files[i]);
	}

	if (fts_sort_idx) {
		dict_mem_index_free(fts_sort_idx);
	}

	mem_free(merge_files);
	os_mem_free_large(block, block_size);

	if (online && error != DB_SUCCESS) {
		/* On error, flag all online index creation as aborted. */
		for (i = 0; i < n_indexes; i++) {
			ut_ad(!(indexes[i]->type & DICT_FTS));
			ut_ad(*indexes[i]->name == TEMP_INDEX_PREFIX);

			/* Completed indexes should be dropped as
			well, and indexes whose creation was aborted
			should be dropped from the persistent
			storage. However, at this point we can only
			set some flags in the not-yet-published
			indexes. These indexes will be dropped later
			in row_merge_drop_indexes(), called by
			rollback_inplace_alter_table(). */

			switch (dict_index_get_online_status(indexes[i])) {
			case ONLINE_INDEX_COMPLETE:
				break;
			case ONLINE_INDEX_CREATION:
				rw_lock_x_lock(
					dict_index_get_lock(indexes[i]));
				row_log_free(indexes[i]);
				indexes[i]->type |= DICT_CORRUPT;
				rw_lock_x_unlock(
					dict_index_get_lock(indexes[i]));
				new_table->drop_aborted = TRUE;
				/* fall through */
			case ONLINE_INDEX_ABORTED_DROPPED:
			case ONLINE_INDEX_ABORTED:
				MONITOR_MUTEX_INC(
					&dict_sys->mutex,
					MONITOR_BACKGROUND_DROP_INDEX);
			}
		}
	}

	return(error);
}<|MERGE_RESOLUTION|>--- conflicted
+++ resolved
@@ -2073,7 +2073,7 @@
 	ulint	half = file->offset / 2;
 	ulint	num_runs;
 	ulint*	run_offset;
-	ulint	error = DB_SUCCESS;
+	db_err	error = DB_SUCCESS;
 
 	/* Record the number of merge runs we need to perform */
 	num_runs = file->offset;
@@ -2096,12 +2096,8 @@
 
 	/* Merge the runs until we have one big run */
 	do {
-<<<<<<< HEAD
-		db_err	error;
-=======
 		error = row_merge(trx, index, file, block, tmpfd,
 				  table, &num_runs, run_offset);
->>>>>>> da72d7ea
 
 		UNIV_MEM_ASSERT_RW(run_offset, num_runs * sizeof *run_offset);
 
