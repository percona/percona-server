/*****************************************************************************

Copyright (c) 1997, 2010, Innobase Oy. All Rights Reserved.
Copyright (c) 2008, Google Inc.

Portions of this file contain modifications contributed and copyrighted by
Google, Inc. Those modifications are gratefully acknowledged and are described
briefly in the InnoDB documentation. The contributions by Google are
incorporated with their permission, and subject to the conditions contained in
the file COPYING.Google.

This program is free software; you can redistribute it and/or modify it under
the terms of the GNU General Public License as published by the Free Software
Foundation; version 2 of the License.

This program is distributed in the hope that it will be useful, but WITHOUT
ANY WARRANTY; without even the implied warranty of MERCHANTABILITY or FITNESS
FOR A PARTICULAR PURPOSE. See the GNU General Public License for more details.

You should have received a copy of the GNU General Public License along with
this program; if not, write to the Free Software Foundation, Inc., 59 Temple
Place, Suite 330, Boston, MA 02111-1307 USA

*****************************************************************************/

/***************************************************//**
@file row/row0sel.c
Select

Created 12/19/1997 Heikki Tuuri
*******************************************************/

#include "row0sel.h"

#ifdef UNIV_NONINL
#include "row0sel.ic"
#endif

#include "dict0dict.h"
#include "dict0boot.h"
#include "trx0undo.h"
#include "trx0trx.h"
#include "btr0btr.h"
#include "btr0cur.h"
#include "btr0sea.h"
#include "mach0data.h"
#include "que0que.h"
#include "row0upd.h"
#include "row0row.h"
#include "row0vers.h"
#include "rem0cmp.h"
#include "lock0lock.h"
#include "eval0eval.h"
#include "pars0sym.h"
#include "pars0pars.h"
#include "row0mysql.h"
#include "read0read.h"
#include "buf0lru.h"
#include "ha_prototypes.h"

/* Maximum number of rows to prefetch; MySQL interface has another parameter */
#define SEL_MAX_N_PREFETCH	16

/* Number of rows fetched, after which to start prefetching; MySQL interface
has another parameter */
#define SEL_PREFETCH_LIMIT	1

/* When a select has accessed about this many pages, it returns control back
to que_run_threads: this is to allow canceling runaway queries */

#define SEL_COST_LIMIT	100

/* Flags for search shortcut */
#define SEL_FOUND	0
#define	SEL_EXHAUSTED	1
#define SEL_RETRY	2

/********************************************************************//**
Returns TRUE if the user-defined column in a secondary index record
is alphabetically the same as the corresponding BLOB column in the clustered
index record.
NOTE: the comparison is NOT done as a binary comparison, but character
fields are compared with collation!
@return	TRUE if the columns are equal */
static
ibool
row_sel_sec_rec_is_for_blob(
/*========================*/
	ulint		mtype,		/*!< in: main type */
	ulint		prtype,		/*!< in: precise type */
	ulint		mbminlen,	/*!< in: minimum length of a
					multi-byte character */
	ulint		mbmaxlen,	/*!< in: maximum length of a
					multi-byte character */
	const byte*	clust_field,	/*!< in: the locally stored part of
					the clustered index column, including
					the BLOB pointer; the clustered
					index record must be covered by
					a lock or a page latch to protect it
					against deletion (rollback or purge) */
	ulint		clust_len,	/*!< in: length of clust_field */
	const byte*	sec_field,	/*!< in: column in secondary index */
	ulint		sec_len,	/*!< in: length of sec_field */
	ulint		zip_size)	/*!< in: compressed page size, or 0 */
{
	ulint	len;
	byte	buf[DICT_MAX_INDEX_COL_LEN];

	len = btr_copy_externally_stored_field_prefix(buf, sizeof buf,
						      zip_size,
						      clust_field, clust_len);

	if (UNIV_UNLIKELY(len == 0)) {
		/* The BLOB was being deleted as the server crashed.
		There should not be any secondary index records
		referring to this clustered index record, because
		btr_free_externally_stored_field() is called after all
		secondary index entries of the row have been purged. */
		return(FALSE);
	}

	len = dtype_get_at_most_n_mbchars(prtype, mbminlen, mbmaxlen,
					  sec_len, len, (const char*) buf);

	return(!cmp_data_data(mtype, prtype, buf, len, sec_field, sec_len));
}

/********************************************************************//**
Returns TRUE if the user-defined column values in a secondary index record
are alphabetically the same as the corresponding columns in the clustered
index record.
NOTE: the comparison is NOT done as a binary comparison, but character
fields are compared with collation!
@return TRUE if the secondary record is equal to the corresponding
fields in the clustered record, when compared with collation;
FALSE if not equal or if the clustered record has been marked for deletion */
static
ibool
row_sel_sec_rec_is_for_clust_rec(
/*=============================*/
	const rec_t*	sec_rec,	/*!< in: secondary index record */
	dict_index_t*	sec_index,	/*!< in: secondary index */
	const rec_t*	clust_rec,	/*!< in: clustered index record;
					must be protected by a lock or
					a page latch against deletion
					in rollback or purge */
	dict_index_t*	clust_index)	/*!< in: clustered index */
{
	const byte*	sec_field;
	ulint		sec_len;
	const byte*	clust_field;
	ulint		n;
	ulint		i;
	mem_heap_t*	heap		= NULL;
	ulint		clust_offsets_[REC_OFFS_NORMAL_SIZE];
	ulint		sec_offsets_[REC_OFFS_SMALL_SIZE];
	ulint*		clust_offs	= clust_offsets_;
	ulint*		sec_offs	= sec_offsets_;
	ibool		is_equal	= TRUE;

	rec_offs_init(clust_offsets_);
	rec_offs_init(sec_offsets_);

	if (rec_get_deleted_flag(clust_rec,
				 dict_table_is_comp(clust_index->table))) {

		/* The clustered index record is delete-marked;
		it is not visible in the read view.  Besides,
		if there are any externally stored columns,
		some of them may have already been purged. */
		return(FALSE);
	}

	clust_offs = rec_get_offsets(clust_rec, clust_index, clust_offs,
				     ULINT_UNDEFINED, &heap);
	sec_offs = rec_get_offsets(sec_rec, sec_index, sec_offs,
				   ULINT_UNDEFINED, &heap);

	n = dict_index_get_n_ordering_defined_by_user(sec_index);

	for (i = 0; i < n; i++) {
		const dict_field_t*	ifield;
		const dict_col_t*	col;
		ulint			clust_pos;
		ulint			clust_len;
		ulint			len;

		ifield = dict_index_get_nth_field(sec_index, i);
		col = dict_field_get_col(ifield);
		clust_pos = dict_col_get_clust_pos(col, clust_index);

		clust_field = rec_get_nth_field(
			clust_rec, clust_offs, clust_pos, &clust_len);
		sec_field = rec_get_nth_field(sec_rec, sec_offs, i, &sec_len);

		len = clust_len;

		if (ifield->prefix_len > 0 && len != UNIV_SQL_NULL) {

			if (rec_offs_nth_extern(clust_offs, clust_pos)) {
				len -= BTR_EXTERN_FIELD_REF_SIZE;
			}

			len = dtype_get_at_most_n_mbchars(
				col->prtype, col->mbminlen, col->mbmaxlen,
				ifield->prefix_len, len, (char*) clust_field);

			if (rec_offs_nth_extern(clust_offs, clust_pos)
			    && len < sec_len) {
				if (!row_sel_sec_rec_is_for_blob(
					    col->mtype, col->prtype,
					    col->mbminlen, col->mbmaxlen,
					    clust_field, clust_len,
					    sec_field, sec_len,
					    dict_table_zip_size(
						    clust_index->table))) {
					goto inequal;
				}

				continue;
			}
		}

		if (0 != cmp_data_data(col->mtype, col->prtype,
				       clust_field, len,
				       sec_field, sec_len)) {
inequal:
			is_equal = FALSE;
			goto func_exit;
		}
	}

func_exit:
	if (UNIV_LIKELY_NULL(heap)) {
		mem_heap_free(heap);
	}
	return(is_equal);
}

/*********************************************************************//**
Creates a select node struct.
@return	own: select node struct */
UNIV_INTERN
sel_node_t*
sel_node_create(
/*============*/
	mem_heap_t*	heap)	/*!< in: memory heap where created */
{
	sel_node_t*	node;

	node = mem_heap_alloc(heap, sizeof(sel_node_t));
	node->common.type = QUE_NODE_SELECT;
	node->state = SEL_NODE_OPEN;

	node->plans = NULL;

	return(node);
}

/*********************************************************************//**
Frees the memory private to a select node when a query graph is freed,
does not free the heap where the node was originally created. */
UNIV_INTERN
void
sel_node_free_private(
/*==================*/
	sel_node_t*	node)	/*!< in: select node struct */
{
	ulint	i;
	plan_t*	plan;

	if (node->plans != NULL) {
		for (i = 0; i < node->n_tables; i++) {
			plan = sel_node_get_nth_plan(node, i);

			btr_pcur_close(&(plan->pcur));
			btr_pcur_close(&(plan->clust_pcur));

			if (plan->old_vers_heap) {
				mem_heap_free(plan->old_vers_heap);
			}
		}
	}
}

/*********************************************************************//**
Evaluates the values in a select list. If there are aggregate functions,
their argument value is added to the aggregate total. */
UNIV_INLINE
void
sel_eval_select_list(
/*=================*/
	sel_node_t*	node)	/*!< in: select node */
{
	que_node_t*	exp;

	exp = node->select_list;

	while (exp) {
		eval_exp(exp);

		exp = que_node_get_next(exp);
	}
}

/*********************************************************************//**
Assigns the values in the select list to the possible into-variables in
SELECT ... INTO ... */
UNIV_INLINE
void
sel_assign_into_var_values(
/*=======================*/
	sym_node_t*	var,	/*!< in: first variable in a list of variables */
	sel_node_t*	node)	/*!< in: select node */
{
	que_node_t*	exp;

	if (var == NULL) {

		return;
	}

	exp = node->select_list;

	while (var) {
		ut_ad(exp);

		eval_node_copy_val(var->alias, exp);

		exp = que_node_get_next(exp);
		var = que_node_get_next(var);
	}
}

/*********************************************************************//**
Resets the aggregate value totals in the select list of an aggregate type
query. */
UNIV_INLINE
void
sel_reset_aggregate_vals(
/*=====================*/
	sel_node_t*	node)	/*!< in: select node */
{
	func_node_t*	func_node;

	ut_ad(node->is_aggregate);

	func_node = node->select_list;

	while (func_node) {
		eval_node_set_int_val(func_node, 0);

		func_node = que_node_get_next(func_node);
	}

	node->aggregate_already_fetched = FALSE;
}

/*********************************************************************//**
Copies the input variable values when an explicit cursor is opened. */
UNIV_INLINE
void
row_sel_copy_input_variable_vals(
/*=============================*/
	sel_node_t*	node)	/*!< in: select node */
{
	sym_node_t*	var;

	var = UT_LIST_GET_FIRST(node->copy_variables);

	while (var) {
		eval_node_copy_val(var, var->alias);

		var->indirection = NULL;

		var = UT_LIST_GET_NEXT(col_var_list, var);
	}
}

/*********************************************************************//**
Fetches the column values from a record. */
static
void
row_sel_fetch_columns(
/*==================*/
	dict_index_t*	index,	/*!< in: record index */
	const rec_t*	rec,	/*!< in: record in a clustered or non-clustered
				index; must be protected by a page latch */
	const ulint*	offsets,/*!< in: rec_get_offsets(rec, index) */
	sym_node_t*	column)	/*!< in: first column in a column list, or
				NULL */
{
	dfield_t*	val;
	ulint		index_type;
	ulint		field_no;
	const byte*	data;
	ulint		len;

	ut_ad(rec_offs_validate(rec, index, offsets));

	if (dict_index_is_clust(index)) {
		index_type = SYM_CLUST_FIELD_NO;
	} else {
		index_type = SYM_SEC_FIELD_NO;
	}

	while (column) {
		mem_heap_t*	heap = NULL;
		ibool		needs_copy;

		field_no = column->field_nos[index_type];

		if (field_no != ULINT_UNDEFINED) {

			if (UNIV_UNLIKELY(rec_offs_nth_extern(offsets,
							      field_no))) {

				/* Copy an externally stored field to the
				temporary heap */

				heap = mem_heap_create(1);

				data = btr_rec_copy_externally_stored_field(
					rec, offsets,
					dict_table_zip_size(index->table),
					field_no, &len, heap);

				ut_a(len != UNIV_SQL_NULL);

				needs_copy = TRUE;
			} else {
				data = rec_get_nth_field(rec, offsets,
							 field_no, &len);

				needs_copy = column->copy_val;
			}

			if (needs_copy) {
				eval_node_copy_and_alloc_val(column, data,
							     len);
			} else {
				val = que_node_get_val(column);
				dfield_set_data(val, data, len);
			}

			if (UNIV_LIKELY_NULL(heap)) {
				mem_heap_free(heap);
			}
		}

		column = UT_LIST_GET_NEXT(col_var_list, column);
	}
}

/*********************************************************************//**
Allocates a prefetch buffer for a column when prefetch is first time done. */
static
void
sel_col_prefetch_buf_alloc(
/*=======================*/
	sym_node_t*	column)	/*!< in: symbol table node for a column */
{
	sel_buf_t*	sel_buf;
	ulint		i;

	ut_ad(que_node_get_type(column) == QUE_NODE_SYMBOL);

	column->prefetch_buf = mem_alloc(SEL_MAX_N_PREFETCH
					 * sizeof(sel_buf_t));
	for (i = 0; i < SEL_MAX_N_PREFETCH; i++) {
		sel_buf = column->prefetch_buf + i;

		sel_buf->data = NULL;

		sel_buf->val_buf_size = 0;
	}
}

/*********************************************************************//**
Frees a prefetch buffer for a column, including the dynamically allocated
memory for data stored there. */
UNIV_INTERN
void
sel_col_prefetch_buf_free(
/*======================*/
	sel_buf_t*	prefetch_buf)	/*!< in, own: prefetch buffer */
{
	sel_buf_t*	sel_buf;
	ulint		i;

	for (i = 0; i < SEL_MAX_N_PREFETCH; i++) {
		sel_buf = prefetch_buf + i;

		if (sel_buf->val_buf_size > 0) {

			mem_free(sel_buf->data);
		}
	}
}

/*********************************************************************//**
Pops the column values for a prefetched, cached row from the column prefetch
buffers and places them to the val fields in the column nodes. */
static
void
sel_pop_prefetched_row(
/*===================*/
	plan_t*	plan)	/*!< in: plan node for a table */
{
	sym_node_t*	column;
	sel_buf_t*	sel_buf;
	dfield_t*	val;
	byte*		data;
	ulint		len;
	ulint		val_buf_size;

	ut_ad(plan->n_rows_prefetched > 0);

	column = UT_LIST_GET_FIRST(plan->columns);

	while (column) {
		val = que_node_get_val(column);

		if (!column->copy_val) {
			/* We did not really push any value for the
			column */

			ut_ad(!column->prefetch_buf);
			ut_ad(que_node_get_val_buf_size(column) == 0);
			ut_d(dfield_set_null(val));

			goto next_col;
		}

		ut_ad(column->prefetch_buf);
		ut_ad(!dfield_is_ext(val));

		sel_buf = column->prefetch_buf + plan->first_prefetched;

		data = sel_buf->data;
		len = sel_buf->len;
		val_buf_size = sel_buf->val_buf_size;

		/* We must keep track of the allocated memory for
		column values to be able to free it later: therefore
		we swap the values for sel_buf and val */

		sel_buf->data = dfield_get_data(val);
		sel_buf->len = dfield_get_len(val);
		sel_buf->val_buf_size = que_node_get_val_buf_size(column);

		dfield_set_data(val, data, len);
		que_node_set_val_buf_size(column, val_buf_size);
next_col:
		column = UT_LIST_GET_NEXT(col_var_list, column);
	}

	plan->n_rows_prefetched--;

	plan->first_prefetched++;
}

/*********************************************************************//**
Pushes the column values for a prefetched, cached row to the column prefetch
buffers from the val fields in the column nodes. */
UNIV_INLINE
void
sel_push_prefetched_row(
/*====================*/
	plan_t*	plan)	/*!< in: plan node for a table */
{
	sym_node_t*	column;
	sel_buf_t*	sel_buf;
	dfield_t*	val;
	byte*		data;
	ulint		len;
	ulint		pos;
	ulint		val_buf_size;

	if (plan->n_rows_prefetched == 0) {
		pos = 0;
		plan->first_prefetched = 0;
	} else {
		pos = plan->n_rows_prefetched;

		/* We have the convention that pushing new rows starts only
		after the prefetch stack has been emptied: */

		ut_ad(plan->first_prefetched == 0);
	}

	plan->n_rows_prefetched++;

	ut_ad(pos < SEL_MAX_N_PREFETCH);

	column = UT_LIST_GET_FIRST(plan->columns);

	while (column) {
		if (!column->copy_val) {
			/* There is no sense to push pointers to database
			page fields when we do not keep latch on the page! */

			goto next_col;
		}

		if (!column->prefetch_buf) {
			/* Allocate a new prefetch buffer */

			sel_col_prefetch_buf_alloc(column);
		}

		sel_buf = column->prefetch_buf + pos;

		val = que_node_get_val(column);

		data = dfield_get_data(val);
		len = dfield_get_len(val);
		val_buf_size = que_node_get_val_buf_size(column);

		/* We must keep track of the allocated memory for
		column values to be able to free it later: therefore
		we swap the values for sel_buf and val */

		dfield_set_data(val, sel_buf->data, sel_buf->len);
		que_node_set_val_buf_size(column, sel_buf->val_buf_size);

		sel_buf->data = data;
		sel_buf->len = len;
		sel_buf->val_buf_size = val_buf_size;
next_col:
		column = UT_LIST_GET_NEXT(col_var_list, column);
	}
}

/*********************************************************************//**
Builds a previous version of a clustered index record for a consistent read
@return	DB_SUCCESS or error code */
static
ulint
row_sel_build_prev_vers(
/*====================*/
	read_view_t*	read_view,	/*!< in: read view */
	dict_index_t*	index,		/*!< in: plan node for table */
	rec_t*		rec,		/*!< in: record in a clustered index */
	ulint**		offsets,	/*!< in/out: offsets returned by
					rec_get_offsets(rec, plan->index) */
	mem_heap_t**	offset_heap,	/*!< in/out: memory heap from which
					the offsets are allocated */
	mem_heap_t**    old_vers_heap,  /*!< out: old version heap to use */
	rec_t**		old_vers,	/*!< out: old version, or NULL if the
					record does not exist in the view:
					i.e., it was freshly inserted
					afterwards */
	mtr_t*		mtr)		/*!< in: mtr */
{
	ulint	err;

	if (*old_vers_heap) {
		mem_heap_empty(*old_vers_heap);
	} else {
		*old_vers_heap = mem_heap_create(512);
	}

	err = row_vers_build_for_consistent_read(
		rec, mtr, index, offsets, read_view, offset_heap,
		*old_vers_heap, old_vers);
	return(err);
}

/*********************************************************************//**
Builds the last committed version of a clustered index record for a
semi-consistent read.
@return	DB_SUCCESS or error code */
static
ulint
row_sel_build_committed_vers_for_mysql(
/*===================================*/
	dict_index_t*	clust_index,	/*!< in: clustered index */
	row_prebuilt_t*	prebuilt,	/*!< in: prebuilt struct */
	const rec_t*	rec,		/*!< in: record in a clustered index */
	ulint**		offsets,	/*!< in/out: offsets returned by
					rec_get_offsets(rec, clust_index) */
	mem_heap_t**	offset_heap,	/*!< in/out: memory heap from which
					the offsets are allocated */
	const rec_t**	old_vers,	/*!< out: old version, or NULL if the
					record does not exist in the view:
					i.e., it was freshly inserted
					afterwards */
	mtr_t*		mtr)		/*!< in: mtr */
{
	ulint	err;

	if (prebuilt->old_vers_heap) {
		mem_heap_empty(prebuilt->old_vers_heap);
	} else {
		prebuilt->old_vers_heap = mem_heap_create(200);
	}

	err = row_vers_build_for_semi_consistent_read(
		rec, mtr, clust_index, offsets, offset_heap,
		prebuilt->old_vers_heap, old_vers);
	return(err);
}

/*********************************************************************//**
Tests the conditions which determine when the index segment we are searching
through has been exhausted.
@return	TRUE if row passed the tests */
UNIV_INLINE
ibool
row_sel_test_end_conds(
/*===================*/
	plan_t*	plan)	/*!< in: plan for the table; the column values must
			already have been retrieved and the right sides of
			comparisons evaluated */
{
	func_node_t*	cond;

	/* All conditions in end_conds are comparisons of a column to an
	expression */

	cond = UT_LIST_GET_FIRST(plan->end_conds);

	while (cond) {
		/* Evaluate the left side of the comparison, i.e., get the
		column value if there is an indirection */

		eval_sym(cond->args);

		/* Do the comparison */

		if (!eval_cmp(cond)) {

			return(FALSE);
		}

		cond = UT_LIST_GET_NEXT(cond_list, cond);
	}

	return(TRUE);
}

/*********************************************************************//**
Tests the other conditions.
@return	TRUE if row passed the tests */
UNIV_INLINE
ibool
row_sel_test_other_conds(
/*=====================*/
	plan_t*	plan)	/*!< in: plan for the table; the column values must
			already have been retrieved */
{
	func_node_t*	cond;

	cond = UT_LIST_GET_FIRST(plan->other_conds);

	while (cond) {
		eval_exp(cond);

		if (!eval_node_get_ibool_val(cond)) {

			return(FALSE);
		}

		cond = UT_LIST_GET_NEXT(cond_list, cond);
	}

	return(TRUE);
}

/*********************************************************************//**
Retrieves the clustered index record corresponding to a record in a
non-clustered index. Does the necessary locking.
@return	DB_SUCCESS or error code */
static
ulint
row_sel_get_clust_rec(
/*==================*/
	sel_node_t*	node,	/*!< in: select_node */
	plan_t*		plan,	/*!< in: plan node for table */
	rec_t*		rec,	/*!< in: record in a non-clustered index */
	que_thr_t*	thr,	/*!< in: query thread */
	rec_t**		out_rec,/*!< out: clustered record or an old version of
				it, NULL if the old version did not exist
				in the read view, i.e., it was a fresh
				inserted version */
	mtr_t*		mtr)	/*!< in: mtr used to get access to the
				non-clustered record; the same mtr is used to
				access the clustered index */
{
	dict_index_t*	index;
	rec_t*		clust_rec;
	rec_t*		old_vers;
	ulint		err;
	mem_heap_t*	heap		= NULL;
	ulint		offsets_[REC_OFFS_NORMAL_SIZE];
	ulint*		offsets		= offsets_;
	rec_offs_init(offsets_);

	*out_rec = NULL;

	offsets = rec_get_offsets(rec,
				  btr_pcur_get_btr_cur(&plan->pcur)->index,
				  offsets, ULINT_UNDEFINED, &heap);

	row_build_row_ref_fast(plan->clust_ref, plan->clust_map, rec, offsets);

	index = dict_table_get_first_index(plan->table);

	btr_pcur_open_with_no_init(index, plan->clust_ref, PAGE_CUR_LE,
				   BTR_SEARCH_LEAF, &plan->clust_pcur,
				   0, mtr);

	clust_rec = btr_pcur_get_rec(&(plan->clust_pcur));

	/* Note: only if the search ends up on a non-infimum record is the
	low_match value the real match to the search tuple */

	if (!page_rec_is_user_rec(clust_rec)
	    || btr_pcur_get_low_match(&(plan->clust_pcur))
	    < dict_index_get_n_unique(index)) {

		ut_a(rec_get_deleted_flag(rec,
					  dict_table_is_comp(plan->table)));
		ut_a(node->read_view);

		/* In a rare case it is possible that no clust rec is found
		for a delete-marked secondary index record: if in row0umod.c
		in row_undo_mod_remove_clust_low() we have already removed
		the clust rec, while purge is still cleaning and removing
		secondary index records associated with earlier versions of
		the clustered index record. In that case we know that the
		clustered index record did not exist in the read view of
		trx. */

		goto func_exit;
	}

	offsets = rec_get_offsets(clust_rec, index, offsets,
				  ULINT_UNDEFINED, &heap);

	if (!node->read_view) {
		/* Try to place a lock on the index record */

		/* If innodb_locks_unsafe_for_binlog option is used
		or this session is using READ COMMITTED isolation level
		we lock only the record, i.e., next-key locking is
		not used. */
		ulint	lock_type;
		trx_t*	trx;

		trx = thr_get_trx(thr);

		if (srv_locks_unsafe_for_binlog
		    || trx->isolation_level <= TRX_ISO_READ_COMMITTED) {
			lock_type = LOCK_REC_NOT_GAP;
		} else {
			lock_type = LOCK_ORDINARY;
		}

		err = lock_clust_rec_read_check_and_lock(
			0, btr_pcur_get_block(&plan->clust_pcur),
			clust_rec, index, offsets,
			node->row_lock_mode, lock_type, thr);

		switch (err) {
		case DB_SUCCESS:
		case DB_SUCCESS_LOCKED_REC:
			/* Declare the variable uninitialized in Valgrind.
			It should be set to DB_SUCCESS at func_exit. */
			UNIV_MEM_INVALID(&err, sizeof err);
			break;
		default:
			goto err_exit;
		}
	} else {
		/* This is a non-locking consistent read: if necessary, fetch
		a previous version of the record */

		old_vers = NULL;

		if (!lock_clust_rec_cons_read_sees(clust_rec, index, offsets,
						   node->read_view)) {

			err = row_sel_build_prev_vers(
				node->read_view, index, clust_rec,
				&offsets, &heap, &plan->old_vers_heap,
				&old_vers, mtr);

			if (err != DB_SUCCESS) {

				goto err_exit;
			}

			clust_rec = old_vers;

			if (clust_rec == NULL) {
				goto func_exit;
			}
		}

		/* If we had to go to an earlier version of row or the
		secondary index record is delete marked, then it may be that
		the secondary index record corresponding to clust_rec
		(or old_vers) is not rec; in that case we must ignore
		such row because in our snapshot rec would not have existed.
		Remember that from rec we cannot see directly which transaction
		id corresponds to it: we have to go to the clustered index
		record. A query where we want to fetch all rows where
		the secondary index value is in some interval would return
		a wrong result if we would not drop rows which we come to
		visit through secondary index records that would not really
		exist in our snapshot. */

		if ((old_vers
		     || rec_get_deleted_flag(rec, dict_table_is_comp(
						     plan->table)))
		    && !row_sel_sec_rec_is_for_clust_rec(rec, plan->index,
							 clust_rec, index)) {
			goto func_exit;
		}
	}

	/* Fetch the columns needed in test conditions.  The clustered
	index record is protected by a page latch that was acquired
	when plan->clust_pcur was positioned.  The latch will not be
	released until mtr_commit(mtr). */

	row_sel_fetch_columns(index, clust_rec, offsets,
			      UT_LIST_GET_FIRST(plan->columns));
	*out_rec = clust_rec;
func_exit:
	err = DB_SUCCESS;
err_exit:
	if (UNIV_LIKELY_NULL(heap)) {
		mem_heap_free(heap);
	}
	return(err);
}

/*********************************************************************//**
Sets a lock on a record.
@return	DB_SUCCESS, DB_SUCCESS_LOCKED_REC, or error code */
UNIV_INLINE
enum db_err
sel_set_rec_lock(
/*=============*/
	const buf_block_t*	block,	/*!< in: buffer block of rec */
	const rec_t*		rec,	/*!< in: record */
	dict_index_t*		index,	/*!< in: index */
	const ulint*		offsets,/*!< in: rec_get_offsets(rec, index) */
	ulint			mode,	/*!< in: lock mode */
	ulint			type,	/*!< in: LOCK_ORDINARY, LOCK_GAP, or
					LOC_REC_NOT_GAP */
	que_thr_t*		thr)	/*!< in: query thread */
{
	trx_t*		trx;
	enum db_err	err;

	trx = thr_get_trx(thr);

	if (UT_LIST_GET_LEN(trx->lock.trx_locks) > 10000) {
		if (buf_LRU_buf_pool_running_out()) {

			return(DB_LOCK_TABLE_FULL);
		}
	}

	if (dict_index_is_clust(index)) {
		err = lock_clust_rec_read_check_and_lock(
			0, block, rec, index, offsets, mode, type, thr);
	} else {
		err = lock_sec_rec_read_check_and_lock(
			0, block, rec, index, offsets, mode, type, thr);
	}

	return(err);
}

/*********************************************************************//**
Opens a pcur to a table index. */
static
void
row_sel_open_pcur(
/*==============*/
	plan_t*		plan,		/*!< in: table plan */
	ibool		search_latch_locked,
					/*!< in: TRUE if the thread currently
					has the search latch locked in
					s-mode */
	mtr_t*		mtr)		/*!< in: mtr */
{
	dict_index_t*	index;
	func_node_t*	cond;
	que_node_t*	exp;
	ulint		n_fields;
	ulint		has_search_latch = 0;	/* RW_S_LATCH or 0 */
	ulint		i;

	if (search_latch_locked) {
		has_search_latch = RW_S_LATCH;
	}

	index = plan->index;

	/* Calculate the value of the search tuple: the exact match columns
	get their expressions evaluated when we evaluate the right sides of
	end_conds */

	cond = UT_LIST_GET_FIRST(plan->end_conds);

	while (cond) {
		eval_exp(que_node_get_next(cond->args));

		cond = UT_LIST_GET_NEXT(cond_list, cond);
	}

	if (plan->tuple) {
		n_fields = dtuple_get_n_fields(plan->tuple);

		if (plan->n_exact_match < n_fields) {
			/* There is a non-exact match field which must be
			evaluated separately */

			eval_exp(plan->tuple_exps[n_fields - 1]);
		}

		for (i = 0; i < n_fields; i++) {
			exp = plan->tuple_exps[i];

			dfield_copy_data(dtuple_get_nth_field(plan->tuple, i),
					 que_node_get_val(exp));
		}

		/* Open pcur to the index */

		btr_pcur_open_with_no_init(index, plan->tuple, plan->mode,
					   BTR_SEARCH_LEAF, &plan->pcur,
					   has_search_latch, mtr);
	} else {
		/* Open the cursor to the start or the end of the index
		(FALSE: no init) */

		btr_pcur_open_at_index_side(plan->asc, index, BTR_SEARCH_LEAF,
					    &(plan->pcur), FALSE, mtr);
	}

	ut_ad(plan->n_rows_prefetched == 0);
	ut_ad(plan->n_rows_fetched == 0);
	ut_ad(plan->cursor_at_end == FALSE);

	plan->pcur_is_open = TRUE;
}

/*********************************************************************//**
Restores a stored pcur position to a table index.
@return TRUE if the cursor should be moved to the next record after we
return from this function (moved to the previous, in the case of a
descending cursor) without processing again the current cursor
record */
static
ibool
row_sel_restore_pcur_pos(
/*=====================*/
	plan_t*		plan,	/*!< in: table plan */
	mtr_t*		mtr)	/*!< in: mtr */
{
	ibool	equal_position;
	ulint	relative_position;

	ut_ad(!plan->cursor_at_end);

	relative_position = btr_pcur_get_rel_pos(&(plan->pcur));

	equal_position = btr_pcur_restore_position(BTR_SEARCH_LEAF,
						   &(plan->pcur), mtr);

	/* If the cursor is traveling upwards, and relative_position is

	(1) BTR_PCUR_BEFORE: this is not allowed, as we did not have a lock
	yet on the successor of the page infimum;
	(2) BTR_PCUR_AFTER: btr_pcur_restore_position placed the cursor on the
	first record GREATER than the predecessor of a page supremum; we have
	not yet processed the cursor record: no need to move the cursor to the
	next record;
	(3) BTR_PCUR_ON: btr_pcur_restore_position placed the cursor on the
	last record LESS or EQUAL to the old stored user record; (a) if
	equal_position is FALSE, this means that the cursor is now on a record
	less than the old user record, and we must move to the next record;
	(b) if equal_position is TRUE, then if
	plan->stored_cursor_rec_processed is TRUE, we must move to the next
	record, else there is no need to move the cursor. */

	if (plan->asc) {
		if (relative_position == BTR_PCUR_ON) {

			if (equal_position) {

				return(plan->stored_cursor_rec_processed);
			}

			return(TRUE);
		}

		ut_ad(relative_position == BTR_PCUR_AFTER
		      || relative_position == BTR_PCUR_AFTER_LAST_IN_TREE);

		return(FALSE);
	}

	/* If the cursor is traveling downwards, and relative_position is

	(1) BTR_PCUR_BEFORE: btr_pcur_restore_position placed the cursor on
	the last record LESS than the successor of a page infimum; we have not
	processed the cursor record: no need to move the cursor;
	(2) BTR_PCUR_AFTER: btr_pcur_restore_position placed the cursor on the
	first record GREATER than the predecessor of a page supremum; we have
	processed the cursor record: we should move the cursor to the previous
	record;
	(3) BTR_PCUR_ON: btr_pcur_restore_position placed the cursor on the
	last record LESS or EQUAL to the old stored user record; (a) if
	equal_position is FALSE, this means that the cursor is now on a record
	less than the old user record, and we need not move to the previous
	record; (b) if equal_position is TRUE, then if
	plan->stored_cursor_rec_processed is TRUE, we must move to the previous
	record, else there is no need to move the cursor. */

	if (relative_position == BTR_PCUR_BEFORE
	    || relative_position == BTR_PCUR_BEFORE_FIRST_IN_TREE) {

		return(FALSE);
	}

	if (relative_position == BTR_PCUR_ON) {

		if (equal_position) {

			return(plan->stored_cursor_rec_processed);
		}

		return(FALSE);
	}

	ut_ad(relative_position == BTR_PCUR_AFTER
	      || relative_position == BTR_PCUR_AFTER_LAST_IN_TREE);

	return(TRUE);
}

/*********************************************************************//**
Resets a plan cursor to a closed state. */
UNIV_INLINE
void
plan_reset_cursor(
/*==============*/
	plan_t*	plan)	/*!< in: plan */
{
	plan->pcur_is_open = FALSE;
	plan->cursor_at_end = FALSE;
	plan->n_rows_fetched = 0;
	plan->n_rows_prefetched = 0;
}

/*********************************************************************//**
Tries to do a shortcut to fetch a clustered index record with a unique key,
using the hash index if possible (not always).
@return	SEL_FOUND, SEL_EXHAUSTED, SEL_RETRY */
static
ulint
row_sel_try_search_shortcut(
/*========================*/
	sel_node_t*	node,	/*!< in: select node for a consistent read */
	plan_t*		plan,	/*!< in: plan for a unique search in clustered
				index */
	mtr_t*		mtr)	/*!< in: mtr */
{
	dict_index_t*	index;
	rec_t*		rec;
	mem_heap_t*	heap		= NULL;
	ulint		offsets_[REC_OFFS_NORMAL_SIZE];
	ulint*		offsets		= offsets_;
	ulint		ret;
	rec_offs_init(offsets_);

	index = plan->index;

	ut_ad(node->read_view);
	ut_ad(plan->unique_search);
	ut_ad(!plan->must_get_clust);
#ifdef UNIV_SYNC_DEBUG
	ut_ad(rw_lock_own(&btr_search_latch, RW_LOCK_SHARED));
#endif /* UNIV_SYNC_DEBUG */

	row_sel_open_pcur(plan, TRUE, mtr);

	rec = btr_pcur_get_rec(&(plan->pcur));

	if (!page_rec_is_user_rec(rec)) {

		return(SEL_RETRY);
	}

	ut_ad(plan->mode == PAGE_CUR_GE);

	/* As the cursor is now placed on a user record after a search with
	the mode PAGE_CUR_GE, the up_match field in the cursor tells how many
	fields in the user record matched to the search tuple */

	if (btr_pcur_get_up_match(&(plan->pcur)) < plan->n_exact_match) {

		return(SEL_EXHAUSTED);
	}

	/* This is a non-locking consistent read: if necessary, fetch
	a previous version of the record */

	offsets = rec_get_offsets(rec, index, offsets, ULINT_UNDEFINED, &heap);

	if (dict_index_is_clust(index)) {
		if (!lock_clust_rec_cons_read_sees(rec, index, offsets,
						   node->read_view)) {
			ret = SEL_RETRY;
			goto func_exit;
		}
	} else if (!lock_sec_rec_cons_read_sees(rec, node->read_view)) {

		ret = SEL_RETRY;
		goto func_exit;
	}

	/* Test the deleted flag. */

	if (rec_get_deleted_flag(rec, dict_table_is_comp(plan->table))) {

		ret = SEL_EXHAUSTED;
		goto func_exit;
	}

	/* Fetch the columns needed in test conditions.  The index
	record is protected by a page latch that was acquired when
	plan->pcur was positioned.  The latch will not be released
	until mtr_commit(mtr). */

	row_sel_fetch_columns(index, rec, offsets,
			      UT_LIST_GET_FIRST(plan->columns));

	/* Test the rest of search conditions */

	if (!row_sel_test_other_conds(plan)) {

		ret = SEL_EXHAUSTED;
		goto func_exit;
	}

	ut_ad(plan->pcur.latch_mode == BTR_SEARCH_LEAF);

	plan->n_rows_fetched++;
	ret = SEL_FOUND;
func_exit:
	if (UNIV_LIKELY_NULL(heap)) {
		mem_heap_free(heap);
	}
	return(ret);
}

/*********************************************************************//**
Performs a select step.
@return	DB_SUCCESS or error code */
static
ulint
row_sel(
/*====*/
	sel_node_t*	node,	/*!< in: select node */
	que_thr_t*	thr)	/*!< in: query thread */
{
	dict_index_t*	index;
	plan_t*		plan;
	mtr_t		mtr;
	ibool		moved;
	rec_t*		rec;
	rec_t*		old_vers;
	rec_t*		clust_rec;
	ibool		search_latch_locked;
	ibool		consistent_read;

	/* The following flag becomes TRUE when we are doing a
	consistent read from a non-clustered index and we must look
	at the clustered index to find out the previous delete mark
	state of the non-clustered record: */

	ibool		cons_read_requires_clust_rec	= FALSE;
	ulint		cost_counter			= 0;
	ibool		cursor_just_opened;
	ibool		must_go_to_next;
	ibool		mtr_has_extra_clust_latch	= FALSE;
	/* TRUE if the search was made using
	a non-clustered index, and we had to
	access the clustered record: now &mtr
	contains a clustered index latch, and
	&mtr must be committed before we move
	to the next non-clustered record */
	ulint		found_flag;
	ulint		err;
	mem_heap_t*	heap				= NULL;
	ulint		offsets_[REC_OFFS_NORMAL_SIZE];
	ulint*		offsets				= offsets_;
	rec_offs_init(offsets_);

	ut_ad(thr->run_node == node);

	search_latch_locked = FALSE;

	if (node->read_view) {
		/* In consistent reads, we try to do with the hash index and
		not to use the buffer page get. This is to reduce memory bus
		load resulting from semaphore operations. The search latch
		will be s-locked when we access an index with a unique search
		condition, but not locked when we access an index with a
		less selective search condition. */

		consistent_read = TRUE;
	} else {
		consistent_read = FALSE;
	}

table_loop:
	/* TABLE LOOP
	----------
	This is the outer major loop in calculating a join. We come here when
	node->fetch_table changes, and after adding a row to aggregate totals
	and, of course, when this function is called. */

	ut_ad(mtr_has_extra_clust_latch == FALSE);

	plan = sel_node_get_nth_plan(node, node->fetch_table);
	index = plan->index;

	if (plan->n_rows_prefetched > 0) {
		sel_pop_prefetched_row(plan);

		goto next_table_no_mtr;
	}

	if (plan->cursor_at_end) {
		/* The cursor has already reached the result set end: no more
		rows to process for this table cursor, as also the prefetch
		stack was empty */

		ut_ad(plan->pcur_is_open);

		goto table_exhausted_no_mtr;
	}

	/* Open a cursor to index, or restore an open cursor position */

	mtr_start(&mtr);

	if (consistent_read && plan->unique_search && !plan->pcur_is_open
	    && !plan->must_get_clust
	    && !plan->table->big_rows) {
		if (!search_latch_locked) {
			rw_lock_s_lock(&btr_search_latch);

			search_latch_locked = TRUE;
		} else if (rw_lock_get_writer(&btr_search_latch) == RW_LOCK_WAIT_EX) {

			/* There is an x-latch request waiting: release the
			s-latch for a moment; as an s-latch here is often
			kept for some 10 searches before being released,
			a waiting x-latch request would block other threads
			from acquiring an s-latch for a long time, lowering
			performance significantly in multiprocessors. */

			rw_lock_s_unlock(&btr_search_latch);
			rw_lock_s_lock(&btr_search_latch);
		}

		found_flag = row_sel_try_search_shortcut(node, plan, &mtr);

		if (found_flag == SEL_FOUND) {

			goto next_table;

		} else if (found_flag == SEL_EXHAUSTED) {

			goto table_exhausted;
		}

		ut_ad(found_flag == SEL_RETRY);

		plan_reset_cursor(plan);

		mtr_commit(&mtr);
		mtr_start(&mtr);
	}

	if (search_latch_locked) {
		rw_lock_s_unlock(&btr_search_latch);

		search_latch_locked = FALSE;
	}

	if (!plan->pcur_is_open) {
		/* Evaluate the expressions to build the search tuple and
		open the cursor */

		row_sel_open_pcur(plan, search_latch_locked, &mtr);

		cursor_just_opened = TRUE;

		/* A new search was made: increment the cost counter */
		cost_counter++;
	} else {
		/* Restore pcur position to the index */

		must_go_to_next = row_sel_restore_pcur_pos(plan, &mtr);

		cursor_just_opened = FALSE;

		if (must_go_to_next) {
			/* We have already processed the cursor record: move
			to the next */

			goto next_rec;
		}
	}

rec_loop:
	/* RECORD LOOP
	-----------
	In this loop we use pcur and try to fetch a qualifying row, and
	also fill the prefetch buffer for this table if n_rows_fetched has
	exceeded a threshold. While we are inside this loop, the following
	holds:
	(1) &mtr is started,
	(2) pcur is positioned and open.

	NOTE that if cursor_just_opened is TRUE here, it means that we came
	to this point right after row_sel_open_pcur. */

	ut_ad(mtr_has_extra_clust_latch == FALSE);

	rec = btr_pcur_get_rec(&(plan->pcur));

	/* PHASE 1: Set a lock if specified */

	if (!node->asc && cursor_just_opened
	    && !page_rec_is_supremum(rec)) {

		/* When we open a cursor for a descending search, we must set
		a next-key lock on the successor record: otherwise it would
		be possible to insert new records next to the cursor position,
		and it might be that these new records should appear in the
		search result set, resulting in the phantom problem. */

		if (!consistent_read) {

			/* If innodb_locks_unsafe_for_binlog option is used
			or this session is using READ COMMITTED isolation
			level, we lock only the record, i.e., next-key
			locking is not used. */

			rec_t*	next_rec = page_rec_get_next(rec);
			ulint	lock_type;
			trx_t*	trx;

			trx = thr_get_trx(thr);

			offsets = rec_get_offsets(next_rec, index, offsets,
						  ULINT_UNDEFINED, &heap);

			if (srv_locks_unsafe_for_binlog
			    || trx->isolation_level
			    <= TRX_ISO_READ_COMMITTED) {

				if (page_rec_is_supremum(next_rec)) {

					goto skip_lock;
				}

				lock_type = LOCK_REC_NOT_GAP;
			} else {
				lock_type = LOCK_ORDINARY;
			}

			err = sel_set_rec_lock(btr_pcur_get_block(&plan->pcur),
					       next_rec, index, offsets,
					       node->row_lock_mode,
					       lock_type, thr);

			switch (err) {
			case DB_SUCCESS_LOCKED_REC:
				err = DB_SUCCESS;
			case DB_SUCCESS:
				break;
			default:
				/* Note that in this case we will store in pcur
				the PREDECESSOR of the record we are waiting
				the lock for */
				goto lock_wait_or_error;
			}
		}
	}

skip_lock:
	if (page_rec_is_infimum(rec)) {

		/* The infimum record on a page cannot be in the result set,
		and neither can a record lock be placed on it: we skip such
		a record. We also increment the cost counter as we may have
		processed yet another page of index. */

		cost_counter++;

		goto next_rec;
	}

	if (!consistent_read) {
		/* Try to place a lock on the index record */

		/* If innodb_locks_unsafe_for_binlog option is used
		or this session is using READ COMMITTED isolation level,
		we lock only the record, i.e., next-key locking is
		not used. */

		ulint	lock_type;
		trx_t*	trx;

		offsets = rec_get_offsets(rec, index, offsets,
					  ULINT_UNDEFINED, &heap);

		trx = thr_get_trx(thr);

		if (srv_locks_unsafe_for_binlog
		    || trx->isolation_level <= TRX_ISO_READ_COMMITTED) {

			if (page_rec_is_supremum(rec)) {

				goto next_rec;
			}

			lock_type = LOCK_REC_NOT_GAP;
		} else {
			lock_type = LOCK_ORDINARY;
		}

		err = sel_set_rec_lock(btr_pcur_get_block(&plan->pcur),
				       rec, index, offsets,
				       node->row_lock_mode, lock_type, thr);

		switch (err) {
		case DB_SUCCESS_LOCKED_REC:
			err = DB_SUCCESS;
		case DB_SUCCESS:
			break;
		default:
			goto lock_wait_or_error;
		}
	}

	if (page_rec_is_supremum(rec)) {

		/* A page supremum record cannot be in the result set: skip
		it now when we have placed a possible lock on it */

		goto next_rec;
	}

	ut_ad(page_rec_is_user_rec(rec));

	if (cost_counter > SEL_COST_LIMIT) {

		/* Now that we have placed the necessary locks, we can stop
		for a while and store the cursor position; NOTE that if we
		would store the cursor position BEFORE placing a record lock,
		it might happen that the cursor would jump over some records
		that another transaction could meanwhile insert adjacent to
		the cursor: this would result in the phantom problem. */

		goto stop_for_a_while;
	}

	/* PHASE 2: Check a mixed index mix id if needed */

	if (plan->unique_search && cursor_just_opened) {

		ut_ad(plan->mode == PAGE_CUR_GE);

		/* As the cursor is now placed on a user record after a search
		with the mode PAGE_CUR_GE, the up_match field in the cursor
		tells how many fields in the user record matched to the search
		tuple */

		if (btr_pcur_get_up_match(&(plan->pcur))
		    < plan->n_exact_match) {
			goto table_exhausted;
		}

		/* Ok, no need to test end_conds or mix id */

	}

	/* We are ready to look at a possible new index entry in the result
	set: the cursor is now placed on a user record */

	/* PHASE 3: Get previous version in a consistent read */

	cons_read_requires_clust_rec = FALSE;
	offsets = rec_get_offsets(rec, index, offsets, ULINT_UNDEFINED, &heap);

	if (consistent_read) {
		/* This is a non-locking consistent read: if necessary, fetch
		a previous version of the record */

		if (dict_index_is_clust(index)) {

			if (!lock_clust_rec_cons_read_sees(rec, index, offsets,
							   node->read_view)) {

				err = row_sel_build_prev_vers(
					node->read_view, index, rec,
					&offsets, &heap, &plan->old_vers_heap,
					&old_vers, &mtr);

				if (err != DB_SUCCESS) {

					goto lock_wait_or_error;
				}

				if (old_vers == NULL) {
					offsets = rec_get_offsets(
						rec, index, offsets,
						ULINT_UNDEFINED, &heap);

					/* Fetch the columns needed in
					test conditions. The clustered
					index record is protected by a
					page latch that was acquired
					by row_sel_open_pcur() or
					row_sel_restore_pcur_pos().
					The latch will not be released
					until mtr_commit(mtr). */

					row_sel_fetch_columns(
						index, rec, offsets,
						UT_LIST_GET_FIRST(
							plan->columns));

					if (!row_sel_test_end_conds(plan)) {

						goto table_exhausted;
					}

					goto next_rec;
				}

				rec = old_vers;
			}
		} else if (!lock_sec_rec_cons_read_sees(rec,
							node->read_view)) {
			cons_read_requires_clust_rec = TRUE;
		}
	}

	/* PHASE 4: Test search end conditions and deleted flag */

	/* Fetch the columns needed in test conditions.  The record is
	protected by a page latch that was acquired by
	row_sel_open_pcur() or row_sel_restore_pcur_pos().  The latch
	will not be released until mtr_commit(mtr). */

	row_sel_fetch_columns(index, rec, offsets,
			      UT_LIST_GET_FIRST(plan->columns));

	/* Test the selection end conditions: these can only contain columns
	which already are found in the index, even though the index might be
	non-clustered */

	if (plan->unique_search && cursor_just_opened) {

		/* No test necessary: the test was already made above */

	} else if (!row_sel_test_end_conds(plan)) {

		goto table_exhausted;
	}

	if (rec_get_deleted_flag(rec, dict_table_is_comp(plan->table))
	    && !cons_read_requires_clust_rec) {

		/* The record is delete marked: we can skip it if this is
		not a consistent read which might see an earlier version
		of a non-clustered index record */

		if (plan->unique_search) {

			goto table_exhausted;
		}

		goto next_rec;
	}

	/* PHASE 5: Get the clustered index record, if needed and if we did
	not do the search using the clustered index */

	if (plan->must_get_clust || cons_read_requires_clust_rec) {

		/* It was a non-clustered index and we must fetch also the
		clustered index record */

		err = row_sel_get_clust_rec(node, plan, rec, thr, &clust_rec,
					    &mtr);
		mtr_has_extra_clust_latch = TRUE;

		if (err != DB_SUCCESS) {

			goto lock_wait_or_error;
		}

		/* Retrieving the clustered record required a search:
		increment the cost counter */

		cost_counter++;

		if (clust_rec == NULL) {
			/* The record did not exist in the read view */
			ut_ad(consistent_read);

			goto next_rec;
		}

		if (rec_get_deleted_flag(clust_rec,
					 dict_table_is_comp(plan->table))) {

			/* The record is delete marked: we can skip it */

			goto next_rec;
		}

		if (node->can_get_updated) {

			btr_pcur_store_position(&(plan->clust_pcur), &mtr);
		}
	}

	/* PHASE 6: Test the rest of search conditions */

	if (!row_sel_test_other_conds(plan)) {

		if (plan->unique_search) {

			goto table_exhausted;
		}

		goto next_rec;
	}

	/* PHASE 7: We found a new qualifying row for the current table; push
	the row if prefetch is on, or move to the next table in the join */

	plan->n_rows_fetched++;

	ut_ad(plan->pcur.latch_mode == BTR_SEARCH_LEAF);

	if ((plan->n_rows_fetched <= SEL_PREFETCH_LIMIT)
	    || plan->unique_search || plan->no_prefetch
	    || plan->table->big_rows) {

		/* No prefetch in operation: go to the next table */

		goto next_table;
	}

	sel_push_prefetched_row(plan);

	if (plan->n_rows_prefetched == SEL_MAX_N_PREFETCH) {

		/* The prefetch buffer is now full */

		sel_pop_prefetched_row(plan);

		goto next_table;
	}

next_rec:
	ut_ad(!search_latch_locked);

	if (mtr_has_extra_clust_latch) {

		/* We must commit &mtr if we are moving to the next
		non-clustered index record, because we could break the
		latching order if we would access a different clustered
		index page right away without releasing the previous. */

		goto commit_mtr_for_a_while;
	}

	if (node->asc) {
		moved = btr_pcur_move_to_next(&(plan->pcur), &mtr);
	} else {
		moved = btr_pcur_move_to_prev(&(plan->pcur), &mtr);
	}

	if (!moved) {

		goto table_exhausted;
	}

	cursor_just_opened = FALSE;

	/* END OF RECORD LOOP
	------------------ */
	goto rec_loop;

next_table:
	/* We found a record which satisfies the conditions: we can move to
	the next table or return a row in the result set */

	ut_ad(btr_pcur_is_on_user_rec(&plan->pcur));

	if (plan->unique_search && !node->can_get_updated) {

		plan->cursor_at_end = TRUE;
	} else {
		ut_ad(!search_latch_locked);

		plan->stored_cursor_rec_processed = TRUE;

		btr_pcur_store_position(&(plan->pcur), &mtr);
	}

	mtr_commit(&mtr);

	mtr_has_extra_clust_latch = FALSE;

next_table_no_mtr:
	/* If we use 'goto' to this label, it means that the row was popped
	from the prefetched rows stack, and &mtr is already committed */

	if (node->fetch_table + 1 == node->n_tables) {

		sel_eval_select_list(node);

		if (node->is_aggregate) {

			goto table_loop;
		}

		sel_assign_into_var_values(node->into_list, node);

		thr->run_node = que_node_get_parent(node);

		err = DB_SUCCESS;
		goto func_exit;
	}

	node->fetch_table++;

	/* When we move to the next table, we first reset the plan cursor:
	we do not care about resetting it when we backtrack from a table */

	plan_reset_cursor(sel_node_get_nth_plan(node, node->fetch_table));

	goto table_loop;

table_exhausted:
	/* The table cursor pcur reached the result set end: backtrack to the
	previous table in the join if we do not have cached prefetched rows */

	plan->cursor_at_end = TRUE;

	mtr_commit(&mtr);

	mtr_has_extra_clust_latch = FALSE;

	if (plan->n_rows_prefetched > 0) {
		/* The table became exhausted during a prefetch */

		sel_pop_prefetched_row(plan);

		goto next_table_no_mtr;
	}

table_exhausted_no_mtr:
	if (node->fetch_table == 0) {
		err = DB_SUCCESS;

		if (node->is_aggregate && !node->aggregate_already_fetched) {

			node->aggregate_already_fetched = TRUE;

			sel_assign_into_var_values(node->into_list, node);

			thr->run_node = que_node_get_parent(node);
		} else {
			node->state = SEL_NODE_NO_MORE_ROWS;

			thr->run_node = que_node_get_parent(node);
		}

		goto func_exit;
	}

	node->fetch_table--;

	goto table_loop;

stop_for_a_while:
	/* Return control for a while to que_run_threads, so that runaway
	queries can be canceled. NOTE that when we come here, we must, in a
	locking read, have placed the necessary (possibly waiting request)
	record lock on the cursor record or its successor: when we reposition
	the cursor, this record lock guarantees that nobody can meanwhile have
	inserted new records which should have appeared in the result set,
	which would result in the phantom problem. */

	ut_ad(!search_latch_locked);

	plan->stored_cursor_rec_processed = FALSE;
	btr_pcur_store_position(&(plan->pcur), &mtr);

	mtr_commit(&mtr);

#ifdef UNIV_SYNC_DEBUG
	ut_ad(sync_thread_levels_empty_gen(TRUE));
#endif /* UNIV_SYNC_DEBUG */
	err = DB_SUCCESS;
	goto func_exit;

commit_mtr_for_a_while:
	/* Stores the cursor position and commits &mtr; this is used if
	&mtr may contain latches which would break the latching order if
	&mtr would not be committed and the latches released. */

	plan->stored_cursor_rec_processed = TRUE;

	ut_ad(!search_latch_locked);
	btr_pcur_store_position(&(plan->pcur), &mtr);

	mtr_commit(&mtr);

	mtr_has_extra_clust_latch = FALSE;

#ifdef UNIV_SYNC_DEBUG
	ut_ad(sync_thread_levels_empty_gen(TRUE));
#endif /* UNIV_SYNC_DEBUG */

	goto table_loop;

lock_wait_or_error:
	/* See the note at stop_for_a_while: the same holds for this case */

	ut_ad(!btr_pcur_is_before_first_on_page(&plan->pcur) || !node->asc);
	ut_ad(!search_latch_locked);

	plan->stored_cursor_rec_processed = FALSE;
	btr_pcur_store_position(&(plan->pcur), &mtr);

	mtr_commit(&mtr);

#ifdef UNIV_SYNC_DEBUG
	ut_ad(sync_thread_levels_empty_gen(TRUE));
#endif /* UNIV_SYNC_DEBUG */

func_exit:
	if (search_latch_locked) {
		rw_lock_s_unlock(&btr_search_latch);
	}
	if (UNIV_LIKELY_NULL(heap)) {
		mem_heap_free(heap);
	}
	return(err);
}

/**********************************************************************//**
Performs a select step. This is a high-level function used in SQL execution
graphs.
@return	query thread to run next or NULL */
UNIV_INTERN
que_thr_t*
row_sel_step(
/*=========*/
	que_thr_t*	thr)	/*!< in: query thread */
{
	ulint		i_lock_mode;
	sym_node_t*	table_node;
	sel_node_t*	node;
	ulint		err;

	ut_ad(thr);

	node = thr->run_node;

	ut_ad(que_node_get_type(node) == QUE_NODE_SELECT);

	/* If this is a new time this node is executed (or when execution
	resumes after wait for a table intention lock), set intention locks
	on the tables, or assign a read view */

	if (node->into_list && (thr->prev_node == que_node_get_parent(node))) {

		node->state = SEL_NODE_OPEN;
	}

	if (node->state == SEL_NODE_OPEN) {

		/* It may be that the current session has not yet started
		its transaction, or it has been committed: */

		trx_start_if_not_started_xa(thr_get_trx(thr));

		plan_reset_cursor(sel_node_get_nth_plan(node, 0));

		if (node->consistent_read) {
			/* Assign a read view for the query */
			node->read_view = trx_assign_read_view(
				thr_get_trx(thr));
		} else {
			if (node->set_x_locks) {
				i_lock_mode = LOCK_IX;
			} else {
				i_lock_mode = LOCK_IS;
			}

			table_node = node->table_list;

			while (table_node) {
				err = lock_table(0, table_node->table,
						 i_lock_mode, thr);
				if (err != DB_SUCCESS) {
					thr_get_trx(thr)->error_state = err;

					return(NULL);
				}

				table_node = que_node_get_next(table_node);
			}
		}

		/* If this is an explicit cursor, copy stored procedure
		variable values, so that the values cannot change between
		fetches (currently, we copy them also for non-explicit
		cursors) */

		if (node->explicit_cursor
		    && UT_LIST_GET_FIRST(node->copy_variables)) {

			row_sel_copy_input_variable_vals(node);
		}

		node->state = SEL_NODE_FETCH;
		node->fetch_table = 0;

		if (node->is_aggregate) {
			/* Reset the aggregate total values */
			sel_reset_aggregate_vals(node);
		}
	}

	err = row_sel(node, thr);

	/* NOTE! if queries are parallelized, the following assignment may
	have problems; the assignment should be made only if thr is the
	only top-level thr in the graph: */

	thr->graph->last_sel_node = node;

	if (err != DB_SUCCESS) {
		thr_get_trx(thr)->error_state = err;

		return(NULL);
	}

	return(thr);
}

/**********************************************************************//**
Performs a fetch for a cursor.
@return	query thread to run next or NULL */
UNIV_INTERN
que_thr_t*
fetch_step(
/*=======*/
	que_thr_t*	thr)	/*!< in: query thread */
{
	sel_node_t*	sel_node;
	fetch_node_t*	node;

	ut_ad(thr);

	node = thr->run_node;
	sel_node = node->cursor_def;

	ut_ad(que_node_get_type(node) == QUE_NODE_FETCH);

	if (thr->prev_node != que_node_get_parent(node)) {

		if (sel_node->state != SEL_NODE_NO_MORE_ROWS) {

			if (node->into_list) {
				sel_assign_into_var_values(node->into_list,
							   sel_node);
			} else {
				void* ret = (*node->func->func)(
					sel_node, node->func->arg);

				if (!ret) {
					sel_node->state
						= SEL_NODE_NO_MORE_ROWS;
				}
			}
		}

		thr->run_node = que_node_get_parent(node);

		return(thr);
	}

	/* Make the fetch node the parent of the cursor definition for
	the time of the fetch, so that execution knows to return to this
	fetch node after a row has been selected or we know that there is
	no row left */

	sel_node->common.parent = node;

	if (sel_node->state == SEL_NODE_CLOSED) {
		fprintf(stderr,
			"InnoDB: Error: fetch called on a closed cursor\n");

		thr_get_trx(thr)->error_state = DB_ERROR;

		return(NULL);
	}

	thr->run_node = sel_node;

	return(thr);
}

/****************************************************************//**
Sample callback function for fetch that prints each row.
@return	always returns non-NULL */
UNIV_INTERN
void*
row_fetch_print(
/*============*/
	void*	row,		/*!< in:  sel_node_t* */
	void*	user_arg)	/*!< in:  not used */
{
	sel_node_t*	node = row;
	que_node_t*	exp;
	ulint		i = 0;

	UT_NOT_USED(user_arg);

	fprintf(stderr, "row_fetch_print: row %p\n", row);

	exp = node->select_list;

	while (exp) {
		dfield_t*	dfield = que_node_get_val(exp);
		const dtype_t*	type = dfield_get_type(dfield);

		fprintf(stderr, " column %lu:\n", (ulong)i);

		dtype_print(type);
		putc('\n', stderr);

		if (dfield_get_len(dfield) != UNIV_SQL_NULL) {
			ut_print_buf(stderr, dfield_get_data(dfield),
				     dfield_get_len(dfield));
			putc('\n', stderr);
		} else {
			fputs(" <NULL>;\n", stderr);
		}

		exp = que_node_get_next(exp);
		i++;
	}

	return((void*)42);
}

/***********************************************************//**
Prints a row in a select result.
@return	query thread to run next or NULL */
UNIV_INTERN
que_thr_t*
row_printf_step(
/*============*/
	que_thr_t*	thr)	/*!< in: query thread */
{
	row_printf_node_t*	node;
	sel_node_t*		sel_node;
	que_node_t*		arg;

	ut_ad(thr);

	node = thr->run_node;

	sel_node = node->sel_node;

	ut_ad(que_node_get_type(node) == QUE_NODE_ROW_PRINTF);

	if (thr->prev_node == que_node_get_parent(node)) {

		/* Reset the cursor */
		sel_node->state = SEL_NODE_OPEN;

		/* Fetch next row to print */

		thr->run_node = sel_node;

		return(thr);
	}

	if (sel_node->state != SEL_NODE_FETCH) {

		ut_ad(sel_node->state == SEL_NODE_NO_MORE_ROWS);

		/* No more rows to print */

		thr->run_node = que_node_get_parent(node);

		return(thr);
	}

	arg = sel_node->select_list;

	while (arg) {
		dfield_print_also_hex(que_node_get_val(arg));

		fputs(" ::: ", stderr);

		arg = que_node_get_next(arg);
	}

	putc('\n', stderr);

	/* Fetch next row to print */

	thr->run_node = sel_node;

	return(thr);
}

/****************************************************************//**
Converts a key value stored in MySQL format to an Innobase dtuple. The last
field of the key value may be just a prefix of a fixed length field: hence
the parameter key_len. But currently we do not allow search keys where the
last field is only a prefix of the full key field len and print a warning if
such appears. A counterpart of this function is
ha_innobase::store_key_val_for_row() in ha_innodb.cc. */
UNIV_INTERN
void
row_sel_convert_mysql_key_to_innobase(
/*==================================*/
	dtuple_t*	tuple,		/*!< in/out: tuple where to build;
					NOTE: we assume that the type info
					in the tuple is already according
					to index! */
	byte*		buf,		/*!< in: buffer to use in field
					conversions */
	ulint		buf_len,	/*!< in: buffer length */
	dict_index_t*	index,		/*!< in: index of the key value */
	const byte*	key_ptr,	/*!< in: MySQL key value */
	ulint		key_len,	/*!< in: MySQL key value length */
	trx_t*		trx)		/*!< in: transaction */
{
	byte*		original_buf	= buf;
	const byte*	original_key_ptr = key_ptr;
	dict_field_t*	field;
	dfield_t*	dfield;
	ulint		data_offset;
	ulint		data_len;
	ulint		data_field_len;
	ibool		is_null;
	const byte*	key_end;
	ulint		n_fields = 0;

	/* For documentation of the key value storage format in MySQL, see
	ha_innobase::store_key_val_for_row() in ha_innodb.cc. */

	key_end = key_ptr + key_len;

	/* Permit us to access any field in the tuple (ULINT_MAX): */

	dtuple_set_n_fields(tuple, ULINT_MAX);

	dfield = dtuple_get_nth_field(tuple, 0);
	field = dict_index_get_nth_field(index, 0);

	if (UNIV_UNLIKELY(dfield_get_type(dfield)->mtype == DATA_SYS)) {
		/* A special case: we are looking for a position in the
		generated clustered index which InnoDB automatically added
		to a table with no primary key: the first and the only
		ordering column is ROW_ID which InnoDB stored to the key_ptr
		buffer. */

		ut_a(key_len == DATA_ROW_ID_LEN);

		dfield_set_data(dfield, key_ptr, DATA_ROW_ID_LEN);

		dtuple_set_n_fields(tuple, 1);

		return;
	}

	while (key_ptr < key_end) {

		ulint	type = dfield_get_type(dfield)->mtype;
		ut_a(field->col->mtype == type);

		data_offset = 0;
		is_null = FALSE;

		if (!(dfield_get_type(dfield)->prtype & DATA_NOT_NULL)) {
			/* The first byte in the field tells if this is
			an SQL NULL value */

			data_offset = 1;

			if (*key_ptr != 0) {
				dfield_set_null(dfield);

				is_null = TRUE;
			}
		}

		/* Calculate data length and data field total length */

		if (type == DATA_BLOB) {
			/* The key field is a column prefix of a BLOB or
			TEXT */

			ut_a(field->prefix_len > 0);

			/* MySQL stores the actual data length to the first 2
			bytes after the optional SQL NULL marker byte. The
			storage format is little-endian, that is, the most
			significant byte at a higher address. In UTF-8, MySQL
			seems to reserve field->prefix_len bytes for
			storing this field in the key value buffer, even
			though the actual value only takes data_len bytes
			from the start. */

			data_len = key_ptr[data_offset]
				+ 256 * key_ptr[data_offset + 1];
			data_field_len = data_offset + 2 + field->prefix_len;

			data_offset += 2;

			/* Now that we know the length, we store the column
			value like it would be a fixed char field */

		} else if (field->prefix_len > 0) {
			/* Looks like MySQL pads unused end bytes in the
			prefix with space. Therefore, also in UTF-8, it is ok
			to compare with a prefix containing full prefix_len
			bytes, and no need to take at most prefix_len / 3
			UTF-8 characters from the start.
			If the prefix is used as the upper end of a LIKE
			'abc%' query, then MySQL pads the end with chars
			0xff. TODO: in that case does it any harm to compare
			with the full prefix_len bytes. How do characters
			0xff in UTF-8 behave? */

			data_len = field->prefix_len;
			data_field_len = data_offset + data_len;
		} else {
			data_len = dfield_get_type(dfield)->len;
			data_field_len = data_offset + data_len;
		}

		if (UNIV_UNLIKELY
		    (dtype_get_mysql_type(dfield_get_type(dfield))
		     == DATA_MYSQL_TRUE_VARCHAR)
		    && UNIV_LIKELY(type != DATA_INT)) {
			/* In a MySQL key value format, a true VARCHAR is
			always preceded by 2 bytes of a length field.
			dfield_get_type(dfield)->len returns the maximum
			'payload' len in bytes. That does not include the
			2 bytes that tell the actual data length.

			We added the check != DATA_INT to make sure we do
			not treat MySQL ENUM or SET as a true VARCHAR! */

			data_len += 2;
			data_field_len += 2;
		}

		/* Storing may use at most data_len bytes of buf */

		if (UNIV_LIKELY(!is_null)) {
			row_mysql_store_col_in_innobase_format(
				dfield, buf,
				FALSE, /* MySQL key value format col */
				key_ptr + data_offset, data_len,
				dict_table_is_comp(index->table));
			buf += data_len;
		}

		key_ptr += data_field_len;

		if (UNIV_UNLIKELY(key_ptr > key_end)) {
			/* The last field in key was not a complete key field
			but a prefix of it.

			Print a warning about this! HA_READ_PREFIX_LAST does
			not currently work in InnoDB with partial-field key
			value prefixes. Since MySQL currently uses a padding
			trick to calculate LIKE 'abc%' type queries there
			should never be partial-field prefixes in searches. */

			ut_print_timestamp(stderr);

			fputs("  InnoDB: Warning: using a partial-field"
			      " key prefix in search.\n"
			      "InnoDB: ", stderr);
			dict_index_name_print(stderr, trx, index);
			fprintf(stderr, ". Last data field length %lu bytes,\n"
				"InnoDB: key ptr now exceeds"
				" key end by %lu bytes.\n"
				"InnoDB: Key value in the MySQL format:\n",
				(ulong) data_field_len,
				(ulong) (key_ptr - key_end));
			fflush(stderr);
			ut_print_buf(stderr, original_key_ptr, key_len);
			putc('\n', stderr);

			if (!is_null) {
				ulint	len = dfield_get_len(dfield);
				dfield_set_len(dfield, len
					       - (ulint) (key_ptr - key_end));
			}
		}

		n_fields++;
		field++;
		dfield++;
	}

	ut_a(buf <= original_buf + buf_len);

	/* We set the length of tuple to n_fields: we assume that the memory
	area allocated for it is big enough (usually bigger than n_fields). */

	dtuple_set_n_fields(tuple, n_fields);
}

/**************************************************************//**
Stores the row id to the prebuilt struct. */
static
void
row_sel_store_row_id_to_prebuilt(
/*=============================*/
	row_prebuilt_t*		prebuilt,	/*!< in/out: prebuilt */
	const rec_t*		index_rec,	/*!< in: record */
	const dict_index_t*	index,		/*!< in: index of the record */
	const ulint*		offsets)	/*!< in: rec_get_offsets
						(index_rec, index) */
{
	const byte*	data;
	ulint		len;

	ut_ad(rec_offs_validate(index_rec, index, offsets));

	data = rec_get_nth_field(
		index_rec, offsets,
		dict_index_get_sys_col_pos(index, DATA_ROW_ID), &len);

	if (UNIV_UNLIKELY(len != DATA_ROW_ID_LEN)) {
		fprintf(stderr,
			"InnoDB: Error: Row id field is"
			" wrong length %lu in ", (ulong) len);
		dict_index_name_print(stderr, prebuilt->trx, index);
		fprintf(stderr, "\n"
			"InnoDB: Field number %lu, record:\n",
			(ulong) dict_index_get_sys_col_pos(index,
							   DATA_ROW_ID));
		rec_print_new(stderr, index_rec, offsets);
		putc('\n', stderr);
		ut_error;
	}

	ut_memcpy(prebuilt->row_id, data, len);
}

/**************************************************************//**
Stores a non-SQL-NULL field in the MySQL format. The counterpart of this
function is row_mysql_store_col_in_innobase_format() in row0mysql.c. */
static
void
row_sel_field_store_in_mysql_format(
/*================================*/
	byte*		dest,	/*!< in/out: buffer where to store; NOTE
				that BLOBs are not in themselves
				stored here: the caller must allocate
				and copy the BLOB into buffer before,
				and pass the pointer to the BLOB in
				'data' */
	const mysql_row_templ_t* templ,
				/*!< in: MySQL column template.
				Its following fields are referenced:
				type, is_unsigned, mysql_col_len,
				mbminlen, mbmaxlen */
	const byte*	data,	/*!< in: data to store */
	ulint		len)	/*!< in: length of the data */
{
	byte*	ptr;
	byte*	field_end;
	byte*	pad_ptr;

	ut_ad(len != UNIV_SQL_NULL);
	UNIV_MEM_ASSERT_RW(data, len);

	switch (templ->type) {
	case DATA_INT:
		/* Convert integer data from Innobase to a little-endian
		format, sign bit restored to normal */

		ptr = dest + len;

		for (;;) {
			ptr--;
			*ptr = *data;
			if (ptr == dest) {
				break;
			}
			data++;
		}

		if (!templ->is_unsigned) {
			dest[len - 1] = (byte) (dest[len - 1] ^ 128);
		}

		ut_ad(templ->mysql_col_len == len);
		break;

	case DATA_VARCHAR:
	case DATA_VARMYSQL:
	case DATA_BINARY:
		field_end = dest + templ->mysql_col_len;

		if (templ->mysql_type == DATA_MYSQL_TRUE_VARCHAR) {
			/* This is a >= 5.0.3 type true VARCHAR. Store the
			length of the data to the first byte or the first
			two bytes of dest. */

			dest = row_mysql_store_true_var_len(
				dest, len, templ->mysql_length_bytes);
		}

		/* Copy the actual data */
		ut_memcpy(dest, data, len);

		/* Pad with trailing spaces. We pad with spaces also the
		unused end of a >= 5.0.3 true VARCHAR column, just in case
		MySQL expects its contents to be deterministic. */

		pad_ptr = dest + len;

		ut_ad(templ->mbminlen <= templ->mbmaxlen);

		/* We handle UCS2 charset strings differently. */
		if (templ->mbminlen == 2) {
			/* A space char is two bytes, 0x0020 in UCS2 */

			if (len & 1) {
				/* A 0x20 has been stripped from the column.
				Pad it back. */

				if (pad_ptr < field_end) {
					*pad_ptr = 0x20;
					pad_ptr++;
				}
			}

			/* Pad the rest of the string with 0x0020 */

			while (pad_ptr < field_end) {
				*pad_ptr = 0x00;
				pad_ptr++;
				*pad_ptr = 0x20;
				pad_ptr++;
			}
		} else {
			ut_ad(templ->mbminlen == 1);
			/* space=0x20 */

			memset(pad_ptr, 0x20, field_end - pad_ptr);
		}
		break;

	case DATA_BLOB:
		/* Store a pointer to the BLOB buffer to dest: the BLOB was
		already copied to the buffer in row_sel_store_mysql_rec */

		row_mysql_store_blob_ref(dest, templ->mysql_col_len, data,
					 len);
		break;

	case DATA_MYSQL:
		memcpy(dest, data, len);

		ut_ad(templ->mysql_col_len >= len);
		ut_ad(templ->mbmaxlen >= templ->mbminlen);

		ut_ad(templ->mbmaxlen > templ->mbminlen
		      || templ->mysql_col_len == len);
		/* The following assertion would fail for old tables
		containing UTF-8 ENUM columns due to Bug #9526. */
		ut_ad(!templ->mbmaxlen
		      || !(templ->mysql_col_len % templ->mbmaxlen));
		ut_ad(len * templ->mbmaxlen >= templ->mysql_col_len);

		if (templ->mbminlen != templ->mbmaxlen) {
			/* Pad with spaces. This undoes the stripping
			done in row0mysql.ic, function
			row_mysql_store_col_in_innobase_format(). */

			memset(dest + len, 0x20, templ->mysql_col_len - len);
		}
		break;

	default:
#ifdef UNIV_DEBUG
	case DATA_SYS_CHILD:
	case DATA_SYS:
		/* These column types should never be shipped to MySQL. */
		ut_ad(0);

	case DATA_CHAR:
	case DATA_FIXBINARY:
	case DATA_FLOAT:
	case DATA_DOUBLE:
	case DATA_DECIMAL:
		/* Above are the valid column types for MySQL data. */
#endif /* UNIV_DEBUG */
		ut_ad(templ->mysql_col_len == len);
		memcpy(dest, data, len);
	}
}

/**************************************************************//**
Convert a row in the Innobase format to a row in the MySQL format.
Note that the template in prebuilt may advise us to copy only a few
columns to mysql_rec, other columns are left blank. All columns may not
be needed in the query.
@return TRUE if success, FALSE if could not allocate memory for a BLOB
(though we may also assert in that case) */
static
ibool
row_sel_store_mysql_rec(
/*====================*/
	byte*		mysql_rec,	/*!< out: row in the MySQL format */
	row_prebuilt_t*	prebuilt,	/*!< in: prebuilt struct */
	const rec_t*	rec,		/*!< in: Innobase record in the index
					which was described in prebuilt's
					template; must be protected by
					a page latch */
	const ulint*	offsets)	/*!< in: array returned by
					rec_get_offsets() */
{
	mysql_row_templ_t*	templ;
	mem_heap_t*		extern_field_heap	= NULL;
	mem_heap_t*		heap;
	const byte*		data;
	ulint			len;
	ulint			i;

	ut_ad(prebuilt->mysql_template);
	ut_ad(prebuilt->default_rec);
	ut_ad(rec_offs_validate(rec, NULL, offsets));

	if (UNIV_LIKELY_NULL(prebuilt->blob_heap)) {
		mem_heap_free(prebuilt->blob_heap);
		prebuilt->blob_heap = NULL;
	}

	/* init null bytes with default values as they might be
	left uninitialized in some cases and these uninited bytes
	might be copied into mysql record buffer that leads to
	valgrind warnings */
	memcpy(mysql_rec, prebuilt->default_rec, prebuilt->null_bitmap_len);

	for (i = 0; i < prebuilt->n_template; i++) {

		templ = prebuilt->mysql_template + i;

		if (UNIV_UNLIKELY(rec_offs_nth_extern(offsets,
						      templ->rec_field_no))) {

			/* Copy an externally stored field to the temporary
			heap */

			ut_a(!prebuilt->trx->has_search_latch);

			if (UNIV_UNLIKELY(templ->type == DATA_BLOB)) {
				if (prebuilt->blob_heap == NULL) {
					prebuilt->blob_heap = mem_heap_create(
						UNIV_PAGE_SIZE);
				}

				heap = prebuilt->blob_heap;
			} else {
				extern_field_heap
					= mem_heap_create(UNIV_PAGE_SIZE);

				heap = extern_field_heap;
			}

			/* NOTE: if we are retrieving a big BLOB, we may
			already run out of memory in the next call, which
			causes an assert */

			data = btr_rec_copy_externally_stored_field(
				rec, offsets,
				dict_table_zip_size(prebuilt->table),
				templ->rec_field_no, &len, heap);

			ut_a(len != UNIV_SQL_NULL);
		} else {
			/* Field is stored in the row. */

			data = rec_get_nth_field(rec, offsets,
						 templ->rec_field_no, &len);

			if (UNIV_UNLIKELY(templ->type == DATA_BLOB)
			    && len != UNIV_SQL_NULL) {

				/* It is a BLOB field locally stored in the
				InnoDB record: we MUST copy its contents to
				prebuilt->blob_heap here because later code
				assumes all BLOB values have been copied to a
				safe place. */

				if (prebuilt->blob_heap == NULL) {
					prebuilt->blob_heap = mem_heap_create(
						UNIV_PAGE_SIZE);
				}

				data = memcpy(mem_heap_alloc(
						prebuilt->blob_heap, len),
						data, len);
			}
		}

		if (len != UNIV_SQL_NULL) {
			row_sel_field_store_in_mysql_format(
				mysql_rec + templ->mysql_col_offset,
				templ, data, len);

			/* Cleanup */
			if (extern_field_heap) {
				mem_heap_free(extern_field_heap);
				extern_field_heap = NULL;
			}

			if (templ->mysql_null_bit_mask) {
				/* It is a nullable column with a non-NULL
				value */
				mysql_rec[templ->mysql_null_byte_offset]
					&= ~(byte) templ->mysql_null_bit_mask;
			}
		} else {
			/* MySQL assumes that the field for an SQL
			NULL value is set to the default value. */

			UNIV_MEM_ASSERT_RW(prebuilt->default_rec
					   + templ->mysql_col_offset,
					   templ->mysql_col_len);
			mysql_rec[templ->mysql_null_byte_offset]
				|= (byte) templ->mysql_null_bit_mask;
			memcpy(mysql_rec + templ->mysql_col_offset,
			       (const byte*) prebuilt->default_rec
			       + templ->mysql_col_offset,
			       templ->mysql_col_len);
		}
	}

	return(TRUE);
}

/*********************************************************************//**
Builds a previous version of a clustered index record for a consistent read
@return	DB_SUCCESS or error code */
static
ulint
row_sel_build_prev_vers_for_mysql(
/*==============================*/
	read_view_t*	read_view,	/*!< in: read view */
	dict_index_t*	clust_index,	/*!< in: clustered index */
	row_prebuilt_t*	prebuilt,	/*!< in: prebuilt struct */
	const rec_t*	rec,		/*!< in: record in a clustered index */
	ulint**		offsets,	/*!< in/out: offsets returned by
					rec_get_offsets(rec, clust_index) */
	mem_heap_t**	offset_heap,	/*!< in/out: memory heap from which
					the offsets are allocated */
	rec_t**		old_vers,	/*!< out: old version, or NULL if the
					record does not exist in the view:
					i.e., it was freshly inserted
					afterwards */
	mtr_t*		mtr)		/*!< in: mtr */
{
	ulint	err;

	if (prebuilt->old_vers_heap) {
		mem_heap_empty(prebuilt->old_vers_heap);
	} else {
		prebuilt->old_vers_heap = mem_heap_create(200);
	}

	err = row_vers_build_for_consistent_read(
		rec, mtr, clust_index, offsets, read_view, offset_heap,
		prebuilt->old_vers_heap, old_vers);
	return(err);
}

/*********************************************************************//**
Retrieves the clustered index record corresponding to a record in a
non-clustered index. Does the necessary locking. Used in the MySQL
interface.
@return	DB_SUCCESS, DB_SUCCESS_LOCKED_REC, or error code */
static
enum db_err
row_sel_get_clust_rec_for_mysql(
/*============================*/
	row_prebuilt_t*	prebuilt,/*!< in: prebuilt struct in the handle */
	dict_index_t*	sec_index,/*!< in: secondary index where rec resides */
	const rec_t*	rec,	/*!< in: record in a non-clustered index; if
				this is a locking read, then rec is not
				allowed to be delete-marked, and that would
				not make sense either */
	que_thr_t*	thr,	/*!< in: query thread */
	const rec_t**	out_rec,/*!< out: clustered record or an old version of
				it, NULL if the old version did not exist
				in the read view, i.e., it was a fresh
				inserted version */
	ulint**		offsets,/*!< in: offsets returned by
				rec_get_offsets(rec, sec_index);
				out: offsets returned by
				rec_get_offsets(out_rec, clust_index) */
	mem_heap_t**	offset_heap,/*!< in/out: memory heap from which
				the offsets are allocated */
	mtr_t*		mtr)	/*!< in: mtr used to get access to the
				non-clustered record; the same mtr is used to
				access the clustered index */
{
	dict_index_t*	clust_index;
	const rec_t*	clust_rec;
	rec_t*		old_vers;
	enum db_err	err;
	trx_t*		trx;

	*out_rec = NULL;
	trx = thr_get_trx(thr);

	row_build_row_ref_in_tuple(prebuilt->clust_ref, rec,
				   sec_index, *offsets, trx);

	clust_index = dict_table_get_first_index(sec_index->table);

	btr_pcur_open_with_no_init(clust_index, prebuilt->clust_ref,
				   PAGE_CUR_LE, BTR_SEARCH_LEAF,
				   prebuilt->clust_pcur, 0, mtr);

	clust_rec = btr_pcur_get_rec(prebuilt->clust_pcur);

	prebuilt->clust_pcur->trx_if_known = trx;

	/* Note: only if the search ends up on a non-infimum record is the
	low_match value the real match to the search tuple */

	if (!page_rec_is_user_rec(clust_rec)
	    || btr_pcur_get_low_match(prebuilt->clust_pcur)
	    < dict_index_get_n_unique(clust_index)) {

		/* In a rare case it is possible that no clust rec is found
		for a delete-marked secondary index record: if in row0umod.c
		in row_undo_mod_remove_clust_low() we have already removed
		the clust rec, while purge is still cleaning and removing
		secondary index records associated with earlier versions of
		the clustered index record. In that case we know that the
		clustered index record did not exist in the read view of
		trx. */

		if (!rec_get_deleted_flag(rec,
					  dict_table_is_comp(sec_index->table))
		    || prebuilt->select_lock_type != LOCK_NONE) {
			ut_print_timestamp(stderr);
			fputs("  InnoDB: error clustered record"
			      " for sec rec not found\n"
			      "InnoDB: ", stderr);
			dict_index_name_print(stderr, trx, sec_index);
			fputs("\n"
			      "InnoDB: sec index record ", stderr);
			rec_print(stderr, rec, sec_index);
			fputs("\n"
			      "InnoDB: clust index record ", stderr);
			rec_print(stderr, clust_rec, clust_index);
			putc('\n', stderr);
			trx_sys_mutex_enter();
			trx_print(stderr, trx, 600);
			trx_sys_mutex_exit();

			fputs("\n"
			      "InnoDB: Submit a detailed bug report"
			      " to http://bugs.mysql.com\n", stderr);
		}

		clust_rec = NULL;

		err = DB_SUCCESS;
		goto func_exit;
	}

	*offsets = rec_get_offsets(clust_rec, clust_index, *offsets,
				   ULINT_UNDEFINED, offset_heap);

	if (prebuilt->select_lock_type != LOCK_NONE) {
		/* Try to place a lock on the index record; we are searching
		the clust rec with a unique condition, hence
		we set a LOCK_REC_NOT_GAP type lock */

		err = lock_clust_rec_read_check_and_lock(
			0, btr_pcur_get_block(prebuilt->clust_pcur),
			clust_rec, clust_index, *offsets,
			prebuilt->select_lock_type, LOCK_REC_NOT_GAP, thr);
		switch (err) {
		case DB_SUCCESS:
		case DB_SUCCESS_LOCKED_REC:
			break;
		default:
			goto err_exit;
		}
	} else {
		/* This is a non-locking consistent read: if necessary, fetch
		a previous version of the record */

		old_vers = NULL;

		/* If the isolation level allows reading of uncommitted data,
		then we never look for an earlier version */

		if (trx->isolation_level > TRX_ISO_READ_UNCOMMITTED
		    && !lock_clust_rec_cons_read_sees(
			    clust_rec, clust_index, *offsets,
			    trx->read_view)) {

			/* The following call returns 'offsets' associated with
			'old_vers' */
			err = row_sel_build_prev_vers_for_mysql(
				trx->read_view, clust_index, prebuilt,
				clust_rec, offsets, offset_heap, &old_vers,
				mtr);

			if (err != DB_SUCCESS || old_vers == NULL) {

				goto err_exit;
			}

			clust_rec = old_vers;
		}

		/* If we had to go to an earlier version of row or the
		secondary index record is delete marked, then it may be that
		the secondary index record corresponding to clust_rec
		(or old_vers) is not rec; in that case we must ignore
		such row because in our snapshot rec would not have existed.
		Remember that from rec we cannot see directly which transaction
		id corresponds to it: we have to go to the clustered index
		record. A query where we want to fetch all rows where
		the secondary index value is in some interval would return
		a wrong result if we would not drop rows which we come to
		visit through secondary index records that would not really
		exist in our snapshot. */

		if (clust_rec
		    && (old_vers
			|| trx->isolation_level <= TRX_ISO_READ_UNCOMMITTED
			|| rec_get_deleted_flag(rec, dict_table_is_comp(
							sec_index->table)))
		    && !row_sel_sec_rec_is_for_clust_rec(
			    rec, sec_index, clust_rec, clust_index)) {
			clust_rec = NULL;
#ifdef UNIV_SEARCH_DEBUG
		} else {
			ut_a(clust_rec == NULL
			     || row_sel_sec_rec_is_for_clust_rec(
				     rec, sec_index, clust_rec, clust_index));
#endif
		}

		err = DB_SUCCESS;
	}

func_exit:
	*out_rec = clust_rec;

	if (prebuilt->select_lock_type != LOCK_NONE) {
		/* We may use the cursor in update or in unlock_row():
		store its position */

		btr_pcur_store_position(prebuilt->clust_pcur, mtr);
	}

err_exit:
	return(err);
}

/********************************************************************//**
Restores cursor position after it has been stored. We have to take into
account that the record cursor was positioned on may have been deleted.
Then we may have to move the cursor one step up or down.
@return TRUE if we may need to process the record the cursor is now
positioned on (i.e. we should not go to the next record yet) */
static
ibool
sel_restore_position_for_mysql(
/*===========================*/
	ibool*		same_user_rec,	/*!< out: TRUE if we were able to restore
					the cursor on a user record with the
					same ordering prefix in in the
					B-tree index */
	ulint		latch_mode,	/*!< in: latch mode wished in
					restoration */
	btr_pcur_t*	pcur,		/*!< in: cursor whose position
					has been stored */
	ibool		moves_up,	/*!< in: TRUE if the cursor moves up
					in the index */
	mtr_t*		mtr)		/*!< in: mtr; CAUTION: may commit
					mtr temporarily! */
{
	ibool	success;
	ulint	relative_position;

	relative_position = pcur->rel_pos;

	success = btr_pcur_restore_position(latch_mode, pcur, mtr);

	*same_user_rec = success;

	if (relative_position == BTR_PCUR_ON) {
		if (success) {
			return(FALSE);
		}

		if (moves_up) {
			btr_pcur_move_to_next(pcur, mtr);
		}

		return(TRUE);
	}

	if (relative_position == BTR_PCUR_AFTER
	    || relative_position == BTR_PCUR_AFTER_LAST_IN_TREE) {

		if (moves_up) {
			return(TRUE);
		}

		if (btr_pcur_is_on_user_rec(pcur)) {
			btr_pcur_move_to_prev(pcur, mtr);
		}

		return(TRUE);
	}

	ut_ad(relative_position == BTR_PCUR_BEFORE
	      || relative_position == BTR_PCUR_BEFORE_FIRST_IN_TREE);

	if (moves_up && btr_pcur_is_on_user_rec(pcur)) {
		btr_pcur_move_to_next(pcur, mtr);
	}

	return(TRUE);
}

/********************************************************************//**
Pops a cached row for MySQL from the fetch cache. */
UNIV_INLINE
void
row_sel_pop_cached_row_for_mysql(
/*=============================*/
	byte*		buf,		/*!< in/out: buffer where to copy the
					row */
	row_prebuilt_t*	prebuilt)	/*!< in: prebuilt struct */
{
	ulint			i;
	mysql_row_templ_t*	templ;
	byte*			cached_rec;
	ut_ad(prebuilt->n_fetch_cached > 0);
	ut_ad(prebuilt->mysql_prefix_len <= prebuilt->mysql_row_len);

	if (UNIV_UNLIKELY(prebuilt->keep_other_fields_on_keyread)) {
		/* Copy cache record field by field, don't touch fields that
		are not covered by current key */
		cached_rec = prebuilt->fetch_cache[
			prebuilt->fetch_cache_first];

		for (i = 0; i < prebuilt->n_template; i++) {
			templ = prebuilt->mysql_template + i;
#if 0 /* Some of the cached_rec may legitimately be uninitialized. */
			UNIV_MEM_ASSERT_RW(cached_rec
					   + templ->mysql_col_offset,
					   templ->mysql_col_len);
#endif
			ut_memcpy(buf + templ->mysql_col_offset,
				  cached_rec + templ->mysql_col_offset,
				  templ->mysql_col_len);
			/* Copy NULL bit of the current field from cached_rec
			to buf */
			if (templ->mysql_null_bit_mask) {
				buf[templ->mysql_null_byte_offset]
					^= (buf[templ->mysql_null_byte_offset]
					    ^ cached_rec[templ->mysql_null_byte_offset])
					& (byte)templ->mysql_null_bit_mask;
			}
		}
	}
	else {
#if 0 /* Some of the cached_rec may legitimately be uninitialized. */
		UNIV_MEM_ASSERT_RW(prebuilt->fetch_cache
				   [prebuilt->fetch_cache_first],
				   prebuilt->mysql_prefix_len);
#endif
		ut_memcpy(buf,
			  prebuilt->fetch_cache[prebuilt->fetch_cache_first],
			  prebuilt->mysql_prefix_len);
	}
	prebuilt->n_fetch_cached--;
	prebuilt->fetch_cache_first++;

	if (prebuilt->n_fetch_cached == 0) {
		prebuilt->fetch_cache_first = 0;
	}
}

/********************************************************************//**
Pushes a row for MySQL to the fetch cache. */
UNIV_INLINE
void
row_sel_push_cache_row_for_mysql(
/*=============================*/
	row_prebuilt_t*	prebuilt,	/*!< in: prebuilt struct */
	const rec_t*	rec,		/*!< in: record to push; must
					be protected by a page latch */
	const ulint*	offsets)	/*!< in: rec_get_offsets() */
{
	byte*	buf;
	ulint	i;

	ut_ad(prebuilt->n_fetch_cached < MYSQL_FETCH_CACHE_SIZE);
	ut_ad(rec_offs_validate(rec, NULL, offsets));
	ut_a(!prebuilt->templ_contains_blob);

	if (prebuilt->fetch_cache[0] == NULL) {
		/* Allocate memory for the fetch cache */

		for (i = 0; i < MYSQL_FETCH_CACHE_SIZE; i++) {

			/* A user has reported memory corruption in these
			buffers in Linux. Put magic numbers there to help
			to track a possible bug. */

			buf = mem_alloc(prebuilt->mysql_row_len + 8);

			prebuilt->fetch_cache[i] = buf + 4;

			mach_write_to_4(buf, ROW_PREBUILT_FETCH_MAGIC_N);
			mach_write_to_4(buf + 4 + prebuilt->mysql_row_len,
					ROW_PREBUILT_FETCH_MAGIC_N);
		}
	}

	ut_ad(prebuilt->fetch_cache_first == 0);
	UNIV_MEM_INVALID(prebuilt->fetch_cache[prebuilt->n_fetch_cached],
			 prebuilt->mysql_row_len);

	if (UNIV_UNLIKELY(!row_sel_store_mysql_rec(
				  prebuilt->fetch_cache[
					  prebuilt->n_fetch_cached],
				  prebuilt, rec, offsets))) {
		ut_error;
	}

	prebuilt->n_fetch_cached++;
}

/*********************************************************************//**
Tries to do a shortcut to fetch a clustered index record with a unique key,
using the hash index if possible (not always). We assume that the search
mode is PAGE_CUR_GE, it is a consistent read, there is a read view in trx,
btr search latch has been locked in S-mode.
@return	SEL_FOUND, SEL_EXHAUSTED, SEL_RETRY */
static
ulint
row_sel_try_search_shortcut_for_mysql(
/*==================================*/
	const rec_t**	out_rec,/*!< out: record if found */
	row_prebuilt_t*	prebuilt,/*!< in: prebuilt struct */
	ulint**		offsets,/*!< in/out: for rec_get_offsets(*out_rec) */
	mem_heap_t**	heap,	/*!< in/out: heap for rec_get_offsets() */
	mtr_t*		mtr)	/*!< in: started mtr */
{
	dict_index_t*	index		= prebuilt->index;
	const dtuple_t*	search_tuple	= prebuilt->search_tuple;
	btr_pcur_t*	pcur		= prebuilt->pcur;
	trx_t*		trx		= prebuilt->trx;
	const rec_t*	rec;

	ut_ad(dict_index_is_clust(index));
	ut_ad(!prebuilt->templ_contains_blob);

#ifndef UNIV_SEARCH_DEBUG
	btr_pcur_open_with_no_init(index, search_tuple, PAGE_CUR_GE,
				   BTR_SEARCH_LEAF, pcur,
				   RW_S_LATCH,
				   mtr);
#else /* UNIV_SEARCH_DEBUG */
	btr_pcur_open_with_no_init(index, search_tuple, PAGE_CUR_GE,
				   BTR_SEARCH_LEAF, pcur,
				   0,
				   mtr);
#endif /* UNIV_SEARCH_DEBUG */
	rec = btr_pcur_get_rec(pcur);

	if (!page_rec_is_user_rec(rec)) {

		return(SEL_RETRY);
	}

	/* As the cursor is now placed on a user record after a search with
	the mode PAGE_CUR_GE, the up_match field in the cursor tells how many
	fields in the user record matched to the search tuple */

	if (btr_pcur_get_up_match(pcur) < dtuple_get_n_fields(search_tuple)) {

		return(SEL_EXHAUSTED);
	}

	/* This is a non-locking consistent read: if necessary, fetch
	a previous version of the record */

	*offsets = rec_get_offsets(rec, index, *offsets,
				   ULINT_UNDEFINED, heap);

	if (!lock_clust_rec_cons_read_sees(rec, index,
					   *offsets, trx->read_view)) {

		return(SEL_RETRY);
	}

	if (rec_get_deleted_flag(rec, dict_table_is_comp(index->table))) {

		return(SEL_EXHAUSTED);
	}

	*out_rec = rec;

	return(SEL_FOUND);
}

/********************************************************************//**
Searches for rows in the database. This is used in the interface to
MySQL. This function opens a cursor, and also implements fetch next
and fetch prev. NOTE that if we do a search with a full key value
from a unique index (ROW_SEL_EXACT), then we will not store the cursor
position and fetch next or fetch prev must not be tried to the cursor!
@return DB_SUCCESS, DB_RECORD_NOT_FOUND, DB_END_OF_INDEX, DB_DEADLOCK,
DB_LOCK_TABLE_FULL, DB_CORRUPTION, or DB_TOO_BIG_RECORD */
UNIV_INTERN
ulint
row_search_for_mysql(
/*=================*/
	byte*		buf,		/*!< in/out: buffer for the fetched
					row in the MySQL format */
	ulint		mode,		/*!< in: search mode PAGE_CUR_L, ... */
	row_prebuilt_t*	prebuilt,	/*!< in: prebuilt struct for the
					table handle; this contains the info
					of search_tuple, index; if search
					tuple contains 0 fields then we
					position the cursor at the start or
					the end of the index, depending on
					'mode' */
	ulint		match_mode,	/*!< in: 0 or ROW_SEL_EXACT or
					ROW_SEL_EXACT_PREFIX */
	ulint		direction)	/*!< in: 0 or ROW_SEL_NEXT or
					ROW_SEL_PREV; NOTE: if this is != 0,
					then prebuilt must have a pcur
					with stored position! In opening of a
					cursor 'direction' should be 0. */
{
	dict_index_t*	index		= prebuilt->index;
	ibool		comp		= dict_table_is_comp(index->table);
	const dtuple_t*	search_tuple	= prebuilt->search_tuple;
	btr_pcur_t*	pcur		= prebuilt->pcur;
	trx_t*		trx		= prebuilt->trx;
	dict_index_t*	clust_index;
	que_thr_t*	thr;
	const rec_t*	rec;
	const rec_t*	result_rec;
	const rec_t*	clust_rec;
	ulint		err				= DB_SUCCESS;
	ibool		unique_search			= FALSE;
	ibool		unique_search_from_clust_index	= FALSE;
	ibool		mtr_has_extra_clust_latch	= FALSE;
	ibool		moves_up			= FALSE;
	ibool		set_also_gap_locks		= TRUE;
	/* if the query is a plain locking SELECT, and the isolation level
	is <= TRX_ISO_READ_COMMITTED, then this is set to FALSE */
	ibool		did_semi_consistent_read	= FALSE;
	/* if the returned record was locked and we did a semi-consistent
	read (fetch the newest committed version), then this is set to
	TRUE */
#ifdef UNIV_SEARCH_DEBUG
	ulint		cnt				= 0;
#endif /* UNIV_SEARCH_DEBUG */
	ulint		next_offs;
	ibool		same_user_rec;
	mtr_t		mtr;
	mem_heap_t*	heap				= NULL;
	ulint		offsets_[REC_OFFS_NORMAL_SIZE];
	ulint*		offsets				= offsets_;

	rec_offs_init(offsets_);

	ut_ad(index && pcur && search_tuple);
	ut_ad(trx->mysql_thread_id == os_thread_get_curr_id());

	if (UNIV_UNLIKELY(prebuilt->table->ibd_file_missing)) {
		ut_print_timestamp(stderr);
		fprintf(stderr, "  InnoDB: Error:\n"
			"InnoDB: MySQL is trying to use a table handle"
			" but the .ibd file for\n"
			"InnoDB: table %s does not exist.\n"
			"InnoDB: Have you deleted the .ibd file"
			" from the database directory under\n"
			"InnoDB: the MySQL datadir, or have you used"
			" DISCARD TABLESPACE?\n"
			"InnoDB: Look from\n"
			"InnoDB: " REFMAN "innodb-troubleshooting.html\n"
			"InnoDB: how you can resolve the problem.\n",
			prebuilt->table->name);

		return(DB_ERROR);
	}

	if (UNIV_UNLIKELY(!prebuilt->index_usable)) {

		return(DB_MISSING_HISTORY);
	}

	if (UNIV_UNLIKELY(prebuilt->magic_n != ROW_PREBUILT_ALLOCATED)) {
		fprintf(stderr,
			"InnoDB: Error: trying to free a corrupt\n"
			"InnoDB: table handle. Magic n %lu, table name ",
			(ulong) prebuilt->magic_n);
		ut_print_name(stderr, trx, TRUE, prebuilt->table->name);
		putc('\n', stderr);

		mem_analyze_corruption(prebuilt);

		ut_error;
	}

#if 0
	/* August 19, 2005 by Heikki: temporarily disable this error
	print until the cursor lock count is done correctly.
	See bugs #12263 and #12456!*/

	if (trx->n_mysql_tables_in_use == 0
	    && UNIV_UNLIKELY(prebuilt->select_lock_type == LOCK_NONE)) {
		/* Note that if MySQL uses an InnoDB temp table that it
		created inside LOCK TABLES, then n_mysql_tables_in_use can
		be zero; in that case select_lock_type is set to LOCK_X in
		::start_stmt. */

		fputs("InnoDB: Error: MySQL is trying to perform a SELECT\n"
		      "InnoDB: but it has not locked"
		      " any tables in ::external_lock()!\n",
		      stderr);
		trx_sys_mutex_enter();
		trx_print(stderr, trx, 600);
		trx_sys_mutex_exit();
		fputc('\n', stderr);
	}
#endif

#if 0
	fprintf(stderr, "Match mode %lu\n search tuple ",
		(ulong) match_mode);
	dtuple_print(search_tuple);
	fprintf(stderr, "N tables locked %lu\n",
		(ulong) trx->mysql_n_tables_locked);
#endif
	/*-------------------------------------------------------------*/
	/* PHASE 0: Release a possible s-latch we are holding on the
	adaptive hash index latch if there is someone waiting behind */

	if (UNIV_UNLIKELY(rw_lock_get_writer(&btr_search_latch) != RW_LOCK_NOT_LOCKED)
	    && trx->has_search_latch) {

		/* There is an x-latch request on the adaptive hash index:
		release the s-latch to reduce starvation and wait for
		BTR_SEA_TIMEOUT rounds before trying to keep it again over
		calls from MySQL */

		rw_lock_s_unlock(&btr_search_latch);
		trx->has_search_latch = FALSE;

		trx->search_latch_timeout = BTR_SEA_TIMEOUT;
	}

	/* Reset the new record lock info if srv_locks_unsafe_for_binlog
	is set or session is using a READ COMMITED isolation level. Then
	we are able to remove the record locks set here on an individual
	row. */
	prebuilt->new_rec_locks = 0;

	/*-------------------------------------------------------------*/
	/* PHASE 1: Try to pop the row from the prefetch cache */

	if (UNIV_UNLIKELY(direction == 0)) {
		trx->op_info = "starting index read";

		prebuilt->n_rows_fetched = 0;
		prebuilt->n_fetch_cached = 0;
		prebuilt->fetch_cache_first = 0;

		if (prebuilt->sel_graph == NULL) {
			/* Build a dummy select query graph */
			row_prebuild_sel_graph(prebuilt);
		}
	} else {
		trx->op_info = "fetching rows";

		if (prebuilt->n_rows_fetched == 0) {
			prebuilt->fetch_direction = direction;
		}

		if (UNIV_UNLIKELY(direction != prebuilt->fetch_direction)) {
			if (UNIV_UNLIKELY(prebuilt->n_fetch_cached > 0)) {
				ut_error;
				/* TODO: scrollable cursor: restore cursor to
				the place of the latest returned row,
				or better: prevent caching for a scroll
				cursor! */
			}

			prebuilt->n_rows_fetched = 0;
			prebuilt->n_fetch_cached = 0;
			prebuilt->fetch_cache_first = 0;

		} else if (UNIV_LIKELY(prebuilt->n_fetch_cached > 0)) {
			row_sel_pop_cached_row_for_mysql(buf, prebuilt);

			prebuilt->n_rows_fetched++;

			srv_n_rows_read++;
			err = DB_SUCCESS;
			goto func_exit;
		}

		if (prebuilt->fetch_cache_first > 0
		    && prebuilt->fetch_cache_first < MYSQL_FETCH_CACHE_SIZE) {

			/* The previous returned row was popped from the fetch
			cache, but the cache was not full at the time of the
			popping: no more rows can exist in the result set */

			err = DB_RECORD_NOT_FOUND;
			goto func_exit;
		}

		prebuilt->n_rows_fetched++;

		if (prebuilt->n_rows_fetched > 1000000000) {
			/* Prevent wrap-over */
			prebuilt->n_rows_fetched = 500000000;
		}

		mode = pcur->search_mode;
	}

	/* In a search where at most one record in the index may match, we
	can use a LOCK_REC_NOT_GAP type record lock when locking a
	non-delete-marked matching record.

	Note that in a unique secondary index there may be different
	delete-marked versions of a record where only the primary key
	values differ: thus in a secondary index we must use next-key
	locks when locking delete-marked records. */

	if (match_mode == ROW_SEL_EXACT
	    && dict_index_is_unique(index)
	    && dtuple_get_n_fields(search_tuple)
	    == dict_index_get_n_unique(index)
	    && (dict_index_is_clust(index)
		|| !dtuple_contains_null(search_tuple))) {

		/* Note above that a UNIQUE secondary index can contain many
		rows with the same key value if one of the columns is the SQL
		null. A clustered index under MySQL can never contain null
		columns because we demand that all the columns in primary key
		are non-null. */

		unique_search = TRUE;

		/* Even if the condition is unique, MySQL seems to try to
		retrieve also a second row if a primary key contains more than
		1 column. Return immediately if this is not a HANDLER
		command. */

		if (UNIV_UNLIKELY(direction != 0
				  && !prebuilt->used_in_HANDLER)) {

			err = DB_RECORD_NOT_FOUND;
			goto func_exit;
		}
	}

	mtr_start(&mtr);

	/*-------------------------------------------------------------*/
	/* PHASE 2: Try fast adaptive hash index search if possible */

	/* Next test if this is the special case where we can use the fast
	adaptive hash index to try the search. Since we must release the
	search system latch when we retrieve an externally stored field, we
	cannot use the adaptive hash index in a search in the case the row
	may be long and there may be externally stored fields */

	if (UNIV_UNLIKELY(direction == 0)
	    && unique_search
	    && dict_index_is_clust(index)
	    && !prebuilt->templ_contains_blob
	    && !prebuilt->used_in_HANDLER
	    && (prebuilt->mysql_row_len < UNIV_PAGE_SIZE / 8)) {

		mode = PAGE_CUR_GE;

		unique_search_from_clust_index = TRUE;

		if (trx->mysql_n_tables_locked == 0
		    && prebuilt->select_lock_type == LOCK_NONE
		    && trx->isolation_level > TRX_ISO_READ_UNCOMMITTED
		    && trx->read_view) {

			/* This is a SELECT query done as a consistent read,
			and the read view has already been allocated:
			let us try a search shortcut through the hash
			index.
			NOTE that we must also test that
			mysql_n_tables_locked == 0, because this might
			also be INSERT INTO ... SELECT ... or
			CREATE TABLE ... SELECT ... . Our algorithm is
			NOT prepared to inserts interleaved with the SELECT,
			and if we try that, we can deadlock on the adaptive
			hash index semaphore! */

#ifndef UNIV_SEARCH_DEBUG
			if (!trx->has_search_latch) {
				rw_lock_s_lock(&btr_search_latch);
				trx->has_search_latch = TRUE;
			}
#endif
			switch (row_sel_try_search_shortcut_for_mysql(
					&rec, prebuilt, &offsets, &heap,
					&mtr)) {
			case SEL_FOUND:
#ifdef UNIV_SEARCH_DEBUG
				ut_a(0 == cmp_dtuple_rec(search_tuple,
							 rec, offsets));
#endif
				/* At this point, rec is protected by
				a page latch that was acquired by
				row_sel_try_search_shortcut_for_mysql().
				The latch will not be released until
				mtr_commit(&mtr). */

				if (!row_sel_store_mysql_rec(buf, prebuilt,
							     rec, offsets)) {
					err = DB_TOO_BIG_RECORD;

					/* We let the main loop to do the
					error handling */
					goto shortcut_fails_too_big_rec;
				}

				mtr_commit(&mtr);

				/* ut_print_name(stderr, index->name);
				fputs(" shortcut\n", stderr); */

				srv_n_rows_read++;

				err = DB_SUCCESS;
				goto release_search_latch_if_needed;

			case SEL_EXHAUSTED:
				mtr_commit(&mtr);

				/* ut_print_name(stderr, index->name);
				fputs(" record not found 2\n", stderr); */

				err = DB_RECORD_NOT_FOUND;
release_search_latch_if_needed:
				if (trx->search_latch_timeout > 0
				    && trx->has_search_latch) {

					trx->search_latch_timeout--;

					rw_lock_s_unlock(&btr_search_latch);
					trx->has_search_latch = FALSE;
				}

				/* NOTE that we do NOT store the cursor
				position */
				goto func_exit;

			case SEL_RETRY:
				break;

			default:
				ut_ad(0);
			}
shortcut_fails_too_big_rec:
			mtr_commit(&mtr);
			mtr_start(&mtr);
		}
	}

	/*-------------------------------------------------------------*/
	/* PHASE 3: Open or restore index cursor position */

	if (trx->has_search_latch) {
		rw_lock_s_unlock(&btr_search_latch);
		trx->has_search_latch = FALSE;
	}

	ut_ad(prebuilt->sql_stat_start || trx->lock.conc_state == TRX_ACTIVE);

	/* FIXME: These are now protected by the lock mutex, we can't
	just add assertions will-nilly.  */
	ut_ad(trx->lock.conc_state == TRX_NOT_STARTED
	      || trx->lock.conc_state == TRX_ACTIVE);

	ut_ad(prebuilt->sql_stat_start
	      || prebuilt->select_lock_type != LOCK_NONE
	      || trx->read_view);

	trx_start_if_not_started(trx);

	if (trx->isolation_level <= TRX_ISO_READ_COMMITTED
	    && prebuilt->select_lock_type != LOCK_NONE
	    && trx->mysql_thd != NULL
	    && thd_is_select(trx->mysql_thd)) {
		/* It is a plain locking SELECT and the isolation
		level is low: do not lock gaps */

		set_also_gap_locks = FALSE;
	}

	/* Note that if the search mode was GE or G, then the cursor
	naturally moves upward (in fetch next) in alphabetical order,
	otherwise downward */

	if (UNIV_UNLIKELY(direction == 0)) {
		if (mode == PAGE_CUR_GE || mode == PAGE_CUR_G) {
			moves_up = TRUE;
		}
	} else if (direction == ROW_SEL_NEXT) {
		moves_up = TRUE;
	}

	thr = que_fork_get_first_thr(prebuilt->sel_graph);

	que_thr_move_to_run_state_for_mysql(thr, trx);

	clust_index = dict_table_get_first_index(index->table);

	if (UNIV_LIKELY(direction != 0)) {
		ibool	need_to_process = sel_restore_position_for_mysql(
			&same_user_rec, BTR_SEARCH_LEAF,
			pcur, moves_up, &mtr);

		if (UNIV_UNLIKELY(need_to_process)) {
			if (UNIV_UNLIKELY(prebuilt->row_read_type
					  == ROW_READ_DID_SEMI_CONSISTENT)) {
				/* We did a semi-consistent read,
				but the record was removed in
				the meantime. */
				prebuilt->row_read_type
					= ROW_READ_TRY_SEMI_CONSISTENT;
			}
		} else if (UNIV_LIKELY(prebuilt->row_read_type
				       != ROW_READ_DID_SEMI_CONSISTENT)) {

			/* The cursor was positioned on the record
			that we returned previously.  If we need
			to repeat a semi-consistent read as a
			pessimistic locking read, the record
			cannot be skipped. */

			goto next_rec;
		}

	} else if (dtuple_get_n_fields(search_tuple) > 0) {

		btr_pcur_open_with_no_init(index, search_tuple, mode,
					   BTR_SEARCH_LEAF,
					   pcur, 0, &mtr);

		pcur->trx_if_known = trx;

		rec = btr_pcur_get_rec(pcur);

		if (!moves_up
		    && !page_rec_is_supremum(rec)
		    && set_also_gap_locks
		    && !(srv_locks_unsafe_for_binlog
			 || trx->isolation_level <= TRX_ISO_READ_COMMITTED)
		    && prebuilt->select_lock_type != LOCK_NONE) {

			/* Try to place a gap lock on the next index record
			to prevent phantoms in ORDER BY ... DESC queries */
			const rec_t*	next = page_rec_get_next_const(rec);

			offsets = rec_get_offsets(next, index, offsets,
						  ULINT_UNDEFINED, &heap);
			err = sel_set_rec_lock(btr_pcur_get_block(pcur),
					       next, index, offsets,
					       prebuilt->select_lock_type,
					       LOCK_GAP, thr);

			switch (err) {
			case DB_SUCCESS_LOCKED_REC:
				err = DB_SUCCESS;
			case DB_SUCCESS:
				break;
			default:
				goto lock_wait_or_error;
			}
		}
	} else {
		if (mode == PAGE_CUR_G) {
			btr_pcur_open_at_index_side(
				TRUE, index, BTR_SEARCH_LEAF, pcur, FALSE,
				&mtr);
		} else if (mode == PAGE_CUR_L) {
			btr_pcur_open_at_index_side(
				FALSE, index, BTR_SEARCH_LEAF, pcur, FALSE,
				&mtr);
		}
	}

	if (!prebuilt->sql_stat_start) {
		/* No need to set an intention lock or assign a read view */

		if (trx->read_view == NULL
		    && prebuilt->select_lock_type == LOCK_NONE) {

			fputs("InnoDB: Error: MySQL is trying to"
			      " perform a consistent read\n"
			      "InnoDB: but the read view is not assigned!\n",
			      stderr);
			trx_sys_mutex_enter();
			trx_print(stderr, trx, 600);
			trx_sys_mutex_exit();
			fputc('\n', stderr);
			ut_a(0);
		}
	} else if (prebuilt->select_lock_type == LOCK_NONE) {
		/* This is a consistent read */
		/* Assign a read view for the query */

		trx_assign_read_view(trx);
		prebuilt->sql_stat_start = FALSE;
	} else {
		ulint	lock_mode;
		if (prebuilt->select_lock_type == LOCK_S) {
			lock_mode = LOCK_IS;
		} else {
			lock_mode = LOCK_IX;
		}
		err = lock_table(0, index->table, lock_mode, thr);

		if (err != DB_SUCCESS) {

			goto lock_wait_or_error;
		}
		prebuilt->sql_stat_start = FALSE;
	}

rec_loop:
	/*-------------------------------------------------------------*/
	/* PHASE 4: Look for matching records in a loop */

	rec = btr_pcur_get_rec(pcur);
	ut_ad(!!page_rec_is_comp(rec) == comp);
#ifdef UNIV_SEARCH_DEBUG
	/*
	fputs("Using ", stderr);
	dict_index_name_print(stderr, index);
	fprintf(stderr, " cnt %lu ; Page no %lu\n", cnt,
	page_get_page_no(page_align(rec)));
	rec_print(rec);
	*/
#endif /* UNIV_SEARCH_DEBUG */

	if (page_rec_is_infimum(rec)) {

		/* The infimum record on a page cannot be in the result set,
		and neither can a record lock be placed on it: we skip such
		a record. */

		goto next_rec;
	}

	if (page_rec_is_supremum(rec)) {

		if (set_also_gap_locks
		    && !(srv_locks_unsafe_for_binlog
			 || trx->isolation_level <= TRX_ISO_READ_COMMITTED)
		    && prebuilt->select_lock_type != LOCK_NONE) {

			/* Try to place a lock on the index record */

			/* If innodb_locks_unsafe_for_binlog option is used
			or this session is using a READ COMMITTED isolation
			level we do not lock gaps. Supremum record is really
			a gap and therefore we do not set locks there. */

			offsets = rec_get_offsets(rec, index, offsets,
						  ULINT_UNDEFINED, &heap);
			err = sel_set_rec_lock(btr_pcur_get_block(pcur),
					       rec, index, offsets,
					       prebuilt->select_lock_type,
					       LOCK_ORDINARY, thr);

			switch (err) {
			case DB_SUCCESS_LOCKED_REC:
				err = DB_SUCCESS;
			case DB_SUCCESS:
				break;
			default:
				goto lock_wait_or_error;
			}
		}
		/* A page supremum record cannot be in the result set: skip
		it now that we have placed a possible lock on it */

		goto next_rec;
	}

	/*-------------------------------------------------------------*/
	/* Do sanity checks in case our cursor has bumped into page
	corruption */

	if (comp) {
		next_offs = rec_get_next_offs(rec, TRUE);
		if (UNIV_UNLIKELY(next_offs < PAGE_NEW_SUPREMUM)) {

			goto wrong_offs;
		}
	} else {
		next_offs = rec_get_next_offs(rec, FALSE);
		if (UNIV_UNLIKELY(next_offs < PAGE_OLD_SUPREMUM)) {

			goto wrong_offs;
		}
	}

	if (UNIV_UNLIKELY(next_offs >= UNIV_PAGE_SIZE - PAGE_DIR)) {

wrong_offs:
		if (srv_force_recovery == 0 || moves_up == FALSE) {
			ut_print_timestamp(stderr);
			buf_page_print(page_align(rec), 0);
			fprintf(stderr,
				"\nInnoDB: rec address %p,"
				" buf block fix count %lu\n",
				(void*) rec, (ulong)
				btr_cur_get_block(btr_pcur_get_btr_cur(pcur))
				->page.buf_fix_count);
			fprintf(stderr,
				"InnoDB: Index corruption: rec offs %lu"
				" next offs %lu, page no %lu,\n"
				"InnoDB: ",
				(ulong) page_offset(rec),
				(ulong) next_offs,
				(ulong) page_get_page_no(page_align(rec)));
			dict_index_name_print(stderr, trx, index);
			fputs(". Run CHECK TABLE. You may need to\n"
			      "InnoDB: restore from a backup, or"
			      " dump + drop + reimport the table.\n",
			      stderr);

			err = DB_CORRUPTION;

			goto lock_wait_or_error;
		} else {
			/* The user may be dumping a corrupt table. Jump
			over the corruption to recover as much as possible. */

			fprintf(stderr,
				"InnoDB: Index corruption: rec offs %lu"
				" next offs %lu, page no %lu,\n"
				"InnoDB: ",
				(ulong) page_offset(rec),
				(ulong) next_offs,
				(ulong) page_get_page_no(page_align(rec)));
			dict_index_name_print(stderr, trx, index);
			fputs(". We try to skip the rest of the page.\n",
			      stderr);

			btr_pcur_move_to_last_on_page(pcur, &mtr);

			goto next_rec;
		}
	}
	/*-------------------------------------------------------------*/

	/* Calculate the 'offsets' associated with 'rec' */

	offsets = rec_get_offsets(rec, index, offsets, ULINT_UNDEFINED, &heap);

	if (UNIV_UNLIKELY(srv_force_recovery > 0)) {
		if (!rec_validate(rec, offsets)
		    || !btr_index_rec_validate(rec, index, FALSE)) {
			fprintf(stderr,
				"InnoDB: Index corruption: rec offs %lu"
				" next offs %lu, page no %lu,\n"
				"InnoDB: ",
				(ulong) page_offset(rec),
				(ulong) next_offs,
				(ulong) page_get_page_no(page_align(rec)));
			dict_index_name_print(stderr, trx, index);
			fputs(". We try to skip the record.\n",
			      stderr);

			goto next_rec;
		}
	}

	/* Note that we cannot trust the up_match value in the cursor at this
	place because we can arrive here after moving the cursor! Thus
	we have to recompare rec and search_tuple to determine if they
	match enough. */

	if (match_mode == ROW_SEL_EXACT) {
		/* Test if the index record matches completely to search_tuple
		in prebuilt: if not, then we return with DB_RECORD_NOT_FOUND */

		/* fputs("Comparing rec and search tuple\n", stderr); */

		if (0 != cmp_dtuple_rec(search_tuple, rec, offsets)) {

			if (set_also_gap_locks
			    && !(srv_locks_unsafe_for_binlog
				 || trx->isolation_level
				 <= TRX_ISO_READ_COMMITTED)
			    && prebuilt->select_lock_type != LOCK_NONE) {

				/* Try to place a gap lock on the index
				record only if innodb_locks_unsafe_for_binlog
				option is not set or this session is not
				using a READ COMMITTED isolation level. */

				err = sel_set_rec_lock(
					btr_pcur_get_block(pcur),
					rec, index, offsets,
					prebuilt->select_lock_type, LOCK_GAP,
					thr);

				switch (err) {
				case DB_SUCCESS_LOCKED_REC:
				case DB_SUCCESS:
					break;
				default:
					goto lock_wait_or_error;
				}
			}

			btr_pcur_store_position(pcur, &mtr);

			err = DB_RECORD_NOT_FOUND;
			/* ut_print_name(stderr, index->name);
			fputs(" record not found 3\n", stderr); */

			goto normal_return;
		}

	} else if (match_mode == ROW_SEL_EXACT_PREFIX) {

		if (!cmp_dtuple_is_prefix_of_rec(search_tuple, rec, offsets)) {

			if (set_also_gap_locks
			    && !(srv_locks_unsafe_for_binlog
				 || trx->isolation_level
				 <= TRX_ISO_READ_COMMITTED)
			    && prebuilt->select_lock_type != LOCK_NONE) {

				/* Try to place a gap lock on the index
				record only if innodb_locks_unsafe_for_binlog
				option is not set or this session is not
				using a READ COMMITTED isolation level. */

				err = sel_set_rec_lock(
					btr_pcur_get_block(pcur),
					rec, index, offsets,
					prebuilt->select_lock_type, LOCK_GAP,
					thr);

				switch (err) {
				case DB_SUCCESS_LOCKED_REC:
				case DB_SUCCESS:
					break;
				default:
					goto lock_wait_or_error;
				}
			}

			btr_pcur_store_position(pcur, &mtr);

			err = DB_RECORD_NOT_FOUND;
			/* ut_print_name(stderr, index->name);
			fputs(" record not found 4\n", stderr); */

			goto normal_return;
		}
	}

	/* We are ready to look at a possible new index entry in the result
	set: the cursor is now placed on a user record */

	if (prebuilt->select_lock_type != LOCK_NONE) {
		/* Try to place a lock on the index record; note that delete
		marked records are a special case in a unique search. If there
		is a non-delete marked record, then it is enough to lock its
		existence with LOCK_REC_NOT_GAP. */

		/* If innodb_locks_unsafe_for_binlog option is used
		or this session is using a READ COMMITED isolation
		level we lock only the record, i.e., next-key locking is
		not used. */

		ulint	lock_type;

		if (!set_also_gap_locks
		    || srv_locks_unsafe_for_binlog
		    || trx->isolation_level <= TRX_ISO_READ_COMMITTED
		    || (unique_search
			&& !UNIV_UNLIKELY(rec_get_deleted_flag(rec, comp)))) {

			goto no_gap_lock;
		} else {
			lock_type = LOCK_ORDINARY;
		}

		/* If we are doing a 'greater or equal than a primary key
		value' search from a clustered index, and we find a record
		that has that exact primary key value, then there is no need
		to lock the gap before the record, because no insert in the
		gap can be in our search range. That is, no phantom row can
		appear that way.

		An example: if col1 is the primary key, the search is WHERE
		col1 >= 100, and we find a record where col1 = 100, then no
		need to lock the gap before that record. */

		if (index == clust_index
		    && mode == PAGE_CUR_GE
		    && direction == 0
		    && dtuple_get_n_fields_cmp(search_tuple)
		    == dict_index_get_n_unique(index)
		    && 0 == cmp_dtuple_rec(search_tuple, rec, offsets)) {
no_gap_lock:
			lock_type = LOCK_REC_NOT_GAP;
		}

		err = sel_set_rec_lock(btr_pcur_get_block(pcur),
				       rec, index, offsets,
				       prebuilt->select_lock_type,
				       lock_type, thr);

		switch (err) {
			const rec_t*	old_vers;
		case DB_SUCCESS_LOCKED_REC:
			if (srv_locks_unsafe_for_binlog
			    || trx->isolation_level
			    <= TRX_ISO_READ_COMMITTED) {
				/* Note that a record of
				prebuilt->index was locked. */
				prebuilt->new_rec_locks = 1;
			}
			err = DB_SUCCESS;
		case DB_SUCCESS:
			break;
		case DB_LOCK_WAIT:
			/* Never unlock rows that were part of a conflict. */
			prebuilt->new_rec_locks = 0;

			if (UNIV_LIKELY(prebuilt->row_read_type
					!= ROW_READ_TRY_SEMI_CONSISTENT)
			    || unique_search
			    || index != clust_index) {

				goto lock_wait_or_error;
			}

			/* The following call returns 'offsets'
			associated with 'old_vers' */
			err = row_sel_build_committed_vers_for_mysql(
				clust_index, prebuilt, rec,
				&offsets, &heap, &old_vers, &mtr);

			if (err != DB_SUCCESS) {

				goto lock_wait_or_error;
			}

			/* Check whether it was a deadlock or not, if not
			a deadlock and the transaction had to wait then
			release the lock it is waiting on. */

			err = lock_trx_handle_wait(trx);

			if (err == DB_SUCCESS) {
				/* The lock was granted while we were
				searching for the last committed version.
				Do a normal locking read. */

				offsets = rec_get_offsets(rec, index, offsets,
							  ULINT_UNDEFINED,
							  &heap);
				break;
			} else {
				goto lock_wait_or_error;
			}

			if (old_vers == NULL) {
				/* The row was not yet committed */

				goto next_rec;
			}

			did_semi_consistent_read = TRUE;
			rec = old_vers;
			break;
		default:

			goto lock_wait_or_error;
		}
	} else {
		/* This is a non-locking consistent read: if necessary, fetch
		a previous version of the record */

		if (trx->isolation_level == TRX_ISO_READ_UNCOMMITTED) {

			/* Do nothing: we let a non-locking SELECT read the
			latest version of the record */

		} else if (index == clust_index) {

			/* Fetch a previous version of the row if the current
			one is not visible in the snapshot; if we have a very
			high force recovery level set, we try to avoid crashes
			by skipping this lookup */

			if (UNIV_LIKELY(srv_force_recovery < 5)
			    && !lock_clust_rec_cons_read_sees(
				    rec, index, offsets, trx->read_view)) {

				rec_t*	old_vers;
				/* The following call returns 'offsets'
				associated with 'old_vers' */
				err = row_sel_build_prev_vers_for_mysql(
					trx->read_view, clust_index,
					prebuilt, rec, &offsets, &heap,
					&old_vers, &mtr);

				if (err != DB_SUCCESS) {

					goto lock_wait_or_error;
				}

				if (old_vers == NULL) {
					/* The row did not exist yet in
					the read view */

					goto next_rec;
				}

				rec = old_vers;
			}
		} else if (!lock_sec_rec_cons_read_sees(rec, trx->read_view)) {
			/* We are looking into a non-clustered index,
			and to get the right version of the record we
			have to look also into the clustered index: this
			is necessary, because we can only get the undo
			information via the clustered index record. */

			ut_ad(index != clust_index);

			goto requires_clust_rec;
		}
	}

	/* NOTE that at this point rec can be an old version of a clustered
	index record built for a consistent read. We cannot assume after this
	point that rec is on a buffer pool page. Functions like
	page_rec_is_comp() cannot be used! */

	if (UNIV_UNLIKELY(rec_get_deleted_flag(rec, comp))) {

		/* The record is delete-marked: we can skip it */

		if ((srv_locks_unsafe_for_binlog
		     || trx->isolation_level <= TRX_ISO_READ_COMMITTED)
		    && prebuilt->select_lock_type != LOCK_NONE
		    && !did_semi_consistent_read) {

			/* No need to keep a lock on a delete-marked record
			if we do not want to use next-key locking. */

			row_unlock_for_mysql(prebuilt, TRUE);
		}

		/* This is an optimization to skip setting the next key lock
		on the record that follows this delete-marked record. This
		optimization works because of the unique search criteria
		which precludes the presence of a range lock between this
		delete marked record and the record following it.

		For now this is applicable only to clustered indexes while
		doing a unique search. There is scope for further optimization
		applicable to unique secondary indexes. Current behaviour is
		to widen the scope of a lock on an already delete marked record
		if the same record is deleted twice by the same transaction */
		if (index == clust_index && unique_search) {
			err = DB_RECORD_NOT_FOUND;

			goto normal_return;
		}

		goto next_rec;
	}

	/* Get the clustered index record if needed, if we did not do the
	search using the clustered index. */

	if (index != clust_index && prebuilt->need_to_access_clustered) {

requires_clust_rec:
		/* We use a 'goto' to the preceding label if a consistent
		read of a secondary index record requires us to look up old
		versions of the associated clustered index record. */

		ut_ad(rec_offs_validate(rec, index, offsets));

		/* It was a non-clustered index and we must fetch also the
		clustered index record */

		mtr_has_extra_clust_latch = TRUE;

		/* The following call returns 'offsets' associated with
		'clust_rec'. Note that 'clust_rec' can be an old version
		built for a consistent read. */

		err = row_sel_get_clust_rec_for_mysql(prebuilt, index, rec,
						      thr, &clust_rec,
						      &offsets, &heap, &mtr);
		switch (err) {
		case DB_SUCCESS:
			if (clust_rec == NULL) {
				/* The record did not exist in the read view */
				ut_ad(prebuilt->select_lock_type == LOCK_NONE);

				goto next_rec;
			}
			break;
		case DB_SUCCESS_LOCKED_REC:
			ut_a(clust_rec != NULL);
			if (srv_locks_unsafe_for_binlog
			     || trx->isolation_level
			    <= TRX_ISO_READ_COMMITTED) {
				/* Note that the clustered index record
				was locked. */
				prebuilt->new_rec_locks = 2;
			}
			err = DB_SUCCESS;
			break;
		default:
			goto lock_wait_or_error;
		}

		if (UNIV_UNLIKELY(rec_get_deleted_flag(clust_rec, comp))) {

			/* The record is delete marked: we can skip it */

			if ((srv_locks_unsafe_for_binlog
			     || trx->isolation_level <= TRX_ISO_READ_COMMITTED)
			    && prebuilt->select_lock_type != LOCK_NONE) {

				/* No need to keep a lock on a delete-marked
				record if we do not want to use next-key
				locking. */

				row_unlock_for_mysql(prebuilt, TRUE);
			}

			goto next_rec;
		}

		if (prebuilt->need_to_access_clustered) {

			result_rec = clust_rec;

			ut_ad(rec_offs_validate(result_rec, clust_index,
						offsets));
		} else {
			/* We used 'offsets' for the clust rec, recalculate
			them for 'rec' */
			offsets = rec_get_offsets(rec, index, offsets,
						  ULINT_UNDEFINED, &heap);
			result_rec = rec;
		}
	} else {
		result_rec = rec;
	}

	/* We found a qualifying record 'result_rec'. At this point,
	'offsets' are associated with 'result_rec'. */

	ut_ad(rec_offs_validate(result_rec,
				result_rec != rec ? clust_index : index,
				offsets));

	/* At this point, the clustered index record is protected
	by a page latch that was acquired when pcur was positioned.
	The latch will not be released until mtr_commit(&mtr). */

	if ((match_mode == ROW_SEL_EXACT
	     || prebuilt->n_rows_fetched >= MYSQL_FETCH_CACHE_THRESHOLD)
	    && prebuilt->select_lock_type == LOCK_NONE
	    && !prebuilt->templ_contains_blob
	    && !prebuilt->clust_index_was_generated
	    && !prebuilt->used_in_HANDLER
	    && prebuilt->template_type
	    != ROW_MYSQL_DUMMY_TEMPLATE) {

		/* Inside an update, for example, we do not cache rows,
		since we may use the cursor position to do the actual
		update, that is why we require ...lock_type == LOCK_NONE.
		Since we keep space in prebuilt only for the BLOBs of
		a single row, we cannot cache rows in the case there
		are BLOBs in the fields to be fetched. In HANDLER we do
		not cache rows because there the cursor is a scrollable
		cursor. */

		row_sel_push_cache_row_for_mysql(prebuilt, result_rec,
						 offsets);
		if (prebuilt->n_fetch_cached == MYSQL_FETCH_CACHE_SIZE) {

			goto got_row;
		}

		goto next_rec;
	} else {
		if (prebuilt->template_type == ROW_MYSQL_DUMMY_TEMPLATE) {
			memcpy(buf + 4, result_rec
			       - rec_offs_extra_size(offsets),
			       rec_offs_size(offsets));
			mach_write_to_4(buf,
					rec_offs_extra_size(offsets) + 4);
		} else {
			if (!row_sel_store_mysql_rec(buf, prebuilt,
						     result_rec, offsets)) {
				err = DB_TOO_BIG_RECORD;

				goto lock_wait_or_error;
			}
		}

		if (prebuilt->clust_index_was_generated) {
			if (result_rec != rec) {
				offsets = rec_get_offsets(
					rec, index, offsets, ULINT_UNDEFINED,
					&heap);
			}
			row_sel_store_row_id_to_prebuilt(prebuilt, rec,
							 index, offsets);
		}
	}

	/* From this point on, 'offsets' are invalid. */

got_row:
	/* We have an optimization to save CPU time: if this is a consistent
	read on a unique condition on the clustered index, then we do not
	store the pcur position, because any fetch next or prev will anyway
	return 'end of file'. Exceptions are locking reads and the MySQL
	HANDLER command where the user can move the cursor with PREV or NEXT
	even after a unique search. */

	if (!unique_search_from_clust_index
	    || prebuilt->select_lock_type != LOCK_NONE
	    || prebuilt->used_in_HANDLER) {

		/* Inside an update always store the cursor position */

		btr_pcur_store_position(pcur, &mtr);
	}

	err = DB_SUCCESS;

	goto normal_return;

next_rec:
	/* Reset the old and new "did semi-consistent read" flags. */
	if (UNIV_UNLIKELY(prebuilt->row_read_type
			  == ROW_READ_DID_SEMI_CONSISTENT)) {
		prebuilt->row_read_type = ROW_READ_TRY_SEMI_CONSISTENT;
	}
	did_semi_consistent_read = FALSE;
	prebuilt->new_rec_locks = 0;

	/*-------------------------------------------------------------*/
	/* PHASE 5: Move the cursor to the next index record */

	if (UNIV_UNLIKELY(mtr_has_extra_clust_latch)) {
		/* We must commit mtr if we are moving to the next
		non-clustered index record, because we could break the
		latching order if we would access a different clustered
		index page right away without releasing the previous. */

		btr_pcur_store_position(pcur, &mtr);

		mtr_commit(&mtr);
		mtr_has_extra_clust_latch = FALSE;

		mtr_start(&mtr);
		if (sel_restore_position_for_mysql(&same_user_rec,
						   BTR_SEARCH_LEAF,
						   pcur, moves_up, &mtr)) {
#ifdef UNIV_SEARCH_DEBUG
			cnt++;
#endif /* UNIV_SEARCH_DEBUG */

			goto rec_loop;
		}
	}

	if (moves_up) {
		if (UNIV_UNLIKELY(!btr_pcur_move_to_next(pcur, &mtr))) {
not_moved:
			btr_pcur_store_position(pcur, &mtr);

			if (match_mode != 0) {
				err = DB_RECORD_NOT_FOUND;
			} else {
				err = DB_END_OF_INDEX;
			}

			goto normal_return;
		}
	} else {
		if (UNIV_UNLIKELY(!btr_pcur_move_to_prev(pcur, &mtr))) {
			goto not_moved;
		}
	}

#ifdef UNIV_SEARCH_DEBUG
	cnt++;
#endif /* UNIV_SEARCH_DEBUG */

	goto rec_loop;

lock_wait_or_error:
	/* Reset the old and new "did semi-consistent read" flags. */
	if (UNIV_UNLIKELY(prebuilt->row_read_type
			  == ROW_READ_DID_SEMI_CONSISTENT)) {
		prebuilt->row_read_type = ROW_READ_TRY_SEMI_CONSISTENT;
	}
	did_semi_consistent_read = FALSE;

	/*-------------------------------------------------------------*/

	btr_pcur_store_position(pcur, &mtr);

	mtr_commit(&mtr);
	mtr_has_extra_clust_latch = FALSE;

	trx->error_state = err;

	/* The following is a patch for MySQL */

	que_thr_stop_for_mysql(thr);

	thr->lock_state = QUE_THR_LOCK_ROW;

	if (row_mysql_handle_errors(&err, trx, thr, NULL)) {
		/* It was a lock wait, and it ended */

		thr->lock_state = QUE_THR_LOCK_NOLOCK;
		mtr_start(&mtr);

		sel_restore_position_for_mysql(&same_user_rec,
					       BTR_SEARCH_LEAF, pcur,
					       moves_up, &mtr);

		if ((srv_locks_unsafe_for_binlog
		     || trx->isolation_level <= TRX_ISO_READ_COMMITTED)
		    && !same_user_rec) {

			/* Since we were not able to restore the cursor
			on the same user record, we cannot use
			row_unlock_for_mysql() to unlock any records, and
			we must thus reset the new rec lock info. Since
			in lock0lock.c we have blocked the inheriting of gap
			X-locks, we actually do not have any new record locks
			set in this case.

			Note that if we were able to restore on the 'same'
			user record, it is still possible that we were actually
			waiting on a delete-marked record, and meanwhile
			it was removed by purge and inserted again by some
			other user. But that is no problem, because in
			rec_loop we will again try to set a lock, and
			new_rec_lock_info in trx will be right at the end. */

			prebuilt->new_rec_locks = 0;
		}

		mode = pcur->search_mode;

		goto rec_loop;
	}

	thr->lock_state = QUE_THR_LOCK_NOLOCK;

#ifdef UNIV_SEARCH_DEBUG
	/*	fputs("Using ", stderr);
	dict_index_name_print(stderr, index);
	fprintf(stderr, " cnt %lu ret value %lu err\n", cnt, err); */
#endif /* UNIV_SEARCH_DEBUG */
	goto func_exit;

normal_return:
	/*-------------------------------------------------------------*/
	que_thr_stop_for_mysql_no_error(thr, trx);

	mtr_commit(&mtr);

	if (prebuilt->n_fetch_cached > 0) {
		row_sel_pop_cached_row_for_mysql(buf, prebuilt);

		err = DB_SUCCESS;
	}

#ifdef UNIV_SEARCH_DEBUG
	/*	fputs("Using ", stderr);
	dict_index_name_print(stderr, index);
	fprintf(stderr, " cnt %lu ret value %lu err\n", cnt, err); */
#endif /* UNIV_SEARCH_DEBUG */
	if (err == DB_SUCCESS) {
		srv_n_rows_read++;
	}

func_exit:
	trx->op_info = "";
	if (UNIV_LIKELY_NULL(heap)) {
		mem_heap_free(heap);
	}

	/* Set or reset the "did semi-consistent read" flag on return.
	The flag did_semi_consistent_read is set if and only if
	the record being returned was fetched with a semi-consistent read. */
	ut_ad(prebuilt->row_read_type != ROW_READ_WITH_LOCKS
	      || !did_semi_consistent_read);

	if (UNIV_UNLIKELY(prebuilt->row_read_type != ROW_READ_WITH_LOCKS)) {
		if (UNIV_UNLIKELY(did_semi_consistent_read)) {
			prebuilt->row_read_type = ROW_READ_DID_SEMI_CONSISTENT;
		} else {
			prebuilt->row_read_type = ROW_READ_TRY_SEMI_CONSISTENT;
		}
	}
	return(err);
}

/*******************************************************************//**
Checks if MySQL at the moment is allowed for this table to retrieve a
consistent read result, or store it to the query cache.
@return	TRUE if storing or retrieving from the query cache is permitted */
UNIV_INTERN
ibool
row_search_check_if_query_cache_permitted(
/*======================================*/
	trx_t*		trx,		/*!< in: transaction object */
	const char*	norm_name)	/*!< in: concatenation of database name,
					'/' char, table name */
{
	dict_table_t*	table;
	ibool		ret	= FALSE;

	table = dict_table_get(norm_name, FALSE);

	if (table == NULL) {

		return(FALSE);
	}

	/* Start the transaction if it is not started yet */

	trx_start_if_not_started(trx);

	/* If there are locks on the table or some trx has invalidated the
	cache up to our trx id, then ret = FALSE.
	We do not check what type locks there are on the table, though only
	IX type locks actually would require ret = FALSE. */

<<<<<<< HEAD
	if (lock_table_get_n_locks(table) == 0
	    && ut_dulint_cmp(trx->id, table->query_cache_inv_trx_id) >= 0) {
=======
	if (UT_LIST_GET_LEN(table->locks) == 0
	    && trx->id >= table->query_cache_inv_trx_id) {
>>>>>>> 22d53f72

		ret = TRUE;

		/* If the isolation level is high, assign a read view for the
		transaction if it does not yet have one */

		if (trx->isolation_level >= TRX_ISO_REPEATABLE_READ
		    && !trx->read_view) {

			trx_sys_mutex_enter();

			trx->read_view = read_view_open_now(
				trx->id, trx->global_read_view_heap);

			trx->global_read_view = trx->read_view;

			trx_sys_mutex_exit();
		}
	}

	return(ret);
}

/*******************************************************************//**
Read the AUTOINC column from the current row. If the value is less than
0 and the type is not unsigned then we reset the value to 0.
@return	value read from the column */
static
ib_uint64_t
row_search_autoinc_read_column(
/*===========================*/
	dict_index_t*	index,		/*!< in: index to read from */
	const rec_t*	rec,		/*!< in: current rec */
	ulint		col_no,		/*!< in: column number */
	ulint		mtype,		/*!< in: column main type */
	ibool		unsigned_type)	/*!< in: signed or unsigned flag */
{
	ulint		len;
	const byte*	data;
	ib_uint64_t	value;
	mem_heap_t*	heap = NULL;
	ulint		offsets_[REC_OFFS_NORMAL_SIZE];
	ulint*		offsets	= offsets_;

	rec_offs_init(offsets_);

	offsets = rec_get_offsets(rec, index, offsets, ULINT_UNDEFINED, &heap);

	data = rec_get_nth_field(rec, offsets, col_no, &len);

	ut_a(len != UNIV_SQL_NULL);

	switch (mtype) {
	case DATA_INT:
		ut_a(len <= sizeof value);
		value = mach_read_int_type(data, len, unsigned_type);
		break;

	case DATA_FLOAT:
		ut_a(len == sizeof(float));
		value = (ib_uint64_t) mach_float_read(data);
		break;

	case DATA_DOUBLE:
		ut_a(len == sizeof(double));
		value = (ib_uint64_t) mach_double_read(data);
		break;

	default:
		ut_error;
	}

	if (UNIV_LIKELY_NULL(heap)) {
		mem_heap_free(heap);
	}

	if (!unsigned_type && (ib_int64_t) value < 0) {
		value = 0;
	}

	return(value);
}

/*******************************************************************//**
Get the last row.
@return	current rec or NULL */
static
const rec_t*
row_search_autoinc_get_rec(
/*=======================*/
	btr_pcur_t*	pcur,		/*!< in: the current cursor */
	mtr_t*		mtr)		/*!< in: mini transaction */
{
	do {
		const rec_t* rec = btr_pcur_get_rec(pcur);

		if (page_rec_is_user_rec(rec)) {
			return(rec);
		}
	} while (btr_pcur_move_to_prev(pcur, mtr));

	return(NULL);
}

/*******************************************************************//**
Read the max AUTOINC value from an index.
@return DB_SUCCESS if all OK else error code, DB_RECORD_NOT_FOUND if
column name can't be found in index */
UNIV_INTERN
ulint
row_search_max_autoinc(
/*===================*/
	dict_index_t*	index,		/*!< in: index to search */
	const char*	col_name,	/*!< in: name of autoinc column */
	ib_uint64_t*	value)		/*!< out: AUTOINC value read */
{
	ulint		i;
	ulint		n_cols;
	dict_field_t*	dfield = NULL;
	ulint		error = DB_SUCCESS;

	n_cols = dict_index_get_n_ordering_defined_by_user(index);

	/* Search the index for the AUTOINC column name */
	for (i = 0; i < n_cols; ++i) {
		dfield = dict_index_get_nth_field(index, i);

		if (strcmp(col_name, dfield->name) == 0) {
			break;
		}
	}

	*value = 0;

	/* Must find the AUTOINC column name */
	if (i < n_cols && dfield) {
		mtr_t		mtr;
		btr_pcur_t	pcur;

		mtr_start(&mtr);

		/* Open at the high/right end (FALSE), and INIT
		cursor (TRUE) */
		btr_pcur_open_at_index_side(
			FALSE, index, BTR_SEARCH_LEAF, &pcur, TRUE, &mtr);

		if (page_get_n_recs(btr_pcur_get_page(&pcur)) > 0) {
			const rec_t*	rec;

			rec = row_search_autoinc_get_rec(&pcur, &mtr);

			if (rec != NULL) {
				ibool unsigned_type = (
					dfield->col->prtype & DATA_UNSIGNED);

				*value = row_search_autoinc_read_column(
					index, rec, i,
					dfield->col->mtype, unsigned_type);
			}
		}

		btr_pcur_close(&pcur);

		mtr_commit(&mtr);
	} else {
		error = DB_RECORD_NOT_FOUND;
	}

	return(error);
}<|MERGE_RESOLUTION|>--- conflicted
+++ resolved
@@ -4623,13 +4623,8 @@
 	We do not check what type locks there are on the table, though only
 	IX type locks actually would require ret = FALSE. */
 
-<<<<<<< HEAD
 	if (lock_table_get_n_locks(table) == 0
-	    && ut_dulint_cmp(trx->id, table->query_cache_inv_trx_id) >= 0) {
-=======
-	if (UT_LIST_GET_LEN(table->locks) == 0
 	    && trx->id >= table->query_cache_inv_trx_id) {
->>>>>>> 22d53f72
 
 		ret = TRUE;
 
