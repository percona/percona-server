/*****************************************************************************

Copyright (c) 1996, 2021, Oracle and/or its affiliates.

This program is free software; you can redistribute it and/or modify it under
the terms of the GNU General Public License, version 2.0, as published by the
Free Software Foundation.

This program is also distributed with certain software (including but not
limited to OpenSSL) that is licensed under separate terms, as designated in a
particular file or component or in included license documentation. The authors
of MySQL hereby grant you an additional permission to link the program and
your derivative works with the separately licensed software that they have
included with MySQL.

This program is distributed in the hope that it will be useful, but WITHOUT
ANY WARRANTY; without even the implied warranty of MERCHANTABILITY or FITNESS
FOR A PARTICULAR PURPOSE. See the GNU General Public License, version 2.0,
for more details.

You should have received a copy of the GNU General Public License along with
this program; if not, write to the Free Software Foundation, Inc.,
51 Franklin St, Fifth Floor, Boston, MA 02110-1301  USA

*****************************************************************************/

/** @file row/row0upd.cc
 Update of a row

 Created 12/27/1996 Heikki Tuuri
 *******************************************************/

#include <sys/types.h>

#include "dict0dict.h"
#include "ha_prototypes.h"

#include "my_byteorder.h"
#include "my_dbug.h"

#include "rem0rec.h"
#include "row0upd.h"
#include "trx0undo.h"
#ifndef UNIV_HOTBACKUP
#include <algorithm>

#include "btr0btr.h"
#include "btr0cur.h"
#include "buf0lru.h"
#include "current_thd.h"
#include "dict0boot.h"
#include "dict0crea.h"
#include "eval0eval.h"
#include "fts0fts.h"
#include "fts0types.h"
#include "lob0lob.h"
#include "lock0lock.h"
#include "log0log.h"
#include "mach0data.h"
#include "pars0sym.h"
#include "que0que.h"
#include "rem0cmp.h"
#endif /* !UNIV_HOTBACKUP */
#include "row0ext.h"
#include "row0ins.h"
#include "row0log.h"
#ifndef UNIV_HOTBACKUP
#include "fts0fts.h"
#include "fts0types.h"
#include "row0row.h"
#include "row0sel.h"
#include "trx0rec.h"
#endif /* !UNIV_HOTBACKUP */
#include <algorithm>
#include "lob0lob.h"
#ifndef UNIV_HOTBACKUP
#include "current_thd.h"
#include "dict0dd.h"
#endif /* !UNIV_HOTBACKUP */

#ifndef UNIV_HOTBACKUP
/* What kind of latch and lock can we assume when the control comes to
   -------------------------------------------------------------------
an update node?
--------------
Efficiency of massive updates would require keeping an x-latch on a
clustered index page through many updates, and not setting an explicit
x-lock on clustered index records, as they anyway will get an implicit
x-lock when they are updated. A problem is that the read nodes in the
graph should know that they must keep the latch when passing the control
up to the update node, and not set any record lock on the record which
will be updated. Another problem occurs if the execution is stopped,
as the kernel switches to another query thread, or the transaction must
wait for a lock. Then we should be able to release the latch and, maybe,
acquire an explicit x-lock on the record.
        Because this seems too complicated, we conclude that the less
efficient solution of releasing all the latches when the control is
transferred to another node, and acquiring explicit x-locks, is better. */

/* How is a delete performed? If there is a delete without an
explicit cursor, i.e., a searched delete, there are at least
two different situations:
the implicit select cursor may run on (1) the clustered index or
on (2) a secondary index. The delete is performed by setting
the delete bit in the record and substituting the id of the
deleting transaction for the original trx id, and substituting a
new roll ptr for previous roll ptr. The old trx id and roll ptr
are saved in the undo log record. Thus, no physical changes occur
in the index tree structure at the time of the delete. Only
when the undo log is purged, the index records will be physically
deleted from the index trees.

The query graph executing a searched delete would consist of
a delete node which has as a subtree a select subgraph.
The select subgraph should return a (persistent) cursor
in the clustered index, placed on page which is x-latched.
The delete node should look for all secondary index records for
this clustered index entry and mark them as deleted. When is
the x-latch freed? The most efficient way for performing a
searched delete is obviously to keep the x-latch for several
steps of query graph execution. */

/*************************************************************************
IMPORTANT NOTE: Any operation that generates redo MUST check that there
is enough space in the redo log before for that operation. This is
done by calling log_free_check(). The reason for checking the
availability of the redo log space before the start of the operation is
that we MUST not hold any synchonization objects when performing the
check.
If you make a change in this module make sure that no codepath is
introduced where a call to log_free_check() is bypassed. */

static_assert(DATA_TRX_ID + 1 == DATA_ROLL_PTR, "DATA_TRX_ID invalid value!");

/** Checks if an update vector changes some of the first ordering fields of an
 index record. This is only used in foreign key checks and we can assume
 that index does not contain column prefixes.
 @return true if changes */
static bool row_upd_changes_first_fields_binary(
    dtuple_t *entry,     /*!< in: old value of index entry */
    dict_index_t *index, /*!< in: index of entry */
    const upd_t *update, /*!< in: update vector for the row */
    ulint n);            /*!< in: how many first fields to check */

/** Checks if index currently is mentioned as a referenced index in a foreign
 key constraint.

 NOTE that since we do not hold dict_operation_lock when leaving the
 function, it may be that the referencing table has been dropped when
 we leave this function: this function is only for heuristic use!

 @return true if referenced */
<<<<<<< HEAD
static bool row_upd_index_is_referenced(dict_index_t *index, /*!< in: index */
                                        trx_t *trx) /*!< in: transaction */
=======
static ibool row_upd_index_is_referenced(dict_index_t *index) /*!< in: index */
>>>>>>> 39daffdf
{
  dict_table_t *table = index->table;
  bool is_referenced = false;

  if (table->referenced_set.empty()) {
    return false;
  }

  dict_foreign_set::iterator it =
      std::find_if(table->referenced_set.begin(), table->referenced_set.end(),
                   dict_foreign_with_index(index));

  is_referenced = (it != table->referenced_set.end());

  return is_referenced;
}

/** Checks if possible foreign key constraints hold after a delete of the record
 under pcur.

 NOTE that this function will temporarily commit mtr and lose the
 pcur position!

 @return DB_SUCCESS or an error code */
[[nodiscard]] static dberr_t row_upd_check_references_constraints(
    upd_node_t *node,    /*!< in: row update node */
    btr_pcur_t *pcur,    /*!< in: cursor positioned on a record; NOTE: the
                         cursor position is lost in this function! */
    dict_table_t *table, /*!< in: table in question */
    dict_index_t *index, /*!< in: index of the cursor */
    ulint *offsets,      /*!< in/out: rec_get_offsets(pcur.rec, index) */
    que_thr_t *thr,      /*!< in: query thread */
    mtr_t *mtr)          /*!< in: mtr */
{
  dict_foreign_t *foreign;
  mem_heap_t *heap;
  dtuple_t *entry;
  trx_t *trx;
  const rec_t *rec;
  dberr_t err;

  DBUG_TRACE;

  /* TODO: NEWDD: WL#6049 Ignore FK on DD system tables for now */
  if (table->is_dd_table) {
    return DB_SUCCESS;
  }

  if (table->referenced_set.empty()) {
    return DB_SUCCESS;
  }

  trx = thr_get_trx(thr);

  rec = pcur->get_rec();
  ut_ad(rec_offs_validate(rec, index, offsets));

  heap = mem_heap_create(500, UT_LOCATION_HERE);

  entry = row_rec_to_index_entry(rec, index, offsets, heap);

  mtr_commit(mtr);

  DEBUG_SYNC_C("foreign_constraint_check_for_update");

  mtr_start(mtr);

  for (dict_foreign_set::iterator it = table->referenced_set.begin();
       it != table->referenced_set.end(); ++it) {
    foreign = *it;

    /* Note that we may have an update which updates the index
    record, but does NOT update the first fields which are
    referenced in a foreign key constraint. Then the update does
    NOT break the constraint. */

    if (foreign->referenced_index == index &&
        (node->is_delete ||
         row_upd_changes_first_fields_binary(entry, index, node->update,
                                             foreign->n_fields))) {
      dict_table_t *foreign_table = foreign->foreign_table;

      dict_table_t *ref_table = nullptr;

      if (foreign_table == nullptr) {
        MDL_ticket *mdl;

        ref_table = dd_table_open_on_name(trx->mysql_thd, &mdl,
                                          foreign->foreign_table_name_lookup,
                                          false, DICT_ERR_IGNORE_NONE);
      }

      /* NOTE that if the thread ends up waiting for a lock
      we will release dict_operation_lock temporarily!
      But the counter on the table protects 'foreign' from
      being dropped while the check is running. */
      if (foreign_table) {
        foreign_table->n_foreign_key_checks_running.fetch_add(1);
      }

      err = row_ins_check_foreign_constraint(false, foreign, table, entry, thr);

      if (foreign_table) {
        foreign_table->n_foreign_key_checks_running.fetch_sub(1);
      }

      if (ref_table != nullptr) {
        dict_table_close(ref_table, false, false);
      }

      if (err != DB_SUCCESS) {
        goto func_exit;
      }
    }
  }

  err = DB_SUCCESS;

func_exit:
  mem_heap_free(heap);

  DEBUG_SYNC_C("foreign_constraint_check_for_update_done");
  return err;
}

/** Creates an update node for a query graph.
 @return own: update node */
upd_node_t *upd_node_create(mem_heap_t *heap) /*!< in: mem heap where created */
{
  upd_node_t *node;

  node = static_cast<upd_node_t *>(mem_heap_zalloc(heap, sizeof(upd_node_t)));

  node->common.type = QUE_NODE_UPDATE;
  node->state = UPD_NODE_UPDATE_CLUSTERED;
  node->heap = mem_heap_create(128, UT_LOCATION_HERE);
  node->magic_n = UPD_NODE_MAGIC_N;

  return (node);
}
#endif /* !UNIV_HOTBACKUP */

/** Updates the trx id and roll ptr field in a clustered index record in
 database recovery.
@param[in,out] rec Record
@param[in,out] page_zip Compressed page, or null
@param[in] offsets Array returned by rec_get_offsets()
@param[in] pos Trx_id position in rec
@param[in] trx_id Transaction id
@param[in] roll_ptr Roll ptr of the undo log record */
void row_upd_rec_sys_fields_in_recovery(rec_t *rec, page_zip_des_t *page_zip,
                                        const ulint *offsets, ulint pos,
                                        trx_id_t trx_id, roll_ptr_t roll_ptr) {
  ut_ad(rec_offs_validate(rec, nullptr, offsets));

  if (page_zip) {
    page_zip_write_trx_id_and_roll_ptr(page_zip, rec, offsets, pos, trx_id,
                                       roll_ptr);
  } else {
    byte *field;
    ulint len;

    field =
        const_cast<byte *>(rec_get_nth_field(nullptr, rec, offsets, pos, &len));
    ut_ad(len == DATA_TRX_ID_LEN);
    trx_write_trx_id(field, trx_id);
    trx_write_roll_ptr(field + DATA_TRX_ID_LEN, roll_ptr);
  }
}

#ifndef UNIV_HOTBACKUP
/** Sets the trx id or roll ptr field of a clustered index entry.
@param[in,out] entry Index entry, where the memory buffers for sys fields are
already allocated: the function just copies the new values to them
@param[in] index Clustered index
@param[in] type Data_trx_id or data_roll_ptr
@param[in] val Value to write */
void row_upd_index_entry_sys_field(dtuple_t *entry, dict_index_t *index,
                                   ulint type, uint64_t val) {
  dfield_t *dfield;
  byte *field;
  ulint pos;

  ut_ad(index->is_clustered());

  pos = index->get_sys_col_pos(type);

  dfield = dtuple_get_nth_field(entry, pos);
  field = static_cast<byte *>(dfield_get_data(dfield));

  if (type == DATA_TRX_ID) {
    ut_ad(val > 0);
    trx_write_trx_id(field, val);
  } else {
    ut_ad(type == DATA_ROLL_PTR);
    trx_write_roll_ptr(field, val);
  }
}

/** Returns true if row update changes size of some field in index or if some
 field to be updated is stored externally in rec or update.
 @return true if the update changes the size of some field in index or
 the field is external in rec or update */
bool row_upd_changes_field_size_or_external(
    const dict_index_t *index, /*!< in: index */
    const ulint *offsets,      /*!< in: rec_get_offsets(rec, index) */
    const upd_t *update)       /*!< in: update vector */
{
  const upd_field_t *upd_field;
  const dfield_t *new_val;
  ulint old_len;
  ulint new_len;
  ulint n_fields;
  ulint i;

  ut_ad(rec_offs_validate(nullptr, index, offsets));
  ut_ad(!index->table->skip_alter_undo);

  n_fields = upd_get_n_fields(update);

  for (i = 0; i < n_fields; i++) {
    upd_field = upd_get_nth_field(update, i);

    /* We should ignore virtual field if the index is not
    a virtual index */
    if (upd_fld_is_virtual_col(upd_field) &&
        dict_index_has_virtual(index) != DICT_VIRTUAL) {
      continue;
    }

    new_val = &(upd_field->new_val);
    new_len = dfield_get_len(new_val);

    if (dfield_is_null(new_val) && !rec_offs_comp(offsets)) {
      /* A bug fixed on Dec 31st, 2004: we looked at the
      SQL NULL size from the wrong field! We may backport
      this fix also to 4.0. The merge to 5.0 will be made
      manually immediately after we commit this to 4.1. */

      new_len = index->get_col(upd_field->field_no)->get_null_size(0);
    }

    uint32_t field_no = upd_field->field_no;

    old_len = rec_offs_nth_size(index, offsets, field_no);

    if (rec_offs_comp(offsets)) {
      if (rec_offs_nth_sql_null(index, offsets, field_no)) {
        /* Note that in the compact table format,
        for a variable length field, an SQL NULL
        will use zero bytes in the offset array
        at the start of the physical record, but
        a zero-length value (empty string) will
        use one byte! Thus, we cannot use
        update-in-place if we update an SQL NULL
        varchar to an empty string! */

        old_len = UNIV_SQL_NULL;
      } else if (rec_offs_nth_default(index, offsets, field_no)) {
        /* This will force to do pessimistic update,
        since the default value is not inlined,
        so any update to it will extend the record. */
        old_len = UNIV_SQL_ADD_COL_DEFAULT;
      }
    } else {
      /* REDUNDANT row format, if it updates the field with
      not inlined default value, do it in pessimistic way */
      if (rec_offs_nth_default(index, offsets, field_no)) {
        old_len = UNIV_SQL_ADD_COL_DEFAULT;
      }
    }

    if (dfield_is_ext(new_val) || old_len != new_len ||
        rec_offs_nth_extern(index, offsets, upd_field->field_no)) {
      return true;
    }
  }

  return false;
}

/** Returns true if row update contains disowned external fields.
 @return true if the update contains disowned external fields. */
bool row_upd_changes_disowned_external(
    const upd_t *update) /*!< in: update vector */
{
  const upd_field_t *upd_field;
  const dfield_t *new_val;
  ulint n_fields;
  ulint i;

  n_fields = upd_get_n_fields(update);

  for (i = 0; i < n_fields; i++) {
    upd_field = upd_get_nth_field(update, i);
    new_val = &(upd_field->new_val);

    if (!dfield_is_ext(new_val)) {
      continue;
    }

    ut_ad(dfield_get_len(new_val) >= BTR_EXTERN_FIELD_REF_SIZE);

    lob::ref_t ref(new_val->blobref());

    if (!ref.is_owner()) {
      return (true);
    }
  }

  return (false);
}
#endif /* !UNIV_HOTBACKUP */

/** Replaces the new column values stored in the update vector to the
 record given. No field size changes are allowed. This function is
 usually invoked on a clustered index. The only use case for a
 secondary index is row_ins_sec_index_entry_by_modify() or its
 counterpart in ibuf_insert_to_index_page(). */
void row_upd_rec_in_place(
    rec_t *rec,                /*!< in/out: record where replaced */
    const dict_index_t *index, /*!< in: the index the record belongs to */
    const ulint *offsets,      /*!< in: array returned by rec_get_offsets() */
    const upd_t *update,       /*!< in: update vector */
    page_zip_des_t *page_zip)  /*!< in: compressed page with enough space
                              available, or NULL */
{
  const upd_field_t *upd_field;
  const dfield_t *new_val;
  ulint n_fields;
  ulint i;

  ut_ad(rec_offs_validate(rec, index, offsets));
  ut_ad(!index->table->skip_alter_undo);

  if (rec_offs_comp(offsets)) {
    bool is_instant = rec_get_instant_flag_new(rec);
    bool is_versioned = rec_new_is_versioned(rec);

    rec_set_info_bits_new(rec, update->info_bits);
    if (is_versioned) {
      rec_new_set_versioned(rec, true);
    } else if (is_instant) {
      ut_ad(index->table->has_instant_cols());
      rec_set_instant_flag_new(rec, true);
    } else {
      rec_new_set_versioned(rec, false);
      rec_set_instant_flag_new(rec, false);
    }
  } else {
    bool is_versioned = rec_old_is_versioned(rec);
    rec_set_info_bits_old(rec, update->info_bits);
    if (is_versioned) {
      rec_old_set_versioned(rec, true);
    } else {
      rec_old_set_versioned(rec, false);
    }
  }

  n_fields = upd_get_n_fields(update);

  for (i = 0; i < n_fields; i++) {
    upd_field = upd_get_nth_field(update, i);

    /* No need to update virtual columns for non-virtual index */
    if (upd_fld_is_virtual_col(upd_field) && !dict_index_has_virtual(index)) {
      continue;
    }

    uint32_t field_no = upd_field->field_no;
    new_val = &(upd_field->new_val);
    ut_ad(!dfield_is_ext(new_val) ==
          !rec_offs_nth_extern(index, offsets, field_no));

    /* Updating default value for instantly added columns must not be done
    in-place. See also row_upd_changes_field_size_or_external() */
    ut_ad(!rec_offs_nth_default(index, offsets, field_no));
    rec_set_nth_field(index, rec, offsets, field_no, dfield_get_data(new_val),
                      dfield_get_len(new_val));
  }

  if (page_zip) {
    page_zip_write_rec(page_zip, rec, index, offsets, 0);
  }
}

#ifndef UNIV_HOTBACKUP
byte *row_upd_write_sys_vals_to_log(dict_index_t *index, trx_id_t trx_id,
                                    roll_ptr_t roll_ptr, byte *log_ptr,
                                    mtr_t *mtr [[maybe_unused]]) {
  ut_ad(index->is_clustered());
  ut_ad(mtr);

  log_ptr +=
      mach_write_compressed(log_ptr, index->get_sys_col_pos(DATA_TRX_ID));

  trx_write_roll_ptr(log_ptr, roll_ptr);
  log_ptr += DATA_ROLL_PTR_LEN;

  log_ptr += mach_u64_write_compressed(log_ptr, trx_id);

  return (log_ptr);
}
#endif /* !UNIV_HOTBACKUP */

/** Parses the log data of system field values.
 @return log data end or NULL */
byte *row_upd_parse_sys_vals(const byte *ptr,     /*!< in: buffer */
                             const byte *end_ptr, /*!< in: buffer end */
                             ulint *pos, /*!< out: TRX_ID position in record */
                             trx_id_t *trx_id,     /*!< out: trx id */
                             roll_ptr_t *roll_ptr) /*!< out: roll ptr */
{
  *pos = mach_parse_compressed(&ptr, end_ptr);

  if (ptr == nullptr) {
    return (nullptr);
  }

  if (end_ptr < ptr + DATA_ROLL_PTR_LEN) {
    return (nullptr);
  }

  *roll_ptr = trx_read_roll_ptr(ptr);
  ptr += DATA_ROLL_PTR_LEN;

  *trx_id = mach_u64_parse_compressed(&ptr, end_ptr);

  return (const_cast<byte *>(ptr));
}

#ifndef UNIV_HOTBACKUP
void row_upd_index_write_log(dict_index_t *index, const upd_t *update,
                             byte *log_ptr, mtr_t *mtr) {
  const upd_field_t *upd_field;
  const dfield_t *new_val;
  ulint len;
  ulint n_fields;
  ulint log_fields = 0;
  byte *buf_end;
  ulint i;

  n_fields = upd_get_n_fields(update);

  buf_end = log_ptr + MLOG_BUF_MARGIN;

  mach_write_to_1(log_ptr, update->info_bits);
  log_ptr++;

  for (i = 0; i < n_fields; i++) {
    upd_field = upd_get_nth_field(update, i);

    /* No need to log virtual columns for non-virtual index, since
    in this case row_upd_rec_inplace() won't apply this kind of redo log. */
    if (upd_fld_is_virtual_col(upd_field) && !dict_index_has_virtual(index)) {
      continue;
    }

    ++log_fields;
  }

  log_ptr += mach_write_compressed(log_ptr, log_fields);

  for (i = 0; i < n_fields; i++) {
    static_assert(MLOG_BUF_MARGIN > 30, "MLOG_BUF_MARGIN <= 30");

    if (log_ptr + 30 > buf_end) {
      mlog_close(mtr, log_ptr);

      bool success = mlog_open(mtr, MLOG_BUF_MARGIN, log_ptr);
      ut_a(success);
      buf_end = log_ptr + MLOG_BUF_MARGIN;
    }

    upd_field = upd_get_nth_field(update, i);

    if (upd_fld_is_virtual_col(upd_field) && !dict_index_has_virtual(index)) {
      continue;
    }

    new_val = &(upd_field->new_val);

    len = dfield_get_len(new_val);

    /* If this is a virtual column, mark it using special
    field_no */
    ulint field_no = upd_fld_is_virtual_col(upd_field)
                         ? REC_MAX_N_FIELDS + upd_field->field_no
                         : upd_field->field_no;

    log_ptr += mach_write_compressed(log_ptr, field_no);
    log_ptr += mach_write_compressed(log_ptr, len);

    if (len != UNIV_SQL_NULL) {
      if (log_ptr + len < buf_end) {
        memcpy(log_ptr, dfield_get_data(new_val), len);

        log_ptr += len;
      } else {
        mlog_close(mtr, log_ptr);

        mlog_catenate_string(mtr, static_cast<byte *>(dfield_get_data(new_val)),
                             len);

        bool success = mlog_open(mtr, MLOG_BUF_MARGIN, log_ptr);
        ut_a(success);
        buf_end = log_ptr + MLOG_BUF_MARGIN;
      }
    }
  }

  mlog_close(mtr, log_ptr);
}
#endif /* !UNIV_HOTBACKUP */

/** Parses the log data written by row_upd_index_write_log.
 @return log data end or NULL */
byte *row_upd_index_parse(const byte *ptr,     /*!< in: buffer */
                          const byte *end_ptr, /*!< in: buffer end */
                          mem_heap_t *heap,    /*!< in: memory heap where update
                                               vector is    built */
                          upd_t **update_out)  /*!< out: update vector */
{
  upd_t *update;
  upd_field_t *upd_field;
  dfield_t *new_val;
  ulint len;
  ulint n_fields;
  ulint info_bits;
  ulint i;

  if (end_ptr < ptr + 1) {
    return (nullptr);
  }

  info_bits = mach_read_from_1(ptr);
  ptr++;
  n_fields = mach_parse_compressed(&ptr, end_ptr);

  if (ptr == nullptr) {
    return (nullptr);
  }

  update = upd_create(n_fields, heap);
  update->info_bits = info_bits;

  for (i = 0; i < n_fields; i++) {
    ulint field_no;
    upd_field = upd_get_nth_field(update, i);
    new_val = &(upd_field->new_val);

    field_no = mach_parse_compressed(&ptr, end_ptr);

    if (ptr == nullptr) {
      return (nullptr);
    }

    /* Check if this is a virtual column, mark the prtype
    if that is the case */
    if (field_no >= REC_MAX_N_FIELDS) {
      new_val->type.prtype |= DATA_VIRTUAL;
      field_no -= REC_MAX_N_FIELDS;
    }

    upd_field->field_no = field_no;

    len = mach_parse_compressed(&ptr, end_ptr);

    if (ptr == nullptr) {
      return (nullptr);
    }

    if (len != UNIV_SQL_NULL) {
      if (end_ptr < ptr + len) {
        return (nullptr);
      }

      dfield_set_data(new_val, mem_heap_dup(heap, ptr, len), len);
      ptr += len;
    } else {
      dfield_set_null(new_val);
    }
  }

  *update_out = update;

  return (const_cast<byte *>(ptr));
}

#ifndef UNIV_HOTBACKUP
/** Builds an update vector from those fields which in a secondary index entry
 differ from a record that has the equal ordering fields. NOTE: we compare
 the fields as binary strings!
 @return own: update vector of differing fields */
upd_t *row_upd_build_sec_rec_difference_binary(
    const rec_t *rec,      /*!< in: secondary index record */
    dict_index_t *index,   /*!< in: index */
    const ulint *offsets,  /*!< in: rec_get_offsets(rec, index) */
    const dtuple_t *entry, /*!< in: entry to insert */
    mem_heap_t *heap)      /*!< in: memory heap from which allocated */
{
  upd_field_t *upd_field;
  const dfield_t *dfield;
  const byte *data;
  ulint len;
  upd_t *update;
  ulint n_diff;
  ulint i;

  /* This function is used only for a secondary index */
  ut_a(!index->is_clustered());
  ut_ad(rec_offs_validate(rec, index, offsets));
  ut_ad(rec_offs_n_fields(offsets) == dtuple_get_n_fields(entry));
  ut_ad(!rec_offs_any_extern(offsets));
  ut_ad(!index->table->skip_alter_undo);

  update = upd_create(dtuple_get_n_fields(entry), heap);

  n_diff = 0;

  for (i = 0; i < dtuple_get_n_fields(entry); i++) {
    data = rec_get_nth_field(index, rec, offsets, i, &len);

    dfield = dtuple_get_nth_field(entry, i);

    /* NOTE that it may be that len != dfield_get_len(dfield) if we
    are updating in a character set and collation where strings of
    different length can be equal in an alphabetical comparison,
    and also in the case where we have a column prefix index
    and the last characters in the index field are spaces; the
    latter case probably caused the assertion failures reported at
    row0upd.cc line 713 in versions 4.0.14 - 4.0.16. */

    /* NOTE: we compare the fields as binary strings!
    (No collation) */

    if (!dfield_data_is_binary_equal(dfield, len, data)) {
      upd_field = upd_get_nth_field(update, n_diff);

      dfield_copy(&(upd_field->new_val), dfield);

      upd_field_set_field_no(upd_field, i, index);

      n_diff++;
    }
  }

  update->n_fields = n_diff;

  return (update);
}

/** Builds an update vector from those fields, excluding the roll ptr and
trx id fields, which in an index entry differ from a record that has
the equal ordering fields. NOTE: we compare the fields as binary strings!
@param[in]	index		clustered index
@param[in]	entry		clustered index entry to insert
@param[in]	rec		clustered index record
@param[in]	offsets		rec_get_offsets(rec,index), or NULL
@param[in]	no_sys		skip the system columns
                                DB_TRX_ID and DB_ROLL_PTR
@param[in]	trx		transaction (for diagnostics),
                                or NULL
@param[in]	heap		memory heap from which allocated
@param[in]	mysql_table	NULL, or mysql table object when
                                user thread invokes dml
@param[out]	error		error number in case of failure
@return own: update vector of differing fields, excluding roll ptr and
trx id */
upd_t *row_upd_build_difference_binary(dict_index_t *index,
                                       const dtuple_t *entry, const rec_t *rec,
                                       const ulint *offsets, bool no_sys,
                                       trx_t *trx, mem_heap_t *heap,
                                       TABLE *mysql_table, dberr_t *error) {
  upd_field_t *upd_field;
  dfield_t *dfield;
  const byte *data;
  ulint len;
  upd_t *update;
  ulint n_diff;
  ulint trx_id_pos;
  ulint i;
  ulint offsets_[REC_OFFS_NORMAL_SIZE];
  ulint n_fld = dtuple_get_n_fields(entry);
  ulint n_v_fld = dtuple_get_n_v_fields(entry);
  rec_offs_init(offsets_);

  /* This function is used only for a clustered index */
  ut_a(index->is_clustered());
  ut_ad(!index->table->skip_alter_undo);

  update = upd_create(n_fld + n_v_fld, heap);
  update->table = index->table;

  n_diff = 0;

  trx_id_pos = index->get_sys_col_pos(DATA_TRX_ID);
  ut_ad(index->table->is_intrinsic() ||
        (index->get_sys_col_pos(DATA_ROLL_PTR) == trx_id_pos + 1));

  if (!offsets) {
    offsets = rec_get_offsets(rec, index, offsets_, ULINT_UNDEFINED, &heap);
  } else {
    ut_ad(rec_offs_validate(rec, index, offsets));
  }

  for (i = 0; i < n_fld; i++) {
    data = rec_get_nth_field_instant(rec, offsets, i, index, &len);

    dfield = dtuple_get_nth_field(entry, i);

    /* NOTE: we compare the fields as binary strings!
    (No collation) */
    if (no_sys) {
      /* TRX_ID */
      if (i == trx_id_pos) {
        continue;
      }

      /* DB_ROLL_PTR */
      if (i == trx_id_pos + 1 && !index->table->is_intrinsic()) {
        continue;
      }
    }

    if (!dfield_is_ext(dfield) != !rec_offs_nth_extern(index, offsets, i) ||
        !dfield_data_is_binary_equal(dfield, len, data)) {
      upd_field = upd_get_nth_field(update, n_diff);

      dfield_copy(&(upd_field->new_val), dfield);

      upd_field_set_field_no(upd_field, i, index);

      n_diff++;
    }
  }

  /* Check the virtual columns updates. Even if there is no non-virtual
  column (base columns) change, we will still need to build the
  indexed virtual column value so that undo log would log them (
  for purge/mvcc purpose) */
  if (n_v_fld > 0) {
    row_ext_t *ext;
    mem_heap_t *v_heap = nullptr;
    THD *thd;

    if (trx == nullptr) {
      thd = current_thd;
    } else {
      thd = trx->mysql_thd;
    }

    ut_ad(!update->old_vrow);

    for (i = 0; i < n_v_fld; i++) {
      const dict_v_col_t *col = dict_table_get_nth_v_col(index->table, i);

      if (!col->m_col.ord_part) {
        continue;
      }

      if (update->old_vrow == nullptr) {
        update->old_vrow =
            row_build(ROW_COPY_POINTERS, index, rec, offsets, index->table,
                      nullptr, nullptr, &ext, heap);
      }

      dfield = dtuple_get_nth_v_field(entry, i);

      dfield_t *vfield = innobase_get_computed_value(
          update->old_vrow, col, index, &v_heap, heap, nullptr, thd,
          mysql_table, nullptr, nullptr, nullptr);

      if (vfield == nullptr) {
        *error = DB_COMPUTE_VALUE_FAILED;
        return nullptr;
      }

      if (!dfield_data_is_binary_equal(dfield, vfield->len,
                                       static_cast<byte *>(vfield->data))) {
        upd_field = upd_get_nth_field(update, n_diff);

        upd_field->old_v_val = static_cast<dfield_t *>(
            mem_heap_alloc(heap, sizeof *upd_field->old_v_val));

        dfield_copy(upd_field->old_v_val, vfield);

        dfield_copy(&(upd_field->new_val), dfield);

        upd_field_set_v_field_no(upd_field, i, index);

        n_diff++;
      }
    }

    if (v_heap) {
      mem_heap_free(v_heap);
    }
  }

  update->n_fields = n_diff;
  ut_ad(update->validate());

  return (update);
}
/** Fetch a prefix of an externally stored column.
This is similar to row_ext_lookup(), but the row_ext_t holds the old values
of the column and must not be poisoned with the new values.
@param[in]	clust_index	the clustered index.
@param[in]	data		'internally' stored part of the field
containing also the reference to the external part
@param[in]	local_len	length of data, in bytes
@param[in]	page_size	BLOB page size
@param[in,out]	len		input - length of prefix to fetch; output:
fetched length of the prefix
@param[in]	is_sdi		true for SDI indexes
@param[in,out]	heap		heap where to allocate
@return BLOB prefix */
static byte *row_upd_ext_fetch(dict_index_t *clust_index, const byte *data,
                               ulint local_len, const page_size_t &page_size,
                               ulint *len,
                               IF_DEBUG(bool is_sdi, ) mem_heap_t *heap) {
  byte *buf = static_cast<byte *>(mem_heap_alloc(heap, *len));

  *len = lob::btr_copy_externally_stored_field_prefix_func(
      nullptr, clust_index, buf, *len, page_size, data,
      IF_DEBUG(is_sdi, ) local_len);

  /* We should never update records containing a half-deleted BLOB. */
  ut_a(*len);

  return (buf);
}

/** Replaces the new column value stored in the update vector in
the given index entry field.
@param[in]	index		index dictionary object.
@param[in,out]	dfield		data field of the index entry
@param[in]	field		index field
@param[in]	col		field->col
@param[in]	uf		update field
@param[in,out]	heap		memory heap for allocating and copying
the new value
@param[in]	is_sdi		true for SDI indexes
@param[in]	page_size	page size */
static void row_upd_index_replace_new_col_val_func(
    const dict_index_t *index, dfield_t *dfield, const dict_field_t *field,
    const dict_col_t *col, const upd_field_t *uf, mem_heap_t *heap,
    IF_DEBUG(bool is_sdi, ) const page_size_t &page_size) {
  DBUG_TRACE;

  ulint len;
  const byte *data;

  dfield_copy_data(dfield, &uf->new_val);

  if (dfield_is_null(dfield)) {
    return;
  }

  len = dfield_get_len(dfield);
  data = static_cast<const byte *>(dfield_get_data(dfield));

  if (field->prefix_len > 0) {
    auto fetch_ext = dfield_is_ext(dfield) &&
                     len < (ulint)field->prefix_len + BTR_EXTERN_FIELD_REF_SIZE;

    if (fetch_ext) {
      ulint l = len;

      len = field->prefix_len;

      data = row_upd_ext_fetch(index->table->first_index(), data, l, page_size,
                               &len, IF_DEBUG(is_sdi, ) heap);
    }

    len =
        dtype_get_at_most_n_mbchars(col->prtype, col->mbminmaxlen,
                                    field->prefix_len, len, (const char *)data);

    dfield_set_data(dfield, data, len);

    if (!fetch_ext) {
      dfield_dup(dfield, heap);
    }

    return;
  }

  switch (uf->orig_len) {
    byte *buf;
    case BTR_EXTERN_FIELD_REF_SIZE:
      /* Restore the original locally stored
      part of the column.  In the undo log,
      InnoDB writes a longer prefix of externally
      stored columns, so that column prefixes
      in secondary indexes can be reconstructed. */
      dfield_set_data(dfield, data + len - BTR_EXTERN_FIELD_REF_SIZE,
                      BTR_EXTERN_FIELD_REF_SIZE);
      dfield_set_ext(dfield);
      [[fallthrough]];
    case 0:
      if (dfield_is_multi_value(dfield)) {
        dfield_multi_value_dup(dfield, heap);
      } else {
        dfield_dup(dfield, heap);
      }
      break;
    default:
      /* Reconstruct the original locally
      stored part of the column.  The data
      will have to be copied. */
      ut_a(uf->orig_len > BTR_EXTERN_FIELD_REF_SIZE);
      buf = static_cast<byte *>(mem_heap_alloc(heap, uf->orig_len));

      /* Copy the locally stored prefix. */
      memcpy(buf, data, uf->orig_len - BTR_EXTERN_FIELD_REF_SIZE);

      /* Copy the BLOB pointer. */
      memcpy(buf + uf->orig_len - BTR_EXTERN_FIELD_REF_SIZE,
             data + len - BTR_EXTERN_FIELD_REF_SIZE, BTR_EXTERN_FIELD_REF_SIZE);

      dfield_set_data(dfield, buf, uf->orig_len);
      dfield_set_ext(dfield);
      break;
  }
}

static inline void row_upd_index_replace_new_col_val(
    const dict_index_t *index, dfield_t *dfield, const dict_field_t *field,
    const dict_col_t *col, const upd_field_t *uf, mem_heap_t *heap,
    bool is_sdi [[maybe_unused]], const page_size_t &page_size) {
  row_upd_index_replace_new_col_val_func(index, dfield, field, col, uf, heap,
                                         IF_DEBUG(is_sdi, ) page_size);
}

/** Replaces the new column values stored in the update vector to the index
 entry given.
@param[in,out] entry Index entry where replaced; the clustered index record
must be covered by a lock or a page latch to prevent deletion [rollback or
purge]
@param[in] index Index; note that this may also be a non-clustered index
@param[in] update An update vector built for the index so that the field
number in an upd_field is the index position
@param[in] order_only If true, limit the replacement to ordering fields of
index; note that this does not work for non-clustered indexes.
@param[in] heap Memory heap for allocating and copying the new values */
void row_upd_index_replace_new_col_vals_index_pos(dtuple_t *entry,
                                                  const dict_index_t *index,
                                                  const upd_t *update,
                                                  bool order_only,
                                                  mem_heap_t *heap) {
  DBUG_TRACE;

  ulint i;
  ulint n_fields;
  const page_size_t &page_size = dict_table_page_size(index->table);

  ut_ad(index);
  ut_ad(!index->table->skip_alter_undo);

  dtuple_set_info_bits(entry, update->info_bits);

  if (order_only) {
    n_fields = dict_index_get_n_unique(index);
  } else {
    n_fields = dict_index_get_n_fields(index);
  }

  for (i = 0; i < n_fields; i++) {
    const dict_field_t *field;
    const dict_col_t *col;
    const upd_field_t *uf;

    field = index->get_field(i);
    col = field->col;
    if (col->is_virtual()) {
      const dict_v_col_t *vcol = reinterpret_cast<const dict_v_col_t *>(col);

      uf = upd_get_field_by_field_no(update, vcol->v_pos, true);
    } else {
      uf = upd_get_field_by_field_no(update, i, false);
    }

    if (uf) {
      upd_field_t *tmp = const_cast<upd_field_t *>(uf);
      dfield_t *dfield = dtuple_get_nth_field(entry, i);
      tmp->ext_in_old = dfield_is_ext(dfield);

      dfield_copy(&tmp->old_val, dfield);

      row_upd_index_replace_new_col_val(index, dfield, field, col, uf, heap,
                                        dict_index_is_sdi(index), page_size);
    }
  }
}

/** Replaces the new column values stored in the update vector to the index
 entry given.
@param[in,out] entry Index entry where replaced; the clustered index record must
be covered by a lock or a page latch to prevent deletion (rollback or purge)
@param[in] index Index; note that this may also be a non-clustered index
@param[in] update An update vector built for the clustered index so that the
field number in an upd_field is the clustered index position
@param[in] heap Memory heap for allocating and copying the new values */
void row_upd_index_replace_new_col_vals(dtuple_t *entry,
                                        const dict_index_t *index,
                                        const upd_t *update, mem_heap_t *heap) {
  ulint i;
  const dict_index_t *clust_index = index->table->first_index();
  const page_size_t &page_size = dict_table_page_size(index->table);

  ut_ad(!index->table->skip_alter_undo);

  dtuple_set_info_bits(entry, update->info_bits);

  for (i = 0; i < dict_index_get_n_fields(index); i++) {
    const dict_field_t *field;
    const dict_col_t *col;
    const upd_field_t *uf;

    field = index->get_field(i);
    col = field->col;
    if (col->is_virtual()) {
      const dict_v_col_t *vcol = reinterpret_cast<const dict_v_col_t *>(col);

      uf = upd_get_field_by_field_no(update, vcol->v_pos, true);
    } else {
      uf = upd_get_field_by_field_no(
          update, dict_col_get_clust_pos(col, clust_index), false);
    }

    if (uf) {
      row_upd_index_replace_new_col_val(index, dtuple_get_nth_field(entry, i),
                                        field, col, uf, heap,
                                        dict_index_is_sdi(index), page_size);
    }
  }
}

/** Replaces the virtual column values stored in the update vector.
@param[in,out]	row	row whose column to be set
@param[in]	field	data to set
@param[in]	len	data length
@param[in]	vcol	virtual column info */
static void row_upd_set_vcol_data(dtuple_t *row, const byte *field, ulint len,
                                  dict_v_col_t *vcol) {
  dfield_t *dfield = dtuple_get_nth_v_field(row, vcol->v_pos);

  if (dfield_get_type(dfield)->mtype == DATA_MISSING) {
    vcol->m_col.copy_type(dfield_get_type(dfield));

    dfield_set_data(dfield, field, len);
  }
}

/** Replaces the virtual column values stored in a dtuple with that of
a update vector.
@param[in,out]	row	dtuple whose column to be updated
@param[in]	table	table
@param[in]	update	an update vector built for the clustered index
@param[in]	upd_new	update to new or old value
@param[in,out]	undo_row undo row (if needs to be updated)
@param[in]	ptr	remaining part in update undo log */
void row_upd_replace_vcol(dtuple_t *row, const dict_table_t *table,
                          const upd_t *update, bool upd_new, dtuple_t *undo_row,
                          const byte *ptr) {
  ulint col_no;
  ulint i;
  ulint n_cols;

  ut_ad(!table->skip_alter_undo);

  n_cols = dtuple_get_n_v_fields(row);
  for (col_no = 0; col_no < n_cols; col_no++) {
    dfield_t *dfield;

    const dict_v_col_t *col = dict_table_get_nth_v_col(table, col_no);

    /* If there is no index on the column, do not bother for
    value update */
    if (!col->m_col.ord_part) {
      const dict_index_t *clust_index = table->first_index();

      /* Skip the column if there is no online alter
      table in progress or it is not being indexed
      in new table */
      if (!dict_index_is_online_ddl(clust_index) ||
          !row_log_col_is_indexed(clust_index, col_no)) {
        continue;
      }
    }

    dfield = dtuple_get_nth_v_field(row, col_no);

    for (i = 0; i < upd_get_n_fields(update); i++) {
      const upd_field_t *upd_field = upd_get_nth_field(update, i);
      if (!upd_fld_is_virtual_col(upd_field) ||
          upd_field->field_no != col->v_pos) {
        continue;
      }

      if (upd_new) {
        dfield_copy_data(dfield, &upd_field->new_val);
      } else {
        dfield_copy_data(dfield, upd_field->old_v_val);
      }

      dfield_get_type(dfield)->mtype = upd_field->new_val.type.mtype;
      dfield_get_type(dfield)->prtype = upd_field->new_val.type.prtype;
      dfield_get_type(dfield)->mbminmaxlen =
          upd_field->new_val.type.mbminmaxlen;
      break;
    }
  }

  bool first_v_col = true;
  bool is_undo_log = true;

  /* We will read those unchanged (but indexed) virtual columns in */
  if (ptr != nullptr) {
    const byte *end_ptr;

    end_ptr = ptr + mach_read_from_2(ptr);
    ptr += 2;

    while (ptr != end_ptr) {
      const byte *field;
      ulint field_no;
      ulint len;
      ulint orig_len;
      bool is_v;
      dict_v_col_t *vcol = nullptr;
      dfield_t *dfield = nullptr;
      dfield_t read_field;

      field_no = mach_read_next_compressed(&ptr);

      is_v = (field_no >= REC_MAX_N_FIELDS);

      if (is_v) {
        ptr = trx_undo_read_v_idx(table, ptr, first_v_col, &is_undo_log,
                                  &field_no);
        first_v_col = false;
        if (field_no != ULINT_UNDEFINED) {
          vcol = dict_table_get_nth_v_col(table, field_no);
          col_no = dict_col_get_no(&vcol->m_col);
          dfield = dtuple_get_nth_v_field(row, vcol->v_pos);
        }
      }

      if ((is_v && vcol != nullptr && vcol->m_col.is_multi_value()) ||
          trx_undo_rec_is_multi_value(ptr)) {
        ut_ad(is_v);
        ut_ad(vcol != nullptr || field_no == ULINT_UNDEFINED);
        ptr = trx_undo_rec_get_multi_value(ptr, &read_field, update->heap);

        if (dfield_get_type(dfield)->mtype == DATA_MISSING) {
          dfield_copy_data(dfield, &read_field);
        }

        vcol->m_col.copy_type(dfield_get_type(dfield));

        if (undo_row) {
          dfield_t *undo_field = dtuple_get_nth_v_field(undo_row, vcol->v_pos);
          if (dfield_get_type(undo_field)->mtype == DATA_MISSING) {
            vcol->m_col.copy_type(dfield_get_type(undo_field));
            dfield_copy_data(undo_field, &read_field);
          }
        }

        continue;
      } else {
        ptr = trx_undo_rec_get_col_val(ptr, &field, &len, &orig_len);
      }

      if (field_no == ULINT_UNDEFINED) {
        ut_ad(is_v);
        continue;
      }

      if (is_v) {
        row_upd_set_vcol_data(row, field, len, vcol);

        if (undo_row) {
          row_upd_set_vcol_data(undo_row, field, len, vcol);
        }
      }
      ut_ad(ptr <= end_ptr);
    }
  }
}

void row_upd_replace(dtuple_t *row, row_ext_t **ext, const dict_index_t *index,
                     const upd_t *update, mem_heap_t *heap) {
  ulint col_no;
  ulint i;
  ulint n_cols;
  ulint n_ext_cols;
  ulint *ext_cols;
  const dict_table_t *table;

  ut_ad(row);
  ut_ad(ext);
  ut_ad(index);
  ut_ad(index->is_clustered());
  ut_ad(update);
  ut_ad(heap);
  ut_ad(update->validate());
  ut_ad(!index->table->skip_alter_undo);

  n_cols = dtuple_get_n_fields(row);
  table = index->table;
  ut_ad(n_cols == table->get_n_cols());

  ext_cols =
      static_cast<ulint *>(mem_heap_alloc(heap, n_cols * sizeof *ext_cols));

  n_ext_cols = 0;

  dtuple_set_info_bits(row, update->info_bits);

  for (col_no = 0; col_no < n_cols; col_no++) {
    const dict_col_t *col = table->get_col(col_no);
    const ulint clust_pos = dict_col_get_clust_pos(col, index);
    dfield_t *dfield;

    if (UNIV_UNLIKELY(clust_pos == ULINT_UNDEFINED)) {
      continue;
    }

    dfield = dtuple_get_nth_field(row, col_no);

    for (i = 0; i < upd_get_n_fields(update); i++) {
      const upd_field_t *upd_field = upd_get_nth_field(update, i);

      if (upd_field->field_no != clust_pos ||
          upd_fld_is_virtual_col(upd_field)) {
        continue;
      }

      dfield_copy_data(dfield, &upd_field->new_val);
      break;
    }

    if (dfield_is_ext(dfield) && col->ord_part) {
      ext_cols[n_ext_cols++] = col_no;
    }
  }

  if (n_ext_cols) {
    *ext = row_ext_create(index, n_ext_cols, ext_cols, table->flags, row,
                          dict_index_is_sdi(index), heap);
  } else {
    *ext = nullptr;
  }

  row_upd_replace_vcol(row, table, update, true, nullptr, nullptr);
}

bool row_upd_changes_ord_field_binary_func(dict_index_t *index,
                                           const upd_t *update,
                                           IF_DEBUG(const que_thr_t *thr, )
                                               const dtuple_t *row,
                                           const row_ext_t *ext,
                                           bool *non_mv_upd, ulint flag) {
  ulint n_unique;
  ulint i;
  const dict_index_t *clust_index;
  bool changes = false;

  ut_ad(index);
  ut_ad(update);

  ut_ad(!index->table->skip_alter_undo);
  ut_ad(non_mv_upd == nullptr || index->is_multi_value());

  if (non_mv_upd != nullptr) {
    *non_mv_upd = false;
  }

  n_unique = dict_index_get_n_unique(index);

  clust_index = index->table->first_index();

  for (i = 0; i < n_unique; i++) {
    const dict_field_t *ind_field;
    const dict_col_t *col;
    ulint col_no;
    const upd_field_t *upd_field;
    const dfield_t *dfield;
    dfield_t dfield_ext;
    ulint dfield_len;
    const byte *buf;
    const dict_v_col_t *vcol = nullptr;

    ind_field = index->get_field(i);
    col = ind_field->col;
    col_no = dict_col_get_no(col);

    if (col->is_virtual()) {
      vcol = reinterpret_cast<const dict_v_col_t *>(col);

      upd_field = upd_get_field_by_field_no(update, vcol->v_pos, true);
    } else {
      upd_field = upd_get_field_by_field_no(
          update, dict_col_get_clust_pos(col, clust_index), false);
    }

    if (upd_field == nullptr) {
      continue;
    }

    if (row == nullptr) {
      ut_ad(ext == nullptr);
      return (true);
    }

    if (col->is_virtual()) {
      dfield = dtuple_get_nth_v_field(row, vcol->v_pos);
    } else {
      dfield = dtuple_get_nth_field(row, col_no);
    }

    /* For spatial index update, since the different geometry
    data could generate same MBR, so, if the new index entry is
    same as old entry, which means the MBR is not changed, we
    don't need to do anything. */
    if (dict_index_is_spatial(index) && i == 0) {
      double mbr1[SPDIMS * 2];
      double mbr2[SPDIMS * 2];
      rtr_mbr_t *old_mbr;
      rtr_mbr_t *new_mbr;
      uchar *dptr = nullptr;
      ulint flen = 0;
      ulint dlen = 0;
      mem_heap_t *temp_heap = nullptr;
      const dfield_t *new_field = &upd_field->new_val;

      const page_size_t page_size = (ext != nullptr)
                                        ? ext->page_size
                                        : dict_table_page_size(index->table);

      ut_ad(dfield->data != nullptr && dfield->len > GEO_DATA_HEADER_SIZE);
      ut_ad(col->get_spatial_status() != SPATIAL_NONE);

      /* Get the old mbr. */
      if (dfield_is_ext(dfield)) {
        /* For off-page stored data, we
        need to read the whole field data. */
        flen = dfield_get_len(dfield);
        dptr = static_cast<byte *>(dfield_get_data(dfield));
        temp_heap = mem_heap_create(100, UT_LOCATION_HERE);

        const dict_index_t *clust_index =
            (ext == nullptr ? index->table->first_index() : ext->index);
        dptr = lob::btr_copy_externally_stored_field(
            nullptr, clust_index, &dlen, nullptr, dptr, page_size, flen, false,
            temp_heap);
      } else {
        dptr = static_cast<uchar *>(dfield->data);
        dlen = dfield->len;
      }

      uint32_t srid;

      get_mbr_from_store(index->rtr_srs.get(), dptr, static_cast<uint>(dlen),
                         SPDIMS, mbr1, &srid);
      old_mbr = reinterpret_cast<rtr_mbr_t *>(mbr1);

      /* Get the new mbr. */
      if (dfield_is_ext(new_field)) {
        if (flag == ROW_BUILD_FOR_UNDO &&
            dict_table_has_atomic_blobs(index->table)) {
          /* For undo, and the table is
          Barrcuda, we need to skip the
          prefix data. */
          flen = BTR_EXTERN_FIELD_REF_SIZE;
          ut_ad(dfield_get_len(new_field) >= BTR_EXTERN_FIELD_REF_SIZE);
          dptr = static_cast<byte *>(dfield_get_data(new_field)) +
                 dfield_get_len(new_field) - BTR_EXTERN_FIELD_REF_SIZE;
        } else {
          flen = dfield_get_len(new_field);
          dptr = static_cast<byte *>(dfield_get_data(new_field));
        }

        if (temp_heap == nullptr) {
          temp_heap = mem_heap_create(100, UT_LOCATION_HERE);
        }

        const dict_index_t *clust_index =
            (ext == nullptr ? index->table->first_index() : ext->index);
        dptr = lob::btr_copy_externally_stored_field(
            nullptr, clust_index, &dlen, nullptr, dptr, page_size, flen,
            dict_table_is_sdi(index->table->id), temp_heap);
      } else {
        dptr = static_cast<uchar *>(upd_field->new_val.data);
        dlen = upd_field->new_val.len;
      }

      uint32_t new_srid;
      get_mbr_from_store(index->rtr_srs.get(), dptr, static_cast<uint>(dlen),
                         SPDIMS, mbr2, &new_srid);

      new_mbr = reinterpret_cast<rtr_mbr_t *>(mbr2);

      if (new_srid != srid) {
        return (true);
      }

      if (temp_heap) {
        mem_heap_free(temp_heap);
      }

      if (!mbr_equal_cmp(index->rtr_srs.get(), old_mbr, new_mbr)) {
        return (true);
      } else {
        continue;
      }
    }

    /* This treatment of column prefix indexes is loosely
    based on row_build_index_entry(). */

    if (UNIV_LIKELY(ind_field->prefix_len == 0) || dfield_is_null(dfield)) {
      /* do nothing special */
    } else if (ext) {
      /* Silence a compiler warning without
      silencing a Valgrind error. */
      dfield_len = 0;
      UNIV_MEM_INVALID(&dfield_len, sizeof dfield_len);
      /* See if the column is stored externally. */
      buf = row_ext_lookup(ext, col_no, &dfield_len);

      ut_ad(col->ord_part);

      if (UNIV_LIKELY_NULL(buf)) {
        if (UNIV_UNLIKELY(buf == field_ref_zero)) {
          /* The externally stored field
          was not written yet. This
          record should only be seen by
          trx_rollback_or_clean_all_recovered(),
          when the server had crashed before
          storing the field. */
          ut_ad(thr == nullptr || thr->graph->trx->is_recovered);
          ut_ad(thr == nullptr || trx_is_recv(thr->graph->trx));
          ut_ad(non_mv_upd == nullptr);

          return (true);
        }

        goto copy_dfield;
      }
    } else if (dfield_is_ext(dfield)) {
      dfield_len = dfield_get_len(dfield);
      ut_a(dfield_len > BTR_EXTERN_FIELD_REF_SIZE);
      dfield_len -= BTR_EXTERN_FIELD_REF_SIZE;
      ut_a(index->is_clustered() || ind_field->prefix_len <= dfield_len);

      buf = static_cast<byte *>(dfield_get_data(dfield));
    copy_dfield:
      ut_a(dfield_len > 0);
      dfield_copy(&dfield_ext, dfield);
      dfield_set_data(&dfield_ext, buf, dfield_len);
      dfield = &dfield_ext;
    }

    if (!dfield_datas_are_binary_equal(dfield, &upd_field->new_val,
                                       ind_field->prefix_len)) {
      changes = true;

      if (non_mv_upd == nullptr || !dfield_is_multi_value(dfield)) {
        if (non_mv_upd != nullptr) {
          *non_mv_upd = true;
        }
        break;
      }
    }
  }

  return (changes);
}

/** Checks if an update vector changes an ordering field of an index record.
 NOTE: we compare the fields as binary strings!
 @return true if update vector may change an ordering field in an index
 record */
bool row_upd_changes_some_index_ord_field_binary(
    const dict_table_t *table, /*!< in: table */
    const upd_t *update)       /*!< in: update vector for the row */
{
  upd_field_t *upd_field;
  const dict_index_t *index;
  ulint i;

  index = table->first_index();

  for (i = 0; i < upd_get_n_fields(update); i++) {
    upd_field = upd_get_nth_field(update, i);

    if (upd_fld_is_virtual_col(upd_field)) {
      if (dict_table_get_nth_v_col(index->table, upd_field->field_no)
              ->m_col.ord_part) {
        return true;
      }
    } else {
      if (index->get_field(upd_field->field_no)->col->ord_part) {
        return true;
      }
    }
  }

  return false;
}

/** Checks if an FTS Doc ID column is affected by an UPDATE.
 @return whether the Doc ID column is changed */
bool row_upd_changes_doc_id(dict_table_t *table,    /*!< in: table */
                            upd_field_t *upd_field) /*!< in: field to check */
{
  ulint col_no;
  dict_index_t *clust_index;
  fts_t *fts = table->fts;

  ut_ad(!table->skip_alter_undo);

  clust_index = table->first_index();

  /* Convert from index-specific column number to table-global
  column number. */
  col_no = clust_index->get_col_no(upd_field->field_no);

  return (col_no == fts->doc_col);
}
/** Checks if an FTS indexed column is affected by an UPDATE.
 @return offset within fts_t::indexes if FTS indexed column updated else
 ULINT_UNDEFINED */
ulint row_upd_changes_fts_column(
    dict_table_t *table,    /*!< in: table */
    upd_field_t *upd_field) /*!< in: field to check */
{
  ulint col_no;
  dict_index_t *clust_index;
  fts_t *fts = table->fts;

  ut_ad(!table->skip_alter_undo);

  if (upd_fld_is_virtual_col(upd_field)) {
    col_no = upd_field->field_no;
    return (dict_table_is_fts_column(fts->indexes, col_no, true));
  } else {
    clust_index = table->first_index();

    /* Convert from index-specific column number to table-global
    column number. */
    col_no = clust_index->get_col_no(upd_field->field_no);
    return (dict_table_is_fts_column(fts->indexes, col_no, false));
  }
}

/** Checks if an update vector changes some of the first ordering fields of an
 index record. This is only used in foreign key checks and we can assume
 that index does not contain column prefixes.
 @return true if changes */
static bool row_upd_changes_first_fields_binary(
    dtuple_t *entry,     /*!< in: index entry */
    dict_index_t *index, /*!< in: index of entry */
    const upd_t *update, /*!< in: update vector for the row */
    ulint n)             /*!< in: how many first fields to check */
{
  ulint n_upd_fields;
  ulint i, j;
  dict_index_t *clust_index;

  ut_ad(update && index);
  ut_ad(n <= dict_index_get_n_fields(index));

  n_upd_fields = upd_get_n_fields(update);
  clust_index = index->table->first_index();

  for (i = 0; i < n; i++) {
    const dict_field_t *ind_field;
    const dict_col_t *col;
    ulint col_pos;

    ind_field = index->get_field(i);
    col = ind_field->col;
    col_pos = dict_col_get_clust_pos(col, clust_index);

    ut_a(ind_field->prefix_len == 0);
    /* Multi-value index doesn't support FK */
    ut_ad(!col->is_multi_value());

    for (j = 0; j < n_upd_fields; j++) {
      upd_field_t *upd_field = upd_get_nth_field(update, j);

      if (col_pos == upd_field->field_no &&
          !dfield_datas_are_binary_equal(dtuple_get_nth_field(entry, i),
                                         &upd_field->new_val, 0)) {
        return true;
      }
    }
  }

  return false;
}

/** Copies the column values from a record.
@param[in]	rec	record in a clustered index
@param[in]	offsets	array returned by rec_get_offsets()
@param[in]	index	clustered index where record resides
@param[in]	column	first column in a column list, or nullptr */
static inline void row_upd_copy_columns(rec_t *rec, const ulint *offsets,
                                        const dict_index_t *index,
                                        sym_node_t *column) {
  const byte *data;
  ulint len;

  ut_ad(index->is_clustered());

  while (column) {
    data = rec_get_nth_field_instant(
        rec, offsets, column->field_nos[SYM_CLUST_FIELD_NO], index, &len);
    eval_node_copy_and_alloc_val(column, data, len);

    column = UT_LIST_GET_NEXT(col_var_list, column);
  }
}

/** Calculates the new values for fields to update. Note that
 row_upd_copy_columns must have been called first. */
static inline void row_upd_eval_new_vals(
    upd_t *update) /*!< in/out: update vector */
{
  que_node_t *exp;
  upd_field_t *upd_field;
  ulint n_fields;
  ulint i;

  n_fields = upd_get_n_fields(update);

  for (i = 0; i < n_fields; i++) {
    upd_field = upd_get_nth_field(update, i);

    exp = upd_field->exp;

    eval_exp(exp);

    dfield_copy_data(&(upd_field->new_val), que_node_get_val(exp));
  }
}

/** Stores to the heap the virtual columns that need for any indexes
@param[in,out]	node		row update node
@param[in]	update		an update vector if it is update
@param[in]	thd		mysql thread handle
@param[in,out]	mysql_table	mysql table object */
static void row_upd_store_v_row(upd_node_t *node, const upd_t *update, THD *thd,
                                TABLE *mysql_table) {
  mem_heap_t *heap = nullptr;
  dict_index_t *index = node->table->first_index();

  for (ulint col_no = 0; col_no < dict_table_get_n_v_cols(node->table);
       col_no++) {
    const dict_v_col_t *col = dict_table_get_nth_v_col(node->table, col_no);

    if (col->m_col.ord_part) {
      dfield_t *dfield = dtuple_get_nth_v_field(node->row, col_no);
      ulint n_upd = update ? upd_get_n_fields(update) : 0;
      ulint i = 0;

      /* Check if the value is already in update vector */
      for (i = 0; i < n_upd; i++) {
        const upd_field_t *upd_field = upd_get_nth_field(update, i);
        if (!(upd_field->new_val.type.prtype & DATA_VIRTUAL) ||
            upd_field->field_no != col->v_pos) {
          continue;
        }

        dfield_copy_data(dfield, upd_field->old_v_val);
        if (dfield_is_multi_value(dfield)) {
          dfield_multi_value_dup(dfield, node->heap);
        } else {
          dfield_dup(dfield, node->heap);
        }
        break;
      }

      /* Not updated */
      if (i >= n_upd) {
        /* If this is an update, then the value
        should be in update->old_vrow */
        if (update) {
          if (update->old_vrow == nullptr) {
            /* This only happens in
            cascade update. And virtual
            column can't be affected,
            so it is Ok to set it to NULL */
            dfield_set_null(dfield);
          } else {
            dfield_t *vfield = dtuple_get_nth_v_field(update->old_vrow, col_no);
            dfield_copy_data(dfield, vfield);
            if (dfield_is_multi_value(dfield)) {
              dfield_multi_value_dup(dfield, node->heap);
            } else {
              dfield_dup(dfield, node->heap);
            }
            if (dfield_is_null(dfield)) {
              innobase_get_computed_value(node->row, col, index, &heap,
                                          node->heap, NULL, thd, mysql_table,
                                          NULL, NULL, NULL);
            }
          }
        } else {
          /* Need to compute, this happens when
          deleting row */
          innobase_get_computed_value(node->row, col, index, &heap, node->heap,
                                      nullptr, thd, mysql_table, nullptr,
                                      nullptr, nullptr);
        }
      }
    }
  }

  if (heap) {
    mem_heap_free(heap);
  }
}

void row_upd_store_row(upd_node_t *node, THD *thd, TABLE *mysql_table) {
  dict_index_t *clust_index;
  rec_t *rec;
  mem_heap_t *heap = nullptr;
  row_ext_t **ext;
  ulint offsets_[REC_OFFS_NORMAL_SIZE];
  const ulint *offsets;
  rec_offs_init(offsets_);

  ut_ad(node->pcur->m_latch_mode != BTR_NO_LATCHES);

  if (node->row != nullptr) {
    mem_heap_empty(node->heap);
  }

  clust_index = node->table->first_index();

  rec = node->pcur->get_rec();

  offsets = rec_get_offsets(rec, clust_index, offsets_, ULINT_UNDEFINED, &heap);

  if (dict_table_has_atomic_blobs(node->table)) {
    /* There is no prefix of externally stored columns in
    the clustered index record. Build a cache of column
    prefixes. */
    ext = &node->ext;
  } else {
    /* REDUNDANT and COMPACT formats store a local
    768-byte prefix of each externally stored column.
    No cache is needed. */
    ext = nullptr;
    node->ext = nullptr;
  }

  node->row = row_build(ROW_COPY_DATA, clust_index, rec, offsets, nullptr,
                        nullptr, nullptr, ext, node->heap);

  if (node->table->n_v_cols) {
    row_upd_store_v_row(node, node->is_delete ? nullptr : node->update, thd,
                        mysql_table);
  }

  if (node->is_delete) {
    node->upd_row = nullptr;
    node->upd_ext = nullptr;
  } else {
    node->upd_row = dtuple_copy(node->row, node->heap);
    row_upd_replace(node->upd_row, &node->upd_ext, clust_index, node->update,
                    node->heap);
  }

  if (UNIV_LIKELY_NULL(heap)) {
    mem_heap_free(heap);
  }
}

/** Print a MBR data from disk */
static void srv_mbr_print(const byte *data) {
  double a, b, c, d;
  a = mach_double_read(data);
  data += sizeof(double);
  b = mach_double_read(data);
  data += sizeof(double);
  c = mach_double_read(data);
  data += sizeof(double);
  d = mach_double_read(data);

  ib::info(ER_IB_MSG_1043) << "GIS MBR INFO: " << a << " and " << b << ", " << c
                           << ", " << d << "\n";
}

/** Delete mark a secondary index entry of a row, when the index
is built on multi-value field
@param[in]	index	the multi-value index
@param[in]	entry	the entry to handle on the index
@param[in]	thr	query thread
@return DB_SUCCESS on success, otherwise error code */
static inline dberr_t row_upd_del_one_multi_sec_index_entry(dict_index_t *index,
                                                            dtuple_t *entry,
                                                            que_thr_t *thr) {
  mtr_t mtr;
  btr_pcur_t pcur;
  btr_cur_t *btr_cur;
  const rec_t *rec;
  ulint mode;
  ulint flags = 0;
  dberr_t err = DB_SUCCESS;
  enum row_search_result search_result;
  ut_d(trx_t *trx = thr_get_trx(thr));

  ut_ad(trx->id != 0);
  ut_ad(!index->table->is_intrinsic());
  ut_ad(!row_upd_index_is_referenced(index));
  ut_ad(index->is_committed());
  ut_ad(!dict_index_is_online_ddl(index));

  DBUG_EXECUTE_IF("delete_one_multi_sec_index_entry_lock_wait", {
    static uint16_t count = 0;
    if (index->is_multi_value()) {
      ++count;
    }
    if (count == 2) {
      count = 0;
      return (DB_LOCK_WAIT);
    }
  });

  mtr_start(&mtr);
  if (index->table->is_temporary()) {
    flags |= BTR_NO_LOCKING_FLAG;
    mtr.set_log_mode(MTR_LOG_NO_REDO);
  }

  /* Set the query thread, so that ibuf_insert_low() will be
  able to invoke thd_get_trx(). */
  pcur.get_btr_cur()->thr = thr;

  mode = (index->table->is_temporary()) ? BTR_MODIFY_LEAF
                                        : BTR_MODIFY_LEAF | BTR_DELETE_MARK;

  search_result = row_search_index_entry(index, entry, mode, &pcur, &mtr);

  btr_cur = pcur.get_btr_cur();

  rec = btr_cur_get_rec(btr_cur);

  switch (search_result) {
    case ROW_NOT_DELETED_REF: /* should only occur for BTR_DELETE */
      ut_error;
      break;
    case ROW_BUFFERED:
      /* Entry was delete marked already. */
      break;

    case ROW_NOT_FOUND:
      ib::error(ER_IB_MSG_1044)
          << "Record in index " << index->name << " of table "
          << index->table->name << " was not found on update: " << *entry
          << " at: " << rec_index_print(rec, index);
#ifdef UNIV_DEBUG
      mtr_commit(&mtr);
      mtr_start(&mtr);
      ut_ad(btr_validate_index(index, nullptr, false));
      ut_ad(0);
#endif /* UNIV_DEBUG */
      break;
    case ROW_FOUND:
      ut_ad(err == DB_SUCCESS);

      /* Delete mark the old index record; it can already be
      delete marked if we return after a lock wait in
      row_ins_sec_index_entry() afterwards */
      if (!rec_get_deleted_flag(rec, dict_table_is_comp(index->table))) {
        err = btr_cur_del_mark_set_sec_rec(flags, btr_cur, true, thr, &mtr);
        if (err != DB_SUCCESS) {
          break;
        }
      }

      ut_ad(err == DB_SUCCESS);
      break;
  }

  pcur.close();
  mtr_commit(&mtr);

  return (err);
}

/** Updates secondary index entries of a row, when the index is built on
multi-value field.
@param[in,out]  node		row update node
@param[in]      thr		query thread
@param[in]	non_mv_upd	true if any non-multi-value field on the index
                                gets updated too
@return DB_SUCCESS if operation successfully completed, else error
code or DB_LOCK_WAIT */
[[nodiscard]] static dberr_t row_upd_multi_sec_index_entry(upd_node_t *node,
                                                           que_thr_t *thr,
                                                           bool non_mv_upd) {
  mem_heap_t *heap;
  dict_index_t *index;
  dberr_t err = DB_SUCCESS;
  ut_d(trx_t *trx = thr_get_trx(thr));

  ut_ad(trx->id != 0);

  index = node->index;

  ut_ad(!dict_index_is_spatial(index));
  ut_ad(!index->table->is_intrinsic());
  ut_ad(!row_upd_index_is_referenced(index));
  ut_ad(index->is_committed());
  ut_ad(!dict_index_is_online_ddl(index));

  heap = mem_heap_create(1024, UT_LOCATION_HERE);

  /* Once this is non-zero, it means the delete phase has been done, and
  it only got blocked by locking wait during update phase. */
  if (node->upd_multi_val_pos == 0) {
    /* Check every multi-value data, if it's indexed on current index,
    delete all old values from the index. */
    Multi_value_entry_builder_normal mv_entry_builder(
        node->row, node->ext, index, heap, true, !non_mv_upd);
    for (dtuple_t *entry = mv_entry_builder.begin(node->del_multi_val_pos);
         entry != nullptr; entry = mv_entry_builder.next()) {
      err = row_upd_del_one_multi_sec_index_entry(index, entry, thr);
      if (err != DB_SUCCESS) {
        node->del_multi_val_pos = mv_entry_builder.last_multi_value_position();
        goto func_exit;
      }
    }

    node->del_multi_val_pos = 0;
  }

  {
    Multi_value_entry_builder_normal mv_entry_builder(
        node->upd_row, node->upd_ext, index, heap, true, !non_mv_upd);
    for (dtuple_t *entry = mv_entry_builder.begin(node->upd_multi_val_pos);
         entry != nullptr; entry = mv_entry_builder.next()) {
      err = row_ins_sec_index_entry(index, entry, thr, false);

      if (err != DB_SUCCESS) {
        node->upd_multi_val_pos = mv_entry_builder.last_multi_value_position();
        goto func_exit;
      }
    }

    node->upd_multi_val_pos = 0;
  }

func_exit:
  mem_heap_free(heap);
  return (err);
}

/** Updates a secondary index entry of a row.
@param[in]	node		row update node
@param[in]	old_entry	the old entry to search, or nullptr then it
                                has to be created in this function
@param[in]	thr		query thread
@return DB_SUCCESS if operation successfully completed, else error
code or DB_LOCK_WAIT */
[[nodiscard]] static dberr_t row_upd_sec_index_entry_low(upd_node_t *node,
                                                         dtuple_t *old_entry,
                                                         que_thr_t *thr) {
  mtr_t mtr;
  const rec_t *rec;
  btr_pcur_t pcur;
  mem_heap_t *heap;
  dtuple_t *entry = old_entry;
  dict_index_t *index;
  btr_cur_t *btr_cur;
  dberr_t err = DB_SUCCESS;
  trx_t *trx = thr_get_trx(thr);
  ulint mode;
  ulint flags = 0;
  enum row_search_result search_result;

  ut_ad(trx->id != 0);

  index = node->index;

  DBUG_EXECUTE_IF("row_upd_sec_index_entry_lock_wait", {
    static uint16_t count = 0;
    if (index->is_multi_value()) {
      ++count;
    }
    if (count == 2) {
      count = 0;
      return (DB_LOCK_WAIT);
    }
  });

<<<<<<< HEAD
  auto referenced = row_upd_index_is_referenced(index, trx);
=======
  referenced = row_upd_index_is_referenced(index);
>>>>>>> 39daffdf

  heap = mem_heap_create(1024, UT_LOCATION_HERE);

  if (!node->is_delete && dict_index_is_spatial(index) &&
      index->srid_is_valid) {
    const dict_col_t *col = index->get_field(0)->col;
    ulint col_no = dict_col_get_no(col);
    const dfield_t *dfield = dtuple_get_nth_field(node->upd_row, col_no);
    uchar *dptr = static_cast<uchar *>(dfield_get_data(dfield));
    uint32_t srid = uint4korr(dptr);
    if (index->srid != srid) {
      return DB_CANT_CREATE_GEOMETRY_OBJECT;
    }
  }

  /* Build old index entry */
  if (entry == nullptr) {
    entry = row_build_index_entry(node->row, node->ext, index, heap);
    ut_a(entry);
  }

  if (!index->table->is_intrinsic()) {
    log_free_check();
  }

  ut_ad(trx_can_be_handled_by_current_thread(trx));
  DEBUG_SYNC_C_IF_THD(trx->mysql_thd, "before_row_upd_sec_index_entry");

  mtr_start(&mtr);

  /* Disable REDO logging as lifetime of temp-tables is limited to
  server or connection lifetime and so REDO information is not needed
  on restart for recovery.
  Disable locking as temp-tables are not shared across connection. */
  if (index->table->is_temporary()) {
    flags |= BTR_NO_LOCKING_FLAG;
    mtr.set_log_mode(MTR_LOG_NO_REDO);

    if (index->table->is_intrinsic()) {
      flags |= BTR_NO_UNDO_LOG_FLAG;
    }
  }

  if (!index->is_committed()) {
    /* The index->online_status may change if the index is
    or was being created online, but not committed yet. It
    is protected by index->lock. */

    mtr_s_lock(dict_index_get_lock(index), &mtr, UT_LOCATION_HERE);

    switch (dict_index_get_online_status(index)) {
      case ONLINE_INDEX_COMPLETE:
        /* This is a normal index. Do not log anything.
        Perform the update on the index tree directly. */
        break;
      case ONLINE_INDEX_CREATION:
        /* Log a DELETE and optionally INSERT. */
        row_log_online_op(index, entry, 0);

        if (!node->is_delete) {
          mem_heap_empty(heap);
          entry =
              row_build_index_entry(node->upd_row, node->upd_ext, index, heap);
          ut_a(entry);
          row_log_online_op(index, entry, trx->id);
        }
        [[fallthrough]];
      case ONLINE_INDEX_ABORTED:
      case ONLINE_INDEX_ABORTED_DROPPED:
        mtr_commit(&mtr);
        goto func_exit;
    }

    /* We can only buffer delete-mark operations if there
    are no foreign key constraints referring to the index.
    Change buffering is disabled for temporary tables and
    spatial index. */
    mode = (referenced || index->table->is_temporary() ||
            dict_index_is_spatial(index))
               ? BTR_MODIFY_LEAF | BTR_ALREADY_S_LATCHED
               : BTR_MODIFY_LEAF | BTR_ALREADY_S_LATCHED | BTR_DELETE_MARK;
  } else {
    /* For secondary indexes,
    index->online_status==ONLINE_INDEX_COMPLETE if
    index->is_committed(). */
    ut_ad(!dict_index_is_online_ddl(index));

    /* We can only buffer delete-mark operations if there
    are no foreign key constraints referring to the index.
    Change buffering is disabled for temporary tables and
    spatial index. */
    mode = (referenced || index->table->is_temporary() ||
            dict_index_is_spatial(index))
               ? BTR_MODIFY_LEAF
               : BTR_MODIFY_LEAF | BTR_DELETE_MARK;
  }

  if (dict_index_is_spatial(index)) {
    ut_ad(mode & BTR_MODIFY_LEAF);
    mode |= BTR_RTREE_DELETE_MARK;
  }

  /* Set the query thread, so that ibuf_insert_low() will be
  able to invoke thd_get_trx(). */
  pcur.get_btr_cur()->thr = thr;

  search_result = row_search_index_entry(index, entry, mode, &pcur, &mtr);

  btr_cur = pcur.get_btr_cur();

  rec = btr_cur_get_rec(btr_cur);

  switch (search_result) {
    case ROW_NOT_DELETED_REF: /* should only occur for BTR_DELETE */
      ut_error;
      break;
    case ROW_BUFFERED:
      /* Entry was delete marked already. */
      break;

    case ROW_NOT_FOUND:
      if (!index->is_committed()) {
        /* When online CREATE INDEX copied the update
        that we already made to the clustered index,
        and completed the secondary index creation
        before we got here, the old secondary index
        record would not exist. The CREATE INDEX
        should be waiting for a MySQL meta-data lock
        upgrade at least until this UPDATE returns.
        After that point, set_committed(true) would be
        invoked by commit_inplace_alter_table(). */
        break;
      }

      if (dict_index_is_spatial(index) && btr_cur->rtr_info->fd_del) {
        /* We found the record, but a delete marked */
        break;
      }

      ib::error(ER_IB_MSG_1044)
          << "Record in index " << index->name << " of table "
          << index->table->name << " was not found on update: " << *entry
          << " at: " << rec_index_print(rec, index);

      if (dict_index_is_spatial(index)) {
        srv_mbr_print((unsigned char *)entry->fields[0].data);
      }

#ifdef UNIV_DEBUG
      mtr_commit(&mtr);
      mtr_start(&mtr);
      ut_ad(btr_validate_index(index, nullptr, false));
      ut_ad(0);
#endif /* UNIV_DEBUG */
      break;
    case ROW_FOUND:
      ut_ad(err == DB_SUCCESS);

      /* Delete mark the old index record; it can already be
      delete marked if we return after a lock wait in
      row_ins_sec_index_entry() below */
      if (!rec_get_deleted_flag(rec, dict_table_is_comp(index->table))) {
        err = btr_cur_del_mark_set_sec_rec(flags, btr_cur, true, thr, &mtr);
        if (err != DB_SUCCESS) {
          break;
        }
      }

      ut_ad(err == DB_SUCCESS);

      if (referenced) {
        ulint *offsets;

        offsets = rec_get_offsets(rec, index, nullptr, ULINT_UNDEFINED, &heap);

        /* NOTE that the following call loses
        the position of pcur ! */
        err = row_upd_check_references_constraints(node, &pcur, index->table,
                                                   index, offsets, thr, &mtr);
      }
      break;
  }

  pcur.close();
  mtr_commit(&mtr);

  if (node->is_delete || err != DB_SUCCESS) {
    goto func_exit;
  }

  mem_heap_empty(heap);

  /* Build a new index entry */
  entry = row_build_index_entry(node->upd_row, node->upd_ext, index, heap);
  ut_a(entry);

  /* Insert new index entry */
  err = row_ins_sec_index_entry(index, entry, thr, false);

func_exit:
  mem_heap_free(heap);

  return (err);
}

/** Updates a secondary index entry of a row.
@param[in]      node    row update node
@param[in]      thr     query thread
@return DB_SUCCESS if operation successfully completed, else error
code or DB_LOCK_WAIT */
[[nodiscard]] static inline dberr_t row_upd_sec_index_entry(upd_node_t *node,
                                                            que_thr_t *thr) {
  return (row_upd_sec_index_entry_low(node, nullptr, thr));
}

/** Delete secondary index entries of a row, when the index is built on
multi-value field.
@param[in,out]  node    row update node
@param[in]      thr     query thread
@return DB_SUCCESS if operation successfully completed, else error
code or DB_LOCK_WAIT */
[[nodiscard]] static inline dberr_t row_upd_del_multi_sec_index_entry(
    upd_node_t *node, que_thr_t *thr) {
  mem_heap_t *heap;
  dberr_t err = DB_SUCCESS;
  heap = mem_heap_create(1024, UT_LOCATION_HERE);

  ut_d(trx_t *trx = thr_get_trx(thr));

  ut_ad(trx->id != 0);
  ut_ad(!node->index->table->is_intrinsic());
  ut_ad(!row_upd_index_is_referenced(node->index));
  ut_ad(node->index->is_committed());
  ut_ad(!dict_index_is_online_ddl(node->index));

  {
    Multi_value_entry_builder_normal mv_entry_builder(
        node->row, node->ext, node->index, heap, true, false);

    for (dtuple_t *entry = mv_entry_builder.begin(node->del_multi_val_pos);
         entry != nullptr; entry = mv_entry_builder.next()) {
      err = row_upd_sec_index_entry_low(node, entry, thr);

      if (err != DB_SUCCESS) {
        node->del_multi_val_pos = mv_entry_builder.last_multi_value_position();
        goto func_exit;
      }
    }

    node->del_multi_val_pos = 0;
    ut_ad(node->upd_multi_val_pos == 0);
  }

func_exit:
  mem_heap_free(heap);

  return (err);
}

/** Updates the secondary index record if it is changed in the row update or
 deletes it if this is a delete.
 @return DB_SUCCESS if operation successfully completed, else error
 code or DB_LOCK_WAIT */
[[nodiscard]] static dberr_t row_upd_sec_step(
    upd_node_t *node, /*!< in: row update node */
    que_thr_t *thr)   /*!< in: query thread */
{
  ut_ad((node->state == UPD_NODE_UPDATE_ALL_SEC) ||
        (node->state == UPD_NODE_UPDATE_SOME_SEC));
  ut_ad(!node->index->is_clustered());

  bool non_mv_upd = false;

  if (node->state == UPD_NODE_UPDATE_ALL_SEC ||
      row_upd_changes_ord_field_binary(
          node->index, node->update, thr, node->row, node->ext,
          (node->index->is_multi_value() ? &non_mv_upd : nullptr))) {
    if (node->index->is_multi_value()) {
      if (node->is_delete) {
        return (row_upd_del_multi_sec_index_entry(node, thr));
      } else {
        return (row_upd_multi_sec_index_entry(
            node, thr, (node->state == UPD_NODE_UPDATE_ALL_SEC || non_mv_upd)));
      }
    } else {
      return (row_upd_sec_index_entry(node, thr));
    }
  }

  return (DB_SUCCESS);
}

/** Mark non-updated off-page columns inherited when the primary key is
 updated. We must mark them as inherited in entry, so that they are not
 freed in a rollback. A limited version of this function used to be
 called btr_cur_mark_dtuple_inherited_extern().
 @param[in] index Index describing record's fields.
 @param[in] rec old record, or NULL
 @param[in] offsets rec_get_offsets(rec), or NULL
 @param[in,out] entry updated entry to be inserted into the clustered index
 @param[in] update update vector
 @return whether any columns were inherited */
static bool row_upd_clust_rec_by_insert_inherit_func(
    const dict_index_t *index, const rec_t *rec,
    IF_DEBUG(const ulint *offsets, ) dtuple_t *entry, const upd_t *update) {
  bool inherit = false;
  ulint i;

  ut_ad(!rec == !offsets);
  ut_ad(!rec || rec_offs_any_extern(offsets));

  for (i = 0; i < dtuple_get_n_fields(entry); i++) {
    dfield_t *dfield = dtuple_get_nth_field(entry, i);
    ulint len;

    ut_ad(!offsets ||
          !rec_offs_nth_extern(index, offsets, i) == !dfield_is_ext(dfield) ||
          upd_get_field_by_field_no(update, i, false));
    if (!dfield_is_ext(dfield) || upd_get_field_by_field_no(update, i, false)) {
      continue;
    }

    lob::ref_t ref(dfield->blobref());

#ifdef UNIV_DEBUG
    if (UNIV_LIKELY(rec != nullptr)) {
      (void)rec_get_nth_field(index, rec, offsets, i, &len);
      ut_ad(len == dfield_get_len(dfield));
      ut_ad(len != UNIV_SQL_NULL);
      ut_ad(len >= BTR_EXTERN_FIELD_REF_SIZE);

      /* The pointer must not be zero. */
      ut_ad(!ref.is_null());

      /* The BLOB must be owned. */
      ut_ad(ref.is_owner());
    }
#endif /* UNIV_DEBUG */

    len = dfield_get_len(dfield);
    ut_a(len != UNIV_SQL_NULL);
    ut_a(len >= BTR_EXTERN_FIELD_REF_SIZE);

    /* The pointer must not be zero. */
    ut_a(!ref.is_null());

    /* The BLOB must be owned, unless we are resuming from
    a lock wait and we already had disowned the BLOB. */
    ut_a(rec == nullptr || ref.is_owner());

    ref.set_owner(true, nullptr);
    ref.set_inherited(true, nullptr);

    /* The BTR_EXTERN_INHERITED_FLAG only matters in
    rollback of a fresh insert (insert_undo log).
    Purge (operating on update_undo log) will always free
    the extern fields of a delete-marked row. */

    inherit = true;
  }

  return (inherit);
}

static inline bool row_upd_clust_rec_by_insert_inherit(
    const dict_index_t *index, const rec_t *rec,
    const ulint *offsets [[maybe_unused]], dtuple_t *entry,
    const upd_t *update) {
  return row_upd_clust_rec_by_insert_inherit_func(
      index, rec, IF_DEBUG(offsets, ) entry, update);
}

/** Marks the clustered index record deleted and inserts the updated version
 of the record to the index. This function should be used when the ordering
 fields of the clustered index record change. This should be quite rare in
 database applications.
 @return DB_SUCCESS if operation successfully completed, else error
 code or DB_LOCK_WAIT */
[[nodiscard]] static dberr_t row_upd_clust_rec_by_insert(
    ulint flags,         /*!< in: undo logging and locking flags */
    upd_node_t *node,    /*!< in/out: row update node */
    dict_index_t *index, /*!< in: clustered index of the record */
    que_thr_t *thr,      /*!< in: query thread */
    bool referenced,     /*!< in: true if index may be referenced in
                       a foreign key constraint */
    mtr_t *mtr)          /*!< in/out: mtr; gets committed here */
{
  mem_heap_t *heap;
  btr_pcur_t *pcur;
  btr_cur_t *btr_cur;
  trx_t *trx;
  dict_table_t *table;
  dtuple_t *entry;
  dberr_t err;
  rec_t *rec;
  ulint *offsets = nullptr;

  ut_ad(node);
  ut_ad(index->is_clustered());

  trx = thr_get_trx(thr);
  table = node->table;
  pcur = node->pcur;
  btr_cur = pcur->get_btr_cur();

  heap = mem_heap_create(100, UT_LOCATION_HERE);

  entry = row_build_index_entry_low(node->upd_row, node->upd_ext, index, heap,
                                    ROW_BUILD_FOR_INSERT);
  ut_ad(dtuple_get_info_bits(entry) == 0);

  row_upd_index_entry_sys_field(entry, index, DATA_TRX_ID, trx->id);

  switch (node->state) {
    default:
      ut_error;
    case UPD_NODE_INSERT_CLUSTERED:
      /* A lock wait occurred in row_ins_clust_index_entry() in
      the previous invocation of this function. */
      row_upd_clust_rec_by_insert_inherit(index, nullptr, nullptr, entry,
                                          node->update);
      break;
    case UPD_NODE_UPDATE_CLUSTERED:
      /* This is the first invocation of the function where
      we update the primary key.  Delete-mark the old record
      in the clustered index and prepare to insert a new entry. */
      rec = btr_cur_get_rec(btr_cur);
      offsets = rec_get_offsets(rec, index, nullptr, ULINT_UNDEFINED, &heap);
      ut_ad(page_rec_is_user_rec(rec));

      if (rec_get_deleted_flag(rec, rec_offs_comp(offsets))) {
        /* If the clustered index record is already delete
        marked, then we are here after a DB_LOCK_WAIT.
        Skip delete marking clustered index and disowning
        its blobs. */
        ut_ad(rec_get_trx_id(rec, index) == trx->id);
        ut_ad(!trx_undo_roll_ptr_is_insert(
            row_get_rec_roll_ptr(rec, index, offsets)));
        goto check_fk;
      }

      err =
          btr_cur_del_mark_set_clust_rec(flags, btr_cur_get_block(btr_cur), rec,
                                         index, offsets, thr, node->row, mtr);
      if (err != DB_SUCCESS) {
      err_exit:
        mtr_commit(mtr);
        mem_heap_free(heap);
        return (err);
      }

      /* If the the new row inherits externally stored
      fields (off-page columns a.k.a. BLOBs) from the
      delete-marked old record, mark them disowned by the
      old record and owned by the new entry. */

      if (rec_offs_any_extern(offsets)) {
        if (row_upd_clust_rec_by_insert_inherit(index, rec, offsets, entry,
                                                node->update)) {
          /* The blobs are disowned here, expecting the
          insert down below to inherit them.  But if the
          insert fails, then this disown will be undone
          when the operation is rolled back. */

          lob::BtrContext btr_ctx(mtr, pcur, index, rec, offsets,
                                  btr_cur_get_block(btr_cur));

          btr_ctx.disown_inherited_fields(node->update);
        }
      }
    check_fk:
      if (referenced) {
        /* NOTE that the following call loses
        the position of pcur ! */

        err = row_upd_check_references_constraints(node, pcur, table, index,
                                                   offsets, thr, mtr);

        if (err != DB_SUCCESS) {
          goto err_exit;
        }
      }
  }

  mtr_commit(mtr);

  err = row_ins_clust_index_entry(index, entry, thr, false);
  node->state = UPD_NODE_INSERT_CLUSTERED;

  mem_heap_free(heap);

  return (err);
}

/** Get the new autoinc counter from the update vector when there is
an autoinc field defined in this table.
@param[in]	update			update vector for the clustered index
@param[in]	autoinc_field_no	autoinc field's order in clustered index
@return the new counter if we find it in the update vector, otherwise 0.
We don't mind that the new counter happens to be 0, we just care about
non-zero counters. */
uint64_t row_upd_get_new_autoinc_counter(const upd_t *update,
                                         ulint autoinc_field_no) {
  ulint n_fields = update->n_fields;
  dfield_t *field = nullptr;

  for (ulint i = 0; i < n_fields; ++i) {
    upd_field_t *upd_field = upd_get_nth_field(update, i);

    if (upd_field->field_no == autoinc_field_no &&
        !upd_fld_is_virtual_col(upd_field)) {
      /* We should double check the field to see if this
      is a virtual column, which is on virtual index
      instead of clustered index */
      field = &upd_field->new_val;
      break;
    }
  }

  if (field != nullptr) {
    return (row_parse_int_from_field(field));
  }

  return (0);
}

/** If the table has autoinc column and the counter is updated to
some bigger value, we need to log the new autoinc counter. We will
use the given mtr to do logging for performance reasons.
@param[in]	node	Row update node
@param[in,out]	mtr	Mini-transaction
@return true if auto increment needs to be persisted to DD table buffer. */
static bool row_upd_check_autoinc_counter(const upd_node_t *node, mtr_t *mtr) {
  dict_table_t *table = node->table;

  if (!dict_table_has_autoinc_col(table) || table->is_temporary() ||
      node->row == nullptr) {
    return false;
  }

  /* If the node->row hasn't been prepared, there must
  no order field change and autoinc field should keep
  as is. Otherwise, we need to check if autoinc field
  would be changed to a bigger number. */
  uint64_t new_counter;

  new_counter =
      row_upd_get_new_autoinc_counter(node->update, table->autoinc_field_no);

  if (new_counter == 0) {
    return false;
  }

  uint64_t old_counter;
  const dict_index_t *index;

  index = table->first_index();

  /* The autoinc field order in row is not the
  same as in clustered index, we need to get
  the column number in the table instead. */
  old_counter = row_get_autoinc_counter(
      node->row, index->get_col_no(table->autoinc_field_no));

  bool persist_autoinc = false;

  /* We just check if the updated counter is bigger than
  the old one, which may result in more redo logs, since
  this is safer than checking with the counter in table
  object. */
  if (new_counter > old_counter) {
    persist_autoinc = dict_table_autoinc_log(table, new_counter, mtr);
  }

  return persist_autoinc;
}

/** Updates a clustered index record of a row when the ordering fields do
 not change.
 @return DB_SUCCESS if operation successfully completed, else error
 code or DB_LOCK_WAIT */
[[nodiscard]] static dberr_t row_upd_clust_rec(
    ulint flags,         /*!< in: undo logging and locking flags */
    upd_node_t *node,    /*!< in: row update node */
    dict_index_t *index, /*!< in: clustered index */
    ulint *offsets,      /*!< in: rec_get_offsets() on node->pcur */
    mem_heap_t **offsets_heap,
    /*!< in/out: memory heap, can be emptied */
    que_thr_t *thr, /*!< in: query thread */
    mtr_t *mtr)     /*!< in: mtr; gets committed here */
{
  mem_heap_t *heap = nullptr;
  big_rec_t *big_rec = nullptr;
  btr_pcur_t *pcur;
  btr_cur_t *btr_cur;
  dberr_t err;
  const dtuple_t *rebuilt_old_pk = nullptr;
  trx_id_t trx_id = thr_get_trx(thr)->id;
  trx_t *trx = thr_get_trx(thr);

  ut_ad(node);
  ut_ad(index->is_clustered());
  ut_ad(!thr_get_trx(thr)->in_rollback);

  pcur = node->pcur;
  btr_cur = pcur->get_btr_cur();

  ut_ad(btr_cur->index == index);
  ut_ad(!rec_get_deleted_flag(btr_cur_get_rec(btr_cur),
                              dict_table_is_comp(index->table)));
  ut_ad(rec_offs_validate(btr_cur_get_rec(btr_cur), index, offsets));

  if (dict_index_is_online_ddl(index)) {
    rebuilt_old_pk = row_log_table_get_pk(btr_cur_get_rec(btr_cur), index,
                                          offsets, nullptr, &heap);
  }

  /* Check and log if necessary at the beginning, to prevent any
  further potential deadlock */
  bool persist_autoinc = row_upd_check_autoinc_counter(node, mtr);

  /* Try optimistic updating of the record, keeping changes within
  the page; we do not check locks because we assume the x-lock on the
  record to update */

  if (node->cmpl_info & UPD_NODE_NO_SIZE_CHANGE) {
    err = btr_cur_update_in_place(flags | BTR_NO_LOCKING_FLAG, btr_cur, offsets,
                                  node->update, node->cmpl_info, thr,
                                  thr_get_trx(thr)->id, mtr);
  } else {
    err = btr_cur_optimistic_update(
        flags | BTR_NO_LOCKING_FLAG, btr_cur, &offsets, offsets_heap,
        node->update, node->cmpl_info, thr, thr_get_trx(thr)->id, mtr);
  }

  if (err == DB_SUCCESS) {
    goto success;
  }

  mtr->commit();

  if (buf_LRU_buf_pool_running_out()) {
    err = DB_LOCK_TABLE_FULL;
    goto func_exit;
  }
  /* We may have to modify the tree structure: do a pessimistic descent
  down the index tree */

  mtr->start();

  /* Disable REDO logging as lifetime of temp-tables is limited to
  server or connection lifetime and so REDO information is not needed
  on restart for recovery.
  Disable locking as temp-tables are not shared across connection. */
  if (index->table->is_temporary()) {
    flags |= BTR_NO_LOCKING_FLAG;
    mtr->set_log_mode(MTR_LOG_NO_REDO);

    if (index->table->is_intrinsic()) {
      flags |= BTR_NO_UNDO_LOG_FLAG;
    }
  }

  /* NOTE: this transaction has an s-lock or x-lock on the record and
  therefore other transactions cannot modify the record when we have no
  latch on the page. In addition, we assume that other query threads of
  the same transaction do not modify the record in the meantime.
  Therefore we can assert that the restoration of the cursor succeeds. */

  ut_a(pcur->restore_position(BTR_MODIFY_TREE, mtr, UT_LOCATION_HERE));

  ut_ad(
      !rec_get_deleted_flag(pcur->get_rec(), dict_table_is_comp(index->table)));

  if (!heap) {
    heap = mem_heap_create(1024, UT_LOCATION_HERE);
  }

  err = btr_cur_pessimistic_update(
      flags | BTR_NO_LOCKING_FLAG | BTR_KEEP_POS_FLAG, btr_cur, &offsets,
      offsets_heap, heap, &big_rec, node->update, node->cmpl_info, thr, trx_id,
      trx->undo_no, mtr);
  if (big_rec) {
    ut_a(err == DB_SUCCESS);

    DEBUG_SYNC_C("before_row_upd_extern");
    err = lob::btr_store_big_rec_extern_fields(
        trx, pcur, node->update, offsets, big_rec, mtr, lob::OPCODE_UPDATE);
    DEBUG_SYNC_C("after_row_upd_extern");
  }

  if (err == DB_SUCCESS) {
  success:
    if (dict_index_is_online_ddl(index)) {
      dtuple_t *new_v_row = nullptr;
      dtuple_t *old_v_row = nullptr;

      if (!(node->cmpl_info & UPD_NODE_NO_ORD_CHANGE)) {
        new_v_row = node->upd_row;
        old_v_row = node->update->old_vrow;
      }

      row_log_table_update(btr_cur_get_rec(btr_cur), index, offsets,
                           rebuilt_old_pk, new_v_row, old_v_row);
    }
  }

  mtr->commit();

func_exit:
  if (heap) {
    mem_heap_free(heap);
  }

  if (big_rec) {
    dtuple_big_rec_free(big_rec);
  }

  /* Persist auto increment value to DD buffer table if requested. Do it after
  closing the mini transaction and releasing latches. */
  if (persist_autoinc) {
    dict_table_persist_to_dd_table_buffer(node->table);
  }

  return err;
}

/** Delete marks a clustered index record.
 @return DB_SUCCESS if operation successfully completed, else error code */
[[nodiscard]] static dberr_t row_upd_del_mark_clust_rec(
    ulint flags,         /*!< in: undo logging and locking flags */
    upd_node_t *node,    /*!< in: row update node */
    dict_index_t *index, /*!< in: clustered index */
    ulint *offsets,      /*!< in/out: rec_get_offsets() for the
                         record under the cursor */
    que_thr_t *thr,      /*!< in: query thread */
    bool referenced,
    /*!< in: true if index may be referenced in
    a foreign key constraint */
    mtr_t *mtr) /*!< in: mtr; gets committed here */
{
  btr_pcur_t *pcur;
  btr_cur_t *btr_cur;
  dberr_t err;

  ut_ad(node);
  ut_ad(index->is_clustered());
  ut_ad(node->is_delete);

  pcur = node->pcur;
  btr_cur = pcur->get_btr_cur();

  /* Store row because we have to build also the secondary index
  entries */

  row_upd_store_row(node, thr_get_trx(thr)->mysql_thd,
                    thr->prebuilt ? thr->prebuilt->m_mysql_table : nullptr);

  /* Mark the clustered index record deleted; we do not have to check
  locks, because we assume that we have an x-lock on the record */

  err = btr_cur_del_mark_set_clust_rec(flags, btr_cur_get_block(btr_cur),
                                       btr_cur_get_rec(btr_cur), index, offsets,
                                       thr, node->row, mtr);
  if (err == DB_SUCCESS && referenced) {
    /* NOTE that the following call loses the position of pcur ! */

    err = row_upd_check_references_constraints(node, pcur, index->table, index,
                                               offsets, thr, mtr);
  }

  mtr_commit(mtr);

  return (err);
}

/** Updates the clustered index record.
 @return DB_SUCCESS if operation successfully completed, DB_LOCK_WAIT
 in case of a lock wait, else error code */
[[nodiscard]] static dberr_t row_upd_clust_step(
    upd_node_t *node,     /*!< in: row update node */
    que_thr_t *const thr) /*!< in: query thread */
{
  dict_index_t *index;
  btr_pcur_t *pcur;
  dberr_t err;
  mtr_t mtr;
  rec_t *rec;
  mem_heap_t *heap = nullptr;
  ulint offsets_[REC_OFFS_NORMAL_SIZE];
  ulint *offsets;
  ulint flags = 0;
  trx_t *const trx = thr_get_trx(thr);
  rec_offs_init(offsets_);

  index = node->table->first_index();

<<<<<<< HEAD
  auto referenced = row_upd_index_is_referenced(index, trx);
=======
  referenced = row_upd_index_is_referenced(index);
>>>>>>> 39daffdf

  pcur = node->pcur;

  /* We have to restore the cursor to its position */

  mtr_start(&mtr);

  /* Disable REDO logging as lifetime of temp-tables is limited to
  server or connection lifetime and so REDO information is not needed
  on restart for recovery.
  Disable locking as temp-tables are not shared across connection. */
  if (index->table->is_temporary()) {
    flags |= BTR_NO_LOCKING_FLAG;
    mtr.set_log_mode(MTR_LOG_NO_REDO);

    if (index->table->is_intrinsic()) {
      flags |= BTR_NO_UNDO_LOG_FLAG;
    }
  }

  /* If the restoration does not succeed, then the same
  transaction has deleted the record on which the cursor was,
  and that is an SQL error. If the restoration succeeds, it may
  still be that the same transaction has successively deleted
  and inserted a record with the same ordering fields, but in
  that case we know that the transaction has at least an
  implicit x-lock on the record. */

  ut_a(pcur->m_rel_pos == BTR_PCUR_ON);

  ulint mode;

  ut_ad(trx_can_be_handled_by_current_thread(trx));
  DEBUG_SYNC_C_IF_THD(trx->mysql_thd, "innodb_row_upd_clust_step_enter");

  if (dict_index_is_online_ddl(index)) {
    ut_ad(node->table->id != DICT_INDEXES_ID);
    mode = BTR_MODIFY_LEAF | BTR_ALREADY_S_LATCHED;
    mtr_s_lock(dict_index_get_lock(index), &mtr, UT_LOCATION_HERE);
  } else {
    mode = BTR_MODIFY_LEAF;
  }

  auto success = pcur->restore_position(mode, &mtr, UT_LOCATION_HERE);

  if (!success) {
    err = DB_RECORD_NOT_FOUND;

    mtr_commit(&mtr);

    return (err);
  }

  rec = pcur->get_rec();
  offsets = rec_get_offsets(rec, index, offsets_, ULINT_UNDEFINED, &heap);

  if (!node->has_clust_rec_x_lock) {
    err = lock_clust_rec_modify_check_and_lock(flags, pcur->get_block(), rec,
                                               index, offsets, thr);
    if (err != DB_SUCCESS) {
      mtr_commit(&mtr);
      goto exit_func;
    }
  }

  ut_ad(lock_trx_has_rec_x_lock(thr, index->table, pcur->get_block(),
                                page_rec_get_heap_no(rec)));

  /* NOTE: the following function calls will also commit mtr */

  if (node->is_delete) {
    err = row_upd_del_mark_clust_rec(flags, node, index, offsets, thr,
                                     referenced, &mtr);

    if (err == DB_SUCCESS) {
      node->state = UPD_NODE_UPDATE_ALL_SEC;
      node->index = index->next();
    }

    goto exit_func;
  }

  /* If the update is made for MySQL, we already have the update vector
  ready, else we have to do some evaluation: */

  if (UNIV_UNLIKELY(!node->in_mysql_interface)) {
    /* Copy the necessary columns from clust_rec and calculate the
    new values to set */
    row_upd_copy_columns(rec, offsets, index, UT_LIST_GET_FIRST(node->columns));
    row_upd_eval_new_vals(node->update);
  }

  if (node->cmpl_info & UPD_NODE_NO_ORD_CHANGE) {
    err = row_upd_clust_rec(flags, node, index, offsets, &heap, thr, &mtr);
    goto exit_func;
  }

  row_upd_store_row(node, trx->mysql_thd,
                    thr->prebuilt ? thr->prebuilt->m_mysql_table : nullptr);

  if (row_upd_changes_ord_field_binary(index, node->update, thr, node->row,
                                       node->ext, nullptr)) {
    /* Update causes an ordering field (ordering fields within
    the B-tree) of the clustered index record to change: perform
    the update by delete marking and inserting.

    TODO! What to do to the 'Halloween problem', where an update
    moves the record forward in index so that it is again
    updated when the cursor arrives there? Solution: the
    read operation must check the undo record undo number when
    choosing records to update. MySQL solves now the problem
    externally! */

    err =
        row_upd_clust_rec_by_insert(flags, node, index, thr, referenced, &mtr);

    if (err != DB_SUCCESS) {
      goto exit_func;
    }

    node->state = UPD_NODE_UPDATE_ALL_SEC;
  } else {
    err = row_upd_clust_rec(flags, node, index, offsets, &heap, thr, &mtr);

    if (err != DB_SUCCESS) {
      goto exit_func;
    }

    node->state = UPD_NODE_UPDATE_SOME_SEC;
  }

  node->index = index->next();

exit_func:
  if (heap) {
    mem_heap_free(heap);
  }
  return (err);
}

/** Updates the affected index records of a row. When the control is transferred
 to this node, we assume that we have a persistent cursor which was on a
 record, and the position of the cursor is stored in the cursor.
 @return DB_SUCCESS if operation successfully completed, else error
 code or DB_LOCK_WAIT */
static dberr_t row_upd(upd_node_t *node, /*!< in: row update node */
                       que_thr_t *thr)   /*!< in: query thread */
{
  dberr_t err = DB_SUCCESS;
  DBUG_TRACE;

  ut_ad(node != nullptr);
  ut_ad(thr != nullptr);
  ut_ad(!thr_get_trx(thr)->in_rollback);
  ut_ad(!node->table->skip_alter_undo);

  DBUG_PRINT("row_upd", ("table: %s", node->table->name.m_name));
  DBUG_PRINT("row_upd", ("info bits in update vector: 0x%lx",
                         node->update ? node->update->info_bits : 0));
  DBUG_PRINT("row_upd",
             ("foreign_id: %s", node->foreign ? node->foreign->id : "NULL"));

  if (UNIV_LIKELY(node->in_mysql_interface)) {
    /* We do not get the cmpl_info value from the MySQL
    interpreter: we must calculate it on the fly: */

    if (node->is_delete || row_upd_changes_some_index_ord_field_binary(
                               node->table, node->update)) {
      node->cmpl_info = 0;
    } else {
      node->cmpl_info = UPD_NODE_NO_ORD_CHANGE;
    }
  }

  switch (node->state) {
    case UPD_NODE_UPDATE_CLUSTERED:
    case UPD_NODE_INSERT_CLUSTERED:
      if (!node->table->is_intrinsic()) {
        log_free_check();
      }
      err = row_upd_clust_step(node, thr);

      if (err != DB_SUCCESS) {
        return err;
      }
  }

  ut_ad(trx_can_be_handled_by_current_thread(thr_get_trx(thr)));
  DEBUG_SYNC_C_IF_THD(thr_get_trx(thr)->mysql_thd, "after_row_upd_clust");

  if (node->index == nullptr ||
      (!node->is_delete && (node->cmpl_info & UPD_NODE_NO_ORD_CHANGE))) {
    return DB_SUCCESS;
  }

  DBUG_EXECUTE_IF("row_upd_skip_sec", node->index = nullptr;);

  do {
    /* Skip corrupted index */
    dict_table_skip_corrupt_index(node->index);

    if (!node->index) {
      break;
    }

    if (node->index->type != DICT_FTS) {
      err = row_upd_sec_step(node, thr);

      if (err != DB_SUCCESS) {
        return err;
      }
    }

    node->index = node->index->next();
  } while (node->index != nullptr);

  ut_ad(err == DB_SUCCESS);

  /* Do some cleanup */

  if (node->row != nullptr) {
    node->row = nullptr;
    node->ext = nullptr;
    node->upd_row = nullptr;
    node->upd_ext = nullptr;
    mem_heap_empty(node->heap);
  }

  node->state = UPD_NODE_UPDATE_CLUSTERED;

  return err;
}

/** Updates a row in a table. This is a high-level function used in SQL
 execution graphs.
 @return query thread to run next or NULL */
que_thr_t *row_upd_step(que_thr_t *thr) /*!< in: query thread */
{
  upd_node_t *node;
  sel_node_t *sel_node;
  que_node_t *parent;
  dberr_t err = DB_SUCCESS;
  trx_t *trx;
  DBUG_TRACE;

  ut_ad(thr);

  trx = thr_get_trx(thr);

  trx_start_if_not_started_xa(trx, true, UT_LOCATION_HERE);

  node = static_cast<upd_node_t *>(thr->run_node);

  sel_node = node->select;

  parent = que_node_get_parent(node);

  ut_ad(que_node_get_type(node) == QUE_NODE_UPDATE);

  if (thr->prev_node == parent) {
    node->state = UPD_NODE_SET_IX_LOCK;
  }

  if (node->state == UPD_NODE_SET_IX_LOCK) {
    if (!node->has_clust_rec_x_lock) {
      /* It may be that the current session has not yet
      started its transaction, or it has been committed: */

      err = lock_table(0, node->table, LOCK_IX, thr);

      if (err != DB_SUCCESS) {
        goto error_handling;
      }
    }

    node->state = UPD_NODE_UPDATE_CLUSTERED;

    if (node->searched_update) {
      /* Reset the cursor */
      sel_node->state = SEL_NODE_OPEN;

      /* Fetch a row to update */

      thr->run_node = sel_node;

      return thr;
    }
  }

  /* sel_node is NULL if we are in the MySQL interface */

  if (sel_node && (sel_node->state != SEL_NODE_FETCH)) {
    if (!node->searched_update) {
      /* An explicit cursor should be positioned on a row
      to update */

      ut_error;
    }

    ut_ad(sel_node->state == SEL_NODE_NO_MORE_ROWS);

    /* No more rows to update, or the select node performed the
    updates directly in-place */

    thr->run_node = parent;

    return thr;
  }

  /* DO THE CHECKS OF THE CONSISTENCY CONSTRAINTS HERE */

  err = row_upd(node, thr);

error_handling:
  trx->error_state = err;

  if (err != DB_SUCCESS) {
    return nullptr;
  }

  /* DO THE TRIGGER ACTIONS HERE */

  if (node->searched_update) {
    /* Fetch next row to update */

    thr->run_node = sel_node;
  } else {
    /* It was an explicit cursor update */

    thr->run_node = parent;
  }

  node->state = UPD_NODE_UPDATE_CLUSTERED;

  return thr;
}

std::ostream &upd_field_t::print(std::ostream &out) const {
  out << "[upd_field_t: field_no=" << field_no << ", orig_len=" << orig_len
      << ", old_val=" << old_val << ", new_val=" << new_val
      << ", ext_in_old=" << ext_in_old;

  if (lob_diffs != nullptr) {
    for (auto iter = lob_diffs->begin(); iter != lob_diffs->end(); ++iter) {
      out << *iter;
    }
  }

  out << "]";

  return (out);
}

std::ostream &upd_t::print(std::ostream &out) const {
  out << "[upd_t: n_fields=" << n_fields << ", ";
  for (ulint i = 0; i < n_fields; ++i) {
    out << fields[i];
    print_puvect(out, &fields[i]);
  }
  out << "]";
  return (out);
}

std::ostream &print_binary_diff(std::ostream &out, const Binary_diff *bdiff,
                                const dict_table_t *table, const Field *field,
                                bool print_old) {
  ulint field_no = 0;
  if (table != nullptr) {
    dict_col_t *col = table->get_col(field->field_index());
    field_no = dict_col_get_clust_pos(col, table->first_index());
  }

  const char *to = bdiff->new_data(const_cast<Field *>(field));
  size_t len = bdiff->length();

  out << "[Binary_diff: field_index=" << field->field_index()
      << ", field_no=" << field_no << ", offset=" << bdiff->offset()
      << ", length=" << len << ", new_data=" << PrintBuffer(to, len) << "]";

  if (print_old) {
    const char *from = bdiff->old_data(const_cast<Field *>(field));
    out << ", old_data=" << PrintBuffer(from, len);
  }
  out << "]";

  return (out);
}

std::ostream &print_binary_diff(std::ostream &out, const Binary_diff *bdiff,
                                Field *fld) {
  const char *to = bdiff->new_data(fld);
  size_t len = bdiff->length();

  out << "[Binary_diff: field_index=" << fld->field_index()
      << ", offset=" << bdiff->offset() << ", length=" << bdiff->length()
      << ", new_data=" << PrintBuffer(to, len) << "]";
  return (out);
}

std::ostream &upd_t::print_puvect(std::ostream &out, upd_field_t *uf) const {
  if (!is_partially_updated(uf->field_no)) {
    return (out);
  }

  Field *fld = uf->mysql_field;

  const Binary_diff_vector *dv = mysql_table->get_binary_diffs(fld);

  for (Binary_diff_vector::const_iterator iter = dv->begin(); iter != dv->end();
       ++iter) {
    const Binary_diff *bdiff = iter;
    print_binary_diff(out, bdiff, table, fld, true);
  }

  return (out);
}

upd_field_t *upd_t::get_field_by_field_no(ulint field_no,
                                          dict_index_t *index) const {
  const upd_field_t *uf;

  dict_field_t *field = index->get_field(field_no);
  dict_col_t *col = field->col;

  if (col->is_virtual()) {
    const dict_v_col_t *vcol = reinterpret_cast<const dict_v_col_t *>(col);

    uf = upd_get_field_by_field_no(this, vcol->v_pos, true);
  } else {
    uf = upd_get_field_by_field_no(this, field_no, false);
  }

  return (const_cast<upd_field_t *>(uf));
}

/** Check if the given field number is partially updated.
@param[in]	field_no	the field number.
@return true if partially updated, false otherwise. */
bool upd_t::is_partially_updated(ulint field_no) const {
  if (mysql_table == nullptr || !mysql_table->has_binary_diff_columns()) {
    return (false);
  }

  upd_field_t *uf = get_field_by_field_no(field_no, table->first_index());

  if (uf == nullptr || uf->mysql_field == nullptr) {
    return (false);
  }

  ut_ad(mysql_table == uf->mysql_field->table);

  if (!mysql_table->is_binary_diff_enabled(uf->mysql_field)) {
    return (false);
  }

  if (dict_table_has_atomic_blobs(table)) {
    return (true);
  }

#ifdef UNIV_DEBUG
  rec_format_t format = dict_tf_get_rec_format(table->flags);
  ut_ad(format == REC_FORMAT_REDUNDANT || format == REC_FORMAT_COMPACT);
#endif /* UNIV_DEBUG */

  /* In compact and redundant row format, partially updating the LOB prefix
  is not yet supported. */

  const Binary_diff_vector *bdiff_vector =
      get_binary_diff_by_field_no(field_no);

  for (Binary_diff_vector::const_iterator iter = bdiff_vector->begin();
       iter != bdiff_vector->end(); ++iter) {
    const Binary_diff *bdiff = iter;

    if (bdiff->offset() < DICT_ANTELOPE_MAX_INDEX_COL_LEN) {
      return (false);
    }
  }

  return (true);
}

const Binary_diff_vector *upd_t::get_binary_diff_by_field_no(
    ulint field_no) const {
  ut_ad(table != nullptr);

  upd_field_t *uf = get_field_by_field_no(field_no, table->first_index());
  ut_ad(uf != nullptr);

  Field *fld = uf->mysql_field;

  if (fld == nullptr) {
    return (nullptr);
  }

  return (mysql_table->get_binary_diffs(fld));
}
#endif /* !UNIV_HOTBACKUP */<|MERGE_RESOLUTION|>--- conflicted
+++ resolved
@@ -150,12 +150,7 @@
  we leave this function: this function is only for heuristic use!
 
  @return true if referenced */
-<<<<<<< HEAD
-static bool row_upd_index_is_referenced(dict_index_t *index, /*!< in: index */
-                                        trx_t *trx) /*!< in: transaction */
-=======
-static ibool row_upd_index_is_referenced(dict_index_t *index) /*!< in: index */
->>>>>>> 39daffdf
+static bool row_upd_index_is_referenced(dict_index_t *index) /*!< in: index */
 {
   dict_table_t *table = index->table;
   bool is_referenced = false;
@@ -2160,11 +2155,7 @@
     }
   });
 
-<<<<<<< HEAD
-  auto referenced = row_upd_index_is_referenced(index, trx);
-=======
-  referenced = row_upd_index_is_referenced(index);
->>>>>>> 39daffdf
+  auto referenced = row_upd_index_is_referenced(index);
 
   heap = mem_heap_create(1024, UT_LOCATION_HERE);
 
@@ -2962,11 +2953,7 @@
 
   index = node->table->first_index();
 
-<<<<<<< HEAD
-  auto referenced = row_upd_index_is_referenced(index, trx);
-=======
-  referenced = row_upd_index_is_referenced(index);
->>>>>>> 39daffdf
+  auto referenced = row_upd_index_is_referenced(index);
 
   pcur = node->pcur;
 
