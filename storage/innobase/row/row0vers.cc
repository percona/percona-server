/*****************************************************************************

<<<<<<< HEAD
Copyright (c) 1997, 2018, Oracle and/or its affiliates. All Rights Reserved.
=======
Copyright (c) 1997, 2019, Oracle and/or its affiliates. All Rights Reserved.
>>>>>>> 4869291f

This program is free software; you can redistribute it and/or modify it under
the terms of the GNU General Public License, version 2.0, as published by the
Free Software Foundation.

This program is also distributed with certain software (including but not
limited to OpenSSL) that is licensed under separate terms, as designated in a
particular file or component or in included license documentation. The authors
of MySQL hereby grant you an additional permission to link the program and
your derivative works with the separately licensed software that they have
included with MySQL.

This program is distributed in the hope that it will be useful, but WITHOUT
ANY WARRANTY; without even the implied warranty of MERCHANTABILITY or FITNESS
FOR A PARTICULAR PURPOSE. See the GNU General Public License, version 2.0,
for more details.

You should have received a copy of the GNU General Public License along with
this program; if not, write to the Free Software Foundation, Inc.,
51 Franklin St, Fifth Floor, Boston, MA 02110-1301  USA

*****************************************************************************/

/** @file row/row0vers.cc
 Row versions

 Created 2/6/1997 Heikki Tuuri
 *******************************************************/

#include <stddef.h>

#include "btr0btr.h"
#include "current_thd.h"
#include "dict0boot.h"
#include "dict0dict.h"
#include "ha_prototypes.h"
#include "lock0lock.h"
#include "mach0data.h"
#include "que0que.h"
#include "read0read.h"
#include "rem0cmp.h"
#include "row0ext.h"
#include "row0mysql.h"
#include "row0row.h"
#include "row0upd.h"
#include "row0vers.h"
#include "trx0purge.h"
#include "trx0rec.h"
#include "trx0roll.h"
#include "trx0rseg.h"
#include "trx0trx.h"
#include "trx0undo.h"
<<<<<<< HEAD

#include "my_dbug.h"

=======

#include "my_dbug.h"

>>>>>>> 4869291f
/** Check whether all non-virtual columns in a index entries match
@param[in]	index		the secondary index
@param[in]	ientry1		first index entry to compare
@param[in]	ientry2		second index entry to compare
@param[in,out]	n_non_v_col		number of non-virtual columns
in the index
@return true if all matches, false otherwise */
static bool row_vers_non_vc_index_entry_match(dict_index_t *index,
                                              const dtuple_t *ientry1,
                                              const dtuple_t *ientry2,
                                              ulint *n_non_v_col);

/** Checks if a particular version of a record from clustered index matches
the secondary index record. The match occurs if and only if two condition hold:
1) the clust_rec exists and is not delete marked
2) the values in columns in clust_rec match those in sec_rec
Please note that the delete marker on sec_rec does not play any role in this
definition!
@param[in]    clust_index       the clustered index
@param[in]    clust_rec         the clustered index record, can be null or
                                delete marked
@param[in]    clust_vrow        the values of virtual columns, can be NULL if
                                the clust_rec was stored in undo log by
                                operation that did not change any secondary
                                index column (and was not a DELETE operation)
@param[in]    clust_offsets     the offsets for clust_rec,
                                rec_get_offsets(clust_rec, clust_index)
@param[in]    sec_index         the secondary index
@param[in]    sec_rec           the secondary index record
@param[in]    sec_offsets       the offsets for secondary index record,
                                rec_get_offsets(sec_rec, sec_index)
@param[in]    comp              the compression flag for both the clustered and
                                the secondary index, as both are assumed equal
@param[in]    looking_for_match are we looking for match?
                                false means that we are looking for non-match
@param[in]    heap              the heap to be used for all allocations
@return true iff the clust_rec matches sec_rec
*/
static bool row_clust_vers_matches_sec(
    const dict_index_t *const clust_index, const rec_t *const clust_rec,
    const dtuple_t *const clust_vrow, const ulint *const clust_offsets,
    const dict_index_t *const sec_index, const rec_t *const sec_rec,
    const ulint *const sec_offsets, const ulint comp,
    const bool looking_for_match, mem_heap_t *const heap) {
  /** If we could not find a clust_rec version, it means it either never existed
  or was garbage collected, in either case we can interpret it as the row not
  being present at that point in time. Similarly, if it is delete marked.
  In all this cases, we report that there is no match. */
  if (!clust_rec || rec_get_deleted_flag(clust_rec, comp)) {
    return false;
  }

  /** If the index involves virtual columns, then we can relay on the assumption
  that `trx_undo_prev_version_build` will try to retrieve clust_vrow, and the
  only reason it can not retrieve it is because there was no change to any of
  the indexed columns. In particular this should mean, that the answer to the
  question "does this clust_rec match sec_row?" did not change, and we can
  return the same value as before, which was !looking_for_match. We know it was
  not looking_for_match because in such case the loop would stop.

  There are some difficulties we should take into consideration here:

  1. It could be the case that there was no "previous iteration".
  Indeed, it can happen, that this is the first call.
  If we got to this line, it means that there are at least two versions of the
  clustered index row: the most recent, which we don't see, and the one passed
  here as `clust_rec`, which we know has all the important columns equal to the
  most recent one.
  Moreover, we know that `clust_rec` is not delete marked.
  We also know, that the most recent version is also not delete marked,
  because, if it was delete marked, then the most recent change would be a
  DELETE operation, and in such cases we always undo log the values of columns,
  yet `clust_vrow` is null.
  So, the most recent version, and the version just before it, not only have
  the same values of indexed columns, but also the same delete mark.
  If so, then it is impossible, that this particular change created, or
  removed a secondary index entry.
  Therefore we need to continue the loop, and to do so we have to return the
  opposite of what the loop is searching for, thus !looking_for_match.

  Here's a bit different argument, perhaps more persuasive in case we want to
  prove that the returned value correctly answers the question "does clust_rec
  match the sec_rec?".
  Consider two cases, depending on sec_rec delete mark:

  A) sec_rec is delete marked
  In this case, looking_for_match is set to true, thus we are about to return
  false. So, our claim is that clust_rec does not match sec_rec.
  For consider for a moment the opposite, that clust_rec does match sec_rec -
  it would follow, that also the most recent version matches sec_rec, as it has
  the same values of columns, and delete mark. But then, we have that two most
  recent versions of the clustered index record are not delete marked and match
  the secondary index record, yet for some reason the change was not
  synchronized to the secondary index, which is still delete marked!
  This contradicts the assumption that at most one most recent change is not
  synchronized to the secondary index.

  B) sec_rec is not delete marked
  In this case, looking_for_match is set to false, thus we are about to return
  true. So, our claim is that clust_rec does match sec_rec.
  For consider for a moment the opposite, that clust_rec doesn't match sec_rec -
  it would follow, that also the most recent version doesn't match sec_rec, as
  it has the same values of columns, and delete mark. But then, we have that two
  most recent versions of the clustered index record do not match the secondary
  index record, yet for some reason the change was not synchronized to the
  secondary index, which is still not delete marked!
  This contradicts the assumption that at most one most recent change is not
  synchronized to the secondary index.

  2. It could (hypothetically) be the case that in previous iteration the answer
  was different, because the two versions differ in delete mark

  Again, before getting here we've already established that `clust_rec` is not
  delete marked, and if `clust_vrow` is missing, then it must mean that the
  later version is also not delete marked, as otherwise we would have to log all
  columns to the undo log */
  if (dict_index_has_virtual(sec_index) && !clust_vrow) {
    return !looking_for_match;
  }

  /** Reconstruct all the columns */
  row_ext_t *ext;
  dtuple_t *row = row_build(ROW_COPY_POINTERS, clust_index, clust_rec,
                            clust_offsets, NULL, NULL, NULL, &ext, heap);
  if (dict_index_has_virtual(sec_index)) {
    ut_ad(row->n_v_fields == clust_vrow->n_v_fields);
    dtuple_copy_v_fields(row, clust_vrow);
  }
  dtuple_t *entry = row_build_index_entry(row, ext, sec_index, heap);

  /** If the reconstructed values do not match the secondary index then we know
  we should report no match. We compare the strings in binary mode to make it
  more robust, because a thread which has changed "a" to "A" should prevent
  concurrent transactions from peeking into the new binary representation,
  say via CONVERT(column_name, binary). */
  dtuple_set_types_binary(entry, dtuple_get_n_fields(entry));
  return (0 == cmp_dtuple_rec(entry, sec_rec, sec_index, sec_offsets));
}

/**
Loops through the history of clustered index record in the undo log, stopping
after the first version which was not created by the given active transaction,
and reports if it found a version which satisfies criterion specified by
looking_for_match. If looking_for_match is true, it searches for a version which
matches the secondary index record. Otherwise it searches for a version which
does not match.
@param[in]      looking_for_match are we looking for match?
                                  false means that we are looking for non-match
@param[in]      clust_index       the clustered index
@param[in]      clust_rec         the clustered index record, can be null or
                                  delete marked
@param[in]      clust_offsets     the offsets for clust_rec,
                                  rec_get_offsets(clust_rec, clust_index)
@param[in]      sec_index         the secondary index
@param[in]      sec_rec           the secondary index record
@param[in]      sec_offsets       the offsets for secondary index record,
                                  rec_get_offsets(sec_rec, sec_index)
@param[in]      comp              the compression flag for both the clustered
                                  and the secondary index, as both are assumed
                                  equal
@param[in]      trx_id            the active transaction which created the most
                                  recent version of clustered index record
@param[in]      mtr               the mtr inside which we are operating
@param[in,out]  heap              the heap to be used for all allocations. This
                                  heap might get deallocated, and a newly
                                  allocated one will be returned, along with its
                                  ownership
@return true iff a version of the clust_rec which is in relation specified by
looking_for_match to the given sec_rec is found among versions created by trx_id
or the one version before them
*/
static bool row_vers_find_matching(
    bool looking_for_match, const dict_index_t *const clust_index,
    const rec_t *const clust_rec, ulint *&clust_offsets,
    const dict_index_t *const sec_index, const rec_t *const sec_rec,
    const ulint *const sec_offsets, const ulint comp, const trx_id_t trx_id,
    mtr_t *const mtr, mem_heap_t *&heap) {
  const rec_t *version = clust_rec;
  trx_id_t version_trx_id = trx_id;

  while (version_trx_id == trx_id) {
    mem_heap_t *old_heap = heap;
    const dtuple_t *clust_vrow = NULL;
    rec_t *prev_version = NULL;

    /* We keep the semaphore in mtr on the clust_rec page, so
    that no other transaction can update it and get an
    implicit x-lock on rec until mtr_commit(mtr). */

    heap = mem_heap_create(1024);

    trx_undo_prev_version_build(
        clust_rec, mtr, version, clust_index, clust_offsets, heap,
        &prev_version, NULL,
        dict_index_has_virtual(sec_index) ? &clust_vrow : NULL, 0, nullptr);

    /* The oldest visible clustered index version must not be
    delete-marked, because we never start a transaction by
    inserting a delete-marked record. */
    ut_ad(prev_version || !rec_get_deleted_flag(version, comp) ||
          !trx_rw_is_active(trx_id, NULL, false));

    /* Free version and clust_offsets. */
    mem_heap_free(old_heap);

    version = prev_version;

    if (version == NULL) {
      version_trx_id = 0;
    } else {
      clust_offsets =
          rec_get_offsets(version, clust_index, NULL, ULINT_UNDEFINED, &heap);
      version_trx_id = row_get_rec_trx_id(version, clust_index, clust_offsets);
    }

    if (row_clust_vers_matches_sec(
            clust_index, version, clust_vrow, clust_offsets, sec_index, sec_rec,
            sec_offsets, comp, looking_for_match, heap) == looking_for_match) {
      return true;
    }
  }

  return false;
}

/** Finds out if an active transaction has inserted or modified a secondary
 index record.
 @return 0 if committed, else the active transaction id;
 NOTE that this function can return false positives but never false
 negatives. The caller must confirm all positive results by calling
 trx_is_active() while holding lock_sys->mutex. */
UNIV_INLINE
trx_t *row_vers_impl_x_locked_low(
    const rec_t *const clust_rec,          /*!< in: clustered index record */
    const dict_index_t *const clust_index, /*!< in: the clustered index */
    const rec_t *const sec_rec,            /*!< in: secondary index record */
    const dict_index_t *const sec_index,   /*!< in: the secondary index */
    const ulint
        *const sec_offsets, /*!< in: rec_get_offsets(sec_rec, sec_index) */
    mtr_t *const mtr)       /*!< in/out: mini-transaction */
{
  trx_id_t trx_id;
  ibool corrupt;
  ulint comp;

  ulint *clust_offsets;
  mem_heap_t *heap;

  /** Here's my best understanding of what this code is doing.

  When we call this function we already have `sec_rec` - a row from secondary
  index `sec_index`, which includes:
  - obviously the values of columns mentioned in secondary index definition,
    in particular materialized values of virtual columns
  - primary key columns not mentioned explicitly in secondary index definition,
  - information about row format (`comp`)
  - information if the row is delete marked or not (`rec_del`: 32 or 0)

  We assume that this `sec_rec` really is a record in the secondary index, as
  opposed to some artificially "made up" sequence of bytes. Moreover we
  assume that this secondary index row is currently latched (not to be confused
  with "locked"), so that `sec_rec` is the most current state of this row.

  Also, we assume, that rows in secondary index are either added, or removed,
  (or delete marked, or delete un-marked) but never modified.
  Moreover, we assume, that each of these secondary index operations is done
  after the primary (clustered) index was modified, to reflect the new state of
  affairs.

  We assume that `clust_rec` is the current version of the clustered index
  record to which the secondary record `sec_rec` points to.

  To be more precise:

  Let S[f] mean value of field f in the secondary index record S.
  Let C[t][f] mean value of field f in version t of clustered record C, where we
  use consecutive natural numbers to denote versions: t=0,1,...,current_version.

  Note: secondary index is not versioned

  Let S.deleted and C[t].deleted be delete markers of these records.

  Definition 1.
  We say that secondary index row S `points-to` a clustered index row C if and
  only if:
    S[pkey] = C[t][pkey] for each primary key column pkey (for any version t)

  Note: it does not matter which version t we pick, as for our purposes primary
  key fields may be thought as immutable (say, we emulate their modification by
  combination of delete + insert).

  Definition 2.
  We say that secondary index row S `matches` a clustered index row C in
  version t if and only if:
    (S[f] = C[t][f] for each column f) and not (C[t].deleted)

  Note: In the above definition f might be a virtual column.
  Note: There might be multiple versions which a single S `matches`, for
  example when a transaction modifies a row back and forth, or changes columns
  which are not indexed by secondary index.
  Note: The definition of `matches` does not depend on S.deleted

  Definition 3.
  We say that secondary index row S `corresponds-to` a clustered index row C in
  version t if and only if:
    (not(S.deleted) and (S `matches` C[t]))
    or
    (S.deleted and not (S `matches` C[t]))

  In other words, S `corresponds-to` C[t] means that the state of secondary
  index row S is synchronized with the state of the row in clustered index in
  version t.

  Assumption 1.
    (S `corresponds-to` C[current_version]) or
    (S `corresponds-to` C[current_version-1])
  In other words, `sec_rec` `corresponds-to` either the most current_version of
  the primary record it `points-to` (i.e. the changes in the clustered index
  were synchronized to the secondary index), or the current_version-1 - (i.e.
  the changes in the clustered index was not synchronized to the secondary index
  yet). This belief is supported by reading the source code and observation that
  to modify secondary index, one has to modify clustered index first, and
  modifying clustered index and later secondary index requires holding (implicit
  or explicit) lock on the clustered index record, so there is at most one
  transaction operating on any given clustered index row, and thus at most one
  change "unsynchronized" to secondary index yet.

  An equivalent formulation of Assumption 1 in terms of `matches` is:
  (not(S.deleted) =>
    ((S `matches` C[current_version]) or (S `matches` C[current_version-1]))
  ) and (
    S.deleted =>
    not((S `matches` C[current_version]) and (S `matches` C[current_version-1]))
  )
  So, a non-deleted S implies that one of the two most recent versions
  `matches` it, and a deleted S, means that at least one of the two most recent
  versions does not `match` it.

  Definition 4.
  We say that S `could-be-authored-by` a clustered index row C in
  version t if and only if:
    (S `corresponds-to` C[t]) and !(S `corresponds-to` C[t-1])

  This can be equivalently expressed using `matches` relation as:
    (not(S.deleted) and (S `matches` C[t]) and not(S `matches` C[t-1]))
    or
    (S.deleted and not(S `matches` C[t]) and (S `matches` C[t-1]))


  Definition 5.
  We say that secondary index row S `was-authored-by` a clustered index row C in
  version t if and only if:
    (S `could-be-authored-by` C[t]) and
    (for each v > t. not(S `could-be-authored-by` C[v]))
  So, t is the latest version in which S `could-be-authored-by` C[t].

  Equivalently, one can define `was-authored-by` in terms of `matches`, by
  identifying the most recent version t for which `matches` relation between
  S and C[t] has changed in the right direction, that is,
  in case S.deleted we search for the first change from (S `matches` C[t-1]) to
  not(S `matches` C[t]), while in case of not(S.deleted) we search for the first
  change from not(S `matches` C[t-1]) to (S `matches` C[t]).

  We are now ready to explain precisely what the call to
  row_vers_impl_x_locked_low(C=`clust_rec`,...,S=`sec_rec`,...)
  tries to achieve.

  Post-condition of row_vers_impl_x_locked_low:
  =============================================

  If there is t, such that S `was-authored-by` C[t], and C[t].trx_id is active
  then the return value is C[t].trx_id.
  Otherwise the return value is 0.

  Explanation of the algorithm in row_vers_impl_x_locked_low:
  ===========================================================

  The implementation is tricky, as it tries hard to avoid ever looking at the
  C[current_version], instead looking only at older versions.
  (One reason for this effort, IMHO, is that virtual columns might be expensive
  to materialize, and are not stored in clustered index at all. Another reason,
  I guess, might be to have only one way of reading data - from undo log).
  Take a moment to realize that this is wonderful that it's even possible, as
  this is not apparent from the Def 5! After all it might well be the case that
  the `t` we are looking for is equal to `current_version` in which case the
  definition of `was-authored-by` used naively would require us to check if S
  `matches` C[current_version], which in turn done naively forces us to
  look at fields of C[current_version]!

  So, how can we do that without ever looking at C[current_version] fields?

  We start by reading C[current_version].trx_id, and this is the only piece of
  information we read from current_version.
  We store that in `trx_id` variable.

  We check if `trx_id` is active.

  If `trx_id` is not active, then we know that we can return 0.
  Why? Because it is impossible for any other C[t].trx_id to be still active, if
  the most recent trx to modify the record is already inactive.

  From now on we assume that `trx_id` is active.

  We observe that the definition of S `was-authored-by` C[t] requires
  not(S `corresponds-to` C[t-1]).
  So, one thing we can use to filter interesting versions, is to proceed through
  most recent versions t=current_version, current_version-1, ...
  until we find the first t, such that not(S `corresponds-to` C[t-1]).
  Surprisingly this is the only condition we have to check! Why?
  Observe, that it must also be the case that (S `corresponds-to` C[t]),
  because we either have tested that explicitly in the previous step of the loop
  or in case of first iteration, it follows from Assumption 1.
  This means, that (S `could-be-authored-by` C[t]), and since the t is maximal,
  we have (S `was-authored-by` C[t]).

  Therefore our algorithm is to simply loop over versions t, as long as
  C[t].trx_id = trx_id, and stop as soon as not(S `corresponds-to` C[t-1]) in
  which case the answer is yes, or if we can't find such a version, the answer
  is no.

  The reality is however much more complicated, as it needs to deal with:
  A) incomplete history of versions (we remove old undo log entries from tail)
  B) missing information about virtual columns (we don't log values of virtual
  columns to undo log if they had not changed)

  I'll explain our approach to these two problems in comments at the place they
  are handled.*/

  DBUG_ENTER("row_vers_impl_x_locked_low");

  ut_ad(rec_offs_validate(sec_rec, sec_index, sec_offsets));

  heap = mem_heap_create(1024);

  clust_offsets =
      rec_get_offsets(clust_rec, clust_index, NULL, ULINT_UNDEFINED, &heap);

  trx_id = row_get_rec_trx_id(clust_rec, clust_index, clust_offsets);
  corrupt = FALSE;

  trx_t *trx = trx_rw_is_active(trx_id, &corrupt, true);

  if (trx == 0) {
    /* The transaction that modified or inserted clust_rec is no
    longer active, or it is corrupt: no implicit lock on rec */
    if (corrupt) {
      lock_report_trx_id_insanity(trx_id, clust_rec, clust_index, clust_offsets,
                                  trx_sys_get_max_trx_id());
    }
    mem_heap_free(heap);
    DBUG_RETURN(0);
  }

  comp = page_rec_is_comp(sec_rec);
  ut_ad(sec_index->table == clust_index->table);
  ut_ad(!!comp == dict_table_is_comp(sec_index->table));
  ut_ad(!comp == !page_rec_is_comp(clust_rec));

  bool looking_for_match = rec_get_deleted_flag(sec_rec, comp);

  if (!row_vers_find_matching(looking_for_match, clust_index, clust_rec,
                              clust_offsets, sec_index, sec_rec, sec_offsets,
                              comp, trx_id, mtr, heap)) {
    trx_release_reference(trx);
    trx = 0;
  }

  DBUG_PRINT("info", ("Implicit lock is held by trx:" TRX_ID_FMT, trx_id));

  mem_heap_free(heap);
  DBUG_RETURN(trx);
}

/** Finds out if an active transaction has inserted or modified a secondary
 index record.
 @return 0 if committed, else the active transaction id;
 NOTE that this function can return false positives but never false
 negatives. The caller must confirm all positive results by calling
 trx_is_active() while holding lock_sys->mutex. */
trx_t *row_vers_impl_x_locked(
    const rec_t *rec,          /*!< in: record in a secondary index */
    const dict_index_t *index, /*!< in: the secondary index */
    const ulint *offsets)      /*!< in: rec_get_offsets(rec, index) */
{
  mtr_t mtr;
  trx_t *trx;
  const rec_t *clust_rec;
  dict_index_t *clust_index;

  ut_ad(!lock_mutex_own());
  ut_ad(!trx_sys_mutex_own());

  mtr_start(&mtr);

  /* Search for the clustered index record. The latch on the
  page of clust_rec locks the top of the stack of versions. The
  bottom of the version stack is not locked; oldest versions may
  disappear by the fact that transactions may be committed and
  collected by the purge. This is not a problem, because we are
  only interested in active transactions. */

  clust_rec =
      row_get_clust_rec(BTR_SEARCH_LEAF, rec, index, &clust_index, &mtr);

  if (!clust_rec) {
    /* In a rare case it is possible that no clust rec is found
    for a secondary index record: if in row0umod.cc
    row_undo_mod_remove_clust_low() we have already removed the
    clust rec, while purge is still cleaning and removing
    secondary index records associated with earlier versions of
    the clustered index record. In that case there cannot be
    any implicit lock on the secondary index record, because
    an active transaction which has modified the secondary index
    record has also modified the clustered index record. And in
    a rollback we always undo the modifications to secondary index
    records before the clustered index record. */

    trx = 0;
  } else {
    trx = row_vers_impl_x_locked_low(clust_rec, clust_index, rec, index,
                                     offsets, &mtr);

    ut_ad(trx == 0 || trx_is_referenced(trx));
  }

  mtr_commit(&mtr);

  return (trx);
}

/** Finds out if we must preserve a delete marked earlier version of a clustered
 index record, because it is >= the purge view.
 @param[in]	trx_id		transaction id in the version
 @param[in]	name		table name
 @param[in,out]	mtr		mini transaction holding the latch on the
                                 clustered index record; it will also hold
                                 the latch on purge_view
 @return true if earlier version should be preserved */
ibool row_vers_must_preserve_del_marked(trx_id_t trx_id,
                                        const table_name_t &name, mtr_t *mtr) {
  ut_ad(!rw_lock_own(&(purge_sys->latch), RW_LOCK_S));

  mtr_s_lock(&purge_sys->latch, mtr);

  return (!purge_sys->view.changes_visible(trx_id, name));
}

/** Check whether all non-virtual columns in a index entries match
@param[in]	index		the secondary index
@param[in]	ientry1		first index entry to compare
@param[in]	ientry2		second index entry to compare
@param[in,out]	n_non_v_col		number of non-virtual columns
in the index
@return true if all matches, false otherwise */
static bool row_vers_non_vc_index_entry_match(dict_index_t *index,
                                              const dtuple_t *ientry1,
                                              const dtuple_t *ientry2,
                                              ulint *n_non_v_col) {
  ulint n_fields = dtuple_get_n_fields(ientry1);
  ulint ret = true;

  *n_non_v_col = 0;

  ut_ad(n_fields == dtuple_get_n_fields(ientry2));

  for (ulint i = 0; i < n_fields; i++) {
    const dict_field_t *ind_field = index->get_field(i);

    const dict_col_t *col = ind_field->col;

    /* Only check non-virtual columns */
    if (col->is_virtual()) {
      continue;
    }

    if (ret) {
      const dfield_t *field1 = dtuple_get_nth_field(ientry1, i);
      const dfield_t *field2 = dtuple_get_nth_field(ientry2, i);

      if (cmp_dfield_dfield(field1, field2, ind_field->is_ascending) != 0) {
        ret = false;
      }
    }

    (*n_non_v_col)++;
  }

  return (ret);
}

/** build virtual column value from current cluster index record data
@param[in,out]	row		the cluster index row in dtuple form
@param[in]	clust_index	clustered index
@param[in]	index		the secondary index
<<<<<<< HEAD
@param[in]	heap		heap used to build virtual dtuple
@param[in]	prebuilt	compress_heap must be taken from here */
static void row_vers_build_clust_v_col(dtuple_t *row, dict_index_t *clust_index,
                                       dict_index_t *index, mem_heap_t *heap,
                                       row_prebuilt_t *prebuilt) {
=======
@param[in]	heap		heap used to build virtual dtuple */
static void row_vers_build_clust_v_col(dtuple_t *row, dict_index_t *clust_index,
                                       dict_index_t *index, mem_heap_t *heap) {
>>>>>>> 4869291f
  mem_heap_t *local_heap = NULL;
  for (ulint i = 0; i < dict_index_get_n_fields(index); i++) {
    const dict_field_t *ind_field = index->get_field(i);

    if (ind_field->col->is_virtual()) {
      const dict_v_col_t *col;

      col = reinterpret_cast<const dict_v_col_t *>(ind_field->col);

      innobase_get_computed_value(row, col, clust_index, &local_heap, heap,
<<<<<<< HEAD
                                  NULL, current_thd, NULL, NULL, NULL, NULL,
                                  prebuilt);
=======
                                  NULL, current_thd, NULL, NULL, NULL, NULL);
>>>>>>> 4869291f
    }
  }

  if (local_heap) {
    mem_heap_free(local_heap);
  }
}

/** Build latest virtual column data from undo log
@param[in]	in_purge	whether this is the purge thread
@param[in]	rec		clustered index record
@param[in]	clust_index	clustered index
@param[in,out]	clust_offsets	offsets on the clustered index record
@param[in]	index		the secondary index
@param[in]	roll_ptr	the rollback pointer for the purging record
@param[in]	trx_id		trx id for the purging record
@param[in,out]	v_heap		heap used to build vrow
@param[out]	vrow		dtuple holding the virtual rows
@param[in,out]	mtr		mtr holding the latch on rec */
static void row_vers_build_cur_vrow_low(
    bool in_purge, const rec_t *rec, dict_index_t *clust_index,
    ulint *clust_offsets, dict_index_t *index, roll_ptr_t roll_ptr,
    trx_id_t trx_id, mem_heap_t *v_heap, const dtuple_t **vrow, mtr_t *mtr) {
  const rec_t *version;
  rec_t *prev_version;
  mem_heap_t *heap = NULL;
  ulint num_v = dict_table_get_n_v_cols(index->table);
  const dfield_t *field;
  ulint i;
  bool all_filled = false;

  *vrow = dtuple_create_with_vcol(v_heap, 0, num_v);
  dtuple_init_v_fld(*vrow);

  for (i = 0; i < num_v; i++) {
    dfield_get_type(dtuple_get_nth_v_field(*vrow, i))->mtype = DATA_MISSING;
  }

  version = rec;

  /* If this is called by purge thread, set TRX_UNDO_PREV_IN_PURGE
  bit to search the undo log until we hit the current undo log with
  roll_ptr */
  const ulint status = in_purge
                           ? TRX_UNDO_PREV_IN_PURGE | TRX_UNDO_GET_OLD_V_VALUE
                           : TRX_UNDO_GET_OLD_V_VALUE;

  while (!all_filled) {
    mem_heap_t *heap2 = heap;
    heap = mem_heap_create(1024);
    roll_ptr_t cur_roll_ptr =
        row_get_rec_roll_ptr(version, clust_index, clust_offsets);

    trx_undo_prev_version_build(rec, mtr, version, clust_index, clust_offsets,
                                heap, &prev_version, NULL, vrow, status,
                                nullptr);

    if (heap2) {
      mem_heap_free(heap2);
    }

    if (!prev_version) {
      /* Versions end here */
      break;
    }

    clust_offsets = rec_get_offsets(prev_version, clust_index, NULL,
                                    ULINT_UNDEFINED, &heap);

    ulint entry_len = dict_index_get_n_fields(index);

    all_filled = true;

    for (i = 0; i < entry_len; i++) {
      const dict_field_t *ind_field = index->get_field(i);
      const dict_col_t *col = ind_field->col;

      if (!col->is_virtual()) {
        continue;
      }

      const dict_v_col_t *v_col = reinterpret_cast<const dict_v_col_t *>(col);
      field = dtuple_get_nth_v_field(*vrow, v_col->v_pos);

      if (dfield_get_type(field)->mtype == DATA_MISSING) {
        all_filled = false;
        break;
      }
    }

    trx_id_t rec_trx_id =
        row_get_rec_trx_id(prev_version, clust_index, clust_offsets);

    if (rec_trx_id < trx_id || roll_ptr == cur_roll_ptr) {
      break;
    }

    version = prev_version;
  }

  mem_heap_free(heap);
}

/** Check a virtual column value index secondary virtual index matches
that of current cluster index record, which is recreated from information
stored in undo log
@param[in]	in_purge	called by purge thread
@param[in]	rec		record in the clustered index
@param[in]	icentry		the index entry built from a cluster row
@param[in]	clust_index	cluster index
@param[in]	clust_offsets	offsets on the cluster record
@param[in]	index		the secondary index
@param[in]	ientry		the secondary index entry
@param[in]	roll_ptr	the rollback pointer for the purging record
@param[in]	trx_id		trx id for the purging record
@param[in,out]	v_heap		heap used to build virtual dtuple
@param[in,out]	vrow		dtuple holding the virtual rows (if needed)
@param[in]	mtr		mtr holding the latch on rec
@return true if matches, false otherwise */
static bool row_vers_vc_matches_cluster(
    bool in_purge, const rec_t *rec, const dtuple_t *icentry,
    dict_index_t *clust_index, ulint *clust_offsets, dict_index_t *index,
    const dtuple_t *ientry, roll_ptr_t roll_ptr, trx_id_t trx_id,
    mem_heap_t *v_heap, const dtuple_t **vrow, mtr_t *mtr) {
  const rec_t *version;
  rec_t *prev_version;
  mem_heap_t *heap2;
  mem_heap_t *heap = NULL;
  mem_heap_t *tuple_heap;
  ulint num_v = dict_table_get_n_v_cols(index->table);
  bool compare[REC_MAX_N_FIELDS];
  ulint n_fields = dtuple_get_n_fields(ientry);
  ulint n_non_v_col = 0;
  ulint n_cmp_v_col = 0;
  const dfield_t *field1;
  dfield_t *field2;
  ulint i;

  /* First compare non-virtual columns (primary keys) */
  if (!row_vers_non_vc_index_entry_match(index, ientry, icentry,
                                         &n_non_v_col)) {
    return (false);
  }

  tuple_heap = mem_heap_create(1024);

  ut_ad(n_fields > n_non_v_col);

  *vrow = dtuple_create_with_vcol(v_heap ? v_heap : tuple_heap, 0, num_v);
  dtuple_init_v_fld(*vrow);

  for (i = 0; i < num_v; i++) {
    dfield_get_type(dtuple_get_nth_v_field(*vrow, i))->mtype = DATA_MISSING;
    compare[i] = false;
  }

  version = rec;

  /* If this is called by purge thread, set TRX_UNDO_PREV_IN_PURGE
  bit to search the undo log until we hit the current undo log with
  roll_ptr */
  ulint status =
      (in_purge ? TRX_UNDO_PREV_IN_PURGE : 0) | TRX_UNDO_GET_OLD_V_VALUE;

  while (n_cmp_v_col < n_fields - n_non_v_col) {
    heap2 = heap;
    heap = mem_heap_create(1024);
    roll_ptr_t cur_roll_ptr =
        row_get_rec_roll_ptr(version, clust_index, clust_offsets);

    ut_ad(cur_roll_ptr != 0);
    ut_ad(in_purge == (roll_ptr != 0));

    trx_undo_prev_version_build(rec, mtr, version, clust_index, clust_offsets,
                                heap, &prev_version, NULL, vrow, status,
                                nullptr);

    if (heap2) {
      mem_heap_free(heap2);
    }

    if (!prev_version) {
      /* Versions end here */
      goto func_exit;
    }

    clust_offsets = rec_get_offsets(prev_version, clust_index, NULL,
                                    ULINT_UNDEFINED, &heap);

    ulint entry_len = dict_index_get_n_fields(index);

    for (i = 0; i < entry_len; i++) {
      const dict_field_t *ind_field = index->get_field(i);
      const dict_col_t *col = ind_field->col;
      field1 = dtuple_get_nth_field(ientry, i);

      if (!col->is_virtual()) {
        continue;
      }

      const dict_v_col_t *v_col = reinterpret_cast<const dict_v_col_t *>(col);
      field2 = dtuple_get_nth_v_field(*vrow, v_col->v_pos);

      if ((dfield_get_type(field2)->mtype != DATA_MISSING) &&
          (!compare[v_col->v_pos])) {
        if (ind_field->prefix_len != 0 && !dfield_is_null(field2) &&
            field2->len > ind_field->prefix_len) {
          field2->len = ind_field->prefix_len;
        }

        /* For multi-byte character sets (like utf8mb4)
        and index on prefix of varchar vcol, we log
        prefix_len * mbmaxlen bytes but the actual
        secondary index record size can be less than
        that. For comparison, use actual length of
        secondary index record */
        ulint mbmax_len = DATA_MBMAXLEN(field2->type.mbminmaxlen);
        if (ind_field->prefix_len != 0 && !dfield_is_null(field2) &&
            mbmax_len > 1) {
          field2->len = field1->len;
        }

        /* The index field mismatch */
        if (v_heap ||
<<<<<<< HEAD
            cmp_dfield_dfield(field2, field1, ind_field->is_ascending) != 0) {
=======
            (dfield_is_multi_value(field2) &&
             cmp_multi_value_dfield_dfield(field2, field1) != 0) ||
            (!dfield_is_multi_value(field2) &&
             cmp_dfield_dfield(field2, field1, ind_field->is_ascending) != 0)) {
>>>>>>> 4869291f
          if (v_heap) {
            dtuple_dup_v_fld(*vrow, v_heap);
          }

          mem_heap_free(tuple_heap);
          mem_heap_free(heap);
          return (false);
        }

        compare[v_col->v_pos] = true;
        n_cmp_v_col++;
      }
    }

    trx_id_t rec_trx_id =
        row_get_rec_trx_id(prev_version, clust_index, clust_offsets);

    if (rec_trx_id < trx_id || roll_ptr == cur_roll_ptr) {
      break;
    }

    version = prev_version;
  }

func_exit:
  if (n_cmp_v_col == 0) {
    *vrow = NULL;
  }

  mem_heap_free(tuple_heap);
  mem_heap_free(heap);

  /* FIXME: In the case of n_cmp_v_col is not the same as
  n_fields - n_non_v_col, callback is needed to compare the rest
  columns. At the timebeing, we will need to return true */
  return (true);
}

/** Build a dtuple contains virtual column data for current cluster index
@param[in]	in_purge	called by purge thread
@param[in]	rec		cluster index rec
@param[in]	clust_index	cluster index
@param[in]	clust_offsets	cluster rec offset
@param[in]	index		secondary index
@param[in]	ientry		secondary index rec
@param[in]	roll_ptr	roll_ptr for the purge record
@param[in]	trx_id		transaction ID on the purging record
@param[in,out]	heap		heap memory
@param[in,out]	v_heap		heap memory to keep virtual colum dtuple
@param[in]	mtr		mtr holding the latch on rec
@param[in]	prebuilt	compress_heap must be taken from here
@return dtuple contains virtual column data */
static const dtuple_t *row_vers_build_cur_vrow(
    bool in_purge, const rec_t *rec, dict_index_t *clust_index,
    ulint **clust_offsets, dict_index_t *index, const dtuple_t *ientry,
    roll_ptr_t roll_ptr, trx_id_t trx_id, mem_heap_t *heap, mem_heap_t *v_heap,
<<<<<<< HEAD
    mtr_t *mtr, row_prebuilt_t *prebuilt) {
=======
    mtr_t *mtr) {
>>>>>>> 4869291f
  const dtuple_t *cur_vrow = NULL;

  roll_ptr_t t_roll_ptr =
      row_get_rec_roll_ptr(rec, clust_index, *clust_offsets);

  /* if the row is newly inserted, then the virtual
  columns need to be computed */
  if (trx_undo_roll_ptr_is_insert(t_roll_ptr)) {
    ut_ad(!rec_get_deleted_flag(rec, page_rec_is_comp(rec)));

    /* This is a newly inserted record and cannot
    be deleted, So the externally stored field
    cannot be freed yet. */
    dtuple_t *row = row_build(ROW_COPY_POINTERS, clust_index, rec,
                              *clust_offsets, NULL, NULL, NULL, NULL, heap);

<<<<<<< HEAD
    row_vers_build_clust_v_col(row, clust_index, index, heap, prebuilt);
=======
    row_vers_build_clust_v_col(row, clust_index, index, heap);
>>>>>>> 4869291f
    cur_vrow = dtuple_copy(row, v_heap);
    dtuple_dup_v_fld(cur_vrow, v_heap);
  } else {
    /* Try to fetch virtual column data from undo log */
    row_vers_build_cur_vrow_low(in_purge, rec, clust_index, *clust_offsets,
                                index, roll_ptr, trx_id, v_heap, &cur_vrow,
                                mtr);
  }

  *clust_offsets =
      rec_get_offsets(rec, clust_index, NULL, ULINT_UNDEFINED, &heap);
  return (cur_vrow);
}

/** Finds out if a version of the record, where the version >= the current
 purge view, should have ientry as its secondary index entry. We check
 if there is any not delete marked version of the record where the trx
 id >= purge view, and the secondary index entry and ientry are identified in
 the alphabetical ordering; exactly in this case we return TRUE.
 @return true if earlier version should have */
ibool row_vers_old_has_index_entry(
<<<<<<< HEAD
    ibool also_curr,          /*!< in: TRUE if also rec is included in the
                            versions to search; otherwise only versions
                            prior to it are searched */
    const rec_t *rec,         /*!< in: record in the clustered index; the
                              caller must have a latch on the page */
    mtr_t *mtr,               /*!< in: mtr holding the latch on rec; it will
                              also hold the latch on purge_view */
    dict_index_t *index,      /*!< in: the secondary index */
    const dtuple_t *ientry,   /*!< in: the secondary index entry */
    roll_ptr_t roll_ptr,      /*!< in: roll_ptr for the purge record */
    trx_id_t trx_id,          /*!< in: transaction ID on the purging record */
    row_prebuilt_t *prebuilt) /*!< in: compress_heap must be taken from
                           here */
=======
    ibool also_curr,        /*!< in: TRUE if also rec is included in the
                          versions to search; otherwise only versions
                          prior to it are searched */
    const rec_t *rec,       /*!< in: record in the clustered index; the
                            caller must have a latch on the page */
    mtr_t *mtr,             /*!< in: mtr holding the latch on rec; it will
                            also hold the latch on purge_view */
    dict_index_t *index,    /*!< in: the secondary index */
    const dtuple_t *ientry, /*!< in: the secondary index entry */
    roll_ptr_t roll_ptr,    /*!< in: roll_ptr for the purge record */
    trx_id_t trx_id)        /*!< in: transaction ID on the purging record */
>>>>>>> 4869291f
{
  const rec_t *version;
  rec_t *prev_version;
  dict_index_t *clust_index;
  ulint *clust_offsets;
  mem_heap_t *heap;
  mem_heap_t *heap2;
  dtuple_t *row;
  const dtuple_t *entry;
  ulint comp;
  const dtuple_t *vrow = NULL;
  mem_heap_t *v_heap = NULL;
  const dtuple_t *cur_vrow = NULL;

  ut_ad(mtr_memo_contains_page(mtr, rec, MTR_MEMO_PAGE_X_FIX) ||
        mtr_memo_contains_page(mtr, rec, MTR_MEMO_PAGE_S_FIX));
  ut_ad(!rw_lock_own(&(purge_sys->latch), RW_LOCK_S));

  clust_index = index->table->first_index();

  comp = page_rec_is_comp(rec);
  ut_ad(!dict_table_is_comp(index->table) == !comp);
  heap = mem_heap_create(1024);
  clust_offsets =
      rec_get_offsets(rec, clust_index, NULL, ULINT_UNDEFINED, &heap);

  DBUG_EXECUTE_IF("ib_purge_virtual_index_crash", DBUG_SUICIDE(););

  DBUG_EXECUTE_IF("ib_purge_virtual_index_crash", DBUG_SUICIDE(););

  DBUG_EXECUTE_IF("ib_purge_virtual_index_crash", DBUG_SUICIDE(););

  DBUG_EXECUTE_IF("ib_purge_virtual_index_crash", DBUG_SUICIDE(););

  if (dict_index_has_virtual(index)) {
    v_heap = mem_heap_create(100);
  }

  if (also_curr && !rec_get_deleted_flag(rec, comp)) {
    row_ext_t *ext;

    /* The top of the stack of versions is locked by the
    mtr holding a latch on the page containing the
    clustered index record. The bottom of the stack is
    locked by the fact that the purge_sys->view must
    'overtake' any read view of an active transaction.
    Thus, it is safe to fetch the prefixes for
    externally stored columns. */
    row = row_build(ROW_COPY_POINTERS, clust_index, rec, clust_offsets, NULL,
                    NULL, NULL, &ext, heap);

    if (dict_index_has_virtual(index)) {
#ifndef UNIV_DEBUG
#define dbug_v_purge false
#else  /* UNIV_DEBUG */
      bool dbug_v_purge = false;
#endif /* UNIV_DEBUG */

      DBUG_EXECUTE_IF("ib_purge_virtual_index_callback", dbug_v_purge = true;);

      roll_ptr_t t_roll_ptr =
          row_get_rec_roll_ptr(rec, clust_index, clust_offsets);

      /* if the row is newly inserted, then the virtual
      columns need to be computed */
      if (trx_undo_roll_ptr_is_insert(t_roll_ptr) || dbug_v_purge) {
#ifdef INNODB_DD_VC_SUPPORT
<<<<<<< HEAD
        row_vers_build_clust_v_col(row, clust_index, index, heap, prebuilt);

        entry = row_build_index_entry(row, ext, index, heap);
        if (entry && dtuple_coll_eq(ientry, entry)) {
=======
        row_vers_build_clust_v_col(row, clust_index, index, heap);

        entry = row_build_index_entry(row, ext, index, heap);
        if (entry && dtuple_coll_eq(entry, ientry)) {
>>>>>>> 4869291f
          mem_heap_free(heap);

          if (v_heap) {
            mem_heap_free(v_heap);
          }

          return (TRUE);
        }
#else
        mem_heap_free(heap);

        if (v_heap) {
          mem_heap_free(v_heap);
        }

        return (TRUE);
#endif /* INNODB_DD_VC_SUPPORT */
      } else {
        /* Build index entry out of row */
        entry = row_build_index_entry(row, ext, index, heap);

        /* If entry == NULL, the record contains unset
        BLOB pointers. The record may be safely removed,
        see below for full explanation */

        if (entry && row_vers_vc_matches_cluster(
                         also_curr, rec, entry, clust_index, clust_offsets,
                         index, ientry, roll_ptr, trx_id, NULL, &vrow, mtr)) {
          mem_heap_free(heap);

          if (v_heap) {
            mem_heap_free(v_heap);
          }

          return (TRUE);
        }
      }
      clust_offsets =
          rec_get_offsets(rec, clust_index, NULL, ULINT_UNDEFINED, &heap);
    } else {
      entry = row_build_index_entry(row, ext, index, heap);

      /* If entry == NULL, the record contains unset BLOB
      pointers.  This must be a freshly inserted record.  If
      this is called from
      row_purge_remove_sec_if_poss_low(), the thread will
      hold latches on the clustered index and the secondary
      index.  Because the insert works in three steps:

              (1) insert the record to clustered index
              (2) store the BLOBs and update BLOB pointers
              (3) insert records to secondary indexes

      the purge thread can safely ignore freshly inserted
      records and delete the secondary index record.  The
      thread that inserted the new record will be inserting
      the secondary index records. */

      /* NOTE that we cannot do the comparison as binary
      fields because the row is maybe being modified so that
      the clustered index record has already been updated to
      a different binary value in a char field, but the
      collation identifies the old and new value anyway! */
<<<<<<< HEAD
      if (entry && dtuple_coll_eq(ientry, entry)) {
=======
      if (entry && dtuple_coll_eq(entry, ientry)) {
>>>>>>> 4869291f
        mem_heap_free(heap);

        if (v_heap) {
          mem_heap_free(v_heap);
        }
        return (TRUE);
      }
    }
  } else if (dict_index_has_virtual(index)) {
    /* The current cluster index record could be
    deleted, but the previous version of it might not. We will
    need to get the virtual column data from undo record
    associated with current cluster index */
    cur_vrow = row_vers_build_cur_vrow(also_curr, rec, clust_index,
                                       &clust_offsets, index, ientry, roll_ptr,
<<<<<<< HEAD
                                       trx_id, heap, v_heap, mtr, prebuilt);
=======
                                       trx_id, heap, v_heap, mtr);
>>>>>>> 4869291f
  }

  version = rec;

  for (;;) {
    heap2 = heap;
    heap = mem_heap_create(1024);
    vrow = NULL;

    trx_undo_prev_version_build(
        rec, mtr, version, clust_index, clust_offsets, heap, &prev_version,
        NULL, dict_index_has_virtual(index) ? &vrow : NULL, 0, nullptr);
    mem_heap_free(heap2); /* free version and clust_offsets */

    if (!prev_version) {
      /* Versions end here */

      mem_heap_free(heap);

      if (v_heap) {
        mem_heap_free(v_heap);
      }

      return (FALSE);
    }

    clust_offsets = rec_get_offsets(prev_version, clust_index, NULL,
                                    ULINT_UNDEFINED, &heap);

    if (dict_index_has_virtual(index)) {
      if (vrow) {
        /* Keep the virtual row info for the next
        version, unless it is changed */
        mem_heap_empty(v_heap);
        cur_vrow = dtuple_copy(vrow, v_heap);
        dtuple_dup_v_fld(cur_vrow, v_heap);
      }

      if (!cur_vrow) {
        /* Nothing for this index has changed,
        continue */
        version = prev_version;
        continue;
      }
    }

    if (!rec_get_deleted_flag(prev_version, comp)) {
      row_ext_t *ext;

      /* The stack of versions is locked by mtr.
      Thus, it is safe to fetch the prefixes for
      externally stored columns. */
      row = row_build(ROW_COPY_POINTERS, clust_index, prev_version,
                      clust_offsets, NULL, NULL, NULL, &ext, heap);

      if (dict_index_has_virtual(index)) {
        ut_ad(cur_vrow);
        ut_ad(row->n_v_fields == cur_vrow->n_v_fields);
        dtuple_copy_v_fields(row, cur_vrow);
      }

      entry = row_build_index_entry(row, ext, index, heap);

      /* If entry == NULL, the record contains unset
      BLOB pointers.  This must be a freshly
      inserted record that we can safely ignore.
      For the justification, see the comments after
      the previous row_build_index_entry() call. */

      /* NOTE that we cannot do the comparison as binary
      fields because maybe the secondary index record has
      already been updated to a different binary value in
      a char field, but the collation identifies the old
      and new value anyway! */

<<<<<<< HEAD
      if (entry && dtuple_coll_eq(ientry, entry)) {
=======
      if (entry && dtuple_coll_eq(entry, ientry)) {
>>>>>>> 4869291f
        mem_heap_free(heap);
        if (v_heap) {
          mem_heap_free(v_heap);
        }

        return (TRUE);
      }
    }

    version = prev_version;
  }
}

/** Constructs the version of a clustered index record which a consistent
 read should see. We assume that the trx id stored in rec is such that
 the consistent read should not see rec in its present version.
 @param[in]   rec   record in a clustered index; the caller must have a latch
                    on the page; this latch locks the top of the stack of
                    versions of this records
 @param[in]   mtr   mtr holding the latch on rec; it will also hold the latch
                    on purge_view
 @param[in]   index   the clustered index
 @param[in]   offsets   offsets returned by rec_get_offsets(rec, index)
 @param[in]   view   the consistent read view
 @param[in,out]   offset_heap   memory heap from which the offsets are
                                allocated
 @param[in]   in_heap   memory heap from which the memory for *old_vers is
                        allocated; memory for possible intermediate versions
                        is allocated and freed locally within the function
 @param[out]   old_vers   old version, or NULL if the history is missing or
                          the record does not exist in the view, that is, it
                          was freshly inserted afterwards.
 @param[out]   vrow   reports virtual column info if any
 @param[in]   lob_undo   undo log to be applied to blobs.
 @return DB_SUCCESS or DB_MISSING_HISTORY */
dberr_t row_vers_build_for_consistent_read(
    const rec_t *rec, mtr_t *mtr, dict_index_t *index, ulint **offsets,
    ReadView *view, mem_heap_t **offset_heap, mem_heap_t *in_heap,
    rec_t **old_vers, const dtuple_t **vrow, lob::undo_vers_t *lob_undo) {
  DBUG_ENTER("row_vers_build_for_consistent_read");
  const rec_t *version;
  rec_t *prev_version;
  trx_id_t trx_id;
  mem_heap_t *heap = NULL;
  byte *buf;
  dberr_t err;

  ut_ad(index->is_clustered());
  ut_ad(mtr_memo_contains_page(mtr, rec, MTR_MEMO_PAGE_X_FIX) ||
        mtr_memo_contains_page(mtr, rec, MTR_MEMO_PAGE_S_FIX));
  ut_ad(!rw_lock_own(&(purge_sys->latch), RW_LOCK_S));

  ut_ad(rec_offs_validate(rec, index, *offsets));

  trx_id = row_get_rec_trx_id(rec, index, *offsets);

  /* Reset the collected LOB undo information. */
  if (lob_undo != nullptr) {
    lob_undo->reset();
  }

  ut_ad(!view->changes_visible(trx_id, index->table->name));

  ut_ad(!vrow || !(*vrow));

  version = rec;

  for (;;) {
    mem_heap_t *prev_heap = heap;

    heap = mem_heap_create(1024);

    if (vrow) {
      *vrow = NULL;
    }

    /* If purge can't see the record then we can't rely on
    the UNDO log record. */

    bool purge_sees =
        trx_undo_prev_version_build(rec, mtr, version, index, *offsets, heap,
                                    &prev_version, NULL, vrow, 0, lob_undo);

    err = (purge_sees) ? DB_SUCCESS : DB_MISSING_HISTORY;

    if (prev_heap != NULL) {
      mem_heap_free(prev_heap);
    }

    if (prev_version == NULL) {
      /* It was a freshly inserted version */
      *old_vers = NULL;
      ut_ad(!vrow || !(*vrow));
      break;
    }

    *offsets = rec_get_offsets(prev_version, index, *offsets, ULINT_UNDEFINED,
                               offset_heap);

#if defined UNIV_DEBUG || defined UNIV_BLOB_LIGHT_DEBUG
    ut_a(!rec_offs_any_null_extern(prev_version, *offsets));
#endif /* UNIV_DEBUG || UNIV_BLOB_LIGHT_DEBUG */

    trx_id = row_get_rec_trx_id(prev_version, index, *offsets);

    if (view->changes_visible(trx_id, index->table->name)) {
      /* The view already sees this version: we can copy
      it to in_heap and return */

      buf =
          static_cast<byte *>(mem_heap_alloc(in_heap, rec_offs_size(*offsets)));

      *old_vers = rec_copy(buf, prev_version, *offsets);
      rec_offs_make_valid(*old_vers, index, *offsets);

      if (vrow && *vrow) {
        *vrow = dtuple_copy(*vrow, in_heap);
        dtuple_dup_v_fld(*vrow, in_heap);
      }
      break;
    }

    version = prev_version;
  }

  mem_heap_free(heap);

  DBUG_RETURN(err);
}

/** Constructs the last committed version of a clustered index record,
 which should be seen by a semi-consistent read. */
void row_vers_build_for_semi_consistent_read(
    const rec_t *rec,         /*!< in: record in a clustered index; the
                              caller must have a latch on the page; this
                              latch locks the top of the stack of versions
                              of this records */
    mtr_t *mtr,               /*!< in: mtr holding the latch on rec */
    dict_index_t *index,      /*!< in: the clustered index */
    ulint **offsets,          /*!< in/out: offsets returned by
                              rec_get_offsets(rec, index) */
    mem_heap_t **offset_heap, /*!< in/out: memory heap from which
                          the offsets are allocated */
    mem_heap_t *in_heap,      /*!< in: memory heap from which the memory for
                              *old_vers is allocated; memory for possible
                              intermediate versions is allocated and freed
                              locally within the function */
    const rec_t **old_vers,   /*!< out: rec, old version, or NULL if the
                             record does not exist in the view, that is,
                             it was freshly inserted afterwards */
    const dtuple_t **vrow)    /*!< out: virtual row, old version, or NULL
                              if it is not updated in the view */
{
  const rec_t *version;
  mem_heap_t *heap = NULL;
  byte *buf;
  trx_id_t rec_trx_id = 0;

  ut_ad(index->is_clustered());
  ut_ad(mtr_memo_contains_page(mtr, rec, MTR_MEMO_PAGE_X_FIX) ||
        mtr_memo_contains_page(mtr, rec, MTR_MEMO_PAGE_S_FIX));
  ut_ad(!rw_lock_own(&(purge_sys->latch), RW_LOCK_S));

  ut_ad(rec_offs_validate(rec, index, *offsets));

  version = rec;
  ut_ad(!vrow || !(*vrow));

  for (;;) {
    const trx_t *version_trx;
    mem_heap_t *heap2;
    rec_t *prev_version;
    trx_id_t version_trx_id;

    version_trx_id = row_get_rec_trx_id(version, index, *offsets);
    if (rec == version) {
      rec_trx_id = version_trx_id;
    }

    trx_sys_mutex_enter();
    version_trx = trx_get_rw_trx_by_id(version_trx_id);
    /* Because version_trx is a read-write transaction,
    its state cannot change from or to NOT_STARTED while
    we are holding the trx_sys->mutex.  It may change from
    ACTIVE to PREPARED or COMMITTED. */
    if (version_trx &&
        trx_state_eq(version_trx, TRX_STATE_COMMITTED_IN_MEMORY)) {
      version_trx = NULL;
    }
    trx_sys_mutex_exit();

    if (!version_trx) {
    committed_version_trx:
      /* We found a version that belongs to a
      committed transaction: return it. */

#if defined UNIV_DEBUG || defined UNIV_BLOB_LIGHT_DEBUG
      ut_a(!rec_offs_any_null_extern(version, *offsets));
#endif /* UNIV_DEBUG || UNIV_BLOB_LIGHT_DEBUG */

      if (rec == version) {
        *old_vers = rec;
        if (vrow) {
          *vrow = NULL;
        }
        break;
      }

      /* We assume that a rolled-back transaction stays in
      TRX_STATE_ACTIVE state until all the changes have been
      rolled back and the transaction is removed from
      the global list of transactions. */

      if (rec_trx_id == version_trx_id) {
        /* The transaction was committed while
        we searched for earlier versions.
        Return the current version as a
        semi-consistent read. */

        version = rec;
        *offsets = rec_get_offsets(version, index, *offsets, ULINT_UNDEFINED,
                                   offset_heap);
      }

      buf =
          static_cast<byte *>(mem_heap_alloc(in_heap, rec_offs_size(*offsets)));

      *old_vers = rec_copy(buf, version, *offsets);
      rec_offs_make_valid(*old_vers, index, *offsets);
      if (vrow && *vrow) {
        *vrow = dtuple_copy(*vrow, in_heap);
        dtuple_dup_v_fld(*vrow, in_heap);
      }
      break;
    }

    DEBUG_SYNC_C("after_row_vers_check_trx_active");

    heap2 = heap;
    heap = mem_heap_create(1024);

    if (!trx_undo_prev_version_build(rec, mtr, version, index, *offsets, heap,
                                     &prev_version, in_heap, vrow, 0,
                                     nullptr)) {
      mem_heap_free(heap);
      heap = heap2;
      heap2 = NULL;
      goto committed_version_trx;
    }

    if (heap2) {
      mem_heap_free(heap2); /* free version */
    }

    if (prev_version == NULL) {
      /* It was a freshly inserted version */
      *old_vers = NULL;
      ut_ad(!vrow || !(*vrow));
      break;
    }

    version = prev_version;
    *offsets =
        rec_get_offsets(version, index, *offsets, ULINT_UNDEFINED, offset_heap);
#if defined UNIV_DEBUG || defined UNIV_BLOB_LIGHT_DEBUG
    ut_a(!rec_offs_any_null_extern(version, *offsets));
#endif /* UNIV_DEBUG || UNIV_BLOB_LIGHT_DEBUG */
  }    /* for (;;) */

  if (heap) {
    mem_heap_free(heap);
  }
}<|MERGE_RESOLUTION|>--- conflicted
+++ resolved
@@ -1,10 +1,6 @@
 /*****************************************************************************
 
-<<<<<<< HEAD
-Copyright (c) 1997, 2018, Oracle and/or its affiliates. All Rights Reserved.
-=======
 Copyright (c) 1997, 2019, Oracle and/or its affiliates. All Rights Reserved.
->>>>>>> 4869291f
 
 This program is free software; you can redistribute it and/or modify it under
 the terms of the GNU General Public License, version 2.0, as published by the
@@ -57,15 +53,9 @@
 #include "trx0rseg.h"
 #include "trx0trx.h"
 #include "trx0undo.h"
-<<<<<<< HEAD
 
 #include "my_dbug.h"
 
-=======
-
-#include "my_dbug.h"
-
->>>>>>> 4869291f
 /** Check whether all non-virtual columns in a index entries match
 @param[in]	index		the secondary index
 @param[in]	ientry1		first index entry to compare
@@ -660,17 +650,11 @@
 @param[in,out]	row		the cluster index row in dtuple form
 @param[in]	clust_index	clustered index
 @param[in]	index		the secondary index
-<<<<<<< HEAD
 @param[in]	heap		heap used to build virtual dtuple
 @param[in]	prebuilt	compress_heap must be taken from here */
 static void row_vers_build_clust_v_col(dtuple_t *row, dict_index_t *clust_index,
                                        dict_index_t *index, mem_heap_t *heap,
                                        row_prebuilt_t *prebuilt) {
-=======
-@param[in]	heap		heap used to build virtual dtuple */
-static void row_vers_build_clust_v_col(dtuple_t *row, dict_index_t *clust_index,
-                                       dict_index_t *index, mem_heap_t *heap) {
->>>>>>> 4869291f
   mem_heap_t *local_heap = NULL;
   for (ulint i = 0; i < dict_index_get_n_fields(index); i++) {
     const dict_field_t *ind_field = index->get_field(i);
@@ -681,12 +665,8 @@
       col = reinterpret_cast<const dict_v_col_t *>(ind_field->col);
 
       innobase_get_computed_value(row, col, clust_index, &local_heap, heap,
-<<<<<<< HEAD
                                   NULL, current_thd, NULL, NULL, NULL, NULL,
                                   prebuilt);
-=======
-                                  NULL, current_thd, NULL, NULL, NULL, NULL);
->>>>>>> 4869291f
     }
   }
 
@@ -911,14 +891,10 @@
 
         /* The index field mismatch */
         if (v_heap ||
-<<<<<<< HEAD
-            cmp_dfield_dfield(field2, field1, ind_field->is_ascending) != 0) {
-=======
             (dfield_is_multi_value(field2) &&
              cmp_multi_value_dfield_dfield(field2, field1) != 0) ||
             (!dfield_is_multi_value(field2) &&
              cmp_dfield_dfield(field2, field1, ind_field->is_ascending) != 0)) {
->>>>>>> 4869291f
           if (v_heap) {
             dtuple_dup_v_fld(*vrow, v_heap);
           }
@@ -975,11 +951,7 @@
     bool in_purge, const rec_t *rec, dict_index_t *clust_index,
     ulint **clust_offsets, dict_index_t *index, const dtuple_t *ientry,
     roll_ptr_t roll_ptr, trx_id_t trx_id, mem_heap_t *heap, mem_heap_t *v_heap,
-<<<<<<< HEAD
     mtr_t *mtr, row_prebuilt_t *prebuilt) {
-=======
-    mtr_t *mtr) {
->>>>>>> 4869291f
   const dtuple_t *cur_vrow = NULL;
 
   roll_ptr_t t_roll_ptr =
@@ -996,11 +968,7 @@
     dtuple_t *row = row_build(ROW_COPY_POINTERS, clust_index, rec,
                               *clust_offsets, NULL, NULL, NULL, NULL, heap);
 
-<<<<<<< HEAD
     row_vers_build_clust_v_col(row, clust_index, index, heap, prebuilt);
-=======
-    row_vers_build_clust_v_col(row, clust_index, index, heap);
->>>>>>> 4869291f
     cur_vrow = dtuple_copy(row, v_heap);
     dtuple_dup_v_fld(cur_vrow, v_heap);
   } else {
@@ -1022,7 +990,6 @@
  the alphabetical ordering; exactly in this case we return TRUE.
  @return true if earlier version should have */
 ibool row_vers_old_has_index_entry(
-<<<<<<< HEAD
     ibool also_curr,          /*!< in: TRUE if also rec is included in the
                             versions to search; otherwise only versions
                             prior to it are searched */
@@ -1036,19 +1003,6 @@
     trx_id_t trx_id,          /*!< in: transaction ID on the purging record */
     row_prebuilt_t *prebuilt) /*!< in: compress_heap must be taken from
                            here */
-=======
-    ibool also_curr,        /*!< in: TRUE if also rec is included in the
-                          versions to search; otherwise only versions
-                          prior to it are searched */
-    const rec_t *rec,       /*!< in: record in the clustered index; the
-                            caller must have a latch on the page */
-    mtr_t *mtr,             /*!< in: mtr holding the latch on rec; it will
-                            also hold the latch on purge_view */
-    dict_index_t *index,    /*!< in: the secondary index */
-    const dtuple_t *ientry, /*!< in: the secondary index entry */
-    roll_ptr_t roll_ptr,    /*!< in: roll_ptr for the purge record */
-    trx_id_t trx_id)        /*!< in: transaction ID on the purging record */
->>>>>>> 4869291f
 {
   const rec_t *version;
   rec_t *prev_version;
@@ -1116,17 +1070,10 @@
       columns need to be computed */
       if (trx_undo_roll_ptr_is_insert(t_roll_ptr) || dbug_v_purge) {
 #ifdef INNODB_DD_VC_SUPPORT
-<<<<<<< HEAD
         row_vers_build_clust_v_col(row, clust_index, index, heap, prebuilt);
-
-        entry = row_build_index_entry(row, ext, index, heap);
-        if (entry && dtuple_coll_eq(ientry, entry)) {
-=======
-        row_vers_build_clust_v_col(row, clust_index, index, heap);
 
         entry = row_build_index_entry(row, ext, index, heap);
         if (entry && dtuple_coll_eq(entry, ientry)) {
->>>>>>> 4869291f
           mem_heap_free(heap);
 
           if (v_heap) {
@@ -1190,11 +1137,7 @@
       the clustered index record has already been updated to
       a different binary value in a char field, but the
       collation identifies the old and new value anyway! */
-<<<<<<< HEAD
-      if (entry && dtuple_coll_eq(ientry, entry)) {
-=======
       if (entry && dtuple_coll_eq(entry, ientry)) {
->>>>>>> 4869291f
         mem_heap_free(heap);
 
         if (v_heap) {
@@ -1210,11 +1153,7 @@
     associated with current cluster index */
     cur_vrow = row_vers_build_cur_vrow(also_curr, rec, clust_index,
                                        &clust_offsets, index, ientry, roll_ptr,
-<<<<<<< HEAD
                                        trx_id, heap, v_heap, mtr, prebuilt);
-=======
-                                       trx_id, heap, v_heap, mtr);
->>>>>>> 4869291f
   }
 
   version = rec;
@@ -1290,11 +1229,7 @@
       a char field, but the collation identifies the old
       and new value anyway! */
 
-<<<<<<< HEAD
-      if (entry && dtuple_coll_eq(ientry, entry)) {
-=======
       if (entry && dtuple_coll_eq(entry, ientry)) {
->>>>>>> 4869291f
         mem_heap_free(heap);
         if (v_heap) {
           mem_heap_free(v_heap);
