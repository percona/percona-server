--- conflicted
+++ resolved
@@ -151,14 +151,10 @@
 /** Whether to check file format during startup.  A value of
 UNIV_FORMAT_MAX + 1 means no checking ie. FALSE.  The default is to
 set it to the highest format we support. */
-<<<<<<< HEAD
 ulint	srv_max_file_format_at_startup = UNIV_FORMAT_MAX;
-=======
-UNIV_INTERN ulint	srv_max_file_format_at_startup = UNIV_FORMAT_MAX;
 /** Set if InnoDB operates in read-only mode or innodb-force-recovery
 is greater than SRV_FORCE_NO_TRX_UNDO. */
-UNIV_INTERN my_bool	high_level_read_only;
->>>>>>> 8b445fb4
+my_bool	high_level_read_only;
 
 #if UNIV_FORMAT_A
 # error "UNIV_FORMAT_A must be 0!"
