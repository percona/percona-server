/*****************************************************************************

Copyright (c) 1996, 2014, Oracle and/or its affiliates. All rights reserved.
Copyright (c) 2008, Google Inc.
Copyright (c) 2009, Percona Inc.

Portions of this file contain modifications contributed and copyrighted by
Google, Inc. Those modifications are gratefully acknowledged and are described
briefly in the InnoDB documentation. The contributions by Google are
incorporated with their permission, and subject to the conditions contained in
the file COPYING.Google.

Portions of this file contain modifications contributed and copyrighted
by Percona Inc.. Those modifications are
gratefully acknowledged and are described briefly in the InnoDB
documentation. The contributions by Percona Inc. are incorporated with
their permission, and subject to the conditions contained in the file
COPYING.Percona.

This program is free software; you can redistribute it and/or modify it under
the terms of the GNU General Public License as published by the Free Software
Foundation; version 2 of the License.

This program is distributed in the hope that it will be useful, but WITHOUT
ANY WARRANTY; without even the implied warranty of MERCHANTABILITY or FITNESS
FOR A PARTICULAR PURPOSE. See the GNU General Public License for more details.

You should have received a copy of the GNU General Public License along with
this program; if not, write to the Free Software Foundation, Inc.,
51 Franklin Street, Suite 500, Boston, MA 02110-1335 USA

*****************************************************************************/

/********************************************************************//**
@file srv/srv0start.cc
Starts the InnoDB database server

Created 2/16/1996 Heikki Tuuri
*************************************************************************/

#include "ha_prototypes.h"

#include "mysqld.h"
#include "row0ftsort.h"
#include "ut0mem.h"
#include "mem0mem.h"
#include "data0data.h"
#include "data0type.h"
#include "dict0dict.h"
#include "buf0buf.h"
#include "buf0dump.h"
#include "os0file.h"
#include "os0thread.h"
#include "fil0fil.h"
#include "fsp0fsp.h"
#include "rem0rec.h"
#include "mtr0mtr.h"
#include "log0log.h"
#include "log0recv.h"
#include "page0page.h"
#include "page0cur.h"
#include "trx0trx.h"
#include "trx0sys.h"
#include "btr0btr.h"
#include "btr0cur.h"
#include "rem0rec.h"
#include "ibuf0ibuf.h"
#include "srv0start.h"
#include "srv0srv.h"
#include "fsp0sysspace.h"
#include "row0trunc.h"
#ifndef UNIV_HOTBACKUP
# include "trx0rseg.h"
# include "os0proc.h"
# include "sync0mutex.h"
# include "buf0flu.h"
# include "buf0rea.h"
# include "dict0boot.h"
# include "dict0load.h"
# include "dict0stats_bg.h"
# include "que0que.h"
# include "usr0sess.h"
# include "lock0lock.h"
# include "trx0roll.h"
# include "trx0purge.h"
# include "lock0lock.h"
# include "pars0pars.h"
# include "btr0sea.h"
# include "rem0cmp.h"
# include "dict0crea.h"
# include "row0ins.h"
# include "row0sel.h"
# include "row0upd.h"
# include "row0row.h"
# include "row0mysql.h"
# include "row0trunc.h"
# include "btr0pcur.h"
# include "os0event.h"
# include "zlib.h"
# include "ut0crc32.h"
# include "ut0new.h"

/** Log sequence number immediately after startup */
lsn_t	srv_start_lsn;
/** Log sequence number at shutdown */
lsn_t	srv_shutdown_lsn;

/** TRUE if a raw partition is in use */
ibool	srv_start_raw_disk_in_use = FALSE;

/** Number of IO threads to use */
ulint	srv_n_file_io_threads = 0;

/** TRUE if the server is being started, before rolling back any
incomplete transactions */
ibool	srv_startup_is_before_trx_rollback_phase = FALSE;
/** TRUE if the server is being started */
bool	srv_is_being_started = false;
/** TRUE if the server was successfully started */
ibool	srv_was_started = FALSE;
/** TRUE if innobase_start_or_create_for_mysql() has been called */
static ibool	srv_start_has_been_called = FALSE;

/** Bit flags for tracking background thread creation. They are used to
determine which threads need to be stopped if we need to abort during
the initialisation step. */
enum srv_start_state_t {
	SRV_START_STATE_NONE = 0,		/*!< No thread started */
	SRV_START_STATE_LOCK_SYS = 1,		/*!< Started lock-timeout
						thread. */
	SRV_START_STATE_IO = 2,			/*!< Started IO threads */
	SRV_START_STATE_MONITOR = 4,		/*!< Started montior thread */
	SRV_START_STATE_MASTER = 8,		/*!< Started master threadd. */
	SRV_START_STATE_PURGE = 16,		/*!< Started purge thread(s) */
	SRV_START_STATE_STAT = 32		/*!< Started bufdump + dict stat
						and FTS optimize thread. */
};

/** Track server thrd starting phases */
static ulint	srv_start_state;

/** At a shutdown this value climbs from SRV_SHUTDOWN_NONE to
SRV_SHUTDOWN_CLEANUP and then to SRV_SHUTDOWN_LAST_PHASE, and so on */
enum srv_shutdown_t	srv_shutdown_state = SRV_SHUTDOWN_NONE;

/** Files comprising the system tablespace */
static os_file_t	files[1000];

/** io_handler_thread parameters for thread identification */
static ulint		n[SRV_MAX_N_IO_THREADS + 6];
/** io_handler_thread identifiers, 32 is the maximum number of purge threads  */
static os_thread_id_t	thread_ids[SRV_MAX_N_IO_THREADS + 6 + 32];

/** Name of srv_monitor_file */
static char*	srv_monitor_file_name;
#endif /* !UNIV_HOTBACKUP */

/** Minimum expected tablespace size. (10M) */
static const ulint MIN_EXPECTED_TABLESPACE_SIZE = 5 * 1024 * 1024;

/** */
#define SRV_N_PENDING_IOS_PER_THREAD	OS_AIO_N_PENDING_IOS_PER_THREAD
#define SRV_MAX_N_PENDING_SYNC_IOS	100

#ifdef UNIV_PFS_THREAD
/* Keys to register InnoDB threads with performance schema */
mysql_pfs_key_t	buf_dump_thread_key;
mysql_pfs_key_t	dict_stats_thread_key;
mysql_pfs_key_t	io_handler_thread_key;
mysql_pfs_key_t	io_ibuf_thread_key;
mysql_pfs_key_t	io_log_thread_key;
mysql_pfs_key_t	io_read_thread_key;
mysql_pfs_key_t	io_write_thread_key;
mysql_pfs_key_t	srv_error_monitor_thread_key;
mysql_pfs_key_t	srv_lock_timeout_thread_key;
mysql_pfs_key_t	srv_master_thread_key;
mysql_pfs_key_t	srv_monitor_thread_key;
mysql_pfs_key_t	srv_purge_thread_key;
#endif /* UNIV_PFS_THREAD */

/*********************************************************************//**
Check if a file can be opened in read-write mode.
@return true if it doesn't exist or can be opened in rw mode. */
static
bool
srv_file_check_mode(
/*================*/
	const char*	name)		/*!< in: filename to check */
{
	os_file_stat_t	stat;

	memset(&stat, 0x0, sizeof(stat));

	dberr_t		err = os_file_get_status(
		name, &stat, true, srv_read_only_mode);

	if (err == DB_FAIL) {
		ib::error() << "os_file_get_status() failed on '" << name
			<< "'. Can't determine file permissions.";
		return(false);

	} else if (err == DB_SUCCESS) {

		/* Note: stat.rw_perm is only valid of files */

		if (stat.type == OS_FILE_TYPE_FILE
		    || stat.type == OS_FILE_TYPE_BLOCK) {
			if (!stat.rw_perm) {
				const char*	mode = srv_read_only_mode
					? "read" : "read-write";
				ib::error() << name << " can't be opened in "
					<< mode << " mode.";
				return(false);
			}
		} else {
			/* Not a regular file, bail out. */
			ib::error() << "'" << name << "' not a regular file.";

			return(false);
		}
	} else {

		/* This is OK. If the file create fails on RO media, there
		is nothing we can do. */

		ut_a(err == DB_NOT_FOUND);
	}

	return(true);
}

#ifndef UNIV_HOTBACKUP
/********************************************************************//**
I/o-handler thread function.
@return OS_THREAD_DUMMY_RETURN */
extern "C"
os_thread_ret_t
DECLARE_THREAD(io_handler_thread)(
/*==============================*/
	void*	arg)	/*!< in: pointer to the number of the segment in
			the aio array */
{
	ulint	segment;

	segment = *((ulint*) arg);

#ifdef UNIV_DEBUG_THREAD_CREATION
	ib::info() << "Io handler thread " << segment << " starts, id "
		<< os_thread_pf(os_thread_get_curr_id());
#endif

#ifdef UNIV_PFS_THREAD
	/* For read only mode, we don't need ibuf and log I/O thread.
	Please see innobase_start_or_create_for_mysql() */
	ulint   start = (srv_read_only_mode) ? 0 : 2;

	if (segment < start) {
		if (segment == 0) {
			pfs_register_thread(io_ibuf_thread_key);
		} else {
			ut_ad(segment == 1);
			pfs_register_thread(io_log_thread_key);
		}
	} else if (segment >= start
		   && segment < (start + srv_n_read_io_threads)) {
			pfs_register_thread(io_read_thread_key);

	} else if (segment >= (start + srv_n_read_io_threads)
		   && segment < (start + srv_n_read_io_threads
				 + srv_n_write_io_threads)) {
		pfs_register_thread(io_write_thread_key);

	} else {
		pfs_register_thread(io_handler_thread_key);
	}
#endif /* UNIV_PFS_THREAD */

	while (srv_shutdown_state != SRV_SHUTDOWN_EXIT_THREADS
	       || buf_page_cleaner_is_active
	       || !os_aio_all_slots_free()) {
		fil_aio_wait(segment);
	}

	/* We count the number of threads in os_thread_exit(). A created
	thread should always use that to exit and not use return() to exit.
	The thread actually never comes here because it is exited in an
	os_event_wait(). */

	os_thread_exit(NULL);

	OS_THREAD_DUMMY_RETURN;
}
#endif /* !UNIV_HOTBACKUP */

#ifndef UNIV_HOTBACKUP
/*********************************************************************//**
Creates a log file.
@return DB_SUCCESS or error code */
static __attribute__((nonnull, warn_unused_result))
dberr_t
create_log_file(
/*============*/
	os_file_t*	file,	/*!< out: file handle */
	const char*	name)	/*!< in: log file name */
{
	bool		ret;

	*file = os_file_create(
		innodb_log_file_key, name,
		OS_FILE_CREATE|OS_FILE_ON_ERROR_NO_EXIT, OS_FILE_NORMAL,
		OS_LOG_FILE, srv_read_only_mode, &ret);

	if (!ret) {
		ib::error() << "Cannot create " << name;
		return(DB_ERROR);
	}

	ib::info() << "Setting log file " << name << " size to "
		<< (srv_log_file_size >> (20 - UNIV_PAGE_SIZE_SHIFT))
		<< " MB";

	ret = os_file_set_size(name, *file,
			       (os_offset_t) srv_log_file_size
			       << UNIV_PAGE_SIZE_SHIFT,
			       srv_read_only_mode);
	if (!ret) {
		ib::error() << "Cannot set log file " << name << " to size "
			<< (srv_log_file_size >> (20 - UNIV_PAGE_SIZE_SHIFT))
			<< " MB";
		return(DB_ERROR);
	}

	ret = os_file_close(*file);
	ut_a(ret);

	return(DB_SUCCESS);
}

/** Initial number of the first redo log file */
#define INIT_LOG_FILE0	(SRV_N_LOG_FILES_MAX + 1)

/*********************************************************************//**
Creates all log files.
@return DB_SUCCESS or error code */
static
dberr_t
create_log_files(
/*=============*/
	char*	logfilename,	/*!< in/out: buffer for log file name */
	size_t	dirnamelen,	/*!< in: length of the directory path */
	lsn_t	lsn,		/*!< in: FIL_PAGE_FILE_FLUSH_LSN value */
	char*&	logfile0)	/*!< out: name of the first log file */
{
	dberr_t err;

	if (srv_read_only_mode) {
		ib::error() << "Cannot create log files in read-only mode";
		return(DB_READ_ONLY);
	}

	/* Remove any old log files. */
	for (unsigned i = 0; i <= INIT_LOG_FILE0; i++) {
		sprintf(logfilename + dirnamelen, "ib_logfile%u", i);

		/* Ignore errors about non-existent files or files
		that cannot be removed. The create_log_file() will
		return an error when the file exists. */
#ifdef _WIN32
		DeleteFile((LPCTSTR) logfilename);
#else
		unlink(logfilename);
#endif
		/* Crashing after deleting the first
		file should be recoverable. The buffer
		pool was clean, and we can simply create
		all log files from the scratch. */
		RECOVERY_CRASH(6);
	}

	ut_ad(!buf_pool_check_no_pending_io());

	RECOVERY_CRASH(7);

	for (unsigned i = 0; i < srv_n_log_files; i++) {
		sprintf(logfilename + dirnamelen,
			"ib_logfile%u", i ? i : INIT_LOG_FILE0);

		err = create_log_file(&files[i], logfilename);

		if (err != DB_SUCCESS) {
			return(err);
		}
	}

	RECOVERY_CRASH(8);

	/* We did not create the first log file initially as
	ib_logfile0, so that crash recovery cannot find it until it
	has been completed and renamed. */
	sprintf(logfilename + dirnamelen, "ib_logfile%u", INIT_LOG_FILE0);

	/* Disable the doublewrite buffer for log files, not required */

	fil_space_t*	log_space = fil_space_create(
		logfilename + dirnamelen, SRV_LOG_SPACE_FIRST_ID,
		fsp_flags_set_page_size(0, univ_page_size),
		FIL_TYPE_LOG);
	ut_a(fil_validate());
	ut_a(log_space != NULL);

	logfile0 = fil_node_create(
		logfilename, (ulint) srv_log_file_size,
		log_space, false);
	ut_a(logfile0);

	for (unsigned i = 1; i < srv_n_log_files; i++) {
		sprintf(logfilename + dirnamelen, "ib_logfile%u", i);

		if (!fil_node_create(logfilename,
				     (ulint) srv_log_file_size,
				     log_space, false)) {
			ib::error() << "Cannot create file node for log file "
				<< logfilename;
			return(DB_ERROR);
		}
	}

	if (!log_group_init(0, srv_n_log_files,
			    srv_log_file_size * UNIV_PAGE_SIZE,
			    SRV_LOG_SPACE_FIRST_ID)) {
		return(DB_ERROR);
	}

	fil_open_log_and_system_tablespace_files();

	/* Create a log checkpoint. */
	log_mutex_enter();
	ut_d(recv_no_log_write = false);
	recv_reset_logs(lsn);
	log_mutex_exit();

	return(DB_SUCCESS);
}

/*********************************************************************//**
Renames the first log file. */
static
void
create_log_files_rename(
/*====================*/
	char*	logfilename,	/*!< in/out: buffer for log file name */
	size_t	dirnamelen,	/*!< in: length of the directory path */
	lsn_t	lsn,		/*!< in: FIL_PAGE_FILE_FLUSH_LSN value */
	char*	logfile0)	/*!< in/out: name of the first log file */
{
	/* If innodb_flush_method=O_DSYNC,
	we need to explicitly flush the log buffers. */
	fil_flush(SRV_LOG_SPACE_FIRST_ID);
	/* Close the log files, so that we can rename
	the first one. */
	fil_close_log_files(false);

	/* Rename the first log file, now that a log
	checkpoint has been created. */
	sprintf(logfilename + dirnamelen, "ib_logfile%u", 0);

	RECOVERY_CRASH(9);

	ib::info() << "Renaming log file " << logfile0 << " to "
		<< logfilename;

	log_mutex_enter();
	ut_ad(strlen(logfile0) == 2 + strlen(logfilename));
	bool success = os_file_rename(
		innodb_log_file_key, logfile0, logfilename);
	ut_a(success);

	RECOVERY_CRASH(10);

	/* Replace the first file with ib_logfile0. */
	strcpy(logfile0, logfilename);
	log_mutex_exit();

	fil_open_log_and_system_tablespace_files();

	ib::warn() << "New log files created, LSN=" << lsn;
}

/*********************************************************************//**
Opens a log file.
@return DB_SUCCESS or error code */
static __attribute__((nonnull, warn_unused_result))
dberr_t
open_log_file(
/*==========*/
	os_file_t*	file,	/*!< out: file handle */
	const char*	name,	/*!< in: log file name */
	os_offset_t*	size)	/*!< out: file size */
{
	bool	ret;

	*file = os_file_create(innodb_log_file_key, name,
			       OS_FILE_OPEN, OS_FILE_AIO,
			       OS_LOG_FILE, srv_read_only_mode, &ret);
	if (!ret) {
		ib::error() << "Unable to open '" << name << "'";
		return(DB_ERROR);
	}

	*size = os_file_get_size(*file);

	ret = os_file_close(*file);
	ut_a(ret);
	return(DB_SUCCESS);
}

/*********************************************************************//**
Create undo tablespace.
@return DB_SUCCESS or error code */
static
dberr_t
srv_undo_tablespace_create(
/*=======================*/
	const char*	name,		/*!< in: tablespace name */
	ulint		size)		/*!< in: tablespace size in pages */
{
	os_file_t	fh;
	bool		ret;
	dberr_t		err = DB_SUCCESS;

	os_file_create_subdirs_if_needed(name);

	fh = os_file_create(
		innodb_data_file_key,
		name,
		srv_read_only_mode ? OS_FILE_OPEN : OS_FILE_CREATE,
		OS_FILE_NORMAL, OS_DATA_FILE, srv_read_only_mode, &ret);

	if (srv_read_only_mode && ret) {

		ib::info() << name << " opened in read-only mode";

	} else if (ret == FALSE) {
		if (os_file_get_last_error(false) != OS_FILE_ALREADY_EXISTS) {

			ib::error() << "Can't create UNDO tablespace "
				<< name;
		}
		err = DB_ERROR;
	} else {
		ut_a(!srv_read_only_mode);

		/* We created the data file and now write it full of zeros */

		ib::info() << "Data file " << name << " did not exist: new to"
			" be created";

		ib::info() << "Setting file " << name << " size to "
			<< (size >> (20 - UNIV_PAGE_SIZE_SHIFT)) << " MB";

		ib::info() << "Database physically writes the file full: "
			<< "wait...";

		ret = os_file_set_size(
			name, fh, size << UNIV_PAGE_SIZE_SHIFT,
			srv_read_only_mode);

		if (!ret) {
			ib::info() << "Error in creating " << name
				<< ": probably out of disk space";

			err = DB_ERROR;
		}

		os_file_close(fh);
	}

	return(err);
}
/*********************************************************************//**
Open an undo tablespace.
@return DB_SUCCESS or error code */
static
dberr_t
srv_undo_tablespace_open(
/*=====================*/
	const char*	name,		/*!< in: tablespace name */
	ulint		space_id)	/*!< in: tablespace id */
{
	os_file_t	fh;
	bool		ret;
	ulint		flags;
	dberr_t		err	= DB_ERROR;

	if (!srv_file_check_mode(name)) {
		ib::error() << "UNDO tablespaces must be " <<
			(srv_read_only_mode ? "writable" : "readable") << "!";

		return(DB_ERROR);
	}

	err = fil_space_undo_check_if_opened(name, space_id);

	if (err != DB_TABLESPACE_NOT_FOUND) {
		return(err);
	}

	fh = os_file_create(
		innodb_data_file_key, name,
		OS_FILE_OPEN_RETRY
		| OS_FILE_ON_ERROR_NO_EXIT
		| OS_FILE_ON_ERROR_SILENT,
		OS_FILE_NORMAL,
		OS_DATA_FILE,
		srv_read_only_mode,
		&ret);

	/* If the file open was successful then load the tablespace. */

	if (ret) {
		os_offset_t	size;
		fil_space_t*	space;

#if !defined(NO_FALLOCATE) && defined(UNIV_LINUX)
		if (!srv_use_doublewrite_buf) {
			fil_fusionio_enable_atomic_write(fh);
		}
#endif /* !NO_FALLOCATE && UNIV_LINUX */

		size = os_file_get_size(fh);
		ut_a(size != (os_offset_t) -1);

		ret = os_file_close(fh);
		ut_a(ret);

		/* Load the tablespace into InnoDB's internal
		data structures. */

		/* We set the biggest space id to the undo tablespace
		because InnoDB hasn't opened any other tablespace apart
		from the system tablespace. */

		fil_set_max_space_id_if_bigger(space_id);

		/* Set the compressed page size to 0 (non-compressed) */
		flags = fsp_flags_init(univ_page_size, false, false);
		space = fil_space_create(
			name, space_id, flags, FIL_TYPE_TABLESPACE);

		ut_a(fil_validate());
		ut_a(space);

		os_offset_t	n_pages = size / UNIV_PAGE_SIZE;

		/* On 64 bit Windows ulint can be 32 bit and os_offset_t
		is 64 bit. It is OK to cast the n_pages to ulint because
		the unit has been scaled to pages and they are always
		32 bit. */
		if (fil_node_create(name, (ulint) n_pages, space, false)) {
			err = DB_SUCCESS;
		}
	}

	return(err);
}

/** Check if undo tablespaces and redo log files exist before creating a
new system tablespace
@retval DB_SUCCESS  if all undo and redo logs are not found
@retval DB_ERROR    if any undo and redo logs are found */
static
dberr_t
srv_check_undo_redo_logs_exists()
{
	bool		ret;
	os_file_t	fh;
	char	name[OS_FILE_MAX_PATH];

	/* Check if any undo tablespaces exist */
	for (ulint i = 1; i <= srv_undo_tablespaces; ++i) {

		ut_snprintf(
			name, sizeof(name),
			"%s%cundo%03lu",
			srv_undo_dir, OS_PATH_SEPARATOR,
			i);

		fh = os_file_create(
			innodb_data_file_key, name,
			OS_FILE_OPEN_RETRY
			| OS_FILE_ON_ERROR_NO_EXIT
			| OS_FILE_ON_ERROR_SILENT,
			OS_FILE_NORMAL,
			OS_DATA_FILE,
			srv_read_only_mode,
			&ret);

		if (ret) {
			os_file_close(fh);
			ib::error()
				<< "undo tablespace '" << name << "' exists."
				" Creating system tablespace with existing undo"
				" tablespaces is not supported. Please delete"
				" all undo tablespaces before creating new"
				" system tablespace.";
			return(DB_ERROR);
		}
	}

	/* Check if any redo log files exist */
	char	logfilename[OS_FILE_MAX_PATH];
	size_t dirnamelen = strlen(srv_log_group_home_dir);
	memcpy(logfilename, srv_log_group_home_dir, dirnamelen);

	for (unsigned i = 0; i < srv_n_log_files; i++) {
		sprintf(logfilename + dirnamelen,
			"ib_logfile%u", i);

		fh = os_file_create(
			innodb_log_file_key, logfilename,
			OS_FILE_OPEN_RETRY
			| OS_FILE_ON_ERROR_NO_EXIT
			| OS_FILE_ON_ERROR_SILENT,
			OS_FILE_NORMAL,
			OS_LOG_FILE,
			srv_read_only_mode,
			&ret);

		if (ret) {
			os_file_close(fh);
			ib::error() << "redo log file '" << logfilename
				<< "' exists. Creating system tablespace with"
				" existing redo log files is not recommended."
				" Please delete all redo log files before"
				" creating new system tablespace.";
			return(DB_ERROR);
		}
	}

	return(DB_SUCCESS);
}

/********************************************************************
Opens the configured number of undo tablespaces.
@return DB_SUCCESS or error code */
static
dberr_t
srv_undo_tablespaces_init(
/*======================*/
	bool		create_new_db,		/*!< in: TRUE if new db being
						created */
	const ulint	n_conf_tablespaces,	/*!< in: configured undo
						tablespaces */
	ulint*		n_opened)		/*!< out: number of UNDO
						tablespaces successfully
						discovered and opened */
{
	ulint			i;
	dberr_t			err = DB_SUCCESS;
	ulint			prev_space_id = 0;
	ulint			n_undo_tablespaces;
	ulint			undo_tablespace_ids[TRX_SYS_N_RSEGS + 1];
	undo::undo_spaces_t	fix_up_undo_spaces;

	*n_opened = 0;

	ut_a(n_conf_tablespaces <= TRX_SYS_N_RSEGS);

	memset(undo_tablespace_ids, 0x0, sizeof(undo_tablespace_ids));

	/* Create the undo spaces only if we are creating a new
	instance. We don't allow creating of new undo tablespaces
	in an existing instance (yet).  This restriction exists because
	we check in several places for SYSTEM tablespaces to be less than
	the min of user defined tablespace ids. Once we implement saving
	the location of the undo tablespaces and their space ids this
	restriction will/should be lifted. */

	for (i = 0; create_new_db && i < n_conf_tablespaces; ++i) {
		char	name[OS_FILE_MAX_PATH];

		ut_snprintf(
			name, sizeof(name),
			"%s%cundo%03lu",
			srv_undo_dir, OS_PATH_SEPARATOR, i + 1);

		/* Undo space ids start from 1. */
		err = srv_undo_tablespace_create(
			name, SRV_UNDO_TABLESPACE_SIZE_IN_PAGES);

		if (err != DB_SUCCESS) {
			ib::error() << "Could not create undo tablespace '"
				<< name << "'.";
			return(err);
		}
	}

	/* Get the tablespace ids of all the undo segments excluding
	the system tablespace (0). If we are creating a new instance then
	we build the undo_tablespace_ids ourselves since they don't
	already exist. */

	if (!create_new_db) {
		n_undo_tablespaces = trx_rseg_get_n_undo_tablespaces(
			undo_tablespace_ids);

		/* Check if any of the UNDO tablespace needs fix-up because
		server crashed while truncate was active on UNDO tablespace.*/
		for (i = 0; i < n_undo_tablespaces; ++i) {

			undo::Truncate	undo_trunc;

			if (undo_trunc.needs_fix_up(undo_tablespace_ids[i])) {

				char	name[OS_FILE_MAX_PATH];

				ut_snprintf(name, sizeof(name),
					    "%s%cundo%03lu",
					    srv_undo_dir, OS_PATH_SEPARATOR,
					    undo_tablespace_ids[i]);

				os_file_delete(innodb_data_file_key, name);

				err = srv_undo_tablespace_create(
					name,
					SRV_UNDO_TABLESPACE_SIZE_IN_PAGES);

				if (err != DB_SUCCESS) {
					ib::error() << "Could not fix-up undo "
						" tablespace truncate '"
						<< name << "'.";
					return(err);
				}

				fix_up_undo_spaces.push_back(
					undo_tablespace_ids[i]);
			}
		}
	} else {
		n_undo_tablespaces = n_conf_tablespaces;

		for (i = 1; i <= n_undo_tablespaces; ++i) {
			undo_tablespace_ids[i - 1] = i;
		}

		undo_tablespace_ids[i] = ULINT_UNDEFINED;
	}

	/* Open all the undo tablespaces that are currently in use. If we
	fail to open any of these it is a fatal error. The tablespace ids
	should be contiguous. It is a fatal error because they are required
	for recovery and are referenced by the UNDO logs (a.k.a RBS). */

	for (i = 0; i < n_undo_tablespaces; ++i) {
		char	name[OS_FILE_MAX_PATH];

		ut_snprintf(
			name, sizeof(name),
			"%s%cundo%03lu",
			srv_undo_dir, OS_PATH_SEPARATOR,
			undo_tablespace_ids[i]);

		/* Should be no gaps in undo tablespace ids. */
		ut_a(prev_space_id + 1 == undo_tablespace_ids[i]);

		/* The system space id should not be in this array. */
		ut_a(undo_tablespace_ids[i] != 0);
		ut_a(undo_tablespace_ids[i] != ULINT_UNDEFINED);

		/* Undo space ids start from 1. */

		err = srv_undo_tablespace_open(name, undo_tablespace_ids[i]);

		if (err != DB_SUCCESS) {
			ib::error() << "Unable to open undo tablespace '"
				<< name << "'.";
			return(err);
		}

		prev_space_id = undo_tablespace_ids[i];

		++*n_opened;
	}

	/* Open any extra unused undo tablespaces. These must be contiguous.
	We stop at the first failure. These are undo tablespaces that are
	not in use and therefore not required by recovery. We only check
	that there are no gaps. */

	for (i = prev_space_id + 1; i < TRX_SYS_N_RSEGS; ++i) {
		char	name[OS_FILE_MAX_PATH];

		ut_snprintf(
			name, sizeof(name),
			"%s%cundo%03lu", srv_undo_dir, OS_PATH_SEPARATOR, i);

		/* Undo space ids start from 1. */
		err = srv_undo_tablespace_open(name, i);

		if (err != DB_SUCCESS) {
			break;
		}

		++n_undo_tablespaces;

		++*n_opened;
	}

	/* If the user says that there are fewer than what we find we
	tolerate that discrepancy but not the inverse. Because there could
	be unused undo tablespaces for future use. */

	if (n_conf_tablespaces > n_undo_tablespaces) {
		ib::error() << "Expected to open " << n_conf_tablespaces
			<< " undo tablespaces but was able to find only "
			<< n_undo_tablespaces << " undo tablespaces. Set the"
			" innodb_undo_tablespaces parameter to the correct"
			" value and retry. Suggested value is "
			<< n_undo_tablespaces;

		return(err != DB_SUCCESS ? err : DB_ERROR);

	} else  if (n_undo_tablespaces > 0) {
		ib::info() << "Opened " << n_undo_tablespaces
			<< " undo tablespaces";

		if (n_conf_tablespaces == 0) {
			ib::warn() << "Using the system tablespace for all"
				" UNDO logging because"
				" innodb_undo_tablespaces=0";
		}
	}

	if (create_new_db) {
		mtr_t	mtr;

		/* The undo log tablespace */
		for (i = 1; i <= n_undo_tablespaces; ++i) {
			mtr_start(&mtr);
			mtr.set_undo_space(i);
			fsp_header_init(
				i, SRV_UNDO_TABLESPACE_SIZE_IN_PAGES, &mtr);
			mtr_commit(&mtr);
		}
	}

	if (fix_up_undo_spaces.size() != 0) {

		/* Step-1: Initialize the tablespace header and rsegs header. */
		mtr_t		mtr;
		trx_sysf_t*	sys_header;

		mtr_start(&mtr);
		/* Turn off REDO logging. We are in server start mode and fixing
		UNDO tablespace even before REDO log is read. Let's say we
		do REDO logging here then this REDO log record will be applied
		as part of the current recovery process. We surely don't need
		that as this is fix-up action parallel to REDO logging. */
		mtr_set_log_mode(&mtr, MTR_LOG_NO_REDO);
		sys_header = trx_sysf_get(&mtr);

		for (undo::undo_spaces_t::const_iterator it
			= fix_up_undo_spaces.begin();
		     it != fix_up_undo_spaces.end();
		     ++it) {

			undo::Truncate::add_space_to_trunc_list(*it);

			fsp_header_init(
				*it, SRV_UNDO_TABLESPACE_SIZE_IN_PAGES, &mtr);

			mtr_x_lock(fil_space_get_latch(*it, NULL), &mtr);

			for (ulint i = 0; i < TRX_SYS_N_RSEGS; i++) {

				ulint	space_id = trx_sysf_rseg_get_space(
						sys_header, i, &mtr);

				if (space_id == *it) {
					trx_rseg_header_create(
						*it, univ_page_size, ULINT_MAX,
						i, &mtr);
				}
			}

			undo::Truncate::clear_trunc_list();
		}
		mtr_commit(&mtr);

		/* Step-2: Flush the dirty pages from the buffer pool. */
		for (undo::undo_spaces_t::const_iterator it
			= fix_up_undo_spaces.begin();
		     it != fix_up_undo_spaces.end();
		     ++it) {

			trx_t		trx;
			trx.mysql_thd = NULL;

			buf_LRU_flush_or_remove_pages(
				TRX_SYS_SPACE, BUF_REMOVE_FLUSH_WRITE, &trx);

			buf_LRU_flush_or_remove_pages(
				*it, BUF_REMOVE_FLUSH_WRITE, &trx);

			/* Remove the DDL log file now. */
			undo::Truncate	undo_trunc;
			undo_trunc.done_logging(*it);
		}
	}

	return(DB_SUCCESS);
}

/********************************************************************
Wait for the purge thread(s) to start up. */
static
void
srv_start_wait_for_purge_to_start()
/*===============================*/
{
	/* Wait for the purge coordinator and master thread to startup. */

	purge_state_t	state = trx_purge_state();

	ut_a(state != PURGE_STATE_DISABLED);

	while (srv_shutdown_state == SRV_SHUTDOWN_NONE
	       && srv_force_recovery < SRV_FORCE_NO_BACKGROUND
	       && state == PURGE_STATE_INIT) {

		switch (state = trx_purge_state()) {
		case PURGE_STATE_RUN:
		case PURGE_STATE_STOP:
			break;

		case PURGE_STATE_INIT:
			ib::info() << "Waiting for purge to start";

			os_thread_sleep(50000);
			break;

		case PURGE_STATE_EXIT:
		case PURGE_STATE_DISABLED:
			ut_error;
		}
	}
}

/** Create the temporary file tablespace.
@param[in,out]	tmp_space	Shared Temporary SysTablespace
@return DB_SUCCESS or error code. */
static
dberr_t
srv_open_tmp_tablespace(
	SysTablespace*	tmp_space)
{
	ulint	sum_of_new_sizes;

	/* Will try to remove if there is existing file left-over by last
	unclean shutdown */
	tmp_space->set_sanity_check_status(true);
	tmp_space->delete_files();
	tmp_space->set_ignore_read_only(true);

	ib::info() << "Creating shared tablespace for temporary tables";

	bool	create_new_temp_space;
	ulint	temp_space_id = ULINT_UNDEFINED;

	dict_hdr_get_new_id(NULL, NULL, &temp_space_id, NULL, true);

	tmp_space->set_space_id(temp_space_id);

	RECOVERY_CRASH(100);

	dberr_t	err = tmp_space->check_file_spec(
			&create_new_temp_space, 12 * 1024 * 1024);

	if (err == DB_FAIL) {

		ib::error() << "The " << tmp_space->name()
			<< " data file must be writable!";

		err = DB_ERROR;

	} else if (err != DB_SUCCESS) {
		ib::error() << "Could not create the shared "
			<< tmp_space->name() << ".";

	} else if ((err = tmp_space->open_or_create(
			    true, &sum_of_new_sizes, NULL))
		   != DB_SUCCESS) {

		ib::error() << "Unable to create the shared "
			<< tmp_space->name();

	} else {

		mtr_t	mtr;
		ulint	size = tmp_space->get_sum_of_sizes();

		ut_a(temp_space_id != ULINT_UNDEFINED);
		ut_a(tmp_space->space_id() == temp_space_id);

		/* Open this shared temp tablesapce in the fil_system so that
		it stays open until shutdown. */
		if (fil_space_open(tmp_space->name())) {

			/* Initialize the header page */
			mtr_start(&mtr);
			mtr_set_log_mode(&mtr, MTR_LOG_NO_REDO);

			fsp_header_init(tmp_space->space_id(), size, &mtr);

			mtr_commit(&mtr);
		} else {
			/* This file was just opened in the code above! */
			ib::error() << "The " << tmp_space->name()
				<< " data file cannot be re-opened"
				" after check_file_spec() succeeded!";

			err = DB_ERROR;
		}
	}

	return(err);
}

/****************************************************************//**
Set state to indicate start of particular group of threads in InnoDB. */
UNIV_INLINE
void
srv_start_state_set(
/*================*/
	srv_start_state_t state)	/*!< in: indicate current state of
					thread startup */
{
	srv_start_state |= state;
}

/****************************************************************//**
Check if following group of threads is started.
@return true if started */
UNIV_INLINE
bool
srv_start_state_is_set(
/*===================*/
	srv_start_state_t state)	/*!< in: state to check for */
{
	return(srv_start_state & state);
}

/****************************************************************//**
Shutdown all background threads created by InnoDB. */
void
srv_shutdown_all_bg_threads()
/*=========================*/
{
	ulint	i;

	srv_shutdown_state = SRV_SHUTDOWN_EXIT_THREADS;

	if (!srv_start_state) {
		return;
	}

	/* All threads end up waiting for certain events. Put those events
	to the signaled state. Then the threads will exit themselves after
	os_event_wait(). */
	for (i = 0; i < 1000; i++) {
		/* NOTE: IF YOU CREATE THREADS IN INNODB, YOU MUST EXIT THEM
		HERE OR EARLIER */

		if (!srv_read_only_mode) {

			if (srv_start_state_is_set(SRV_START_STATE_LOCK_SYS)) {
				/* a. Let the lock timeout thread exit */
				os_event_set(lock_sys->timeout_event);
			}

			/* b. srv error monitor thread exits automatically,
			no need to do anything here */

			if (srv_start_state_is_set(SRV_START_STATE_MASTER)) {
				/* c. We wake the master thread so that
				it exits */
				srv_wake_master_thread();
			}

			if (srv_start_state_is_set(SRV_START_STATE_PURGE)) {
				/* d. Wakeup purge threads. */
				srv_purge_wakeup();
			}
		}

		if (srv_start_state_is_set(SRV_START_STATE_IO)) {
			/* e. Exit the i/o threads */
			if (!srv_read_only_mode) {
				if (recv_sys->flush_start != NULL) {
					os_event_set(recv_sys->flush_start);
				}
				if (recv_sys->flush_end != NULL) {
					os_event_set(recv_sys->flush_end);
				}
			}
			os_event_set(buf_flush_event);
			if (!buf_page_cleaner_is_active
			    && os_aio_all_slots_free()) {
				os_aio_wake_all_threads_at_shutdown();
			}
		}

		/* f. dict_stats_thread is signaled from
		logs_empty_and_mark_files_at_shutdown() and should have
		already quit or is quitting right now. */

		bool	active = os_thread_active();

		os_thread_sleep(100000);

		if (!active) {
			break;
		}
	}

	if (i == 1000) {
		ib::warn() << os_thread_count << " threads created by InnoDB"
			" had not exited at shutdown!";
#ifdef UNIV_DEBUG
		os_aio_print_pending_io(stderr);
		ut_ad(0);
#endif /* UNIV_DEBUG */
	} else {
		/* Reset the start state. */
		srv_start_state = SRV_START_STATE_NONE;
	}
}

#ifdef UNIV_DEBUG
# define srv_init_abort(_db_err)	\
	srv_init_abort_low(create_new_db, __FILE__, __LINE__, _db_err)
#else
# define srv_init_abort(_db_err)	\
	srv_init_abort_low(create_new_db, _db_err)
#endif /* UNIV_DEBUG */

/** Innobase start-up aborted. Perform cleanup actions.
@param[in]	create_new_db	TRUE if new db is  being created
@param[in]	file		File name
@param[in]	line		Line number
@param[in]	err		Reason for aborting InnoDB startup
@return DB_SUCCESS or error code. */
static
dberr_t
srv_init_abort_low(
	bool		create_new_db,
#ifdef UNIV_DEBUG
	const char*	file,
	ulint		line,
#endif /* UNIV_DEBUG */
	dberr_t		err)
{
	if (create_new_db) {
		ib::error() << "InnoDB Database creation was aborted"
#ifdef UNIV_DEBUG
			" at " << file << "[" << line << "]"
#endif /* UNIV_DEBUG */
			" with error " << ut_strerr(err) << ". You may need"
			" to delete the ibdata1 file before trying to start"
			" up again.";
	}

	srv_shutdown_all_bg_threads();
	return(err);
}

/********************************************************************
Starts InnoDB and creates a new database if database files
are not found and the user wants.
@return DB_SUCCESS or error code */
dberr_t
innobase_start_or_create_for_mysql(void)
/*====================================*/
{
	bool		create_new_db = false;
	lsn_t		flushed_lsn;
	ulint		sum_of_data_file_sizes;
	ulint		tablespace_size_in_header;
	dberr_t		err;
	ulint		srv_n_log_files_found = srv_n_log_files;
	ulint		io_limit;
	mtr_t		mtr;
	purge_pq_t*	purge_queue;
	ulint		n_recovered_trx;
	char		logfilename[10000];
	char*		logfile0	= NULL;
	size_t		dirnamelen;
	unsigned	i = 0;

	/* Reset the start state. */
	srv_start_state = SRV_START_STATE_NONE;

	if (srv_force_recovery > SRV_FORCE_NO_TRX_UNDO) {
		srv_read_only_mode = true;
	}

	if (srv_read_only_mode) {
		ib::info() << "Started in read only mode";

		/* There is no write except to intrinsic table and so turn-off
		doublewrite mechanism completely. */
		srv_use_doublewrite_buf = FALSE;
	}

	if (sizeof(ulint) != sizeof(void*)) {
		ib::error() << "Size of InnoDB's ulint is " << sizeof(ulint)
			<< ", but size of void* is " << sizeof(void*)
			<< ". The sizes should be the same so that on"
			" a 64-bit platforms you can allocate more than 4 GB"
			" of memory.";
	}

#ifdef UNIV_DEBUG
	ib::info() << "!!!!!!!! UNIV_DEBUG switched on !!!!!!!!!";
#endif

#ifdef UNIV_IBUF_DEBUG
	ib::info() << "!!!!!!!! UNIV_IBUF_DEBUG switched on !!!!!!!!!";
# ifdef UNIV_IBUF_COUNT_DEBUG
	ib::info() << "!!!!!!!! UNIV_IBUF_COUNT_DEBUG switched on !!!!!!!!!";
	ib::error() << "Crash recovery will fail with UNIV_IBUF_COUNT_DEBUG";
# endif
#endif

#ifdef UNIV_SYNC_DEBUG
	ib::info() << "!!!!!!!! UNIV_SYNC_DEBUG switched on !!!!!!!!!";
#endif

#ifdef UNIV_LOG_LSN_DEBUG
	ib::info() << "!!!!!!!! UNIV_LOG_LSN_DEBUG switched on !!!!!!!!!";
#endif /* UNIV_LOG_LSN_DEBUG */

#if defined(COMPILER_HINTS_ENABLED)
	ib::info() << "Compiler hints enabled.";
#endif /* defined(COMPILER_HINTS_ENABLED) */

	ib::info() << IB_ATOMICS_STARTUP_MSG;
	ib::info() << MUTEX_TYPE;
	ib::info() << IB_MEMORY_BARRIER_STARTUP_MSG;

#ifndef HAVE_MEMORY_BARRIER
#if defined __i386__ || defined __x86_64__ || defined _M_IX86 || defined _M_X64 || defined _WIN32
#else
	ib::warn() << "MySQL was built without a memory barrier capability on"
		" this architecture, which might allow a mutex/rw_lock"
		" violation under high thread concurrency. This may cause a"
		" hang.";
#endif /* IA32 or AMD64 */
#endif /* HAVE_MEMORY_BARRIER */

	ib::info() << "Compressed tables use zlib " ZLIB_VERSION
#ifdef UNIV_ZIP_DEBUG
	      " with validation"
#endif /* UNIV_ZIP_DEBUG */
	      ;
#ifdef UNIV_ZIP_COPY
	ib::info() << "and extra copying";
#endif /* UNIV_ZIP_COPY */

	/* Since InnoDB does not currently clean up all its internal data
	structures in MySQL Embedded Server Library server_end(), we
	print an error message if someone tries to start up InnoDB a
	second time during the process lifetime. */

	if (srv_start_has_been_called) {
		ib::error() << "Startup called second time"
			" during the process lifetime."
			" In the MySQL Embedded Server Library"
			" you cannot call server_init() more than"
			" once during the process lifetime.";
	}

	srv_start_has_been_called = TRUE;

	srv_is_being_started = true;
	srv_startup_is_before_trx_rollback_phase = TRUE;

#ifdef _WIN32
	srv_use_native_aio = TRUE;

#elif defined(LINUX_NATIVE_AIO)

	if (srv_use_native_aio) {
		ib::info() << "Using Linux native AIO";
	}
#else
	/* Currently native AIO is supported only on windows and linux
	and that also when the support is compiled in. In all other
	cases, we ignore the setting of innodb_use_native_aio. */
	srv_use_native_aio = FALSE;
#endif /* _WIN32 */

	if (srv_file_flush_method_str == NULL) {
		/* These are the default options */
#ifndef _WIN32
		srv_unix_file_flush_method = SRV_UNIX_FSYNC;
	} else if (0 == ut_strcmp(srv_file_flush_method_str, "fsync")) {
		srv_unix_file_flush_method = SRV_UNIX_FSYNC;

	} else if (0 == ut_strcmp(srv_file_flush_method_str, "O_DSYNC")) {
		srv_unix_file_flush_method = SRV_UNIX_O_DSYNC;

	} else if (0 == ut_strcmp(srv_file_flush_method_str, "O_DIRECT")) {
		srv_unix_file_flush_method = SRV_UNIX_O_DIRECT;

	} else if (0 == ut_strcmp(srv_file_flush_method_str, "O_DIRECT_NO_FSYNC")) {
		srv_unix_file_flush_method = SRV_UNIX_O_DIRECT_NO_FSYNC;

	} else if (0 == ut_strcmp(srv_file_flush_method_str, "littlesync")) {
		srv_unix_file_flush_method = SRV_UNIX_LITTLESYNC;

	} else if (0 == ut_strcmp(srv_file_flush_method_str, "nosync")) {
		srv_unix_file_flush_method = SRV_UNIX_NOSYNC;
#else
		srv_win_file_flush_method = SRV_WIN_IO_UNBUFFERED;
	} else if (0 == ut_strcmp(srv_file_flush_method_str, "normal")) {
		srv_win_file_flush_method = SRV_WIN_IO_NORMAL;
		srv_use_native_aio = FALSE;

	} else if (0 == ut_strcmp(srv_file_flush_method_str, "unbuffered")) {
		srv_win_file_flush_method = SRV_WIN_IO_UNBUFFERED;
		srv_use_native_aio = FALSE;

	} else if (0 == ut_strcmp(srv_file_flush_method_str,
				  "async_unbuffered")) {
		srv_win_file_flush_method = SRV_WIN_IO_UNBUFFERED;
#endif /* _WIN32 */
	} else {
		ib::error() << "Unrecognized value "
			<< srv_file_flush_method_str
			<< " for innodb_flush_method";
		return(srv_init_abort(DB_ERROR));
	}

	/* Note that the call srv_boot() also changes the values of
	some variables to the units used by InnoDB internally */

	/* Set the maximum number of threads which can wait for a semaphore
	inside InnoDB: this is the 'sync wait array' size, as well as the
	maximum number of threads that can wait in the 'srv_conc array' for
	their time to enter InnoDB. */

	srv_max_n_threads = 1   /* io_ibuf_thread */
			    + 1 /* io_log_thread */
			    + 1 /* lock_wait_timeout_thread */
			    + 1 /* srv_error_monitor_thread */
			    + 1 /* srv_monitor_thread */
			    + 1 /* srv_master_thread */
			    + 1 /* srv_purge_coordinator_thread */
			    + 1 /* buf_dump_thread */
			    + 1 /* dict_stats_thread */
			    + 1 /* fts_optimize_thread */
			    + 1 /* recv_writer_thread */
			    + 1 /* trx_rollback_or_clean_all_recovered */
			    + 128 /* added as margin, for use of
				  InnoDB Memcached etc. */
			    + max_connections
			    + srv_n_read_io_threads
			    + srv_n_write_io_threads
			    + srv_n_purge_threads
			    + srv_n_page_cleaners
			    /* FTS Parallel Sort */
			    + fts_sort_pll_degree * FTS_NUM_AUX_INDEX
			      * max_connections;

	if (srv_buf_pool_size >= BUF_POOL_SIZE_THRESHOLD) {

		if (srv_buf_pool_instances == srv_buf_pool_instances_default) {
#if defined(_WIN32) && !defined(_WIN64)
			/* Do not allocate too large of a buffer pool on
			Windows 32-bit systems, which can have trouble
			allocating larger single contiguous memory blocks. */
			srv_buf_pool_instances = ut_min(
				static_cast<ulong>(MAX_BUFFER_POOLS),
				static_cast<ulong>(srv_buf_pool_size
						   / (128 * 1024 * 1024)));
#else /* defined(_WIN32) && !defined(_WIN64) */
			/* Default to 8 instances when size > 1GB. */
			srv_buf_pool_instances = 8;
#endif /* defined(_WIN32) && !defined(_WIN64) */
		}
	} else {
		/* If buffer pool is less than 1 GiB, assume fewer
		threads. Also use only one buffer pool instance. */
		if (srv_buf_pool_instances != srv_buf_pool_instances_default
		    && srv_buf_pool_instances != 1) {
			/* We can't distinguish whether the user has explicitly
			started mysqld with --innodb-buffer-pool-instances=0,
			(srv_buf_pool_instances_default is 0) or has not
			specified that option at all. Thus we have the
			limitation that if the user started with =0, we
			will not emit a warning here, but we should actually
			do so. */
			ib::info()
				<< "Adjusting innodb_buffer_pool_instances"
				" from " << srv_buf_pool_instances << " to 1"
				" since innodb_buffer_pool_size is less than "
				<< BUF_POOL_SIZE_THRESHOLD / (1024 * 1024)
				<< " MiB";
		}

		srv_buf_pool_instances = 1;
	}

	if (srv_buf_pool_chunk_unit * srv_buf_pool_instances
	    > srv_buf_pool_size) {
		/* Size unit of buffer pool is larger than srv_buf_pool_size.
		adjust srv_buf_pool_chunk_unit for srv_buf_pool_size. */
		srv_buf_pool_chunk_unit
			= static_cast<ulong>(srv_buf_pool_size)
			  / srv_buf_pool_instances;
		if (srv_buf_pool_size % srv_buf_pool_instances != 0) {
			++srv_buf_pool_chunk_unit;
		}
	}

	srv_buf_pool_size = buf_pool_size_align(srv_buf_pool_size);

	srv_boot();

	ib::info() << (ut_crc32_sse2_enabled ? "Using" : "Not using")
		<< " CPU crc32 instructions";

	if (!srv_read_only_mode) {

		mutex_create("srv_monitor_file", &srv_monitor_file_mutex);

		if (srv_innodb_status) {

			srv_monitor_file_name = static_cast<char*>(
				ut_malloc_nokey(
					strlen(fil_path_to_mysql_datadir)
					+ 20 + sizeof "/innodb_status."));

			sprintf(srv_monitor_file_name, "%s/innodb_status.%lu",
				fil_path_to_mysql_datadir,
				os_proc_get_number());

			srv_monitor_file = fopen(srv_monitor_file_name, "w+");

			if (!srv_monitor_file) {
				ib::error() << "Unable to create "
					<< srv_monitor_file_name << ": "
					<< strerror(errno);
				return(srv_init_abort(DB_ERROR));
			}
		} else {

			srv_monitor_file_name = NULL;
			srv_monitor_file = os_file_create_tmpfile(NULL);

			if (!srv_monitor_file) {
				return(srv_init_abort(DB_ERROR));
			}
		}

		mutex_create("srv_dict_tmpfile", &srv_dict_tmpfile_mutex);

		srv_dict_tmpfile = os_file_create_tmpfile(NULL);

		if (!srv_dict_tmpfile) {
			return(srv_init_abort(DB_ERROR));
		}

		mutex_create("srv_misc_tmpfile", &srv_misc_tmpfile_mutex);

		srv_misc_tmpfile = os_file_create_tmpfile(NULL);

		if (!srv_misc_tmpfile) {
			return(srv_init_abort(DB_ERROR));
		}
	}

	srv_n_file_io_threads = srv_n_read_io_threads;

	srv_n_file_io_threads += srv_n_write_io_threads;

	if (!srv_read_only_mode) {
		/* Add the log and ibuf IO threads. */
		srv_n_file_io_threads += 2;
	} else {
		ib::info() << "Disabling background log and ibuf IO write"
			<< " threads.";
	}

	ut_a(srv_n_file_io_threads <= SRV_MAX_N_IO_THREADS);

	io_limit = 8 * SRV_N_PENDING_IOS_PER_THREAD;

	/* On Windows when using native aio the number of aio requests
	that a thread can handle at a given time is limited to 32
	i.e.: SRV_N_PENDING_IOS_PER_THREAD */
# ifdef _WIN32
	if (srv_use_native_aio) {
		io_limit = SRV_N_PENDING_IOS_PER_THREAD;
	}
# endif /* _WIN32 */

	if (!os_aio_init(io_limit,
			 srv_n_read_io_threads,
			 srv_n_write_io_threads,
			 SRV_MAX_N_PENDING_SYNC_IOS)) {

		ib::error() << "Cannot initialize AIO sub-system";

		return(srv_init_abort(DB_ERROR));
	}

	fil_init(srv_file_per_table ? 50000 : 5000, srv_max_n_open_files);

	double	size;
	char	unit;

	if (srv_buf_pool_size >= 1024 * 1024 * 1024) {
		size = ((double) srv_buf_pool_size) / (1024 * 1024 * 1024);
		unit = 'G';
	} else {
		size = ((double) srv_buf_pool_size) / (1024 * 1024);
		unit = 'M';
	}

	double	chunk_size;
	char	chunk_unit;

	if (srv_buf_pool_chunk_unit >= 1024 * 1024 * 1024) {
		chunk_size = srv_buf_pool_chunk_unit / 1024.0 / 1024 / 1024;
		chunk_unit = 'G';
	} else {
		chunk_size = srv_buf_pool_chunk_unit / 1024.0 / 1024;
		chunk_unit = 'M';
	}

	ib::info() << "Initializing buffer pool, total size = "
		<< size << unit << ", instances = " << srv_buf_pool_instances
		<< ", chunk size = " << chunk_size << chunk_unit;

	err = buf_pool_init(srv_buf_pool_size, srv_buf_pool_instances);

	if (err != DB_SUCCESS) {
		ib::error() << "Cannot allocate memory for the buffer pool";

		return(srv_init_abort(DB_ERROR));
	}

	ib::info() << "Completed initialization of buffer pool";

#ifdef UNIV_DEBUG
	/* We have observed deadlocks with a 5MB buffer pool but
	the actual lower limit could very well be a little higher. */

	if (srv_buf_pool_size <= 5 * 1024 * 1024) {

		ib::info() << "Small buffer pool size ("
			<< srv_buf_pool_size / 1024 / 1024
			<< "M), the flst_validate() debug function can cause a"
			<< " deadlock if the buffer pool fills up.";
	}
#endif /* UNIV_DEBUG */

	fsp_init();
	log_init();

	recv_sys_create();
	recv_sys_init(buf_pool_get_curr_size());
	lock_sys_create(srv_lock_table_size);
	srv_start_state_set(SRV_START_STATE_LOCK_SYS);

#ifdef UNIV_SYNC_DEBUG
	/* Switch latching order checks on in sync0debug.cc */
	sync_check_enable();
#endif /* UNIV_SYNC_DEBUG */

	/* Create i/o-handler threads: */

	for (ulint t = 0; t < srv_n_file_io_threads; ++t) {

		n[t] = t;

		os_thread_create(io_handler_thread, n + t, thread_ids + t);
	}

	/* Even in read-only mode there could be flush job generated by
	intrinsic table operations. */
	buf_flush_page_cleaner_init();

	os_thread_create(buf_flush_page_cleaner_coordinator,
			 NULL, NULL);

	for (i = 1; i < srv_n_page_cleaners; ++i) {
		os_thread_create(buf_flush_page_cleaner_worker,
				 NULL, NULL);
	}

	srv_start_state_set(SRV_START_STATE_IO);

	if (srv_n_log_files * srv_log_file_size * UNIV_PAGE_SIZE
	    >= 512ULL * 1024ULL * 1024ULL * 1024ULL) {
		/* log_block_convert_lsn_to_no() limits the returned block
		number to 1G and given that OS_FILE_LOG_BLOCK_SIZE is 512
		bytes, then we have a limit of 512 GB. If that limit is to
		be raised, then log_block_convert_lsn_to_no() must be
		modified. */
		ib::error() << "Combined size of log files must be < 512 GB";

		return(srv_init_abort(DB_ERROR));
	}

	if (srv_n_log_files * srv_log_file_size >= ULINT_MAX) {
		/* fil_io() takes ulint as an argument and we are passing
		(next_offset / UNIV_PAGE_SIZE) to it in log_group_write_buf().
		So (next_offset / UNIV_PAGE_SIZE) must be less than ULINT_MAX.
		So next_offset must be < ULINT_MAX * UNIV_PAGE_SIZE. This
		means that we are limited to ULINT_MAX * UNIV_PAGE_SIZE which
		is 64 TB on 32 bit systems. */
		ib::error() << "Combined size of log files must be < "
			<< ULINT_MAX / 1073741824 * UNIV_PAGE_SIZE << " GB";

		return(srv_init_abort(DB_ERROR));
	}

	os_normalize_path_for_win(srv_data_home);

	/* Check if the data files exist or not. */
	err = srv_sys_space.check_file_spec(
		&create_new_db, MIN_EXPECTED_TABLESPACE_SIZE);

	if (err != DB_SUCCESS) {
		return(srv_init_abort(DB_ERROR));
	}

	/* Check if undo tablespaces and redo log files exist before creating
	a new system tablespace */
	if (create_new_db) {
		err = srv_check_undo_redo_logs_exists();
		if (err != DB_SUCCESS) {
			return(srv_init_abort(DB_ERROR));
		}
		recv_sys_debug_free();
	}

	/* Open or create the data files. */
	ulint	sum_of_new_sizes;

	err = srv_sys_space.open_or_create(
		false, &sum_of_new_sizes, &flushed_lsn);

	switch (err) {
	case DB_SUCCESS:
		break;
	case DB_CANNOT_OPEN_FILE:
		ib::error()
			<< "Could not open or create the system tablespace. If"
			" you tried to add new data files to the system"
			" tablespace, and it failed here, you should now"
			" edit innodb_data_file_path in my.cnf back to what"
			" it was, and remove the new ibdata files InnoDB"
			" created in this failed attempt. InnoDB only wrote"
			" those files full of zeros, but did not yet use"
			" them in any way. But be careful: do not remove"
			" old data files which contain your precious data!";
		/* fall through */
	default:
		/* Other errors might come from Datafile::validate_first_page() */
		return(srv_init_abort(err));
	}

	dirnamelen = strlen(srv_log_group_home_dir);
	ut_a(dirnamelen < (sizeof logfilename) - 10 - sizeof "ib_logfile");
	memcpy(logfilename, srv_log_group_home_dir, dirnamelen);

	/* Add a path separator if needed. */
	if (dirnamelen && logfilename[dirnamelen - 1] != OS_PATH_SEPARATOR) {
		logfilename[dirnamelen++] = OS_PATH_SEPARATOR;
	}

	srv_log_file_size_requested = srv_log_file_size;

	if (create_new_db) {

		buf_flush_sync_all_buf_pools();

		flushed_lsn = log_get_lsn();

		err = create_log_files(
			logfilename, dirnamelen, flushed_lsn, logfile0);

		if (err != DB_SUCCESS) {
			return(srv_init_abort(err));
		}
	} else {
		for (i = 0; i < SRV_N_LOG_FILES_MAX; i++) {
			os_offset_t	size;
			os_file_stat_t	stat_info;

			sprintf(logfilename + dirnamelen,
				"ib_logfile%u", i);

			err = os_file_get_status(
				logfilename, &stat_info, false,
				srv_read_only_mode);

			if (err == DB_NOT_FOUND) {
				if (i == 0) {
					if (flushed_lsn
					    < static_cast<lsn_t>(1000)) {
						ib::error()
							<< "Cannot create"
							" log files because"
							" data files are"
							" corrupt or the"
							" database was not"
							" shut down cleanly"
							" after creating"
							" the data files.";
						return(srv_init_abort(
							DB_ERROR));
					}

					err = create_log_files(
						logfilename, dirnamelen,
						flushed_lsn, logfile0);

					if (err != DB_SUCCESS) {
						return(srv_init_abort(err));
					}

					create_log_files_rename(
						logfilename, dirnamelen,
						flushed_lsn, logfile0);

					/* Suppress the message about
					crash recovery. */
					flushed_lsn = log_get_lsn();
					goto files_checked;
				} else if (i < 2) {
					/* must have at least 2 log files */
					ib::error() << "Only one log file"
						" found.";
					return(srv_init_abort(err));
				}

				/* opened all files */
				break;
			}

			if (!srv_file_check_mode(logfilename)) {
				return(srv_init_abort(DB_ERROR));
			}

			err = open_log_file(&files[i], logfilename, &size);

			if (err != DB_SUCCESS) {
				return(srv_init_abort(err));
			}

			ut_a(size != (os_offset_t) -1);

			if (size & ((1 << UNIV_PAGE_SIZE_SHIFT) - 1)) {

				ib::error() << "Log file " << logfilename
					<< " size " << size << " is not a"
					" multiple of innodb_page_size";
				return(srv_init_abort(DB_ERROR));
			}

			size >>= UNIV_PAGE_SIZE_SHIFT;

			if (i == 0) {
				srv_log_file_size = size;
			} else if (size != srv_log_file_size) {

				ib::error() << "Log file " << logfilename
					<< " is of different size "
					<< (size << UNIV_PAGE_SIZE_SHIFT)
					<< " bytes than other log files "
					<< (srv_log_file_size
					    << UNIV_PAGE_SIZE_SHIFT)
					<< " bytes!";
				return(srv_init_abort(DB_ERROR));
			}
		}

		srv_n_log_files_found = i;

		/* Create the in-memory file space objects. */

		sprintf(logfilename + dirnamelen, "ib_logfile%u", 0);

		/* Disable the doublewrite buffer for log files. */
		fil_space_t*	log_space = fil_space_create(
			logfilename + dirnamelen,
			SRV_LOG_SPACE_FIRST_ID,
			fsp_flags_set_page_size(0, univ_page_size),
			FIL_TYPE_LOG);

		ut_a(fil_validate());
		ut_a(log_space);

		/* srv_log_file_size is measured in pages; if page size is 16KB,
		then we have a limit of 64TB on 32 bit systems */
		ut_a(srv_log_file_size <= ULINT_MAX);

		for (unsigned j = 0; j < i; j++) {
			sprintf(logfilename + dirnamelen, "ib_logfile%u", j);

			if (!fil_node_create(logfilename,
					     (ulint) srv_log_file_size,
					     log_space, false)) {
				return(srv_init_abort(DB_ERROR));
			}
		}

		if (!log_group_init(0, i, srv_log_file_size * UNIV_PAGE_SIZE,
				    SRV_LOG_SPACE_FIRST_ID)) {
			return(srv_init_abort(DB_ERROR));
		}
	}

files_checked:
	/* Open all log files and data files in the system
	tablespace: we keep them open until database
	shutdown */

	fil_open_log_and_system_tablespace_files();

	/* Initialize objects used by dict stats gathering thread, which
	can also be used by recovery if it tries to drop some table */
	if (!srv_read_only_mode) {
		dict_stats_thread_init();
	}

	trx_sys_file_format_init();

	trx_sys_create();

	if (create_new_db) {
		ut_a(!srv_read_only_mode);

		err = srv_undo_tablespaces_init(
			true, srv_undo_tablespaces,
			&srv_undo_tablespaces_open);

		if (err != DB_SUCCESS) {
			return(srv_init_abort(err));
		}

		mtr_start(&mtr);
		mtr.set_sys_modified();

		fsp_header_init(0, sum_of_new_sizes, &mtr);

		mtr_commit(&mtr);

		/* To maintain backward compatibility we create only
		the first rollback segment before the double write buffer.
		All the remaining rollback segments will be created later,
		after the double write buffer has been created. */
		trx_sys_create_sys_pages();

		purge_queue = trx_sys_init_at_db_start();
		n_recovered_trx = UT_LIST_GET_LEN(trx_sys->rw_trx_list);

		/* The purge system needs to create the purge view and
		therefore requires that the trx_sys is inited. */

		trx_purge_sys_create(srv_n_purge_threads, purge_queue);

		err = dict_create();

		if (err != DB_SUCCESS) {
			return(srv_init_abort(err));
		}

		srv_startup_is_before_trx_rollback_phase = FALSE;

		buf_flush_sync_all_buf_pools();

		flushed_lsn = log_get_lsn();

		fil_write_flushed_lsn(flushed_lsn);

		create_log_files_rename(
			logfilename, dirnamelen, flushed_lsn, logfile0);

		buf_flush_sync_all_buf_pools();
	} else {
		/* Check if we support the max format that is stamped
		on the system tablespace.
		Note:  We are NOT allowed to make any modifications to
		the TRX_SYS_PAGE_NO page before recovery  because this
		page also contains the max_trx_id etc. important system
		variables that are required for recovery.  We need to
		ensure that we return the system to a state where normal
		recovery is guaranteed to work. We do this by
		invalidating the buffer cache, this will force the
		reread of the page and restoration to its last known
		consistent state, this is REQUIRED for the recovery
		process to work. */
		err = trx_sys_file_format_max_check(
			srv_max_file_format_at_startup);

		if (err != DB_SUCCESS) {
			return(srv_init_abort(err));
		}

		/* Invalidate the buffer pool to ensure that we reread
		the page that we read above, during recovery.
		Note that this is not as heavy weight as it seems. At
		this point there will be only ONE page in the buf_LRU
		and there must be no page in the buf_flush list. */
		buf_pool_invalidate();

		/* Scan and locate truncate log files. Parsed located files
		and add table to truncate information to central vector for
		truncate fix-up action post recovery. */
		err = TruncateLogParser::scan_and_parse(srv_log_group_home_dir);
		if (err != DB_SUCCESS) {

			return(srv_init_abort(DB_ERROR));
		}

		/* We always try to do a recovery, even if the database had
		been shut down normally: this is the normal startup path */

		err = recv_recovery_from_checkpoint_start(flushed_lsn);

		if (err == DB_SUCCESS) {
			/* Initialize the change buffer. */
			err = dict_boot();
		}

		if (err != DB_SUCCESS) {
			return(srv_init_abort(err));
		}

		err = srv_undo_tablespaces_init(
			false, srv_undo_tablespaces,
			&srv_undo_tablespaces_open);

		if (err != DB_SUCCESS
		    && srv_force_recovery
		    < SRV_FORCE_NO_UNDO_LOG_SCAN) {

			return(srv_init_abort(err));
		}

		purge_queue = trx_sys_init_at_db_start();

		n_recovered_trx = UT_LIST_GET_LEN(trx_sys->rw_trx_list);

		if (srv_force_recovery < SRV_FORCE_NO_LOG_REDO) {
			/* Apply the hashed log records to the
			respective file pages, for the last batch of
			recv_group_scan_log_recs(). */

			recv_apply_hashed_log_recs(TRUE);
			DBUG_PRINT("ib_log", ("apply completed"));

			if (recv_needed_recovery) {
				trx_sys_print_mysql_binlog_offset();
			}
		}

		if (recv_sys->found_corrupt_log) {
			ib::warn()
				<< "The log file may have been corrupt and it"
				" is possible that the log scan or parsing"
				" did not proceed far enough in recovery."
				" Please run CHECK TABLE on your InnoDB tables"
				" to check that they are ok!"
				" It may be safest to recover your"
				" InnoDB database from a backup!";
		}

		if (!srv_force_recovery && !srv_read_only_mode) {
			buf_flush_sync_all_buf_pools();
		}

		/* The purge system needs to create the purge view and
		therefore requires that the trx_sys is inited. */

		trx_purge_sys_create(srv_n_purge_threads, purge_queue);

		/* recv_recovery_from_checkpoint_finish needs trx lists which
		are initialized in trx_sys_init_at_db_start(). */

		recv_recovery_from_checkpoint_finish();

		if (srv_force_recovery < SRV_FORCE_NO_IBUF_MERGE) {
			/* The following call is necessary for the insert
			buffer to work with multiple tablespaces. We must
			know the mapping between space id's and .ibd file
			names.

			In a crash recovery, we check that the info in data
			dictionary is consistent with what we already know
			about space id's from the calls to
<<<<<<< HEAD
			fil_load_single_file_tablespace().
=======
			fil_ibd_load().
>>>>>>> 1b723715

			In a normal startup, we create the space objects for
			every table in the InnoDB data dictionary that has
			an .ibd file.

			We also determine the maximum tablespace id used. */
			dict_check_t	dict_check;

			if (recv_needed_recovery || n_recovered_trx) {
				dict_check = DICT_CHECK_SOME_LOADED;
			} else {
				dict_check = DICT_CHECK_NONE_LOADED;
			}

			dict_check_tablespaces_and_store_max_id(
				recv_needed_recovery, dict_check);
		}

		/* Fix-up truncate of table if server crashed while truncate
		was active. */
		err = truncate_t::fixup_tables();

		if (err != DB_SUCCESS) {
			return(srv_init_abort(err));
		}

		if (!srv_force_recovery
		    && !recv_sys->found_corrupt_log
		    && (srv_log_file_size_requested != srv_log_file_size
			|| srv_n_log_files_found != srv_n_log_files)) {

			/* Prepare to replace the redo log files. */

			if (srv_read_only_mode) {
				ib::error() << "Cannot resize log files"
					" in read-only mode.";
				return(srv_init_abort(DB_READ_ONLY));
			}

			/* Clean the buffer pool. */
			buf_flush_sync_all_buf_pools();

			RECOVERY_CRASH(1);

			log_mutex_enter();

			fil_names_clear(log_sys->lsn, false);

			flushed_lsn = log_sys->lsn;

			ib::warn() << "Resizing redo log from " << i << "*"
				<< srv_log_file_size << " to "
				<< srv_n_log_files << "*"
				<< srv_log_file_size_requested << " pages"
				", LSN=" << flushed_lsn;

			/* Flush the old log files. */
			log_mutex_exit();

			log_write_up_to(flushed_lsn, true);

			/* If innodb_flush_method=O_DSYNC,
			we need to explicitly flush the log buffers. */
			fil_flush(SRV_LOG_SPACE_FIRST_ID);

			ut_ad(flushed_lsn == log_get_lsn());

			/* Prohibit redo log writes from any other
			threads until creating a log checkpoint at the
			end of create_log_files(). */
			ut_d(recv_no_log_write = true);
			ut_ad(!buf_pool_check_no_pending_io());

			RECOVERY_CRASH(3);

			/* Stamp the LSN to the data files. */
			fil_write_flushed_lsn(flushed_lsn);

			RECOVERY_CRASH(4);

			/* Close and free the redo log files, so that
			we can replace them. */
			fil_close_log_files(true);

			RECOVERY_CRASH(5);

			/* Free the old log file space. */
			log_group_close_all();

			ib::warn() << "Starting to delete and rewrite log"
				" files.";

			srv_log_file_size = srv_log_file_size_requested;

			err = create_log_files(
				logfilename, dirnamelen, flushed_lsn,
				logfile0);

			if (err != DB_SUCCESS) {
				return(srv_init_abort(err));
			}

			create_log_files_rename(
				logfilename, dirnamelen, flushed_lsn,
				logfile0);
		}

		srv_startup_is_before_trx_rollback_phase = FALSE;

		recv_recovery_rollback_active();

		/* It is possible that file_format tag has never
		been set. In this case we initialize it to minimum
		value.  Important to note that we can do it ONLY after
		we have finished the recovery process so that the
		image of TRX_SYS_PAGE_NO is not stale. */
		trx_sys_file_format_tag_init();

		if (sum_of_new_sizes > 0) {
			/* New data file(s) were added */
			mtr_start(&mtr);
			mtr.set_sys_modified();

			fsp_header_inc_size(0, sum_of_new_sizes, &mtr);

			mtr_commit(&mtr);

			/* Immediately write the log record about
			increased tablespace size to disk, so that it
			is durable even if mysqld would crash
			quickly */

			log_buffer_flush_to_disk();
		}
	}

	/* Open temp-tablespace and keep it open until shutdown. */

	err = srv_open_tmp_tablespace(&srv_tmp_space);

	if (err != DB_SUCCESS) {
		return(srv_init_abort(err));
	}

	/* Create the doublewrite buffer to a new tablespace */
	if (buf_dblwr == NULL && !buf_dblwr_create()) {
		return(srv_init_abort(DB_ERROR));
	}

	/* Here the double write buffer has already been created and so
	any new rollback segments will be allocated after the double
	write buffer. The default segment should already exist.
	We create the new segments only if it's a new database or
	the database was shutdown cleanly. */

	/* Note: When creating the extra rollback segments during an upgrade
	we violate the latching order, even if the change buffer is empty.
	We make an exception in sync0sync.cc and check srv_is_being_started
	for that violation. It cannot create a deadlock because we are still
	running in single threaded mode essentially. Only the IO threads
	should be running at this stage. */

	ut_a(srv_undo_logs > 0);
	ut_a(srv_undo_logs <= TRX_SYS_N_RSEGS);

	/* The number of rsegs that exist in InnoDB is given by status
	variable srv_available_undo_logs. The number of rsegs to use can
	be set using the dynamic global variable srv_undo_logs. */

	srv_available_undo_logs = trx_sys_create_rsegs(
		srv_undo_tablespaces, srv_undo_logs, srv_tmp_undo_logs);

	if (srv_available_undo_logs == ULINT_UNDEFINED) {
		/* Can only happen if server is read only. */
		ut_a(srv_read_only_mode);
		srv_undo_logs = ULONG_UNDEFINED;
	}

	if (!srv_read_only_mode) {
		/* Create the thread which watches the timeouts
		for lock waits */
		os_thread_create(
			lock_wait_timeout_thread,
			NULL, thread_ids + 2 + SRV_MAX_N_IO_THREADS);

		/* Create the thread which warns of long semaphore waits */
		os_thread_create(
			srv_error_monitor_thread,
			NULL, thread_ids + 3 + SRV_MAX_N_IO_THREADS);

		/* Create the thread which prints InnoDB monitor info */
		os_thread_create(
			srv_monitor_thread,
			NULL, thread_ids + 4 + SRV_MAX_N_IO_THREADS);

		srv_start_state_set(SRV_START_STATE_MONITOR);
	}

	/* Create the SYS_FOREIGN and SYS_FOREIGN_COLS system tables */
	err = dict_create_or_check_foreign_constraint_tables();
	if (err != DB_SUCCESS) {
		return(srv_init_abort(err));
	}

	/* Create the SYS_TABLESPACES system table */
	err = dict_create_or_check_sys_tablespace();
	if (err != DB_SUCCESS) {
		return(srv_init_abort(err));
	}

	srv_is_being_started = false;

	ut_a(trx_purge_state() == PURGE_STATE_INIT);

	/* Create the master thread which does purge and other utility
	operations */

	if (!srv_read_only_mode) {
		os_thread_create(
			srv_master_thread,
			NULL, thread_ids + (1 + SRV_MAX_N_IO_THREADS));

		srv_start_state_set(SRV_START_STATE_MASTER);
	}

	if (!srv_read_only_mode
	    && srv_force_recovery < SRV_FORCE_NO_BACKGROUND) {

		os_thread_create(
			srv_purge_coordinator_thread,
			NULL, thread_ids + 5 + SRV_MAX_N_IO_THREADS);

		ut_a(UT_ARR_SIZE(thread_ids)
		     > 5 + srv_n_purge_threads + SRV_MAX_N_IO_THREADS);

		/* We've already created the purge coordinator thread above. */
		for (i = 1; i < srv_n_purge_threads; ++i) {
			os_thread_create(
				srv_worker_thread, NULL,
				thread_ids + 5 + i + SRV_MAX_N_IO_THREADS);
		}

		srv_start_wait_for_purge_to_start();

		srv_start_state_set(SRV_START_STATE_PURGE);
	} else {
		purge_sys->state = PURGE_STATE_DISABLED;
	}

	/* wake main loop of page cleaner up */
	os_event_set(buf_flush_event);

	sum_of_data_file_sizes = srv_sys_space.get_sum_of_sizes();
	ut_a(sum_of_new_sizes != ULINT_UNDEFINED);

	tablespace_size_in_header = fsp_header_get_tablespace_size();

	if (!srv_read_only_mode
	    && !srv_sys_space.can_auto_extend_last_file()
	    && sum_of_data_file_sizes != tablespace_size_in_header) {

		ib::error() << "Tablespace size stored in header is "
			<< tablespace_size_in_header << " pages, but the sum"
			" of data file sizes is " << sum_of_data_file_sizes
			<< " pages";

		if (srv_force_recovery == 0
		    && sum_of_data_file_sizes < tablespace_size_in_header) {
			/* This is a fatal error, the tail of a tablespace is
			missing */

			ib::error()
				<< "Cannot start InnoDB."
				" The tail of the system tablespace is"
				" missing. Have you edited"
				" innodb_data_file_path in my.cnf in an"
				" inappropriate way, removing"
				" ibdata files from there?"
				" You can set innodb_force_recovery=1"
				" in my.cnf to force"
				" a startup if you are trying"
				" to recover a badly corrupt database.";

			return(srv_init_abort(DB_ERROR));
		}
	}

	if (!srv_read_only_mode
	    && srv_sys_space.can_auto_extend_last_file()
	    && sum_of_data_file_sizes < tablespace_size_in_header) {

		ib::error() << "Tablespace size stored in header is "
			<< tablespace_size_in_header << " pages, but the sum"
			" of data file sizes is only "
			<< sum_of_data_file_sizes << " pages";

		if (srv_force_recovery == 0) {

			ib::error()
				<< "Cannot start InnoDB. The tail of"
				" the system tablespace is"
				" missing. Have you edited"
				" innodb_data_file_path in my.cnf in an"
				" InnoDB: inappropriate way, removing"
				" ibdata files from there?"
				" You can set innodb_force_recovery=1"
				" in my.cnf to force"
				" InnoDB: a startup if you are trying to"
				" recover a badly corrupt database.";

			return(srv_init_abort(DB_ERROR));
		}
	}

	if (srv_print_verbose_log) {
		ib::info() << INNODB_VERSION_STR
			<< " started; log sequence number "
			<< srv_start_lsn;
	}

	if (srv_force_recovery > 0) {
		ib::info() << "!!! innodb_force_recovery is set to "
			<< srv_force_recovery << " !!!";
	}

	if (srv_force_recovery == 0) {
		/* In the insert buffer we may have even bigger tablespace
		id's, because we may have dropped those tablespaces, but
		insert buffer merge has not had time to clean the records from
		the ibuf tree. */

		ibuf_update_max_tablespace_id();
	}

	if (!srv_read_only_mode) {
		/* Create the buffer pool dump/load thread */
		os_thread_create(buf_dump_thread, NULL, NULL);

		/* Create the dict stats gathering thread */
		os_thread_create(dict_stats_thread, NULL, NULL);

		/* Create the thread that will optimize the FTS sub-system. */
		fts_optimize_init();

		srv_start_state_set(SRV_START_STATE_STAT);
	}

	/* Create the buffer pool resize thread */
	os_thread_create(buf_resize_thread, NULL, NULL);

	srv_was_started = TRUE;
	return(DB_SUCCESS);
}

#if 0
/********************************************************************
Sync all FTS cache before shutdown */
static
void
srv_fts_close(void)
/*===============*/
{
	dict_table_t*	table;

	for (table = UT_LIST_GET_FIRST(dict_sys->table_LRU);
	     table; table = UT_LIST_GET_NEXT(table_LRU, table)) {
		fts_t*          fts = table->fts;

		if (fts != NULL) {
			fts_sync_table(table);
		}
	}

	for (table = UT_LIST_GET_FIRST(dict_sys->table_non_LRU);
	     table; table = UT_LIST_GET_NEXT(table_LRU, table)) {
		fts_t*          fts = table->fts;

		if (fts != NULL) {
			fts_sync_table(table);
		}
	}
}
#endif

/****************************************************************//**
Shuts down the InnoDB database.
@return DB_SUCCESS or error code */
dberr_t
innobase_shutdown_for_mysql(void)
/*=============================*/
{
	if (!srv_was_started) {
		if (srv_is_being_started) {
			ib::warn() << "Shutting down an improperly started,"
				" or created database!";
		}

		return(DB_SUCCESS);
	}

	if (!srv_read_only_mode) {
		/* Shutdown the FTS optimize sub system. */
		fts_optimize_start_shutdown();

		fts_optimize_end();
	}

	/* 1. Flush the buffer pool to disk, write the current lsn to
	the tablespace header(s), and copy all log data to archive.
	The step 1 is the real InnoDB shutdown. The remaining steps 2 - ...
	just free data structures after the shutdown. */

	logs_empty_and_mark_files_at_shutdown();

	if (srv_conc_get_active_threads() != 0) {
		ib::warn() << "Query counter shows "
			<< srv_conc_get_active_threads() << " queries still"
			" inside InnoDB at shutdown";
	}

	/* 2. Make all threads created by InnoDB to exit */
	srv_shutdown_all_bg_threads();


	if (srv_monitor_file) {
		fclose(srv_monitor_file);
		srv_monitor_file = 0;
		if (srv_monitor_file_name) {
			unlink(srv_monitor_file_name);
			ut_free(srv_monitor_file_name);
		}
	}

	if (srv_dict_tmpfile) {
		fclose(srv_dict_tmpfile);
		srv_dict_tmpfile = 0;
	}

	if (srv_misc_tmpfile) {
		fclose(srv_misc_tmpfile);
		srv_misc_tmpfile = 0;
	}

	if (!srv_read_only_mode) {
		dict_stats_thread_deinit();
	}

	/* This must be disabled before closing the buffer pool
	and closing the data dictionary.  */
	btr_search_disable();

	ibuf_close();
	log_shutdown();
	lock_sys_close();
	trx_sys_file_format_close();
	trx_sys_close();

	trx_pool_close();

	/* We don't create these mutexes in RO mode because we don't create
	the temp files that the cover. */
	if (!srv_read_only_mode) {
		mutex_free(&srv_monitor_file_mutex);
		mutex_free(&srv_dict_tmpfile_mutex);
		mutex_free(&srv_misc_tmpfile_mutex);
	}

	dict_close();
	btr_search_sys_free();

	/* 3. Free all InnoDB's own mutexes and the os_fast_mutexes inside
	them */
	os_aio_free();
	que_close();
	row_mysql_close();
	srv_free();
	fil_close();

	/* 4. Free all allocated memory */

	pars_lexer_close();
	log_mem_free();
	buf_pool_free(srv_buf_pool_instances);

	/* 6. Free the thread management resoruces. */
	os_thread_free();

	/* 7. Free the synchronisation infrastructure. */
	sync_check_close();

	if (dict_foreign_err_file) {
		fclose(dict_foreign_err_file);
	}

	if (srv_print_verbose_log) {
		ib::info() << "Shutdown completed; log sequence number "
			<< srv_shutdown_lsn;
	}

	srv_was_started = FALSE;
	srv_start_has_been_called = FALSE;

	return(DB_SUCCESS);
}
#endif /* !UNIV_HOTBACKUP */


/********************************************************************
Signal all per-table background threads to shutdown, and wait for them to do
so. */
void
srv_shutdown_table_bg_threads(void)
/*===============================*/
{
	dict_table_t*	table;
	dict_table_t*	first;
	dict_table_t*	last = NULL;

	mutex_enter(&dict_sys->mutex);

	/* Signal all threads that they should stop. */
	table = UT_LIST_GET_FIRST(dict_sys->table_LRU);
	first = table;
	while (table) {
		dict_table_t*	next;
		fts_t*		fts = table->fts;

		if (fts != NULL) {
			fts_start_shutdown(table, fts);
		}

		next = UT_LIST_GET_NEXT(table_LRU, table);

		if (!next) {
			last = table;
		}

		table = next;
	}

	/* We must release dict_sys->mutex here; if we hold on to it in the
	loop below, we will deadlock if any of the background threads try to
	acquire it (for example, the FTS thread by calling que_eval_sql).

	Releasing it here and going through dict_sys->table_LRU without
	holding it is safe because:

	 a) MySQL only starts the shutdown procedure after all client
	 threads have been disconnected and no new ones are accepted, so no
	 new tables are added or old ones dropped.

	 b) Despite its name, the list is not LRU, and the order stays
	 fixed.

	To safeguard against the above assumptions ever changing, we store
	the first and last items in the list above, and then check that
	they've stayed the same below. */

	mutex_exit(&dict_sys->mutex);

	/* Wait for the threads of each table to stop. This is not inside
	the above loop, because by signaling all the threads first we can
	overlap their shutting down delays. */
	table = UT_LIST_GET_FIRST(dict_sys->table_LRU);
	ut_a(first == table);
	while (table) {
		dict_table_t*	next;
		fts_t*		fts = table->fts;

		if (fts != NULL) {
			fts_shutdown(table, fts);
		}

		next = UT_LIST_GET_NEXT(table_LRU, table);

		if (table == last) {
			ut_a(!next);
		}

		table = next;
	}
}

/** Get the meta-data filename from the table name for a
single-table tablespace.
@param[in]	table		table object
@param[out]	filename	filename
@param[in]	max_len		filename max length */
void
srv_get_meta_data_filename(
	dict_table_t*	table,
	char*		filename,
	ulint		max_len)
{
	ulint		len;
	char*		path;

	/* Make sure the data_dir_path is set. */
	dict_get_and_save_data_dir_path(table, false);

	if (DICT_TF_HAS_DATA_DIR(table->flags)) {
		ut_a(table->data_dir_path);

		path = fil_make_filepath(
			table->data_dir_path, table->name.m_name, CFG, true);
	} else {
		path = fil_make_filepath(NULL, table->name.m_name, CFG, false);
	}

	ut_a(path);
	len = ut_strlen(path);
	ut_a(max_len >= len);

	strcpy(filename, path);

	ut_free(path);
}<|MERGE_RESOLUTION|>--- conflicted
+++ resolved
@@ -2105,11 +2105,7 @@
 			In a crash recovery, we check that the info in data
 			dictionary is consistent with what we already know
 			about space id's from the calls to
-<<<<<<< HEAD
-			fil_load_single_file_tablespace().
-=======
 			fil_ibd_load().
->>>>>>> 1b723715
 
 			In a normal startup, we create the space objects for
 			every table in the InnoDB data dictionary that has
