--- conflicted
+++ resolved
@@ -53,6 +53,7 @@
 #include <zlib.h>
 #include "btr0btr.h"
 #include "btr0cur.h"
+#include "btr0scrub.h"
 #include "buf0buf.h"
 #include "buf0dump.h"
 #include "current_thd.h"
@@ -81,15 +82,7 @@
 #include "os0thread-create.h"
 #include "os0thread.h"
 #include "page0cur.h"
-<<<<<<< HEAD
 #include "page0page.h"
-=======
-#include "trx0trx.h"
-#include "trx0sys.h"
-#include "btr0btr.h"
-#include "btr0cur.h"
-#include "btr0scrub.h"
->>>>>>> fc5fca49
 #include "rem0rec.h"
 #include "row0ftsort.h"
 #include "srv0srv.h"
@@ -3008,17 +3001,10 @@
 
   os_thread_create(srv_purge_thread_key, srv_purge_coordinator_thread);
 
-<<<<<<< HEAD
   /* We've already created the purge coordinator thread above. */
   for (ulong i = 1; i < srv_n_purge_threads; ++i) {
     os_thread_create(srv_worker_thread_key, srv_worker_thread);
   }
-=======
-		fil_system_enter();
-		btr_scrub_init();
-		fil_crypt_threads_init();
-		fil_system_exit();
->>>>>>> fc5fca49
 
   srv_start_wait_for_purge_to_start();
 
@@ -3099,6 +3085,7 @@
   fts_optimize_init();
 
   fil_system_acquire();
+  btr_scrub_init();
   fil_crypt_threads_init();
   fil_system_release();
 
@@ -3229,6 +3216,7 @@
     dict_stats_thread_deinit();
     /* Shutdown key rotation threads */
     fil_crypt_threads_cleanup();
+    btr_scrub_cleanup();
   }
 
   unlock_keyrings(NULL);
@@ -3402,17 +3390,8 @@
 
       dict_persist_to_dd_table_buffer();
 
-<<<<<<< HEAD
       log_stop_background_threads(*log_sys);
     }
-=======
-	if (!srv_read_only_mode) {
-		dict_stats_thread_deinit();
-		/* Shutdown key rotation threads */
-		fil_crypt_threads_cleanup();
-		btr_scrub_cleanup();
-	}
->>>>>>> fc5fca49
 
     /* No redo log might be generated since now. */
     log_background_threads_inactive_validate(*log_sys);
