--- conflicted
+++ resolved
@@ -955,15 +955,9 @@
 			     + TRX_SYS_MYSQL_LOG_MAGIC_N_FLD)
 	    == TRX_SYS_MYSQL_LOG_MAGIC_N) {
 
-<<<<<<< HEAD
 		ib_logf(IB_LOG_LEVEL_INFO,
-			"ibbackup: Last MySQL binlog file position %lu %lu,"
+			"mysqlbackup: Last MySQL binlog file position %lu %lu,"
 			" file name %s",
-=======
-		fprintf(stderr,
-			"mysqlbackup: Last MySQL binlog file position %lu %lu,"
-			" file name %s\n",
->>>>>>> fb703616
 			(ulong) mach_read_from_4(
 				sys_header + TRX_SYS_MYSQL_LOG_INFO
 				+ TRX_SYS_MYSQL_LOG_OFFSET_HIGH),
@@ -1011,20 +1005,10 @@
 		/* The following call prints an error message */
 		os_file_get_last_error(true);
 
-<<<<<<< HEAD
 		ib_logf(IB_LOG_LEVEL_ERROR,
-			"ibbackup: Error: trying to read system tablespace"
+			"mysqlbackup: Error: trying to read system tablespace"
 			" file format, but could not open the tablespace"
 			" file %s!", pathname);
-=======
-		ut_print_timestamp(stderr);
-
-		fprintf(stderr,
-			"  mysqlbackup: Error: trying to read system "
-			"tablespace file format,\n"
-			"  mysqlbackup: but could not open the tablespace "
-			"file %s!\n", pathname);
->>>>>>> fb703616
 		return(FALSE);
 	}
 
@@ -1037,20 +1021,10 @@
 		/* The following call prints an error message */
 		os_file_get_last_error(true);
 
-<<<<<<< HEAD
 		ib_logf(IB_LOG_LEVEL_ERROR,
-			"ibbackup: Error: trying to read system tablespace"
+			"mysqlbackup: Error: trying to read system tablespace"
 			" file format, but failed to read the tablespace"
 			" file %s!", pathname);
-=======
-		ut_print_timestamp(stderr);
-
-		fprintf(stderr,
-			"  mysqlbackup: Error: trying to read system "
-			"tablespace file format,\n"
-			"  mysqlbackup: but failed to read the tablespace "
-			"file %s!\n", pathname);
->>>>>>> fb703616
 
 		os_file_close(file);
 		return(FALSE);
@@ -1106,20 +1080,10 @@
 		/* The following call prints an error message */
 		os_file_get_last_error(true);
 
-<<<<<<< HEAD
 		ib_logf(IB_LOG_LEVEL_ERROR,
-			"ibbackup: Error: trying to read per-table tablespace"
-			" format, but could not open the tablespace file %s!",
-			pathname);
-=======
-		ut_print_timestamp(stderr);
-
-		fprintf(stderr,
-			"  mysqlbackup: Error: trying to read per-table "
-			"tablespace format,\n"
-			"  mysqlbackup: but could not open the tablespace "
-			"file %s!\n", pathname);
->>>>>>> fb703616
+			"mysqlbackup: Error: trying to read per-table"
+			" tablespace format, but could not open the tablespace"
+			" file %s!", pathname);
 
 		return(FALSE);
 	}
@@ -1132,20 +1096,10 @@
 		/* The following call prints an error message */
 		os_file_get_last_error(true);
 
-<<<<<<< HEAD
 		ib_logf(IB_LOG_LEVEL_ERROR,
-			"ibbackup: Error: trying to per-table data file format,"
-			" but failed to read the tablespace file %s!",
+			"mysqlbackup: Error: trying to per-table data file"
+			" format, but failed to read the tablespace file %s!",
 			pathname);
-=======
-		ut_print_timestamp(stderr);
-
-		fprintf(stderr,
-			"  mysqlbackup: Error: trying to per-table data file "
-			"format,\n"
-			"  mysqlbackup: but failed to read the tablespace "
-			"file %s!\n", pathname);
->>>>>>> fb703616
 
 		os_file_close(file);
 		return(FALSE);
