--- conflicted
+++ resolved
@@ -118,25 +118,13 @@
   trx_t::state here to NOT_STARTED. The FORCED_ROLLBACK
   status is required for asynchronous handling. */
 
-<<<<<<< HEAD
-  trx->id_saved = trx->id;
-
   trx->id = 0;
-=======
-	trx->id = 0;
->>>>>>> be20e845
 
   trx->preallocated_id = 0;
 
   trx->no = TRX_ID_MAX;
 
-<<<<<<< HEAD
   trx->skip_lock_inheritance = false;
-=======
-	trx->skip_lock_inheritance = false;
-
-	trx->is_recovered = false;
->>>>>>> be20e845
 
   trx->is_recovered = false;
 
@@ -198,18 +186,7 @@
 
   trx->lock.table_cached = 0;
 
-<<<<<<< HEAD
-  trx->io_reads = 0;
-  trx->io_read = 0;
-  trx->io_reads_wait_timer = 0;
-  trx->lock_que_wait_timer = 0;
-  trx->innodb_que_wait_timer = 0;
-  trx->distinct_page_access = 0;
-  trx->distinct_page_access_hash = NULL;
-  trx->take_stats = false;
-=======
-	trx->stats.set(false);
->>>>>>> be20e845
+  trx->stats.set(false);
 
   /* During asynchronous rollback, we should reset forced rollback flag
   only after rollback is complete to avoid race with the thread owning
@@ -332,9 +309,6 @@
 
     trx->lock.table_locks.~lock_pool_t();
 
-    ut_ad(!trx->distinct_page_access_hash);
-
-<<<<<<< HEAD
     trx->hit_list.~hit_list_t();
   }
 
@@ -343,10 +317,6 @@
   @return true if all OK */
   static bool debug(const trx_t *trx) {
     ut_a(trx->error_state == DB_SUCCESS);
-=======
-		trx->hit_list.~hit_list_t();
-	}
->>>>>>> be20e845
 
     ut_a(trx->magic_n == TRX_MAGIC_N);
 
@@ -545,16 +515,7 @@
 
   trx_sys_mutex_exit();
 
-<<<<<<< HEAD
-  if (UNIV_UNLIKELY(trx->take_stats)) {
-    trx->distinct_page_access_hash = static_cast<byte *>(
-        ut_zalloc(DPAH_SIZE, mem_key_trx_distinct_page_access_hash));
-  }
-
   return (trx);
-=======
-	return(trx);
->>>>>>> be20e845
 }
 
 /** Check state of transaction before freeing it.
@@ -601,22 +562,9 @@
 }
 
 /** Free a transaction that was allocated by background or user threads.
-<<<<<<< HEAD
 @param[in,out]	trx	transaction object to free */
 void trx_free_for_background(trx_t *trx) {
-  if (trx->distinct_page_access_hash) {
-    ut_free(trx->distinct_page_access_hash);
-    trx->distinct_page_access_hash = nullptr;
-  }
-
   trx_validate_state_before_free(trx);
-=======
-@param trx trx object to free */
-void
-trx_free_for_background(trx_t* trx)
-{
-	trx_validate_state_before_free(trx);
->>>>>>> be20e845
 
   trx_free(trx);
 }
@@ -656,24 +604,8 @@
 finally freed.
 @param[in,out]	trx		transaction
 @param[in]	prepared	boolean value to specify whether trx is
-<<<<<<< HEAD
                                 for recovery or not. */
 inline void trx_disconnect_from_mysql(trx_t *trx, bool prepared) {
-  if (trx->distinct_page_access_hash) {
-    ut_free(trx->distinct_page_access_hash);
-    trx->distinct_page_access_hash = nullptr;
-  }
-=======
-				for recovery or not. */
-inline
-void
-trx_disconnect_from_mysql(
-	trx_t*	trx,
-	bool	prepared)
-{
-	trx_sys_mutex_enter();
->>>>>>> be20e845
-
   trx_sys_mutex_enter();
 
   ut_ad(trx->in_mysql_trx_list);
@@ -1717,7 +1649,6 @@
     trx_flush_log_if_needed_low(lsn);
   }
 
-<<<<<<< HEAD
   trx->op_info = "";
 }
 
@@ -1731,12 +1662,6 @@
   /* consider using trx->start_time if calling time() is too
   expensive here */
   time_t now = ut_time();
-=======
-	/* trx->in_mysql_trx_list would hold between
-	trx_allocate_for_mysql() and trx_free_for_mysql(). It does not
-	hold for recovered transactions or system transactions. */
-	assert_trx_is_free(trx);
->>>>>>> be20e845
 
   trx_mod_tables_t::const_iterator end = trx->mod_tables.end();
 
@@ -1975,11 +1900,6 @@
     trx->state = TRX_STATE_NOT_STARTED;
   }
 
-  if (UNIV_LIKELY_NULL(trx->distinct_page_access_hash)) {
-    ut_free(trx->distinct_page_access_hash);
-    trx->distinct_page_access_hash = nullptr;
-  }
-
   /* trx->in_mysql_trx_list would hold between
   trx_allocate_for_mysql() and trx_free_for_mysql(). It does not
   hold for recovered transactions or system transactions. */
@@ -2216,29 +2136,12 @@
       /* If the trx is in a lock wait state, moves the waiting
       query thread to the suspended state */
 
-<<<<<<< HEAD
       if (trx->lock.que_state == TRX_QUE_LOCK_WAIT) {
-        ulint sec;
-        ulint ms;
-        ib_uint64_t now;
-
         ut_a(trx->lock.wait_thr != NULL);
         trx->lock.wait_thr->state = QUE_THR_SUSPENDED;
         trx->lock.wait_thr = NULL;
 
-        if (UNIV_UNLIKELY(trx->take_stats)) {
-          ut_usectime(&sec, &ms);
-          now = (ib_uint64_t)sec * 1000000 + ms;
-          trx->lock_que_wait_timer +=
-              (ulint)(now - trx->lock_que_wait_ustarted);
-        }
-=======
-			ut_a(trx->lock.wait_thr != NULL);
-			trx->lock.wait_thr->state = QUE_THR_SUSPENDED;
-			trx->lock.wait_thr = NULL;
-
-			trx->stats.stop_lock_wait(*trx);
->>>>>>> be20e845
+        trx->stats.stop_lock_wait(*trx);
 
         trx->lock.que_state = TRX_QUE_RUNNING;
       }
@@ -2638,7 +2541,6 @@
                               segment scheduled for prepare. */
     bool noredo_logging)      /*!< in: turn-off redo logging. */
 {
-<<<<<<< HEAD
   if (undo_ptr->insert_undo != NULL || undo_ptr->update_undo != NULL) {
     mtr_t mtr;
     trx_rseg_t *rseg = undo_ptr->rseg;
@@ -2764,85 +2666,6 @@
       trx->ddl_must_flush = false;
       trx_flush_log_if_needed(lsn, trx);
   }
-=======
-	/* This transaction has crossed the point of no return and cannot
-	be rolled back asynchronously now. It must commit or rollback
-	synhronously. */
-
-	lsn_t	lsn = 0;
-
-	/* Only fresh user transactions can be prepared.
-	Recovered transactions cannot. */
-	ut_a(!trx->is_recovered);
-
-	if (trx->rsegs.m_redo.rseg != NULL && trx_is_redo_rseg_updated(trx)) {
-
-		lsn = trx_prepare_low(trx, &trx->rsegs.m_redo, false);
-	}
-
-	DBUG_EXECUTE_IF("ib_trx_crash_during_xa_prepare_step", DBUG_SUICIDE(););
-
-	if (trx->rsegs.m_noredo.rseg != NULL
-	    && trx_is_noredo_rseg_updated(trx)) {
-
-		trx_prepare_low(trx, &trx->rsegs.m_noredo, true);
-	}
-
-	/*--------------------------------------*/
-	ut_a(trx->state == TRX_STATE_ACTIVE);
-	trx_sys_mutex_enter();
-	trx->state = TRX_STATE_PREPARED;
-	trx_sys->n_prepared_trx++;
-	trx_sys_mutex_exit();
-	/*--------------------------------------*/
-
-	/* Force isolation level to RC and release GAP locks
-	for test purpose. */
-	DBUG_EXECUTE_IF("ib_force_release_gap_lock_prepare",
-			trx->isolation_level = TRX_ISO_READ_COMMITTED;);
-
-	/* Release read locks after PREPARE for READ COMMITTED
-	and lower isolation. */
-	if (trx->isolation_level <= TRX_ISO_READ_COMMITTED) {
-
-		/* Stop inheriting GAP locks. */
-		trx->skip_lock_inheritance = true;
-
-		/* Release only GAP locks for now. */
-		lock_trx_release_read_locks(trx, true);
-	}
-
-	switch (thd_requested_durability(trx->mysql_thd)) {
-	case HA_IGNORE_DURABILITY:
-		/* We set the HA_IGNORE_DURABILITY during prepare phase of
-		binlog group commit to not flush redo log for every transaction
-		here. So that we can flush prepared records of transactions to
-		redo log in a group right before writing them to binary log
-		during flush stage of binlog group commit. */
-		break;
-	case HA_REGULAR_DURABILITY:
-		if (lsn == 0) {
-			break;
-		}
-		/* Depending on the my.cnf options, we may now write the log
-		buffer to the log files, making the prepared state of the
-		transaction durable if the OS does not crash. We may also
-		flush the log files to disk, making the prepared state of the
-		transaction durable also at an OS crash or a power outage.
-
-		The idea in InnoDB's group prepare is that a group of
-		transactions gather behind a trx doing a physical disk write
-		to log files, and when that physical write has been completed,
-		one of those transactions does a write which prepares the whole
-		group. Note that this group prepare will only bring benefit if
-		there are > 2 users in the database. Then at least 2 users can
-		gather behind one doing the physical log write to disk.
-
-		We must not be holding any mutexes or latches here. */
-
-		trx_flush_log_if_needed(lsn, trx);
-	}
->>>>>>> be20e845
 }
 
 /**
