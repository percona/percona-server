/*****************************************************************************

Copyright (c) 1994, 2018, Oracle and/or its affiliates. All Rights Reserved.

This program is free software; you can redistribute it and/or modify it under
the terms of the GNU General Public License, version 2.0, as published by the
Free Software Foundation.

This program is also distributed with certain software (including but not
limited to OpenSSL) that is licensed under separate terms, as designated in a
particular file or component or in included license documentation. The authors
of MySQL hereby grant you an additional permission to link the program and
your derivative works with the separately licensed software that they have
included with MySQL.

This program is distributed in the hope that it will be useful, but WITHOUT
ANY WARRANTY; without even the implied warranty of MERCHANTABILITY or FITNESS
FOR A PARTICULAR PURPOSE. See the GNU General Public License, version 2.0,
for more details.

You should have received a copy of the GNU General Public License along with
this program; if not, write to the Free Software Foundation, Inc.,
51 Franklin St, Fifth Floor, Boston, MA 02110-1301  USA

*****************************************************************************/

/** @file ut/ut0ut.cc
 Various utilities for Innobase.

 Created 5/11/1994 Heikki Tuuri
 ********************************************************************/

#include "my_config.h"

#include <errno.h>
#include <time.h>
#include <string>

#include "ha_prototypes.h"

#ifdef HAVE_SYS_TIME_H
#include <sys/time.h>
#endif

#ifndef UNIV_HOTBACKUP
#include <mysql_com.h>
#endif /* !UNIV_HOTBACKUP */

#include "mysql_com.h"
#include "os0thread.h"
#include "ut0ut.h"

#ifndef UNIV_HOTBACKUP
#include "sql/log.h"
#include "trx0trx.h"
#endif /* !UNIV_HOTBACKUP */

#include "mysql/components/services/log_builtins.h"
#include "sql/derror.h"

#ifdef _WIN32
using time_fn = VOID(WINAPI *)(_Out_ LPFILETIME);
static time_fn ut_get_system_time_as_file_time = GetSystemTimeAsFileTime;

/** NOTE: The Windows epoch starts from 1601/01/01 whereas the Unix
 epoch starts from 1970/1/1. For selection of constant see:
 http://support.microsoft.com/kb/167296/ */
#define WIN_TO_UNIX_DELTA_USEC 11644473600000000LL

/**
Initialise highest available time resolution API on Windows
@return false if all OK else true */
bool ut_win_init_time() {
  HMODULE h = LoadLibrary("kernel32.dll");
  if (h != nullptr) {
    auto pfn = reinterpret_cast<time_fn>(
        GetProcAddress(h, "GetSystemTimePreciseAsFileTime"));
    if (pfn != nullptr) {
      ut_get_system_time_as_file_time = pfn;
    }
    return false;
  }
  DWORD error = GetLastError();
#ifndef UNIV_HOTBACKUP
#ifndef UNIV_NO_ERR_MSGS
  log_errlog(ERROR_LEVEL, ER_WIN_LOAD_LIBRARY_FAILED, "kernel32.dll", error);
#else
  ib::error() << "LoadLibrary(\"kernel32.dll\") failed:"
              << " GetLastError returns " << error;
#endif /* UNIV_NO_ERR_MSGS */
#else  /* !UNIV_HOTBACKUP */
  fprintf(stderr,
          "LoadLibrary(\"kernel32.dll\") failed:"
          " GetLastError returns %lu",
          error);
#endif /* !UNIV_HOTBACKUP */
  return (true);
}

/** This is the Windows version of gettimeofday(2).
 @return 0 if all OK else -1 */
static int ut_gettimeofday(
    struct timeval *tv, /*!< out: Values are relative to Unix epoch */
    void *tz)           /*!< in: not used */
{
  FILETIME ft;
  int64_t tm;

  if (!tv) {
    errno = EINVAL;
    return (-1);
  }

  ut_get_system_time_as_file_time(&ft);

  tm = (int64_t)ft.dwHighDateTime << 32;
  tm |= ft.dwLowDateTime;

  ut_a(tm >= 0); /* If tm wraps over to negative, the quotient / 10
                 does not work */

  tm /= 10; /* Convert from 100 nsec periods to usec */

  /* If we don't convert to the Unix epoch the value for
  struct timeval::tv_sec will overflow.*/
  tm -= WIN_TO_UNIX_DELTA_USEC;

  tv->tv_sec = (long)(tm / 1000000L);
  tv->tv_usec = (long)(tm % 1000000L);

  return (0);
}
#else
/** An alias for gettimeofday(2).  On Microsoft Windows, we have to
reimplement this function. */
#define ut_gettimeofday gettimeofday
#endif

/** Returns system time. We do not specify the format of the time returned:
 the only way to manipulate it is to use the function ut_difftime.
 @return system time */
ib_time_t ut_time(void) { return (time(NULL)); }

/** Returns system time.
 Upon successful completion, the value 0 is returned; otherwise the
 value -1 is returned and the global variable errno is set to indicate the
 error.
 @return 0 on success, -1 otherwise */
int ut_usectime(ulint *sec, /*!< out: seconds since the Epoch */
                ulint *ms)  /*!< out: microseconds since the Epoch+*sec */
{
  struct timeval tv;
  int ret = 0;
  int errno_gettimeofday;
  int i;

  for (i = 0; i < 10; i++) {
    ret = ut_gettimeofday(&tv, NULL);

    if (ret == -1) {
      errno_gettimeofday = errno;

#ifdef UNIV_NO_ERR_MSGS
      ib::error()
#else
      ib::error(ER_IB_MSG_1213)
#endif /* UNIV_NO_ERR_MSGS */
          << "gettimeofday(): " << strerror(errno_gettimeofday);

      os_thread_sleep(100000); /* 0.1 sec */
      errno = errno_gettimeofday;
    } else {
      break;
    }
  }

  if (ret != -1) {
    *sec = (ulint)tv.tv_sec;
    *ms = (ulint)tv.tv_usec;
  }

  return (ret);
}

<<<<<<< HEAD
/** Returns the number of microseconds since epoch. Similar to
 time(3), the return value is also stored in *tloc, provided
 that tloc is non-NULL.
 @return us since epoch */
uintmax_t ut_time_us(uintmax_t *tloc) /*!< out: us since epoch, if non-NULL */
=======
/** Returns the number of milliseconds since some epoch using monotonic clock.
The value may wrap around.  This should not be used as an accurate Time Of Day.
It is only intended to be used as a means of calculating transient elapsed or
projected time that will not be influenced by changes to the systems real time
clock.  Returns a small structure that contains the result so as to poison the
code and reveal any changes that might later be introduced by upstream.
*/
ut_monotonic_time
ut_monotonic_time_ms(void) {
	timespec	  tp;
	ut_monotonic_time ret;
	clock_gettime(CLOCK_MONOTONIC, &tp);

	ret.ms = (ulint) tp.tv_sec * 1000 + tp.tv_nsec / 1000000;
	return ret;
}

/**********************************************************//**
Returns the difference of two times in seconds.
@return time2 - time1 expressed in seconds */
double
ut_difftime(
/*========*/
	ib_time_t	time2,	/*!< in: time */
	ib_time_t	time1)	/*!< in: time */
>>>>>>> 8fbc296f
{
  struct timeval tv;
  uintmax_t us;

  ut_gettimeofday(&tv, NULL);

  us = static_cast<uintmax_t>(tv.tv_sec) * 1000000 + tv.tv_usec;

  if (tloc != NULL) {
    *tloc = us;
  }

  return (us);
}

/** Returns the number of milliseconds since some epoch.  The
 value may wrap around.  It should only be used for heuristic
 purposes.
 @return ms since epoch */
ulint ut_time_ms(void) {
  struct timeval tv;

  ut_gettimeofday(&tv, NULL);

  return ((ulint)tv.tv_sec * 1000 + tv.tv_usec / 1000);
}

/** Returns the difference of two times in seconds.
 @return time2 - time1 expressed in seconds */
double ut_difftime(ib_time_t time2, /*!< in: time */
                   ib_time_t time1) /*!< in: time */
{
  return (difftime(time2, time1));
}

#ifdef UNIV_HOTBACKUP
/** Sprintfs a timestamp to a buffer with no spaces and with ':' characters
replaced by '_'.
@param[in]	buf	buffer where to sprintf */
void meb_sprintf_timestamp_without_extra_chars(
    char *buf) /*!< in: buffer where to sprintf */
{
#ifdef _WIN32
  SYSTEMTIME cal_tm;

  GetLocalTime(&cal_tm);

  sprintf(buf, "%02d%02d%02d_%2d_%02d_%02d", (int)cal_tm.wYear % 100,
          (int)cal_tm.wMonth, (int)cal_tm.wDay, (int)cal_tm.wHour,
          (int)cal_tm.wMinute, (int)cal_tm.wSecond);
#else
  struct tm *cal_tm_ptr;
  time_t tm;

  struct tm cal_tm;
  time(&tm);
  localtime_r(&tm, &cal_tm);
  cal_tm_ptr = &cal_tm;
  sprintf(buf, "%02d%02d%02d_%2d_%02d_%02d", cal_tm_ptr->tm_year % 100,
          cal_tm_ptr->tm_mon + 1, cal_tm_ptr->tm_mday, cal_tm_ptr->tm_hour,
          cal_tm_ptr->tm_min, cal_tm_ptr->tm_sec);
#endif
}

#else  /* UNIV_HOTBACKUP */

/** Runs an idle loop on CPU. The argument gives the desired delay
 in microseconds on 100 MHz Pentium + Visual C++.
 @return dummy value */
ulint ut_delay(ulint delay) /*!< in: delay in microseconds on 100 MHz Pentium */
{
  ulint i, j;

  UT_LOW_PRIORITY_CPU();

  j = 0;

  for (i = 0; i < delay * 50; i++) {
    j += i;
    UT_RELAX_CPU();
  }

  UT_RESUME_PRIORITY_CPU();

  return (j);
}
#endif /* UNIV_HOTBACKUP */

/** Calculates fast the number rounded up to the nearest power of 2.
 @return first power of 2 which is >= n */
ulint ut_2_power_up(ulint n) /*!< in: number != 0 */
{
  ulint res;

  res = 1;

  ut_ad(n > 0);

  while (res < n) {
    res = res * 2;
  }

  return (res);
}

#ifndef UNIV_HOTBACKUP
/** Get a fixed-length string, quoted as an SQL identifier.
If the string contains a slash '/', the string will be
output as two identifiers separated by a period (.),
as in SQL database_name.identifier.
 @param		[in]	trx		transaction (NULL=no quotes).
 @param		[in]	name		table name.
 @retval	String quoted as an SQL identifier.
*/
std::string ut_get_name(const trx_t *trx, const char *name) {
  /* 2 * NAME_LEN for database and table name,
  and some slack for the #mysql50# prefix and quotes */
  char buf[3 * NAME_LEN];
  const char *bufend;

  bufend = innobase_convert_name(buf, sizeof buf, name, strlen(name),
                                 trx ? trx->mysql_thd : NULL);
  buf[bufend - buf] = '\0';
  return (std::string(buf, 0, bufend - buf));
}

/** Outputs a fixed-length string, quoted as an SQL identifier.
 If the string contains a slash '/', the string will be
 output as two identifiers separated by a period (.),
 as in SQL database_name.identifier. */
void ut_print_name(FILE *f,          /*!< in: output stream */
                   const trx_t *trx, /*!< in: transaction */
                   const char *name) /*!< in: name to print */
{
  /* 2 * NAME_LEN for database and table name,
  and some slack for the #mysql50# prefix and quotes */
  char buf[3 * NAME_LEN];
  const char *bufend;

  bufend = innobase_convert_name(buf, sizeof buf, name, strlen(name),
                                 trx ? trx->mysql_thd : NULL);

  if (fwrite(buf, 1, bufend - buf, f) != (size_t)(bufend - buf)) {
    perror("fwrite");
  }
}

/** Format a table name, quoted as an SQL identifier.
If the name contains a slash '/', the result will contain two
identifiers separated by a period (.), as in SQL
database_name.table_name.
@see table_name_t
@param[in]	name		table or index name
@param[out]	formatted	formatted result, will be NUL-terminated
@param[in]	formatted_size	size of the buffer in bytes
@return pointer to 'formatted' */
char *ut_format_name(const char *name, char *formatted, ulint formatted_size) {
  switch (formatted_size) {
    case 1:
      formatted[0] = '\0';
      /* FALL-THROUGH */
    case 0:
      return (formatted);
  }

  char *end;

  end = innobase_convert_name(formatted, formatted_size, name, strlen(name),
                              NULL);

  /* If the space in 'formatted' was completely used, then sacrifice
  the last character in order to write '\0' at the end. */
  if ((ulint)(end - formatted) == formatted_size) {
    end--;
  }

  ut_a((ulint)(end - formatted) < formatted_size);

  *end = '\0';

  return (formatted);
}

/** Catenate files. */
void ut_copy_file(FILE *dest, /*!< in: output file */
                  FILE *src)  /*!< in: input file to be appended to output */
{
  long len = ftell(src);
  char buf[4096];

  rewind(src);
  do {
    size_t maxs = len < (long)sizeof buf ? (size_t)len : sizeof buf;
    size_t size = fread(buf, 1, maxs, src);
    if (fwrite(buf, 1, size, dest) != size) {
      perror("fwrite");
    }
    len -= (long)size;
    if (size < maxs) {
      break;
    }
  } while (len > 0);
}
#endif /* !UNIV_HOTBACKUP */

#ifdef _WIN32
#include <stdarg.h>

/** A substitute for vsnprintf(3), formatted output conversion into
 a limited buffer. Note: this function DOES NOT return the number of
 characters that would have been printed if the buffer was unlimited because
 VC's _vsnprintf() returns -1 in this case and we would need to call
 _vscprintf() in addition to estimate that but we would need another copy
 of "ap" for that and VC does not provide va_copy(). */
void ut_vsnprintf(char *str,       /*!< out: string */
                  size_t size,     /*!< in: str size */
                  const char *fmt, /*!< in: format */
                  va_list ap)      /*!< in: format values */
{
  _vsnprintf(str, size, fmt, ap);
  str[size - 1] = '\0';
}

#endif /* _WIN32 */

/** Convert an error number to a human readable text message.
The returned string is static and should not be freed or modified.
@param[in]	num	InnoDB internal error number
@return string, describing the error */
const char *ut_strerr(dberr_t num) {
  switch (num) {
    case DB_SUCCESS:
      return ("Success");
    case DB_SUCCESS_LOCKED_REC:
      return ("Success, record lock created");
    case DB_SKIP_LOCKED:
      return ("Skip locked records");
    case DB_LOCK_NOWAIT:
      return ("Don't wait for locks");
    case DB_ERROR:
      return ("Generic error");
    case DB_READ_ONLY:
      return ("Read only transaction");
    case DB_INTERRUPTED:
      return ("Operation interrupted");
    case DB_OUT_OF_MEMORY:
      return ("Cannot allocate memory");
    case DB_OUT_OF_FILE_SPACE:
    case DB_OUT_OF_DISK_SPACE:
      return ("Out of disk space");
    case DB_LOCK_WAIT:
      return ("Lock wait");
    case DB_DEADLOCK:
      return ("Deadlock");
    case DB_ROLLBACK:
      return ("Rollback");
    case DB_DUPLICATE_KEY:
      return ("Duplicate key");
    case DB_MISSING_HISTORY:
      return ("Required history data has been deleted");
    case DB_CLUSTER_NOT_FOUND:
      return ("Cluster not found");
    case DB_TABLE_NOT_FOUND:
      return ("Table not found");
    case DB_MUST_GET_MORE_FILE_SPACE:
      return ("More file space needed");
    case DB_TABLE_IS_BEING_USED:
      return ("Table is being used");
    case DB_TOO_BIG_RECORD:
      return ("Record too big");
    case DB_TOO_BIG_INDEX_COL:
      return ("Index columns size too big");
    case DB_LOCK_WAIT_TIMEOUT:
      return ("Lock wait timeout");
    case DB_NO_REFERENCED_ROW:
      return ("Referenced key value not found");
    case DB_ROW_IS_REFERENCED:
      return ("Row is referenced");
    case DB_CANNOT_ADD_CONSTRAINT:
      return ("Cannot add constraint");
    case DB_CORRUPTION:
      return ("Data structure corruption");
    case DB_CANNOT_DROP_CONSTRAINT:
      return ("Cannot drop constraint");
    case DB_NO_SAVEPOINT:
      return ("No such savepoint");
    case DB_TABLESPACE_EXISTS:
      return ("Tablespace already exists");
    case DB_TABLESPACE_DELETED:
      return ("Tablespace deleted or being deleted");
    case DB_TABLESPACE_NOT_FOUND:
      return ("Tablespace not found");
    case DB_LOCK_TABLE_FULL:
      return ("Lock structs have exhausted the buffer pool");
    case DB_FOREIGN_DUPLICATE_KEY:
      return ("Foreign key activated with duplicate keys");
    case DB_FOREIGN_EXCEED_MAX_CASCADE:
      return ("Foreign key cascade delete/update exceeds max depth");
    case DB_TOO_MANY_CONCURRENT_TRXS:
      return ("Too many concurrent transactions");
    case DB_UNSUPPORTED:
      return ("Unsupported");
    case DB_INVALID_NULL:
      return ("NULL value encountered in NOT NULL column");
    case DB_STATS_DO_NOT_EXIST:
      return ("Persistent statistics do not exist");
    case DB_FAIL:
      return ("Failed, retry may succeed");
    case DB_OVERFLOW:
      return ("Overflow");
    case DB_UNDERFLOW:
      return ("Underflow");
    case DB_STRONG_FAIL:
      return ("Failed, retry will not succeed");
    case DB_ZIP_OVERFLOW:
      return ("Zip overflow");
    case DB_RECORD_NOT_FOUND:
      return ("Record not found");
    case DB_CHILD_NO_INDEX:
      return ("No index on referencing keys in referencing table");
    case DB_PARENT_NO_INDEX:
      return ("No index on referenced keys in referenced table");
    case DB_FTS_INVALID_DOCID:
      return ("FTS Doc ID cannot be zero");
    case DB_INDEX_CORRUPT:
      return ("Index corrupted");
    case DB_UNDO_RECORD_TOO_BIG:
      return ("Undo record too big");
    case DB_END_OF_INDEX:
      return ("End of index");
    case DB_IO_ERROR:
      return ("I/O error");
    case DB_TABLE_IN_FK_CHECK:
      return ("Table is being used in foreign key check");
    case DB_DATA_MISMATCH:
      return ("data mismatch");
    case DB_NOT_FOUND:
      return ("not found");
    case DB_ONLINE_LOG_TOO_BIG:
      return ("Log size exceeded during online index creation");
    case DB_IDENTIFIER_TOO_LONG:
      return ("Identifier name is too long");
    case DB_FTS_EXCEED_RESULT_CACHE_LIMIT:
      return ("FTS query exceeds result cache limit");
    case DB_TEMP_FILE_WRITE_FAIL:
      return ("Temp file write failure");
    case DB_CANT_CREATE_GEOMETRY_OBJECT:
      return ("Can't create specificed geometry data object");
    case DB_CANNOT_OPEN_FILE:
      return ("Cannot open a file");
    case DB_TABLE_CORRUPT:
      return ("Table is corrupted");
    case DB_FTS_TOO_MANY_WORDS_IN_PHRASE:
      return ("Too many words in a FTS phrase or proximity search");
    case DB_IO_DECOMPRESS_FAIL:
      return ("Page decompress failed after reading from disk");
    case DB_IO_NO_PUNCH_HOLE:
      return ("No punch hole support");
    case DB_IO_NO_PUNCH_HOLE_FS:
      return ("Punch hole not supported by the file system");
    case DB_IO_NO_PUNCH_HOLE_TABLESPACE:
      return ("Punch hole not supported by the tablespace");
    case DB_IO_NO_ENCRYPT_TABLESPACE:
      return ("Page encryption not supported by the tablespace");
    case DB_IO_DECRYPT_FAIL:
      return ("Page decryption failed after reading from disk");
    case DB_IO_PARTIAL_FAILED:
      return ("Partial IO failed");
    case DB_FORCED_ABORT:
      return (
          "Transaction aborted by another higher priority "
          "transaction");
    case DB_WRONG_FILE_NAME:
      return ("Invalid Filename");
    case DB_NO_FK_ON_S_BASE_COL:
      return (
          "Cannot add foreign key on the base column "
          "of stored column");
    case DB_COMPUTE_VALUE_FAILED:
      return ("Compute generated column failed");
    case DB_DECRYPTION_FAILED:
      return ("Table is encrypted but decrypt failed.");
    case DB_PAGE_CORRUPTED:
      return ("Page read from tablespace is corrupted.");

    case DB_INVALID_ENCRYPTION_META:
      return ("Invalid encryption meta-data information");

    case DB_SERVER_VERSION_LOW:
      return (
          "Cannot boot server with lower version than that built the "
          "tablespace");

    case DB_NO_SESSION_TEMP:
      return ("No session temporary tablespace allocated");

    case DB_ERROR_UNSET:;
      /* Fall through. */

      /* do not add default: in order to produce a warning if new code
      is added to the enum but not added here */
  }

  /* we abort here because if unknown error code is given, this could
  mean that memory corruption has happened and someone's error-code
  variable has been overwritten with bogus data */
  ut_error;
}

namespace ib {

#if !defined(UNIV_HOTBACKUP) && !defined(UNIV_NO_ERR_MSGS)

logger::~logger() {
  auto s = m_oss.str();

  LogEvent()
      .type(LOG_TYPE_ERROR)
      .prio(m_level)
      .errcode(m_err)
      .subsys("InnoDB")
      .verbatim(s.c_str());
}

fatal::~fatal() {
  auto s = m_oss.str();

  LogEvent()
      .type(LOG_TYPE_ERROR)
      .prio(m_level)
      .errcode(m_err)
      .subsys("InnoDB")
      .verbatim(s.c_str());

  ut_error;
}

fatal_or_error::~fatal_or_error() { ut_a(!m_fatal); }

#endif /* !UNIV_NO_ERR_MSGS */

}  // namespace ib<|MERGE_RESOLUTION|>--- conflicted
+++ resolved
@@ -57,6 +57,9 @@
 
 #include "mysql/components/services/log_builtins.h"
 #include "sql/derror.h"
+
+static_assert(std::chrono::steady_clock::is_steady,
+              "Clock is not monotonically-increasing (steady).");
 
 #ifdef _WIN32
 using time_fn = VOID(WINAPI *)(_Out_ LPFILETIME);
@@ -182,39 +185,11 @@
   return (ret);
 }
 
-<<<<<<< HEAD
 /** Returns the number of microseconds since epoch. Similar to
  time(3), the return value is also stored in *tloc, provided
  that tloc is non-NULL.
  @return us since epoch */
 uintmax_t ut_time_us(uintmax_t *tloc) /*!< out: us since epoch, if non-NULL */
-=======
-/** Returns the number of milliseconds since some epoch using monotonic clock.
-The value may wrap around.  This should not be used as an accurate Time Of Day.
-It is only intended to be used as a means of calculating transient elapsed or
-projected time that will not be influenced by changes to the systems real time
-clock.  Returns a small structure that contains the result so as to poison the
-code and reveal any changes that might later be introduced by upstream.
-*/
-ut_monotonic_time
-ut_monotonic_time_ms(void) {
-	timespec	  tp;
-	ut_monotonic_time ret;
-	clock_gettime(CLOCK_MONOTONIC, &tp);
-
-	ret.ms = (ulint) tp.tv_sec * 1000 + tp.tv_nsec / 1000000;
-	return ret;
-}
-
-/**********************************************************//**
-Returns the difference of two times in seconds.
-@return time2 - time1 expressed in seconds */
-double
-ut_difftime(
-/*========*/
-	ib_time_t	time2,	/*!< in: time */
-	ib_time_t	time1)	/*!< in: time */
->>>>>>> 8fbc296f
 {
   struct timeval tv;
   uintmax_t us;
