--- conflicted
+++ resolved
@@ -70,15 +70,9 @@
   return 1;
 }
 
-<<<<<<< HEAD
-static int walk_and_match(void *word_, element_count count, void *aio_) {
-  auto *const word = static_cast<FT_WORD *>(word_);
-  auto *const aio = static_cast<ALL_IN_ONE *>(aio_);
-=======
 static int walk_and_match(void *v_word, uint32 count, void *v_aio) {
   FT_WORD *word = static_cast<FT_WORD *>(v_word);
   ALL_IN_ONE *aio = static_cast<ALL_IN_ONE *>(v_aio);
->>>>>>> e4924f36
   int subkeys = 0, r;
   uint keylen, doc_cnt;
   FT_SUPERDOC sdoc, *sptr;
@@ -192,17 +186,9 @@
   DBUG_RETURN(0);
 }
 
-<<<<<<< HEAD
-static int walk_and_copy(void *from_,
-                         element_count count MY_ATTRIBUTE((unused)),
-                         void *to_) {
-  auto *const from = static_cast<FT_SUPERDOC *>(from_);
-  auto *const to = static_cast<FT_DOC **>(to_);
-=======
 static int walk_and_copy(void *v_from, uint32, void *v_to) {
   FT_SUPERDOC *from = static_cast<FT_SUPERDOC *>(v_from);
   FT_DOC **to = static_cast<FT_DOC **>(v_to);
->>>>>>> e4924f36
   DBUG_ENTER("walk_and_copy");
   from->doc.weight += from->tmp_weight * from->word_ptr->weight;
   (*to)->dpos = from->doc.dpos;
@@ -211,17 +197,9 @@
   DBUG_RETURN(0);
 }
 
-<<<<<<< HEAD
-static int walk_and_push(void *from_,
-                         element_count count MY_ATTRIBUTE((unused)),
-                         void *best_) {
-  auto *const from = static_cast<FT_SUPERDOC *>(from_);
-  auto *const best = static_cast<QUEUE *>(best_);
-=======
 static int walk_and_push(void *v_from, uint32, void *v_best) {
   FT_SUPERDOC *from = static_cast<FT_SUPERDOC *>(v_from);
   QUEUE *best = static_cast<QUEUE *>(v_best);
->>>>>>> e4924f36
   DBUG_ENTER("walk_and_copy");
   from->doc.weight += from->tmp_weight * from->word_ptr->weight;
   set_if_smaller(best->elements, ft_query_expansion_limit - 1);
@@ -229,12 +207,7 @@
   DBUG_RETURN(0);
 }
 
-<<<<<<< HEAD
-static int FT_DOC_cmp(void *unused MY_ATTRIBUTE((unused)), uchar *a_arg,
-                      uchar *b_arg) {
-=======
 static int FT_DOC_cmp(void *, uchar *a_arg, uchar *b_arg) {
->>>>>>> e4924f36
   FT_DOC *a = (FT_DOC *)a_arg;
   FT_DOC *b = (FT_DOC *)b_arg;
   double c = b->weight - a->weight;
