--- conflicted
+++ resolved
@@ -49,15 +49,9 @@
                          w2->len, 0);
 }
 
-<<<<<<< HEAD
-static int walk_and_copy(void *word_, element_count count, void *docstat_) {
-  auto *const word = static_cast<FT_WORD *>(word_);
-  auto *const docstat = static_cast<FT_DOCSTAT *>(docstat_);
-=======
 static int walk_and_copy(void *v_word, uint32 count, void *v_docstat) {
   FT_WORD *word = static_cast<FT_WORD *>(v_word);
   FT_DOCSTAT *docstat = static_cast<FT_DOCSTAT *>(v_docstat);
->>>>>>> e4924f36
   word->weight = LWS_IN_USE;
   docstat->sum += word->weight;
   memcpy((docstat->list)++, word, sizeof(FT_WORD));
