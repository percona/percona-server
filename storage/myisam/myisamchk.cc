/* Copyright (c) 2000, 2023, Oracle and/or its affiliates.

   This program is free software; you can redistribute it and/or modify
   it under the terms of the GNU General Public License, version 2.0,
   as published by the Free Software Foundation.

   This program is also distributed with certain software (including
   but not limited to OpenSSL) that is licensed under separate terms,
   as designated in a particular file or component or in included license
   documentation.  The authors of MySQL hereby grant you an additional
   permission to link the program and your derivative works with the
   separately licensed software that they have included with MySQL.

   This program is distributed in the hope that it will be useful,
   but WITHOUT ANY WARRANTY; without even the implied warranty of
   MERCHANTABILITY or FITNESS FOR A PARTICULAR PURPOSE.  See the
   GNU General Public License, version 2.0, for more details.

   You should have received a copy of the GNU General Public License
   along with this program; if not, write to the Free Software
   Foundation, Inc., 51 Franklin St, Fifth Floor, Boston, MA 02110-1301  USA */

/* Describe, check and repair of MyISAM tables */

#include "my_config.h"

#include <assert.h>
#include <errno.h>
#include <fcntl.h>
#include <limits.h>
#include <stdarg.h>
#include <stdlib.h>
#include <sys/types.h>
#include <time.h>
#include <bit>

#include "m_string.h"
<<<<<<< HEAD
#include "my_bit.h"
=======
>>>>>>> 824e2b40
#include "my_byteorder.h"
#include "my_compiler.h"
#include "my_dbug.h"
#include "my_default.h"
#include "my_getopt.h"
#include "my_inttypes.h"
#include "my_io.h"
#include "my_macros.h"
#include "my_systime.h"  // get_date
#include "mysql/strings/int2str.h"
#include "mysql/strings/m_ctype.h"
#include "nulls.h"
#include "print_version.h"
#include "storage/myisam/fulltext.h"
#include "storage/myisam/myisam_sys.h"
#include "storage/myisam/myisamdef.h"
#include "typelib.h"
#include "welcome_copyright_notice.h"  // ORACLE_WELCOME_COPYRIGHT_NOTICE
#ifdef HAVE_SYS_MMAN_H
#include <sys/mman.h>
#endif

static uint decode_bits;
static const char *load_default_groups[] = {"myisamchk", nullptr};
static const char *set_collation_name, *opt_tmpdir;
static CHARSET_INFO *set_collation;
static long opt_myisam_block_size;
static long opt_key_cache_block_size;
static const char *my_progname_short;
static int stopwords_inited = 0;
static MY_TMPDIR myisamchk_tmpdir;

static const char *type_names[] = {"impossible",
                                   "char",
                                   "binary",
                                   "short",
                                   "long",
                                   "float",
                                   "double",
                                   "number",
                                   "unsigned short",
                                   "unsigned long",
                                   "longlong",
                                   "ulonglong",
                                   "int24",
                                   "uint24",
                                   "int8",
                                   "varchar",
                                   "varbin",
                                   "?",
                                   "?"};

static const char *prefix_packed_txt = "packed ", *bin_packed_txt = "prefix ",
                  *diff_txt = "stripped ", *null_txt = "NULL",
                  *blob_txt = "BLOB ";

static const char *field_pack[] = {"",
                                   "no endspace",
                                   "no prespace",
                                   "no zeros",
                                   "blob",
                                   "constant",
                                   "table-lockup",
                                   "always zero",
                                   "varchar",
                                   "unique-hash",
                                   "?",
                                   "?"};

static const char *myisam_stats_method_str = "nulls_unequal";

static void get_options(int *argc, char ***argv, MEM_ROOT *alloc);
static void usage(void);
static int myisamchk(MI_CHECK *param, char *filename);
static void descript(MI_CHECK *param, MI_INFO *info, char *name);
static int mi_sort_records(MI_CHECK *param, MI_INFO *info, char *name,
                           uint sort_key, bool write_info, bool update_index);
static int sort_record_index(MI_SORT_PARAM *sort_param, MI_INFO *info,
                             MI_KEYDEF *keyinfo, my_off_t page, uchar *buff,
                             uint sortkey, File new_file, bool update_index);

MI_CHECK check_param;

/* myisamchk can create multiple threads (see sort.c) */
extern st_keycache_thread_var *keycache_thread_var() { return keycache_tls; }

/* Main program */

int main(int argc, char **argv) {
  int error;
  MY_INIT(argv[0]);

  memset(&main_thread_keycache_var, 0, sizeof(st_keycache_thread_var));
  mysql_cond_init(PSI_NOT_INSTRUMENTED, &main_thread_keycache_var.suspend);

  keycache_tls = &main_thread_keycache_var;

  my_progname_short = my_progname + dirname_length(my_progname);

  myisamchk_init(&check_param);
  check_param.using_global_keycache = false;
  MEM_ROOT alloc{PSI_NOT_INSTRUMENTED, 512};
  get_options(&argc, (char ***)&argv, &alloc);
  myisam_quick_table_bits = decode_bits;
  error = 0;
  while (--argc >= 0) {
    int new_error = myisamchk(&check_param, *(argv++));
    if ((check_param.testflag & T_REP_ANY) != T_REP)
      check_param.testflag &= ~T_REP;
    (void)fflush(stdout);
    (void)fflush(stderr);
    if ((check_param.error_printed | check_param.warning_printed) &&
        (check_param.testflag & T_FORCE_CREATE) &&
        (!(check_param.testflag &
           (T_REP | T_REP_BY_SORT | T_SORT_RECORDS | T_SORT_INDEX)))) {
      uint old_testflag = check_param.testflag;
      if (!(check_param.testflag & T_REP))
        check_param.testflag |= T_REP_BY_SORT;
      check_param.testflag &= ~T_EXTEND; /* Don't needed  */
      error |= myisamchk(&check_param, argv[-1]);
      check_param.testflag = old_testflag;
      (void)fflush(stdout);
      (void)fflush(stderr);
    } else
      error |= new_error;
    if (argc &&
        (!(check_param.testflag & T_SILENT) || check_param.testflag & T_INFO)) {
      puts("\n---------\n");
      (void)fflush(stdout);
    }
  }
  if (check_param.total_files > 1) { /* Only if descript */
    char buff[22], buff2[22];
    if (!(check_param.testflag & T_SILENT) || check_param.testflag & T_INFO)
      puts("\n---------\n");
    printf(
        "\nTotal of all %d MyISAM-files:\nData records: %9s   Deleted blocks: "
        "%9s\n",
        check_param.total_files, llstr(check_param.total_records, buff),
        llstr(check_param.total_deleted, buff2));
  }
  free_tmpdir(&myisamchk_tmpdir);
  ft_free_stopwords();
  my_end(check_param.testflag & T_INFO ? MY_CHECK_ERROR | MY_GIVE_INFO
                                       : MY_CHECK_ERROR);
  mysql_cond_destroy(&main_thread_keycache_var.suspend);
  exit(error);
} /* main */

enum options_mc {
  OPT_CHARSETS_DIR = 256,
  OPT_SET_COLLATION,
  OPT_START_CHECK_POS,
  OPT_CORRECT_CHECKSUM,
  OPT_KEY_BUFFER_SIZE,
  OPT_KEY_CACHE_BLOCK_SIZE,
  OPT_MYISAM_BLOCK_SIZE,
  OPT_READ_BUFFER_SIZE,
  OPT_WRITE_BUFFER_SIZE,
  OPT_SORT_BUFFER_SIZE,
  OPT_SORT_KEY_BLOCKS,
  OPT_DECODE_BITS,
  OPT_FT_MIN_WORD_LEN,
  OPT_FT_MAX_WORD_LEN,
  OPT_FT_STOPWORD_FILE,
  OPT_MAX_RECORD_LENGTH,
  OPT_STATS_METHOD
};

static struct my_option my_long_options[] = {
    {"analyze", 'a',
     "Analyze distribution of keys. Will make some joins in MySQL faster. You "
     "can check the calculated distribution.",
     nullptr, nullptr, nullptr, GET_NO_ARG, NO_ARG, 0, 0, 0, nullptr, 0,
     nullptr},
    {"block-search", 'b', "No help available.", nullptr, nullptr, nullptr,
     GET_ULONG, REQUIRED_ARG, 0, 0, 0, nullptr, 0, nullptr},
    {"backup", 'B', "Make a backup of the .MYD file as 'filename-time.BAK'.",
     nullptr, nullptr, nullptr, GET_NO_ARG, NO_ARG, 0, 0, 0, nullptr, 0,
     nullptr},
    {"character-sets-dir", OPT_CHARSETS_DIR,
     "Directory where character sets are.", &charsets_dir, nullptr, nullptr,
     GET_STR, REQUIRED_ARG, 0, 0, 0, nullptr, 0, nullptr},
    {"check", 'c', "Check table for errors.", nullptr, nullptr, nullptr,
     GET_NO_ARG, NO_ARG, 0, 0, 0, nullptr, 0, nullptr},
    {"check-only-changed", 'C',
     "Check only tables that have changed since last check. It also applies to "
     "other requested actions (e.g. --analyze will be ignored if the table is "
     "already analyzed).",
     nullptr, nullptr, nullptr, GET_NO_ARG, NO_ARG, 0, 0, 0, nullptr, 0,
     nullptr},
    {"correct-checksum", OPT_CORRECT_CHECKSUM,
     "Correct checksum information for table.", nullptr, nullptr, nullptr,
     GET_NO_ARG, NO_ARG, 0, 0, 0, nullptr, 0, nullptr},
#ifdef NDEBUG
    {"debug", '#', "This is a non-debug version. Catch this and exit.", nullptr,
     nullptr, nullptr, GET_DISABLED, OPT_ARG, 0, 0, 0, nullptr, 0, nullptr},
#else
    {"debug", '#', "Output debug log. Often this is 'd:t:o,filename'.", nullptr,
     nullptr, nullptr, GET_STR, OPT_ARG, 0, 0, 0, nullptr, 0, nullptr},
#endif
    {"description", 'd', "Prints some information about table.", nullptr,
     nullptr, nullptr, GET_NO_ARG, NO_ARG, 0, 0, 0, nullptr, 0, nullptr},
    {"data-file-length", 'D',
     "Max length of data file (when recreating data-file when it's full).",
     &check_param.max_data_file_length, &check_param.max_data_file_length,
     nullptr, GET_LL, REQUIRED_ARG, 0, 0, 0, nullptr, 0, nullptr},
    {"extend-check", 'e',
     "If used when checking a table, ensure that the table is 100 percent "
     "consistent, which will take a long time. If used when repairing a table, "
     "try to recover every possible row from the data file. Normally this will "
     "also find a lot of garbage rows; Don't use this option with repair if "
     "you are not totally desperate.",
     nullptr, nullptr, nullptr, GET_NO_ARG, NO_ARG, 0, 0, 0, nullptr, 0,
     nullptr},
    {"fast", 'F',
     "Check only tables that haven't been closed properly. It also applies to "
     "other requested actions (e.g. --analyze will be ignored if the table is "
     "already analyzed).",
     nullptr, nullptr, nullptr, GET_NO_ARG, NO_ARG, 0, 0, 0, nullptr, 0,
     nullptr},
    {"force", 'f',
     "Restart with -r if there are any errors in the table. States will be "
     "updated as with --update-state.",
     nullptr, nullptr, nullptr, GET_NO_ARG, NO_ARG, 0, 0, 0, nullptr, 0,
     nullptr},
    {"HELP", 'H', "Display this help and exit.", nullptr, nullptr, nullptr,
     GET_NO_ARG, NO_ARG, 0, 0, 0, nullptr, 0, nullptr},
    {"help", '?', "Display this help and exit.", nullptr, nullptr, nullptr,
     GET_NO_ARG, NO_ARG, 0, 0, 0, nullptr, 0, nullptr},
    {"information", 'i',
     "Print statistics information about table that is checked.", nullptr,
     nullptr, nullptr, GET_NO_ARG, NO_ARG, 0, 0, 0, nullptr, 0, nullptr},
    {"keys-used", 'k',
     "Tell MyISAM to update only some specific keys. # is a bit mask of which "
     "keys to use. This can be used to get faster inserts.",
     &check_param.keys_in_use, &check_param.keys_in_use, nullptr, GET_ULL,
     REQUIRED_ARG, -1, 0, 0, nullptr, 0, nullptr},
    {"max-record-length", OPT_MAX_RECORD_LENGTH,
     "Skip rows bigger than this if myisamchk can't allocate memory to hold it",
     &check_param.max_record_length, &check_param.max_record_length, nullptr,
     GET_ULL, REQUIRED_ARG, LLONG_MAX, 0, LLONG_MAX, nullptr, 0, nullptr},
    {"medium-check", 'm',
     "Faster than extend-check, but only finds 99.99% of all errors. Should be "
     "good enough for most cases.",
     nullptr, nullptr, nullptr, GET_NO_ARG, NO_ARG, 0, 0, 0, nullptr, 0,
     nullptr},
    {"quick", 'q', "Faster repair by not modifying the data file.", nullptr,
     nullptr, nullptr, GET_NO_ARG, NO_ARG, 0, 0, 0, nullptr, 0, nullptr},
    {"read-only", 'T', "Don't mark table as checked.", nullptr, nullptr,
     nullptr, GET_NO_ARG, NO_ARG, 0, 0, 0, nullptr, 0, nullptr},
    {"recover", 'r',
     "Can fix almost anything except unique keys that aren't unique.", nullptr,
     nullptr, nullptr, GET_NO_ARG, NO_ARG, 0, 0, 0, nullptr, 0, nullptr},
    {"safe-recover", 'o',
     "Uses old recovery method; Slower than '-r' but can handle a couple of "
     "cases where '-r' reports that it can't fix the data file.",
     nullptr, nullptr, nullptr, GET_NO_ARG, NO_ARG, 0, 0, 0, nullptr, 0,
     nullptr},
    {"sort-recover", 'n',
     "Force recovering with sorting even if the temporary file was very big.",
     nullptr, nullptr, nullptr, GET_NO_ARG, NO_ARG, 0, 0, 0, nullptr, 0,
     nullptr},
#ifdef DEBUG
    {"start-check-pos", OPT_START_CHECK_POS, "No help available.", 0, 0, 0,
     GET_ULL, REQUIRED_ARG, 0, 0, 0, 0, 0, 0},
#endif
    {"set-auto-increment", 'A',
     "Force auto_increment to start at this or higher value. If no value is "
     "given, then sets the next auto_increment value to the highest used value "
     "for the auto key + 1.",
     &check_param.auto_increment_value, &check_param.auto_increment_value,
     nullptr, GET_ULL, OPT_ARG, 0, 0, 0, nullptr, 0, nullptr},
    {"set-collation", OPT_SET_COLLATION,
     "Change the collation used by the index", &set_collation_name, nullptr,
     nullptr, GET_STR, REQUIRED_ARG, 0, 0, 0, nullptr, 0, nullptr},
    {"silent", 's',
     "Only print errors. One can use two -s to make myisamchk very silent.",
     nullptr, nullptr, nullptr, GET_NO_ARG, NO_ARG, 0, 0, 0, nullptr, 0,
     nullptr},
    {"sort-index", 'S',
     "Sort index blocks. This speeds up 'read-next' in applications.", nullptr,
     nullptr, nullptr, GET_NO_ARG, NO_ARG, 0, 0, 0, nullptr, 0, nullptr},
    {"sort-records", 'R',
     "Sort records according to an index. This makes your data much more "
     "localized and may speed up things. (It may be VERY slow to do a sort the "
     "first time!)",
     &check_param.opt_sort_key, &check_param.opt_sort_key, nullptr, GET_UINT,
     REQUIRED_ARG, 0, 0, 0, nullptr, 0, nullptr},
    {"tmpdir", 't', "Path for temporary files.", &opt_tmpdir, nullptr, nullptr,
     GET_STR, REQUIRED_ARG, 0, 0, 0, nullptr, 0, nullptr},
    {"update-state", 'U', "Mark tables as crashed if any errors were found.",
     nullptr, nullptr, nullptr, GET_NO_ARG, NO_ARG, 0, 0, 0, nullptr, 0,
     nullptr},
    {"unpack", 'u', "Unpack file packed with myisampack.", nullptr, nullptr,
     nullptr, GET_NO_ARG, NO_ARG, 0, 0, 0, nullptr, 0, nullptr},
    {"verbose", 'v',
     "Print more information. This can be used with --description and --check. "
     "Use many -v for more verbosity!",
     nullptr, nullptr, nullptr, GET_NO_ARG, NO_ARG, 0, 0, 0, nullptr, 0,
     nullptr},
    {"version", 'V', "Print version and exit.", nullptr, nullptr, nullptr,
     GET_NO_ARG, NO_ARG, 0, 0, 0, nullptr, 0, nullptr},
    {"wait", 'w', "Wait if table is locked.", nullptr, nullptr, nullptr,
     GET_NO_ARG, NO_ARG, 0, 0, 0, nullptr, 0, nullptr},
    {"key_buffer_size", OPT_KEY_BUFFER_SIZE, "", &check_param.use_buffers,
     &check_param.use_buffers, nullptr, GET_ULL, REQUIRED_ARG, USE_BUFFER_INIT,
     MALLOC_OVERHEAD, SIZE_T_MAX, nullptr, IO_SIZE, nullptr},
    {"key_cache_block_size", OPT_KEY_CACHE_BLOCK_SIZE, "",
     &opt_key_cache_block_size, &opt_key_cache_block_size, nullptr, GET_LONG,
     REQUIRED_ARG, MI_KEY_BLOCK_LENGTH, MI_MIN_KEY_BLOCK_LENGTH,
     MI_MAX_KEY_BLOCK_LENGTH, nullptr, MI_MIN_KEY_BLOCK_LENGTH, nullptr},
    {"myisam_block_size", OPT_MYISAM_BLOCK_SIZE, "", &opt_myisam_block_size,
     &opt_myisam_block_size, nullptr, GET_LONG, REQUIRED_ARG,
     MI_KEY_BLOCK_LENGTH, MI_MIN_KEY_BLOCK_LENGTH, MI_MAX_KEY_BLOCK_LENGTH,
     nullptr, MI_MIN_KEY_BLOCK_LENGTH, nullptr},
    {"read_buffer_size", OPT_READ_BUFFER_SIZE, "",
     &check_param.read_buffer_length, &check_param.read_buffer_length, nullptr,
     GET_ULONG, REQUIRED_ARG, (long)READ_BUFFER_INIT, (long)MALLOC_OVERHEAD,
     INT_MAX32, nullptr, (long)1L, nullptr},
    {"write_buffer_size", OPT_WRITE_BUFFER_SIZE, "",
     &check_param.write_buffer_length, &check_param.write_buffer_length,
     nullptr, GET_ULONG, REQUIRED_ARG, (long)READ_BUFFER_INIT,
     (long)MALLOC_OVERHEAD, INT_MAX32, nullptr, (long)1L, nullptr},
    {"sort_buffer_size", OPT_SORT_BUFFER_SIZE,
     "Deprecated. myisam_sort_buffer_size alias is being used",
     &check_param.sort_buffer_length, &check_param.sort_buffer_length, nullptr,
     GET_ULL, REQUIRED_ARG, (long)SORT_BUFFER_INIT,
     (long)(MIN_SORT_BUFFER + MALLOC_OVERHEAD), SIZE_T_MAX, nullptr, (long)1L,
     nullptr},
    {"myisam_sort_buffer_size", OPT_SORT_BUFFER_SIZE,
     "Alias of sort_buffer_size parameter", &check_param.sort_buffer_length,
     &check_param.sort_buffer_length, nullptr, GET_ULL, REQUIRED_ARG,
     (long)SORT_BUFFER_INIT, (long)(MIN_SORT_BUFFER + MALLOC_OVERHEAD),
     SIZE_T_MAX, nullptr, (long)1L, nullptr},
    {"sort_key_blocks", OPT_SORT_KEY_BLOCKS, "", &check_param.sort_key_blocks,
     &check_param.sort_key_blocks, nullptr, GET_ULONG, REQUIRED_ARG,
     BUFFERS_WHEN_SORTING, 4L, 100L, nullptr, 1L, nullptr},
    {"decode_bits", OPT_DECODE_BITS, "", &decode_bits, &decode_bits, nullptr,
     GET_UINT, REQUIRED_ARG, 9L, 4L, 17L, nullptr, 1L, nullptr},
    {"ft_min_word_len", OPT_FT_MIN_WORD_LEN, "", &ft_min_word_len,
     &ft_min_word_len, nullptr, GET_ULONG, REQUIRED_ARG, 4, 1, HA_FT_MAXCHARLEN,
     nullptr, 1, nullptr},
    {"ft_max_word_len", OPT_FT_MAX_WORD_LEN, "", &ft_max_word_len,
     &ft_max_word_len, nullptr, GET_ULONG, REQUIRED_ARG, HA_FT_MAXCHARLEN, 10,
     HA_FT_MAXCHARLEN, nullptr, 1, nullptr},
    {"ft_stopword_file", OPT_FT_STOPWORD_FILE,
     "Use stopwords from this file instead of built-in list.",
     &ft_stopword_file, &ft_stopword_file, nullptr, GET_STR, REQUIRED_ARG, 0, 0,
     0, nullptr, 0, nullptr},
    {"stats_method", OPT_STATS_METHOD,
     "Specifies how index statistics collection code should treat NULLs. "
     "Possible values of name are \"nulls_unequal\" (default behavior for "
     "4.1/5.0), "
     "\"nulls_equal\" (emulate 4.0 behavior), and \"nulls_ignored\".",
     &myisam_stats_method_str, &myisam_stats_method_str, nullptr, GET_STR,
     REQUIRED_ARG, 0, 0, 0, nullptr, 0, nullptr},
    {nullptr, 0, nullptr, nullptr, nullptr, nullptr, GET_NO_ARG, NO_ARG, 0, 0,
     0, nullptr, 0, nullptr}};

static void usage(void) {
  print_version();
  puts(ORACLE_WELCOME_COPYRIGHT_NOTICE("2000"));

  puts("Description, check and repair of MyISAM tables.");
  puts(
      "Used without options all tables on the command will be checked for "
      "errors");
  printf("Usage: %s [OPTIONS] tables[.MYI]\n", my_progname_short);
  printf("\nGlobal options:\n");
#ifndef NDEBUG
  printf(
      "\
  -#, --debug=...     Output debug log. Often this is 'd:t:o,filename'.\n");
#endif
  printf(
      "\
  -H, --HELP          Display this help and exit.\n\
  -?, --help          Display this help and exit.\n\
  -t, --tmpdir=path   Path for temporary files. Multiple paths can be\n\
                      specified, separated by ");
#if defined(_WIN32)
  printf("semicolon (;)");
#else
  printf("colon (:)");
#endif
  printf(
      ", they will be used\n\
                      in a round-robin fashion.\n\
  -s, --silent	      Only print errors.  One can use two -s to make\n\
		      myisamchk very silent.\n\
  -v, --verbose       Print more information. This can be used with\n\
                      --description and --check. Use many -v for more verbosity.\n\
  -V, --version       Print version and exit.\n\
  -w, --wait          Wait if table is locked.\n\n");
#ifdef DEBUG
  puts("  --start-check-pos=# Start reading file at given offset.\n");
#endif

  puts(
      "Check options (check is the default action for myisamchk):\n\
  -c, --check	      Check table for errors.\n\
  -e, --extend-check  Check the table VERY thoroughly. Only use this in\n\
                      extreme cases as myisamchk should normally be able to\n\
                      find out if the table is ok even without this switch.\n\
  -F, --fast	      Check only tables that haven't been closed properly.\n\
  -C, --check-only-changed\n\
		      Check only tables that have changed since last check.\n\
  -f, --force         Restart with '-r' if there are any errors in the table.\n\
		      States will be updated as with '--update-state'.\n\
  -i, --information   Print statistics information about table that is checked.\n\
  -m, --medium-check  Faster than extend-check, but only finds 99.99% of\n\
		      all errors.  Should be good enough for most cases.\n\
  -U  --update-state  Mark tables as crashed if you find any errors.\n\
  -T, --read-only     Don't mark table as checked.\n");

  puts(
      "Repair options (When using '-r' or '-o'):\n\
  -B, --backup	      Make a backup of the .MYD file as 'filename-time.BAK'.\n\
  --correct-checksum  Correct checksum information for table.\n\
  -D, --data-file-length=#  Max length of data file (when recreating data\n\
                      file when it's full).\n\
  -e, --extend-check  Try to recover every possible row from the data file\n\
		      Normally this will also find a lot of garbage rows;\n\
		      Don't use this option if you are not totally desperate.\n\
  -f, --force         Overwrite old temporary files.\n\
  -k, --keys-used=#   Tell MyISAM to update only some specific keys. # is a\n\
	              bit mask of which keys to use. This can be used to\n\
		      get faster inserts.\n\
  --max-record-length=#\n\
                      Skip rows bigger than this if myisamchk can't allocate\n\
		      memory to hold it.\n\
  -r, --recover       Can fix almost anything except unique keys that aren't\n\
                      unique.\n\
  -n, --sort-recover  Forces recovering with sorting even if the temporary\n\
		      file would be very big.\n\
  -o, --safe-recover  Uses old recovery method; Slower than '-r' but can\n\
		      handle a couple of cases where '-r' reports that it\n\
		      can't fix the data file.\n\
  --character-sets-dir=...\n\
                      Directory where character sets are.\n\
  --set-collation=name\n\
 		      Change the collation used by the index.\n\
  -q, --quick         Faster repair by not modifying the data file.\n\
                      One can give a second '-q' to force myisamchk to\n\
		      modify the original datafile in case of duplicate keys.\n\
		      NOTE: Tables where the data file is corrupted can't be\n\
		      fixed with this option.\n\
  -u, --unpack        Unpack file packed with myisampack.\n\
");

  puts(
      "Other actions:\n\
  -a, --analyze	      Analyze distribution of keys. Will make some joins in\n\
		      MySQL faster.  You can check the calculated distribution\n\
		      by using '--description --verbose table_name'.\n\
  --stats_method=name Specifies how index statistics collection code should\n\
                      treat NULLs. Possible values of name are \"nulls_unequal\"\n\
                      (default for 4.1/5.0), \"nulls_equal\" (emulate 4.0), and \n\
                      \"nulls_ignored\".\n\
  -d, --description   Prints some information about table.\n\
  -A, --set-auto-increment[=value]\n\
		      Force auto_increment to start at this or higher value\n\
		      If no value is given, then sets the next auto_increment\n\
		      value to the highest used value for the auto key + 1.\n\
  -S, --sort-index    Sort index blocks.  This speeds up 'read-next' in\n\
		      applications.\n\
  -R, --sort-records=#\n\
		      Sort records according to an index.  This makes your\n\
		      data much more localized and may speed up things\n\
		      (It may be VERY slow to do a sort the first time!).\n\
  -b,  --block-search=#\n\
                       Find a record, a block at given offset belongs to.");

  print_defaults("my", load_default_groups);
  my_print_variables(my_long_options);
}

const char *myisam_stats_method_names[] = {"nulls_unequal", "nulls_equal",
                                           "nulls_ignored", NullS};
TYPELIB myisam_stats_method_typelib = {
    array_elements(myisam_stats_method_names) - 1, "",
    myisam_stats_method_names, nullptr};

/* Read options */

static bool get_one_option(int optid,
                           const struct my_option *opt [[maybe_unused]],
                           char *argument) {
  switch (optid) {
    case 'a':
      if (argument == disabled_my_option)
        check_param.testflag &= ~T_STATISTICS;
      else
        check_param.testflag |= T_STATISTICS;
      break;
    case 'A':
      if (argument)
        check_param.auto_increment_value = my_strtoull(argument, nullptr, 0);
      else
        check_param.auto_increment_value = 0; /* Set to max used value */
      check_param.testflag |= T_AUTO_INC;
      break;
    case 'b':
      check_param.search_after_block = strtoul(argument, nullptr, 10);
      break;
    case 'B':
      if (argument == disabled_my_option)
        check_param.testflag &= ~T_BACKUP_DATA;
      else
        check_param.testflag |= T_BACKUP_DATA;
      break;
    case 'c':
      if (argument == disabled_my_option)
        check_param.testflag &= ~T_CHECK;
      else
        check_param.testflag |= T_CHECK;
      break;
    case 'C':
      if (argument == disabled_my_option)
        check_param.testflag &= ~(T_CHECK | T_CHECK_ONLY_CHANGED);
      else
        check_param.testflag |= T_CHECK | T_CHECK_ONLY_CHANGED;
      break;
    case 'D':
      check_param.max_data_file_length = my_strtoll(argument, nullptr, 10);
      break;
    case 's': /* silent */
      if (argument == disabled_my_option)
        check_param.testflag &= ~(T_SILENT | T_VERY_SILENT);
      else {
        if (check_param.testflag & T_SILENT)
          check_param.testflag |= T_VERY_SILENT;
        check_param.testflag |= T_SILENT;
        check_param.testflag &= ~T_WRITE_LOOP;
      }
      break;
    case 'w':
      if (argument == disabled_my_option)
        check_param.testflag &= ~T_WAIT_FOREVER;
      else
        check_param.testflag |= T_WAIT_FOREVER;
      break;
    case 'd': /* description if isam-file */
      if (argument == disabled_my_option)
        check_param.testflag &= ~T_DESCRIPT;
      else
        check_param.testflag |= T_DESCRIPT;
      break;
    case 'e': /* extend check */
      if (argument == disabled_my_option)
        check_param.testflag &= ~T_EXTEND;
      else
        check_param.testflag |= T_EXTEND;
      break;
    case 'i':
      if (argument == disabled_my_option)
        check_param.testflag &= ~T_INFO;
      else
        check_param.testflag |= T_INFO;
      break;
    case 'f':
      if (argument == disabled_my_option) {
        check_param.tmpfile_createflag = O_RDWR | O_TRUNC | O_EXCL;
        check_param.testflag &= ~(T_FORCE_CREATE | T_UPDATE_STATE);
      } else {
        check_param.tmpfile_createflag = O_RDWR | O_TRUNC;
        check_param.testflag |= T_FORCE_CREATE | T_UPDATE_STATE;
      }
      break;
    case 'F':
      if (argument == disabled_my_option)
        check_param.testflag &= ~T_FAST;
      else
        check_param.testflag |= T_FAST;
      break;
    case 'k':
      check_param.keys_in_use = (ulonglong)my_strtoll(argument, nullptr, 10);
      break;
    case 'm':
      if (argument == disabled_my_option)
        check_param.testflag &= ~T_MEDIUM;
      else
        check_param.testflag |= T_MEDIUM; /* Medium check */
      break;
    case 'r': /* Repair table */
      check_param.testflag &= ~T_REP_ANY;
      if (argument != disabled_my_option) check_param.testflag |= T_REP_BY_SORT;
      break;
    case 'o':
      check_param.testflag &= ~T_REP_ANY;
      check_param.force_sort = false;
      if (argument != disabled_my_option) {
        check_param.testflag |= T_REP;
      }
      break;
    case 'n':
      check_param.testflag &= ~T_REP_ANY;
      if (argument == disabled_my_option)
        check_param.force_sort = false;
      else {
        check_param.testflag |= T_REP_BY_SORT;
        check_param.force_sort = true;
      }
      break;
    case 'q':
      if (argument == disabled_my_option)
        check_param.testflag &= ~(T_QUICK | T_FORCE_UNIQUENESS);
      else
        check_param.testflag |=
            (check_param.testflag & T_QUICK) ? T_FORCE_UNIQUENESS : T_QUICK;
      break;
    case 'u':
      if (argument == disabled_my_option)
        check_param.testflag &= ~(T_UNPACK | T_REP_BY_SORT);
      else
        check_param.testflag |= T_UNPACK | T_REP_BY_SORT;
      break;
    case 'v': /* Verbose */
      if (argument == disabled_my_option) {
        check_param.testflag &= ~T_VERBOSE;
        check_param.verbose = 0;
      } else {
        check_param.testflag |= T_VERBOSE;
        check_param.verbose++;
      }
      break;
    case 'R': /* Sort records */
      if (argument == disabled_my_option)
        check_param.testflag &= ~T_SORT_RECORDS;
      else {
        check_param.testflag |= T_SORT_RECORDS;
        check_param.opt_sort_key = (uint)atoi(argument) - 1;
        if (check_param.opt_sort_key >= MI_MAX_KEY) {
          fprintf(stderr,
                  "The value of the sort key is bigger than max key: %d.\n",
                  MI_MAX_KEY);
          exit(1);
        }
      }
      break;
    case 'S': /* Sort index */
      if (argument == disabled_my_option)
        check_param.testflag &= ~T_SORT_INDEX;
      else
        check_param.testflag |= T_SORT_INDEX;
      break;
    case 'T':
      if (argument == disabled_my_option)
        check_param.testflag &= ~T_READONLY;
      else
        check_param.testflag |= T_READONLY;
      break;
    case 'U':
      if (argument == disabled_my_option)
        check_param.testflag &= ~T_UPDATE_STATE;
      else
        check_param.testflag |= T_UPDATE_STATE;
      break;
    case '#':
      if (argument == disabled_my_option) {
        DBUG_POP();
      } else {
        DBUG_PUSH(argument ? argument : "d:t:o,/tmp/myisamchk.trace");
      }
      break;
    case 'V':
      print_version();
      exit(0);
    case OPT_CORRECT_CHECKSUM:
      if (argument == disabled_my_option)
        check_param.testflag &= ~T_CALC_CHECKSUM;
      else
        check_param.testflag |= T_CALC_CHECKSUM;
      break;
    case OPT_STATS_METHOD: {
      int method;
      enum_mi_stats_method method_conv = MI_STATS_METHOD_NULLS_NOT_EQUAL;
      myisam_stats_method_str = argument;
      if ((method = find_type(argument, &myisam_stats_method_typelib,
                              FIND_TYPE_BASIC)) <= 0) {
        fprintf(stderr, "Invalid value of stats_method: %s.\n", argument);
        exit(1);
      }
      switch (method - 1) {
        case 0:
          method_conv = MI_STATS_METHOD_NULLS_EQUAL;
          break;
        case 1:
          method_conv = MI_STATS_METHOD_NULLS_NOT_EQUAL;
          break;
        case 2:
          method_conv = MI_STATS_METHOD_IGNORE_NULLS;
          break;
        default:
          assert(0); /* Impossible */
      }
      check_param.stats_method = method_conv;
      break;
    }
#ifdef DEBUG /* Only useful if debugging */
    case OPT_START_CHECK_POS:
      check_param.start_check_pos = my_strtoull(argument, NULL, 0);
      break;
#endif
    case 'H':
      my_print_help(my_long_options);
      exit(0);
    case '?':
      usage();
      exit(0);
  }
  return false;
}

static void get_options(int *argc, char ***argv, MEM_ROOT *alloc) {
  int ho_error;

  if (load_defaults("my", load_default_groups, argc, argv, alloc)) exit(1);

  if (isatty(fileno(stdout))) check_param.testflag |= T_WRITE_LOOP;

  if ((ho_error = handle_options(argc, argv, my_long_options, get_one_option)))
    exit(ho_error);

  /* If using repair, then update checksum if one uses --update-state */
  if ((check_param.testflag & T_UPDATE_STATE) &&
      (check_param.testflag & T_REP_ANY))
    check_param.testflag |= T_CALC_CHECKSUM;

  if (*argc == 0) {
    usage();
    exit(1);
  }

  if ((check_param.testflag & T_UNPACK) &&
      (check_param.testflag & (T_QUICK | T_SORT_RECORDS))) {
    (void)fprintf(stderr,
                  "%s: --unpack can't be used with --quick or --sort-records\n",
                  my_progname_short);
    exit(1);
  }
  if ((check_param.testflag & T_READONLY) &&
      (check_param.testflag &
       (T_REP_ANY | T_STATISTICS | T_AUTO_INC | T_SORT_RECORDS | T_SORT_INDEX |
        T_FORCE_CREATE))) {
    (void)fprintf(stderr,
                  "%s: Can't use --readonly when repairing or sorting\n",
                  my_progname_short);
    exit(1);
  }

  if (init_tmpdir(&myisamchk_tmpdir, opt_tmpdir)) exit(1);

  check_param.tmpdir = &myisamchk_tmpdir;
  check_param.key_cache_block_size = opt_key_cache_block_size;

  if (set_collation_name)
    if (!(set_collation = get_charset_by_name(set_collation_name, MYF(MY_WME))))
      exit(1);

  myisam_block_size = std::bit_floor<unsigned>(opt_myisam_block_size);
  return;
} /* get options */

/* Check table */

static int myisamchk(MI_CHECK *param, char *filename) {
  int error, lock_type, recreate;
  int rep_quick = param->testflag & (T_QUICK | T_FORCE_UNIQUENESS);
  MI_INFO *info;
  File datafile;
  char llbuff[22], llbuff2[22];
  bool state_updated = false;
  MYISAM_SHARE *share;
  DBUG_TRACE;

  param->out_flag = error = param->warning_printed = param->error_printed =
      recreate = 0;
  datafile = 0;
  param->isam_file_name = filename; /* For error messages */
  if (!(info = mi_open(
            filename,
            (param->testflag & (T_DESCRIPT | T_READONLY)) ? O_RDONLY : O_RDWR,
            HA_OPEN_FOR_REPAIR | ((param->testflag & T_WAIT_FOREVER)
                                      ? HA_OPEN_WAIT_IF_LOCKED
                                      : (param->testflag & T_DESCRIPT)
                                            ? HA_OPEN_IGNORE_IF_LOCKED
                                            : HA_OPEN_ABORT_IF_LOCKED)))) {
    /* Avoid twice printing of isam file name */
    param->error_printed = 1;
    switch (my_errno()) {
      case HA_ERR_CRASHED:
        mi_check_print_error(param,
                             "'%s' doesn't have a correct index definition. "
                             "You need to recreate it before you can do a "
                             "repair",
                             filename);
        break;
      case HA_ERR_NOT_A_TABLE:
        mi_check_print_error(param, "'%s' is not a MyISAM-table", filename);
        break;
      case HA_ERR_CRASHED_ON_USAGE:
        mi_check_print_error(param, "'%s' is marked as crashed", filename);
        break;
      case HA_ERR_CRASHED_ON_REPAIR:
        mi_check_print_error(
            param, "'%s' is marked as crashed after last repair", filename);
        break;
      case HA_ERR_OLD_FILE:
        mi_check_print_error(param, "'%s' is an old type of MyISAM-table",
                             filename);
        break;
      case HA_ERR_END_OF_FILE:
        mi_check_print_error(param, "Couldn't read complete header from '%s'",
                             filename);
        break;
      case EAGAIN:
        mi_check_print_error(
            param, "'%s' is locked. Use -w to wait until unlocked", filename);
        break;
      case ENOENT:
        mi_check_print_error(param, "File '%s' doesn't exist", filename);
        break;
      case EACCES:
        mi_check_print_error(param, "You don't have permission to use '%s'",
                             filename);
        break;
      default:
        mi_check_print_error(param, "%d when opening MyISAM-table '%s'",
                             my_errno(), filename);
        break;
    }
    return 1;
  }
  share = info->s;
  share->options &= ~HA_OPTION_READ_ONLY_DATA; /* We are modifying it */
  share->tot_locks -= share->r_locks;
  share->r_locks = 0;

  /*
    Skip the checking of the file if:
    We are using --fast and the table is closed properly
    We are using --check-only-changed-tables and the table hasn't changed
  */
  if (param->testflag & (T_FAST | T_CHECK_ONLY_CHANGED)) {
    bool need_to_check = mi_is_crashed(info) || share->state.open_count != 0;

    if ((param->testflag & (T_REP_ANY | T_SORT_RECORDS)) &&
        ((share->state.changed &
              (STATE_CHANGED | STATE_CRASHED | STATE_CRASHED_ON_REPAIR) ||
          !(param->testflag & T_CHECK_ONLY_CHANGED))))
      need_to_check = true;

    if (info->s->base.keys && info->state->records) {
      if ((param->testflag & T_STATISTICS) &&
          (share->state.changed & STATE_NOT_ANALYZED))
        need_to_check = true;
      if ((param->testflag & T_SORT_INDEX) &&
          (share->state.changed & STATE_NOT_SORTED_PAGES))
        need_to_check = true;
      if ((param->testflag & T_REP_BY_SORT) &&
          (share->state.changed & STATE_NOT_OPTIMIZED_KEYS))
        need_to_check = true;
    }
    if ((param->testflag & T_CHECK_ONLY_CHANGED) &&
        (share->state.changed &
         (STATE_CHANGED | STATE_CRASHED | STATE_CRASHED_ON_REPAIR)))
      need_to_check = true;
    if (!need_to_check) {
      if (!(param->testflag & T_SILENT) || param->testflag & T_INFO)
        printf("MyISAM file: %s is already checked\n", filename);
      if (mi_close(info)) {
        mi_check_print_error(param, "%d when closing MyISAM-table '%s'",
                             my_errno(), filename);
        return 1;
      }
      return 0;
    }
  }
  if ((param->testflag &
       (T_REP_ANY | T_STATISTICS | T_SORT_RECORDS | T_SORT_INDEX)) &&
      (((param->testflag & T_UNPACK) &&
        share->data_file_type == COMPRESSED_RECORD) ||
       mi_uint2korr(share->state.header.state_info_length) !=
           MI_STATE_INFO_SIZE ||
       mi_uint2korr(share->state.header.base_info_length) !=
           MI_BASE_INFO_SIZE ||
       mi_is_any_intersect_keys_active(param->keys_in_use, share->base.keys,
                                       ~share->state.key_map) ||
       test_if_almost_full(info) ||
       info->s->state.header.file_version[3] != myisam_file_magic[3] ||
       (set_collation &&
        set_collation->number != share->state.header.language) ||
       myisam_block_size != MI_KEY_BLOCK_LENGTH)) {
    if (set_collation) param->language = set_collation->number;
    if (recreate_table(param, &info, filename)) {
      (void)fprintf(stderr,
                    "MyISAM-table '%s' is not fixed because of errors\n",
                    filename);
      return -1;
    }
    recreate = 1;
    if (!(param->testflag & T_REP_ANY)) {
      param->testflag |= T_REP_BY_SORT; /* if only STATISTICS */
      if (!(param->testflag & T_SILENT))
        printf("- '%s' has old table-format. Recreating index\n", filename);
      rep_quick |= T_QUICK;
    }
    share = info->s;
    share->tot_locks -= share->r_locks;
    share->r_locks = 0;
  }

  if (param->testflag & T_DESCRIPT) {
    param->total_files++;
    param->total_records += info->state->records;
    param->total_deleted += info->state->del;
    descript(param, info, filename);
  } else {
    if (!stopwords_inited++) ft_init_stopwords();

    if (!(param->testflag & T_READONLY))
      lock_type = F_WRLCK; /* table is changed */
    else
      lock_type = F_RDLCK;
    if (info->lock_type == F_RDLCK)
      info->lock_type = F_UNLCK; /* Read only table */
    if (_mi_readinfo(info, lock_type, 0)) {
      mi_check_print_error(param, "Can't lock indexfile of '%s', error: %d",
                           filename, my_errno());
      param->error_printed = 0;
      goto end2;
    }
    /*
      _mi_readinfo() has locked the table.
      We mark the table as locked (without doing file locks) to be able to
      use functions that only works on locked tables (like row caching).
    */
    mi_lock_database(info, F_EXTRA_LCK);
    datafile = info->dfile;

    if (param->testflag & (T_REP_ANY | T_SORT_RECORDS | T_SORT_INDEX)) {
      if (param->testflag & T_REP_ANY) {
        ulonglong tmp = share->state.key_map;
        mi_copy_keys_active(share->state.key_map, share->base.keys,
                            param->keys_in_use);
        if (tmp != share->state.key_map) info->update |= HA_STATE_CHANGED;
      }
      if (rep_quick && chk_del(param, info, param->testflag & ~T_VERBOSE)) {
        if (param->testflag & T_FORCE_CREATE) {
          rep_quick = 0;
          mi_check_print_info(param, "Creating new data file\n");
        } else {
          error = 1;
          mi_check_print_error(
              param, "Quick-recover aborted; Run recovery without switch 'q'");
        }
      }
      if (!error) {
        if ((param->testflag & T_REP_BY_SORT) &&
            (mi_is_any_key_active(share->state.key_map) ||
             (rep_quick && !param->keys_in_use && !recreate)) &&
            mi_test_if_sort_rep(info, info->state->records,
                                info->s->state.key_map, param->force_sort)) {
          /*
            The new file might not be created with the right stats depending
            on how myisamchk is run, so we must copy file stats from old to new.
          */
          error = mi_repair_by_sort(param, info, filename, rep_quick, false);
          state_updated = true;
        } else if (param->testflag & T_REP_ANY)
          error = mi_repair(param, info, filename, rep_quick, false);
      }
      if (!error && param->testflag & T_SORT_RECORDS) {
        /*
          The data file is nowadays reopened in the repair code so we should
          soon remove the following reopen-code
        */
        if (param->out_flag & O_NEW_DATA) { /* Change temp file to org file */
          (void)my_close(info->dfile, MYF(MY_WME)); /* Close new file */
          error |=
              change_to_newfile(filename, MI_NAME_DEXT, DATA_TMP_EXT, MYF(0));
          if (mi_open_datafile(info, info->s, nullptr, -1)) error = 1;
          param->out_flag &= ~O_NEW_DATA; /* We are using new datafile */
          param->read_cache.file = info->dfile;
        }
        if (!error) {
          uint key;
          /*
            We can't update the index in mi_sort_records if we have a
            prefix compressed or fulltext index
          */
          bool update_index = true;
          for (key = 0; key < share->base.keys; key++)
            if (share->keyinfo[key].flag & (HA_BINARY_PACK_KEY | HA_FULLTEXT)) {
              update_index = false;
              break;
            }

          error =
              mi_sort_records(param, info, filename, param->opt_sort_key,
                              /* what is the following parameter for ? */
                              (bool)!(param->testflag & T_REP), update_index);
          datafile = info->dfile; /* This is now locked */
          if (!error && !update_index) {
            if (param->verbose)
              puts(
                  "Table had a compressed index;  We must now recreate the "
                  "index");
            error = mi_repair_by_sort(param, info, filename, 1, false);
          }
        }
      }
      if (!error && param->testflag & T_SORT_INDEX)
        error = mi_sort_index(param, info, filename, false);
      if (!error)
        share->state.changed &=
            ~(STATE_CHANGED | STATE_CRASHED | STATE_CRASHED_ON_REPAIR);
      else
        mi_mark_crashed(info);
    } else if ((param->testflag & T_CHECK) || !(param->testflag & T_AUTO_INC)) {
      if (!(param->testflag & T_SILENT) || param->testflag & T_INFO)
        printf("Checking MyISAM file: %s\n", filename);
      if (!(param->testflag & T_SILENT))
        printf("Data records: %7s   Deleted blocks: %7s\n",
               llstr(info->state->records, llbuff),
               llstr(info->state->del, llbuff2));
      error = chk_status(param, info);
      mi_intersect_keys_active(share->state.key_map, param->keys_in_use);
      error = chk_size(param, info);
      if (!error || !(param->testflag & (T_FAST | T_FORCE_CREATE)))
        error |= chk_del(param, info, param->testflag);
      if ((!error || (!(param->testflag & (T_FAST | T_FORCE_CREATE)) &&
                      !param->start_check_pos))) {
        error |= chk_key(param, info);
        if (!error && (param->testflag & (T_STATISTICS | T_AUTO_INC)))
          error = update_state_info(
              param, info,
              ((param->testflag & T_STATISTICS) ? UPDATE_STAT : 0) |
                  ((param->testflag & T_AUTO_INC) ? UPDATE_AUTO_INC : 0));
      }
      if ((!rep_quick && !error) ||
          !(param->testflag & (T_FAST | T_FORCE_CREATE))) {
        if (param->testflag & (T_EXTEND | T_MEDIUM))
          (void)init_key_cache(dflt_key_cache, opt_key_cache_block_size,
                               (size_t)param->use_buffers, 0, 0);
        [[maybe_unused]]
        int init_res =
            init_io_cache(&param->read_cache, datafile,
                          (uint)param->read_buffer_length, READ_CACHE,
                          (param->start_check_pos ? param->start_check_pos
                                                  : share->pack.header_length),
                          true, MYF(MY_WME));
        assert(init_res == 0);
        if ((info->s->options &
             (HA_OPTION_PACK_RECORD | HA_OPTION_COMPRESS_RECORD)) ||
            (param->testflag & (T_EXTEND | T_MEDIUM)))
          error |= chk_data_link(param, info, param->testflag & T_EXTEND);
        error |= flush_blocks(param, share->key_cache, share->kfile);
        (void)end_io_cache(&param->read_cache);
      }
      if (!error) {
        if ((share->state.changed & STATE_CHANGED) &&
            (param->testflag & T_UPDATE_STATE))
          info->update |= HA_STATE_CHANGED | HA_STATE_ROW_CHANGED;
        share->state.changed &=
            ~(STATE_CHANGED | STATE_CRASHED | STATE_CRASHED_ON_REPAIR);
      } else if (!mi_is_crashed(info) &&
                 (param->testflag & T_UPDATE_STATE)) { /* Mark crashed */
        mi_mark_crashed(info);
        info->update |= HA_STATE_CHANGED | HA_STATE_ROW_CHANGED;
      }
    }
  }
  if ((param->testflag & T_AUTO_INC) ||
      ((param->testflag & T_REP_ANY) && info->s->base.auto_key))
    update_auto_increment_key(param, info,
                              (bool)!(param->testflag & T_AUTO_INC));

  if (!(param->testflag & T_DESCRIPT)) {
    if (info->update & HA_STATE_CHANGED && !(param->testflag & T_READONLY))
      error |= update_state_info(
          param, info,
          UPDATE_OPEN_COUNT |
              (((param->testflag & T_REP_ANY) ? UPDATE_TIME : 0) |
               (state_updated ? UPDATE_STAT : 0) |
               ((param->testflag & T_SORT_RECORDS) ? UPDATE_SORT : 0)));
    (void)lock_file(param, share->kfile, F_UNLCK, "indexfile", filename);
    info->update &= ~HA_STATE_CHANGED;
  }
  mi_lock_database(info, F_UNLCK);
end2:
  if (mi_close(info)) {
    mi_check_print_error(param, "%d when closing MyISAM-table '%s'", my_errno(),
                         filename);
    return 1;
  }
  if (error == 0) {
    if (param->out_flag & O_NEW_DATA)
      error |= change_to_newfile(
          filename, MI_NAME_DEXT, DATA_TMP_EXT,
          ((param->testflag & T_BACKUP_DATA) ? MYF(MY_REDEL_MAKE_BACKUP)
                                             : MYF(0)));
    if (param->out_flag & O_NEW_INDEX)
      error |= change_to_newfile(filename, MI_NAME_IEXT, INDEX_TMP_EXT, MYF(0));
  }
  (void)fflush(stdout);
  (void)fflush(stderr);
  if (param->error_printed) {
    if (param->testflag & (T_REP_ANY | T_SORT_RECORDS | T_SORT_INDEX)) {
      (void)fprintf(stderr,
                    "MyISAM-table '%s' is not fixed because of errors\n",
                    filename);
      if (param->testflag & T_REP_ANY)
        (void)fprintf(stderr,
                      "Try fixing it by using the --safe-recover (-o), the "
                      "--force (-f) option or by not using the --quick (-q) "
                      "flag\n");
    } else if (!(param->error_printed & 2) &&
               !(param->testflag & T_FORCE_CREATE))
      (void)fprintf(stderr,
                    "MyISAM-table '%s' is corrupted\nFix it using switch "
                    "\"-r\" or \"-o\"\n",
                    filename);
  } else if (param->warning_printed &&
             !(param->testflag &
               (T_REP_ANY | T_SORT_RECORDS | T_SORT_INDEX | T_FORCE_CREATE)))
    (void)fprintf(stderr, "MyISAM-table '%s' is usable but should be fixed\n",
                  filename);
  (void)fflush(stderr);
  return error;
} /* myisamchk */

/* Write info about table */

static void descript(MI_CHECK *param, MI_INFO *info, char *name) {
  uint key, keyseg_nr, field, start;
  MI_KEYDEF *keyinfo;
  HA_KEYSEG *keyseg;
  const char *text;
  char buff[160], length[10], *pos, *end;
  enum en_fieldtype type;
  MYISAM_SHARE *share = info->s;
  char llbuff[22], llbuff2[22];
  DBUG_TRACE;

  printf("\nMyISAM file:         %s\n", name);
  fputs("Record format:       ", stdout);
  if (share->options & HA_OPTION_COMPRESS_RECORD)
    puts("Compressed");
  else if (share->options & HA_OPTION_PACK_RECORD)
    puts("Packed");
  else
    puts("Fixed length");
  printf("Collation:           %s (%d)\n",
         get_collation_name(share->state.header.language),
         share->state.header.language);

  if (param->testflag & T_VERBOSE) {
    printf("File-version:        %d\n",
           (int)share->state.header.file_version[3]);
    if (share->state.create_time) {
      get_date(buff, 1, share->state.create_time);
      printf("Creation time:       %s\n", buff);
    }
    if (share->state.check_time) {
      get_date(buff, 1, share->state.check_time);
      printf("Recover time:        %s\n", buff);
    }
    pos = buff;
    if (share->state.changed & STATE_CRASHED)
      my_stpcpy(buff, "crashed");
    else {
      if (share->state.open_count) pos = my_stpcpy(pos, "open,");
      if (share->state.changed & STATE_CHANGED)
        pos = my_stpcpy(pos, "changed,");
      else
        pos = my_stpcpy(pos, "checked,");
      if (!(share->state.changed & STATE_NOT_ANALYZED))
        pos = my_stpcpy(pos, "analyzed,");
      if (!(share->state.changed & STATE_NOT_OPTIMIZED_KEYS))
        pos = my_stpcpy(pos, "optimized keys,");
      if (!(share->state.changed & STATE_NOT_SORTED_PAGES))
        pos = my_stpcpy(pos, "sorted index pages,");
      pos[-1] = 0; /* Remove extra ',' */
    }
    printf("Status:              %s\n", buff);
    if (share->base.auto_key) {
      printf("Auto increment key:  %13d  Last value:         %13s\n",
             share->base.auto_key, llstr(share->state.auto_increment, llbuff));
    }
    if (share->options & (HA_OPTION_CHECKSUM | HA_OPTION_COMPRESS_RECORD))
      printf("Checksum:  %23s\n", llstr(info->state->checksum, llbuff));

    if (share->options & HA_OPTION_DELAY_KEY_WRITE)
      printf("Keys are only flushed at close\n");
  }
  printf("Data records:        %13s  Deleted blocks:     %13s\n",
         llstr(info->state->records, llbuff), llstr(info->state->del, llbuff2));
  if (param->testflag & T_SILENT) return; /* This is enough */

  if (param->testflag & T_VERBOSE) {
    printf("Datafile parts:      %13s  Deleted data:       %13s\n",
           llstr(share->state.split, llbuff),
           llstr(info->state->empty, llbuff2));
    printf("Datafile pointer (bytes):%9d  Keyfile pointer (bytes):%9d\n",
           share->rec_reflength, share->base.key_reflength);
    printf("Datafile length:     %13s  Keyfile length:     %13s\n",
           llstr(info->state->data_file_length, llbuff),
           llstr(info->state->key_file_length, llbuff2));

    if (info->s->base.reloc == 1L && info->s->base.records == 1L)
      puts("This is a one-record table");
    else {
      if (share->base.max_data_file_length != HA_OFFSET_ERROR ||
          share->base.max_key_file_length != HA_OFFSET_ERROR)
        printf("Max datafile length: %13s  Max keyfile length: %13s\n",
               llstr(share->base.max_data_file_length - 1, llbuff),
               ullstr(share->base.max_key_file_length - 1, llbuff2));
    }
  }

  printf("Recordlength:        %13d\n", (int)share->base.pack_reclength);
  if (!mi_is_all_keys_active(share->state.key_map, share->base.keys)) {
    longlong2str(share->state.key_map, buff, 2);
    printf("Using only keys '%s' of %d possibly keys\n", buff,
           share->base.keys);
  }
  puts("\ntable description:");
  printf("Key Start Len Index   Type");
  if (param->testflag & T_VERBOSE)
    printf("                     Rec/key         Root  Blocksize");
  (void)putchar('\n');

  for (key = keyseg_nr = 0, keyinfo = &share->keyinfo[0];
       key < share->base.keys; key++, keyinfo++) {
    keyseg = keyinfo->seg;
    if (keyinfo->flag & HA_NOSAME)
      text = "unique ";
    else if (keyinfo->flag & HA_FULLTEXT)
      text = "fulltext ";
    else
      text = "multip.";

    pos = buff;
    if (keyseg->flag & HA_REVERSE_SORT) *pos++ = '-';
    pos = my_stpcpy(pos, type_names[keyseg->type]);
    *pos++ = ' ';
    *pos = 0;
    if (keyinfo->flag & HA_PACK_KEY) pos = my_stpcpy(pos, prefix_packed_txt);
    if (keyinfo->flag & HA_BINARY_PACK_KEY)
      pos = my_stpcpy(pos, bin_packed_txt);
    if (keyseg->flag & HA_SPACE_PACK) pos = my_stpcpy(pos, diff_txt);
    if (keyseg->flag & HA_BLOB_PART) pos = my_stpcpy(pos, blob_txt);
    if (keyseg->flag & HA_NULL_PART) pos = my_stpcpy(pos, null_txt);
    *pos = 0;

    printf("%-4d%-6ld%-3d %-8s%-21s", key + 1, (long)keyseg->start + 1,
           keyseg->length, text, buff);
    if (share->state.key_root[key] != HA_OFFSET_ERROR)
      llstr(share->state.key_root[key], buff);
    else
      buff[0] = 0;
    if (param->testflag & T_VERBOSE)
      printf("%11lu %12s %10d", share->state.rec_per_key_part[keyseg_nr++],
             buff, keyinfo->block_length);
    (void)putchar('\n');
    while ((++keyseg)->type != HA_KEYTYPE_END) {
      pos = buff;
      if (keyseg->flag & HA_REVERSE_SORT) *pos++ = '-';
      pos = my_stpcpy(pos, type_names[keyseg->type]);
      *pos++ = ' ';
      if (keyseg->flag & HA_SPACE_PACK) pos = my_stpcpy(pos, diff_txt);
      if (keyseg->flag & HA_BLOB_PART) pos = my_stpcpy(pos, blob_txt);
      if (keyseg->flag & HA_NULL_PART) pos = my_stpcpy(pos, null_txt);
      *pos = 0;
      printf("    %-6ld%-3d         %-21s", (long)keyseg->start + 1,
             keyseg->length, buff);
      if (param->testflag & T_VERBOSE)
        printf("%11lu", share->state.rec_per_key_part[keyseg_nr++]);
      (void)putchar('\n');
    }
    keyseg++;
  }
  if (share->state.header.uniques) {
    MI_UNIQUEDEF *uniqueinfo;
    puts("\nUnique  Key  Start  Len  Nullpos  Nullbit  Type");
    for (key = 0, uniqueinfo = &share->uniqueinfo[0];
         key < share->state.header.uniques; key++, uniqueinfo++) {
      bool new_row = false;
      char null_bit[8], null_pos[16];
      printf("%-8d%-5d", key + 1, uniqueinfo->key + 1);
      for (keyseg = uniqueinfo->seg; keyseg->type != HA_KEYTYPE_END; keyseg++) {
        if (new_row) fputs("             ", stdout);
        null_bit[0] = null_pos[0] = 0;
        if (keyseg->null_bit) {
          snprintf(null_bit, sizeof(null_bit), "%d", keyseg->null_bit);
          snprintf(null_pos, sizeof(null_pos), "%ld",
                   (long)keyseg->null_pos + 1);
        }
        printf("%-7ld%-5d%-9s%-10s%-30s\n", (long)keyseg->start + 1,
               keyseg->length, null_pos, null_bit, type_names[keyseg->type]);
        new_row = true;
      }
    }
  }
  if (param->verbose > 1) {
    char null_bit[8], null_pos[8];
    printf("\nField Start Length Nullpos Nullbit Type");
    if (share->options & HA_OPTION_COMPRESS_RECORD)
      printf("                         Huff tree  Bits");
    (void)putchar('\n');
    start = 1;
    for (field = 0; field < share->base.fields; field++) {
      if (share->options & HA_OPTION_COMPRESS_RECORD)
        type = share->rec[field].base_type;
      else
        type = (enum en_fieldtype)share->rec[field].type;
      end = my_stpcpy(buff, field_pack[type]);
      if (share->options & HA_OPTION_COMPRESS_RECORD) {
        if (share->rec[field].pack_type & PACK_TYPE_SELECTED)
          end = my_stpcpy(end, ", not_always");
        if (share->rec[field].pack_type & PACK_TYPE_SPACE_FIELDS)
          end = my_stpcpy(end, ", no empty");
        if (share->rec[field].pack_type & PACK_TYPE_ZERO_FILL) {
          sprintf(end, ", zerofill(%d)", share->rec[field].space_length_bits);
          end = strend(end);
        }
      }
      if (buff[0] == ',') my_stpcpy(buff, buff + 2);
      longlong10_to_str(share->rec[field].length, length, 10);
      null_bit[0] = null_pos[0] = 0;
      if (share->rec[field].null_bit) {
        sprintf(null_bit, "%d", share->rec[field].null_bit);
        sprintf(null_pos, "%d", share->rec[field].null_pos + 1);
      }
      printf("%-6d%-6d%-7s%-8s%-8s%-35s", field + 1, start, length, null_pos,
             null_bit, buff);
      if (share->options & HA_OPTION_COMPRESS_RECORD) {
        if (share->rec[field].huff_tree)
          printf("%3d    %2d",
                 (uint)(share->rec[field].huff_tree - share->decode_trees) + 1,
                 share->rec[field].huff_tree->quick_table_bits);
      }
      (void)putchar('\n');
      start += share->rec[field].length;
    }
  }
} /* describe */

/* Sort records according to one key */

static int mi_sort_records(MI_CHECK *param, MI_INFO *info, char *name,
                           uint sort_key, bool write_info, bool update_index) {
  int got_error;
  uint key;
  MI_KEYDEF *keyinfo;
  File new_file;
  uchar *temp_buff;
  ha_rows old_record_count;
  MYISAM_SHARE *share = info->s;
  char llbuff[22], llbuff2[22];
  SORT_INFO sort_info;
  MI_SORT_PARAM sort_param;
  DBUG_TRACE;

  memset(&sort_info, 0, sizeof(sort_info));
  memset(&sort_param, 0, sizeof(sort_param));
  sort_param.sort_info = &sort_info;
  sort_info.param = param;
  keyinfo = &share->keyinfo[sort_key];
  got_error = 1;
  temp_buff = nullptr;
  new_file = -1;

  if (!mi_is_key_active(share->state.key_map, sort_key)) {
    mi_check_print_warning(param,
                           "Can't sort table '%s' on key %d;  No such key",
                           name, sort_key + 1);
    param->error_printed = 0;
    return 0; /* Nothing to do */
  }
  if (keyinfo->flag & HA_FULLTEXT) {
    mi_check_print_warning(param, "Can't sort table '%s' on FULLTEXT key %d",
                           name, sort_key + 1);
    param->error_printed = 0;
    return 0; /* Nothing to do */
  }
  if (share->data_file_type == COMPRESSED_RECORD) {
    mi_check_print_warning(param, "Can't sort read-only table '%s'", name);
    param->error_printed = 0;
    return 0; /* Nothing to do */
  }
  if (!(param->testflag & T_SILENT)) {
    printf("- Sorting records for MyISAM-table '%s'\n", name);
    if (write_info)
      printf("Data records: %9s   Deleted: %9s\n",
             llstr(info->state->records, llbuff),
             llstr(info->state->del, llbuff2));
  }
  if (share->state.key_root[sort_key] == HA_OFFSET_ERROR)
    return 0; /* Nothing to do */

  init_key_cache(dflt_key_cache, opt_key_cache_block_size,
                 (size_t)param->use_buffers, 0, 0);
  if (init_io_cache(&info->rec_cache, -1, (uint)param->write_buffer_length,
                    WRITE_CACHE, share->pack.header_length, true,
                    MYF(MY_WME | MY_WAIT_IF_FULL)))
    goto err;
  info->opt_flag |= WRITE_CACHE_USED;

  if (!(temp_buff = (uchar *)my_alloca((uint)keyinfo->block_length))) {
    mi_check_print_error(param, "Not enough memory for key block");
    goto err;
  }

  if (!mi_alloc_rec_buff(info, -1, &sort_param.record)) {
    mi_check_print_error(param, "Not enough memory for record");
    goto err;
  }
  fn_format(param->temp_filename, name, "", MI_NAME_DEXT, 2 + 4 + 32);
  new_file = my_create(fn_format(param->temp_filename, param->temp_filename, "",
                                 DATA_TMP_EXT, 2 + 4),
                       0, param->tmpfile_createflag, MYF(0));
  if (new_file < 0) {
    mi_check_print_error(param, "Can't create new tempfile: '%s'",
                         param->temp_filename);
    goto err;
  }
  if (share->pack.header_length)
    if (filecopy(param, new_file, info->dfile, 0L, share->pack.header_length,
                 "datafile-header"))
      goto err;
  info->rec_cache.file = new_file; /* Use this file for caching */

  for (key = 0; key < share->base.keys; key++)
    share->keyinfo[key].flag |= HA_SORT_ALLOWS_SAME;

  if (my_pread(share->kfile, (uchar *)temp_buff, (uint)keyinfo->block_length,
               share->state.key_root[sort_key], MYF(MY_NABP + MY_WME))) {
    mi_check_print_error(param, "Can't read indexpage from filepos: %lu",
                         (ulong)share->state.key_root[sort_key]);
    goto err;
  }

  /* Setup param for sort_write_record */
  sort_info.info = info;
  sort_info.new_data_file_type = share->data_file_type;
  sort_param.fix_datafile = true;
  sort_param.master = true;
  sort_param.filepos = share->pack.header_length;
  old_record_count = info->state->records;
  info->state->records = 0;
  if (sort_info.new_data_file_type != COMPRESSED_RECORD)
    info->state->checksum = 0;

  if (sort_record_index(&sort_param, info, keyinfo,
                        share->state.key_root[sort_key], temp_buff, sort_key,
                        new_file, update_index) ||
      write_data_suffix(&sort_info, true) || flush_io_cache(&info->rec_cache))
    goto err;

  if (info->state->records != old_record_count) {
    mi_check_print_error(param, "found %s of %s records",
                         llstr(info->state->records, llbuff),
                         llstr(old_record_count, llbuff2));
    goto err;
  }

  (void)my_close(info->dfile, MYF(MY_WME));
  param->out_flag |= O_NEW_DATA; /* Data in new file */
  info->dfile = new_file;        /* Use new datafile */
  info->state->del = 0;
  info->state->empty = 0;
  share->state.dellink = HA_OFFSET_ERROR;
  info->state->data_file_length = sort_param.filepos;
  share->state.split = info->state->records; /* Only hole records */
  share->state.version = (ulong)time((time_t *)nullptr);

  info->update = (short)(HA_STATE_CHANGED | HA_STATE_ROW_CHANGED);

  if (param->testflag & T_WRITE_LOOP) {
    (void)fputs("          \r", stdout);
    (void)fflush(stdout);
  }
  got_error = 0;

err:
  if (got_error && new_file >= 0) {
    (void)end_io_cache(&info->rec_cache);
    (void)my_close(new_file, MYF(MY_WME));
    (void)my_delete(param->temp_filename, MYF(MY_WME));
  }
  my_free(mi_get_rec_buff_ptr(info, sort_param.record));
  info->opt_flag &= ~(READ_CACHE_USED | WRITE_CACHE_USED);
  (void)end_io_cache(&info->rec_cache);
  my_free(sort_info.buff);
  sort_info.buff = nullptr;
  share->state.sortkey = sort_key;
  return flush_blocks(param, share->key_cache, share->kfile) | got_error;
} /* sort_records */

/* Sort records recursive using one index */

static int sort_record_index(MI_SORT_PARAM *sort_param, MI_INFO *info,
                             MI_KEYDEF *keyinfo, my_off_t page, uchar *buff,
                             uint sort_key, File new_file, bool update_index) {
  uint nod_flag, used_length, key_length;
  uchar *temp_buff, *keypos, *endpos;
  my_off_t next_page, rec_pos;
  uchar lastkey[MI_MAX_KEY_BUFF];
  char llbuff[22];
  SORT_INFO *sort_info = sort_param->sort_info;
  MI_CHECK *param = sort_info->param;
  DBUG_TRACE;

  nod_flag = mi_test_if_nod(buff);
  temp_buff = nullptr;

  if (nod_flag) {
    if (!(temp_buff = (uchar *)my_alloca((uint)keyinfo->block_length))) {
      mi_check_print_error(param, "Not Enough memory");
      return -1;
    }
  }
  used_length = mi_getint(buff);
  keypos = buff + 2 + nod_flag;
  endpos = buff + used_length;
  for (;;) {
    if (nod_flag) {
      next_page = _mi_kpos(nod_flag, keypos);
      if (my_pread(info->s->kfile, (uchar *)temp_buff,
                   (uint)keyinfo->block_length, next_page,
                   MYF(MY_NABP + MY_WME))) {
        mi_check_print_error(param, "Can't read keys from filepos: %s",
                             llstr(next_page, llbuff));
        goto err;
      }
      if (sort_record_index(sort_param, info, keyinfo, next_page, temp_buff,
                            sort_key, new_file, update_index))
        goto err;
    }
    if (keypos >= endpos || (key_length = (*keyinfo->get_key)(
                                 keyinfo, nod_flag, &keypos, lastkey)) == 0)
      break;
    rec_pos = _mi_dpos(info, 0, lastkey + key_length);

    if ((*info->s->read_rnd)(info, sort_param->record, rec_pos, false)) {
      mi_check_print_error(param, "%d when reading datafile", my_errno());
      goto err;
    }
    if (rec_pos != sort_param->filepos && update_index) {
      _mi_dpointer(info, keypos - nod_flag - info->s->rec_reflength,
                   sort_param->filepos);
      if (movepoint(info, sort_param->record, rec_pos, sort_param->filepos,
                    sort_key)) {
        mi_check_print_error(param, "%d when updating key-pointers",
                             my_errno());
        goto err;
      }
    }
    if (sort_write_record(sort_param)) goto err;
  }
  /* Clear end of block to get better compression if the table is backuped */
  memset(buff + used_length, 0, keyinfo->block_length - used_length);
  if (my_pwrite(info->s->kfile, (uchar *)buff, (uint)keyinfo->block_length,
                page, param->myf_rw)) {
    mi_check_print_error(param, "%d when updating keyblock", my_errno());
    goto err;
  }
  return 0;
err:
  return 1;
} /* sort_record_index */

/*
  Check if myisamchk was killed by a signal
  This is overloaded by other programs that want to be able to abort
  sorting
*/

static int not_killed = 0;

volatile int *killed_ptr(MI_CHECK *param [[maybe_unused]]) {
  return &not_killed; /* always NULL */
}

/* print warnings and errors */
/* VARARGS */

void mi_check_print_info(MI_CHECK *param [[maybe_unused]], const char *fmt,
                         ...) {
  va_list args;

  va_start(args, fmt);
  (void)vfprintf(stdout, fmt, args);
  (void)fputc('\n', stdout);
  va_end(args);
}

/* VARARGS */

void mi_check_print_warning(MI_CHECK *param, const char *fmt, ...) {
  va_list args;
  DBUG_TRACE;

  fflush(stdout);
  if (!param->warning_printed && !param->error_printed) {
    if (param->testflag & T_SILENT)
      fprintf(stderr, "%s: MyISAM file %s\n", my_progname_short,
              param->isam_file_name);
    param->out_flag |= O_DATA_LOST;
  }
  param->warning_printed = 1;
  va_start(args, fmt);
  fprintf(stderr, "%s: warning: ", my_progname_short);
  (void)vfprintf(stderr, fmt, args);
  (void)fputc('\n', stderr);
  fflush(stderr);
  va_end(args);
}

/* VARARGS */

void mi_check_print_error(MI_CHECK *param, const char *fmt, ...) {
  va_list args;
  DBUG_TRACE;
  DBUG_PRINT("enter", ("format: %s", fmt));

  fflush(stdout);
  if (!param->warning_printed && !param->error_printed) {
    if (param->testflag & T_SILENT)
      fprintf(stderr, "%s: MyISAM file %s\n", my_progname_short,
              param->isam_file_name);
    param->out_flag |= O_DATA_LOST;
  }
  param->error_printed |= 1;
  va_start(args, fmt);
  fprintf(stderr, "%s: error: ", my_progname_short);
  (void)vfprintf(stderr, fmt, args);
  (void)fputc('\n', stderr);
  fflush(stderr);
  va_end(args);
}

bool get_global_encrypt_tmp_files() { return false; }

bool open_cached_file_encrypted(IO_CACHE *cache, const char *dir,
                                const char *prefix, size_t cache_size,
                                myf cache_myflags, bool /*encrypted*/) {
  return open_cached_file(cache, dir, prefix, cache_size, cache_myflags);
}

#include "storage/myisam/mi_extrafunc.h"<|MERGE_RESOLUTION|>--- conflicted
+++ resolved
@@ -35,10 +35,6 @@
 #include <bit>
 
 #include "m_string.h"
-<<<<<<< HEAD
-#include "my_bit.h"
-=======
->>>>>>> 824e2b40
 #include "my_byteorder.h"
 #include "my_compiler.h"
 #include "my_dbug.h"
