--- conflicted
+++ resolved
@@ -74,16 +74,9 @@
 static int file_info_compare(const void *cmp_arg, const void *a, const void *b);
 static int test_if_open(void *key, element_count count, void *param);
 static void fix_blob_pointers(MI_INFO *isam, uchar *record);
-<<<<<<< HEAD
-static int test_when_accessed(struct file_info *key, element_count count,
-                              struct st_access_param *access_param);
-static void file_info_free(void *key, TREE_FREE action MY_ATTRIBUTE((unused)),
-                           const void *param MY_ATTRIBUTE((unused)));
-=======
 static int test_when_accessed(void *key, element_count count,
                               void *access_param);
 static void file_info_free(void *info, TREE_FREE mode, const void *);
->>>>>>> e4924f36
 static int close_some_file(TREE *tree);
 static int reopen_closed_file(TREE *tree, struct file_info *file_info);
 static int find_record_with_key(struct file_info *file_info, uchar *record);
@@ -347,11 +340,7 @@
   }
   memset(com_count, 0, sizeof(com_count));
   init_tree(&tree, 0, 0, sizeof(file_info), file_info_compare, 1,
-<<<<<<< HEAD
-            file_info_free, nullptr);
-=======
             file_info_free, NULL);
->>>>>>> e4924f36
   (void)init_key_cache(dflt_key_cache, KEY_CACHE_BLOCK_SIZE, KEY_CACHE_SIZE, 0,
                        0);
 
@@ -710,14 +699,8 @@
   return 0;
 }
 
-<<<<<<< HEAD
-static void file_info_free(void *key, TREE_FREE action MY_ATTRIBUTE((unused)),
-                           const void *param MY_ATTRIBUTE((unused))) {
-  const auto fileinfo = static_cast<struct file_info *>(key);
-=======
 static void file_info_free(void *v_fileinfo, TREE_FREE, const void *) {
   file_info *fileinfo = static_cast<file_info *>(v_fileinfo);
->>>>>>> e4924f36
   DBUG_ENTER("file_info_free");
   if (update) {
     if (!fileinfo->closed) (void)mi_close(fileinfo->isam);
