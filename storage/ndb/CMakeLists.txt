# Copyright (c) 2008, 2016, Oracle and/or its affiliates. All rights reserved.
#
# This program is free software; you can redistribute it and/or modify
# it under the terms of the GNU General Public License as published by
# the Free Software Foundation; version 2 of the License.
#
# This program is distributed in the hope that it will be useful,
# but WITHOUT ANY WARRANTY; without even the implied warranty of
# MERCHANTABILITY or FITNESS FOR A PARTICULAR PURPOSE.  See the
# GNU General Public License for more details.
#
# You should have received a copy of the GNU General Public License
# along with this program; if not, write to the Free Software
# Foundation, Inc., 51 Franklin St, Fifth Floor, Boston, MA  02110-1301  USA

# Add both MySQL and NDB cmake repositories to search path
SET(CMAKE_MODULE_PATH ${CMAKE_MODULE_PATH}
    ${CMAKE_SOURCE_DIR}/cmake
    ${CMAKE_SOURCE_DIR}/storage/ndb/cmake)
INCLUDE(ndb_add_target_property)
INCLUDE(ndb_add_test)

MESSAGE(STATUS "Using cmake version ${CMAKE_VERSION}")

# Check if this is MySQL Cluster build i.e the MySQL Server
# version string ends in -ndb-Y.Y.Y[-status]    
MACRO(NDB_CHECK_MYSQL_CLUSTER version_string)

  IF(${version_string} MATCHES "(.*)-ndb-(.*)")
    SET(mysql_version ${CMAKE_MATCH_1})
    SET(cluster_version ${CMAKE_MATCH_2})

    # Sanity check that the mysql_version matches precalcuated
    # values from higher level scripts  
    IF(NOT ${mysql_version} EQUAL "${MYSQL_NO_DASH_VERSION}")
      MESSAGE(FATAL_ERROR "Sanity check of version_string failed!")
    ENDIF()

    # Split the cluster_version further into Y.Y.Y subcomponents
    IF(${cluster_version} MATCHES "([0-9]+)\\.([0-9]+)\\.([0-9]+)")
      SET(MYSQL_CLUSTER_VERSION_MAJOR ${CMAKE_MATCH_1})
      SET(MYSQL_CLUSTER_VERSION_MINOR ${CMAKE_MATCH_2})
      SET(MYSQL_CLUSTER_VERSION_BUILD ${CMAKE_MATCH_3})
    ENDIF()

    MESSAGE(STATUS  "This is MySQL Cluster ${cluster_version}")
    # Finally set MYSQL_CLUSTER_VERSION to be used as an indicator
    # that this is a MySQL Cluster build, yay!
    SET(MYSQL_CLUSTER_VERSION ${cluster_version})
  ENDIF()
ENDMACRO()

NDB_CHECK_MYSQL_CLUSTER(${VERSION})

<<<<<<< HEAD
=======
# Disable specific types of warnings for storage/ndb
# if the compiler supports the flag
IF(CMAKE_COMPILER_IS_GNUCXX)
  INCLUDE(CheckCXXCompilerFlag)
  FOREACH(warning
          "unused-but-set-variable"
          "strict-aliasing"
          # Downgrade -Werror to warning for "may be used uninitialized"
          # and "is used uninitialized in this function"
          "error=maybe-uninitialized"
          "error=uninitialized")
    STRING(REPLACE "-" "_" warning_ ${warning})
    STRING(TOUPPER ${warning_} WARNING)
    CHECK_CXX_COMPILER_FLAG("-Wno-${warning}" HAVE_${WARNING})
    IF(HAVE_${WARNING})
      MESSAGE(STATUS "Disabling -W${warning} warning for building NDB")
      SET(CMAKE_CXX_FLAGS "${CMAKE_CXX_FLAGS} -Wno-${warning}")
      SET(CMAKE_C_FLAGS "${CMAKE_C_FLAGS} -Wno-${warning}")
    ENDIF()
  ENDFOREACH()
ENDIF()

>>>>>>> 5b3c9dae
#
# Add the ndbcluster plugin
#
SET(NDBCLUSTER_SOURCES
  ../../sql/ha_ndbcluster.cc
  ../../sql/ha_ndbcluster_cond.cc
  ../../sql/ha_ndbcluster_push.cc
  ../../sql/ha_ndbcluster_connection.cc
  ../../sql/ha_ndbcluster_binlog.cc
  ../../sql/ha_ndb_index_stat.cc
  ../../sql/ha_ndb_ddl_fk.cc
  ../../sql/ha_ndbinfo.cc
  ../../sql/ndb_local_connection.cc
  ../../sql/ndb_share.cc
  ../../sql/ndb_thd.cc
  ../../sql/ndb_thd_ndb.cc
  ../../sql/ndb_global_schema_lock.cc
  ../../sql/ndb_mi.cc
  ../../sql/ndb_conflict_trans.cc
  ../../sql/ndb_anyvalue.cc
  ../../sql/ndb_ndbapi_util.cc
  ../../sql/ndb_binlog_extra_row_info.cc
  ../../sql/ndb_event_data.cc
  ../../sql/ndb_schema_object.cc
  ../../sql/ndb_schema_dist.cc
  ../../sql/ndb_component.cc
  ../../sql/ndb_local_schema.cc
  ../../sql/ndb_repl_tab.cc
  ../../sql/ndb_conflict.cc
  ../../sql/ndb_tdc.cc
  ../../sql/ndb_log.cc
  ../../sql/ndb_binlog_thread.cc
  ../../sql/ndb_find_files_list.cc
  ../../sql/ndb_name_util.cc
  ../../sql/ndb_bitmap.cc
)

# Include directories used when building ha_ndbcluster
INCLUDE_DIRECTORIES(${CMAKE_SOURCE_DIR}/storage/ndb/include)

IF(NOT MYSQL_CLUSTER_VERSION)
ENDIF()

# NDB needs replication
ADD_DEFINITIONS(-DHAVE_REPLICATION)

# NDB is DEFAULT plugin in MySQL Cluster
SET(is_default_plugin "")
OPTION(WITH_NDB_DEFAULT_PLUGIN_DETECT
  "Autodetect MySQL Cluster version and set ndbcluster as DEFAULT plugin" ON)
MARK_AS_ADVANCED(WITH_NDB_DEFAULT_PLUGIN_DETECT)
IF(WITH_NDB_DEFAULT_PLUGIN_DETECT)
  IF(MYSQL_CLUSTER_VERSION)
    # ndbcluster is DEFAULT plugin in MySQL Cluster
    SET(is_default_plugin "DEFAULT")
  ENDIF()
ENDIF()

IF(NOT WITHOUT_SERVER)
  MYSQL_ADD_PLUGIN(ndbcluster ${NDBCLUSTER_SOURCES} STORAGE_ENGINE
    ${is_default_plugin} STATIC_ONLY RECOMPILE_FOR_EMBEDDED
    LINK_LIBRARIES ndbclient_static)
ENDIF()

#
# Build NDB only if MYSQL_ADD_PLUGIN has decided(by looking at various
# cmake args same as all other plugins have) to build ndbcluster(our handler)
#
IF (NOT WITH_NDBCLUSTER)
  MESSAGE(STATUS "Not building NDB")
  RETURN()
ENDIF()

# Disable specific types of warnings for storage/ndb
# if the compiler supports the flag
IF(CMAKE_COMPILER_IS_GNUCXX)
  INCLUDE(CheckCXXCompilerFlag)
  FOREACH(warning
          "unused-but-set-variable"
          "strict-aliasing"
          # Downgrade -Werror to warning for "may be used uninitialized"
          # and "is used uninitialized in this function"
          "error=maybe-uninitialized"
          "error=uninitialized")
    STRING(REPLACE "-" "_" warning_ ${warning})
    STRING(TOUPPER ${warning_} WARNING)
    CHECK_CXX_COMPILER_FLAG("-Wno-${warning}" HAVE_${WARNING})
    IF(HAVE_${WARNING})
      MESSAGE(STATUS "Disabling -W${warning} warning for building NDB")
      SET(CMAKE_CXX_FLAGS "${CMAKE_CXX_FLAGS} -Wno-${warning}")
      SET(CMAKE_C_FLAGS "${CMAKE_C_FLAGS} -Wno-${warning}")
    ENDIF()
  ENDFOREACH()
ENDIF()

# Add HAVE_NDB_BINLOG to the list of compile definitions used when compiling
# the ndbcluster plugin library(NOTE! there is also ndbcluster_embedded which
# is compiled without this define)
IF(NOT WITHOUT_SERVER)
  NDB_ADD_TARGET_PROPERTY(ndbcluster COMPILE_DEFINITIONS "HAVE_NDB_BINLOG")
ENDIF()

IF(CMAKE_SIZEOF_VOID_P EQUAL 4)
  MESSAGE(STATUS "Building NDB 32-bit")
ELSE()
  MESSAGE(STATUS "Building NDB 64-bit")
ENDIF()

INCLUDE(${CMAKE_CURRENT_SOURCE_DIR}/ndb_configure.cmake)

INCLUDE_DIRECTORIES(
  # MySQL Server includes
  ${CMAKE_SOURCE_DIR}/include
  ${CMAKE_BINARY_DIR}/include

  # NDB includes
  ${CMAKE_CURRENT_SOURCE_DIR}/include
  ${CMAKE_CURRENT_SOURCE_DIR}/include/util
  ${CMAKE_CURRENT_SOURCE_DIR}/include/portlib
  ${CMAKE_CURRENT_SOURCE_DIR}/include/debugger
  ${CMAKE_CURRENT_SOURCE_DIR}/include/transporter
  ${CMAKE_CURRENT_SOURCE_DIR}/include/kernel
  ${CMAKE_CURRENT_SOURCE_DIR}/include/mgmapi
  ${CMAKE_CURRENT_SOURCE_DIR}/include/mgmcommon
  ${CMAKE_CURRENT_SOURCE_DIR}/include/ndbapi
  ${CMAKE_CURRENT_SOURCE_DIR}/include/logger
  ${CMAKE_CURRENT_BINARY_DIR}/include

  # Util library includes
  ${ZLIB_INCLUDE_DIR}
  ${EDITLINE_INCLUDE_DIR})

# The root of storage/ndb/
SET(NDB_SOURCE_DIR ${CMAKE_CURRENT_SOURCE_DIR})

OPTION(WITH_NDB_TEST
  "Include the NDB Cluster ndbapi test programs" OFF)
IF(WITH_NDB_TEST)
  MESSAGE(STATUS "Building NDB test programs")
ELSE()
  # Turn on NDB tests automatically for gcov builds
  IF(ENABLE_GCOV AND NOT WIN32 AND NOT APPLE)
    MESSAGE(STATUS "Building NDB test programs for improved gcov coverage")
    SET(WITH_NDB_TEST ON)
  ENDIF()
  # Turn on NDB tests automatically for valgrind builds
  IF(WITH_VALGRIND)
    MESSAGE(STATUS "Building NDB test programs for improved valgrind coverage")
    SET(WITH_NDB_TEST ON)
  ENDIF()
ENDIF()

OPTION(WITH_NDB_BINLOG
  "Disable NDB binlog" ON)

OPTION(WITH_ERROR_INSERT
  "Enable error injection in NDB" OFF)

OPTION(WITH_NDB_DEBUG
  "Enable special ndb NDB features(including ERROR_INSERT)" OFF)

IF(WITH_NDB_DEBUG OR CMAKE_BUILD_TYPE MATCHES "Debug")
  MESSAGE(STATUS "Turning on special NDB debug features")
  ADD_DEFINITIONS(-DVM_TRACE)
  ADD_DEFINITIONS(-DNDB_DEBUG)
  ADD_DEFINITIONS(-DERROR_INSERT)
  ADD_DEFINITIONS(-DARRAY_GUARD)
  ADD_DEFINITIONS(-DACC_SAFE_QUEUE)
  ADD_DEFINITIONS(-DAPI_TRACE)
ELSE()
  IF(WITH_ERROR_INSERT)
    ADD_DEFINITIONS(-DERROR_INSERT)
  ENDIF()
  ADD_DEFINITIONS(-DNDEBUG)
ENDIF()

# Set extra compiler switches from WITH_NDB_CCFLAGS
SET(WITH_NDB_CCFLAGS "" CACHE STRING "Extra compiler flags for NDB")
IF(WITH_NDB_CCFLAGS)
  MESSAGE(STATUS "Appending extra compiler flags for NDB: \"${WITH_NDB_CCFLAGS}\"")
  SET(CMAKE_C_FLAGS "${CMAKE_C_FLAGS} ${WITH_NDB_CCFLAGS}")
  SET(CMAKE_CXX_FLAGS "${CMAKE_CXX_FLAGS} ${WITH_NDB_CCFLAGS}")
ENDIF()

# Set extra compiler switches from environment variable NDB_EXTRA_FLAGS
SET(ndb_flags_env $ENV{NDB_EXTRA_FLAGS})
IF(ndb_flags_env)
  MESSAGE(STATUS "Appending extra compiler flags for NDB from "
                 "environment: \"${ndb_flags_env}\"")
  SET(CMAKE_C_FLAGS "${CMAKE_C_FLAGS} ${ndb_flags_env}")
  SET(CMAKE_CXX_FLAGS "${CMAKE_CXX_FLAGS} ${ndb_flags_env}")
ENDIF()

SET(HAVE_JAVA FALSE)
SET(HAVE_JDK FALSE)
SET(WITH_NDB_JAVA_DEFAULT ON)
# Check if the default for WITH_NDB_JAVA should be overriden
# by environment variable
IF (DEFINED ENV{WITH_NDB_JAVA_DEFAULT})
  SET(WITH_NDB_JAVA_DEFAULT $ENV{WITH_NDB_JAVA_DEFAULT})
  MESSAGE(STATUS "Default value for WITH_NDB_JAVA set to ${WITH_NDB_JAVA_DEFAULT}")
ELSE()
  # Check if the default for WITH_NDB_JAVA should be
  # magically overriden
  SET(magic_value $ENV{PRODUCT_ID})
  IF (magic_value STREQUAL "bootstrap-cmake-tar-gz" OR
      magic_value STREQUAL "source-dist-tar-gz")
    SET(WITH_NDB_JAVA_DEFAULT OFF)
    MESSAGE(STATUS "Default value for WITH_NDB_JAVA set to 0 since "
                   "bootstrapping was detected")
  ENDIF()
  IF(NOT MYSQL_CLUSTER_VERSION)
    # Don't build the Java parts of NDB by default in MySQL Server
    # (this lowers the threshold for checking that things
    #  work also with engine = NDB)
    SET(WITH_NDB_JAVA_DEFAULT OFF)
    MESSAGE(STATUS "Default value for WITH_NDB_JAVA set to 0 in "
                   "MySQL Server version")
  ENDIF()
ENDIF()
OPTION(WITH_NDB_JAVA
  "Include NDB Cluster Java components" ${WITH_NDB_JAVA_DEFAULT})
IF(WITH_NDB_JAVA)
  #
  # Check for Java and JDK needed by ndbjtie and clusterj
  #

  # Print value of JAVA_HOME if set
  IF(DEFINED ENV{JAVA_HOME})
    MESSAGE(STATUS "Looking for Java in JAVA_HOME=" $ENV{JAVA_HOME} " "
                   "and standard locations")
  ELSE()
    MESSAGE(STATUS "Looking for Java in standard locations")
  ENDIF()

  FIND_PACKAGE(Java 1.6 COMPONENTS Development)
  IF(NOT JAVA_FOUND)
    IF(DEFINED ENV{JAVA_HOME})
      # Could not find Java in the specific location set by JAVA_HOME
      # or in standard paths, don't search further
      MESSAGE(FATAL_ERROR "Could NOT find Java: neither in specified "
                          "JAVA_HOME=" $ENV{JAVA_HOME} " or standard location")
    ENDIF()

    #
    # Continue looking for Java in some additional
    # well known locations
    #

    # Prefer Java with same bit size as current build
    SET(_bit_suffix)
    IF(CMAKE_SIZEOF_VOID_P EQUAL 8)
      SET(_bit_suffix "-64")
    ENDIF()

    # Use well known standard base
    SET(_base_path /usr/local/java/)
    IF(WINDOWS)
      SET(_base_path C:\\java\\)
    ENDIF()

    # Search for version in specified order
    SET(_preferred_versions
       1.8
       1.7
       1.6)

    FOREACH(_version ${_preferred_versions})
      SET(_path ${_base_path}jdk${_version}${_bit_suffix})
      MESSAGE(STATUS "Looking for Java in ${_path}...")
      SET(ENV{JAVA_HOME} ${_path})
      FIND_PACKAGE(Java ${_version} COMPONENTS Development)
      IF(JAVA_FOUND)
        # Found java, no need to search further
        MESSAGE(STATUS "Found Java in ${_path}")
        BREAK()
      ENDIF()
    ENDFOREACH()

    IF(NOT JAVA_FOUND)
      # Could not find Java in well known locations either
      MESSAGE(FATAL_ERROR "Could NOT find suitable version of Java")
    ENDIF()

  ENDIF()

  MESSAGE(STATUS "Java_VERSION: ${Java_VERSION}")
  MESSAGE(STATUS "Java_VERSION_STRING: ${Java_VERSION_STRING}")
  MESSAGE(STATUS "JAVA_RUNTIME: ${JAVA_RUNTIME}")
  MESSAGE(STATUS "JAVA_COMPILE: ${JAVA_COMPILE}")
  MESSAGE(STATUS "JAVA_ARCHIVE: ${JAVA_ARCHIVE}")
  NDB_REQUIRE_VARIABLE(JAVA_RUNTIME)
  NDB_REQUIRE_VARIABLE(JAVA_COMPILE)
  NDB_REQUIRE_VARIABLE(JAVA_ARCHIVE)

  # Help FindJNI by setting JAVA_HOME (if not already set)
  # to point at the java found above
  IF(NOT DEFINED ENV{JAVA_HOME})
    # Convert to realpath
    GET_FILENAME_COMPONENT(java_home ${JAVA_COMPILE} REALPATH)
    # Remove filename
    GET_FILENAME_COMPONENT(java_home ${java_home} PATH)
    # Remove dir
    GET_FILENAME_COMPONENT(java_home ${java_home} PATH)
    MESSAGE(STATUS "Setting JAVA_HOME=${java_home}")
    SET(ENV{JAVA_HOME} ${java_home})
  ENDIF()

  FIND_PACKAGE(JNI REQUIRED)
  MESSAGE(STATUS "JNI_FOUND: ${JNI_FOUND}")
  MESSAGE(STATUS "JNI_INCLUDE_DIRS: ${JNI_INCLUDE_DIRS}")
  MESSAGE(STATUS "JNI_LIBRARIES: ${JNI_LIBRARIES}")
  NDB_REQUIRE_VARIABLE(JNI_INCLUDE_DIRS)

  INCLUDE("${NDB_SOURCE_DIR}/config/type_JAVA.cmake")
  SET(HAVE_JAVA TRUE)
  SET(HAVE_JDK TRUE)
  SET(WITH_CLASSPATH ${WITH_CLASSPATH} CACHE STRING
    "Enable the classpath for MySQL Cluster Java Connector")
ELSE(WITH_NDB_JAVA)
  MESSAGE(STATUS "Excluding Cluster Java components")
ENDIF(WITH_NDB_JAVA)

ADD_SUBDIRECTORY(include)
ADD_SUBDIRECTORY(src)
ADD_SUBDIRECTORY(tools)
ADD_SUBDIRECTORY(test)
IF(WITH_NDB_TEST)
  ADD_SUBDIRECTORY(src/cw/cpcd)
ENDIF()
IF (HAVE_JAVA AND HAVE_JDK)
  ADD_SUBDIRECTORY(clusterj)
ENDIF()
ADD_SUBDIRECTORY(memcache)
ADD_SUBDIRECTORY(mcc)

SET(WITH_NDB_NODEJS_DEFAULT ON)

# Check if the default for WITH_NDB_NODEJS should be overriden
# by environment variable
IF(DEFINED ENV{WITH_NDB_NODEJS_DEFAULT})
  SET(WITH_NDB_NODEJS_DEFAULT $ENV{WITH_NDB_NODEJS_DEFAULT})
  MESSAGE(STATUS "Default value for WITH_NDB_NODEJS set to ${WITH_NDB_NODEJS_DEFAULT}")
ENDIF(DEFINED ENV{WITH_NDB_NODEJS_DEFAULT})
OPTION(WITH_NDB_NODEJS
  "Include NDB Cluster node.js components" ${WITH_NDB_NODEJS_DEFAULT})
IF(WITH_NDB_NODEJS)
  ADD_SUBDIRECTORY(nodejs)
ENDIF(WITH_NDB_NODEJS)

OPTION(WITH_NDBAPI_EXAMPLES "Build the NdbApi example programs" OFF)
IF(WITH_NDBAPI_EXAMPLES)
  MESSAGE(STATUS "Building the NdbApi example programs")
  ADD_SUBDIRECTORY(ndbapi-examples)
ENDIF()

ADD_SUBDIRECTORY(wix)

IF(WITH_UNIT_TESTS)
  FILE(MAKE_DIRECTORY ${CMAKE_BINARY_DIR}/unittest/ndb)
ENDIF()

# Show any MySQL Server patches
#INCLUDE(ndb_show_patches)
#NDB_SHOW_PATCHES()<|MERGE_RESOLUTION|>--- conflicted
+++ resolved
@@ -52,31 +52,6 @@
 
 NDB_CHECK_MYSQL_CLUSTER(${VERSION})
 
-<<<<<<< HEAD
-=======
-# Disable specific types of warnings for storage/ndb
-# if the compiler supports the flag
-IF(CMAKE_COMPILER_IS_GNUCXX)
-  INCLUDE(CheckCXXCompilerFlag)
-  FOREACH(warning
-          "unused-but-set-variable"
-          "strict-aliasing"
-          # Downgrade -Werror to warning for "may be used uninitialized"
-          # and "is used uninitialized in this function"
-          "error=maybe-uninitialized"
-          "error=uninitialized")
-    STRING(REPLACE "-" "_" warning_ ${warning})
-    STRING(TOUPPER ${warning_} WARNING)
-    CHECK_CXX_COMPILER_FLAG("-Wno-${warning}" HAVE_${WARNING})
-    IF(HAVE_${WARNING})
-      MESSAGE(STATUS "Disabling -W${warning} warning for building NDB")
-      SET(CMAKE_CXX_FLAGS "${CMAKE_CXX_FLAGS} -Wno-${warning}")
-      SET(CMAKE_C_FLAGS "${CMAKE_C_FLAGS} -Wno-${warning}")
-    ENDIF()
-  ENDFOREACH()
-ENDIF()
-
->>>>>>> 5b3c9dae
 #
 # Add the ndbcluster plugin
 #
