--- conflicted
+++ resolved
@@ -14,13 +14,8 @@
 # along with this program; if not, write to the Free Software
 # Foundation, Inc., 51 Franklin St, Fifth Floor, Boston, MA 02110-1301  USA
 
-<<<<<<< HEAD
-SUBDIRS = src tools . include @ndb_opt_subdirs@
-DIST_SUBDIRS = src tools include test docs clusterj
-=======
 SUBDIRS = include src tools . swig @ndb_opt_subdirs@
 DIST_SUBDIRS = src tools include test docs swig
->>>>>>> ab789cb1
 EXTRA_DIST = config cmake ndbapi-examples plug.in CMakeLists.txt
 DIST_COMMON = $(srcdir)/Makefile.am $(srcdir)/Makefile.in
 
