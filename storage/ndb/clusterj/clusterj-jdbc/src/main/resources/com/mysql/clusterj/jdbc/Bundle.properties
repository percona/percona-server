<<<<<<< HEAD
=======
# Copyright (c) 2011, 2012, Oracle and/or its affiliates. All rights reserved.
#
# This program is free software; you can redistribute it and/or modify
# it under the terms of the GNU General Public License as published by
# the Free Software Foundation; version 2 of the License.
#
# This program is distributed in the hope that it will be useful,
# but WITHOUT ANY WARRANTY; without even the implied warranty of
# MERCHANTABILITY or FITNESS FOR A PARTICULAR PURPOSE.  See the
# GNU General Public License for more details.
#
# You should have received a copy of the GNU General Public License
# along with this program; if not, write to the Free Software
# Foundation, Inc., 51 Franklin St, Fifth Floor, Boston, MA 02110-1301  USA

>>>>>>> 3928b596
ERR_Duplicate_Statement_Interceptor:You may only register the statement interceptor once.
ERR_Duplicate_Connection_Lifecycle_Interceptor:You may only register the connection lifecycle interceptor once.
ERR_No_Statement_Interceptor:You must register a statement interceptor using connection property \
statementInterceptors=com.mysql.clusterj.jdbc.StatementInterceptor
ERR_No_Connection_Lifecycle_Interceptor:You must register a connection lifecycle interceptor using connection property \
connectionLifecycleInterceptors=com.mysql.clusterj.jdbc.ConnectionLifecycleInterceptor
ERR_Should_Not_Occur:Implementation error; please file a bug with a patch.
ERR_Unsupported_Method:Method {0} is not supported by {1}.
ERR_Column_Name_Not_In_Result:The column {0} is not part of the result.
ERR_Column_Name_Not_In_Table:The column {0} is not in the list of columns {1} for the table {2}.
ERR_Lexing_SQL:Error Lexing SQL: {0}.
ERR_Parsing_SQL:Error Parsing SQL: {0}.
ERR_LHS_Not_A_Field:Restriction: left hand side of an arithmetic expression must be a field.
ERR_RHS_Not_A_Parameter:Restriction: right hand side of an arithmetic expression must be a parameter.
ERR_Number_Of_Parameters_Not_Initialized: The number of parameters was not initialized.
ERR_Getting_Parameter_Value:Exception getting parameter value for offset {0} index {1}.
ERR_Parameter_Wrong_Type:The parameter value is the wrong type. Expected {0}; actual {1}.<|MERGE_RESOLUTION|>--- conflicted
+++ resolved
@@ -1,5 +1,3 @@
-<<<<<<< HEAD
-=======
 # Copyright (c) 2011, 2012, Oracle and/or its affiliates. All rights reserved.
 #
 # This program is free software; you can redistribute it and/or modify
@@ -15,7 +13,6 @@
 # along with this program; if not, write to the Free Software
 # Foundation, Inc., 51 Franklin St, Fifth Floor, Boston, MA 02110-1301  USA
 
->>>>>>> 3928b596
 ERR_Duplicate_Statement_Interceptor:You may only register the statement interceptor once.
 ERR_Duplicate_Connection_Lifecycle_Interceptor:You may only register the connection lifecycle interceptor once.
 ERR_No_Statement_Interceptor:You must register a statement interceptor using connection property \
