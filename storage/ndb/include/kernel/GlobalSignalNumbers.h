/*
   Copyright (c) 2003, 2010, Oracle and/or its affiliates. All rights reserved.

   This program is free software; you can redistribute it and/or modify
   it under the terms of the GNU General Public License as published by
   the Free Software Foundation; version 2 of the License.

   This program is distributed in the hope that it will be useful,
   but WITHOUT ANY WARRANTY; without even the implied warranty of
   MERCHANTABILITY or FITNESS FOR A PARTICULAR PURPOSE.  See the
   GNU General Public License for more details.

   You should have received a copy of the GNU General Public License
   along with this program; if not, write to the Free Software
   Foundation, Inc., 51 Franklin St, Fifth Floor, Boston, MA 02110-1301  USA
*/

#ifndef GLOBAL_SIGNAL_NUMBERS_H
#define GLOBAL_SIGNAL_NUMBERS_H

#include <kernel_types.h>
/**
 * NOTE
 *
 * When adding a new signal, remember to update MAX_GSN and SignalNames.cpp
 */
const GlobalSignalNumber MAX_GSN = 768;

struct GsnName {
  GlobalSignalNumber gsn;
  const char * name;
};

extern const GsnName SignalNames[];
extern const GlobalSignalNumber NO_OF_SIGNAL_NAMES;

/**
 * These are used by API and kernel
 */
#define GSN_API_REGCONF                 1
#define GSN_API_REGREF                  2
#define GSN_API_REGREQ                  3

#define GSN_ATTRINFO                    4
#define GSN_TRANSID_AI                  5
#define GSN_KEYINFO                     6
#define GSN_READCONF                    7

#define GSN_TCKEY_FAILCONF              8
#define GSN_TCKEY_FAILREF               9
#define GSN_TCKEYCONF                   10
#define GSN_TCKEYREF                    11
#define GSN_TCKEYREQ                    12

#define GSN_TCROLLBACKCONF              13
#define GSN_TCROLLBACKREF               14
#define GSN_TCROLLBACKREQ               15
#define GSN_TCROLLBACKREP               16

#define GSN_TC_COMMITCONF               17
#define GSN_TC_COMMITREF                18
#define GSN_TC_COMMITREQ                19
#define GSN_TC_HBREP                    20

#define GSN_TRANSID_AI_R                21
#define GSN_KEYINFO20_R                 22

#define GSN_GET_TABINFOREF              23
#define GSN_GET_TABINFOREQ              24
#define GSN_GET_TABINFO_CONF            190

#define GSN_GET_TABLEID_REQ             683
#define GSN_GET_TABLEID_REF             684
#define GSN_GET_TABLEID_CONF            685

#define GSN_DIHNDBTAMPER                25
#define GSN_NODE_FAILREP                26
#define GSN_NF_COMPLETEREP              27

#define GSN_SCAN_NEXTREQ                28
#define GSN_SCAN_TABCONF                29
/* 30 unused */
#define GSN_SCAN_TABREF                 31
#define GSN_SCAN_TABREQ                 32
#define GSN_KEYINFO20                   33

#define GSN_TCRELEASECONF               34
#define GSN_TCRELEASEREF                35
#define GSN_TCRELEASEREQ                36

#define GSN_TCSEIZECONF                 37
#define GSN_TCSEIZEREF                  38
#define GSN_TCSEIZEREQ                  39

#define GSN_TCKEY_FAILREFCONF_R         40

#define GSN_DBINFO_SCANREQ              41
#define GSN_DBINFO_SCANCONF             42
#define GSN_DBINFO_SCANREF              43
#define GSN_DBINFO_TRANSID_AI           44

#define GSN_CONFIG_CHANGE_REQ           45
#define GSN_CONFIG_CHANGE_REF           46
#define GSN_CONFIG_CHANGE_CONF          47

#define GSN_CONFIG_CHANGE_IMPL_REQ      48
#define GSN_CONFIG_CHANGE_IMPL_REF      49
#define GSN_CONFIG_CHANGE_IMPL_CONF     50

#define GSN_CONFIG_CHECK_REQ            51
#define GSN_CONFIG_CHECK_REF            52
#define GSN_CONFIG_CHECK_CONF           53

#define GSN_GET_CONFIG_REQ        54
#define GSN_GET_CONFIG_REF        55
#define GSN_GET_CONFIG_CONF       56

/* 57 unused */
/* 58 unused */
/* 59 unused */
#define GSN_ALLOC_NODEID_REQ            60
#define GSN_ALLOC_NODEID_CONF           61
#define GSN_ALLOC_NODEID_REF            62
/* 63 unused */
/* 64 unused */
/* 65 unused */
/* 66 unused */

/**
 * These are used only by kernel
 */

#define GSN_ACC_ABORTCONF               67
/* 68 not unused */
/* 69 not unused */
#define GSN_UPDATE_FRAG_DIST_KEY_ORD    70
#define GSN_ACC_ABORTREQ                71
#define GSN_ACC_CHECK_SCAN              72
#define GSN_ACC_COMMITCONF              73
#define GSN_ACC_COMMITREQ               74
/* 75 unused */
/* 76 unused */

/* 79 unused */
/* 78 unused */
/* 77 unused */

/* 80 unused */
#define GSN_ACC_OVER_REC                81

/* 83 unused */
#define GSN_ACC_SCAN_INFO               84 /* local */
#define GSN_ALLOC_MEM_REQ               85 /* local */
#define GSN_ACC_SCANCONF                86
#define GSN_ACC_SCANREF                 87
#define GSN_ACC_SCANREQ                 88

#define GSN_RESTORE_LCP_REQ             91
#define GSN_RESTORE_LCP_REF             90
#define GSN_RESTORE_LCP_CONF            89

#define GSN_ACC_TO_CONF                 92
#define GSN_ACC_TO_REF                  93
#define GSN_ACC_TO_REQ                  94
#define GSN_ACCFRAGCONF                 95
#define GSN_ACCFRAGREF                  96
#define GSN_ACCFRAGREQ                  97
#define GSN_ACCKEYCONF                  98
#define GSN_ACCKEYREF                   99
#define GSN_ACCKEYREQ                   100
#define GSN_ACCMINUPDATE                101
#define GSN_ACCSEIZECONF                103
#define GSN_ACCSEIZEREF                 104
#define GSN_ACCSEIZEREQ                 105
#define GSN_ACCUPDATECONF               106
#define GSN_ACCUPDATEKEY                107
#define GSN_ACCUPDATEREF                108

#define GSN_ADD_FRAGCONF                109
#define GSN_ADD_FRAGREF                 110
#define GSN_ADD_FRAGREQ                 111

#define GSN_API_START_REP               120
#define GSN_API_FAILCONF                113
#define GSN_API_FAILREQ                 114
#define GSN_CNTR_START_REQ              115
/* 116 not unused */
#define GSN_CNTR_START_REF              117
#define GSN_CNTR_START_CONF             118
#define GSN_CNTR_START_REP              119
/* 120 not unused */
#define GSN_ROUTE_ORD                   121
#define GSN_NODE_VERSION_REP            122
/* 123 not unused */
#define GSN_FSSUSPENDORD                124 /* local */
#define GSN_CHECK_LCP_STOP              125
#define GSN_CLOSE_COMCONF               126 /* local */
#define GSN_CLOSE_COMREQ                127 /* local */
#define GSN_CM_ACKADD                   128 /* distr. */
#define GSN_ENABLE_COMCONF              129 /* local */
#define GSN_CM_ADD                      130 /* distr. */
/* 131 unused */
/* 132 not unused */
/* 133 not unused */
#define GSN_CM_HEARTBEAT                134 /* distr. */

#define GSN_PREPARE_COPY_FRAG_REQ       135
#define GSN_PREPARE_COPY_FRAG_REF       136
#define GSN_PREPARE_COPY_FRAG_CONF      137

#define GSN_CM_NODEINFOCONF             138 /* distr. */
#define GSN_CM_NODEINFOREF              139 /* distr. */
#define GSN_CM_NODEINFOREQ              140 /* distr. */
#define GSN_CM_REGCONF                  141 /* distr. */
#define GSN_CM_REGREF                   142 /* distr. */
#define GSN_CM_REGREQ                   143 /* distr. */
/* 144 not unused */
/* 145 not unused */
/* 146 not unused */
#define GSN_CM_ADD_REP                  147 /* local */
/* 148 not unused  */
/* 149 not unused  */
/* 150 not unused  */
#define GSN_CNTR_WAITREP                151 /* distr. */
#define GSN_COMMIT                      152
#define GSN_COMMIT_FAILCONF             153
#define GSN_COMMIT_FAILREQ              154
#define GSN_COMMITCONF                  155
#define GSN_COMMITREQ                   156
#define GSN_COMMITTED                   157
#define GSN_COMPLETE                    159
#define GSN_COMPLETECONF                160
#define GSN_COMPLETED                   161
#define GSN_COMPLETEREQ                 162
#define GSN_CONNECT_REP                 163
#define GSN_CONTINUEB                   164
/* 165 not unused */
#define GSN_COPY_ACTIVECONF             166
#define GSN_COPY_ACTIVEREF              167
#define GSN_COPY_ACTIVEREQ              168
#define GSN_COPY_FRAGCONF               169
#define GSN_COPY_FRAGREF                170
#define GSN_COPY_FRAGREQ                171
#define GSN_COPY_GCICONF                172
#define GSN_COPY_GCIREQ                 173
#define GSN_COPY_STATECONF              174
#define GSN_COPY_STATEREQ               175
#define GSN_COPY_TABCONF                176
#define GSN_COPY_TABREQ                 177
#define GSN_CREATE_FRAGCONF             178
#define GSN_CREATE_FRAGREF              179
#define GSN_CREATE_FRAGREQ              180
#define GSN_DEBUG_SIG                   181
#define GSN_DIH_SCAN_TAB_REQ            182
#define GSN_DIH_SCAN_TAB_REF            183
#define GSN_DIH_SCAN_TAB_CONF           184
#define GSN_DIH_SCAN_TAB_COMPLETE_REP   287
#define GSN_DIADDTABCONF                185
#define GSN_DIADDTABREF                 186
#define GSN_DIADDTABREQ                 187
/* 188 not unused */
/* 189 not unused */
/* 190 not unused */
#define GSN_DICTSTARTCONF               191
#define GSN_DICTSTARTREQ                192

#define GSN_LIST_TABLES_REQ             193
#define GSN_LIST_TABLES_CONF            194

#define GSN_ABORT                       195
#define GSN_ABORTCONF                   196
#define GSN_ABORTED                     197
#define GSN_ABORTREQ                    198

/******************************************
 * DROP TABLE
 * 
 */

/**
 * This is drop table's public interface
 */
#define GSN_DROP_TABLE_REQ               82
#define GSN_DROP_TABLE_REF              102
#define GSN_DROP_TABLE_CONF             112

/**
 * This is used for implementing drop table
 */
#define GSN_PREP_DROP_TAB_REQ           199
#define GSN_PREP_DROP_TAB_REF           200
#define GSN_PREP_DROP_TAB_CONF          201

#define GSN_DROP_TAB_REQ                202
#define GSN_DROP_TAB_REF                203
#define GSN_DROP_TAB_CONF               204

#define GSN_DIH_GET_TABINFO_REQ         208 /* distr. */
#define GSN_DIH_GET_TABINFO_REF         209 /* distr. */
#define GSN_DIH_GET_TABINFO_CONF        232 /* distr. */

/*****************************************/

#define GSN_UPDATE_TOCONF               205
#define GSN_UPDATE_TOREF                206
#define GSN_UPDATE_TOREQ                207

#define GSN_DIGETNODESCONF              210
#define GSN_DIGETNODESREF               211
#define GSN_DIGETNODESREQ               212
#define GSN_DIH_SCAN_GET_NODES_REQ      213
#define GSN_DIH_SCAN_GET_NODES_REF      215
#define GSN_DIH_SCAN_GET_NODES_CONF     214

#define GSN_DIH_RESTARTCONF             217
#define GSN_DIH_RESTARTREF              218
#define GSN_DIH_RESTARTREQ              219

/* 220 not unused */
/* 221 not unused */
/* 222 not unused */

#define GSN_EMPTY_LCP_REQ               223
#define GSN_EMPTY_LCP_CONF              224
#define GSN_EMPTY_LCP_REP               223 // local (LQH - DIH)

#define GSN_SCHEMA_INFO                 225
#define GSN_SCHEMA_INFOCONF             226

#define GSN_MASTER_GCPCONF              227
#define GSN_MASTER_GCPREF               228
#define GSN_MASTER_GCPREQ               229

/* 230 not unused */
/* 231 not unused */

/* 232 not unused */
/* 233 unused */
/* 234 unused */
#define GSN_DISCONNECT_REP              235

#define GSN_FIRE_TRIG_REQ               236
#define GSN_FIRE_TRIG_REF               237
#define GSN_FIRE_TRIG_CONF              238

#define GSN_DIVERIFYCONF                239
#define GSN_DIVERIFYREF                 240
#define GSN_DIVERIFYREQ                 241
#define GSN_ENABLE_COMREQ               242 /* local */
#define GSN_END_LCPCONF                 243
#define GSN_END_LCP_CONF                243
#define GSN_END_LCPREQ                  244
#define GSN_END_LCP_REQ                 244
#define GSN_END_TOCONF                  245
#define GSN_END_TOREQ                   246
#define GSN_END_TOREF                   286
#define GSN_EVENT_REP                   247
#define GSN_EXEC_FRAGCONF               248
#define GSN_EXEC_FRAGREF                249
#define GSN_EXEC_FRAGREQ                250
#define GSN_EXEC_SRCONF                 251
#define GSN_EXEC_SRREQ                  252
#define GSN_EXPANDCHECK2                253
#define GSN_FAIL_REP                    254
#define GSN_FSCLOSECONF                 255
#define GSN_FSCLOSEREF                  256
#define GSN_FSCLOSEREQ                  257
#define GSN_FSAPPENDCONF                258
#define GSN_FSOPENCONF                  259
#define GSN_FSOPENREF                   260
#define GSN_FSOPENREQ                   261
#define GSN_FSREADCONF                  262
#define GSN_FSREADREF                   263
#define GSN_FSREADREQ                   264
#define GSN_FSSYNCCONF                  265
#define GSN_FSSYNCREF                   266
#define GSN_FSSYNCREQ                   267
#define GSN_FSAPPENDREQ                 268
#define GSN_FSAPPENDREF                 269
#define GSN_FSWRITECONF                 270
#define GSN_FSWRITEREF                  271
#define GSN_FSWRITEREQ                  272
#define GSN_GCP_ABORT                   273
#define GSN_GCP_ABORTED                 274
#define GSN_GCP_COMMIT                  275
#define GSN_GCP_NODEFINISH              276
#define GSN_GCP_NOMORETRANS             277
#define GSN_GCP_PREPARE                 278
#define GSN_GCP_PREPARECONF             279
#define GSN_GCP_PREPAREREF              280
#define GSN_GCP_SAVECONF                281
#define GSN_GCP_SAVEREF                 282
#define GSN_GCP_SAVEREQ                 283
#define GSN_GCP_TCFINISHED              284

#define GSN_UPGRADE_PROTOCOL_ORD        285

/* 286 not unused */
/* 287 not unused */
#define GSN_GETGCICONF                  288
#define GSN_GETGCIREQ                   289
#define GSN_HOT_SPAREREP                290
#define GSN_INCL_NODECONF               291
#define GSN_INCL_NODEREF                292
#define GSN_INCL_NODEREQ                293

#define GSN_LCP_PREPARE_REQ             296
#define GSN_LCP_PREPARE_REF             295
#define GSN_LCP_PREPARE_CONF            294

#define GSN_CREATE_HASH_MAP_REQ         297
#define GSN_CREATE_HASH_MAP_REF         298
#define GSN_CREATE_HASH_MAP_CONF        299

#define GSN_SHRINKCHECK2                301
#define GSN_GET_SCHEMA_INFOREQ          302
/* 303 not unused */
/* 304 not unused */
#define GSN_ALLOC_MEM_REF               305 /* local */
#define GSN_LQH_TRANSCONF               306
#define GSN_LQH_TRANSREQ                307
#define GSN_LQHADDATTCONF               308
#define GSN_LQHADDATTREF                309
#define GSN_LQHADDATTREQ                310
#define GSN_LQHFRAGCONF                 311
#define GSN_LQHFRAGREF                  312
#define GSN_LQHFRAGREQ                  313
#define GSN_LQHKEYCONF                  314
#define GSN_LQHKEYREF                   315
#define GSN_LQHKEYREQ                   316

#define GSN_MASTER_LCPCONF              318
#define GSN_MASTER_LCPREF               319
#define GSN_MASTER_LCPREQ               320

#define GSN_MEMCHECKCONF                321
#define GSN_MEMCHECKREQ                 322
#define GSN_NDB_FAILCONF                323
#define GSN_NDB_STARTCONF               324
#define GSN_NDB_STARTREF                325
#define GSN_NDB_STARTREQ                326
#define GSN_NDB_STTOR                   327
#define GSN_NDB_STTORRY                 328
#define GSN_NDB_TAMPER                  329
#define GSN_NEXT_SCANCONF               330
#define GSN_NEXT_SCANREF                331
#define GSN_NEXT_SCANREQ                332
#define GSN_ALLOC_MEM_CONF              333 /* local */

#define GSN_READ_CONFIG_REQ             334 /* new name for sizealt, local */
#define GSN_READ_CONFIG_CONF            335 /* new name for sizealt, local */

#define GSN_COPY_DATA_REQ               336
#define GSN_COPY_DATA_REF               337
#define GSN_COPY_DATA_CONF              338

/*
   jonas 2012-01-10 unused currently...
     so rename REQ to ORD
#define GSN_OPEN_COMCONF                339
#define GSN_OPEN_COMREF                 340
*/
#define GSN_OPEN_COMORD                 341
#define GSN_PACKED_SIGNAL               342
#define GSN_PREP_FAILCONF               343
#define GSN_PREP_FAILREF                344
#define GSN_PREP_FAILREQ                345
#define GSN_PRES_TOCONF                 346
#define GSN_PRES_TOREQ                  347
#define GSN_READ_NODESCONF              348
#define GSN_READ_NODESREF               349
#define GSN_READ_NODESREQ               350
#define GSN_SCAN_FRAGCONF               351
#define GSN_SCAN_FRAGREF                352
#define GSN_SCAN_FRAGREQ                353
#define GSN_SCAN_HBREP                  354
#define GSN_SCAN_PROCCONF               355
#define GSN_SCAN_PROCREQ                356
#define GSN_SEND_PACKED                 357
#define GSN_SET_LOGLEVELORD             358

#define GSN_LQH_ALLOCREQ                359
#define GSN_TUP_ALLOCREQ                360
#define GSN_TUP_DEALLOCREQ              361

/* 362 not unused */

#define GSN_TUP_WRITELOG_REQ            363
#define GSN_LQH_WRITELOG_REQ            364

#define GSN_LCP_FRAG_REP                300
#define GSN_LCP_FRAG_ORD                365
#define GSN_LCP_COMPLETE_REP            158

#define GSN_START_LCP_REQ               317
#define GSN_START_LCP_CONF              366

#define GSN_UNBLO_DICTCONF              367
#define GSN_UNBLO_DICTREQ               368
#define GSN_START_COPYCONF              369
#define GSN_START_COPYREF               370
#define GSN_START_COPYREQ               371
#define GSN_START_EXEC_SR               372
#define GSN_START_FRAGCONF              373
#define GSN_START_FRAGREF               374
#define GSN_START_FRAGREQ               375
#define GSN_START_LCP_REF               376
#define GSN_START_LCP_ROUND             377
#define GSN_START_MECONF                378
#define GSN_START_MEREF                 379
#define GSN_START_MEREQ                 380
#define GSN_START_PERMCONF              381
#define GSN_START_PERMREF               382
#define GSN_START_PERMREQ               383
#define GSN_START_PERMREP               422
#define GSN_START_RECCONF               384
#define GSN_START_RECREF                385
#define GSN_START_RECREQ                386

#define GSN_START_TOCONF                387
#define GSN_START_TOREQ                 388
#define GSN_START_TOREF                 421

#define GSN_STORED_PROCCONF             389
#define GSN_STORED_PROCREF              390
#define GSN_STORED_PROCREQ              391
#define GSN_STTOR                       392
#define GSN_STTORRY                     393
#define GSN_BACKUP_TRIG_REQ             394
#define GSN_SYSTEM_ERROR                395
#define GSN_TAB_COMMITCONF              396
#define GSN_TAB_COMMITREF               397
#define GSN_TAB_COMMITREQ               398
#define GSN_TAKE_OVERTCCONF             399
#define GSN_TAKE_OVERTCREQ              400
#define GSN_TC_CLOPSIZECONF             401
#define GSN_TC_CLOPSIZEREQ              402
#define GSN_TC_SCHVERCONF               403
#define GSN_TC_SCHVERREQ                404
#define GSN_TCGETOPSIZECONF             405
#define GSN_TCGETOPSIZEREQ              406
#define GSN_TEST_ORD                    407
#define GSN_TESTSIG                     408
#define GSN_TIME_SIGNAL                 409
#define GSN_TUP_ABORTREQ                414
#define GSN_TUP_ADD_ATTCONF             415
#define GSN_TUP_ADD_ATTRREF             416
#define GSN_TUP_ADD_ATTRREQ             417
#define GSN_TUP_ATTRINFO                418
#define GSN_TUP_COMMITREQ               419

/* 421 not unused */
/* 422 not unused */
#define GSN_COPY_DATA_IMPL_REQ          423 /* local */
#define GSN_COPY_DATA_IMPL_REF          424 /* local */
#define GSN_COPY_DATA_IMPL_CONF         425 /* local */

#define GSN_DROP_FRAG_REQ               426 /* local */
#define GSN_DROP_FRAG_REF               427 /* local */
#define GSN_DROP_FRAG_CONF              428 /* local */
#define GSN_LOCAL_ROUTE_ORD             429 /* local */
/* 430 unused */
#define GSN_TUPFRAGCONF                 431
#define GSN_TUPFRAGREF                  432
#define GSN_TUPFRAGREQ                  433
#define GSN_TUPKEYCONF                  434
#define GSN_TUPKEYREF                   435
#define GSN_TUPKEYREQ                   436
#define GSN_TUPRELEASECONF              437
#define GSN_TUPRELEASEREF               438
#define GSN_TUPRELEASEREQ               439
#define GSN_TUPSEIZECONF                440
#define GSN_TUPSEIZEREF                 441
#define GSN_TUPSEIZEREQ                 442

#define GSN_ABORT_ALL_REQ               445
#define GSN_ABORT_ALL_REF               446
#define GSN_ABORT_ALL_CONF              447

/* 448 not unused - formerly GSN_STATISTICS_REQ */
#define GSN_STOP_ORD                    449
#define GSN_TAMPER_ORD                  450
/* 451 not unused - formerly GSN_SET_VAR_REQ  */
/* 452 not unused - formerly GSN_SET_VAR_CONF */
/* 453 not unused - formerly GSN_SET_VAR_REF  */
/* 454 not unused - formerly GSN_STATISTICS_CONF */

#define GSN_START_ORD                   455
/* 457 not unused */

#define GSN_EVENT_SUBSCRIBE_REQ         458
#define GSN_EVENT_SUBSCRIBE_CONF        459
#define GSN_EVENT_SUBSCRIBE_REF         460

/* NODE_PING signals */
#define GSN_NODE_PING_REQ               461 /* distr. */
#define GSN_NODE_PING_CONF              462 /* distr. */

#define GSN_CANCEL_SUBSCRIPTION_REQ     463
/* 464 unused */

#define GSN_DUMP_STATE_ORD              465

#define GSN_START_INFOREQ               466
#define GSN_START_INFOREF               467
#define GSN_START_INFOCONF              468

#define GSN_TC_COMMIT_ACK               469
#define GSN_REMOVE_MARKER_ORD           470

#define GSN_CHECKNODEGROUPSREQ          471
#define GSN_CHECKNODEGROUPSCONF         472

/* 473 unused */
#define GSN_ARBIT_PREPREQ               474
#define GSN_ARBIT_PREPCONF              475
#define GSN_ARBIT_PREPREF               476
#define GSN_ARBIT_STARTREQ              477
#define GSN_ARBIT_STARTCONF             478
#define GSN_ARBIT_STARTREF              479
#define GSN_ARBIT_CHOOSEREQ             480
#define GSN_ARBIT_CHOOSECONF            481
#define GSN_ARBIT_CHOOSEREF             482
#define GSN_ARBIT_STOPORD               483
#define GSN_ARBIT_STOPREP               484

#define GSN_BLOCK_COMMIT_ORD            485
#define GSN_UNBLOCK_COMMIT_ORD          486

#define GSN_NODE_START_REP              502
#define GSN_NODE_STATE_REP              487
#define GSN_CHANGE_NODE_STATE_REQ       488
#define GSN_CHANGE_NODE_STATE_CONF      489

#define GSN_DIH_SWITCH_REPLICA_REQ      490
#define GSN_DIH_SWITCH_REPLICA_CONF     491
#define GSN_DIH_SWITCH_REPLICA_REF      492

#define GSN_STOP_PERM_REQ               493
#define GSN_STOP_PERM_REF               494
#define GSN_STOP_PERM_CONF              495

#define GSN_STOP_ME_REQ                 496
#define GSN_STOP_ME_REF                 497
#define GSN_STOP_ME_CONF                498

#define GSN_WAIT_GCP_REQ                499
#define GSN_WAIT_GCP_REF                500
#define GSN_WAIT_GCP_CONF               501

/* 502 used */

/**
 * Trigger and index signals
 */

/**
 * These are used by API and kernel
 */
#define GSN_TRIG_ATTRINFO               503
#define GSN_CREATE_TRIG_REQ             504
#define GSN_CREATE_TRIG_CONF            505
#define GSN_CREATE_TRIG_REF             506
#define GSN_ALTER_TRIG_REQ              507
#define GSN_ALTER_TRIG_CONF             508
#define GSN_ALTER_TRIG_REF              509
#define GSN_CREATE_INDX_REQ             510
#define GSN_CREATE_INDX_CONF            511
#define GSN_CREATE_INDX_REF             512
#define GSN_DROP_TRIG_REQ               513
#define GSN_DROP_TRIG_CONF              514
#define GSN_DROP_TRIG_REF               515
#define GSN_DROP_INDX_REQ               516
#define GSN_DROP_INDX_CONF              517
#define GSN_DROP_INDX_REF               518
#define GSN_TCINDXREQ                   519
#define GSN_TCINDXCONF                  520
#define GSN_TCINDXREF                   521
#define GSN_INDXKEYINFO                 522
#define GSN_INDXATTRINFO                523
#define GSN_TCINDXNEXTREQ               524
#define GSN_TCINDXNEXTCONF              525
#define GSN_TCINDXNEXREF                526
#define GSN_FIRE_TRIG_ORD               527
#define GSN_FIRE_TRIG_ORD_L             123 /* local from TUP to SUMA */

/**
 * These are used only by kernel
 */
#define GSN_BUILDINDXREQ                528
#define GSN_BUILDINDXCONF               529
#define GSN_BUILDINDXREF                530

/**
 * Backup interface
 */
#define GSN_BACKUP_REQ                  531
#define GSN_BACKUP_DATA                 532
#define GSN_BACKUP_REF                  533
#define GSN_BACKUP_CONF                 534

#define GSN_ABORT_BACKUP_ORD            535

#define GSN_BACKUP_ABORT_REP            536
#define GSN_BACKUP_COMPLETE_REP         537
#define GSN_BACKUP_NF_COMPLETE_REP      538

/**
 * Internal backup signals
 */
#define GSN_DEFINE_BACKUP_REQ           539
#define GSN_DEFINE_BACKUP_REF           540
#define GSN_DEFINE_BACKUP_CONF          541

#define GSN_START_BACKUP_REQ            542
#define GSN_START_BACKUP_REF            543
#define GSN_START_BACKUP_CONF           544

#define GSN_BACKUP_FRAGMENT_REQ         545
#define GSN_BACKUP_FRAGMENT_REF         546
#define GSN_BACKUP_FRAGMENT_CONF        547

#define GSN_BACKUP_FRAGMENT_COMPLETE_REP 575

#define GSN_STOP_BACKUP_REQ             548
#define GSN_STOP_BACKUP_REF             549
#define GSN_STOP_BACKUP_CONF            550

/**
 * Used for master take-over / API status request
 */
#define GSN_BACKUP_STATUS_REQ           551
#define GSN_BACKUP_STATUS_REF           116
#define GSN_BACKUP_STATUS_CONF          165

/**
 * Db sequence signals
 */
#define GSN_UTIL_SEQUENCE_REQ           552
#define GSN_UTIL_SEQUENCE_REF           553
#define GSN_UTIL_SEQUENCE_CONF          554

#define GSN_FSREMOVEREQ                 555
#define GSN_FSREMOVEREF                 556
#define GSN_FSREMOVECONF                557

#define GSN_UTIL_PREPARE_REQ            558
#define GSN_UTIL_PREPARE_CONF           559
#define GSN_UTIL_PREPARE_REF            560

#define GSN_UTIL_EXECUTE_REQ            561
#define GSN_UTIL_EXECUTE_CONF           562
#define GSN_UTIL_EXECUTE_REF            563

#define GSN_UTIL_RELEASE_REQ            564
#define GSN_UTIL_RELEASE_CONF           565
#define GSN_UTIL_RELEASE_REF            566

/**
 * When dropping a long signal due to lack of memory resources
 */
#define GSN_SIGNAL_DROPPED_REP          567
#define GSN_CONTINUE_FRAGMENTED         568

/**
 * In multithreaded ndbd, sent from crashing thread to other threads to make
 * them stop prior to generating trace dump files.
 */
#define GSN_STOP_FOR_CRASH              761

/* Sent from BACKUP to DICT to lock a table during backup. */
#define GSN_BACKUP_LOCK_TAB_REQ         762
#define GSN_BACKUP_LOCK_TAB_CONF        763
#define GSN_BACKUP_LOCK_TAB_REF         764

/**
 * Suma participant interface
 */
#define GSN_SUB_REMOVE_REQ              569
#define GSN_SUB_REMOVE_REF              570
#define GSN_SUB_REMOVE_CONF             571
#define GSN_SUB_STOP_REQ                572
#define GSN_SUB_STOP_REF                573
#define GSN_SUB_STOP_CONF               574
/*                                      575 used */
#define GSN_SUB_CREATE_REQ              576
#define GSN_SUB_CREATE_REF              577
#define GSN_SUB_CREATE_CONF             578
#define GSN_SUB_START_REQ               579
#define GSN_SUB_START_REF               580
#define GSN_SUB_START_CONF              581
#define GSN_SUB_SYNC_REQ                582
#define GSN_SUB_SYNC_REF                583
#define GSN_SUB_SYNC_CONF               584
/*                                      585 unused */
#define GSN_SUB_TABLE_DATA              586

#define GSN_CREATE_TABLE_REQ            587
#define GSN_CREATE_TABLE_REF            588
#define GSN_CREATE_TABLE_CONF           589

#define GSN_ALTER_TABLE_REQ             624
#define GSN_ALTER_TABLE_REF             625
#define GSN_ALTER_TABLE_CONF            626

#define GSN_SUB_SYNC_CONTINUE_REQ       590
#define GSN_SUB_SYNC_CONTINUE_REF       591
#define GSN_SUB_SYNC_CONTINUE_CONF      592
#define GSN_SUB_GCP_COMPLETE_REP        593

#define GSN_CREATE_FRAGMENTATION_REQ    594
#define GSN_CREATE_FRAGMENTATION_REF    595
#define GSN_CREATE_FRAGMENTATION_CONF   596

#define GSN_CREATE_TAB_REQ              597
#define GSN_CREATE_TAB_REF              598
#define GSN_CREATE_TAB_CONF             599

#define GSN_ALTER_TAB_REQ               600
#define GSN_ALTER_TAB_REF               601
#define GSN_ALTER_TAB_CONF              602

#define GSN_ALTER_INDX_REQ              603
#define GSN_ALTER_INDX_REF              604
#define GSN_ALTER_INDX_CONF             605

#define GSN_ALTER_TABLE_REP             606
#define GSN_API_BROADCAST_REP           607

#define GSN_SYNC_THREAD_REQ             608
#define GSN_SYNC_THREAD_CONF            609

#define GSN_SYNC_REQ                    610
#define GSN_SYNC_REF                    611
#define GSN_SYNC_CONF                   612

#define GSN_SYNC_PATH_REQ               613
#define GSN_SYNC_PATH_CONF              614

<<<<<<< HEAD
#define GSN_CREATE_FK_REQ               615
#define GSN_CREATE_FK_REF               616
#define GSN_CREATE_FK_CONF              617

#define GSN_DROP_FK_REQ                 618
#define GSN_DROP_FK_REF                 619
#define GSN_DROP_FK_CONF                620

#define GSN_CREATE_FK_IMPL_REQ          621
#define GSN_CREATE_FK_IMPL_REF          622
#define GSN_CREATE_FK_IMPL_CONF         623

#define GSN_DROP_FK_IMPL_REQ            627
#define GSN_DROP_FK_IMPL_REF            628
#define GSN_DROP_FK_IMPL_CONF           629

#define GSN_BUILD_FK_REQ                630
#define GSN_BUILD_FK_REF                631
#define GSN_BUILD_FK_CONF               632

#define GSN_BUILD_FK_IMPL_REQ           633
#define GSN_BUILD_FK_IMPL_REF           634
#define GSN_BUILD_FK_IMPL_CONF          635

=======
#define GSN_LCP_STATUS_REQ              615
#define GSN_LCP_STATUS_CONF             616
#define GSN_LCP_STATUS_REF              617

#define GSN_618
#define GSN_619
#define GSN_620
#define GSN_621
#define GSN_622
#define GSN_623

#define GSN_627
#define GSN_628
#define GSN_629
#define GSN_630
#define GSN_631
#define GSN_632
#define GSN_633
#define GSN_634
#define GSN_635
>>>>>>> d19e8311
#define GSN_636
#define GSN_637
#define GSN_638
#define GSN_639
#define GSN_640
#define GSN_641
#define GSN_642
#define GSN_643
#define GSN_644
#define GSN_645
#define GSN_646
#define GSN_647
#define GSN_648
#define GSN_649

#define GSN_UTIL_CREATE_LOCK_REQ        132
#define GSN_UTIL_CREATE_LOCK_REF        133
#define GSN_UTIL_CREATE_LOCK_CONF       188

#define GSN_UTIL_DESTROY_LOCK_REQ       189
#define GSN_UTIL_DESTROY_LOCK_REF       220
#define GSN_UTIL_DESTROY_LOCK_CONF      221

#define GSN_UTIL_LOCK_REQ               222
#define GSN_UTIL_LOCK_REF               230
#define GSN_UTIL_LOCK_CONF              231

#define GSN_UTIL_UNLOCK_REQ             303
#define GSN_UTIL_UNLOCK_REF             304
#define GSN_UTIL_UNLOCK_CONF            362

/* SUMA */
#define GSN_CREATE_SUBID_REQ            661      
#define GSN_CREATE_SUBID_REF            662      
#define GSN_CREATE_SUBID_CONF           663      

/* used 664 */
/* used 665 */
/* used 666 */
/* used 667 */
/* used 668 */
/* used 669 */

/*
 * TUX
 */
#define GSN_TUXFRAGREQ                  670
#define GSN_TUXFRAGCONF                 671
#define GSN_TUXFRAGREF                  672
#define GSN_TUX_ADD_ATTRREQ             673
#define GSN_TUX_ADD_ATTRCONF            674
#define GSN_TUX_ADD_ATTRREF             675

/*
 * REP
 */
#define GSN_REP_DISCONNECT_REP          676

#define GSN_TUX_MAINT_REQ               677
#define GSN_TUX_MAINT_CONF              678
#define GSN_TUX_MAINT_REF               679

/**
 * from mgmtsrvr to  NDBCNTR
 */
#define GSN_RESUME_REQ                  682
#define GSN_STOP_REQ                    443
#define GSN_STOP_REF                    444
#define GSN_STOP_CONF                   456
#define GSN_API_VERSION_REQ             697
#define GSN_API_VERSION_CONF            698

/* not used                             686 */
/* not used                             687 */
/* not used                             689 */
/* not used                             690 */

/**
 * SUMA restart protocol
 */
#define GSN_SUMA_START_ME_REQ           691
#define GSN_SUMA_START_ME_REF           694
#define GSN_SUMA_START_ME_CONF          695
#define GSN_SUMA_HANDOVER_REQ           692
#define GSN_SUMA_HANDOVER_REF           696
#define GSN_SUMA_HANDOVER_CONF          693

/* used 694 */
/* used 695 */
/* used 696 */

/*
 * EVENT Signals
 */
#define GSN_SUB_GCP_COMPLETE_ACK        699

#define GSN_CREATE_EVNT_REQ             700
#define GSN_CREATE_EVNT_CONF            701
#define GSN_CREATE_EVNT_REF             702

#define GSN_DROP_EVNT_REQ               703
#define GSN_DROP_EVNT_CONF              704
#define GSN_DROP_EVNT_REF               705

#define GSN_TUX_BOUND_INFO		710

#define GSN_ACC_LOCKREQ			711
#define GSN_READ_PSEUDO_REQ             712

/**
 * Filegroup 
 */
#define GSN_CREATE_FILEGROUP_REQ        713
#define GSN_CREATE_FILEGROUP_REF        714
#define GSN_CREATE_FILEGROUP_CONF       715

#define GSN_CREATE_FILE_REQ             716
#define GSN_CREATE_FILE_REF             717
#define GSN_CREATE_FILE_CONF            718

#define GSN_DROP_FILEGROUP_REQ          719
#define GSN_DROP_FILEGROUP_REF          720
#define GSN_DROP_FILEGROUP_CONF         721

#define GSN_DROP_FILE_REQ               722
#define GSN_DROP_FILE_REF               723
#define GSN_DROP_FILE_CONF              724

#define GSN_CREATE_FILEGROUP_IMPL_REQ   725
#define GSN_CREATE_FILEGROUP_IMPL_REF   726
#define GSN_CREATE_FILEGROUP_IMPL_CONF  727

#define GSN_CREATE_FILE_IMPL_REQ        728
#define GSN_CREATE_FILE_IMPL_REF        729
#define GSN_CREATE_FILE_IMPL_CONF       730

#define GSN_ALLOC_EXTENT_REQ             68
#define GSN_FREE_EXTENT_REQ              69

#define GSN_DROP_FILEGROUP_IMPL_REQ     664
#define GSN_DROP_FILEGROUP_IMPL_REF     665
#define GSN_DROP_FILEGROUP_IMPL_CONF    666

#define GSN_DROP_FILE_IMPL_REQ          667
#define GSN_DROP_FILE_IMPL_REF          668
#define GSN_DROP_FILE_IMPL_CONF         669

/* DICT master takeover signals */
#define GSN_DICT_TAKEOVER_REQ           765
#define GSN_DICT_TAKEOVER_REF           766
#define GSN_DICT_TAKEOVER_CONF          767


/* DICT LOCK signals */
#define GSN_DICT_LOCK_REQ               410
#define GSN_DICT_LOCK_CONF              411
#define GSN_DICT_LOCK_REF               412
#define GSN_DICT_UNLOCK_ORD             420

#define GSN_SCHEMA_TRANS_BEGIN_REQ      731
#define GSN_SCHEMA_TRANS_BEGIN_CONF     732
#define GSN_SCHEMA_TRANS_BEGIN_REF      733
#define GSN_SCHEMA_TRANS_END_REQ        734
#define GSN_SCHEMA_TRANS_END_CONF       735
#define GSN_SCHEMA_TRANS_END_REF        736
#define GSN_SCHEMA_TRANS_END_REP        768
#define GSN_SCHEMA_TRANS_IMPL_REQ       737
#define GSN_SCHEMA_TRANS_IMPL_CONF      738
#define GSN_SCHEMA_TRANS_IMPL_REF       739

#define GSN_CREATE_TRIG_IMPL_REQ        740
#define GSN_CREATE_TRIG_IMPL_CONF       741
#define GSN_CREATE_TRIG_IMPL_REF        742
#define GSN_DROP_TRIG_IMPL_REQ          743
#define GSN_DROP_TRIG_IMPL_CONF         744
#define GSN_DROP_TRIG_IMPL_REF          745
#define GSN_ALTER_TRIG_IMPL_REQ         746
#define GSN_ALTER_TRIG_IMPL_CONF        747
#define GSN_ALTER_TRIG_IMPL_REF         748

#define GSN_CREATE_INDX_IMPL_REQ        749
#define GSN_CREATE_INDX_IMPL_CONF       750
#define GSN_CREATE_INDX_IMPL_REF        751
#define GSN_DROP_INDX_IMPL_REQ          752
#define GSN_DROP_INDX_IMPL_CONF         753
#define GSN_DROP_INDX_IMPL_REF          754
#define GSN_ALTER_INDX_IMPL_REQ         755
#define GSN_ALTER_INDX_IMPL_CONF        756
#define GSN_ALTER_INDX_IMPL_REF         757

#define GSN_BUILD_INDX_IMPL_REQ         758
#define GSN_BUILD_INDX_IMPL_CONF        759
#define GSN_BUILD_INDX_IMPL_REF         760

#define GSN_CREATE_NODEGROUP_REQ        144
#define GSN_CREATE_NODEGROUP_REF        145
#define GSN_CREATE_NODEGROUP_CONF       146

#define GSN_CREATE_NODEGROUP_IMPL_REQ   148
#define GSN_CREATE_NODEGROUP_IMPL_REF   149
#define GSN_CREATE_NODEGROUP_IMPL_CONF  150

#define GSN_DROP_NODEGROUP_REQ          451
#define GSN_DROP_NODEGROUP_REF          452
#define GSN_DROP_NODEGROUP_CONF         453

#define GSN_DROP_NODEGROUP_IMPL_REQ     454
#define GSN_DROP_NODEGROUP_IMPL_REF     457
#define GSN_DROP_NODEGROUP_IMPL_CONF    448

#define GSN_DATA_FILE_ORD               706

#define GSN_CALLBACK_REQ                707 /*reserved*/
#define GSN_CALLBACK_CONF               708
#define GSN_CALLBACK_ACK                709

#define GSN_RELEASE_PAGES_REQ           680
#define GSN_RELEASE_PAGES_CONF          681

#define GSN_INDEX_STAT_REQ              650
#define GSN_INDEX_STAT_CONF             651
#define GSN_INDEX_STAT_REF              652
#define GSN_INDEX_STAT_IMPL_REQ         653
#define GSN_INDEX_STAT_IMPL_CONF        654
#define GSN_INDEX_STAT_IMPL_REF         655
#define GSN_INDEX_STAT_REP              656

#endif<|MERGE_RESOLUTION|>--- conflicted
+++ resolved
@@ -837,32 +837,6 @@
 #define GSN_SYNC_PATH_REQ               613
 #define GSN_SYNC_PATH_CONF              614
 
-<<<<<<< HEAD
-#define GSN_CREATE_FK_REQ               615
-#define GSN_CREATE_FK_REF               616
-#define GSN_CREATE_FK_CONF              617
-
-#define GSN_DROP_FK_REQ                 618
-#define GSN_DROP_FK_REF                 619
-#define GSN_DROP_FK_CONF                620
-
-#define GSN_CREATE_FK_IMPL_REQ          621
-#define GSN_CREATE_FK_IMPL_REF          622
-#define GSN_CREATE_FK_IMPL_CONF         623
-
-#define GSN_DROP_FK_IMPL_REQ            627
-#define GSN_DROP_FK_IMPL_REF            628
-#define GSN_DROP_FK_IMPL_CONF           629
-
-#define GSN_BUILD_FK_REQ                630
-#define GSN_BUILD_FK_REF                631
-#define GSN_BUILD_FK_CONF               632
-
-#define GSN_BUILD_FK_IMPL_REQ           633
-#define GSN_BUILD_FK_IMPL_REF           634
-#define GSN_BUILD_FK_IMPL_CONF          635
-
-=======
 #define GSN_LCP_STATUS_REQ              615
 #define GSN_LCP_STATUS_CONF             616
 #define GSN_LCP_STATUS_REF              617
@@ -874,25 +848,30 @@
 #define GSN_622
 #define GSN_623
 
-#define GSN_627
-#define GSN_628
-#define GSN_629
-#define GSN_630
-#define GSN_631
-#define GSN_632
-#define GSN_633
-#define GSN_634
-#define GSN_635
->>>>>>> d19e8311
-#define GSN_636
-#define GSN_637
-#define GSN_638
-#define GSN_639
-#define GSN_640
-#define GSN_641
-#define GSN_642
-#define GSN_643
-#define GSN_644
+#define GSN_CREATE_FK_REQ               627
+#define GSN_CREATE_FK_REF               628
+#define GSN_CREATE_FK_CONF              629
+
+#define GSN_DROP_FK_REQ                 630
+#define GSN_DROP_FK_REF                 631
+#define GSN_DROP_FK_CONF                632
+
+#define GSN_CREATE_FK_IMPL_REQ          633
+#define GSN_CREATE_FK_IMPL_REF          634
+#define GSN_CREATE_FK_IMPL_CONF         635
+
+#define GSN_DROP_FK_IMPL_REQ            636
+#define GSN_DROP_FK_IMPL_REF            637
+#define GSN_DROP_FK_IMPL_CONF           638
+
+#define GSN_BUILD_FK_REQ                639
+#define GSN_BUILD_FK_REF                640
+#define GSN_BUILD_FK_CONF               641
+
+#define GSN_BUILD_FK_IMPL_REQ           642
+#define GSN_BUILD_FK_IMPL_REF           643
+#define GSN_BUILD_FK_IMPL_CONF          644
+
 #define GSN_645
 #define GSN_646
 #define GSN_647
