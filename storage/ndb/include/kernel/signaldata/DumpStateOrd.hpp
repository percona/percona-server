/*
<<<<<<< HEAD
   Copyright (c) 2003, 2014, Oracle and/or its affiliates. All rights reserved.
=======
   Copyright (c) 2003, 2015, Oracle and/or its affiliates. All rights reserved.
>>>>>>> 64c88599

   This program is free software; you can redistribute it and/or modify
   it under the terms of the GNU General Public License as published by
   the Free Software Foundation; version 2 of the License.

   This program is distributed in the hope that it will be useful,
   but WITHOUT ANY WARRANTY; without even the implied warranty of
   MERCHANTABILITY or FITNESS FOR A PARTICULAR PURPOSE.  See the
   GNU General Public License for more details.

   You should have received a copy of the GNU General Public License
   along with this program; if not, write to the Free Software
   Foundation, Inc., 51 Franklin St, Fifth Floor, Boston, MA 02110-1301  USA
*/

#ifndef DUMP_STATE_ORD_HPP
#define DUMP_STATE_ORD_HPP

#include "SignalData.hpp"

#define JAM_FILE_ID 137


/**
 * DumpStateOrd is sent by the mgmtsrvr to CMVMI.
 * CMVMI the redirect the signal to all blocks.
 *
 * The implementation of the DumpStateOrd should dump state information
 * (typically using the infoEvent-function)
 */
class DumpStateOrd {
  /**
   * Sender/Reciver
   */
  friend class Cmvmi;

  /**
   * Sender(s)
   */
  friend class MgmtSrvr;
  
  /**
   * Reciver(s)
   */
  friend class Dbacc;
  friend class Dblqh;
  friend class Dbtup;
  friend class Dbtc;
  friend class Ndbcntr;
  friend class Qmgr;
  friend class Dbdih;
  friend class Dbdict;
  friend class Ndbfs;

public:
  enum DumpStateType {
    /* any dumps above this value should go to one block only */
    OneBlockOnly = 100000,

    _BackupMin   = 100000,
    BackupStatus = 100000,
    BackupMinWriteSpeed32 = 100001,
    BackupMaxWriteSpeed32 = 100002,
    BackupMaxWriteSpeedOtherNodeRestart32 = 100003,
    BackupMinWriteSpeed64 = 100004,
    BackupMaxWriteSpeed64 = 100005,
    BackupMaxWriteSpeedOtherNodeRestart64 = 100006,
    _BackupMax   = 100999,

    _TCMin       = 101000,
    _TCMax       = 101999,

    _LQHMin = 102000,
    LQHLogFileInitStatus = 102000,
    _LQHMax = 102999,

    // 1 QMGR Dump information about phase 1 variables
    // 13 CMVMI Dump signal counter
    // 13 NDBCNTR Dump start phase information
    // 13 NDBCNTR_REF  Dump start phase information
    CommitAckMarkersSize = 14, // TC+LQH Dump free size in commitAckMarkerP
    CommitAckMarkersDump = 15, // TC+LQH Dump info in commitAckMarkerPool
    DihDumpNodeRestartInfo = 16, // 16 DIH Dump node restart info
    DihDumpNodeStatusInfo = 17,// 17 DIH Dump node status info
    DihPrintFragmentation = 18,// 18 DIH Print fragmentation
    DihPrintOneFragmentation = 19,// 18 DIH Print info about one fragmentation
    // 19 NDBFS Fipple with O_SYNC, O_CREATE etc.
    // 20-24 BACKUP
    NdbcntrTestStopOnError = 25,
    NdbcntrStopNodes = 70,
    // 100-105 TUP and ACC  
    // 200-240 UTIL
    // 300-305 TRIX
    QmgrErr935 = 935,
    NdbfsDumpFileStat = 400,
    NdbfsDumpAllFiles = 401,
    NdbfsDumpOpenFiles = 402,
    NdbfsDumpIdleFiles = 403,
    CmvmiSchedulerExecutionTimer = 502,
    CmvmiRealtimeScheduler = 503,
    CmvmiExecuteLockCPU = 504,
    CmvmiMaintLockCPU = 505,
    CmvmiSchedulerSpinTimer = 506,
    // 1222-1225 DICT
    DictDumpLockQueue = 1228,
    LqhDumpAllDefinedTabs = 1332,
    LqhDumpNoLogPages = 1333,
    LqhDumpOneScanRec = 2300,
    LqhDumpAllScanRec = 2301,
    LqhDumpAllActiveScanRec = 2302,
    LqhDumpLcpState = 2303,
    LqhErrorInsert5042 = 2315,
    LqhDumpPoolLevels = 2353,
    LqhReportCopyInfo = 2354,

    AccDumpOneScanRec = 2400,
    AccDumpAllScanRec = 2401,
    AccDumpAllActiveScanRec = 2402,
    AccDumpOneOperationRec = 2403,
    AccDumpNumOpRecs = 2404,
    AccDumpFreeOpRecs = 2405,
    AccDumpNotFreeOpRecs = 2406,
    DumpPageMemory = 1000, // Acc & TUP
    TcDumpSetOfScanFragRec = 2500,
    TcDumpOneScanFragRec = 2501,
    TcDumpSetOfScanRec = 2502,
    TcDumpOneScanRec = 2504,
    TcDumpOneApiConnectRec = 2505,
    TcSetTransactionTimeout = 2507,
    TcSetApplTransactionTimeout = 2508,
    TcStartDumpIndexOpCount = 2512,
    TcDumpIndexOpCount = 2513,
    TcDumpApiConnectRecSummary = 2514,
    TcDumpSetOfApiConnectRec = 2515,
    TcDumpOneTcConnectRec = 2516,
    TcDumpSetOfTcConnectRec = 2517,
    TcDumpPoolLevels = 2555,
    CmvmiDumpConnections = 2600,
    CmvmiDumpLongSignalMemory = 2601,
    CmvmiSetRestartOnErrorInsert = 2602,
    CmvmiTestLongSigWithDelay = 2603,
    CmvmiDumpSubscriptions = 2604, /* note: done to respective outfile
                                      to be able to debug if events
                                      for some reason does not end up
                                      in clusterlog */
    CmvmiTestLongSig = 2605,  /* Long signal testing trigger */
    DumpEventLog = 2606,

    CmvmiLongSignalMemorySnapshotStart = 2607,
    CmvmiLongSignalMemorySnapshot = 2608,
    CmvmiLongSignalMemorySnapshotCheck = 2609,
    CmvmiSetKillerWatchdog = 2610,
<<<<<<< HEAD
=======
    CmvmiLongSignalMemorySnapshotCheck2 = 2611,

    CmvmiShowLongSignalOwnership = 2612, /* Show owners of LSM */
>>>>>>> 64c88599

    LCPContinue = 5900,
    // 7000 DIH
    // 7001 DIH
    // 7002 DIH
    // 7003 DIH
    // 7004 DIH
    // 7005 DIH
    // 7006 DIH
    // 7006 DIH
    // 7007 DIH
    // 7008 DIH
    // 7009 DIH
    // 7010 DIH
    // 7011 DIH
    // 7012 DIH
    DihDumpLCPState= 7013,
    DihDumpLCPMasterTakeOver = 7014,    
    // 7015 DIH
    DihAllAllowNodeStart = 7016,
    DihMinTimeBetweenLCP = 7017,
    DihMaxTimeBetweenLCP = 7018,
    // Check if blocks are done with handling the failure of another node.
    DihTcSumaNodeFailCompleted = 7019, // DIH+TC+SUMA
    // 7020
    // 7021
    // 7022
    // 7023
    /*
      Checks whether add frag failure was cleaned up.
      Should NOT be used while commands involving addFragReq
      are being performed.
      NB: This value is only intended for use in test cases. If used 
      interactively, it is likely to crash the node. It should therefore
      *not* be described in end-user documentation.
    */
    DihAddFragFailCleanedUp = 7024,
    /**
     * Allows GCP stop thresholds to be set
     */
    DihSetGcpStopVals = 7026,
    DihDumpPageRecInfo = 7032,
    DihFragmentsPerNode = 7033,
    DihDisplayPauseState = 7034,
    EnableUndoDelayDataWrite = 7080, // DIH+ACC+TUP
    DihSetTimeBetweenGcp = 7090,
    DihStartLcpImmediately = 7099,
    // 8000 Suma
    // 12000 Tux
    TuxLogToFile = 12001,
    TuxSetLogFlags = 12002,
    TuxMetaDataJunk = 12009,
    
    DumpTsman = 9800, 
    DumpLgman = 10000,
    DumpPgman = 11000,
    DumpBackup = 13000,
    DumpBackupSetCompressed = 13001,
    DumpBackupSetCompressedLCP = 13002,
    BackupErrorInsert = 13003,

    DumpDbinfo = 14000,
    DbinfoListTables = 14001,
    DbinfoListColumns = 14002,
    DbinfoScanTable = 14003,

    SchemaResourceSnapshot = 4000, // Save resource consumption
    SchemaResourceCheckLeak = 4001, // check same as snapshot

    TcResourceSnapshot = 2553,
    TcResourceCheckLeak = 2554,

    RestoreRates = 30000
  };
public:
  
  Uint32 args[25];          // Generic argument
};


#undef JAM_FILE_ID

#endif<|MERGE_RESOLUTION|>--- conflicted
+++ resolved
@@ -1,9 +1,5 @@
 /*
-<<<<<<< HEAD
-   Copyright (c) 2003, 2014, Oracle and/or its affiliates. All rights reserved.
-=======
    Copyright (c) 2003, 2015, Oracle and/or its affiliates. All rights reserved.
->>>>>>> 64c88599
 
    This program is free software; you can redistribute it and/or modify
    it under the terms of the GNU General Public License as published by
@@ -156,12 +152,9 @@
     CmvmiLongSignalMemorySnapshot = 2608,
     CmvmiLongSignalMemorySnapshotCheck = 2609,
     CmvmiSetKillerWatchdog = 2610,
-<<<<<<< HEAD
-=======
     CmvmiLongSignalMemorySnapshotCheck2 = 2611,
 
     CmvmiShowLongSignalOwnership = 2612, /* Show owners of LSM */
->>>>>>> 64c88599
 
     LCPContinue = 5900,
     // 7000 DIH
