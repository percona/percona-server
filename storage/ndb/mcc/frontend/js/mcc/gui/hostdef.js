/*
Copyright (c) 2012, 2017, Oracle and/or its affiliates. All rights reserved.

This program is free software; you can redistribute it and/or modify
it under the terms of the GNU General Public License as published by
the Free Software Foundation; version 2 of the License.

This program is distributed in the hope that it will be useful,
but WITHOUT ANY WARRANTY; without even the implied warranty of
MERCHANTABILITY or FITNESS FOR A PARTICULAR PURPOSE.  See the
GNU General Public License for more details.

You should have received a copy of the GNU General Public License
along with this program; if not, write to the Free Software
Foundation, Inc., 51 Franklin St, Fifth Floor, Boston, MA  02110-1301 USA
*/

/******************************************************************************
 ***                                                                        ***
 ***                              Host definition                           ***
 ***                                                                        ***
 ******************************************************************************
 *
 *  Module: 
 *      Name: mcc.gui.hostdef
 *
 *  Description:
 *      Show and edit host details such as HW resource information
 *
 *  External interface:
 *      mcc.gui.hostdef.hostGridSetup: Setup the grid, connect to storage
 *
 *  External data: 
 *      None
 *
 *  Internal interface: 
 *      addHostsDialogSetup: Setup a dialog for adding new hosts
 *      editHostsDialogSetup: Setup a dialog for editing selected hosts
 *      addHostList: Split hostlist, add individual hosts. Check if host exists
 *      saveSelectedHosts: Save selected hosts after editing
 *      getFieldTT: Get tooltip text for a specific field
 *
 *  Internal data: 
 *      hostGrid: The data grid connected to the host storage
 *
 *  Unit test interface: 
 *      None
 *
 *  Todo:
 *      Implement unit tests.
 * 
 ******************************************************************************/

/****************************** Import/export  ********************************/

dojo.provide("mcc.gui.hostdef");

dojo.require("dojox.grid.DataGrid");
dojo.require("dojo.DeferredList");
dojo.require("dijit.form.Form");
dojo.require("dijit.form.NumberSpinner");
dojo.require("dijit.form.TextBox");
dojo.require("dojox.grid.cells.dijit");
dojo.require("dijit.Dialog");
dojo.require("dijit.Tooltip");

dojo.require("mcc.util");
dojo.require("mcc.storage");
// dojo.require("dijit/form/SimpleTextarea");

/**************************** External interface  *****************************/

mcc.gui.hostdef.hostGridSetup = hostGridSetup;

/******************************* Internal data ********************************/

var hostGrid = null;

/****************************** Implementation  *******************************/

// Split the hostlist, add individual hosts. Check if host exists
function addHostList(event) {
    var hosts= dijit.byId('hostlist').getValue().split(",");
    var valid= true; 
    var newHostName = "";
    
    // Prevent default submit handling
    dojo.stopEvent(event);

    if (hosts.length <= 0) {
        mcc.util.dbg("Nothing in HOSTLIST");
        return
    }

    // Exclude localhost AND 127.0.0.1 if both in list.
    if (hosts.indexOf("localhost") >= 0 && hosts.indexOf("127.0.0.1") >= 0) {
        alert("localhost is already in the list!");
        return;
    }

    // Strip leading/trailing spaces, check multiple occurrences
    for (var i in hosts) {
        hosts[i]= hosts[i].replace(/^\s*/, "").replace(/\s*$/, "");
        if (hosts[i].length > 0 && dojo.indexOf(hosts, hosts[i]) != i) {
            alert("Hostname '" + hosts[i] + "' is entered more than once");
            return;
        }
    }

    // Loop over all new hosts and check if name already exists
    var waitConditions = [];
    for (var i in hosts) {
        waitConditions[i] = new dojo.Deferred();
        // Fetch from hostStore to see if the host exists
        (function (host, waitCondition) {
            mcc.storage.hostStorage().getItems({name: host, anyHost: false}).then(
            function (items) {
                if (items && items.length > 0) {
                    alert("Host '" + host + "' already exists");
                    waitCondition.resolve(false);
                } else {
                    waitCondition.resolve(true);
                }
            });
        })(hosts[i], waitConditions[i]);
    }
    
    // Wait for all hosts to be checked - add all or none
    var waitList = new dojo.DeferredList(waitConditions);
    waitList.then(function (res) {
        if (res) {
            for (var i in res) {
                if (!res[i][1]) {
                    return;
                }
            }
            // If we haven't returned already, all can be added
            for (var i in hosts) {
                newHostName = "";
                if (hosts[i].length == 0) continue;
                mcc.util.dbg("Adding new host " + hosts[i]);
                newHostName = hosts[i];
                mcc.storage.hostStorage().newItem({
                    name: hosts[i],
                    anyHost: false
                }, true);
                // Save credentials:
                var test = newHostName;
                mcc.storage.hostStorage().getItems({name: test, anyHost: false}).then(function (nhost){
                    mcc.util.dbg("Updating credentials for new host " + nhost[0].getValue("name"));
                    if (dijit.byId("sd_key_auth").get("checked")) {
                        nhost[0].setValue("usr", null);
                        nhost[0].setValue("usrpwd", null);
                        nhost[0].setValue("key_usr", dijit.byId("sd_key_usr").getValue());
                        nhost[0].setValue("key_passp", dijit.byId("sd_key_passp").getValue());
                        nhost[0].setValue("key_file", dijit.byId("sd_key_file").getValue());
                    } else {
                        nhost[0].setValue("usr", dijit.byId("sd_usr").getValue());
                        nhost[0].setValue("usrpwd", dijit.byId("sd_usrpwd").getValue());
                        nhost[0].setValue("key_usr", null);
                        nhost[0].setValue("key_passp", null);
                        nhost[0].setValue("key_file", null);
                    }
                    nhost[0].setValue("key_auth", dijit.byId("sd_key_auth").get("checked"));
                    if (dijit.byId("sd_IntIP").getValue())
                        nhost[0].setValue("internalIP", dijit.byId("sd_IntIP").get("value"));
                    mcc.util.dbg("Saving credentials for new host " + nhost[0].getValue("name"));
                    mcc.storage.hostStorage().save();
                    mcc.storage.getHostResourceInfo(
                      nhost[0].getValue("name"), nhost[0].getValue("id"), true, false);
                    //Clean up:
                    dijit.byId("sd_usr").setValue(null);
                    dijit.byId("sd_usrpwd").setValue(null);
                    dijit.byId("sd_key_usr").setValue(null);
                    dijit.byId("sd_key_passp").setValue(null);
                    dijit.byId("sd_key_file").setValue(null);
                });
            }
            dijit.byId('addHostsDlg').hide();
        }
    });
}

function updateHostAuth() {
    if (dijit.byId("sd_key_auth").get("checked")) {
        dijit.byId("sd_usr").set("disabled", true);
        dijit.byId("sd_usr").setValue(null);
        dijit.byId("sd_usrpwd").set("disabled", true);
        dijit.byId("sd_usrpwd").setValue(null);
        dijit.byId("sd_key_usr").set("disabled", false);
        dijit.byId("sd_key_passp").set("disabled", false);
        dijit.byId("sd_key_file").set("disabled", false);
    } else {
        dijit.byId("sd_usr").set("disabled", false);
        dijit.byId("sd_usrpwd").set("disabled", false);
        dijit.byId("sd_key_usr").set("disabled", true);
        dijit.byId("sd_key_usr").setValue(null);
        dijit.byId("sd_key_passp").set("disabled", true);
        dijit.byId("sd_key_passp").setValue(null);
        dijit.byId("sd_key_file").set("disabled", true);
        dijit.byId("sd_key_file").setValue(null);
    }
}

// Same for EDIT dialog
function updateHostAuthE() {
    if (dijit.byId("sd_key_authedit").get("checked")) {
        dijit.byId("sd_usredit").set("disabled", true);
        dijit.byId("sd_usredit").setValue(null);
        dijit.byId("sd_usrpwdedit").set("disabled", true);
        dijit.byId("sd_usrpwdedit").setValue(null);
        dijit.byId("sd_key_usredit").set("disabled", false);
        dijit.byId("sd_key_passpedit").set("disabled", false);
        dijit.byId("sd_key_fileedit").set("disabled", false);
    } else {
        dijit.byId("sd_usredit").set("disabled", false);
        dijit.byId("sd_usrpwdedit").set("disabled", false);
        dijit.byId("sd_key_usredit").set("disabled", true);
        dijit.byId("sd_key_usredit").setValue(null);
        dijit.byId("sd_key_passpedit").set("disabled", true);
        dijit.byId("sd_key_passpedit").setValue(null);
        dijit.byId("sd_key_fileedit").set("disabled", true);
        dijit.byId("sd_key_fileedit").setValue(null);
    }
}

// Setup a dialog for adding new hosts
function addHostsDialogSetup() {
    var addHostsDlg = null; 
    var hostlist = null;
    var clusterStorage = mcc.storage.clusterStorage();
    
    // Create the dialogue if it does not already exist
    if (!dijit.byId("addHostsDlg")) {
        addHostsDlg= new dijit.Dialog({
            id: "addHostsDlg",
            title: "Add new host",
            content: "\
                <form id='addHostsForm' data-dojo-type='dijit.form.Form'>\
                    <p>\
                        Host name: \
                        <span class=\"helpIcon\" id=\"hostlist_qm\">[?]</span>\
                        <br /><span id='hostlist'></span>\
                        <br />Host internal IP (VPN): \
                        <span class=\"helpIcon\" id=\"sd_IntIP_qm\">[?]</span>\
                        <br /><span id='sd_IntIP'></span>\
                        <br /><br />Key-based auth: \
                        <span class=\"helpIcon\" id=\"sd_key_auth_qm\">[?]</span>\
                        <span id='sd_key_auth'></span>\
                        <br /><table>\
                            <tr>\
                                <td>User \
                                    <span class=\"helpIcon\" id=\"sd_key_usr_qm\">[?]</span>\
                                </td>\
                                <td>Passphrase \
                                    <span class=\"helpIcon\" id=\"sd_key_passp_qm\">[?]</span>\
                                </td>\
                            </tr>\
                            <tr>\
                                <td><span id='sd_key_usr'></span></td>\
                                <td><span id='sd_key_passp'></span></td>\
                            </tr>\
                        </table>\
                        <table>\
                            <tr>\
                                <td>Key file \
                                    <span class=\"helpIcon\" id=\"sd_key_file_qm\">[?]</span>\
                                </td>\
                            </tr>\
                            <tr>\
                                <td><span id='sd_key_file'></span></td>\
                            </tr>\
                        </table>\
                        <br /><br />Ordinary login:\
                        <br /><table>\
                            <tr>\
                                <td>User \
                                    <span class=\"helpIcon\" id=\"sd_usr_qm\">[?]</span>\
                                </td>\
                                <td>Password \
                                    <span class=\"helpIcon\" id=\"sd_usrpwd_qm\">[?]</span>\
                                </td>\
                            </tr>\
                            <tr>\
                                <td><span id='sd_usr'></span></td>\
                                <td><span id='sd_usrpwd'></span></td>\
                            </tr>\
                        </table>\
                    </p>\
                    <div data-dojo-type='dijit.form.Button' \
                        data-dojo-props=\"onClick:\
                            function() {\
                                dijit.byId(\'hostlist\').setValue(\'\');\
                                dijit.byId(\'addHostsDlg\').hide();\
                            }\">Cancel</div> \
                    \
                    <div data-dojo-type='dijit.form.Button' type='submit'\
                        id='saveHosts'>Add\
                    </div>\
                </form>"
        });
        // Must connect outside of html to be in scope of function
        dojo.connect(dijit.byId("addHostsForm"), "onSubmit", addHostList);
        var hostlist= new dijit.form.ValidationTextBox({style: "width: 245px"}, "hostlist");
        hostlist.required = true;
        hostlist.missingMessage = "This field must have value!";
        var hostlist_tt = new dijit.Tooltip({
            connectId: ["hostlist", "hostlist_qm"],
            label: "Name or ip addresses of host\
                    to use for running MySQL cluster"
        });

        var sd_IntIP = new dijit.form.ValidationTextBox({style: "width: 245px"}, "sd_IntIP");
        var sd_IntIP_tt = new dijit.Tooltip({
            connectId: ["sd_IntIP", "sd_IntIP_qm"],
            label: "If running Cluster inside VPN, internal ip addresses of host\
                    to use for running MySQL cluster"
        });

        // Get the (one and only) cluster item and fetch defaults
        clusterStorage.getItem(0).then(function (cluster) {
            var old_user = cluster.getValue("ssh_user");
            var old_keybased = cluster.getValue("ssh_keybased");
        
            var sd_key_auth = new dijit.form.CheckBox({}, "sd_key_auth");
            dojo.connect(sd_key_auth, "onChange", updateHostAuth);
            var sd_key_auth_tt = new dijit.Tooltip({
                connectId: ["sd_key_auth", "sd_key_auth_qm"],
                label: "Check this box if key based ssh login is enabled \
                        on this host."
            });

            //"Ordinary" USER/PASSWORD login
            var sd_usr = new dijit.form.TextBox({style: "width: 120px"}, "sd_usr");
            dojo.connect(sd_usr, "onChange", updateHostAuth);
            var sd_usr_tt = new dijit.Tooltip({
                connectId: ["sd_usr", "sd_usr_qm"],
                label: "User name for ssh login \
                        to the hosts running MySQL Cluster."
            });
            var sd_usrpwd = new dijit.form.TextBox({
                type: "password",
                style: "width: 120px"
            }, "sd_usrpwd");
            dojo.connect(sd_usrpwd, "onChange", updateHostAuth);
            var sd_usrpwd_tt = new dijit.Tooltip({
                connectId: ["sd_usrpwd", "sd_usrpwd_qm"],
                label: "Password for ssh login \
                        to the hosts running MySQL Cluster."
            });

            //Key based login.
            var sd_key_usr = new dijit.form.TextBox({style: "width: 120px"}, "sd_key_usr");
            dojo.connect(sd_key_usr, "onChange", updateHostAuth);
            var sd_key_usr_tt = new dijit.Tooltip({
                connectId: ["sd_key_usr", "sd_key_usr_qm"],
                label: "User name for key login \
                        if different than in key."
            });

            var sd_key_passp = new dijit.form.TextBox({
                type: "password",
                style: "width: 120px"
            }, "sd_key_passp");
            dojo.connect(sd_key_passp, "onChange", updateHostAuth);
            var sd_key_passp_tt = new dijit.Tooltip({
                connectId: ["sd_key_passp", "sd_key_passp_qm"],
                label: "Passphrase for the key."
            });

            var sd_key_file = new dijit.form.TextBox({style: "width: 245px"}, "sd_key_file");
            dojo.connect(sd_key_file, "onChange", updateHostAuth);
            var sd_key_file_tt = new dijit.Tooltip({
                connectId: ["sd_key_file", "sd_key_file_qm"],
                label: "Path to file containing the key."
            });
            
            //Init:
            if (old_keybased) {
                sd_key_auth.set("checked", old_keybased);
            } else {
                sd_usr.set("value", old_user);
            }
        })
    }
}

// Update and save the selected hosts after editing
function saveSelectedHosts(event) {
    // Prevent default submit handling
    dojo.stopEvent(event);

    var selection = hostGrid.selection.getSelected();
    if (selection && selection.length > 0) {
        for (var i in selection) {
            mcc.util.dbg("Updating selected[" + i + "]");
            var uname = mcc.storage.hostStorage().store().
                    getValue(selection[i], "uname");
            if (dijit.byId("uname").getValue() && dijit.byId("uname").getValue() != uname) {
                uname = dijit.byId("uname").getValue();
                mcc.storage.hostStorage().store().setValue(selection[i],
                     "uname", uname);
                mcc.util.dbg("Updating uname, check predef dirs");
                // If we changed platform, we need to update predef dirs
                if (mcc.storage.hostStorage().store().getValue(selection[i], 
                        "installdir_predef") == true) {
                    var dir = mcc.storage.hostStorage().
                            getPredefinedDirectory(uname, "installdir");
                    mcc.util.dbg("Update predfined installdir to " + dir);
                    mcc.storage.hostStorage().store().setValue(selection[i], 
                        "installdir", dir);
                }
                if (mcc.storage.hostStorage().store().getValue(selection[i], 
                        "datadir_predef") == true) {
                    var dir = mcc.storage.hostStorage().
                            getPredefinedDirectory(uname, "datadir");
                    mcc.util.dbg("Update predfined datadir to " + dir);
                    mcc.storage.hostStorage().store().setValue(selection[i], 
                        "datadir", dir);
                }
            }
            var hsval = mcc.storage.hostStorage().store().getValue(selection[i], "ram");
            if (dijit.byId("ram").getValue() && dijit.byId("ram").getValue() != hsval) {
                var val = dijit.byId("ram").getValue();
                if (val > 0 && val < 90000000) {
                    mcc.storage.hostStorage().store().setValue(selection[i], 
                        "ram", val);
                }
            }
            hsval = mcc.storage.hostStorage().store().getValue(selection[i], "cores");
            if (dijit.byId("cores").getValue() && dijit.byId("cores").getValue() != hsval) {
                var val = dijit.byId("cores").getValue();
                if (val > 0 && val < 5000) {
                    mcc.storage.hostStorage().store().setValue(selection[i], 
                        "cores", val);
                }
            }
            if (dijit.byId("installdir").getValue()) {
                mcc.storage.hostStorage().store().setValue(selection[i], 
                    "installdir", 
                    mcc.util.terminatePath(dijit.byId("installdir").
                            getValue()));
                mcc.storage.hostStorage().store().setValue(selection[i], 
                    "installdir_predef", false);
            }
            if (dijit.byId("datadir").getValue()) {
                mcc.storage.hostStorage().store().setValue(selection[i], 
                    "datadir", 
                    mcc.util.terminatePath(dijit.byId("datadir").getValue()));
                mcc.storage.hostStorage().store().setValue(selection[i], 
                    "datadir_predef", false);
            }
<<<<<<< HEAD
            if (dijit.byId("diskfree").getValue()) {
                mcc.storage.hostStorage().store().setValue(selection[i], 
                        "diskfree", dijit.byId("diskfree").getValue());
            }
=======
            hsval = mcc.storage.hostStorage().store().getValue(selection[i], "diskfree");
            if (dijit.byId("diskfree").getValue() && dijit.byId("diskfree").getValue() != hsval) {
                mcc.storage.hostStorage().store().setValue(selection[i], 
                        "diskfree", dijit.byId("diskfree").getValue());
            }

            if (dijit.byId("sd_IntIPedit").getValue()) {
                mcc.storage.hostStorage().store().setValue(selection[i], 
                        "internalIP", dijit.byId("sd_IntIPedit").getValue());
            }
            // Update credentials if necessary.
            if (dijit.byId("sd_usredit").getValue()) {
                mcc.storage.hostStorage().store().setValue(selection[i], 
                    "usr", dijit.byId("sd_usredit").getValue());
            } else {
                mcc.storage.hostStorage().store().setValue(selection[i], 
                    "usr", "");
            }
            if (dijit.byId("sd_usrpwdedit").getValue()) {
                mcc.storage.hostStorage().store().setValue(selection[i], 
                    "usrpwd", dijit.byId("sd_usrpwdedit").getValue());
            } else {
                mcc.storage.hostStorage().store().setValue(selection[i], 
                    "usrpwd", "");
            }
            if (dijit.byId("sd_key_usredit").getValue()) {
                mcc.storage.hostStorage().store().setValue(selection[i],
                    "key_usr",dijit.byId("sd_key_usredit").getValue());
            } else {
                mcc.storage.hostStorage().store().setValue(selection[i], 
                    "key_usr", "");
            }
            if (dijit.byId("sd_key_passpedit").getValue()) {
                mcc.storage.hostStorage().store().setValue(selection[i],
                    "key_passp",dijit.byId("sd_key_passpedit").getValue());
            } else {
                mcc.storage.hostStorage().store().setValue(selection[i], 
                    "key_passp", "");
            }
            if (dijit.byId("sd_key_fileedit").getValue()) {
                mcc.storage.hostStorage().store().setValue(selection[i],
                    "key_file", dijit.byId("sd_key_fileedit").getValue());
            } else {
                mcc.storage.hostStorage().store().setValue(selection[i], 
                    "key_file", "");
            }
            mcc.storage.hostStorage().store().setValue(selection[i],
                "key_auth", dijit.byId("sd_key_authedit").get("checked"));
>>>>>>> ecb73538
        }
        mcc.storage.hostStorage().save();
    }
    dijit.byId("editHostsDlg").hide();
}

// Get tooltip texts for various host attributes
function getFieldTT(field) {
    var fieldTT = {
        name: "<i>Host</i> is the name or ip address of the host as " +
                    "known by the operating system",
        hwResFetch: "<i>Resource info</i> indicates the status of automatic " +
                    "retrieval of hardware resource information. <i>N/A</i> " +
                    "means that automatic fetching of information is turned " +
                    "off, <i>Fetching</i> means that a request for " +
                    "information has been sent to the host, <i>OK</i> means " +
                    "that information has been fetched, and <i>Failed</i> " +
                    "means that information could not be obtained",
        uname: "<i>Platform</i> is given by the type of hardware, " +
                    "operating system and system software running on the host",
        ram: "<i>Memory</i> is the size of the internal memory of " +
                    "the host, expressed in <b>M</b>ega<b>B</b>ytes",
        cores: "<i>CPU cores</i> is the number of cores of host's CPU. " +
                    "A multi core CPU can do several things simultaneously.",
        installdir: "<i>Installation directory</i> is the directory where " +
                "the MySQL Cluster software is installed. ",
        datadir: "<i>Data directory</i> is the directory for storing " +
                "data, log files, etc. for MySQL Cluster. Data directories " +
                "for individual processes are defined automatically by " +
                "appending process ids to this root path. If you want to " +
                "have different data directories for different processes, " +
                "this can be overridden for each process later in this wizard.",
        diskfree: "<i>DiskFree</i> Amount of free space (in GB) available on " +
                  "chosen Data directory disk. In case of failure to fetch," +
                  "unknown is displayed."
    }
    return fieldTT[field];
}

// Setup a dialog for editing hosts
function editHostsDialogSetup() {
    var editHostsDlg = null; 
    // Create the dialog if it does not already exist
    if (!dijit.byId("editHostsDlg")) {
        editHostsDlg= new dijit.Dialog({
            id: "editHostsDlg",
            title: "Edit selected host(s)",
            style: {width: "720px"},
            content: "\
                <form id='editHostsForm' data-dojo-type='dijit.form.Form'>\
                    <p>Please edit the fields you want to change. The changes \
                        will be applied to all selected hosts. Fields that \
                        are not edited in the form below will be left \
                        unchanged.\
                    </p>\
                    <p>\
                    <table>\
                        <tr>\
                            <td>Platform \
                                <span class=\"helpIcon\"\
                                    id=\"uname_qm\">[?]\
                                </span>\
                            </td>\
                            <td>Memory (MB) \
                                <span class=\"helpIcon\"\
                                    id=\"ram_qm\">[?]\
                                </span>\
                            </td>\
                            <td>CPU cores \
                                <span class=\"helpIcon\"\
                                    id=\"cores_qm\">[?]\
                                </span>\
                            </td>\
                            <td>MySQL Cluster install directory \
                                <span class=\"helpIcon\"\
                                    id=\"installdir_qm\">[?]\
                                </span>\
                            </td>\
                            <td>MySQL Cluster data directory \
                                <span class=\"helpIcon\"\
                                    id=\"datadir_qm\">[?]\
                                </span>\
                            </td>\
                            <td>DiskFree \
                                <span class=\"helpIcon\"\
                                    id=\"diskfree_qm\">[?]\
                                </span>\
                            </td>\
                        </tr>\
                        <tr>\
                            <td><span id='uname'></span></td>\
                            <td><span id='ram'></span></td>\
                            <td><span id='cores'></span></td>\
                            <td><span id='installdir'></span></td>\
                            <td><span id='datadir'></span></td>\
                            <td><span id='diskfree'></span></td>\
<<<<<<< HEAD
=======
                        </tr>\
                    </table>\
                    <br />Host internal IP (VPN): \
                    <span class=\"helpIcon\" id=\"sd_IntIPedit_qm\">[?]</span>\
                    <br /><span id='sd_IntIPedit'></span>\
                    <br /><br />Key-based auth: \
                    <span class=\"helpIcon\" id=\"sd_key_authedit_qm\">[?]</span>\
                    <span id='sd_key_authedit'></span>\
                    <br /><table>\
                        <tr>\
                            <td>User \
                                <span class=\"helpIcon\" id=\"sd_key_usredit_qm\">[?]</span>\
                            </td>\
                            <td>Passphrase \
                                <span class=\"helpIcon\" id=\"sd_key_passpedit_qm\">[?]</span>\
                            </td>\
                        </tr>\
                        <tr>\
                            <td><span id='sd_key_usredit'></span></td>\
                            <td><span id='sd_key_passpedit'></span></td>\
                        </tr>\
                    </table>\
                    <table>\
                        <tr>\
                            <td>Key file \
                                <span class=\"helpIcon\" id=\"sd_key_fileedit_qm\">[?]</span>\
                            </td>\
                        </tr>\
                        <tr>\
                            <td><span id='sd_key_fileedit'></span></td>\
                        </tr>\
                    </table>\
                    <br /><br />Ordinary login:\
                    <br /><table>\
                        <tr>\
                            <td>User \
                                <span class=\"helpIcon\" id=\"sd_usredit_qm\">[?]</span>\
                            </td>\
                            <td>Password \
                                <span class=\"helpIcon\" id=\"sd_usrpwdedit_qm\">[?]</span>\
                            </td>\
                        </tr>\
                        <tr>\
                            <td><span id='sd_usredit'></span></td>\
                            <td><span id='sd_usrpwdedit'></span></td>\
>>>>>>> ecb73538
                        </tr>\
                    </table>\
                    </p>\
                    <div data-dojo-type='dijit.form.Button' \
                        data-dojo-props=\"onClick:\
                            function() {\
                                dijit.byId(\'editHostsDlg\').hide();\
                            }\">Cancel</div> \
                    \
                    <div data-dojo-type='dijit.form.Button' type='submit'\
                        id='saveSelection'>Save\
                    </div>\
                </form>"
        });
        // Must connect outside of html to be in scope of function
        dojo.connect(dijit.byId("editHostsForm"), "onSubmit", 
                saveSelectedHosts);

        // Define widgets
        var uname = new dijit.form.TextBox({style: "width: 60px"}, "uname");
        var ram = new dijit.form.NumberSpinner({
            style: "width: 80px",
            constraints: {min: 1, max: 90000000, places: 0}
        }, "ram");
        var cores = new dijit.form.NumberSpinner({
            style: "width: 80px",
            constraints: {min: 1, max: 5000, places: 0, format:"####"}
        }, "cores");
        var installdir = new dijit.form.TextBox({style: "width: 170px"}, 
                "installdir");
        var datadir = new dijit.form.TextBox({style: "width: 170px"}, 
                "datadir");
        var diskfree = new dijit.form.TextBox({style: "width: 100px"}, 
                "diskfree");

        // Define tooltips
        var uname_tt = new dijit.Tooltip({
            connectId: ["uname_qm"],
            label: getFieldTT("uname")
        });
        var ram_tt = new dijit.Tooltip({
            connectId: ["ram_qm"],
            label: getFieldTT("ram")
        });
        var cores_tt = new dijit.Tooltip({
            connectId: ["cores_qm"],
            label: getFieldTT("cores")
        });
        var installdir_tt = new dijit.Tooltip({
            connectId: ["installdir_qm"],
            label: getFieldTT("installdir")
        });
        var datadir1_tt = new dijit.Tooltip({
            connectId: ["datadir_qm"],
            label: getFieldTT("datadir")
        });
        var diskfree_tt = new dijit.Tooltip({
            connectId: ["diskfree_qm"],
            label: getFieldTT("diskfree")
        });
<<<<<<< HEAD
=======

        var sd_IntIPedit = new dijit.form.ValidationTextBox({style: "width: 245px"}, "sd_IntIPedit");
        var sd_IntIPedit_tt = new dijit.Tooltip({
            connectId: ["sd_IntIPedit", "sd_IntIPedit_qm"],
            label: "If running Cluster inside VPN, internal ip addresses of host\
                    to use for running MySQL cluster"
        });
        
        // Credentials definition
        var sd_key_authedit = new dijit.form.CheckBox({}, "sd_key_authedit");
        dojo.connect(sd_key_authedit, "onChange", updateHostAuthE);
        var sd_key_authedit_tt = new dijit.Tooltip({
            connectId: ["sd_key_authedit", "sd_key_authedit_qm"],
            label: "Check this box if key based ssh login is enabled \
                    on this host."
        });

        //"Ordinary" USER/PASSWORD login
        var sd_usredit = new dijit.form.TextBox({style: "width: 120px"}, "sd_usredit");
        dojo.connect(sd_usredit, "onChange", updateHostAuthE);
        var sd_usredit_tt = new dijit.Tooltip({
            connectId: ["sd_usredit", "sd_usredit_qm"],
            label: "User name for ssh login \
                    to the hosts running MySQL Cluster."
        });
        var sd_usrpwdedit = new dijit.form.TextBox({
            type: "password",
            style: "width: 120px"
        }, "sd_usrpwdedit");
        dojo.connect(sd_usrpwdedit, "onChange", updateHostAuthE);
        var sd_usrpwdedit_tt = new dijit.Tooltip({
            connectId: ["sd_usrpwdedit", "sd_usrpwdedit_qm"],
            label: "Password for ssh login \
                    to the hosts running MySQL Cluster."
        });

        //Key based login.
        var sd_key_usredit = new dijit.form.TextBox({style: "width: 120px"}, "sd_key_usredit");
        dojo.connect(sd_key_usredit, "onChange", updateHostAuthE);
        var sd_key_usredit_tt = new dijit.Tooltip({
            connectId: ["sd_key_usredit", "sd_key_usredit_qm"],
            label: "User name for key login \
                    if different than in key."
        });

        var sd_key_passpedit = new dijit.form.TextBox({
            type: "password",
            style: "width: 120px"
        }, "sd_key_passpedit");
        dojo.connect(sd_key_passpedit, "onChange", updateHostAuthE);
        var sd_key_passpedit_tt = new dijit.Tooltip({
            connectId: ["sd_key_passpedit", "sd_key_passpedit_qm"],
            label: "Passphrase for the key."
        });

        var sd_key_fileedit = new dijit.form.TextBox({style: "width: 245px"}, "sd_key_fileedit");
        dojo.connect(sd_key_fileedit, "onChange", updateHostAuthE);
        var sd_key_fileedit_tt = new dijit.Tooltip({
            connectId: ["sd_key_fileedit", "sd_key_fileedit_qm"],
            label: "Path to file containing the key."
        });
>>>>>>> ecb73538
   }
}

// Setup the host grid with support for adding, deleting and editing hosts
function hostGridSetup() {
    
    if (!dijit.byId("hostGrid")) {
        mcc.util.dbg("Setup host definition widgets");
    } else {
        return;
    }

    // Button for adding a host. Show add hosts dialog on click
    var addButton= new dijit.form.Button({
        label: "Add host",
        iconClass: "dijitIconAdd"
    }, "addHostsButton");
    dojo.connect(addButton, "onClick", function () {
        dijit.byId("hostlist").setValue("");
        dijit.byId("addHostsDlg").show();
    });

    // Button for removing a host. Connect to storeDeleteHost function
    var removeButton= new dijit.form.Button({
        label: "Remove selected host(s)",
        iconClass: "dijitIconDelete"
    }, "removeHostsButton");
    dojo.connect(removeButton, "onClick", function() {
        var selection = hostGrid.selection.getSelected();
        if (selection && selection.length > 0) {
            // Get the row index of the last item
            var lastIdx = 0;
            for (var i in selection) {
                lastIdx = hostGrid.getItemIndex(selection[i]);
                mcc.storage.hostStorage().deleteItem(selection[i]);
            }
            // If there is an item at lastIdx, select it, otherwise select first
            if (hostGrid.getItem(lastIdx)) {
                hostGrid.selection.setSelected(lastIdx, true);
            } else if (lastIdx > 0) {
                hostGrid.selection.setSelected(lastIdx - 1, true);
            }
        }   
    });

    // Button for refreshing host information.
    var refreshButton= new dijit.form.Button({
        label: "Refresh selected host(s)",
        iconClass: "dijitIconNewTask"
    }, "refreshHostsButton");
    dojo.connect(refreshButton, "onClick", function() {
        var selection = hostGrid.selection.getSelected();
        if (selection && selection.length > 0) {
            // Get the row index of the last item
            mcc.util.dbg("Running refresh on selection: " + selection);
            for (var i in selection) {
                mcc.storage.getHostResourceInfo(selection[i], 
                  mcc.storage.hostStorage().store().getValue(selection[i],"id"),
                  false, true);
            }
        }   
    });

    // Button for editing the host. Show Edit hosts dialog on click
    var editButton= new dijit.form.Button({
        label: "Edit selected host",
        iconClass: "dijitIconEdit"
    }, "editHostsButton");
    dojo.connect(editButton, "onClick", function () {
<<<<<<< HEAD
        dijit.byId("uname").setValue(null);
        dijit.byId("ram").setValue(null);
        dijit.byId("cores").setValue(null);
        dijit.byId("installdir").setValue(null);
        dijit.byId("datadir").setValue(null);
        dijit.byId("diskfree").setValue(null);
=======
        // Get the (one and only) cluster item and fetch default credentials.
        var old_user = "";
        var old_keybased = "";
        mcc.storage.clusterStorage().getItem(0).then(function (cluster) {
            old_user = cluster.getValue("ssh_user");
            old_keybased = cluster.getValue("ssh_keybased");
        });

        // Check if selected Host has configured credentials already,
        // potentially, from using "Add Host" button.
        var selection = hostGrid.selection.getSelected();
        if (selection && selection.length > 0) {
            for (var i in selection) {
                dijit.byId("uname").setValue(mcc.storage.hostStorage().store().getValue(selection[i], "uname"));//null);
                dijit.byId("ram").setValue(mcc.storage.hostStorage().store().getValue(selection[i], "ram"));//null);
                dijit.byId("cores").setValue(mcc.storage.hostStorage().store().getValue(selection[i], "cores"));//null);
                dijit.byId("installdir").setValue(null);
                dijit.byId("datadir").setValue(null);
                dijit.byId("diskfree").setValue(mcc.storage.hostStorage().store().getValue(selection[i], "diskfree")); //null);

                var val = mcc.storage.hostStorage().store().getValue(selection[i], "internalIP");
                if (val) {
                    dijit.byId("sd_IntIPedit").setValue(val);
                } else {
                    dijit.byId("sd_IntIPedit").setValue(null);
                }

                var hasCreds = false;
                var val = mcc.storage.hostStorage().store().getValue(selection[i], "usr");
                if (val) {
                    dijit.byId("sd_usredit").setValue(val);
                    hasCreds = true;
                } else {
                    dijit.byId("sd_usredit").setValue(null);
                }
                val = mcc.storage.hostStorage().store().getValue(selection[i], "usrpwd");
                if (val) {
                    dijit.byId("sd_usrpwdedit").setValue(val);
                    hasCreds = true;
                } else {
                    dijit.byId("sd_usrpwdedit").setValue(null);
                }
                var valku = mcc.storage.hostStorage().store().getValue(selection[i], "key_usr");
                if (valku) {
                    dijit.byId("sd_key_usredit").setValue(valku);
                    hasCreds = true;
                } else {
                    dijit.byId("sd_key_usredit").setValue(null);
                }
                var valkp = mcc.storage.hostStorage().store().getValue(selection[i], "key_passp");
                if (valkp) {
                    dijit.byId("sd_key_passpedit").setValue(valkp);
                    hasCreds = true;
                } else {
                    dijit.byId("sd_key_passpedit").setValue(null);
                }
                var valkf = mcc.storage.hostStorage().store().getValue(selection[i], "key_file");
                if (valkf) {
                    dijit.byId("sd_key_fileedit").setValue(valkf);
                    hasCreds = true;
                } else {
                    dijit.byId("sd_key_fileedit").setValue(null);
                }
                val = mcc.storage.hostStorage().store().getValue(selection[i], "key_auth");
                if (val || valku || valkp || valkf) {
                    dijit.byId("sd_key_authedit").set("checked", val);
                    hasCreds = true;
                } else {
                    dijit.byId("sd_key_authedit").setValue(null);
                }
                
                // Check if there are credentials at host level.
                if (!hasCreds) {
                    mcc.util.dbg("No saved credentials for host " + selection[i] + ", switching to default.");
                    if (old_keybased) {
                        dijit.byId("sd_key_authedit").set("checked", old_keybased);
                    } else {
                        dijit.byId("sd_usredit").set("value", old_user);
                    }
                }
            }
        }
       
>>>>>>> ecb73538
        dijit.byId("editHostsDlg").show();
    });

    // Layout for the host grid
    var hostGridDefinitions = [{
            width: '8%',
            field: "name", 
            editable: false,
            name: "Host"
        },
        {
            width: '11%',
            field: "hwResFetch", 
            editable: false,
            name: "Resource info"
        },
        {
            width: '8%',
            field: "uname", 
            editable: true,
            name: "Platform"
        },
        {
            width: '11%',
            field: "ram",
            name: "Memory (MB)",
            editable: true,
            type: dojox.grid.cells._Widget,
            widgetClass: "dijit.form.NumberSpinner", 
            constraint: {min: 1, max: 90000000, places: 0}
        },
        {
            width: '9%',
            field: "cores",
            name: "CPU cores",
            editable: true,
            type: dojox.grid.cells._Widget,
            widgetClass: "dijit.form.NumberSpinner", 
            constraint: {min: 1, max: 5000, places: 0}
        },
        {
            width: '26%',
            field: "installdir",
            name: "MySQL Cluster install directory",
            editable: true
        },
        {
            width: '26%',
            field: "datadir",
            name: "MySQL Cluster data directory",
            editable: true
        },
        {
            width: '9%',
            field: "diskfree",
            name: "DiskFree",
            editable: true
    }];

    // Check number within range
    function isIntegerRange(n, min, max) {
        return !isNaN(n) && n % 1 == 0 && n >= min && n <= max;
    }

    // Validate user input. Needed if user types illegal values
    function applyCellEdit(inValue, inRowIndex, inAttrName) {
        var revert= false;
        for (var i in hostGridDefinitions) {
            if (inAttrName == hostGridDefinitions[i].field) {
                column= hostGridDefinitions[i];
                if (column.constraint && 
                    !isIntegerRange(inValue, column.constraint.min, 
                            column.constraint.max)) {
                    revert= true;
                }
                // Possibly add other checks as well
                mcc.storage.hostStorage().getItem(
                        hostGrid._by_idx[inRowIndex].idty).
                        then(function (host) {
                    var value = inValue;
                    if (revert) {
                        value = host.getValue(inAttrName); 
                    }
                    // If updating directories, set predef flag to false
                    if (inAttrName == "installdir" || inAttrName == "datadir") {
                        mcc.util.dbg("Overriding " + inAttrName + ", set flag");
                        host.setValue(inAttrName + "_predef", false);
                        value = mcc.util.terminatePath(value);
                    }
                    // If updating platform, update predef dirs too
                    if (inAttrName == "uname") {
                        mcc.util.dbg("Update platform, check predef dirs");
                        if (host.getValue("installdir_predef") == true) {
                            var dir = mcc.storage.hostStorage().
                                    getPredefinedDirectory(inValue, "installdir");
                            mcc.util.dbg("Update predfined installdir to " + dir);
                            host.setValue("installdir", dir);
                        }
                        if (host.getValue("datadir_predef") == true) {
                            var dir = mcc.storage.hostStorage().
                                    getPredefinedDirectory(inValue, "datadir");
                            mcc.util.dbg("Update predfined datadir to " + dir);
                            host.setValue("datadir", dir);
                        }
                    }
                    host.setValue(inAttrName, value);
                    mcc.storage.hostStorage().save();
                    hostGrid.onApplyCellEdit(value, inRowIndex, inAttrName);
                });
                break;
            }
        }
    }

    // Define the host grid, don't show wildcard host
    hostGrid= new dojox.grid.DataGrid({
        autoHeight: true,
        query: {anyHost: false},
        queryOptions: {},
        canSort: function(col) {return false},
        store: mcc.storage.hostStorage().store(),
        singleClickEdit: true,
        doApplyCellEdit: applyCellEdit,
        doStartEdit: function (cell, idx) {
            // Avoid inheriting previously entered value as default
            cell.widget=null; hostGrid.onStartEdit(cell, idx);
        },
        onBlur: function () {
            // Apply unsaved edits if leaving page
            if (hostGrid.edit.isEditing()) {
                mcc.util.dbg("Applying unsaved edit...");
                hostGrid.edit.apply();
            }
        },
        structure: hostGridDefinitions
    }, "hostGrid");

    function showTT(event) {
        var editMsg = null;
        var colMsg = getFieldTT(event.cell.field);

        if (event.cell.editable) {
            editMsg = "Click the cell for editing, or select one or more rows\
                and press the edit button below the grid.";
        } else {
            editMsg = "This cell cannot be edited.";
        }

        if (event.rowIndex < 0) {
            msg = colMsg;
        } else {
            msg = editMsg;
            if (!event.grid.store.getValue(event.grid.getItem(event.rowIndex), 
                    event.cell.field)) {
                msg = "Ellipsis ('...') means the value was not retrieved " + 
                        "automatically. " + msg;
            }
        }

        if (msg) {
            dijit.showTooltip(msg, event.cellNode, ["after"]);
        }
    };

    function hideTT(event) {
        dijit.hideTooltip(event.cellNode);
    }; 
    
    dojo.connect(hostGrid, "onCellClick", function(e) {
        if (e.cell.field == "hwResFetch") {
            mcc.storage.hostStorage().getItem(hostGrid._by_idx[e.rowIndex].idty).then(function (host) {
                var errMsg = host.getValue("errMsg");
                if (errMsg) {
                    alert("Error: " + errMsg);                    
                }
            });
        }
    });

    dojo.connect(hostGrid, "onCellMouseOver", showTT);
    dojo.connect(hostGrid, "onCellMouseOut", hideTT); 
    dojo.connect(hostGrid, "onHeaderCellMouseOver", showTT);
    dojo.connect(hostGrid, "onHeaderCellMouseOut", hideTT); 

    var hostgrid_tt = new dijit.Tooltip({
        connectId: ["hostGrid"],
        label: "Click a cell in the grid to edit, or select one or more rows\
                and press the edit button below the grid. All cells except \
                <i>Host</i> and <i>Resource info</i> are editable."
    });

    hostGrid.startup();
    addHostsDialogSetup();
    editHostsDialogSetup();
}

/******************************** Initialize  *********************************/

dojo.ready(function initialize() {
    mcc.util.dbg("Host definition module initialized");
});

<|MERGE_RESOLUTION|>--- conflicted
+++ resolved
@@ -450,12 +450,6 @@
                 mcc.storage.hostStorage().store().setValue(selection[i], 
                     "datadir_predef", false);
             }
-<<<<<<< HEAD
-            if (dijit.byId("diskfree").getValue()) {
-                mcc.storage.hostStorage().store().setValue(selection[i], 
-                        "diskfree", dijit.byId("diskfree").getValue());
-            }
-=======
             hsval = mcc.storage.hostStorage().store().getValue(selection[i], "diskfree");
             if (dijit.byId("diskfree").getValue() && dijit.byId("diskfree").getValue() != hsval) {
                 mcc.storage.hostStorage().store().setValue(selection[i], 
@@ -504,7 +498,6 @@
             }
             mcc.storage.hostStorage().store().setValue(selection[i],
                 "key_auth", dijit.byId("sd_key_authedit").get("checked"));
->>>>>>> ecb73538
         }
         mcc.storage.hostStorage().save();
     }
@@ -601,8 +594,6 @@
                             <td><span id='installdir'></span></td>\
                             <td><span id='datadir'></span></td>\
                             <td><span id='diskfree'></span></td>\
-<<<<<<< HEAD
-=======
                         </tr>\
                     </table>\
                     <br />Host internal IP (VPN): \
@@ -648,7 +639,6 @@
                         <tr>\
                             <td><span id='sd_usredit'></span></td>\
                             <td><span id='sd_usrpwdedit'></span></td>\
->>>>>>> ecb73538
                         </tr>\
                     </table>\
                     </p>\
@@ -709,8 +699,6 @@
             connectId: ["diskfree_qm"],
             label: getFieldTT("diskfree")
         });
-<<<<<<< HEAD
-=======
 
         var sd_IntIPedit = new dijit.form.ValidationTextBox({style: "width: 245px"}, "sd_IntIPedit");
         var sd_IntIPedit_tt = new dijit.Tooltip({
@@ -772,7 +760,6 @@
             connectId: ["sd_key_fileedit", "sd_key_fileedit_qm"],
             label: "Path to file containing the key."
         });
->>>>>>> ecb73538
    }
 }
 
@@ -842,14 +829,6 @@
         iconClass: "dijitIconEdit"
     }, "editHostsButton");
     dojo.connect(editButton, "onClick", function () {
-<<<<<<< HEAD
-        dijit.byId("uname").setValue(null);
-        dijit.byId("ram").setValue(null);
-        dijit.byId("cores").setValue(null);
-        dijit.byId("installdir").setValue(null);
-        dijit.byId("datadir").setValue(null);
-        dijit.byId("diskfree").setValue(null);
-=======
         // Get the (one and only) cluster item and fetch default credentials.
         var old_user = "";
         var old_keybased = "";
@@ -933,7 +912,6 @@
             }
         }
        
->>>>>>> ecb73538
         dijit.byId("editHostsDlg").show();
     });
 
