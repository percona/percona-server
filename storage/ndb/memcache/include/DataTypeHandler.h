--- conflicted
+++ resolved
@@ -1,9 +1,5 @@
 /*
-<<<<<<< HEAD
- Copyright (c) 2011, 2012, Oracle and/or its affiliates. All rights reserved.
-=======
  Copyright (c) 2011, 2015, Oracle and/or its affiliates. All rights
->>>>>>> 36b8f41a
  reserved.
  
  This program is free software; you can redistribute it and/or
