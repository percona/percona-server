--- conflicted
+++ resolved
@@ -1,5 +1,3 @@
-<<<<<<< HEAD
-=======
 /*
  Copyright (c) 2013, Oracle and/or its affiliates. All rights
  reserved.
@@ -27,7 +25,6 @@
  */
 
 
->>>>>>> 9633d95f
 /* Simple Twitter-like application for mysql-js
  *
  * This depends on the schema defined in create_tweet_tables.sql
