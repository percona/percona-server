/*
  Copyright (c) 2006, 2023, Oracle and/or its affiliates.

   This program is free software; you can redistribute it and/or modify
   it under the terms of the GNU General Public License, version 2.0,
   as published by the Free Software Foundation.

   This program is also distributed with certain software (including
   but not limited to OpenSSL) that is licensed under separate terms,
   as designated in a particular file or component or in included license
   documentation.  The authors of MySQL hereby grant you an additional
   permission to link the program and your derivative works with the
   separately licensed software that they have included with MySQL.

   This program is distributed in the hope that it will be useful,
   but WITHOUT ANY WARRANTY; without even the implied warranty of
   MERCHANTABILITY or FITNESS FOR A PARTICULAR PURPOSE.  See the
   GNU General Public License, version 2.0, for more details.

   You should have received a copy of the GNU General Public License
   along with this program; if not, write to the Free Software
   Foundation, Inc., 51 Franklin St, Fifth Floor, Boston, MA 02110-1301  USA
*/

#include "storage/ndb/plugin/ha_ndbcluster_binlog.h"

#include <unordered_map>

#include "m_string.h"
#include "my_config.h"  // WORDS_BIGENDIAN
#include "my_dbug.h"
#include "my_thread.h"
#include "mysql/plugin.h"
#include "mysql/strings/m_ctype.h"
#include "nulls.h"
#include "sql/auth/acl_change_notification.h"
#include "sql/binlog.h"
#include "sql/dd/types/abstract_table.h"  // dd::enum_table_type
#include "sql/dd/types/tablespace.h"      // dd::Tablespace
#include "sql/debug_sync.h"               // debug_sync_set_action, DEBUG_SYNC
#include "sql/derror.h"                   // ER_THD
#include "sql/mysqld.h"                   // opt_bin_log
#include "sql/mysqld_thd_manager.h"       // Global_THD_manager
#include "sql/protocol_classic.h"
#include "sql/rpl_injector.h"
#include "sql/sql_base.h"
#include "sql/sql_lex.h"
#include "sql/sql_rewrite.h"
#include "sql/sql_thd_internal_api.h"
#include "sql/thd_raii.h"
#include "sql/transaction.h"
#include "storage/ndb/include/ndbapi/NdbDictionary.hpp"
#include "storage/ndb/include/ndbapi/ndb_cluster_connection.hpp"
#include "storage/ndb/plugin/ha_ndbcluster_connection.h"
#include "storage/ndb/plugin/ndb_anyvalue.h"
#include "storage/ndb/plugin/ndb_apply_status_table.h"
#include "storage/ndb/plugin/ndb_binlog_client.h"
#include "storage/ndb/plugin/ndb_binlog_extra_row_info.h"
#include "storage/ndb/plugin/ndb_binlog_thread.h"
#include "storage/ndb/plugin/ndb_bitmap.h"
#include "storage/ndb/plugin/ndb_blobs_buffer.h"
#include "storage/ndb/plugin/ndb_conflict.h"
#include "storage/ndb/plugin/ndb_dd.h"
#include "storage/ndb/plugin/ndb_dd_client.h"
#include "storage/ndb/plugin/ndb_dd_disk_data.h"
#include "storage/ndb/plugin/ndb_dd_sync.h"  // Ndb_dd_sync
#include "storage/ndb/plugin/ndb_dd_table.h"
#include "storage/ndb/plugin/ndb_event_data.h"
#include "storage/ndb/plugin/ndb_global_schema_lock_guard.h"
#include "storage/ndb/plugin/ndb_index_stat_head_table.h"
#include "storage/ndb/plugin/ndb_index_stat_sample_table.h"
#include "storage/ndb/plugin/ndb_local_connection.h"
#include "storage/ndb/plugin/ndb_log.h"
#include "storage/ndb/plugin/ndb_mysql_services.h"
#include "storage/ndb/plugin/ndb_name_util.h"
#include "storage/ndb/plugin/ndb_ndbapi_errors.h"
#include "storage/ndb/plugin/ndb_ndbapi_util.h"
#include "storage/ndb/plugin/ndb_repl_tab.h"
#include "storage/ndb/plugin/ndb_require.h"
#include "storage/ndb/plugin/ndb_retry.h"
#include "storage/ndb/plugin/ndb_schema_dist.h"
#include "storage/ndb/plugin/ndb_schema_dist_table.h"
#include "storage/ndb/plugin/ndb_schema_object.h"
#include "storage/ndb/plugin/ndb_schema_result_table.h"
#include "storage/ndb/plugin/ndb_share.h"
#include "storage/ndb/plugin/ndb_sleep.h"
#include "storage/ndb/plugin/ndb_stored_grants.h"
#include "storage/ndb/plugin/ndb_table_guard.h"
#include "storage/ndb/plugin/ndb_table_map.h"
#include "storage/ndb/plugin/ndb_tdc.h"
#include "storage/ndb/plugin/ndb_thd.h"
#include "storage/ndb/plugin/ndb_thd_ndb.h"
#include "storage/ndb/plugin/ndb_upgrade_util.h"
#include "string_with_len.h"

typedef NdbDictionary::Event NDBEVENT;
typedef NdbDictionary::Table NDBTAB;

extern bool opt_ndb_log_orig;
extern bool opt_ndb_log_bin;
extern bool opt_ndb_log_empty_epochs;
extern bool opt_ndb_log_update_as_write;
extern bool opt_ndb_log_updated_only;
extern bool opt_ndb_log_update_minimal;
extern bool opt_ndb_log_binlog_index;
extern bool opt_ndb_log_apply_status;
extern bool opt_ndb_log_transaction_id;
extern bool opt_ndb_log_trx_compression;
extern uint opt_ndb_log_trx_compression_level_zstd;
extern bool opt_ndb_log_empty_update;
extern bool opt_ndb_clear_apply_status;
extern bool opt_ndb_log_fail_terminate;
extern bool opt_ndb_log_trans_dependency;
extern int opt_ndb_schema_dist_timeout;
extern ulong opt_ndb_schema_dist_lock_wait_timeout;
extern ulong opt_ndb_report_thresh_binlog_epoch_slip;
extern ulong opt_ndb_report_thresh_binlog_mem_usage;
extern ulonglong opt_ndb_eventbuffer_max_alloc;
extern uint opt_ndb_eventbuffer_free_percent;

void ndb_index_stat_restart();

extern Ndb_cluster_connection *g_ndb_cluster_connection;

/*
  Timeout for syncing schema events between
  mysql servers, and between mysql server and the binlog
*/
static const int DEFAULT_SYNC_TIMEOUT = 120;

/* Column numbers in the ndb_binlog_index table */
enum Ndb_binlog_index_cols {
  NBICOL_START_POS = 0,
  NBICOL_START_FILE = 1,
  NBICOL_EPOCH = 2,
  NBICOL_NUM_INSERTS = 3,
  NBICOL_NUM_UPDATES = 4,
  NBICOL_NUM_DELETES = 5,
  NBICOL_NUM_SCHEMAOPS = 6
  /* Following columns in schema 'v2' */
  ,
  NBICOL_ORIG_SERVERID = 7,
  NBICOL_ORIG_EPOCH = 8,
  NBICOL_GCI = 9
  /* Following columns in schema 'v3' */
  ,
  NBICOL_NEXT_POS = 10,
  NBICOL_NEXT_FILE = 11
};

class Mutex_guard {
 public:
  Mutex_guard(mysql_mutex_t &mutex) : m_mutex(mutex) {
    mysql_mutex_lock(&m_mutex);
  }
  ~Mutex_guard() { mysql_mutex_unlock(&m_mutex); }

 private:
  mysql_mutex_t &m_mutex;
};

/*
  Mutex and condition used for interacting between client sql thread
  and injector thread
   - injector_data_mutex protects global data maintained
     by the injector thread and accessed by any client thread.
   - injector_event_mutex, protects injector thread pollEvents()
     and concurrent create and drop of events from client threads.
     It also protects injector_ndb and schema_ndb which are the Ndb
     objects used for the above create/drop/pollEvents()
  Rational for splitting these into two separate mutexes, is that
  the injector_event_mutex is held for 10ms across pollEvents().
  That could (almost) block access to the shared binlog injector data,
  like ndb_binlog_is_read_only().
*/
static mysql_mutex_t injector_event_mutex;
static mysql_mutex_t injector_data_mutex;
static mysql_cond_t injector_data_cond;

/*
  NOTE:
  Several of the ndb_binlog* variables use a 'relaxed locking' schema.
  Such a variable is only modified by the ndb binlog injector thread,
  but could be read by any other thread. Thus:
    - Any update of such a variable need a mutex lock.
    - Reading such a variable from another thread need the mutex.
  However, it should be safe to read the variable within the ndb binlog injector
  thread without holding the mutex! (As there are no other threads updating it)
*/

/**
  ndb_binlog_running
  Changes to NDB tables should be written to the binary log. I.e the
  ndb binlog injector thread subscribes to changes in the cluster
  and when such changes are received, they will be written to the
  binary log
*/
bool ndb_binlog_running = false;

static bool ndb_binlog_tables_inited = false;  // injector_data_mutex, relaxed
static bool ndb_binlog_is_ready = false;       // injector_data_mutex, relaxed

bool ndb_binlog_is_initialized() { return ndb_binlog_is_ready; }

bool ndb_binlog_is_read_only() {
  /*
    Could be called from any client thread. Need a mutex to
    protect ndb_binlog_tables_inited and ndb_binlog_is_ready.
  */
  Mutex_guard injector_g(injector_data_mutex);
  if (!ndb_binlog_tables_inited) {
    /* the ndb_* system tables not setup yet */
    return true;
  }

  if (ndb_binlog_running && !ndb_binlog_is_ready) {
    /*
      The binlog thread is supposed to write to binlog
      but not ready (still initializing or has lost connection)
    */
    return true;
  }
  return false;
}

/*
  Global pointers to ndb injector objects.

  Used mainly by the binlog index thread, but exposed to the client sql
  threads; for example to setup the events operations for a table
  to enable ndb injector thread to receive events.

  Must therefore always be used with a surrounding
  mysql_mutex_lock(&injector_event_mutex), when create/dropEventOperation
*/
static Ndb *injector_ndb = nullptr;  // Need injector_event_mutex
static Ndb *schema_ndb = nullptr;    // Need injector_event_mutex

static int ndbcluster_binlog_inited = 0;

static ulonglong ndb_latest_applied_binlog_epoch = 0;
static ulonglong ndb_latest_handled_binlog_epoch = 0;
static ulonglong ndb_latest_received_binlog_epoch = 0;

<<<<<<< HEAD
extern bool opt_log_replica_updates;
static bool g_ndb_log_replica_updates;
=======
static bool g_injector_v1_warning_emitted = false;
>>>>>>> bf61cf87

/*
  @brief Wait until the last committed epoch from the session enters the
         binlog. Wait a maximum of 30 seconds. This wait is necessary in
         SHOW BINLOG EVENTS so that the user see its own changes. Also in
         RESET BINARY LOGS AND GTIDS before clearing ndbcluster's binlog index.
  @param thd Thread handle to wait for its changes to enter the binlog.
*/
static void ndbcluster_binlog_wait(THD *thd) {
  DBUG_TRACE;

  if (!ndb_binlog_running) {
    DBUG_PRINT("exit", ("Not writing binlog -> nothing to wait for"));
    return;
  }

  if (thd->system_thread == SYSTEM_THREAD_NDBCLUSTER_BINLOG) {
    // Binlog Injector thread should not wait for itself
    DBUG_PRINT("exit", ("binlog injector should not wait for itself"));
    return;
  }

  Thd_ndb *thd_ndb = get_thd_ndb(thd);
  if (!thd_ndb) {
    // Thread has not used NDB before, no need for waiting
    DBUG_PRINT("exit", ("Thread has not used NDB, nothing to wait for"));
    return;
  }

  const char *save_info = thd->proc_info();
  thd->set_proc_info(
      "Waiting for ndbcluster binlog update to reach current position");

  // Highest epoch that a transaction against Ndb has received
  // as part of commit processing *in this thread*. This is a
  // per-session 'most recent change' indicator.
  const Uint64 session_last_committed_epoch =
      thd_ndb->m_last_commit_epoch_session;

  // Wait until the last committed epoch from the session enters Binlog.
  // Break any possible deadlock after 30s.
  int count = 30;  // seconds
  mysql_mutex_lock(&injector_data_mutex);
  const Uint64 start_handled_epoch = ndb_latest_handled_binlog_epoch;
  while (!thd->killed && count && ndb_binlog_running &&
         (ndb_latest_handled_binlog_epoch == 0 ||
          ndb_latest_handled_binlog_epoch < session_last_committed_epoch)) {
    count--;
    struct timespec abstime;
    set_timespec(&abstime, 1);
    mysql_cond_timedwait(&injector_data_cond, &injector_data_mutex, &abstime);
  }
  mysql_mutex_unlock(&injector_data_mutex);

  if (count == 0) {
    ndb_log_warning(
        "Thread id %u timed out (30s) waiting for epoch %u/%u "
        "to be handled.  Progress : %u/%u -> %u/%u.",
        thd->thread_id(),
        Uint32((session_last_committed_epoch >> 32) & 0xffffffff),
        Uint32(session_last_committed_epoch & 0xffffffff),
        Uint32((start_handled_epoch >> 32) & 0xffffffff),
        Uint32(start_handled_epoch & 0xffffffff),
        Uint32((ndb_latest_handled_binlog_epoch >> 32) & 0xffffffff),
        Uint32(ndb_latest_handled_binlog_epoch & 0xffffffff));

    // Fail on wait/deadlock timeout in debug compile
    assert(false);
  }

  thd->set_proc_info(save_info);
}

/*
  Setup THD object
  'Inspired' from ha_ndbcluster.cc : ndb_util_thread_func
*/
THD *ndb_create_thd(char *stackptr) {
  DBUG_TRACE;
  THD *thd = new THD; /* note that constructor of THD uses DBUG_ */
  if (thd == nullptr) {
    return nullptr;
  }
  THD_CHECK_SENTRY(thd);

  thd->thread_stack = stackptr; /* remember where our stack is */
  thd->store_globals();

  thd->init_query_mem_roots();
  thd->set_command(COM_DAEMON);
  thd->system_thread = SYSTEM_THREAD_NDBCLUSTER_BINLOG;
  thd->get_protocol_classic()->set_client_capabilities(0);
  thd->lex->start_transaction_opt = 0;
  thd->security_context()->skip_grants();

  CHARSET_INFO *charset_connection =
      get_charset_by_csname("utf8mb3", MY_CS_PRIMARY, MYF(MY_WME));
  thd->variables.character_set_client = charset_connection;
  thd->variables.character_set_results = charset_connection;
  thd->variables.collation_connection = charset_connection;
  thd->update_charset();
  return thd;
}

// Instantiate Ndb_binlog_thread component
static Ndb_binlog_thread ndb_binlog_thread;

// Forward declaration
static bool ndbcluster_binlog_index_remove_file(THD *thd, const char *filename);

/*
  @brief called when a binlog file is purged(i.e the physical
  binlog file is removed by the MySQL Server). ndbcluster need
  to remove any rows in its mysql.ndb_binlog_index table which
  references the removed file.

  @param thd Thread handle
  @param filename Name of the binlog file which has been removed

  @return 0 for success
*/

static int ndbcluster_binlog_index_purge_file(THD *thd, const char *filename) {
  DBUG_TRACE;
  DBUG_PRINT("enter", ("filename: %s", filename));

  // Check if the binlog thread can handle the purge.
  // This functionality is initially only implemented for the case when the
  // "server started" state has not yet been reached, but could in the future be
  // extended to handle all purging by the binlog thread(this would most likley
  // eliminate the need to create a separate THD further down in this function)
  if (ndb_binlog_thread.handle_purge(filename)) {
    return 0;  // Ok, purge handled by binlog thread
  }

  if (!ndb_binlog_running) {
    return 0;  // Nothing to do, binlog thread not running
  }

  if (thd_slave_thread(thd)) {
    return 0;  // Nothing to do, slave thread
  }

  // Create a separate temporary THD, primarily in order to isolate from any
  // active transactions in the THD passed by caller. NOTE! This should be
  // revisited
  int stack_base = 0;
  THD *tmp_thd = ndb_create_thd((char *)&stack_base);
  if (!tmp_thd) {
    ndb_log_warning("Binlog: Failed to purge: '%s' (create THD failed)",
                    filename);
    return 0;
  }

  int error = 0;
  if (ndbcluster_binlog_index_remove_file(tmp_thd, filename)) {
    // Failed to delete rows from table
    ndb_log_warning("Binlog: Failed to purge: '%s'", filename);
    error = 1;  // Failed
  }
  delete tmp_thd;

  /* Relink original THD */
  thd->store_globals();

  return error;
}

/*
  ndbcluster_binlog_log_query

   - callback function installed in handlerton->binlog_log_query
   - called by MySQL Server in places where no other handlerton
     function exists which can be used to notify about changes
   - used by ndbcluster to detect when
     -- databases are created or altered
     -- privilege tables have been modified
*/

static void ndbcluster_binlog_log_query(handlerton *, THD *thd,
                                        enum_binlog_command binlog_command,
                                        const char *query, uint query_length,
                                        const char *db, const char *) {
  DBUG_TRACE;
  DBUG_PRINT("enter", ("binlog_command: %d, db: '%s', query: '%s'",
                       binlog_command, db, query));

  switch (binlog_command) {
    case LOGCOM_CREATE_DB: {
      DBUG_PRINT("info", ("New database '%s' created", db));

      Ndb_schema_dist_client schema_dist_client(thd);

      if (!schema_dist_client.prepare(db, "")) {
        // Could not prepare the schema distribution client
        // NOTE! As there is no way return error, this may have to be
        // revisited, the prepare should be done
        // much earlier where it can return an error for the query
        return;
      }

      // Generate the id, version
      unsigned int id = schema_dist_client.unique_id();
      unsigned int version = schema_dist_client.unique_version();

      const bool result =
          schema_dist_client.create_db(query, query_length, db, id, version);
      if (result) {
        // Update the schema with the generated id and version but skip
        // committing the change in DD. Commit will be done by the caller.
        ndb_dd_update_schema_version(thd, db, id, version,
                                     true /*skip_commit*/);
      } else {
        // NOTE! There is currently no way to report an error from this
        // function, just log an error and proceed
        ndb_log_error("Failed to distribute 'CREATE DATABASE %s'", db);
      }
    } break;

    case LOGCOM_ALTER_DB: {
      DBUG_PRINT("info", ("The database '%s' was altered", db));

      Ndb_schema_dist_client schema_dist_client(thd);

      if (!schema_dist_client.prepare(db, "")) {
        // Could not prepare the schema distribution client
        // NOTE! As there is no way return error, this may have to be
        // revisited, the prepare should be done
        // much earlier where it can return an error for the query
        return;
      }

      // Generate the id, version
      unsigned int id = schema_dist_client.unique_id();
      unsigned int version = schema_dist_client.unique_version();

      const bool result =
          schema_dist_client.alter_db(query, query_length, db, id, version);
      if (result) {
        // Update the schema with the generated id and version but skip
        // committing the change in DD. Commit will be done by the caller.
        ndb_dd_update_schema_version(thd, db, id, version,
                                     true /*skip_commit*/);
      } else {
        // NOTE! There is currently no way to report an error from this
        // function, just log an error and proceed
        ndb_log_error("Failed to distribute 'ALTER DATABASE %s'", db);
      }
    } break;

    case LOGCOM_CREATE_TABLE:
    case LOGCOM_ALTER_TABLE:
    case LOGCOM_RENAME_TABLE:
    case LOGCOM_DROP_TABLE:
    case LOGCOM_DROP_DB:
      DBUG_PRINT("info", ("Ignoring binlog_log_query notification "
                          "for binlog_command: %d",
                          binlog_command));
      break;
  }
}

static void ndbcluster_acl_notify(THD *thd,
                                  const Acl_change_notification *notice) {
  DBUG_TRACE;

  if (!check_ndb_in_thd(thd)) {
    ndb_log_error("Privilege distribution failed to seize thd_ndb");
    return;
  }

  /* If this is the binlog thread, the ACL change has arrived via
     schema distribution and requires no further action.
  */
  if (get_thd_ndb(thd)->check_option(Thd_ndb::NO_LOG_SCHEMA_OP)) {
    return;
  }

  /* Obtain the query in a form suitable for writing to the error log.
     The password is replaced with the string "<secret>".
  */
  std::string query;
  if (thd->rewritten_query().length())
    query.assign(thd->rewritten_query().ptr(), thd->rewritten_query().length());
  else
    query.assign(thd->query().str, thd->query().length);
  assert(query.length());
  ndb_log_verbose(9, "ACL considering: %s", query.c_str());

  std::string user_list;
  bool dist_use_db = false;   // Prepend "use [db];" to statement
  bool dist_refresh = false;  // All participants must refresh their caches
  Ndb_stored_grants::Strategy strategy =
      Ndb_stored_grants::handle_local_acl_change(thd, notice, &user_list,
                                                 &dist_use_db, &dist_refresh);

  Ndb_schema_dist_client schema_dist_client(thd);

  auto raise_error = [thd, query](const char *details) {
    get_thd_ndb(thd)->push_warning(
        "Could not distribute ACL change to other MySQL servers");
    ndb_log_error("Failed to distribute '%s' %s", query.c_str(), details);
  };

  if (strategy == Ndb_stored_grants::Strategy::ERROR) {
    raise_error("after error");
    return;
  }

  if (strategy == Ndb_stored_grants::Strategy::NONE) {
    ndb_log_verbose(9, "ACL change distribution: NONE");
    return;
  }

  const unsigned int &node_id = g_ndb_cluster_connection->node_id();
  if (!schema_dist_client.prepare_acl_change(node_id)) {
    raise_error("(Failed prepare)");
    return;
  }

  if (strategy == Ndb_stored_grants::Strategy::SNAPSHOT) {
    ndb_log_verbose(9, "ACL change distribution: SNAPSHOT");
    NdbTransaction *lock_trans = Ndb_stored_grants::acquire_snapshot_lock(thd);
    if (lock_trans) {
      if (!schema_dist_client.acl_notify(user_list)) raise_error("as snapshot");
      Ndb_stored_grants::release_snapshot_lock(lock_trans);
    } else {
      raise_error("- did not acquire snapshot lock");
    }
    return;
  }

  assert(strategy == Ndb_stored_grants::Strategy::STATEMENT);
  ndb_log_verbose(9, "ACL change distribution: STATEMENT");

  /* If the notice contains rewrite_params, query is an ALTER USER or SET
     PASSWORD statement and must be rewritten again, as if for the binlog,
     replacing a plaintext password with a crytpographic hash.
  */
  if (notice->get_rewrite_params()) {
    String rewritten_query;
    mysql_rewrite_acl_query(thd, rewritten_query, Consumer_type::BINLOG,
                            notice->get_rewrite_params(), false);
    query.assign(rewritten_query.c_ptr_safe(), rewritten_query.length());
    assert(query.length());
  }

  if (!schema_dist_client.acl_notify(
          dist_use_db ? notice->get_db().c_str() : nullptr, query.c_str(),
          query.length(), dist_refresh))
    raise_error("as statement");
}

/*
  End use of the NDB Cluster binlog
   - wait for binlog thread to shutdown
*/

int ndbcluster_binlog_end() {
  DBUG_TRACE;

  if (ndbcluster_binlog_inited) {
    ndbcluster_binlog_inited = 0;

    ndb_binlog_thread.stop();
    ndb_binlog_thread.deinit();

    mysql_mutex_destroy(&injector_event_mutex);
    mysql_mutex_destroy(&injector_data_mutex);
    mysql_cond_destroy(&injector_data_cond);
  }

  return 0;
}

/*****************************************************************
  functions called from slave sql client threads
****************************************************************/
static void ndbcluster_reset_logs() { DBUG_TRACE; }

static void ndbcluster_reset_slave(THD *thd) {
  if (!ndb_binlog_running) return;

  DBUG_TRACE;

  /*
    delete all rows from mysql.ndb_apply_status table
    - if table does not exist ignore the error as it
      is a consistent behavior
  */
  if (opt_ndb_clear_apply_status) {
    Ndb_local_connection mysqld(thd);
    const bool ignore_no_such_table = true;
    if (mysqld.delete_rows(Ndb_apply_status_table::DB_NAME,
                           Ndb_apply_status_table::TABLE_NAME,
                           ignore_no_such_table, "1=1")) {
      // Failed to delete rows from table
    }
  }
}

static int ndbcluster_binlog_func(handlerton *, THD *thd, enum_binlog_func fn,
                                  void *arg) {
  DBUG_TRACE;
  int res = 0;
  switch (fn) {
    case BFN_RESET_LOGS:
      ndbcluster_reset_logs();
      break;
    case BFN_RESET_SLAVE:
      ndbcluster_reset_slave(thd);
      break;
    case BFN_BINLOG_WAIT:
      ndbcluster_binlog_wait(thd);
      break;
    case BFN_BINLOG_END:
      res = ndbcluster_binlog_end();
      break;
    case BFN_BINLOG_PURGE_FILE:
      res = ndbcluster_binlog_index_purge_file(thd, (const char *)arg);
      break;
  }
  return res;
}

bool ndbcluster_binlog_init(handlerton *h) {
  h->binlog_func = ndbcluster_binlog_func;
  h->binlog_log_query = ndbcluster_binlog_log_query;
  h->acl_notify = ndbcluster_acl_notify;

  if (!Ndb_stored_grants::init()) {
    ndb_log_error("Failed to initialize synchronized privileges");
    return false;
  }

  return true;
}

/**
  Utility class encapsulating the code which setup the 'ndb binlog thread'
  to be "connected" to the cluster.
  This involves:
   - synchronizing the local mysqld data dictionary with that in NDB
   - subscribing to changes that happen in NDB, thus allowing:
    -- local Data Dictionary to be kept in synch
    -- changes in NDB to be written to binlog

*/

class Ndb_binlog_setup {
  THD *const m_thd;

  /**
     @brief Detect whether the binlog is being setup after an initial system
            start/restart or after a normal system start/restart.

     @param      thd_ndb           The Thd_ndb object
     @param[out] initial_restart   Set to true if this is an initial system
                                   start/restart, false otherwise.

     @return true if the method succeeded in detecting, false otherwise.
   */
  bool detect_initial_restart(Thd_ndb *thd_ndb, bool *initial_restart) {
    DBUG_TRACE;

    // Retrieve the old schema UUID stored in DD.
    dd::String_type dd_schema_uuid;
    if (!ndb_dd_get_schema_uuid(m_thd, &dd_schema_uuid)) {
      ndb_log_warning("Failed to read the schema UUID of DD");
      return false;
    }
    ndb_log_verbose(50, "Data dictionary schema_uuid='%s'",
                    dd_schema_uuid.c_str());

    if (dd_schema_uuid.empty()) {
      /*
        DD didn't have any schema UUID previously. This is either an initial
        start (or) an upgrade from a version which does not have the schema UUID
        implemented. Such upgrades are considered as initial starts to keep this
        code simple and due to the fact that the upgrade is probably being done
        from a 5.x or a non GA 8.0.x versions to a 8.0.x cluster GA version.
      */
      *initial_restart = true;
      ndb_log_info("Detected an initial system start");
      return true;
    }

    // Check if ndb_schema table exists in NDB
    Ndb_schema_dist_table schema_dist_table(thd_ndb);
    if (!schema_dist_table.exists()) {
      /*
        The ndb_schema table does not exist in NDB yet but the DD already has a
        schema UUID. This is an initial system restart.
      */
      *initial_restart = true;
      ndb_log_info("Detected an initial system restart");
      return true;
    }

    // Retrieve the old schema uuid stored in NDB
    std::string ndb_schema_uuid;
    if (!schema_dist_table.open() ||
        !schema_dist_table.get_schema_uuid(&ndb_schema_uuid)) {
      ndb_log_warning("Failed to read the schema UUID tuple from NDB");
      return false;
    }
    /*
      Since the ndb_schema table exists already, the schema UUID should not be
      empty as, whichever mysqld created the table, would also have updated the
      schema UUID in NDB. But in the rare case that a NDB is being restored from
      scratch while MySQL DD was left alone, the ndb_schema UUID (NDB side) may
      be empty while dd_schema (MySQL side) is not.
      Trigger a initial restart to clean up all events and DD definitions
      (warned here and effective below).
    */
    if (ndb_schema_uuid.empty()) {
      ndb_log_warning("Detected an empty ndb_schema table in NDB");
    }

    if (ndb_schema_uuid == dd_schema_uuid.c_str()) {
      /*
        Schema UUIDs are the same. This is either a normal system restart or an
        upgrade. Any upgrade from versions having schema UUID to another newer
        version will be handled here.
      */
      *initial_restart = false;
      ndb_log_info("Detected a normal system restart");
      return true;
    }

    /*
      Schema UUIDs don't match. This mysqld was previously connected to a
      Cluster whose schema UUID is stored in DD. It is now connecting to a new
      Cluster for the first time which already has a different schema UUID as
      this is not the first mysqld connecting to that Cluster.
      From this mysqld's perspective, this will be treated as an
      initial system restart.
    */
    *initial_restart = true;
    ndb_log_info("Detected an initial system restart");
    return true;
  }

  Ndb_binlog_setup(const Ndb_binlog_setup &) = delete;
  Ndb_binlog_setup operator=(const Ndb_binlog_setup &) = delete;

 public:
  Ndb_binlog_setup(THD *thd) : m_thd(thd) {}

  /**
    @brief Setup this node to take part in schema distribution by creating the
    ndbcluster util tables, perform schema synchronization and create references
    to NDB_SHARE for all tables.

    @note See special error handling required when function fails.

    @return true if setup is successful
    @return false if setup fails. The creation of ndb_schema table and setup
    of event operation registers this node in schema distribution protocol. Thus
    this node is expected to reply to schema distribution events. Replying is
    however not possible until setup has successfully completed and the binlog
    thread has started to handle events. If setup fails the event operation on
    ndb_schema table and all other event operations must be removed in order to
    signal unsubcribe and remove this node from schema distribution.
  */
  bool setup(Thd_ndb *thd_ndb) {
    /* Test binlog_setup on this mysqld being slower (than other mysqld) */
    if (DBUG_EVALUATE_IF("ndb_binlog_setup_slow", true, false)) {
      ndb_log_info("'ndb_binlog_setup_slow' -> sleep");
      ndb_milli_sleep(10 * 1000);
      ndb_log_info(" <- sleep");
    }

    // Protect the schema synchronization with GSL(Global Schema Lock)
    Ndb_global_schema_lock_guard global_schema_lock_guard(m_thd);
    if (global_schema_lock_guard.lock()) {
      return false;
    }

    DBUG_EXECUTE_IF("ndb_schema_no_uuid", {
      Ndb_schema_dist_table schema_dist_table(thd_ndb);
      if (schema_dist_table.open()) {
        // Simulate that ndb_schema exists but contains no row with uuid
        // by simply deleting all rows
        ndbcluster::ndbrequire(schema_dist_table.delete_all_rows());
      }
    });

    // Check if this is a initial restart/start
    bool initial_system_restart = false;
    if (!detect_initial_restart(thd_ndb, &initial_system_restart)) {
      // Failed to detect if this was a initial restart
      return false;
    }

    DBUG_EXECUTE_IF("ndb_dd_shuffle_ids", {
      Ndb_dd_client dd_client(m_thd);
      dd_client.dbug_shuffle_spi_for_NDB_tables();
    });

    DBUG_EXECUTE_IF("ndb_dd_dump", {
      Ndb_dd_client dd_client(m_thd);
      dd_client.dump_NDB_tables();
      ndb_dump_NDB_tables(thd_ndb->ndb);
    });

    Ndb_dd_sync dd_sync(m_thd, thd_ndb);
    if (initial_system_restart) {
      // Remove all NDB metadata from DD since this is an initial restart
      if (!dd_sync.remove_all_metadata()) {
        return false;
      }
    } else {
      /*
        Not an initial restart. Delete DD table definitions corresponding to NDB
        tables that no longer exist in NDB Dictionary. This is to ensure that
        synchronization of tables down the line doesn't run into issues related
        to table ids being reused
      */
      if (!dd_sync.remove_deleted_tables()) {
        return false;
      }
    }

    // Allow setup of NDB_SHARE for ndb_schema before schema dist is ready
    Thd_ndb::Options_guard thd_ndb_options(thd_ndb);
    thd_ndb_options.set(Thd_ndb::ALLOW_BINLOG_SETUP);

    const bool ndb_schema_dist_upgrade_allowed = ndb_allow_ndb_schema_upgrade();
    Ndb_schema_dist_table schema_dist_table(thd_ndb);
    if (!schema_dist_table.create_or_upgrade(m_thd,
                                             ndb_schema_dist_upgrade_allowed))
      return false;

    if (!Ndb_schema_dist::is_ready(m_thd)) {
      ndb_log_verbose(50, "Schema distribution setup failed");
      return false;
    }

    if (DBUG_EVALUATE_IF("ndb_binlog_setup_incomplete", true, false)) {
      // Remove the dbug keyword, only fail first time and avoid infinite setup
      DBUG_SET("-d,ndb_binlog_setup_incomplete");
      // Test handling of setup failing to complete *after* created 'ndb_schema'
      ndb_log_info("Simulate 'ndb_binlog_setup_incomplete' -> return error");
      return false;
    }

    // ndb_schema setup should have installed a new UUID and sync'ed with DD
    std::string schema_uuid;
    ndbcluster::ndbrequire(schema_dist_table.get_schema_uuid(&schema_uuid));
    dd::String_type dd_schema_uuid;
    ndbcluster::ndbrequire(ndb_dd_get_schema_uuid(m_thd, &dd_schema_uuid));
    if (schema_uuid != dd_schema_uuid.c_str()) {
      ndb_log_error("Schema UUID from NDB '%s' != from DD Schema UUID '%s'",
                    schema_uuid.c_str(), dd_schema_uuid.c_str());
      assert(false);
    }

    Ndb_schema_result_table schema_result_table(thd_ndb);
    if (!schema_result_table.create_or_upgrade(m_thd,
                                               ndb_schema_dist_upgrade_allowed))
      return false;

    // Schema distributions that get aborted by the coordinator due to a cluster
    // failure (or) a MySQL Server shutdown, can leave behind rows in
    // ndb_schema_result table. Clear the ndb_schema_result table. This is safe
    // as the binlog thread has the GSL now and no other schema op distribution
    // can be active.
    if (!initial_system_restart && !schema_result_table.delete_all_rows()) {
      ndb_log_warning("Failed to remove obsolete rows from ndb_schema_result");
      return false;
    }

    Ndb_index_stat_head_table index_stat_head_table(thd_ndb);
    if (!index_stat_head_table.create_or_upgrade(m_thd, true)) return false;

    Ndb_index_stat_sample_table index_stat_sample_table(thd_ndb);
    if (!index_stat_sample_table.create_or_upgrade(m_thd, true)) return false;

    if (initial_system_restart) {
      // The index stat thread must be restarted to ensure that the index stat
      // functionality is ready to be used as soon as binlog setup is done
      ndb_log_info("Signalling the index stat thread to restart");
      ndb_index_stat_restart();
    }

    Ndb_apply_status_table apply_status_table(thd_ndb);
    if (!apply_status_table.create_or_upgrade(m_thd, true)) return false;

    if (!dd_sync.synchronize()) {
      ndb_log_verbose(9, "Failed to synchronize DD with NDB");
      return false;
    }

    if (!Ndb_stored_grants::setup(m_thd, thd_ndb)) {
      ndb_log_warning("Failed to setup synchronized privileges");
      return false;
    }

    Mutex_guard injector_mutex_g(injector_data_mutex);
    ndb_binlog_tables_inited = true;

    // During upgrade from a non DD version, the DDLs are blocked until all
    // nodes run a version that has support for the Data Dictionary.
    Ndb_schema_dist_client::block_ddl(!ndb_all_nodes_support_mysql_dd());

    return true;  // Setup completed OK
  }
};

/**
  @brief Force start of GCP, don't wait for reply.

  @note This function is used by schema distribution to speed up handling of
  schema changes in the cluster. By forcing a GCP to start, the
  Ndb_schema_event_handler will receive the events notifying about changes to
  the ndb_schema* tables faster. Beware that forcing GCP will temporarily cause
  smaller transactions in the binlog, thus potentially affecting batching when
  applied on the replicas.

  @param ndb  Ndb Object
*/
static inline void schema_dist_send_force_gcp(Ndb *ndb) {
  // Send signal to DBDIH to start new micro gcp
  constexpr int START_GCP_NO_WAIT = 1;
  (void)ndb->getDictionary()->forceGCPWait(START_GCP_NO_WAIT);
}

/*
  Defines for the expected order of columns in ndb_schema table, should
  match the accepted table definition.
*/
constexpr uint SCHEMA_DB_I = 0;
constexpr uint SCHEMA_NAME_I = 1;
constexpr uint SCHEMA_SLOCK_I = 2;
constexpr uint SCHEMA_QUERY_I = 3;
constexpr uint SCHEMA_NODE_ID_I = 4;
constexpr uint SCHEMA_EPOCH_I = 5;
constexpr uint SCHEMA_ID_I = 6;
constexpr uint SCHEMA_VERSION_I = 7;
constexpr uint SCHEMA_TYPE_I = 8;
constexpr uint SCHEMA_OP_ID_I = 9;

bool Ndb_schema_dist_client::write_schema_op_to_NDB(
    Ndb *ndb, const char *query, int query_length, const char *db,
    const char *name, uint32 id, uint32 version, uint32 nodeid, uint32 type,
    uint32 schema_op_id, uint32 anyvalue) {
  DBUG_TRACE;

  // Open ndb_schema table
  Ndb_schema_dist_table schema_dist_table(m_thd_ndb);
  if (!schema_dist_table.open()) {
    return false;
  }
  const NdbDictionary::Table *ndbtab = schema_dist_table.get_table();

  // Pack db and table_name
  char db_buf[FN_REFLEN];
  char name_buf[FN_REFLEN];
  ndb_pack_varchar(ndbtab, SCHEMA_DB_I, db_buf, db, strlen(db));
  ndb_pack_varchar(ndbtab, SCHEMA_NAME_I, name_buf, name, strlen(name));

  // Start the schema operation with all bits set in the slock column.
  // The expectation is that all participants will reply and those not
  // connected will be filtered away by the coordinator.
  std::vector<char> slock_data;
  slock_data.assign(schema_dist_table.get_slock_bytes(),
                    static_cast<char>(0xFF));

  // Function for writing row to ndb_schema
  std::function<const NdbError *(NdbTransaction *)> write_schema_op_func =
      [&](NdbTransaction *trans) -> const NdbError * {
    DBUG_TRACE;

    NdbOperation *op = trans->getNdbOperation(ndbtab);
    if (op == nullptr) return &trans->getNdbError();

    const Uint64 log_epoch = 0;
    if (op->writeTuple() != 0 || op->equal(SCHEMA_DB_I, db_buf) != 0 ||
        op->equal(SCHEMA_NAME_I, name_buf) != 0 ||
        op->setValue(SCHEMA_SLOCK_I, slock_data.data()) != 0 ||
        op->setValue(SCHEMA_NODE_ID_I, nodeid) != 0 ||
        op->setValue(SCHEMA_EPOCH_I, log_epoch) != 0 ||
        op->setValue(SCHEMA_ID_I, id) != 0 ||
        op->setValue(SCHEMA_VERSION_I, version) != 0 ||
        op->setValue(SCHEMA_TYPE_I, type) != 0 ||
        op->setAnyValue(anyvalue) != 0)
      return &op->getNdbError();

    NdbBlob *ndb_blob = op->getBlobHandle(SCHEMA_QUERY_I);
    if (ndb_blob == nullptr) return &op->getNdbError();

    if (ndb_blob->setValue(query, query_length) != 0)
      return &ndb_blob->getNdbError();

    if (schema_dist_table.have_schema_op_id_column()) {
      if (op->setValue(SCHEMA_OP_ID_I, schema_op_id) != 0)
        return &op->getNdbError();
    }

    if (trans->execute(NdbTransaction::Commit, NdbOperation::DefaultAbortOption,
                       1 /* force send */) != 0) {
      return &trans->getNdbError();
    }

    return nullptr;
  };

  NdbError ndb_err;
  if (!ndb_trans_retry(ndb, m_thd, ndb_err, write_schema_op_func)) {
    m_thd_ndb->push_ndb_error_warning(ndb_err);
    m_thd_ndb->push_warning("Failed to write schema operation");
    return false;
  }

  schema_dist_send_force_gcp(ndb);

  return true;
}

/*
  log query in ndb_schema table
*/

bool Ndb_schema_dist_client::log_schema_op_impl(
    Ndb *ndb, const char *query, int query_length, const char *db,
    const char *table_name, uint32 ndb_table_id, uint32 ndb_table_version,
    SCHEMA_OP_TYPE type, uint32 anyvalue) {
  DBUG_TRACE;
  DBUG_PRINT("enter",
             ("query: %s  db: %s  table_name: %s", query, db, table_name));

  // Create NDB_SCHEMA_OBJECT
  std::unique_ptr<NDB_SCHEMA_OBJECT, decltype(&NDB_SCHEMA_OBJECT::release)>
      ndb_schema_object(NDB_SCHEMA_OBJECT::get(db, table_name, ndb_table_id,
                                               ndb_table_version, true),
                        NDB_SCHEMA_OBJECT::release);

  // Format string to use in log printouts
  const std::string op_name = db + std::string(".") + table_name + "(" +
                              std::to_string(ndb_table_id) + "/" +
                              std::to_string(ndb_table_version) + ")";

  // Use nodeid of the primary cluster connection since that is
  // the nodeid which the coordinator and participants listen to
  const uint32 own_nodeid = g_ndb_cluster_connection->node_id();

  if (DBUG_EVALUATE_IF("ndb_schema_dist_client_killed_before_write", true,
                       false)) {
    // simulate query interruption thd->kill
    m_thd->killed = THD::KILL_QUERY;
  }

  // Abort the distribution before logging the schema op to the ndb_schema table
  // if the thd has been killed. Once the schema op is logged to the table,
  // participants cannot be forced to abort even if the thd gets killed.
  if (thd_killed(m_thd)) {
    ndb_schema_object->fail_schema_op(Ndb_schema_dist::CLIENT_KILLED,
                                      "Client was killed");
    ndb_log_warning("Distribution of '%s' - aborted!", op_name.c_str());
    return false;
  }

  DEBUG_SYNC(m_thd, "ndb_schema_before_write");

  // Write schema operation to the table
  if (DBUG_EVALUATE_IF("ndb_schema_write_fail", true, false) ||
      !write_schema_op_to_NDB(ndb, query, query_length, db, table_name,
                              ndb_table_id, ndb_table_version, own_nodeid, type,
                              ndb_schema_object->schema_op_id(), anyvalue)) {
    ndb_schema_object->fail_schema_op(Ndb_schema_dist::NDB_TRANS_FAILURE,
                                      "Failed to write schema operation");
    ndb_log_warning("Failed to write the schema op into the ndb_schema table");
    return false;
  }

  DEBUG_SYNC(m_thd, "ndb_schema_after_write");

  if (DBUG_EVALUATE_IF("ndb_schema_dist_client_killed_after_write", true,
                       false)) {
    // simulate query interruption thd->kill to test that
    // they are ignored after the schema has been logged already.
    m_thd->killed = THD::KILL_QUERY;
  }

  if (ndb_log_get_verbose_level() >= 19) {
    const char *line_separator = "\n";
    std::stringstream ss;
    ss << "Schema_op { " << line_separator;
    ss << "  type: " << type << ", " << line_separator;
    // ACL statements may contain passwords, so skip logging them here
    if (type != SOT_ACL_STATEMENT && type != SOT_ACL_STATEMENT_REFRESH)
      ss << "  query: '" << query << "'" << line_separator;
    ss << "}";
    ndb_log_info("Distribution of '%s' - started! %s", op_name.c_str(),
                 ss.str().c_str());
  }

  // Wait for participants to complete the schema change
  while (true) {
    const bool completed = ndb_schema_object->client_wait_completed(1);
    if (completed) {
      // Schema operation completed
      ndb_log_verbose(19, "Distribution of '%s' - completed!", op_name.c_str());
      break;
    }

    // Client normally relies on the coordinator to time out the schema
    // operation when it has received the schema operation. Until then
    // the client will check for timeout itself.
    const bool timedout = ndb_schema_object->check_timeout(
        true, opt_ndb_schema_dist_timeout, Ndb_schema_dist::CLIENT_TIMEOUT,
        "Client detected timeout");
    if (timedout) {
      ndb_log_warning("Distribution of '%s' - client timeout", op_name.c_str());
      ndb_log_warning("Schema dist client detected timeout");

      // Delay the execution of client thread so that the coordinator
      // will receive the schema event and find the timedout schema object
      DBUG_EXECUTE_IF("ndb_stale_event_with_schema_obj", sleep(4););

      save_schema_op_results(ndb_schema_object.get());
      return false;
    }

    // Check if schema distribution is still ready.
    if (m_share->have_event_operation() == false) {
      // This case is unlikely, but there is small race between
      // clients first check for schema distribution ready and schema op
      // registered in the coordinator(since the message is passed
      // via NDB).
      ndb_schema_object->fail_schema_op(Ndb_schema_dist::CLIENT_ABORT,
                                        "Schema distribution is not ready");
      ndb_log_warning("Distribution of '%s' - not ready!", op_name.c_str());
      break;
    }

    // Once the schema op has been written to the ndb_schema table, it is really
    // hard to abort the distribution on the participants. If the schema op is
    // failed at this point and returned before the participants could reply,
    // the GSL will be released and thus allowing a subsequent DDL to execute in
    // the cluster while the participants are still applying the previous
    // change. If the new DDL is conflicting with the previous one, it can
    // lead to inconsistencies across the DDs of MySQL Servers connected to the
    // cluster. To prevent this, the client silently ignores if the thd has been
    // killed after the ndb_schema table write. Regardless of the type of kill,
    // the client waits for the coordinator to complete the rest of the protocol
    // (or) timeout on its own (or) detect a shutdown and fail the schema op.
    if (thd_killed(m_thd)) {
      ndb_log_verbose(
          19,
          "Distribution of '%s' - client killed but waiting for coordinator "
          "to complete!",
          op_name.c_str());
    }
  }

  save_schema_op_results(ndb_schema_object.get());
  return true;
}

/*
  ndbcluster_binlog_event_operation_teardown

  Used when a NdbEventOperation has indicated that the table has been
  dropped or connection to cluster has failed. Function need to teardown
  the NdbEventOperation and it's associated datastructures owned
  by the binlog.

  It will also signal the "injector_data_cond" so that anyone using
  ndbcluster_binlog_wait_synch_drop_table() to wait for the binlog
  to handle the drop will be notified.

  The function may be called either by Ndb_schema_event_handler which
  listens to events only on mysql.ndb_schema or by the "injector" which
  listen to events on all the other tables.
*/

static void ndbcluster_binlog_event_operation_teardown(THD *thd, Ndb *is_ndb,
                                                       NdbEventOperation *pOp) {
  DBUG_TRACE;
  DBUG_PRINT("enter", ("pOp: %p", pOp));

  // Get Ndb_event_data associated with the NdbEventOperation
  const Ndb_event_data *const event_data =
      Ndb_event_data::get_event_data(pOp->getCustomData());
  NDB_SHARE *const share = event_data->share;

  // Invalidate any cached NdbApi table if object version is lower
  // than what was used when setting up the NdbEventOperation
  // NOTE! This functionality need to be explained further
  {
    Thd_ndb *thd_ndb = get_thd_ndb(thd);
    Ndb *ndb = thd_ndb->ndb;
    Ndb_table_guard ndbtab_g(ndb, share->db, share->table_name);
    const NDBTAB *ev_tab = pOp->getTable();
    const NDBTAB *cache_tab = ndbtab_g.get_table();
    if (cache_tab && cache_tab->getObjectId() == ev_tab->getObjectId() &&
        cache_tab->getObjectVersion() <= ev_tab->getObjectVersion())
      ndbtab_g.invalidate();
  }

  // Close the table in MySQL Server
  ndb_tdc_close_cached_table(thd, share->db, share->table_name);

  // Drop the NdbEventOperation from NdbApi
  mysql_mutex_lock(&injector_event_mutex);
  pOp->setCustomData(nullptr);
  is_ndb->dropEventOperation(pOp);
  mysql_mutex_unlock(&injector_event_mutex);

  // Release op from NDB_SHARE
  mysql_mutex_lock(&share->mutex);
  assert(share->op == pOp);
  share->op = nullptr;
  mysql_mutex_unlock(&share->mutex);

  // Release event data reference
  NDB_SHARE::release_reference(share, "event_data");

  // Delete the event_data, it's mem_root, shadow_table etc.
  Ndb_event_data::destroy(event_data);

  // Signal that teardown has been completed by binlog. This mechanism is used
  // when deleting or renaming table to not return until the command also has
  // been injected in binlog on local server
  DBUG_PRINT("info", ("signal that teardown is done"));
  mysql_cond_broadcast(&injector_data_cond);
}

/*
  Data used by the Ndb_schema_event_handler which lives
  as long as the NDB Binlog thread is connected to the cluster.

  NOTE! An Ndb_schema_event_handler instance only lives for one epoch

 */
class Ndb_schema_dist_data {
  uint m_own_nodeid;
  // List of active schema operations in this coordinator. Having an
  // active schema operation means it need to be checked
  // for timeout or request to be killed regularly
  std::unordered_set<const NDB_SCHEMA_OBJECT *> m_active_schema_ops;

  std::chrono::steady_clock::time_point m_next_check_time;

  // The schema distribution tables or their subscriptions has been lost and
  // setup is required
  bool m_check_schema_dist_setup{false};

  // Keeps track of subscribers as reported by one data node
  class Node_subscribers {
    MY_BITMAP m_bitmap;

   public:
    Node_subscribers(const Node_subscribers &) = delete;
    Node_subscribers() = delete;
    Node_subscribers(uint max_subscribers) {
      // Initialize the bitmap
      bitmap_init(&m_bitmap, nullptr, max_subscribers);

      // Assume that all bits are cleared by bitmap_init()
      assert(bitmap_is_clear_all(&m_bitmap));
    }
    ~Node_subscribers() { bitmap_free(&m_bitmap); }
    void clear_all() { bitmap_clear_all(&m_bitmap); }
    void set(uint subscriber_node_id) {
      bitmap_set_bit(&m_bitmap, subscriber_node_id);
    }
    void clear(uint subscriber_node_id) {
      bitmap_clear_bit(&m_bitmap, subscriber_node_id);
    }
    std::string to_string() const {
      return ndb_bitmap_to_hex_string(&m_bitmap);
    }

    /**
       @brief Add current subscribers to list of nodes.
       @param subscriber_list List of subscriber
    */
    void get_subscriber_list(
        std::unordered_set<uint32> &subscriber_list) const {
      for (uint i = bitmap_get_first_set(&m_bitmap); i != MY_BIT_NONE;
           i = bitmap_get_next_set(&m_bitmap, i)) {
        subscriber_list.insert(i);
      }
    }
  };
  /*
    List keeping track of the subscribers to ndb_schema. It contains one
    Node_subscribers per data node, this avoids the need to know which data
    nodes are connected.
  */
  std::unordered_map<uint, Node_subscribers *> m_subscriber_bitmaps;

  /**
    @brief Find node subscribers for given data node
    @param data_node_id Nodeid of data node
    @return Pointer to node subscribers or nullptr
   */
  Node_subscribers *find_node_subscribers(uint data_node_id) const {
    const auto it = m_subscriber_bitmaps.find(data_node_id);
    if (it == m_subscriber_bitmaps.end()) {
      // Unexpected data node id received, this may be caused by data node added
      // without restarting this MySQL Server or node id otherwise out of
      // range for current configuration. Handle the situation gracefully and
      // just print error message to the log.
      ndb_log_error("Could not find node subscribers for data node %d",
                    data_node_id);
      ndb_log_error("Restart this MySQL Server to adapt to configuration");
      return nullptr;
    }
    Node_subscribers *subscriber_bitmap = it->second;
    ndbcluster::ndbrequire(subscriber_bitmap);
    return subscriber_bitmap;
  }

  // Holds the new key for a table to be renamed
  struct NDB_SHARE_KEY *m_prepared_rename_key;

 public:
  Ndb_schema_dist_data(const Ndb_schema_dist_data &);  // Not implemented
  Ndb_schema_dist_data() : m_prepared_rename_key(nullptr) {}
  ~Ndb_schema_dist_data() {
    // There should be no schema operations active
    assert(m_active_schema_ops.size() == 0);
  }

  // Indicates that metadata has changed in NDB.
  // Since the cache only contains table ids, it's currently enough to set this
  // flag only when table (most likely) has changed
  bool metadata_changed;

  void init(Ndb_cluster_connection *cluster_connection) {
    const Uint32 max_subscribers = cluster_connection->max_api_nodeid() + 1;
    m_own_nodeid = cluster_connection->node_id();
    NDB_SCHEMA_OBJECT::init(m_own_nodeid);

    // Add one subscriber bitmap per data node in the current configuration
    unsigned node_id;
    Ndb_cluster_connection_node_iter node_iter;
    while ((node_id = cluster_connection->get_next_node(node_iter))) {
      m_subscriber_bitmaps.emplace(node_id,
                                   new Node_subscribers(max_subscribers));
    }
    metadata_changed = true;
  }

  void release(void) {
    // Release the subscriber bitmaps
    for (const auto &it : m_subscriber_bitmaps) {
      Node_subscribers *subscriber_bitmap = it.second;
      delete subscriber_bitmap;
    }
    m_subscriber_bitmaps.clear();

    // Release the prepared rename key, it's very unlikely
    // that the key is still around here, but just in case
    NDB_SHARE::free_key(m_prepared_rename_key);
    m_prepared_rename_key = nullptr;

    // Release any remaining active schema operations
    for (const NDB_SCHEMA_OBJECT *schema_op : m_active_schema_ops) {
      ndb_log_info(" - releasing schema operation on '%s.%s'", schema_op->db(),
                   schema_op->name());
      schema_op->fail_schema_op(Ndb_schema_dist::COORD_ABORT,
                                "Coordinator aborted");
      // Release coordinator reference
      NDB_SCHEMA_OBJECT::release(const_cast<NDB_SCHEMA_OBJECT *>(schema_op));
    }
    m_active_schema_ops.clear();
  }

  void report_data_node_failure(unsigned data_node_id) {
    ndb_log_verbose(1, "Data node %d failed", data_node_id);

    Node_subscribers *subscribers = find_node_subscribers(data_node_id);
    if (subscribers) {
      subscribers->clear_all();

      ndb_log_verbose(19, "Subscribers[%d]: %s", data_node_id,
                      subscribers->to_string().c_str());
    }
  }

  void report_subscribe(unsigned data_node_id, unsigned subscriber_node_id) {
    ndb_log_verbose(1, "Data node %d reports subscribe from node %d",
                    data_node_id, subscriber_node_id);
    ndbcluster::ndbrequire(subscriber_node_id != 0);

    Node_subscribers *subscribers = find_node_subscribers(data_node_id);
    if (subscribers) {
      subscribers->set(subscriber_node_id);

      ndb_log_verbose(19, "Subscribers[%d]: %s", data_node_id,
                      subscribers->to_string().c_str());
    }
  }

  void report_unsubscribe(unsigned data_node_id, unsigned subscriber_node_id) {
    ndb_log_verbose(1, "Data node %d reports unsubscribe from node %d",
                    data_node_id, subscriber_node_id);
    ndbcluster::ndbrequire(subscriber_node_id != 0);

    Node_subscribers *subscribers = find_node_subscribers(data_node_id);
    if (subscribers) {
      subscribers->clear(subscriber_node_id);

      ndb_log_verbose(19, "Subscribers[%d]: %s", data_node_id,
                      subscribers->to_string().c_str());
    }
  }

  void report_unsubscribe_all() {
    ndb_log_verbose(1, "Unsubscribe all subscribers");
    for (const auto &it : m_subscriber_bitmaps) {
      Node_subscribers *subscribers = it.second;
      subscribers->clear_all();
    }
  }

  /**
     @brief Get list of current subscribers
     @note A node counts as subscribed as soon as any data node report it as
     subscribed.
     @param subscriber_list The list where to return subscribers
  */
  void get_subscriber_list(std::unordered_set<uint32> &subscriber_list) const {
    for (const auto &it : m_subscriber_bitmaps) {
      Node_subscribers *subscribers = it.second;
      subscribers->get_subscriber_list(subscriber_list);
    }
    // Always add own node which is always connected
    subscriber_list.insert(m_own_nodeid);
  }

  void save_prepared_rename_key(NDB_SHARE_KEY *key) {
    m_prepared_rename_key = key;
  }

  NDB_SHARE_KEY *get_prepared_rename_key() const {
    return m_prepared_rename_key;
  }

  void add_active_schema_op(NDB_SCHEMA_OBJECT *schema_op) {
    // Current assumption is that as long as all users of schema distribution
    // hold the GSL, there will ever only be one active schema operation at a
    // time. This assumption will probably change soon, but until then it can
    // be verifed with an assert.
    assert(m_active_schema_ops.size() == 0);

    // Get coordinator reference to NDB_SCHEMA_OBJECT. It will be kept alive
    // until the coordinator releases it
    NDB_SCHEMA_OBJECT::get(schema_op);

    // Insert NDB_SCHEMA_OBJECT in list of active schema ops
    ndbcluster::ndbrequire(m_active_schema_ops.insert(schema_op).second);

    schedule_next_check();
  }

  void remove_active_schema_op(NDB_SCHEMA_OBJECT *schema_op) {
    // Need to have active schema op for decrement
    ndbcluster::ndbrequire(m_active_schema_ops.size() > 0);

    // Remove NDB_SCHEMA_OBJECT from list of active schema ops
    ndbcluster::ndbrequire(m_active_schema_ops.erase(schema_op) == 1);

    // Release coordinator reference to NDB_SCHEMA_OBJECT
    NDB_SCHEMA_OBJECT::release(schema_op);
  }

  const std::unordered_set<const NDB_SCHEMA_OBJECT *> &active_schema_ops() {
    return m_active_schema_ops;
  }

  // This function is called after each epoch, but checks should only
  // be performed at regular intervals in order to allow binlog thread focus on
  // other stuff.
  // Return true if something is active and sufficient time has passed since
  // last check.
  bool time_for_check() {
    // Check if there is anything which need to be checked
    if (m_active_schema_ops.size() == 0 && !m_check_schema_dist_setup)
      return false;

    // Check if enough time has passed sinced last check
    const std::chrono::steady_clock::time_point curr_time =
        std::chrono::steady_clock::now();
    if (m_next_check_time > curr_time) return false;

    return true;
  }

  void schedule_next_check() {
    // Only allow scheduling check if there are something active (this is a
    // consistency check of the intention to only check when necessary)
    assert(m_active_schema_ops.size() > 0 || m_check_schema_dist_setup);

    // Schedule next check (at the earliest) in 1 second
    m_next_check_time =
        std::chrono::steady_clock::now() + std::chrono::seconds(1);
  }

  // Activate setup of schema distribution
  void activate_schema_dist_setup() {
    m_check_schema_dist_setup = true;
    schedule_next_check();
  }

  // Deactivate setup of schema distribution
  void deactivate_schema_dist_setup() {
    assert(m_check_schema_dist_setup);  // Must already be on

    m_check_schema_dist_setup = false;
  }

  // Check if schema distribution setup is active
  bool is_schema_dist_setup_active() const { return m_check_schema_dist_setup; }
};  // class Ndb_schema_dist_data

class Ndb_schema_event_handler {
  class Ndb_schema_op {
    /*
       Unpack arbitrary length varbinary field and return pointer to zero
       terminated string allocated in current memory root.

       @param field The field to unpack
       @return pointer to string allocated in current MEM_ROOT
    */
    static char *unpack_varbinary(Field *field) {
      /*
        The Schema_dist_client will check the schema of the ndb_schema table
        and will not send any commands unless the table fulfills requirements.
        Thus this function assumes that the field is always a varbinary
        (with at least 63 bytes length since that's the legacy min limit)
      */
      ndbcluster::ndbrequire(field->type() == MYSQL_TYPE_VARCHAR);
      ndbcluster::ndbrequire(field->field_length >= 63);

      // Calculate number of length bytes, this depends on fields max length
      const uint length_bytes = HA_VARCHAR_PACKLENGTH(field->field_length);
      ndbcluster::ndbrequire(length_bytes <= 2);

      // Read length of the varbinary which is stored in the field
      const uint varbinary_length = length_bytes == 1
                                        ? static_cast<uint>(*field->field_ptr())
                                        : uint2korr(field->field_ptr());
      DBUG_PRINT("info", ("varbinary length: %u", varbinary_length));
      // Check that varbinary length is not greater than fields max length
      // (this would indicate that corrupted data has been written to table)
      ndbcluster::ndbrequire(varbinary_length <= field->field_length);

      const char *varbinary_start =
          reinterpret_cast<const char *>(field->field_ptr() + length_bytes);
      return sql_strmake(varbinary_start, varbinary_length);
    }

    /*
       Unpack blob field and return pointer to zero terminated string allocated
       in current MEM_ROOT.

       This function assumes that the blob has already been fetched from NDB
       and is ready to be extracted from buffers allocated inside NdbApi.

       @param ndb_blob The blob column to unpack
       @return pointer to string allocated in current MEM_ROOT
    */
    static char *unpack_blob(NdbBlob *ndb_blob) {
      // Check if blob is NULL
      int blob_is_null;
      ndbcluster::ndbrequire(ndb_blob->getNull(blob_is_null) == 0);
      if (blob_is_null != 0) {
        // The blob column didn't contain anything, return empty string
        return sql_strdup("");
      }

      // Read length of blob
      Uint64 blob_len;
      ndbcluster::ndbrequire(ndb_blob->getLength(blob_len) == 0);
      if (blob_len == 0) {
        // The blob column didn't contain anything, return empty string
        return sql_strdup("");
      }

      // Allocate space for blob plus + zero terminator in current MEM_ROOT
      char *str = static_cast<char *>((*THR_MALLOC)->Alloc(blob_len + 1));
      ndbcluster::ndbrequire(str);

      // Read the blob content
      Uint32 read_len = static_cast<Uint32>(blob_len);
      ndbcluster::ndbrequire(ndb_blob->readData(str, read_len) == 0);
      ndbcluster::ndbrequire(blob_len == read_len);  // Assume all read
      str[blob_len] = 0;                             // Zero terminate

      DBUG_PRINT("unpack_blob", ("str: '%s'", str));
      return str;
    }

    void unpack_slock(const Field *field) {
      // Allocate bitmap buffer in current MEM_ROOT
      slock_buf = static_cast<my_bitmap_map *>(
          (*THR_MALLOC)->Alloc(field->field_length));
      ndbcluster::ndbrequire(slock_buf);

      // Initialize bitmap(always succeeds when buffer is already allocated)
      (void)bitmap_init(&slock, slock_buf, field->field_length * 8);

      // Copy data into bitmap buffer
      memcpy(slock_buf, field->field_ptr(), field->field_length);
    }

    // Unpack Ndb_schema_op from event_data pointer
    void unpack_event(const Ndb_event_data *event_data) {
      TABLE *table = event_data->shadow_table;
      Field **field = table->field;

      my_bitmap_map *old_map = dbug_tmp_use_all_columns(table, table->read_set);

      /* db, varbinary */
      db = unpack_varbinary(*field);
      field++;

      /* name, varbinary */
      name = unpack_varbinary(*field);
      field++;

      /* slock, binary */
      unpack_slock(*field);
      field++;

      /* query, blob */
      query = unpack_blob(event_data->ndb_value[0][SCHEMA_QUERY_I].blob);
      field++;

      /* node_id */
      node_id = (Uint32)((Field_long *)*field)->val_int();
      /* epoch */
      field++;
      epoch = ((Field_long *)*field)->val_int();
      /* id */
      field++;
      id = (Uint32)((Field_long *)*field)->val_int();
      /* version */
      field++;
      version = (Uint32)((Field_long *)*field)->val_int();
      /* type */
      field++;
      type = (Uint32)((Field_long *)*field)->val_int();
      /* schema_op_id */
      field++;
      if (*field) {
        // Optional column
        schema_op_id = (Uint32)((Field_long *)*field)->val_int();
      } else {
        schema_op_id = 0;
      }

      dbug_tmp_restore_column_map(table->read_set, old_map);
    }

   public:
    // Note! The db, name, slock_buf and query variables point to memory
    // allocated in the current MEM_ROOT. When the Ndb_schema_op is put in the
    // list to be executed after epoch, only the pointers are copied and
    // still point to same memory inside the MEM_ROOT.
    char *db;
    char *name;

   private:
    // Buffer for the slock bitmap
    my_bitmap_map *slock_buf;

   public:
    MY_BITMAP slock;
    char *query;
    size_t query_length() const {
      // Return length of "query" which is always zero terminated string
      return strlen(query);
    }
    Uint64 epoch;
    uint32 node_id;
    uint32 id;
    uint32 version;
    uint32 type;
    uint32 any_value;
    uint32 schema_op_id;

    /**
      Create a Ndb_schema_op from event_data
    */
    static const Ndb_schema_op *create(const Ndb_event_data *event_data,
                                       Uint32 any_value) {
      DBUG_TRACE;
      // Allocate memory in current MEM_ROOT
      Ndb_schema_op *schema_op =
          (Ndb_schema_op *)(*THR_MALLOC)->Alloc(sizeof(Ndb_schema_op));
      schema_op->unpack_event(event_data);
      schema_op->any_value = any_value;
      DBUG_PRINT("exit", ("'%s.%s': query: '%s' type: %d", schema_op->db,
                          schema_op->name, schema_op->query, schema_op->type));
      return schema_op;
    }
  };

  class Ndb_schema_op_result {
    uint32 m_result{0};
    std::string m_message;

   public:
    void set_result(Ndb_schema_dist::Schema_op_result_code result,
                    const std::string message) {
      // Both result and message must be set
      assert(result && message.length());
      m_result = result;
      m_message = message;
    }
    const char *message() const { return m_message.c_str(); }
    uint32 result() const { return m_result; }
  };

  class Lock_wait_timeout_guard {
   public:
    Lock_wait_timeout_guard(THD *thd, ulong lock_wait_timeout)
        : m_thd(thd),
          m_save_lock_wait_timeout(thd->variables.lock_wait_timeout) {
      m_thd->variables.lock_wait_timeout = lock_wait_timeout;
    }

    ~Lock_wait_timeout_guard() {
      m_thd->variables.lock_wait_timeout = m_save_lock_wait_timeout;
    }

   private:
    THD *const m_thd;
    ulong m_save_lock_wait_timeout;
  };

  // Log error code and message returned from NDB
  void log_NDB_error(const NdbError &ndb_error) const {
    ndb_log_info("Got error '%d: %s' from NDB", ndb_error.code,
                 ndb_error.message);
  }

  static void write_schema_op_to_binlog(THD *thd, const Ndb_schema_op *schema) {
    if (!ndb_binlog_running) {
      // This mysqld is not writing a binlog
      return;
    }

    /* any_value == 0 means local cluster sourced change that
     * should be logged
     */
    if (ndbcluster_anyvalue_is_reserved(schema->any_value)) {
      /* Originating SQL node did not want this query logged */
      if (!ndbcluster_anyvalue_is_nologging(schema->any_value)) {
        ndb_log_warning(
            "unknown value for binlog signalling 0x%X, "
            "query not logged",
            schema->any_value);
      }
      return;
    }

    /*
       Start with serverId as received AnyValue, in case it's a composite
       (server_id_bits < 31).
       This is for 'future', as currently schema ops do not have composite
       AnyValues.
       In future it may be useful to support *not* mapping composite
       AnyValues to/from Binlogged server-ids.
    */
    Uint32 loggedServerId = schema->any_value;

    if (ndbcluster_anyvalue_get_serverid(schema->any_value)) {
      // The anyvalue contains serverid, which means it's applied by a replica.
      if (!opt_log_replica_updates) {
        /* This MySQLD does not log replica updates */
        return;
      }
    } else {
      /* No ServerId associated with this query, mark it as ours */
      ndbcluster_anyvalue_set_serverid(loggedServerId, ::server_id);
    }

    /*
      Write the DDL query to binlog with server_id set
      to the server_id where the query originated.
    */
    const uint32 thd_server_id_save = thd->server_id;
    assert(sizeof(thd_server_id_save) == sizeof(thd->server_id));
    thd->server_id = loggedServerId;

    LEX_CSTRING thd_db_save = thd->db();
    LEX_CSTRING schema_db_lex_cstr = {schema->db, strlen(schema->db)};
    thd->reset_db(schema_db_lex_cstr);

    int errcode = query_error_code(thd, thd->killed == THD::NOT_KILLED);
    thd->binlog_query(THD::STMT_QUERY_TYPE, schema->query,
                      schema->query_length(),
                      false,  // is_trans
                      true,   // direct
                      schema->name[0] == 0 || thd->db().str[0] == 0, errcode);

    // Commit the binlog write
    (void)trans_commit_stmt(thd);

    /*
      Restore original server_id and db after commit
      since the server_id is being used also in the commit logic
    */
    thd->server_id = thd_server_id_save;
    thd->reset_db(thd_db_save);
  }

  /**
    @brief Inform the other nodes that schema operation has been completed by
    this node, this is done by updating the row in the ndb_schema table.

    @note The function will read the row from ndb_schema with exclusive lock,
    append it's own data to the 'slock' column and then write the row back.

    @param schema The schema operation which has just been completed

    @return different return values are returned, but not documented since they
    are currently unused

  */
  int ack_schema_op(const Ndb_schema_op *schema) const {
    DBUG_TRACE;
    Ndb *ndb = m_thd_ndb->ndb;

    // Open ndb_schema table
    Ndb_schema_dist_table schema_dist_table(m_thd_ndb);
    if (!schema_dist_table.open()) {
      // NOTE! Legacy crash unless this was cluster connection failure, there
      // are simply no other of way sending error back to coordinator
      ndbcluster::ndbrequire(ndb->getDictionary()->getNdbError().code ==
                             NDB_ERR_CLUSTER_FAILURE);
      return 1;
    }
    const NdbDictionary::Table *ndbtab = schema_dist_table.get_table();

    const NdbError *ndb_error = nullptr;
    char tmp_buf[FN_REFLEN];
    NdbTransaction *trans = nullptr;
    int retries = 100;
    std::string before_slock;

    // Bitmap for the slock bits
    MY_BITMAP slock;
    const uint slock_bits = schema_dist_table.get_slock_bytes() * 8;
    // Make sure that own nodeid fits in slock
    ndbcluster::ndbrequire(own_nodeid() <= slock_bits);
    (void)bitmap_init(&slock, nullptr, slock_bits);

    while (1) {
      if ((trans = ndb->startTransaction()) == nullptr) goto err;
      {
        NdbOperation *op = nullptr;
        int r [[maybe_unused]] = 0;

        /* read row from ndb_schema with exclusive row lock */
        r |= (op = trans->getNdbOperation(ndbtab)) == nullptr;
        assert(r == 0);
        r |= op->readTupleExclusive();
        assert(r == 0);

        /* db */
        ndb_pack_varchar(ndbtab, SCHEMA_DB_I, tmp_buf, schema->db,
                         strlen(schema->db));
        r |= op->equal(SCHEMA_DB_I, tmp_buf);
        assert(r == 0);
        /* name */
        ndb_pack_varchar(ndbtab, SCHEMA_NAME_I, tmp_buf, schema->name,
                         strlen(schema->name));
        r |= op->equal(SCHEMA_NAME_I, tmp_buf);
        assert(r == 0);
        /* slock */
        r |= op->getValue(SCHEMA_SLOCK_I, (char *)slock.bitmap) == nullptr;
        assert(r == 0);

        /* Execute in NDB */
        if (trans->execute(NdbTransaction::NoCommit)) goto err;
      }

      if (ndb_log_get_verbose_level() > 19) {
        // Generate the 'before slock' string
        before_slock = ndb_bitmap_to_hex_string(&slock);
      }

      bitmap_clear_bit(&slock, own_nodeid());

      if (ndb_log_get_verbose_level() > 19) {
        const std::string after_slock = ndb_bitmap_to_hex_string(&slock);
        ndb_log_info("reply to %s.%s(%u/%u) from %s to %s", schema->db,
                     schema->name, schema->id, schema->version,
                     before_slock.c_str(), after_slock.c_str());
      }

      {
        NdbOperation *op = nullptr;
        int r [[maybe_unused]] = 0;

        /* now update the tuple */
        r |= (op = trans->getNdbOperation(ndbtab)) == nullptr;
        assert(r == 0);
        r |= op->updateTuple();
        assert(r == 0);

        /* db */
        ndb_pack_varchar(ndbtab, SCHEMA_DB_I, tmp_buf, schema->db,
                         strlen(schema->db));
        r |= op->equal(SCHEMA_DB_I, tmp_buf);
        assert(r == 0);
        /* name */
        ndb_pack_varchar(ndbtab, SCHEMA_NAME_I, tmp_buf, schema->name,
                         strlen(schema->name));
        r |= op->equal(SCHEMA_NAME_I, tmp_buf);
        assert(r == 0);
        /* slock */
        r |= op->setValue(SCHEMA_SLOCK_I, (char *)slock.bitmap);
        assert(r == 0);
        /* node_id */
        // NOTE! Sends own nodeid here instead of nodeid who started schema op
        r |= op->setValue(SCHEMA_NODE_ID_I, own_nodeid());
        assert(r == 0);
        /* type */
        r |= op->setValue(SCHEMA_TYPE_I, (uint32)SOT_CLEAR_SLOCK);
        assert(r == 0);
      }
      if (trans->execute(NdbTransaction::Commit,
                         NdbOperation::DefaultAbortOption,
                         1 /*force send*/) == 0) {
        DBUG_PRINT("info", ("node %d cleared lock on '%s.%s'", own_nodeid(),
                            schema->db, schema->name));
        schema_dist_send_force_gcp(ndb);
        break;
      }
    err:
      const NdbError *this_error =
          trans ? &trans->getNdbError() : &ndb->getNdbError();
      if (this_error->status == NdbError::TemporaryError &&
          !thd_killed(m_thd)) {
        if (retries--) {
          if (trans) ndb->closeTransaction(trans);
          ndb_trans_retry_sleep();
          continue;  // retry
        }
      }
      ndb_error = this_error;
      break;
    }

    if (ndb_error) {
      ndb_log_warning(
          "Could not release slock on '%s.%s', "
          "Error code: %d Message: %s",
          schema->db, schema->name, ndb_error->code, ndb_error->message);
    }
    if (trans) ndb->closeTransaction(trans);
    bitmap_free(&slock);
    return 0;
  }

  /**
    @brief Inform the other nodes that schema operation has been completed by
    all nodes, this is done by updating the row in the ndb_schema table with
    all bits of the 'slock' column cleared.

    @note this is done to allow the coordinator to control when the schema
    operation has completed and also to be backwards compatible with
    nodes not upgraded to new protocol

    @param db First part of key, normally used for db name
    @param table_name Second part of key, normally used for table name

    @return zero on success

  */
  int ack_schema_op_final(const char *db, const char *table_name) const {
    DBUG_TRACE;
    Ndb *ndb = m_thd_ndb->ndb;

    // Open ndb_schema table
    Ndb_schema_dist_table schema_dist_table(m_thd_ndb);
    if (!schema_dist_table.open()) {
      // NOTE! Legacy crash unless this was cluster connection failure, there
      // are simply no other of way sending error back to coordinator
      ndbcluster::ndbrequire(ndb->getDictionary()->getNdbError().code ==
                             NDB_ERR_CLUSTER_FAILURE);
      return 1;
    }
    const NdbDictionary::Table *ndbtab = schema_dist_table.get_table();

    // Pack db and table_name
    char db_buf[FN_REFLEN];
    char name_buf[FN_REFLEN];
    ndb_pack_varchar(ndbtab, SCHEMA_DB_I, db_buf, db, strlen(db));
    ndb_pack_varchar(ndbtab, SCHEMA_NAME_I, name_buf, table_name,
                     strlen(table_name));

    // Buffer with zeroes for slock
    std::vector<char> slock_zeroes;
    slock_zeroes.assign(schema_dist_table.get_slock_bytes(), 0);
    const char *slock_buf = slock_zeroes.data();

    // Function for updating row in ndb_schema
    std::function<const NdbError *(NdbTransaction *)> ack_schema_op_final_func =
        [ndbtab, db_buf, name_buf,
         slock_buf](NdbTransaction *trans) -> const NdbError * {
      DBUG_TRACE;

      NdbOperation *op = trans->getNdbOperation(ndbtab);
      if (op == nullptr) return &trans->getNdbError();

      // Update row
      if (op->updateTuple() != 0 || op->equal(SCHEMA_NAME_I, name_buf) != 0 ||
          op->equal(SCHEMA_DB_I, db_buf) != 0 ||
          op->setValue(SCHEMA_SLOCK_I, slock_buf) != 0 ||
          op->setValue(SCHEMA_TYPE_I, (uint32)SOT_CLEAR_SLOCK) != 0)
        return &op->getNdbError();

      if (trans->execute(NdbTransaction::Commit,
                         NdbOperation::DefaultAbortOption,
                         1 /*force send*/) != 0)
        return &trans->getNdbError();

      return nullptr;
    };

    NdbError ndb_err;
    if (!ndb_trans_retry(ndb, m_thd, ndb_err, ack_schema_op_final_func)) {
      log_NDB_error(ndb_err);
      ndb_log_warning("Could not release slock on '%s.%s'", db, table_name);
      return 1;
    }

    schema_dist_send_force_gcp(ndb);

    ndb_log_verbose(19, "Cleared slock on '%s.%s'", db, table_name);

    return 0;
  }

  /**
    @brief Inform the other nodes that schema operation has been completed by
    this node. This is done by writing a new row to the ndb_schema_result table.

    @param schema The schema operation which has just been completed

    @return true if ack succeeds
    @return false if ack fails(writing to the table could not be done)

  */
  bool ack_schema_op_with_result(const Ndb_schema_op *schema) const {
    DBUG_TRACE;

    if (DBUG_EVALUATE_IF("ndb_skip_participant_ack", true, false)) {
      // Skip replying to the schema operation
      return true;
    }

    DBUG_EXECUTE_IF("ndb_defer_sending_participant_ack", {
      ndb_log_info("sending participant ack deferred");
      const char action[] = "now WAIT_FOR resume_sending_participant_ack";
      assert(!debug_sync_set_action(m_thd, action, strlen(action)));
      ndb_log_info("continuing..");
    });

    // Should only call this function if ndb_schema has a schema_op_id
    // column which enabled the client to send schema->schema_op_id != 0
    ndbcluster::ndbrequire(schema->schema_op_id);

    Ndb *ndb = m_thd_ndb->ndb;

    // Open ndb_schema_result table
    Ndb_schema_result_table schema_result_table(m_thd_ndb);
    if (!schema_result_table.open()) {
      // NOTE! Legacy crash unless this was cluster connection failure, there
      // are simply no other of way sending error back to coordinator
      ndbcluster::ndbrequire(ndb->getDictionary()->getNdbError().code ==
                             NDB_ERR_CLUSTER_FAILURE);
      return false;
    }

    const NdbDictionary::Table *ndbtab = schema_result_table.get_table();
    const uint32 nodeid = schema->node_id;
    const uint32 schema_op_id = schema->schema_op_id;
    const uint32 participant_nodeid = own_nodeid();
    const uint32 result = m_schema_op_result.result();
    char message_buf[255];
    schema_result_table.pack_message(m_schema_op_result.message(), message_buf);

    // Function for inserting row with result in ndb_schema_result
    std::function<const NdbError *(NdbTransaction *)>
        ack_schema_op_with_result_func =
            [ndbtab, nodeid, schema_op_id, participant_nodeid, result,
             message_buf](NdbTransaction *trans) -> const NdbError * {
      DBUG_TRACE;

      NdbOperation *op = trans->getNdbOperation(ndbtab);
      if (op == nullptr) return &trans->getNdbError();

      /* Write row */
      if (op->insertTuple() != 0 ||
          op->equal(Ndb_schema_result_table::COL_NODEID, nodeid) != 0 ||
          op->equal(Ndb_schema_result_table::COL_SCHEMA_OP_ID, schema_op_id) !=
              0 ||
          op->equal(Ndb_schema_result_table::COL_PARTICIPANT_NODEID,
                    participant_nodeid) != 0 ||
          op->setValue(Ndb_schema_result_table::COL_RESULT, result) != 0 ||
          op->setValue(Ndb_schema_result_table::COL_MESSAGE, message_buf) != 0)
        return &op->getNdbError();

      if (trans->execute(NdbTransaction::Commit,
                         NdbOperation::DefaultAbortOption,
                         1 /*force send*/) != 0)
        return &trans->getNdbError();

      return nullptr;
    };

    NdbError ndb_err;
    if (!ndb_trans_retry(ndb, m_thd, ndb_err, ack_schema_op_with_result_func)) {
      log_NDB_error(ndb_err);
      ndb_log_warning(
          "Failed to send result for schema operation involving '%s.%s'",
          schema->db, schema->name);
      return false;
    }

    schema_dist_send_force_gcp(ndb);

    // Success
    ndb_log_verbose(19,
                    "Replied to schema operation '%s.%s(%u/%u)', nodeid: %d, "
                    "schema_op_id: %d",
                    schema->db, schema->name, schema->id, schema->version,
                    schema->node_id, schema->schema_op_id);

    return true;
  }

  void remove_schema_result_rows(uint32 schema_op_id) {
    DBUG_TRACE;
    Ndb *ndb = m_thd_ndb->ndb;

    // Open ndb_schema_result table
    Ndb_schema_result_table schema_result_table(m_thd_ndb);
    if (!schema_result_table.open()) {
      // NOTE! Legacy crash unless this was cluster connection failure, there
      // are simply no other of way sending error back to coordinator
      ndbcluster::ndbrequire(ndb->getDictionary()->getNdbError().code ==
                             NDB_ERR_CLUSTER_FAILURE);
      return;
    }

    const NdbDictionary::Table *ndb_table = schema_result_table.get_table();
    const uint node_id = own_nodeid();
    const int node_id_col =
        schema_result_table.get_column_num(Ndb_schema_result_table::COL_NODEID);
    const int schema_op_id_col = schema_result_table.get_column_num(
        Ndb_schema_result_table::COL_SCHEMA_OP_ID);

    // Lambda function to filter out the rows based on
    // node id and the given schema op id
    auto ndb_scan_filter_defn = [=](NdbScanFilter &scan_filter) {
      scan_filter.begin(NdbScanFilter::AND);
      scan_filter.eq(node_id_col, node_id);
      scan_filter.eq(schema_op_id_col, schema_op_id);
      scan_filter.end();
    };

    NdbError ndb_err;
    if (!ndb_table_scan_and_delete_rows(ndb, m_thd, ndb_table, ndb_err,
                                        ndb_scan_filter_defn)) {
      log_NDB_error(ndb_err);
      ndb_log_error("Failed to remove rows from ndb_schema_result");
      return;
    }

    ndb_log_verbose(19,
                    "Deleted all rows from ndb_schema_result, nodeid: %d, "
                    "schema_op_id: %d",
                    node_id, schema_op_id);
    return;
  }

  void check_wakeup_clients(Ndb_schema_dist::Schema_op_result_code result,
                            const char *message) const {
    DBUG_EXECUTE_IF("ndb_check_wakeup_clients_syncpoint", {
      const char action[] =
          "now SIGNAL reached_check_wakeup_clients "
          "WAIT_FOR continue_check_wakeup_clients NO_CLEAR_EVENT";
      assert(!debug_sync_set_action(m_thd, action, strlen(action)));
    });

    // Build list of current subscribers
    std::unordered_set<uint32> subscribers;
    m_schema_dist_data.get_subscriber_list(subscribers);

    // Check all active NDB_SCHEMA_OBJECTS for wakeup
    for (const NDB_SCHEMA_OBJECT *schema_object :
         m_schema_dist_data.active_schema_ops()) {
      if (schema_object->check_all_participants_completed()) {
        // all participants have completed and the final ack has been sent
        continue;
      }

      const bool completed = schema_object->check_for_failed_subscribers(
          subscribers, result, message);
      if (completed) {
        // All participants have completed(or failed) -> send final ack
        ack_schema_op_final(schema_object->db(), schema_object->name());
      }
    }
  }

  bool check_is_ndb_schema_event(const Ndb_event_data *event_data) const {
    if (!event_data) {
      // Received event without event data pointer
      assert(false);
      return false;
    }

    NDB_SHARE *share = event_data->share;
    if (!share) {
      // Received event where the event_data is not properly initialized
      assert(false);
      return false;
    }
    assert(event_data->shadow_table);
    assert(Ndb_schema_dist_client::is_schema_dist_table(share->db,
                                                        share->table_name));
    return true;
  }

  void handle_after_epoch(const Ndb_schema_op *schema) {
    DBUG_TRACE;
    DBUG_PRINT("info", ("Pushing Ndb_schema_op on list to be "
                        "handled after epoch"));
    assert(!is_post_epoch());  // Only before epoch
    m_post_epoch_handle_list.push_back(schema, m_mem_root);
  }

  uint own_nodeid(void) const { return m_own_nodeid; }

  void ndbapi_invalidate_table(const char *db_name,
                               const char *table_name) const {
    DBUG_TRACE;
    Ndb_table_guard ndbtab_g(m_thd_ndb->ndb, db_name, table_name);
    ndbtab_g.invalidate();
  }

  NDB_SHARE *acquire_reference(const char *db, const char *name,
                               const char *reference) const {
    DBUG_TRACE;
    DBUG_PRINT("enter", ("db: '%s', name: '%s'", db, name));

    return NDB_SHARE::acquire_reference(db, name, reference);
  }

  bool has_shadow_table(Ndb_dd_client &dd_client, const char *schema_name,
                        const char *table_name) const {
    dd::String_type engine;
    if (dd_client.get_engine(schema_name, table_name, &engine) &&
        engine != "ndbcluster") {
      ndb_log_warning(
          "Local table '%s.%s' in engine = '%s' shadows the NDB table",
          schema_name, table_name, engine.c_str());
      return true;
    }
    return false;
  }

  bool install_table_in_dd(Ndb_dd_client &dd_client, const char *schema_name,
                           const char *table_name, dd::sdi_t sdi, int table_id,
                           int table_version, size_t num_partitions,
                           const std::string &tablespace_name,
                           bool force_overwrite,
                           bool invalidate_referenced_tables) const {
    DBUG_TRACE;

    // First acquire exclusive MDL lock on schema and table
    if (!dd_client.mdl_locks_acquire_exclusive(schema_name, table_name)) {
      log_and_clear_thd_conditions(m_thd, condition_logging_level::ERROR);
      ndb_log_error(
          "Failed to acquire exclusive metadata lock for table '%s.%s'",
          schema_name, table_name);
      return false;
    }

    // Check if there is existing table in DD which is not a NDB table, in such
    // case refuse to overwrite the "shadow table"
    if (has_shadow_table(dd_client, schema_name, table_name)) return false;

    if (!tablespace_name.empty()) {
      // Acquire IX MDL on tablespace
      if (!dd_client.mdl_lock_tablespace(tablespace_name.c_str(), true)) {
        log_and_clear_thd_conditions(m_thd, condition_logging_level::ERROR);
        ndb_log_error("Failed to acquire lock on tablespace '%s' for '%s.%s'",
                      tablespace_name.c_str(), schema_name, table_name);
        return false;
      }
    }

    Ndb_referenced_tables_invalidator invalidator(m_thd, dd_client);
    if (!dd_client.install_table(
            schema_name, table_name, sdi, table_id, table_version,
            num_partitions, tablespace_name, force_overwrite,
            (invalidate_referenced_tables ? &invalidator : nullptr))) {
      log_and_clear_thd_conditions(m_thd, condition_logging_level::ERROR);
      ndb_log_error("Failed to install table '%s.%s' in DD", schema_name,
                    table_name);
      return false;
    }

    if (invalidate_referenced_tables && !invalidator.invalidate()) {
      log_and_clear_thd_conditions(m_thd, condition_logging_level::ERROR);
      ndb_log_error("Failed to invalidate referenced tables for '%s.%s'",
                    schema_name, table_name);
      return false;
    }
    dd_client.commit();
    return true;
  }

  bool create_table_from_engine(
      const char *schema_name, const char *table_name, bool force_overwrite,
      bool invalidate_referenced_tables = false) const {
    DBUG_TRACE;
    DBUG_PRINT("enter",
               ("schema_name: %s, table_name: %s", schema_name, table_name));

    Ndb *ndb = m_thd_ndb->ndb;
    Ndb_table_guard ndbtab_g(ndb, schema_name, table_name);
    const NDBTAB *ndbtab = ndbtab_g.get_table();
    if (!ndbtab) {
      // Could not open the table from NDB, very unusual
      log_NDB_error(ndbtab_g.getNdbError());
      ndb_log_error("Failed to open table '%s.%s' from NDB", schema_name,
                    table_name);
      return false;
    }

    const std::string tablespace_name =
        ndb_table_tablespace_name(ndb->getDictionary(), ndbtab);

    std::string serialized_metadata;
    if (!ndb_table_get_serialized_metadata(ndbtab, serialized_metadata)) {
      ndb_log_error("Failed to get serialized metadata for table '%s.%s'",
                    schema_name, table_name);
      return false;
    }

    Ndb_dd_client dd_client(m_thd);

    // Deserialize the metadata from NDB, this is done like this in order to
    // allow the table to be setup for binlogging independently of whether it
    // works to install it into DD.
    Ndb_dd_table dd_table(m_thd);
    const dd::sdi_t sdi = serialized_metadata.c_str();
    if (!dd_client.deserialize_table(sdi, dd_table.get_table_def())) {
      log_and_clear_thd_conditions(m_thd, condition_logging_level::ERROR);
      ndb_log_error("Failed to deserialize metadata for table '%s.%s'",
                    schema_name, table_name);
      return false;
    }

    // Setup binlogging for this table. In many cases the NDB_SHARE, the
    // event and event subscriptions are already created/setup, but this
    // function is called anyway in order to create/setup any missing parts.
    if (ndbcluster_binlog_setup_table(m_thd, ndb, schema_name, table_name,
                                      dd_table.get_table_def())) {
      // Error information has been logged AND pushed -> clear warnings
      clear_thd_conditions(m_thd);
      ndb_log_error("Failed to setup binlogging for table '%s.%s'", schema_name,
                    table_name);
      return false;
    }

    // Install the table definition in DD
    // NOTE! This is done after create/setup the NDB_SHARE to avoid that
    // server tries to open the table before the NDB_SHARE has been created
    if (!install_table_in_dd(dd_client, schema_name, table_name, sdi,
                             ndbtab->getObjectId(), ndbtab->getObjectVersion(),
                             ndbtab->getPartitionCount(), tablespace_name,
                             force_overwrite, invalidate_referenced_tables)) {
      ndb_log_warning("Failed to update table definition in DD");
      return false;
    }

    return true;
  }

  void handle_clear_slock(const Ndb_schema_op *schema) {
    DBUG_TRACE;

    assert(is_post_epoch());

    // Get NDB_SCHEMA_OBJECT
    std::unique_ptr<NDB_SCHEMA_OBJECT, decltype(&NDB_SCHEMA_OBJECT::release)>
        ndb_schema_object(NDB_SCHEMA_OBJECT::get(schema->db, schema->name,
                                                 schema->id, schema->version),
                          NDB_SCHEMA_OBJECT::release);

    if (!ndb_schema_object) {
      // NOTE! When participants ack they send their own nodeid instead of the
      // nodeid of node who initiated the schema operation. This makes it
      // impossible to do special checks for the coordinator here. Assume that
      // since no NDB_SCHEMA_OBJECT was found, this node is not the coordinator
      // and the ack can be safely ignored.
      return;
    }

    // Handle ack sent from node using old protocol, all nodes cleared
    // in the slock column have completed(it's not enough to use only nodeid
    // since events are merged)
    if (bitmap_bits_set(&schema->slock) > 0) {
      ndb_log_verbose(19, "Coordinator, handle old protocol ack from node: %d",
                      schema->node_id);

      std::unordered_set<uint32> cleared_nodes;
      for (uint i = 0; i < schema->slock.n_bits; i++) {
        if (!bitmap_is_set(&schema->slock, i)) {
          // Node is not set in bitmap
          cleared_nodes.insert(i);
        }
      }
      ndb_schema_object->result_received_from_nodes(cleared_nodes);

      if (ndb_schema_object->check_all_participants_completed()) {
        // All participants have completed(or failed) -> send final ack
        ack_schema_op_final(ndb_schema_object->db(), ndb_schema_object->name());
        return;
      }

      return;
    }

    // Check if coordinator completed and wake up client
    const bool coordinator_completed =
        ndb_schema_object->check_coordinator_completed();

    if (coordinator_completed) {
      remove_schema_result_rows(ndb_schema_object->schema_op_id());

      // Remove active schema operation from coordinator
      m_schema_dist_data.remove_active_schema_op(ndb_schema_object.get());
    }

    if (DBUG_EVALUATE_IF("ndb_delay_schema_obj_release_after_coord_complete",
                         true, false)) {
      /**
       * Simulate a delay in release of the ndb_schema_object by delaying the
       * return from this method and test that the client waits for it, despite
       * finding out that the coordinator has completed.
       */
      ndb_milli_sleep(1000);
    }
  }

  void handle_offline_alter_table_commit(const Ndb_schema_op *schema) {
    DBUG_TRACE;

    assert(is_post_epoch());  // Always after epoch
    changes_table_metadata();

    if (schema->node_id == own_nodeid()) return;

    write_schema_op_to_binlog(m_thd, schema);
    ndbapi_invalidate_table(schema->db, schema->name);
    ndb_tdc_close_cached_table(m_thd, schema->db, schema->name);

    // Get temporary share reference
    NDB_SHARE *share = acquire_reference(schema->db, schema->name,
                                         "offline_alter_table_commit");
    if (share) {
      mysql_mutex_lock(&share->mutex);
      if (share->op == nullptr) {
        // Binlog is not subscribed to changes of the altered table

        // Double check that there is no reference from event_data
        // NOTE! Really requires "shares_mutex"
        assert(!share->refs_exists("event_data"));

        mysql_mutex_unlock(&share->mutex);
      } else {
        // Binlog is subscribed, release subscription and its data
        NdbEventOperation *const old_op = share->op;
        const Ndb_event_data *old_event_data =
            Ndb_event_data::get_event_data(old_op->getCustomData(), share);

        NDB_SHARE *const share = old_event_data->share;

        // Drop the op from NdbApi
        mysql_mutex_lock(&injector_event_mutex);
        old_op->setCustomData(nullptr);
        injector_ndb->dropEventOperation(old_op);
        mysql_mutex_unlock(&injector_event_mutex);

        // Release op from NDB_SHARE
        share->op = nullptr;
        mysql_mutex_unlock(&share->mutex);

        // Release reference for event data
        NDB_SHARE::release_reference(share, "event_data");

        // Delete event data and thus it's mem_root, shadow_table etc.
        Ndb_event_data::destroy(old_event_data);
      }

      // Release temporary share reference and mark share as dropped
      NDB_SHARE::mark_share_dropped_and_release(share,
                                                "offline_alter_table_commit");
    }

    // Install table from NDB, setup new subscription if necessary, overwrite
    // the existing table
    if (!create_table_from_engine(schema->db, schema->name,
                                  true /* force_overwrite */,
                                  true /* invalidate_referenced_tables */)) {
      ndb_log_error("Distribution of ALTER TABLE '%s.%s' failed", schema->db,
                    schema->name);
      m_schema_op_result.set_result(
          Ndb_schema_dist::SCHEMA_OP_FAILURE,
          "Distribution of ALTER TABLE " + std::string(1, '\'') +
              std::string(schema->name) + std::string(1, '\'') + " failed");
    }
  }

  void handle_online_alter_table_prepare(const Ndb_schema_op *schema) {
    assert(is_post_epoch());  // Always after epoch

    ndbapi_invalidate_table(schema->db, schema->name);
    ndb_tdc_close_cached_table(m_thd, schema->db, schema->name);

    if (schema->node_id != own_nodeid()) {
      write_schema_op_to_binlog(m_thd, schema);

      // Install table from NDB, overwrite the altered table.
      // NOTE! it will also try to setup binlogging but since the share
      // has a op assigned, that part will be skipped
      if (!create_table_from_engine(schema->db, schema->name,
                                    true /* force_overwrite */,
                                    true /* invalidate_referenced_tables */)) {
        ndb_log_error("Distribution of ALTER TABLE '%s.%s' failed", schema->db,
                      schema->name);
        m_schema_op_result.set_result(
            Ndb_schema_dist::SCHEMA_OP_FAILURE,
            "Distribution of ALTER TABLE " + std::string(1, '\'') +
                std::string(schema->name) + std::string(1, '\'') + " failed");
      }
    }
  }

  bool handle_online_alter_table_commit(const Ndb_schema_op *schema) {
    assert(is_post_epoch());  // Always after epoch
    changes_table_metadata();

    // Get temporary share reference
    NDB_SHARE *share = acquire_reference(schema->db, schema->name,
                                         "online_alter_table_commit");

    if (!share) {
      // The altered table is not known by this server
      return true;  // OK
    }

    // Guard for the temporary share, release the share reference automatically
    Ndb_share_temp_ref share_guard(share, "online_alter_table_commit");

    // Check if the share have an event subscription that need reconfiguration
    mysql_mutex_lock(&share->mutex);
    NdbEventOperation *const old_op = share->op;
    if (old_op == nullptr) {
      // The altered table does not have event subscription
      mysql_mutex_unlock(&share->mutex);
      return true;  // OK
    }
    mysql_mutex_unlock(&share->mutex);

    // The table have an event subscription and during inplace alter table it
    // need to be recreated for the new table layout.
    Ndb_binlog_client binlog_client(m_thd, schema->db, schema->name);

    // NOTE! Nothing has changed here regarding whether or not the
    // table should still have event operation, i.e if it had
    // it before, it should still have it after the alter. But
    // for consistency, check that table should have event op
    assert(binlog_client.table_should_have_event_op(share));

    // Get table from NDB
    Ndb_table_guard ndbtab_g(m_thd_ndb->ndb, schema->db, schema->name);
    const NDBTAB *ndbtab = ndbtab_g.get_table();
    if (!ndbtab) {
      // Could not open the table from NDB, very unusual
      log_NDB_error(ndbtab_g.getNdbError());
      ndb_log_error("Failed to open table '%s.%s' from NDB", schema->db,
                    schema->name);
      return false;  // error
    }

    std::string serialized_metadata;
    if (!ndb_table_get_serialized_metadata(ndbtab, serialized_metadata)) {
      ndb_log_error("Failed to get serialized metadata for table '%s.%s'",
                    schema->db, schema->name);
      return false;  // error
    }

    // Deserialize the metadata from NDB
    Ndb_dd_client dd_client(m_thd);
    Ndb_dd_table dd_table(m_thd);
    const dd::sdi_t sdi = serialized_metadata.c_str();
    if (!dd_client.deserialize_table(sdi, dd_table.get_table_def())) {
      log_and_clear_thd_conditions(m_thd, condition_logging_level::ERROR);
      ndb_log_error("Failed to deserialize metadata for table '%s.%s'",
                    schema->db, schema->name);
      return false;  // error
    }

    // Create new event operation and replace the old one both in injector and
    // in the share.
    if (binlog_client.create_event_op(share, dd_table.get_table_def(), ndbtab,
                                      true /* replace_op */) != 0) {
      ndb_log_error("Failed to create event operation for table '%s.%s'",
                    schema->db, schema->name);
      return false;  // error
    }

    // Get old event_data
    const Ndb_event_data *old_event_data =
        Ndb_event_data::get_event_data(old_op->getCustomData(), share);

    // Drop old event operation
    mysql_mutex_lock(&injector_event_mutex);
    old_op->setCustomData(nullptr);
    injector_ndb->dropEventOperation(old_op);
    mysql_mutex_unlock(&injector_event_mutex);

    // Delete old event data, its mem_root, shadow_table etc.
    Ndb_event_data::destroy(old_event_data);

    return true;  // OK
  }

  bool remove_table_from_dd(const char *schema_name, const char *table_name) {
    DBUG_TRACE;

    Ndb_dd_client dd_client(m_thd);
    Ndb_referenced_tables_invalidator invalidator(m_thd, dd_client);

    if (!dd_client.mdl_locks_acquire_exclusive(schema_name, table_name)) {
      log_and_clear_thd_conditions(m_thd, condition_logging_level::WARNING);
      ndb_log_warning("Failed to acquire exclusive metadata lock on '%s.%s'",
                      schema_name, table_name);
      return false;
    }

    // Check if there is existing table in DD which is not a NDB table, in such
    // case refuse to remove the "shadow table"
    if (has_shadow_table(dd_client, schema_name, table_name)) return false;

    if (!dd_client.remove_table(schema_name, table_name, &invalidator)) {
      log_and_clear_thd_conditions(m_thd, condition_logging_level::ERROR);
      ndb_log_error("Failed to remove table '%s.%s' from DD", schema_name,
                    table_name);
      return false;
    }

    if (!invalidator.invalidate()) {
      log_and_clear_thd_conditions(m_thd, condition_logging_level::ERROR);
      ndb_log_error("Failed to invalidate referenced tables for '%s.%s'",
                    schema_name, table_name);
      return false;
    }

    dd_client.commit();
    return true;
  }

  void handle_drop_table(const Ndb_schema_op *schema) {
    DBUG_TRACE;

    assert(is_post_epoch());  // Always after epoch
    changes_table_metadata();

    if (schema->node_id == own_nodeid()) return;

    write_schema_op_to_binlog(m_thd, schema);

    // Participant never takes GSL
    assert(m_thd_ndb->check_option(Thd_ndb::IS_SCHEMA_DIST_PARTICIPANT));

    if (!remove_table_from_dd(schema->db, schema->name)) {
      // The table couldn't be removed, continue to invalidate the table in
      // NdbApi, close cached tables etc. This case may happen when a MySQL
      // Server drops a "shadow" table and afterwards someone drops also the
      // table with same name in NDB
      ndb_log_warning(
          "Failed to remove table definition from DD, continue anyway...");
      m_schema_op_result.set_result(
          Ndb_schema_dist::SCHEMA_OP_FAILURE,
          "Distribution of DROP TABLE " + std::string(1, '\'') +
              std::string(schema->name) + std::string(1, '\'') + " failed");
    }

    NDB_SHARE *share =
        acquire_reference(schema->db, schema->name, "drop_table");
    if (!share || !share->op) {
      ndbapi_invalidate_table(schema->db, schema->name);
      ndb_tdc_close_cached_table(m_thd, schema->db, schema->name);
    }
    if (share) {
      NDB_SHARE::mark_share_dropped_and_release(share, "drop_table");
    }

    ndbapi_invalidate_table(schema->db, schema->name);
    ndb_tdc_close_cached_table(m_thd, schema->db, schema->name);
  }

  /*
    The RENAME is performed in two steps.
    1) PREPARE_RENAME - sends the new table key to participants
    2) RENAME - perform the actual rename
  */

  void handle_rename_table_prepare(const Ndb_schema_op *schema) {
    DBUG_TRACE;

    assert(is_post_epoch());  // Always after epoch

    if (schema->node_id == own_nodeid()) return;

    const char *new_key_for_table = schema->query;
    DBUG_PRINT("info", ("new_key_for_table: '%s'", new_key_for_table));

    // Release potentially previously prepared new_key
    {
      NDB_SHARE_KEY *old_prepared_key =
          m_schema_dist_data.get_prepared_rename_key();
      if (old_prepared_key) NDB_SHARE::free_key(old_prepared_key);
    }

    // Create a new key save it, then hope for the best(i.e
    // that it can be found later when the RENAME arrives)
    NDB_SHARE_KEY *new_prepared_key = NDB_SHARE::create_key(new_key_for_table);
    m_schema_dist_data.save_prepared_rename_key(new_prepared_key);
  }

  bool rename_table_in_dd(const char *schema_name, const char *table_name,
                          const char *new_schema_name,
                          const char *new_table_name,
                          const NdbDictionary::Table *ndbtab,
                          const std::string &tablespace_name) const {
    DBUG_TRACE;

    Ndb_dd_client dd_client(m_thd);

    // Acquire exclusive MDL lock on the table
    if (!dd_client.mdl_locks_acquire_exclusive(schema_name, table_name)) {
      log_and_clear_thd_conditions(m_thd, condition_logging_level::ERROR);
      ndb_log_error("Failed to acquire exclusive metadata lock on '%s.%s'",
                    schema_name, table_name);
      return false;
    }

    // Acquire exclusive MDL lock also on the new table name
    if (!dd_client.mdl_locks_acquire_exclusive(new_schema_name,
                                               new_table_name)) {
      log_and_clear_thd_conditions(m_thd, condition_logging_level::ERROR);
      ndb_log_error(
          "Failed to acquire exclusive metadata lock on new table name '%s.%s'",
          new_schema_name, new_table_name);
      return false;
    }

    if (has_shadow_table(dd_client, schema_name, table_name)) {
      // The renamed table was a "shadow table".

      if (has_shadow_table(dd_client, new_schema_name, new_table_name)) {
        // The new table name is also a "shadow table", nothing todo
        return false;
      }

      // Install the renamed table into DD
      std::string serialized_metadata;
      if (!ndb_table_get_serialized_metadata(ndbtab, serialized_metadata)) {
        ndb_log_error("Failed to get serialized metadata for table '%s.%s'",
                      new_schema_name, new_table_name);
        return false;
      }

      // Deserialize the metadata from NDB
      Ndb_dd_table dd_table(m_thd);
      const dd::sdi_t sdi = serialized_metadata.c_str();
      if (!dd_client.deserialize_table(sdi, dd_table.get_table_def())) {
        log_and_clear_thd_conditions(m_thd, condition_logging_level::ERROR);
        ndb_log_error("Failed to deserialized metadata for table '%s.%s'",
                      new_schema_name, new_table_name);
        return false;
      }

      if (!dd_client.install_table(
              new_schema_name, new_table_name, sdi, ndbtab->getObjectId(),
              ndbtab->getObjectVersion(), ndbtab->getPartitionCount(),
              tablespace_name, true, nullptr)) {
        log_and_clear_thd_conditions(m_thd, condition_logging_level::ERROR);
        ndb_log_error("Failed to install renamed table '%s.%s' in DD",
                      new_schema_name, new_table_name);
        return false;
      }

      dd_client.commit();
      return true;
    }

    Ndb_referenced_tables_invalidator invalidator(m_thd, dd_client);

    if (has_shadow_table(dd_client, new_schema_name, new_table_name)) {
      // There is a "shadow table", remove the table from DD
      ndb_log_warning(
          "Removing the renamed table '%s.%s' from DD, there is a local table",
          schema_name, table_name);
      if (!dd_client.remove_table(schema_name, table_name, &invalidator)) {
        log_and_clear_thd_conditions(m_thd, condition_logging_level::ERROR);
        ndb_log_error("Failed to remove the renamed table '%s.%s' from DD",
                      schema_name, table_name);
        return false;
      }
    } else {
      // There are no "shadow table", rename table in DD
      if (!dd_client.rename_table(schema_name, table_name, new_schema_name,
                                  new_table_name, ndbtab->getObjectId(),
                                  ndbtab->getObjectVersion(), &invalidator)) {
        log_and_clear_thd_conditions(m_thd, condition_logging_level::ERROR);
        ndb_log_error("Failed to rename table '%s.%s' to '%s.%s", schema_name,
                      table_name, new_schema_name, new_table_name);
        return false;
      }
    }

    if (!invalidator.invalidate()) {
      log_and_clear_thd_conditions(m_thd, condition_logging_level::ERROR);
      ndb_log_error("Failed to invalidate referenced tables for '%s.%s'",
                    schema_name, table_name);
      return false;
    }

    dd_client.commit();
    return true;
  }

  void handle_rename_table(const Ndb_schema_op *schema) {
    DBUG_TRACE;

    assert(is_post_epoch());  // Always after epoch
    changes_table_metadata();

    if (schema->node_id == own_nodeid()) return;

    write_schema_op_to_binlog(m_thd, schema);

    // Participant never takes GSL
    assert(m_thd_ndb->check_option(Thd_ndb::IS_SCHEMA_DIST_PARTICIPANT));

    NDB_SHARE *share = acquire_reference(schema->db, schema->name,
                                         "rename_table");  // temporary ref.
    if (!share || !share->op) {
      ndbapi_invalidate_table(schema->db, schema->name);
      ndb_tdc_close_cached_table(m_thd, schema->db, schema->name);
    }
    if (share)
      NDB_SHARE::release_reference(share, "rename_table");  // temporary ref.

    share = acquire_reference(schema->db, schema->name,
                              "rename_table");  // temporary ref.
    if (!share) {
      // The RENAME need to find share so it can be renamed
      assert(share);
      return;
    }

    NDB_SHARE_KEY *prepared_key = m_schema_dist_data.get_prepared_rename_key();
    if (!prepared_key) {
      // The rename need to have new_key set
      // by a previous RENAME_PREPARE
      assert(prepared_key);
      return;
    }

    // Rename on participant is always from real to
    // real name(i.e neiher old or new name should be a temporary name)
    assert(!ndb_name_is_temp(schema->name));
    assert(!ndb_name_is_temp(NDB_SHARE::key_get_table_name(prepared_key)));

    // Open the renamed table from NDB
    const char *new_db_name = NDB_SHARE::key_get_db_name(prepared_key);
    const char *new_table_name = NDB_SHARE::key_get_table_name(prepared_key);
    Ndb_table_guard ndbtab_g(m_thd_ndb->ndb, new_db_name, new_table_name);
    const NdbDictionary::Table *ndbtab = ndbtab_g.get_table();
    if (!ndbtab) {
      // Could not open the table from NDB, very unusual
      log_NDB_error(ndbtab_g.getNdbError());
      ndb_log_error("Failed to rename, could not open table '%s.%s' from NDB",
                    new_db_name, new_table_name);
      m_schema_op_result.set_result(
          Ndb_schema_dist::SCHEMA_OP_FAILURE,
          "Distribution of RENAME TABLE " + std::string(1, '\'') +
              std::string(schema->name) + std::string(1, '\'') + " failed");
      return;
    }

    const std::string tablespace_name =
        ndb_table_tablespace_name(m_thd_ndb->ndb->getDictionary(), ndbtab);

    // Rename table in DD
    if (!rename_table_in_dd(schema->db, schema->name, new_db_name,
                            new_table_name, ndbtab, tablespace_name)) {
      ndb_log_warning(
          "Failed to rename table definition in DD, continue anyway...");
      m_schema_op_result.set_result(
          Ndb_schema_dist::SCHEMA_OP_FAILURE,
          "Distribution of RENAME TABLE " + std::string(1, '\'') +
              std::string(schema->name) + std::string(1, '\'') + " failed");
    }

    // Rename share and release the old key
    NDB_SHARE_KEY *old_key = share->key;
    NDB_SHARE::rename_share(share, prepared_key);
    m_schema_dist_data.save_prepared_rename_key(nullptr);
    NDB_SHARE::free_key(old_key);

    NDB_SHARE::release_reference(share, "rename_table");  // temporary ref.

    ndbapi_invalidate_table(schema->db, schema->name);
    ndb_tdc_close_cached_table(m_thd, schema->db, schema->name);
  }

  void handle_drop_db(const Ndb_schema_op *schema) {
    DBUG_TRACE;

    assert(is_post_epoch());  // Always after epoch
    changes_table_metadata();

    if (schema->node_id == own_nodeid()) return;

    write_schema_op_to_binlog(m_thd, schema);

    // Participant never takes GSL
    assert(m_thd_ndb->check_option(Thd_ndb::IS_SCHEMA_DIST_PARTICIPANT));

    Ndb_dd_client dd_client(m_thd);

    // Lock the schema in DD
    if (!dd_client.mdl_lock_schema(schema->db)) {
      // Failed to acquire lock, skip dropping
      log_and_clear_thd_conditions(m_thd, condition_logging_level::ERROR);
      ndb_log_error("Failed to acquire MDL for db '%s'", schema->db);
      m_schema_op_result.set_result(
          Ndb_schema_dist::SCHEMA_OP_FAILURE,
          "Distribution of DROP DATABASE " + std::string(1, '\'') +
              std::string(schema->db) + std::string(1, '\'') + " failed");
      return;
    }

    bool schema_exists;
    if (!dd_client.schema_exists(schema->db, &schema_exists)) {
      // Failed to check if database exists, skip dropping
      log_and_clear_thd_conditions(m_thd, condition_logging_level::ERROR);
      ndb_log_error("Failed to determine if database '%s' exists", schema->db);
      m_schema_op_result.set_result(
          Ndb_schema_dist::SCHEMA_OP_FAILURE,
          "Distribution of DROP DATABASE " + std::string(1, '\'') +
              std::string(schema->db) + std::string(1, '\'') + " failed");
      return;
    }

    if (!schema_exists) {
      DBUG_PRINT("info", ("Schema '%s' does not exist", schema->db));
      // Nothing to do
      return;
    }

    // Remove all NDB tables in the dropped database from DD,
    // this function is only called when they all have been dropped
    // from NDB by another MySQL Server
    //
    // NOTE! This is code which always run "in the server" so it would be
    // appropriate to log error messages to the server log file describing
    // any problems which occur in these functions.
    std::unordered_set<std::string> ndb_tables_in_DD;
    if (!dd_client.get_ndb_table_names_in_schema(schema->db,
                                                 &ndb_tables_in_DD)) {
      log_and_clear_thd_conditions(m_thd, condition_logging_level::ERROR);
      ndb_log_error("Failed to get list of NDB tables in database '%s'",
                    schema->db);
      m_schema_op_result.set_result(
          Ndb_schema_dist::SCHEMA_OP_FAILURE,
          "Distribution of DROP DATABASE " + std::string(1, '\'') +
              std::string(schema->db) + std::string(1, '\'') + " failed");
      return;
    }

    Ndb_referenced_tables_invalidator invalidator(m_thd, dd_client);

    for (const auto &ndb_table_name : ndb_tables_in_DD) {
      if (!dd_client.mdl_locks_acquire_exclusive(schema->db,
                                                 ndb_table_name.c_str())) {
        log_and_clear_thd_conditions(m_thd, condition_logging_level::WARNING);
        ndb_log_warning("Failed to acquire exclusive MDL on '%s.%s'",
                        schema->db, ndb_table_name.c_str());
        continue;
      }

      if (!dd_client.remove_table(schema->db, ndb_table_name.c_str(),
                                  &invalidator)) {
        // Failed to remove the table from DD, not much else to do
        // than try with the next
        log_and_clear_thd_conditions(m_thd, condition_logging_level::ERROR);
        ndb_log_error("Failed to remove table '%s.%s' from DD", schema->db,
                      ndb_table_name.c_str());
        continue;
      }

      NDB_SHARE *share = acquire_reference(schema->db, ndb_table_name.c_str(),
                                           "drop_db");  // temporary ref.
      if (!share || !share->op) {
        ndbapi_invalidate_table(schema->db, ndb_table_name.c_str());
        ndb_tdc_close_cached_table(m_thd, schema->db, ndb_table_name.c_str());
      }
      if (share) {
        NDB_SHARE::mark_share_dropped_and_release(share, "drop_db");
      }

      ndbapi_invalidate_table(schema->db, ndb_table_name.c_str());
      ndb_tdc_close_cached_table(m_thd, schema->db, ndb_table_name.c_str());
    }

    if (!invalidator.invalidate()) {
      log_and_clear_thd_conditions(m_thd, condition_logging_level::ERROR);
      ndb_log_error("Failed to invalidate referenced tables for database '%s'",
                    schema->db);
      m_schema_op_result.set_result(
          Ndb_schema_dist::SCHEMA_OP_FAILURE,
          "Distribution of DROP DATABASE " + std::string(1, '\'') +
              std::string(schema->db) + std::string(1, '\'') + " failed");
      return;
    }

    dd_client.commit();

    bool found_local_tables;
    if (!dd_client.have_local_tables_in_schema(schema->db,
                                               &found_local_tables)) {
      // Failed to access the DD to check if non NDB tables existed, assume
      // the worst and skip dropping this database
      log_and_clear_thd_conditions(m_thd, condition_logging_level::ERROR);
      ndb_log_error("Failed to check if database '%s' contained local tables.",
                    schema->db);
      ndb_log_error("Skipping drop of non NDB database artifacts.");
      m_schema_op_result.set_result(
          Ndb_schema_dist::SCHEMA_OP_FAILURE,
          "Distribution of DROP DATABASE " + std::string(1, '\'') +
              std::string(schema->db) + std::string(1, '\'') + " failed");
      return;
    }

    DBUG_PRINT("exit", ("found_local_tables: %d", found_local_tables));

    if (found_local_tables) {
      /* Tables exists as a local table, print error and leave it */
      ndb_log_warning(
          "Binlog: Skipping drop database '%s' since "
          "it contained local tables, "
          "binlog schema event '%s' from node %d. ",
          schema->db, schema->query, schema->node_id);
      m_schema_op_result.set_result(
          Ndb_schema_dist::SCHEMA_OP_FAILURE,
          "Distribution of DROP DATABASE " + std::string(1, '\'') +
              std::string(schema->db) + std::string(1, '\'') + " failed");
      return;
    }

    // Run the plain DROP DATABASE query in order to remove other artifacts
    // like the physical database directory.
    // Note! This is not done in the case where a "shadow" table is found
    // in the schema, but at least all the NDB tables have in such case
    // already been removed from the DD
    Ndb_local_connection mysqld(m_thd);
    if (mysqld.drop_database(schema->db)) {
      log_and_clear_thd_conditions(m_thd, condition_logging_level::ERROR);
      ndb_log_error("Failed to execute 'DROP DATABASE' for database '%s'",
                    schema->db);
      m_schema_op_result.set_result(
          Ndb_schema_dist::SCHEMA_OP_FAILURE,
          "Distribution of DROP DATABASE " + std::string(1, '\'') +
              std::string(schema->db) + std::string(1, '\'') + " failed");
    }
  }

  void handle_truncate_table(const Ndb_schema_op *schema) {
    DBUG_TRACE;

    assert(!is_post_epoch());  // Always directly
    changes_table_metadata();

    if (schema->node_id == own_nodeid()) return;

    write_schema_op_to_binlog(m_thd, schema);

    NDB_SHARE *share =
        acquire_reference(schema->db, schema->name, "truncate_table");
    // invalidation already handled by binlog thread
    if (!share || !share->op) {
      ndbapi_invalidate_table(schema->db, schema->name);
      ndb_tdc_close_cached_table(m_thd, schema->db, schema->name);
    }
    if (share) {
      // Reset the tables shared auto_increment counter
      share->reset_tuple_id_range();

      NDB_SHARE::release_reference(share, "truncate_table");  // temporary ref.
    }

    if (!create_table_from_engine(schema->db, schema->name,
                                  true /* force_overwrite */)) {
      ndb_log_error("Distribution of TRUNCATE TABLE '%s.%s' failed", schema->db,
                    schema->name);
      m_schema_op_result.set_result(
          Ndb_schema_dist::SCHEMA_OP_FAILURE,
          "Distribution of TRUNCATE TABLE " + std::string(1, '\'') +
              std::string(schema->name) + std::string(1, '\'') + " failed");
    }
  }

  void handle_create_table(const Ndb_schema_op *schema) {
    DBUG_TRACE;

    assert(!is_post_epoch());  // Always directly
    changes_table_metadata();

    if (schema->node_id == own_nodeid()) return;

    write_schema_op_to_binlog(m_thd, schema);

    if (!create_table_from_engine(schema->db, schema->name,
                                  true, /* force_overwrite */
                                  true /* invalidate_referenced_tables */)) {
      ndb_log_error("Distribution of CREATE TABLE '%s.%s' failed", schema->db,
                    schema->name);
      m_schema_op_result.set_result(
          Ndb_schema_dist::SCHEMA_OP_FAILURE,
          "Distribution of CREATE TABLE " + std::string(1, '\'') +
              std::string(schema->name) + std::string(1, '\'') + " failed");
    }
  }

  void handle_create_db(const Ndb_schema_op *schema) {
    DBUG_TRACE;

    assert(!is_post_epoch());  // Always directly
    changes_table_metadata();

    if (schema->node_id == own_nodeid()) return;

    write_schema_op_to_binlog(m_thd, schema);

    // Participant never takes GSL
    assert(m_thd_ndb->check_option(Thd_ndb::IS_SCHEMA_DIST_PARTICIPANT));

    Ndb_local_connection mysqld(m_thd);
    if (mysqld.execute_database_ddl(schema->query)) {
      log_and_clear_thd_conditions(m_thd, condition_logging_level::ERROR);
      ndb_log_error("Failed to execute 'CREATE DATABASE' for database '%s'",
                    schema->db);
      m_schema_op_result.set_result(
          Ndb_schema_dist::SCHEMA_OP_FAILURE,
          "Distribution of CREATE DATABASE " + std::string(1, '\'') +
              std::string(schema->db) + std::string(1, '\'') + " failed");
      return;
    }

    // Update the Schema in DD with the id and version details
    if (!ndb_dd_update_schema_version(m_thd, schema->db, schema->id,
                                      schema->version)) {
      log_and_clear_thd_conditions(m_thd, condition_logging_level::ERROR);
      ndb_log_error("Failed to update schema version for database '%s'",
                    schema->db);
    }
  }

  void handle_alter_db(const Ndb_schema_op *schema) {
    DBUG_TRACE;

    assert(!is_post_epoch());  // Always directly
    changes_table_metadata();

    if (schema->node_id == own_nodeid()) return;

    write_schema_op_to_binlog(m_thd, schema);

    // Participant never takes GSL
    assert(m_thd_ndb->check_option(Thd_ndb::IS_SCHEMA_DIST_PARTICIPANT));

    Ndb_local_connection mysqld(m_thd);
    if (mysqld.execute_database_ddl(schema->query)) {
      log_and_clear_thd_conditions(m_thd, condition_logging_level::ERROR);
      ndb_log_error("Failed to execute 'ALTER DATABASE' for database '%s'",
                    schema->db);
      m_schema_op_result.set_result(
          Ndb_schema_dist::SCHEMA_OP_FAILURE,
          "Distribution of ALTER DATABASE " + std::string(1, '\'') +
              std::string(schema->db) + std::string(1, '\'') + " failed");
      return;
    }

    // Update the Schema in DD with the id and version details
    if (!ndb_dd_update_schema_version(m_thd, schema->db, schema->id,
                                      schema->version)) {
      log_and_clear_thd_conditions(m_thd, condition_logging_level::ERROR);
      ndb_log_error("Failed to update schema version for database '%s'",
                    schema->db);
    }
  }

  void rewrite_acl_change_for_server_log(std::string &query) {
    /* Truncate everything after IDENTIFIED and replace it with ellipsis */
    const std::string kw(" IDENTIFIED ");
    auto it = std::search(
        query.begin(), query.end(), kw.begin(), kw.end(),
        [](char ch1, char ch2) { return std::toupper(ch1) == ch2; });
    if (it != query.end()) {
      query.replace(it, query.end(), " IDENTIFIED ... ");
    }
  }

  void handle_grant_op(const Ndb_schema_op *schema) {
    DBUG_TRACE;
    Ndb_local_connection sql_runner(m_thd);

    assert(!is_post_epoch());  // Always directly

    // Participant never takes GSL
    assert(
        get_thd_ndb(m_thd)->check_option(Thd_ndb::IS_SCHEMA_DIST_PARTICIPANT));

    if (schema->node_id == own_nodeid()) return;

    /* SOT_GRANT was sent by a pre-8.0 mysqld. Just ignore it. */
    if (schema->type == SOT_GRANT) {
      ndb_log_verbose(9, "Got SOT_GRANT event, disregarding.");
      return;
    }

    // Possibly change server id for binlog, or disable binlogging:
    sql_runner.set_binlog_options(opt_log_replica_updates, schema->any_value);

    /* For SOT_ACL_SNAPSHOT, update the snapshots for the users listed.
     */
    if (schema->type == SOT_ACL_SNAPSHOT) {
      if (!Ndb_stored_grants::update_users_from_snapshot(m_thd,
                                                         schema->query)) {
        ndb_log_error("Failed to apply ACL snapshot for users: %s",
                      schema->query);
        m_schema_op_result.set_result(Ndb_schema_dist::SCHEMA_OP_FAILURE,
                                      "Distribution of ACL change failed");
      }
      return;
    }

    assert(schema->type == SOT_ACL_STATEMENT ||
           schema->type == SOT_ACL_STATEMENT_REFRESH);

    LEX_CSTRING thd_db_save = m_thd->db();

    std::string use_db(schema->db);
    std::string query(schema->query);

    if (!query.compare(0, 4, "use ")) {
      size_t delimiter = query.find_first_of(';');
      use_db = query.substr(4, delimiter - 4);
      query = query.substr(delimiter + 1);
    }

    /* Execute ACL query */
    LEX_CSTRING set_db = {use_db.c_str(), use_db.length()};
    m_thd->reset_db(set_db);
    ndb_log_verbose(40, "Using database: %s", use_db.c_str());
    if (sql_runner.run_acl_statement(query)) {
      rewrite_acl_change_for_server_log(query);
      ndb_log_error("Failed to execute ACL query: %s", query.c_str());
      m_schema_op_result.set_result(Ndb_schema_dist::SCHEMA_OP_FAILURE,
                                    "Distribution of ACL change failed");
      m_thd->reset_db(thd_db_save);
      return;
    }

    /* Reset database */
    m_thd->reset_db(thd_db_save);

    if (schema->type == SOT_ACL_STATEMENT_REFRESH) {
      Ndb_stored_grants::maintain_cache(m_thd);
    }
  }

  bool create_tablespace_from_engine(Ndb_dd_client &dd_client,
                                     const char *tablespace_name, uint32 id,
                                     uint32 version) {
    DBUG_TRACE;
    DBUG_PRINT("enter", ("tablespace_name: %s, id: %u, version: %u",
                         tablespace_name, id, version));

    Ndb *ndb = m_thd_ndb->ndb;
    NdbDictionary::Dictionary *dict = ndb->getDictionary();
    std::vector<std::string> datafile_names;
    if (!ndb_get_datafile_names(dict, tablespace_name, &datafile_names)) {
      log_NDB_error(dict->getNdbError());
      ndb_log_error("Failed to get data files assigned to tablespace '%s'",
                    tablespace_name);
      return false;
    }

    if (!dd_client.mdl_lock_tablespace_exclusive(tablespace_name)) {
      log_and_clear_thd_conditions(m_thd, condition_logging_level::ERROR);
      ndb_log_error("MDL lock could not be acquired for tablespace '%s'",
                    tablespace_name);
      return false;
    }

    if (!dd_client.install_tablespace(tablespace_name, datafile_names, id,
                                      version, true /* force_overwrite */)) {
      log_and_clear_thd_conditions(m_thd, condition_logging_level::ERROR);
      ndb_log_error("Failed to install tablespace '%s' in DD", tablespace_name);
      return false;
    }

    return true;
  }

  void handle_create_tablespace(const Ndb_schema_op *schema) {
    DBUG_TRACE;

    assert(!is_post_epoch());  // Always directly

    if (schema->node_id == own_nodeid()) {
      return;
    }

    write_schema_op_to_binlog(m_thd, schema);

    Ndb_dd_client dd_client(m_thd);
    if (!create_tablespace_from_engine(dd_client, schema->name, schema->id,
                                       schema->version)) {
      ndb_log_error("Distribution of CREATE TABLESPACE '%s' failed",
                    schema->name);
      m_schema_op_result.set_result(
          Ndb_schema_dist::SCHEMA_OP_FAILURE,
          "Distribution of CREATE TABLESPACE " + std::string(1, '\'') +
              std::string(schema->name) + std::string(1, '\'') + " failed");
      return;
    }
    dd_client.commit();
  }

  bool get_tablespace_table_refs(
      const char *name,
      std::vector<dd::Tablespace_table_ref> &table_refs) const {
    Ndb_dd_client dd_client(m_thd);
    if (!dd_client.mdl_lock_tablespace(name, true /* intention_exclusive */)) {
      log_and_clear_thd_conditions(m_thd, condition_logging_level::ERROR);
      ndb_log_error("MDL lock could not be acquired on tablespace '%s'", name);
      return false;
    }

    const dd::Tablespace *existing = nullptr;
    if (!dd_client.get_tablespace(name, &existing)) {
      log_and_clear_thd_conditions(m_thd, condition_logging_level::WARNING);
      return false;
    }

    if (existing == nullptr) {
      // Tablespace doesn't exist, no need to update tables after the ALTER
      return true;
    }

    if (!ndb_dd_disk_data_get_table_refs(m_thd, *existing, table_refs)) {
      log_and_clear_thd_conditions(m_thd, condition_logging_level::ERROR);
      ndb_log_error("Failed to get table refs in tablespace '%s'", name);
      return false;
    }
    return true;
  }

  bool update_tablespace_id_in_tables(
      Ndb_dd_client &dd_client, const char *tablespace_name,
      const std::vector<dd::Tablespace_table_ref> &table_refs) const {
    if (!dd_client.mdl_lock_tablespace(tablespace_name,
                                       true /* intention_exclusive */)) {
      log_and_clear_thd_conditions(m_thd, condition_logging_level::ERROR);
      ndb_log_error("MDL lock could not be acquired on tablespace '%s'",
                    tablespace_name);
      return false;
    }

    dd::Object_id tablespace_id;
    if (!dd_client.lookup_tablespace_id(tablespace_name, &tablespace_id)) {
      log_and_clear_thd_conditions(m_thd, condition_logging_level::ERROR);
      ndb_log_error("Failed to retrieve object id of tablespace '%s'",
                    tablespace_name);
      return false;
    }

    for (auto &table_ref : table_refs) {
      // Convert table_refs to correct case when necessary
      const std::string schema_name =
          ndb_dd_fs_name_case(table_ref.m_schema_name.c_str());
      const std::string table_name =
          ndb_dd_fs_name_case(table_ref.m_name.c_str());
      if (!dd_client.mdl_locks_acquire_exclusive(schema_name.c_str(),
                                                 table_name.c_str())) {
        log_and_clear_thd_conditions(m_thd, condition_logging_level::ERROR);
        ndb_log_error("MDL lock could not be acquired on table '%s.%s'",
                      schema_name.c_str(), table_name.c_str());
        return false;
      }

      if (!dd_client.set_tablespace_id_in_table(
              schema_name.c_str(), table_name.c_str(), tablespace_id)) {
        log_and_clear_thd_conditions(m_thd, condition_logging_level::ERROR);
        ndb_log_error("Could not set tablespace id in table '%s.%s'",
                      schema_name.c_str(), table_name.c_str());
        return false;
      }
    }
    return true;
  }

  void handle_alter_tablespace(const Ndb_schema_op *schema) {
    DBUG_TRACE;

    assert(!is_post_epoch());  // Always directly

    if (schema->node_id == own_nodeid()) {
      return;
    }

    write_schema_op_to_binlog(m_thd, schema);

    // Get information about tables in the tablespace being ALTERed. This is
    // required for after the ALTER as the tablespace id of the every table
    // should be updated
    std::vector<dd::Tablespace_table_ref> table_refs;
    if (!get_tablespace_table_refs(schema->name, table_refs)) {
      ndb_log_error("Distribution of ALTER TABLESPACE '%s' failed",
                    schema->name);
      m_schema_op_result.set_result(
          Ndb_schema_dist::SCHEMA_OP_FAILURE,
          "Distribution of ALTER TABLESPACE " + std::string(1, '\'') +
              std::string(schema->name) + std::string(1, '\'') + " failed");
      return;
    }

    Ndb_dd_client dd_client(m_thd);
    if (!create_tablespace_from_engine(dd_client, schema->name, schema->id,
                                       schema->version)) {
      ndb_log_error("Distribution of ALTER TABLESPACE '%s' failed",
                    schema->name);
      m_schema_op_result.set_result(
          Ndb_schema_dist::SCHEMA_OP_FAILURE,
          "Distribution of ALTER TABLESPACE " + std::string(1, '\'') +
              std::string(schema->name) + std::string(1, '\'') + " failed");
      return;
    }

    if (!table_refs.empty()) {
      // Update tables in the tablespace with the new tablespace id
      if (!update_tablespace_id_in_tables(dd_client, schema->name,
                                          table_refs)) {
        ndb_log_error(
            "Failed to update tables in tablespace '%s' with the "
            "new tablespace id",
            schema->name);
        ndb_log_error("Distribution of ALTER TABLESPACE '%s' failed",
                      schema->name);
        m_schema_op_result.set_result(
            Ndb_schema_dist::SCHEMA_OP_FAILURE,
            "Distribution of ALTER TABLESPACE " + std::string(1, '\'') +
                std::string(schema->name) + std::string(1, '\'') + " failed");
        return;
      }
    }
    dd_client.commit();
  }

  void handle_drop_tablespace(const Ndb_schema_op *schema) {
    DBUG_TRACE;

    assert(is_post_epoch());  // Always after epoch

    if (schema->node_id == own_nodeid()) {
      return;
    }

    write_schema_op_to_binlog(m_thd, schema);

    Ndb_dd_client dd_client(m_thd);
    if (!dd_client.mdl_lock_tablespace_exclusive(schema->name)) {
      log_and_clear_thd_conditions(m_thd, condition_logging_level::ERROR);
      ndb_log_error("MDL lock could not be acquired for tablespace '%s'",
                    schema->name);
      ndb_log_error("Distribution of DROP TABLESPACE '%s' failed",
                    schema->name);
      m_schema_op_result.set_result(
          Ndb_schema_dist::SCHEMA_OP_FAILURE,
          "Distribution of DROP TABLESPACE " + std::string(1, '\'') +
              std::string(schema->name) + std::string(1, '\'') + " failed");
      return;
    }

    if (!dd_client.drop_tablespace(schema->name,
                                   false /* fail_if_not_exists */)) {
      log_and_clear_thd_conditions(m_thd, condition_logging_level::ERROR);
      ndb_log_error("Failed to drop tablespace '%s' from DD", schema->name);
      ndb_log_error("Distribution of DROP TABLESPACE '%s' failed",
                    schema->name);
      m_schema_op_result.set_result(
          Ndb_schema_dist::SCHEMA_OP_FAILURE,
          "Distribution of DROP TABLESPACE " + std::string(1, '\'') +
              std::string(schema->name) + std::string(1, '\'') + " failed");
      return;
    }

    dd_client.commit();
  }

  bool create_logfile_group_from_engine(const char *logfile_group_name,
                                        uint32 id, uint32 version) {
    DBUG_TRACE;
    DBUG_PRINT("enter", ("logfile_group_name: %s, id: %u, version: %u",
                         logfile_group_name, id, version));

    Ndb *ndb = m_thd_ndb->ndb;
    NdbDictionary::Dictionary *dict = ndb->getDictionary();
    std::vector<std::string> undofile_names;
    if (!ndb_get_undofile_names(dict, logfile_group_name, &undofile_names)) {
      log_NDB_error(dict->getNdbError());
      ndb_log_error("Failed to get undo files assigned to logfile group '%s'",
                    logfile_group_name);
      return false;
    }

    Ndb_dd_client dd_client(m_thd);
    if (!dd_client.mdl_lock_logfile_group_exclusive(logfile_group_name)) {
      log_and_clear_thd_conditions(m_thd, condition_logging_level::ERROR);
      ndb_log_error("MDL lock could not be acquired for logfile group '%s'",
                    logfile_group_name);
      return false;
    }

    if (!dd_client.install_logfile_group(logfile_group_name, undofile_names, id,
                                         version, true /* force_overwrite */)) {
      log_and_clear_thd_conditions(m_thd, condition_logging_level::ERROR);
      ndb_log_error("Failed to install logfile group '%s' in DD",
                    logfile_group_name);
      return false;
    }

    dd_client.commit();
    return true;
  }

  void handle_create_logfile_group(const Ndb_schema_op *schema) {
    DBUG_TRACE;

    assert(!is_post_epoch());  // Always directly

    if (schema->node_id == own_nodeid()) {
      return;
    }

    write_schema_op_to_binlog(m_thd, schema);

    if (!create_logfile_group_from_engine(schema->name, schema->id,
                                          schema->version)) {
      ndb_log_error("Distribution of CREATE LOGFILE GROUP '%s' failed",
                    schema->name);
      m_schema_op_result.set_result(
          Ndb_schema_dist::SCHEMA_OP_FAILURE,
          "Distribution of CREATE LOGFILE GROUP " + std::string(1, '\'') +
              std::string(schema->name) + std::string(1, '\'') + " failed");
    }
  }

  void handle_alter_logfile_group(const Ndb_schema_op *schema) {
    DBUG_TRACE;

    assert(!is_post_epoch());  // Always directly

    if (schema->node_id == own_nodeid()) {
      return;
    }

    write_schema_op_to_binlog(m_thd, schema);

    if (!create_logfile_group_from_engine(schema->name, schema->id,
                                          schema->version)) {
      ndb_log_error("Distribution of ALTER LOGFILE GROUP '%s' failed",
                    schema->name);
      m_schema_op_result.set_result(
          Ndb_schema_dist::SCHEMA_OP_FAILURE,
          "Distribution of ALTER LOGFILE GROUP " + std::string(1, '\'') +
              std::string(schema->name) + std::string(1, '\'') + " failed");
    }
  }

  void handle_drop_logfile_group(const Ndb_schema_op *schema) {
    DBUG_TRACE;

    assert(is_post_epoch());  // Always after epoch

    if (schema->node_id == own_nodeid()) {
      return;
    }

    write_schema_op_to_binlog(m_thd, schema);

    Ndb_dd_client dd_client(m_thd);
    if (!dd_client.mdl_lock_logfile_group_exclusive(schema->name)) {
      log_and_clear_thd_conditions(m_thd, condition_logging_level::ERROR);
      ndb_log_error("MDL lock could not be acquired for logfile group '%s'",
                    schema->name);
      ndb_log_error("Distribution of DROP LOGFILE GROUP '%s' failed",
                    schema->name);
      m_schema_op_result.set_result(
          Ndb_schema_dist::SCHEMA_OP_FAILURE,
          "Distribution of DROP LOGFILE GROUP " + std::string(1, '\'') +
              std::string(schema->name) + std::string(1, '\'') + " failed");
      return;
    }

    if (!dd_client.drop_logfile_group(schema->name,
                                      false /* fail_if_not_exists */)) {
      log_and_clear_thd_conditions(m_thd, condition_logging_level::ERROR);
      ndb_log_error("Failed to drop logfile group '%s' from DD", schema->name);
      ndb_log_error("Distribution of DROP LOGFILE GROUP '%s' failed",
                    schema->name);
      m_schema_op_result.set_result(
          Ndb_schema_dist::SCHEMA_OP_FAILURE,
          "Distribution of DROP LOGFILE GROUP " + std::string(1, '\'') +
              std::string(schema->name) + std::string(1, '\'') + " failed");
      return;
    }

    dd_client.commit();
  }

  int handle_schema_op(const Ndb_schema_op *schema) {
    DBUG_TRACE;
    {
      const SCHEMA_OP_TYPE schema_type = (SCHEMA_OP_TYPE)schema->type;
      std::string query(schema->query);
      if (schema->type == SOT_ACL_STATEMENT ||
          schema->type == SOT_ACL_STATEMENT_REFRESH)
        rewrite_acl_change_for_server_log(query);

      ndb_log_verbose(19,
                      "Schema event on '%s.%s(%u/%u)' query: '%s' "
                      "type: %s(%d) node: %u slock: %x%08x",
                      schema->db, schema->name, schema->id, schema->version,
                      query.c_str(),
                      Ndb_schema_dist_client::type_name(
                          static_cast<SCHEMA_OP_TYPE>(schema->type)),
                      schema_type, schema->node_id, schema->slock.bitmap[1],
                      schema->slock.bitmap[0]);

      DBUG_EXECUTE_IF("ndb_schema_op_start_crash", DBUG_SUICIDE(););

      // Return to simulate schema operation timeout
      DBUG_EXECUTE_IF("ndb_schema_op_start_timeout", return 0;);

      if ((schema->db[0] == 0) && (schema->name[0] == 0)) {
        /**
         * This happens if there is a schema event on a table (object)
         *   that this mysqld does not know about.
         *   E.g it had a local table shadowing a ndb table...
         */
        return 0;
      }

      if (schema_type == SOT_CLEAR_SLOCK) {
        // Handle the ack after epoch to ensure that schema events are inserted
        // in the binlog after any data events
        handle_after_epoch(schema);
        return 0;
      }

      // Delay the execution of the Binlog thread, until the client thread
      // detects the schema distribution timeout
      DBUG_EXECUTE_IF("ndb_stale_event_with_schema_obj", sleep(7););

      if (schema->node_id == own_nodeid()) {
        // This is the Coordinator who hear about this schema operation for
        // the first time. Save the list of current subscribers as participants
        // in the NDB_SCHEMA_OBJECT, those are the nodes who need to acknowledge
        // (or fail) before the schema operation is completed.
        std::unique_ptr<NDB_SCHEMA_OBJECT,
                        decltype(&NDB_SCHEMA_OBJECT::release)>
            ndb_schema_object(
                NDB_SCHEMA_OBJECT::get(schema->db, schema->name, schema->id,
                                       schema->version),
                NDB_SCHEMA_OBJECT::release);
        if (!ndb_schema_object) {
          // The schema operation has already completed on this node (most
          // likely client timeout).
          ndb_log_info("Coordinator received a stale schema event");
          return 0;
        }

        // Get current list of subscribers
        std::unordered_set<uint32> subscribers;
        m_schema_dist_data.get_subscriber_list(subscribers);

        // Register the subscribers as participants and take over
        // responsibility for detecting timeouts from client.
        if (!ndb_schema_object->register_participants(subscribers)) {
          // Failed to register participants (most likely client timeout).
          ndb_log_info("Coordinator could not register participants");
          return 0;
        }
        ndb_log_verbose(
            19, "Participants: %s",
            ndb_schema_object->waiting_participants_to_string().c_str());

        // Add active schema operation to coordinator
        m_schema_dist_data.add_active_schema_op(ndb_schema_object.get());
      }

      // Prevent schema dist participant from taking GSL as part of taking MDL
      Thd_ndb::Options_guard thd_ndb_options(m_thd_ndb);
      thd_ndb_options.set(Thd_ndb::IS_SCHEMA_DIST_PARTICIPANT);

      // Set the custom lock_wait_timeout for schema distribution
      Lock_wait_timeout_guard lwt_guard(m_thd,
                                        opt_ndb_schema_dist_lock_wait_timeout);

      Ndb_schema_op_result schema_op_result;
      switch (schema_type) {
        case SOT_CLEAR_SLOCK:
          // Already handled above, should never end up here
          ndbcluster::ndbrequire(schema_type != SOT_CLEAR_SLOCK);
          return 0;

        case SOT_ALTER_TABLE_COMMIT:
        case SOT_RENAME_TABLE_PREPARE:
        case SOT_ONLINE_ALTER_TABLE_PREPARE:
        case SOT_ONLINE_ALTER_TABLE_COMMIT:
        case SOT_RENAME_TABLE:
        case SOT_DROP_TABLE:
        case SOT_DROP_DB:
        case SOT_DROP_TABLESPACE:
        case SOT_DROP_LOGFILE_GROUP:
          handle_after_epoch(schema);
          return 0;

        case SOT_TRUNCATE_TABLE:
          handle_truncate_table(schema);
          break;

        case SOT_CREATE_TABLE:
          handle_create_table(schema);
          break;

        case SOT_CREATE_DB:
          handle_create_db(schema);
          break;

        case SOT_ALTER_DB:
          handle_alter_db(schema);
          break;

        case SOT_CREATE_USER:
        case SOT_DROP_USER:
        case SOT_RENAME_USER:
        case SOT_GRANT:
        case SOT_REVOKE:
        case SOT_ACL_SNAPSHOT:
        case SOT_ACL_STATEMENT:
        case SOT_ACL_STATEMENT_REFRESH:
          handle_grant_op(schema);
          break;

        case SOT_TABLESPACE:
        case SOT_LOGFILE_GROUP:
          if (schema->node_id == own_nodeid()) break;
          write_schema_op_to_binlog(m_thd, schema);
          break;

        case SOT_RENAME_TABLE_NEW:
          /*
            Only very old MySQL Server connected to the cluster may
            send this schema operation, ignore it
          */
          ndb_log_error(
              "Skipping old schema operation"
              "(RENAME_TABLE_NEW) on %s.%s",
              schema->db, schema->name);
          assert(false);
          break;

        case SOT_CREATE_TABLESPACE:
          handle_create_tablespace(schema);
          break;

        case SOT_ALTER_TABLESPACE:
          handle_alter_tablespace(schema);
          break;

        case SOT_CREATE_LOGFILE_GROUP:
          handle_create_logfile_group(schema);
          break;

        case SOT_ALTER_LOGFILE_GROUP:
          handle_alter_logfile_group(schema);
          break;
      }

      if (schema->schema_op_id) {
        // Use new protocol
        if (!ack_schema_op_with_result(schema)) {
          // Fallback to old protocol as stop gap, no result will be returned
          // but at least the coordinator will be informed
          ack_schema_op(schema);
        }
      } else {
        // Use old protocol
        ack_schema_op(schema);
      }
    }

    // Errors should have been reported to log and then cleared
    assert(!m_thd->is_error());

    return 0;
  }

  void handle_schema_op_post_epoch(const Ndb_schema_op *schema) {
    DBUG_TRACE;
    DBUG_PRINT("enter", ("%s.%s: query: '%s'  type: %d", schema->db,
                         schema->name, schema->query, schema->type));

    // Prevent schema dist participant from taking GSL as part of taking MDL
    Thd_ndb::Options_guard thd_ndb_options(m_thd_ndb);
    thd_ndb_options.set(Thd_ndb::IS_SCHEMA_DIST_PARTICIPANT);

    // Set the custom lock_wait_timeout for schema distribution
    Lock_wait_timeout_guard lwt_guard(m_thd,
                                      opt_ndb_schema_dist_lock_wait_timeout);

    {
      const SCHEMA_OP_TYPE schema_type = (SCHEMA_OP_TYPE)schema->type;
      ndb_log_verbose(9, "%s - %s.%s",
                      Ndb_schema_dist_client::type_name(
                          static_cast<SCHEMA_OP_TYPE>(schema->type)),
                      schema->db, schema->name);

      switch (schema_type) {
        case SOT_DROP_DB:
          handle_drop_db(schema);
          break;

        case SOT_DROP_TABLE:
          handle_drop_table(schema);
          break;

        case SOT_RENAME_TABLE_PREPARE:
          handle_rename_table_prepare(schema);
          break;

        case SOT_RENAME_TABLE:
          handle_rename_table(schema);
          break;

        case SOT_ALTER_TABLE_COMMIT:
          handle_offline_alter_table_commit(schema);
          break;

        case SOT_ONLINE_ALTER_TABLE_PREPARE:
          handle_online_alter_table_prepare(schema);
          break;

        case SOT_ONLINE_ALTER_TABLE_COMMIT:
          ndb_log_verbose(9, "handling online alter/rename");
          if (!handle_online_alter_table_commit(schema)) {
            ndb_log_error("Failed to handle online alter table commit");
            m_schema_op_result.set_result(Ndb_schema_dist::SCHEMA_OP_FAILURE,
                                          "Handling of ALTER TABLE '" +
                                              std::string(schema->name) +
                                              "' failed");
          }
          ndb_log_verbose(9, "handling online alter/rename done");
          break;

        case SOT_DROP_TABLESPACE:
          handle_drop_tablespace(schema);
          break;

        case SOT_DROP_LOGFILE_GROUP:
          handle_drop_logfile_group(schema);
          break;

        default:
          assert(false);
      }
    }

    // Errors should have been reported to log and then cleared
    assert(!m_thd->is_error());

    // There should be no MDL locks left now
    assert(!m_thd->mdl_context.has_locks());

    return;
  }

  THD *const m_thd;
  Thd_ndb *const m_thd_ndb;
  MEM_ROOT *m_mem_root;
  uint m_own_nodeid;
  Ndb_schema_dist_data &m_schema_dist_data;

  // Function called by schema op functions involved in changing table metadata
  void changes_table_metadata() const {
    m_schema_dist_data.metadata_changed = true;
  }

  Ndb_schema_op_result m_schema_op_result;
  bool m_post_epoch;

  bool is_post_epoch(void) const { return m_post_epoch; }

  List<const Ndb_schema_op> m_post_epoch_handle_list;

 public:
  Ndb_schema_event_handler() = delete;
  Ndb_schema_event_handler(const Ndb_schema_event_handler &) = delete;

  Ndb_schema_event_handler(THD *thd, MEM_ROOT *mem_root, uint own_nodeid,
                           Ndb_schema_dist_data &schema_dist_data)
      : m_thd(thd),
        m_thd_ndb(get_thd_ndb(thd)),
        m_mem_root(mem_root),
        m_own_nodeid(own_nodeid),
        m_schema_dist_data(schema_dist_data),
        m_post_epoch(false) {}

  ~Ndb_schema_event_handler() {
    // There should be no work left todo...
    assert(m_post_epoch_handle_list.elements == 0);
  }

  /*
     Handle cluster failure by indicating that the binlog tables are not
     available, this will cause the injector thread to restart and prepare for
     reconnecting to the cluster when it is available again.
  */
  void handle_cluster_failure(Ndb *s_ndb, NdbEventOperation *pOp) const {
    if (ndb_binlog_tables_inited && ndb_binlog_running)
      ndb_log_verbose(1, "Binlog: util tables need to reinitialize");

    // Indicate util tables not ready
    mysql_mutex_lock(&injector_data_mutex);
    ndb_binlog_tables_inited = false;
    ndb_binlog_is_ready = false;
    mysql_mutex_unlock(&injector_data_mutex);

    ndb_tdc_close_cached_tables();

    // Tear down the event subscriptions and related resources for the failed
    // event operation
    ndbcluster_binlog_event_operation_teardown(m_thd, s_ndb, pOp);
  }

  /*
    Handle drop of one the schema distribution tables and let the injector
    thread continue processing changes from the cluster without any disruption
    to binlog injector functionality.
  */
  void handle_schema_table_drop(Ndb *s_ndb, NdbEventOperation *pOp) const {
    // Tear down the event subscriptions and related resources for the failed
    // event operation, this is same as if any other NDB table would be dropped.
    ndbcluster_binlog_event_operation_teardown(m_thd, s_ndb, pOp);

    // Turn on checking of schema distribution setup
    m_schema_dist_data.activate_schema_dist_setup();
  }

  void handle_schema_result_insert(uint32 nodeid, uint32 schema_op_id,
                                   uint32 participant_node_id, uint32 result,
                                   const std::string &message) {
    DBUG_TRACE;
    if (nodeid != own_nodeid()) {
      // Only the coordinator handle these events
      return;
    }

    // Unpack the message received
    Ndb_schema_result_table schema_result_table(m_thd_ndb);
    const std::string unpacked_message =
        schema_result_table.unpack_message(message);

    ndb_log_verbose(
        19,
        "Received ndb_schema_result insert, nodeid: %d, schema_op_id: %d, "
        "participant_node_id: %d, result: %d, message: '%s'",
        nodeid, schema_op_id, participant_node_id, result,
        unpacked_message.c_str());

    // Lookup NDB_SCHEMA_OBJECT from nodeid + schema_op_id
    std::unique_ptr<NDB_SCHEMA_OBJECT, decltype(&NDB_SCHEMA_OBJECT::release)>
        ndb_schema_object(NDB_SCHEMA_OBJECT::get(nodeid, schema_op_id),
                          NDB_SCHEMA_OBJECT::release);
    if (ndb_schema_object == nullptr) {
      // The schema operation has already completed on this node
      return;
    }

    const bool participant_registered =
        ndb_schema_object->result_received_from_node(participant_node_id,
                                                     result, unpacked_message);
    if (!participant_registered) {
      ndb_log_info("Ignoring node: %d, not a registered participant",
                   participant_node_id);
      return;
    }

    if (ndb_schema_object->check_all_participants_completed()) {
      // All participants have completed(or failed) -> send final ack
      ack_schema_op_final(ndb_schema_object->db(), ndb_schema_object->name());
    }
  }

  void handle_schema_result_event(Ndb *s_ndb, NdbEventOperation *pOp,
                                  NdbDictionary::Event::TableEvent event_type,
                                  const Ndb_event_data *event_data) {
    // Test "coordinator abort active" by simulating cluster failure
    if (DBUG_EVALUATE_IF("ndb_schema_dist_coord_abort_active", true, false)) {
      ndb_log_info("Simulating cluster failure...");
      event_type = NdbDictionary::Event::TE_CLUSTER_FAILURE;
    }

    switch (event_type) {
      case NdbDictionary::Event::TE_INSERT:
        handle_schema_result_insert(
            event_data->unpack_uint32(0), event_data->unpack_uint32(1),
            event_data->unpack_uint32(2), event_data->unpack_uint32(3),
            event_data->unpack_string(4));
        break;

      case NdbDictionary::Event::TE_CLUSTER_FAILURE:
        handle_cluster_failure(s_ndb, pOp);
        break;

      case NdbDictionary::Event::TE_DROP:
        ndb_log_info("The 'mysql.ndb_schema_result' table has been dropped");
        handle_schema_table_drop(s_ndb, pOp);
        break;

      case NdbDictionary::Event::TE_ALTER:
        /* ndb_schema_result table altered -> ignore */
        break;

      default:
        // Ignore other event types
        break;
    }
    return;
  }

  void handle_event(Ndb *s_ndb, NdbEventOperation *pOp) {
    DBUG_TRACE;

    const Ndb_event_data *const event_data =
        Ndb_event_data::get_event_data(pOp->getCustomData());

    if (Ndb_schema_dist_client::is_schema_dist_result_table(
            event_data->share->db, event_data->share->table_name)) {
      // Received event on ndb_schema_result table
      handle_schema_result_event(s_ndb, pOp, pOp->getEventType(), event_data);
      return;
    }

    if (!check_is_ndb_schema_event(event_data)) return;

    NDBEVENT::TableEvent ev_type = pOp->getEventType();

    // Test "fail all schema ops" by simulating cluster failure
    // before the schema operation has been registered
    if (DBUG_EVALUATE_IF("ndb_schema_dist_coord_fail_all", true, false)) {
      ndb_log_info("Simulating cluster failure...");
      ev_type = NdbDictionary::Event::TE_CLUSTER_FAILURE;
    }

    // Test "client detect not ready" by simulating cluster failure
    if (DBUG_EVALUATE_IF("ndb_schema_dist_client_not_ready", true, false)) {
      ndb_log_info("Simulating cluster failure...");
      ev_type = NdbDictionary::Event::TE_CLUSTER_FAILURE;
      // There should be one NDB_SCHEMA_OBJECT registered
      ndbcluster::ndbrequire(NDB_SCHEMA_OBJECT::count_active_schema_ops() == 1);
    }

    switch (ev_type) {
      case NDBEVENT::TE_INSERT:
      case NDBEVENT::TE_UPDATE: {
        /* ndb_schema table, row INSERTed or UPDATEed*/
        const Ndb_schema_op *schema_op =
            Ndb_schema_op::create(event_data, pOp->getAnyValue());
        handle_schema_op(schema_op);
        break;
      }

      case NDBEVENT::TE_DELETE:
        /* ndb_schema table, row DELETEd */
        break;

      case NDBEVENT::TE_CLUSTER_FAILURE:
        ndb_log_verbose(1, "cluster failure at epoch %u/%u.",
                        (uint)(pOp->getGCI() >> 32), (uint)(pOp->getGCI()));
        handle_cluster_failure(s_ndb, pOp);

        if (DBUG_EVALUATE_IF("ndb_schema_dist_client_not_ready", true, false)) {
          ndb_log_info("Wait for client to detect not ready...");
          while (NDB_SCHEMA_OBJECT::count_active_schema_ops() > 0)
            ndb_milli_sleep(100);
        }
        break;

      case NDBEVENT::TE_DROP:
        ndb_log_info("The 'mysql.ndb_schema' table has been dropped");
        m_schema_dist_data.report_unsubscribe_all();
        handle_schema_table_drop(s_ndb, pOp);
        break;

      case NDBEVENT::TE_ALTER:
        /* ndb_schema table altered -> ignore */
        break;

      case NDBEVENT::TE_NODE_FAILURE: {
        /* Remove all subscribers for node */
        m_schema_dist_data.report_data_node_failure(pOp->getNdbdNodeId());
        check_wakeup_clients(Ndb_schema_dist::NODE_FAILURE, "Data node failed");
        break;
      }

      case NDBEVENT::TE_SUBSCRIBE: {
        /* Add node as subscriber */
        m_schema_dist_data.report_subscribe(pOp->getNdbdNodeId(),
                                            pOp->getReqNodeId());
        // No 'check_wakeup_clients', adding subscribers doesn't complete
        // anything
        break;
      }

      case NDBEVENT::TE_UNSUBSCRIBE: {
        /* Remove node as subscriber */
        m_schema_dist_data.report_unsubscribe(pOp->getNdbdNodeId(),
                                              pOp->getReqNodeId());
        check_wakeup_clients(Ndb_schema_dist::NODE_UNSUBSCRIBE,
                             "Node unsubscribed");
        break;
      }

      default: {
        ndb_log_error("unknown event %u, ignoring...", ev_type);
      }
    }

    return;
  }

  // Check active schema operations.
  // Return false when there is nothing left to check
  bool check_active_schema_ops() {
    if (m_schema_dist_data.active_schema_ops().size() == 0)
      return false;  // No schema ops to check

    for (const NDB_SCHEMA_OBJECT *schema_object :
         m_schema_dist_data.active_schema_ops()) {
      // Print into about this schema operation
      ndb_log_info(" - schema operation active on '%s.%s'", schema_object->db(),
                   schema_object->name());
      if (ndb_log_get_verbose_level() > 30) {
        ndb_log_info("%s", schema_object->to_string().c_str());
      }

      // Check if schema operation has timed out
      const bool completed = schema_object->check_timeout(
          false, opt_ndb_schema_dist_timeout, Ndb_schema_dist::NODE_TIMEOUT,
          "Participant timeout");
      if (completed) {
        ndb_log_warning("Schema dist coordinator detected timeout");
        // Timeout occurred -> send final ack to complete the schema operation
        ack_schema_op_final(schema_object->db(), schema_object->name());
      }
    }
    return true;
  }

  // Check setup of schema distribution tables, event subscriptions etc.
  // Return false when there is nothing left to check
  bool check_setup_schema_dist() {
    if (!m_schema_dist_data.is_schema_dist_setup_active())
      return false;  // No schema dist to setup

    ndb_log_info("Checking schema distribution setup...");

    // Make sure not to be "schema dist participant" here since that would not
    // take the GSL properly
    assert(!m_thd_ndb->check_option(Thd_ndb::IS_SCHEMA_DIST_PARTICIPANT));

    // Sleep here will make other mysql server in same cluster setup to create
    // the schema result table in NDB before this mysql server. This also makes
    // the create table in the connection thread to acquire GSL before the
    // Binlog thread
    DBUG_EXECUTE_IF("ndb_bi_sleep_before_gsl", sleep(1););
    // Protect the setup with GSL(Global Schema Lock)
    Ndb_global_schema_lock_guard global_schema_lock_guard(m_thd);
    if (global_schema_lock_guard.lock()) {
      ndb_log_info(" - failed to lock GSL");
      return true;
    }

    // Allow setup of NDB_SHARE for ndb_schema before schema dist is ready
    Thd_ndb::Options_guard thd_ndb_options(m_thd_ndb);
    thd_ndb_options.set(Thd_ndb::ALLOW_BINLOG_SETUP);

    // This code path is activated when the Ndb_schema_event_handler has
    // detected that the ndb_schema* tables has been dropped, since it's dropped
    // there is nothing to upgrade
    const bool allow_upgrade = false;

    Ndb_schema_dist_table schema_dist_table(m_thd_ndb);
    if (!schema_dist_table.create_or_upgrade(m_thd, allow_upgrade)) {
      ndb_log_info(" - failed to setup ndb_schema");
      return true;
    }

    Ndb_schema_result_table schema_result_table(m_thd_ndb);
    if (!schema_result_table.create_or_upgrade(m_thd, allow_upgrade)) {
      ndb_log_info(" - failed to setup ndb_schema_result");
      return true;
    }

    // Successfully created and setup the table
    m_schema_dist_data.deactivate_schema_dist_setup();

    ndb_log_info("Schema distribution setup completed");
    return false;
  }

  void post_epoch(ulonglong ndb_latest_epoch) {
    if (unlikely(m_post_epoch_handle_list.elements > 0)) {
      // Set the flag used to check that functions are called at correct time
      m_post_epoch = true;

      /*
       process any operations that should be done after
       the epoch is complete
      */
      const Ndb_schema_op *schema;
      while ((schema = m_post_epoch_handle_list.pop())) {
        if (schema->type == SOT_CLEAR_SLOCK) {
          handle_clear_slock(schema);
          continue;  // Handled an ack -> don't send new ack
        }

        handle_schema_op_post_epoch(schema);
        if (schema->schema_op_id) {
          // Use new protocol
          if (!ack_schema_op_with_result(schema)) {
            // Fallback to old protocol as stop gap, no result will be returned
            // but at least the coordinator will be informed
            ack_schema_op(schema);
          }
        } else {
          // Use old protocol
          ack_schema_op(schema);
        }
      }
    }

    // Perform any active checks if sufficient time has passed since last time
    if (m_schema_dist_data.time_for_check()) {
      // Log a status message indicating that check is happening
      ndb_log_info(
          "Performing checks, epochs: (%u/%u,%u/%u,%u/%u), proc_info: '%s'",
          (uint)(ndb_latest_handled_binlog_epoch >> 32),
          (uint)(ndb_latest_handled_binlog_epoch),
          (uint)(ndb_latest_received_binlog_epoch >> 32),
          (uint)(ndb_latest_received_binlog_epoch),
          (uint)(ndb_latest_epoch >> 32), (uint)(ndb_latest_epoch),
          m_thd->proc_info());

      // Check the schema operations first, although it's an unlikely
      // case with active schema operations at the same time as missing schema
      // distribution, better to do the op check first since schema dist setup
      // might take some time.
      if (check_active_schema_ops() || check_setup_schema_dist()) {
        // There are still checks active, schedule next check
        m_schema_dist_data.schedule_next_check();
      }
    }

    // There should be no work left todo...
    assert(m_post_epoch_handle_list.elements == 0);
  }
};

/*********************************************************************
  Internal helper functions for handling of the cluster replication tables
  - ndb_binlog_index
  - ndb_apply_status
*********************************************************************/

/*
  struct to hold the data to be inserted into the
  ndb_binlog_index table
*/
struct ndb_binlog_index_row {
  ulonglong epoch;
  const char *start_master_log_file;
  ulonglong start_master_log_pos;
  ulong n_inserts;
  ulong n_updates;
  ulong n_deletes;
  ulong n_schemaops;

  ulong orig_server_id;
  ulonglong orig_epoch;

  ulong gci;

  const char *next_master_log_file;
  ulonglong next_master_log_pos;

  struct ndb_binlog_index_row *next;
};

/**
  Utility class encapsulating the code which open and writes
  to the mysql.ndb_binlog_index table
*/
class Ndb_binlog_index_table_util {
  static constexpr const char *const DB_NAME = "mysql";
  static constexpr const char *const TABLE_NAME = "ndb_binlog_index";
  /*
    Open the ndb_binlog_index table for writing
  */
  static int open_binlog_index_table(THD *thd, TABLE **ndb_binlog_index) {
    const char *save_proc_info =
        thd_proc_info(thd, "Opening 'mysql.ndb_binlog_index'");

    Table_ref tables(DB_NAME,     // db
                     TABLE_NAME,  // name, alias
                     TL_WRITE);   // for write

    /* Only allow real table to be opened */
    tables.required_type = dd::enum_table_type::BASE_TABLE;

    const uint flags =
        MYSQL_LOCK_IGNORE_TIMEOUT; /* Wait for lock "infinitely" */
    if (open_and_lock_tables(thd, &tables, flags)) {
      if (thd->killed)
        DBUG_PRINT("error", ("Opening ndb_binlog_index: killed"));
      else
        ndb_log_error("Binlog: Opening ndb_binlog_index: %d, '%s'",
                      thd->get_stmt_da()->mysql_errno(),
                      thd->get_stmt_da()->message_text());
      thd_proc_info(thd, save_proc_info);
      return -1;
    }
    *ndb_binlog_index = tables.table;
    thd_proc_info(thd, save_proc_info);
    return 0;
  }

  /*
    Write rows to the ndb_binlog_index table
  */
  static int write_rows_impl(THD *thd, ndb_binlog_index_row *row) {
    int error = 0;
    ndb_binlog_index_row *first = row;
    TABLE *ndb_binlog_index = nullptr;
    // Save previous option settings
    ulonglong option_bits = thd->variables.option_bits;

    /*
      Assume this function is not called with an error set in thd
      (but clear for safety in release version)
     */
    assert(!thd->is_error());
    thd->clear_error();

    /*
      Turn off binlogging to prevent the table changes to be written to
      the binary log.
    */
    Disable_binlog_guard binlog_guard(thd);

    if (open_binlog_index_table(thd, &ndb_binlog_index)) {
      if (thd->killed)
        DBUG_PRINT("error", ("Unable to lock table ndb_binlog_index, killed"));
      else
        ndb_log_error("Binlog: Unable to lock table ndb_binlog_index");
      error = -1;
      goto add_ndb_binlog_index_err;
    }

    // Set all columns to be written
    ndb_binlog_index->use_all_columns();

    // Turn off autocommit to do all writes in one transaction
    thd->variables.option_bits |= OPTION_NOT_AUTOCOMMIT;
    do {
      ulonglong epoch = 0, orig_epoch = 0;
      uint orig_server_id = 0;

      // Initialize ndb_binlog_index->record[0]
      empty_record(ndb_binlog_index);

      ndb_binlog_index->field[NBICOL_START_POS]->store(
          first->start_master_log_pos, true);
      ndb_binlog_index->field[NBICOL_START_FILE]->store(
          first->start_master_log_file,
          (uint)strlen(first->start_master_log_file), &my_charset_bin);
      ndb_binlog_index->field[NBICOL_EPOCH]->store(epoch = first->epoch, true);
      if (ndb_binlog_index->s->fields > NBICOL_ORIG_SERVERID) {
        /* Table has ORIG_SERVERID / ORIG_EPOCH columns.
         * Write rows with different ORIG_SERVERID / ORIG_EPOCH
         * separately
         */
        ndb_binlog_index->field[NBICOL_NUM_INSERTS]->store(row->n_inserts,
                                                           true);
        ndb_binlog_index->field[NBICOL_NUM_UPDATES]->store(row->n_updates,
                                                           true);
        ndb_binlog_index->field[NBICOL_NUM_DELETES]->store(row->n_deletes,
                                                           true);
        ndb_binlog_index->field[NBICOL_NUM_SCHEMAOPS]->store(row->n_schemaops,
                                                             true);
        ndb_binlog_index->field[NBICOL_ORIG_SERVERID]->store(
            orig_server_id = row->orig_server_id, true);
        ndb_binlog_index->field[NBICOL_ORIG_EPOCH]->store(
            orig_epoch = row->orig_epoch, true);
        ndb_binlog_index->field[NBICOL_GCI]->store(first->gci, true);

        if (ndb_binlog_index->s->fields > NBICOL_NEXT_POS) {
          /* Table has next log pos fields, fill them in */
          ndb_binlog_index->field[NBICOL_NEXT_POS]->store(
              first->next_master_log_pos, true);
          ndb_binlog_index->field[NBICOL_NEXT_FILE]->store(
              first->next_master_log_file,
              (uint)strlen(first->next_master_log_file), &my_charset_bin);
        }
        row = row->next;
      } else {
        /* Old schema : Table has no separate
         * ORIG_SERVERID / ORIG_EPOCH columns.
         * Merge operation counts and write one row
         */
        while ((row = row->next)) {
          first->n_inserts += row->n_inserts;
          first->n_updates += row->n_updates;
          first->n_deletes += row->n_deletes;
          first->n_schemaops += row->n_schemaops;
        }
        ndb_binlog_index->field[NBICOL_NUM_INSERTS]->store(
            (ulonglong)first->n_inserts, true);
        ndb_binlog_index->field[NBICOL_NUM_UPDATES]->store(
            (ulonglong)first->n_updates, true);
        ndb_binlog_index->field[NBICOL_NUM_DELETES]->store(
            (ulonglong)first->n_deletes, true);
        ndb_binlog_index->field[NBICOL_NUM_SCHEMAOPS]->store(
            (ulonglong)first->n_schemaops, true);
      }

      error = ndb_binlog_index->file->ha_write_row(ndb_binlog_index->record[0]);

      /* Fault injection to test logging */
      if (DBUG_EVALUATE_IF("ndb_injector_binlog_index_write_fail_random", true,
                           false)) {
        if ((((uint32)rand()) % 10) == 9) {
          ndb_log_error("Binlog: Injecting random write failure");
          error =
              ndb_binlog_index->file->ha_write_row(ndb_binlog_index->record[0]);
        }
      }

      if (error) {
        ndb_log_error(
            "Binlog: Failed writing to ndb_binlog_index for "
            "epoch %u/%u orig_server_id %u orig_epoch %u/%u "
            "with error %d.",
            uint(epoch >> 32), uint(epoch), orig_server_id,
            uint(orig_epoch >> 32), uint(orig_epoch), error);

        bool seen_error_row = false;
        ndb_binlog_index_row *cursor = first;
        do {
          char tmp[128];
          if (ndb_binlog_index->s->fields > NBICOL_ORIG_SERVERID)
            snprintf(tmp, sizeof(tmp), "%u/%u,%u,%u/%u", uint(epoch >> 32),
                     uint(epoch), uint(cursor->orig_server_id),
                     uint(cursor->orig_epoch >> 32), uint(cursor->orig_epoch));

          else
            snprintf(tmp, sizeof(tmp), "%u/%u", uint(epoch >> 32), uint(epoch));

          bool error_row = (row == (cursor->next));
          ndb_log_error(
              "Binlog: Writing row (%s) to ndb_binlog_index - %s", tmp,
              (error_row ? "ERROR" : (seen_error_row ? "Discarded" : "OK")));
          seen_error_row |= error_row;

        } while ((cursor = cursor->next));

        error = -1;
        goto add_ndb_binlog_index_err;
      }
    } while (row);

  add_ndb_binlog_index_err:
    /*
      Explicitly commit or rollback the writes.
      If we fail to commit we rollback.
      Note, trans_rollback_stmt() is defined to never fail.
    */
    thd->get_stmt_da()->set_overwrite_status(true);
    if (error) {
      // Error, rollback
      trans_rollback_stmt(thd);
    } else {
      assert(!thd->is_error());
      // Commit
      const bool failed = trans_commit_stmt(thd);
      if (failed || thd->transaction_rollback_request) {
        /*
          Transaction failed to commit or
          was rolled back internally by the engine
          print an error message in the log and return the
          error, which will cause replication to stop.
        */
        error = thd->get_stmt_da()->mysql_errno();
        ndb_log_error(
            "Binlog: Failed committing transaction to "
            "ndb_binlog_index with error %d.",
            error);
        trans_rollback_stmt(thd);
      }
    }

    thd->get_stmt_da()->set_overwrite_status(false);

    // Restore previous option settings
    thd->variables.option_bits = option_bits;

    // Close the tables this thread has opened
    close_thread_tables(thd);

    // Release MDL locks on the opened table
    thd->mdl_context.release_transactional_locks();

    return error;
  }

  /*
    Write rows to the ndb_binlog_index table using a separate THD
    to avoid the write being killed
  */
  static void write_rows_with_new_thd(ndb_binlog_index_row *rows) {
    // Create a new THD and retry the write
    THD *new_thd = new THD;
    new_thd->set_new_thread_id();
    new_thd->thread_stack = (char *)&new_thd;
    new_thd->store_globals();
    new_thd->set_command(COM_DAEMON);
    new_thd->system_thread = SYSTEM_THREAD_NDBCLUSTER_BINLOG;
    new_thd->get_protocol_classic()->set_client_capabilities(0);
    new_thd->security_context()->skip_grants();
    new_thd->set_current_stmt_binlog_format_row();

    // Retry the write
    const int retry_result = write_rows_impl(new_thd, rows);
    if (retry_result) {
      ndb_log_error(
          "Binlog: Failed writing to ndb_binlog_index table "
          "while retrying after kill during shutdown");
      assert(false);  // Crash in debug compile
    }

    new_thd->restore_globals();
    delete new_thd;
  }

 public:
  /*
    Write rows to the ndb_binlog_index table
  */
  static inline int write_rows(THD *thd, ndb_binlog_index_row *rows) {
    return write_rows_impl(thd, rows);
  }

  /*
    Retry write rows to the ndb_binlog_index table after the THD
    has been killed (which should only happen during mysqld shutdown).

    NOTE! The reason that the session(aka. THD) is being killed is that
    it's in the global list of session and mysqld thus ask it to stop
    during shutdown by setting the "killed" flag. It's not possible to
    prevent the THD from being killed and instead a brand new THD is
    used which is not in the global list of sessions. Furthermore it's
    a feature to have the THD in the list of global session since it
    should show up in SHOW PROCESSLIST.
  */
  static void write_rows_retry_after_kill(THD *orig_thd,
                                          ndb_binlog_index_row *rows) {
    // Should only be called when original THD has been killed
    assert(orig_thd->is_killed());

    write_rows_with_new_thd(rows);

    // Relink this thread with original THD
    orig_thd->store_globals();
  }

  /*
    @brief Remove all rows from mysql.ndb_binlog_index table that contain
    references to the given binlog filename.

    @note this function modifies THD state. Caller must ensure that
    the passed in THD is not affected by these changes. Presumably
    the state fixes should be moved down into Ndb_local_connection.

    @param thd The thread handle
    @param filename Name of the binlog file whose references should be removed

    @return true if failure to delete from the table occurs
  */

  static bool remove_rows_for_file(THD *thd, const char *filename) {
    Ndb_local_connection mysqld(thd);

    // Set isolation level to be independent from server settings
    thd->variables.transaction_isolation = ISO_REPEATABLE_READ;

    // Turn autocommit on, this will make delete_rows() commit
    thd->variables.option_bits &= ~OPTION_NOT_AUTOCOMMIT;

    // Ensure that file paths are escaped in a way that does not
    // interfere with path separator on Windows
    thd->variables.sql_mode |= MODE_NO_BACKSLASH_ESCAPES;

    // ignore "table does not exist" as it is a "consistent" behavior
    const bool ignore_no_such_table = true;
    std::string where;
    where.append("File='").append(filename).append("'");
    if (mysqld.delete_rows(DB_NAME, TABLE_NAME, ignore_no_such_table, where)) {
      // Failed
      return true;
    }
    return false;
  }
};

// Wrapper function allowing Ndb_binlog_index_table_util::remove_rows_for_file()
// to be forward declared
static bool ndbcluster_binlog_index_remove_file(THD *thd,
                                                const char *filename) {
  return Ndb_binlog_index_table_util::remove_rows_for_file(thd, filename);
}

/*********************************************************************
  Functions for start, stop, wait for ndbcluster binlog thread
*********************************************************************/

int ndbcluster_binlog_start() {
  DBUG_TRACE;

  if (::server_id == 0) {
    ndb_log_warning(
        "server id set to zero - changes logged to "
        "binlog with server id zero will be logged with "
        "another server id by replica mysqlds");
  }

  /*
     Check that ServerId is not using the reserved bit or bits reserved
     for application use
  */
  if ((::server_id & 0x1 << 31) ||                             // Reserved bit
      !ndbcluster_anyvalue_is_serverid_in_range(::server_id))  // server_id_bits
  {
    ndb_log_error(
        "server id provided is too large to be represented in "
        "opt_server_id_bits or is reserved");
    return -1;
  }

  ndb_binlog_thread.init();

  /**
   * Note that injector_event_mutex is init'ed as a 'SLOW' mutex.
   * This is required as a FAST mutex could starve a waiter thread
   * forever if the thread holding the lock holds it for long.
   * See my_thread_global_init() which explicit warns about this.
   */
  mysql_mutex_init(PSI_INSTRUMENT_ME, &injector_event_mutex,
                   MY_MUTEX_INIT_SLOW);
  mysql_cond_init(PSI_INSTRUMENT_ME, &injector_data_cond);
  mysql_mutex_init(PSI_INSTRUMENT_ME, &injector_data_mutex, MY_MUTEX_INIT_FAST);

  // The binlog thread globals has been initied and should be freed
  ndbcluster_binlog_inited = 1;

  /* Start ndb binlog thread */
  if (ndb_binlog_thread.start()) {
    DBUG_PRINT("error", ("Could not start ndb binlog thread"));
    return -1;
  }

  return 0;
}

void ndbcluster_binlog_set_server_started() {
  ndb_binlog_thread.set_server_started();
}

void NDB_SHARE::set_binlog_flags(Ndb_binlog_type ndb_binlog_type) {
  DBUG_TRACE;
  switch (ndb_binlog_type) {
    case NBT_NO_LOGGING:
      DBUG_PRINT("info", ("NBT_NO_LOGGING"));
      flags |= NDB_SHARE::FLAG_NO_BINLOG;
      return;
    case NBT_DEFAULT:
      DBUG_PRINT("info", ("NBT_DEFAULT"));
      if (opt_ndb_log_updated_only) {
        // Binlog only updated columns
        flags &= ~NDB_SHARE::FLAG_BINLOG_MODE_FULL;
      } else {
        flags |= NDB_SHARE::FLAG_BINLOG_MODE_FULL;
      }
      if (opt_ndb_log_update_as_write) {
        // Binlog only after image as a write event
        flags &= ~NDB_SHARE::FLAG_BINLOG_MODE_USE_UPDATE;
      } else {
        flags |= NDB_SHARE::FLAG_BINLOG_MODE_USE_UPDATE;
      }
      if (opt_ndb_log_update_minimal) {
        // Binlog updates in a minimal format
        flags |= NDB_SHARE::FLAG_BINLOG_MODE_MINIMAL_UPDATE;
      }
      break;
    case NBT_UPDATED_ONLY:
      DBUG_PRINT("info", ("NBT_UPDATED_ONLY"));
      flags &= ~NDB_SHARE::FLAG_BINLOG_MODE_FULL;
      flags &= ~NDB_SHARE::FLAG_BINLOG_MODE_USE_UPDATE;
      break;
    case NBT_USE_UPDATE:
      DBUG_PRINT("info", ("NBT_USE_UPDATE"));
      [[fallthrough]];
    case NBT_UPDATED_ONLY_USE_UPDATE:
      DBUG_PRINT("info", ("NBT_UPDATED_ONLY_USE_UPDATE"));
      flags &= ~NDB_SHARE::FLAG_BINLOG_MODE_FULL;
      flags |= NDB_SHARE::FLAG_BINLOG_MODE_USE_UPDATE;
      break;
    case NBT_FULL:
      DBUG_PRINT("info", ("NBT_FULL"));
      flags |= NDB_SHARE::FLAG_BINLOG_MODE_FULL;
      flags &= ~NDB_SHARE::FLAG_BINLOG_MODE_USE_UPDATE;
      break;
    case NBT_FULL_USE_UPDATE:
      DBUG_PRINT("info", ("NBT_FULL_USE_UPDATE"));
      flags |= NDB_SHARE::FLAG_BINLOG_MODE_FULL;
      flags |= NDB_SHARE::FLAG_BINLOG_MODE_USE_UPDATE;
      break;
    case NBT_UPDATED_ONLY_MINIMAL:
      DBUG_PRINT("info", ("NBT_UPDATED_ONLY_MINIMAL"));
      flags &= ~NDB_SHARE::FLAG_BINLOG_MODE_FULL;
      flags |= NDB_SHARE::FLAG_BINLOG_MODE_USE_UPDATE;
      flags |= NDB_SHARE::FLAG_BINLOG_MODE_MINIMAL_UPDATE;
      break;
    case NBT_UPDATED_FULL_MINIMAL:
      DBUG_PRINT("info", ("NBT_UPDATED_FULL_MINIMAL"));
      flags |= NDB_SHARE::FLAG_BINLOG_MODE_FULL;
      flags |= NDB_SHARE::FLAG_BINLOG_MODE_USE_UPDATE;
      flags |= NDB_SHARE::FLAG_BINLOG_MODE_MINIMAL_UPDATE;
      break;
    default:
      return;
  }
  flags &= ~NDB_SHARE::FLAG_NO_BINLOG;
}

/*
  Ndb_binlog_client::read_replication_info

  This function retrieves the data for the given table
  from the ndb_replication table.

  If the table is not found, or the table does not exist,
  then defaults are returned.
*/
bool Ndb_binlog_client::read_replication_info(
    Ndb *ndb, const char *db, const char *table_name, uint server_id,
    uint32 *binlog_flags, const st_conflict_fn_def **conflict_fn,
    st_conflict_fn_arg *args, uint *num_args) {
  DBUG_TRACE;

  /* Override for ndb_apply_status when logging */
  if (opt_ndb_log_apply_status) {
    if (Ndb_apply_status_table::is_apply_status_table(db, table_name)) {
      // Ensure to get all columns from ndb_apply_status updates and that events
      // are always logged as WRITES.
      ndb_log_info(
          "ndb-log-apply-status forcing 'mysql.ndb_apply_status' to FULL "
          "USE_WRITE");
      *binlog_flags = NBT_FULL;
      *conflict_fn = nullptr;
      *num_args = 0;
      return false;
    }
  }

  Ndb_rep_tab_reader rep_tab_reader;

  int const rc = rep_tab_reader.lookup(ndb, db, table_name, server_id);

  if (rc == 0) {
    // lookup() may return a warning although it succeeds
    const char *msg = rep_tab_reader.get_warning_message();
    if (msg != nullptr) {
      push_warning_printf(m_thd, Sql_condition::SL_WARNING,
                          ER_NDB_REPLICATION_SCHEMA_ERROR,
                          ER_THD(m_thd, ER_NDB_REPLICATION_SCHEMA_ERROR), msg);
      ndb_log_warning("Binlog: %s", msg);
    }
  } else {
    /* When rep_tab_reader.lookup() returns with non-zero error code,
    it must give a warning message describing why it failed*/
    const char *msg = rep_tab_reader.get_warning_message();
    assert(msg);
    my_error(ER_NDB_REPLICATION_SCHEMA_ERROR, MYF(0), msg);
    ndb_log_warning("Binlog: %s", msg);
    return true;
  }

  *binlog_flags = rep_tab_reader.get_binlog_flags();
  const char *conflict_fn_spec = rep_tab_reader.get_conflict_fn_spec();

  if (conflict_fn_spec != nullptr) {
    char msgbuf[FN_REFLEN];
    if (parse_conflict_fn_spec(conflict_fn_spec, conflict_fn, args, num_args,
                               msgbuf, sizeof(msgbuf)) != 0) {
      my_error(ER_CONFLICT_FN_PARSE_ERROR, MYF(0), msgbuf);

      /*
        Log as well, useful for contexts where the thd's stack of
        warnings are ignored
      */
      ndb_log_warning("Replica: Table %s.%s : Parse error on conflict fn : %s",
                      db, table_name, msgbuf);

      return true;
    }
  } else {
    /* No conflict function specified */
    conflict_fn = nullptr;
    num_args = nullptr;
  }

  return false;
}

int Ndb_binlog_client::apply_replication_info(
    Ndb *ndb, NDB_SHARE *share, const NdbDictionary::Table *ndbtab,
    const st_conflict_fn_def *conflict_fn, const st_conflict_fn_arg *args,
    uint num_args, uint32 binlog_flags) {
  DBUG_TRACE;

  DBUG_PRINT("info", ("Setting binlog flags to %u", binlog_flags));
  share->set_binlog_flags((enum Ndb_binlog_type)binlog_flags);

  // Configure the NDB_SHARE to subscribe to changes for constrained
  // columns when calculating transaction dependencies and table has unique
  // indexes or fk(s). It's necessary to do this check early using the NDB
  // table since the shadow_table inside NDB_SHARE aren't updated until the new
  // NdbEventOperation is created during inplace alter table.
  bool need_constraints = false;
  if (opt_ndb_log_trans_dependency &&
      !ndb_table_have_unique_or_fk(ndb->getDictionary(), ndbtab,
                                   need_constraints)) {
    log_ndb_error(ndb->getDictionary()->getNdbError());
    log_warning(ER_GET_ERRMSG, "Failed to check for table constraints");
    return -1;
  }
  share->set_subscribe_constrained(need_constraints);

  if (conflict_fn != nullptr) {
    char tmp_buf[FN_REFLEN];
    if (setup_conflict_fn(ndb, &share->m_cfn_share, share->db,
                          share->table_name, share->get_binlog_use_update(),
                          ndbtab, tmp_buf, sizeof(tmp_buf), conflict_fn, args,
                          num_args) == 0) {
      ndb_log_verbose(1, "Replica: %s", tmp_buf);
    } else {
      /*
        Dump setup failure message to error log
        for cases where thd warning stack is
        ignored
      */
      ndb_log_warning("Replica: Table %s.%s : %s", share->db, share->table_name,
                      tmp_buf);

      push_warning_printf(m_thd, Sql_condition::SL_WARNING,
                          ER_CONFLICT_FN_PARSE_ERROR,
                          ER_THD(m_thd, ER_CONFLICT_FN_PARSE_ERROR), tmp_buf);

      return -1;
    }
  } else {
    /* No conflict function specified */
    slave_reset_conflict_fn(share->m_cfn_share);
  }

  return 0;
}

int Ndb_binlog_client::read_and_apply_replication_info(
    Ndb *ndb, NDB_SHARE *share, const NdbDictionary::Table *ndbtab,
    uint server_id) {
  DBUG_TRACE;
  uint32 binlog_flags;
  const st_conflict_fn_def *conflict_fn = nullptr;
  st_conflict_fn_arg args[MAX_CONFLICT_ARGS];
  uint num_args = MAX_CONFLICT_ARGS;

  if (read_replication_info(ndb, share->db, share->table_name, server_id,
                            &binlog_flags, &conflict_fn, args, &num_args) ||
      apply_replication_info(ndb, share, ndbtab, conflict_fn, args, num_args,
                             binlog_flags)) {
    return -1;
  }

  return 0;
}

/*
  Common function for setting up everything for logging a table at
  create/discover.
*/
static int ndbcluster_setup_binlog_for_share(THD *thd, Ndb *ndb,
                                             NDB_SHARE *share,
                                             const dd::Table *table_def) {
  DBUG_TRACE;

  // This function should not be used to setup binlogging
  // of tables with temporary names.
  assert(!ndb_name_is_temp(share->table_name));

  Ndb_binlog_client binlog_client(thd, share->db, share->table_name);

  Ndb_table_guard ndbtab_g(ndb, share->db, share->table_name);
  const NDBTAB *ndbtab = ndbtab_g.get_table();
  if (ndbtab == nullptr) {
    const NdbError &ndb_error = ndbtab_g.getNdbError();
    ndb_log_verbose(1,
                    "Binlog: Failed to open table '%s' from NDB, "
                    "error: '%d - %s'",
                    share->key_string(), ndb_error.code, ndb_error.message);
    return -1;  // error
  }

  if (binlog_client.read_and_apply_replication_info(ndb, share, ndbtab,
                                                    ::server_id)) {
    ndb_log_error(
        "Binlog: Failed to read and apply replication "
        "info for table '%s'",
        share->key_string());
    return -1;
  }

  if (binlog_client.table_should_have_event(share, ndbtab)) {
    // Check if the event already exists in NDB, otherwise create it
    if (!binlog_client.event_exists_for_table(ndb, share)) {
      // The event didn't exist, create the event in NDB
      if (binlog_client.create_event(ndb, ndbtab, share)) {
        // Failed to create event
        return -1;
      }
    }

    if (share->have_event_operation()) {
      DBUG_PRINT("info", ("binlogging already setup"));
      return 0;
    }

    if (binlog_client.table_should_have_event_op(share)) {
      // Create the event operation on the event
      if (binlog_client.create_event_op(share, table_def, ndbtab) != 0) {
        // Failed to create event data or event operation
        return -1;
      }
    }
  }

  return 0;
}

int ndbcluster_binlog_setup_table(THD *thd, Ndb *ndb, const char *db,
                                  const char *table_name,
                                  const dd::Table *table_def,
                                  const bool skip_error_handling) {
  DBUG_TRACE;
  DBUG_PRINT("enter", ("db: '%s', table_name: '%s'", db, table_name));
  assert(table_def);

  assert(!ndb_name_is_blob_prefix(table_name));

  // Acquire or create reference to NDB_SHARE
  NDB_SHARE *share = NDB_SHARE::acquire_or_create_reference(
      db, table_name, "create_binlog_setup");
  if (share == nullptr) {
    // Could not create the NDB_SHARE. Unlikely, catch in debug
    assert(false);
    return -1;
  }

  // Before 'schema_dist_is_ready', Thd_ndb::ALLOW_BINLOG_SETUP is required
  int ret = 0;
  if (Ndb_schema_dist::is_ready(thd) ||
      get_thd_ndb(thd)->check_option(Thd_ndb::ALLOW_BINLOG_SETUP)) {
    ret = ndbcluster_setup_binlog_for_share(thd, ndb, share, table_def);
  }

  NDB_SHARE::release_reference(share, "create_binlog_setup");  // temporary ref.

#ifndef NDEBUG
  // Force failure of setting up binlogging of a user table
  if (DBUG_EVALUATE_IF("ndb_binlog_fail_setup", true, false) &&
      !Ndb_schema_dist_client::is_schema_dist_table(db, table_name) &&
      !Ndb_schema_dist_client::is_schema_dist_result_table(db, table_name) &&
      !Ndb_apply_status_table::is_apply_status_table(db, table_name) &&
      !(!strcmp("test", db) && !strcmp(table_name, "check_not_readonly"))) {
    ret = -1;
  }

  // Force failure of setting up binlogging of a util table
  DBUG_EXECUTE_IF("ndb_binlog_fail_setup_util_table", {
    ret = -1;
    DBUG_SET("-d,ndb_binlog_fail_setup_util_table");
  });
#endif

  if (skip_error_handling) {
    // Skip the potentially fatal error handling below and instead just return
    // error to caller. This is useful when failed setup will be retried later
    return ret;
  }

  if (ret != 0) {
    /*
     * Handle failure of setting up binlogging of a table
     */
    ndb_log_error("Failed to setup binlogging for table '%s.%s'", db,
                  table_name);

    if (opt_ndb_log_fail_terminate) {
      ndb_log_error("Requesting server shutdown..");
      // Use server service to request shutdown
      Ndb_mysql_services services;
      if (services.request_mysql_server_shutdown()) {
        // The shutdown failed -> abort the server.
        ndb_log_error("Shutdown failed, aborting server...");
        abort();
      }
    }
  }

  return ret;
}

int Ndb_binlog_client::create_event(Ndb *ndb,
                                    const NdbDictionary::Table *ndbtab,
                                    const NDB_SHARE *share) {
  DBUG_TRACE;
  DBUG_PRINT("enter", ("table: '%s', version: %d", ndbtab->getName(),
                       ndbtab->getObjectVersion()));
  DBUG_PRINT("enter", ("share->key: '%s'", share->key_string()));
  assert(share);

  // Never create event on table with temporary name
  assert(!ndb_name_is_temp(ndbtab->getName()));

  // Never create event on the blob table(s)
  assert(!ndb_name_is_blob_prefix(ndbtab->getName()));

  const bool use_full_event =
      share->get_binlog_full() || share->get_subscribe_constrained();
  const std::string event_name =
      event_name_for_table(m_dbname, m_tabname, use_full_event);

  // Define the event
  NDBEVENT my_event(event_name.c_str());
  my_event.setTable(*ndbtab);
  my_event.addTableEvent(NDBEVENT::TE_ALL);
  if (ndb_table_has_hidden_pk(ndbtab)) {
    /* Hidden primary key, subscribe for all attributes */
    my_event.setReportOptions(NDBEVENT::ER_ALL | NDBEVENT::ER_DDL);
    DBUG_PRINT("info", ("subscription all"));
  } else {
    if (Ndb_schema_dist_client::is_schema_dist_table(share->db,
                                                     share->table_name)) {
      /**
       * ER_SUBSCRIBE is only needed on schema distribution table
       */
      my_event.setReportOptions(NDBEVENT::ER_ALL | NDBEVENT::ER_SUBSCRIBE |
                                NDBEVENT::ER_DDL);
      DBUG_PRINT("info", ("subscription all and subscribe"));
    } else if (Ndb_schema_dist_client::is_schema_dist_result_table(
                   share->db, share->table_name)) {
      my_event.setReportOptions(NDBEVENT::ER_ALL | NDBEVENT::ER_DDL);
      DBUG_PRINT("info", ("subscription all"));
    } else {
      if (use_full_event) {
        // Configure the event for subscribing to all columns
        my_event.setReportOptions(NDBEVENT::ER_ALL | NDBEVENT::ER_DDL);
        DBUG_PRINT("info", ("subscription all"));
      } else {
        my_event.setReportOptions(NDBEVENT::ER_UPDATED | NDBEVENT::ER_DDL);
        DBUG_PRINT("info", ("subscription only updated"));
      }
    }
  }
  if (ndb_table_has_blobs(ndbtab)) my_event.mergeEvents(true);

  /* add all columns to the event */
  const int n_cols = ndbtab->getNoOfColumns();
  for (int a = 0; a < n_cols; a++) {
    my_event.addEventColumn(a);
  }

  // Create event in NDB
  NdbDictionary::Dictionary *dict = ndb->getDictionary();
  if (dict->createEvent(my_event)) {
    if (dict->getNdbError().classification != NdbError::SchemaObjectExists) {
      // Failed to create event, log warning
      log_warning(ER_GET_ERRMSG,
                  "Unable to create event in database. "
                  "Event: %s  Error Code: %d  Message: %s",
                  event_name.c_str(), dict->getNdbError().code,
                  dict->getNdbError().message);
      return -1;
    }

    /*
      Try retrieving the event, if table version/id matches, we will get
      a valid event.  Otherwise we have an old event from before
    */
    {
      NdbDictionary::Event_ptr ev(dict->getEvent(event_name.c_str()));
      if (ev) {
        // The event already exists in NDB
        return 0;
      }
    }

    // Old event from before; an error, but try to correct it
    if (dict->getNdbError().code == NDB_INVALID_SCHEMA_OBJECT &&
        dict->dropEvent(my_event.getName(), 1)) {
      // Failed to drop the old event, log warning
      log_warning(ER_GET_ERRMSG,
                  "Unable to create event in database. "
                  "Attempt to correct with drop failed. "
                  "Event: %s Error Code: %d Message: %s",
                  event_name.c_str(), dict->getNdbError().code,
                  dict->getNdbError().message);
      return -1;
    }

    // Try to add the event again
    if (dict->createEvent(my_event)) {
      // Still failed to create the event, log warning
      log_warning(ER_GET_ERRMSG,
                  "Unable to create event in database. "
                  "Attempt to correct with drop ok, but create failed. "
                  "Event: %s Error Code: %d Message: %s",
                  event_name.c_str(), dict->getNdbError().code,
                  dict->getNdbError().message);
      return -1;
    }
  }

  ndb_log_verbose(1, "Created event '%s' for table '%s.%s' in NDB",
                  event_name.c_str(), m_dbname, m_tabname);

  return 0;
}

inline int is_ndb_compatible_type(Field *field) {
  return !field->is_flag_set(BLOB_FLAG) && field->type() != MYSQL_TYPE_BIT &&
         field->pack_length() != 0;
}

struct AnyValueFilter {
  // Bits used to record any-value indication
  static constexpr Uint32 REPLICA_UPDATE = 1 << 0;
  static constexpr Uint32 NOT_REPLICA_UPDATE = 1 << 1;
  static constexpr Uint32 NO_LOGGING_NOT_SET = 1 << 2;
  static constexpr Uint32 NO_LOGGING_SET = 1 << 3;

  /**
     @brief Function for filtering the any_value in each row change
     received for a NdbEventOperation.

     @param any_value The any_value belonging to received row change
     @return The 32 bit value describing what was "found" in the
     current any_value. The NdbApi will do a bitwise OR with all other
     row changes in same epoch and then return that value when
     iterating over all the event operations (i.e. tables) received in
     an epoch.
   */
  static Uint32 do_filter(Uint32 any_value) {
    DBUG_TRACE;
    Uint32 filtered_value = 0;

    if (ndbcluster_anyvalue_is_reserved(any_value)) {
      if (!ndbcluster_anyvalue_is_nologging(any_value)) {
        // Received row change where no logging was not set
        filtered_value |= NO_LOGGING_NOT_SET;
      } else {
        // Received row change where no logging was set
        filtered_value |= NO_LOGGING_SET;
      }
    } else {
      if (ndbcluster_anyvalue_get_serverid(any_value) == 0) {
        // Received row change with server_id part of any_value being zero, this
        // indicates that it was not a replica that performed this row change
        filtered_value |= NOT_REPLICA_UPDATE;
      } else {
        // Received row change with server_id set, this indicates replica
        // update.
        filtered_value |= REPLICA_UPDATE;
      }
    }
    return filtered_value;
  }

  // Must be sole no-logging
  static bool is_only_nologging(Uint32 any_value) {
    return any_value == NO_LOGGING_SET;
  }
  // The any_value must *not* contain the bit for NOT_REPLICA_UPDATE
  // to be deemed as a replica only update of rows.
  static bool is_only_replica_update(Uint32 any_value) {
    const Uint32 is_replica = (any_value & REPLICA_UPDATE) == REPLICA_UPDATE;
    const Uint32 no_replica = (any_value & NOT_REPLICA_UPDATE) == 0;
    return is_replica && no_replica;
  }
};

/**
   Create event operation in NDB and setup Ndb_event_data for receiving events.

   NOTE! The provided event_data will be consumed by function on success,
   otherwise the event_data need to be released by caller.

   @param ndb           The Ndb object
   @param ndbtab        The Ndb table to create event operation for
   @param event_name    Name of the event in NDB to create event operation on
   @param event_data    Pointer to Ndb_event_data to setup for receiving events

   @return Pointer to created NdbEventOperation on success, nullptr on failure
*/
NdbEventOperation *Ndb_binlog_client::create_event_op_in_NDB(
    Ndb *ndb, const NdbDictionary::Table *ndbtab, const std::string &event_name,
    const Ndb_event_data *event_data) {
  int retries = 100;
  while (true) {
    // Create the event operation. This incurs one roundtrip to check that event
    // with given name exists in NDB and may thus return error.
    NdbEventOperation *op = ndb->createEventOperation(event_name.c_str());
    if (!op) {
      const NdbError &ndb_err = ndb->getNdbError();
      if (ndb_err.code == 4710) {
        // Error code 4710 is returned when table or event is not found. The
        // generic error message for 4710 says "Event not found" but should
        // be reported as "table not found"
        log_warning(ER_GET_ERRMSG,
                    "Failed to create event operation on '%s', "
                    "table '%s' not found",
                    event_name.c_str(), m_tabname);
        return nullptr;
      }
      log_warning(ER_GET_ERRMSG,
                  "Failed to create event operation on '%s', error: %d - %s",
                  event_name.c_str(), ndb_err.code, ndb_err.message);
      return nullptr;
    }

    // Configure the event operation
    if (event_data->have_blobs) {
      // The table has blobs, this means the event has been created with "merge
      // events". Turn that on also for the event operation.
      op->mergeEvents(true);
    }

    /* Check if user explicitly requires monitoring of empty updates */
    op->setAllowEmptyUpdate(opt_ndb_log_empty_update);

    op->setAnyValueFilter(AnyValueFilter::do_filter);

    // Setup the attributes that should be subscribed.
    const TABLE *table = event_data->shadow_table;
    Ndb_table_map map(table);
    const uint n_stored_fields = map.get_num_stored_fields();
    const uint n_columns = ndbtab->getNoOfColumns();
    for (uint j = 0; j < n_columns; j++) {
      const char *col_name = ndbtab->getColumn(j)->getName();
      NdbValue &attr0 = event_data->ndb_value[0][j];
      NdbValue &attr1 = event_data->ndb_value[1][j];
      if (j < n_stored_fields) {
        Field *f = table->field[map.get_field_for_column(j)];
        if (is_ndb_compatible_type(f)) {
          DBUG_PRINT("info", ("%s compatible", col_name));
          char *const ptr0 = (char *)f->field_ptr();
          attr0.rec = op->getValue(col_name, ptr0);
          assert(attr0.rec->aRef() == ptr0);  // uses provided ptr
          char *const ptr1 =
              (f->field_ptr() - table->record[0]) + (char *)table->record[1];
          attr1.rec = op->getPreValue(col_name, ptr1);
          assert(attr1.rec->aRef() == ptr1);  // uses provided ptr
        } else if (!f->is_flag_set(BLOB_FLAG)) {
          DBUG_PRINT("info", ("%s non compatible", col_name));
          attr0.rec = op->getValue(col_name);
          attr1.rec = op->getPreValue(col_name);
        } else {
          DBUG_PRINT("info", ("%s blob", col_name));
          // Check that Ndb_event_data indicates that table have blobs
          assert(event_data->have_blobs);
          attr0.blob = op->getBlobHandle(col_name);
          attr1.blob = op->getPreBlobHandle(col_name);
          if (attr0.blob == nullptr || attr1.blob == nullptr) {
            log_warning(ER_GET_ERRMSG,
                        "Failed to cretate NdbEventOperation on '%s', "
                        "blob field %u handles failed, error: %d - %s",
                        event_name.c_str(), j, op->getNdbError().code,
                        op->getNdbError().message);
            mysql_mutex_assert_owner(&injector_event_mutex);
            op->setCustomData(nullptr);
            ndb->dropEventOperation(op);
            return nullptr;
          }
        }
      } else {
        DBUG_PRINT("info", ("%s hidden key", col_name));
        attr0.rec = op->getValue(col_name);
        attr1.rec = op->getPreValue(col_name);
      }
    }

    // Save Ndb_event_data in the op so that all state (describing the
    // subscribed attributes, shadow table and bitmaps related to this event
    // operation) can be found when an event is received.
    op->setCustomData(const_cast<Ndb_event_data *>(event_data));

    // Start the event subscription in NDB, this incurs one roundtrip
    if (op->execute() != 0) {
      // Failed to start the NdbEventOperation
      const NdbError &ndb_err = op->getNdbError();
      retries--;
      if (ndb_err.status != NdbError::TemporaryError && ndb_err.code != 1407) {
        // Don't retry after these errors
        retries = 0;
      }
      if (retries == 0) {
        log_warning(ER_GET_ERRMSG,
                    "Failed to activate NdbEventOperation for '%s', "
                    "error: %d - %s",
                    event_name.c_str(), ndb_err.code, ndb_err.message);
      }
      mysql_mutex_assert_owner(&injector_event_mutex);
      op->setCustomData(nullptr);
      (void)ndb->dropEventOperation(op);  // Never fails, drop is in NdbApi only
      if (retries && !m_thd->killed) {
        // fairly high retry sleep, temporary error on schema operation can
        // take some time to resolve
        ndb_retry_sleep(100);  // milliseconds
        continue;
      }
      return nullptr;
    }

    // Success, return the newly created NdbEventOperation to caller
    return op;
  }

  // Never reached
  return nullptr;
}

/**
  Create event operation for the given table.

   @param share         NDB_SHARE for the table
   @param table_def     Table definition for the table
   @param ndbtab        The Ndb table to create event operation for
   @param replace_op    Replace already existing event operation with new
                        (this is used by inplace alter table)

  @note When using "replace_op" the already exsting (aka. "old" )event operation
  has to be released by the caller

   @return 0 on success, other values on failure (normally -1)
 */
int Ndb_binlog_client::create_event_op(NDB_SHARE *share,
                                       const dd::Table *table_def,
                                       const NdbDictionary::Table *ndbtab,
                                       bool replace_op) {
  DBUG_TRACE;
  DBUG_PRINT("enter", ("table: '%s.%s'", share->db, share->table_name));

  // Create Ndb_event_data
  const Ndb_event_data *event_data = Ndb_event_data::create_event_data(
      m_thd, share->db, share->table_name, share->key_string(), share,
      table_def, ndbtab->getNoOfColumns(), ndb_table_has_blobs(ndbtab));
  if (event_data == nullptr) {
    log_warning(ER_GET_ERRMSG,
                "Failed to create event data for event operation");
    return -1;
  }

  // Never create event op on table with temporary name
  assert(!ndb_name_is_temp(ndbtab->getName()));

  // Never create event op on the blob table(s)
  assert(!ndb_name_is_blob_prefix(ndbtab->getName()));

  // Schema dist tables need special processing
  const bool is_schema_dist_setup =
      Ndb_schema_dist_client::is_schema_dist_table(share->db,
                                                   share->table_name) ||
      Ndb_schema_dist_client::is_schema_dist_result_table(share->db,
                                                          share->table_name);

  const bool use_full_event =
      share->get_binlog_full() || share->get_subscribe_constrained();
  const std::string event_name =
      event_name_for_table(m_dbname, m_tabname, use_full_event);

  // NOTE! Locking the injector while performing at least two roundtrips to NDB!
  // The locks are primarily for using the exposed pointers, but without keeping
  // the locks the Ndb object they are pointing to may be recreated should the
  // binlog restart in the middle of this.
  Mutex_guard injector_mutex_g(injector_event_mutex);
  Ndb *ndb = injector_ndb;
  if (is_schema_dist_setup) {
    ndb = schema_ndb;
  }
  if (ndb == nullptr) {
    log_warning(ER_GET_ERRMSG,
                "Failed to create event operation, no Ndb object available");
    Ndb_event_data::destroy(event_data);
    return -1;
  }

  NdbEventOperation *new_op =
      create_event_op_in_NDB(ndb, ndbtab, event_name, event_data);
  if (new_op == nullptr) {
    // Warnings already printed/logged
    Ndb_event_data::destroy(event_data);
    return -1;
  }

  // Install op in NDB_SHARE
  mysql_mutex_lock(&share->mutex);
  if (!share->install_event_op(new_op, replace_op)) {
    mysql_mutex_unlock(&share->mutex);
    // Failed to save event op in share, remove the event operation
    // and return error
    log_warning(ER_GET_ERRMSG,
                "Failed to create event operation, could not save in share");

    mysql_mutex_assert_owner(&injector_event_mutex);
    new_op->setCustomData(nullptr);
    (void)ndb->dropEventOperation(new_op);  // Never fails

    Ndb_event_data::destroy(event_data);
    return -1;
  }
  mysql_mutex_unlock(&share->mutex);

  if (replace_op) {
    // Replaced op, double check that event_data->share already have reference
    // NOTE! Really requires "shares_mutex"
    assert(event_data->share->refs_exists("event_data"));
  } else {
    // Acquire share reference for event_data
    (void)NDB_SHARE::acquire_reference_on_existing(event_data->share,
                                                   "event_data");
  }

  // This MySQL Server are now logging changes for the table
  ndb_log_verbose(1, "Binlog: logging %s (%s,%s)", share->key_string(),
                  share->get_binlog_full() ? "FULL" : "UPDATED",
                  share->get_binlog_use_update() ? "USE_UPDATE" : "USE_WRITE");

  return 0;
}

void Ndb_binlog_client::drop_events_for_table(THD *thd, Ndb *ndb,
                                              const char *db,
                                              const char *table_name) {
  DBUG_TRACE;
  DBUG_PRINT("enter", ("db: %s, tabname: %s", db, table_name));

  if (DBUG_EVALUATE_IF("ndb_skip_drop_event", true, false)) {
    ndb_log_verbose(1, "Binlog: skipping drop event on '%s.%s'", db,
                    table_name);
    return;
  }

  for (uint i = 0; i < 2; i++) {
    std::string event_name = event_name_for_table(db, table_name, i);

    NdbDictionary::Dictionary *dict = ndb->getDictionary();
    if (dict->dropEvent(event_name.c_str()) == 0) {
      // Event dropped successfully
      continue;
    }

    if (dict->getNdbError().code == 4710 || dict->getNdbError().code == 1419) {
      // Failed to drop event but return code says it was
      // because the event didn't exist, ignore
      continue;
    }

    /* Failed to drop event, push warning and write to log */
    push_warning_printf(thd, Sql_condition::SL_WARNING, ER_GET_ERRMSG,
                        ER_THD(thd, ER_GET_ERRMSG), dict->getNdbError().code,
                        dict->getNdbError().message, "NDB");

    ndb_log_error(
        "Binlog: Unable to drop event for '%s.%s' from NDB, "
        "event_name: '%s' error: '%d - %s'",
        db, table_name, event_name.c_str(), dict->getNdbError().code,
        dict->getNdbError().message);
  }
}

/**
  Wait for the binlog thread to remove its NdbEventOperation and other resources
  it uses to listen to changes to the table in NDB during a drop table.

  @note Synchronized drop between client and injector thread is
  necessary in order to maintain ordering in the binlog,
  such that the drop occurs _after_ any inserts/updates/deletes.

  @param thd   Thread handle of the waiting thread
  @param share The NDB_SHARE whose resources are waiting to be released

  @return Always return 0 for success
*/
int ndbcluster_binlog_wait_synch_drop_table(THD *thd, const NDB_SHARE *share) {
  DBUG_TRACE;
  assert(share);

  const char *save_proc_info = thd->proc_info();
  thd->set_proc_info("Syncing ndb table schema operation and binlog");

  int max_timeout = DEFAULT_SYNC_TIMEOUT;

  mysql_mutex_lock(&share->mutex);
  while (share->op) {
    struct timespec abstime;
    set_timespec(&abstime, 1);

    // Unlock the share and wait for injector to signal that
    // something has happened. (NOTE! convoluted in order to
    // only use injector_data_cond with injector_data_mutex)
    mysql_mutex_unlock(&share->mutex);
    mysql_mutex_lock(&injector_data_mutex);
    const int ret = mysql_cond_timedwait(&injector_data_cond,
                                         &injector_data_mutex, &abstime);
    mysql_mutex_unlock(&injector_data_mutex);
    mysql_mutex_lock(&share->mutex);

    if (thd->killed || share->op == nullptr) {
      // The waiting thread has beeen killed or the event operation has been
      // removed from NDB_SHARE (by the binlog thread) -> done!
      break;
    }

    if (ret) {
      max_timeout--;
      if (max_timeout == 0) {
        ndb_log_error("%s, delete table timed out. Ignoring...",
                      share->key_string());
        assert(false);
        break;
      }
      if (ndb_log_get_verbose_level()) {
        // Log message that may provide some insight into why the binlog thread
        // is not detecting the drop table and removes the event operation
        ulonglong ndb_latest_epoch = 0;
        mysql_mutex_lock(&injector_event_mutex);
        if (injector_ndb) ndb_latest_epoch = injector_ndb->getLatestGCI();
        mysql_mutex_unlock(&injector_event_mutex);
        // NOTE! Excessive use of mutex synchronization, locking both NDB_SHARE
        // and injector_event_mutex in order to print a log message.
        ndb_log_info(
            "wait_synch_drop_table, waiting max %u sec for %s."
            "  epochs: (%u/%u,%u/%u,%u/%u)",
            max_timeout, share->key_string(),
            (uint)(ndb_latest_handled_binlog_epoch >> 32),
            (uint)(ndb_latest_handled_binlog_epoch),
            (uint)(ndb_latest_received_binlog_epoch >> 32),
            (uint)(ndb_latest_received_binlog_epoch),
            (uint)(ndb_latest_epoch >> 32), (uint)(ndb_latest_epoch));
      }
    }
  }
  mysql_mutex_unlock(&share->mutex);

  thd->set_proc_info(save_proc_info);

  return 0;
}

void ndbcluster_binlog_validate_sync_excluded_objects(THD *thd) {
  ndb_binlog_thread.validate_sync_excluded_objects(thd);
}

void ndbcluster_binlog_clear_sync_excluded_objects() {
  ndb_binlog_thread.clear_sync_excluded_objects();
}

void ndbcluster_binlog_clear_sync_retry_objects() {
  ndb_binlog_thread.clear_sync_retry_objects();
}

bool ndbcluster_binlog_check_table_async(const std::string &db_name,
                                         const std::string &table_name) {
  if (db_name.empty()) {
    ndb_log_error("Database name of object to be synchronized not set");
    return false;
  }

  if (table_name.empty()) {
    ndb_log_error("Table name of object to be synchronized not set");
    return false;
  }

  if (db_name == Ndb_apply_status_table::DB_NAME &&
      table_name == Ndb_apply_status_table::TABLE_NAME) {
    // Never check util tables which are managed by the Ndb_binlog_thread
    // NOTE! The other tables are filtered elsewhere but ndb_apply_status is
    // special since it's not hidden.
    return false;
  }

  return ndb_binlog_thread.add_table_to_check(db_name, table_name);
}

bool ndbcluster_binlog_check_logfile_group_async(const std::string &lfg_name) {
  if (lfg_name.empty()) {
    ndb_log_error("Name of logfile group to be synchronized not set");
    return false;
  }

  return ndb_binlog_thread.add_logfile_group_to_check(lfg_name);
}

bool ndbcluster_binlog_check_tablespace_async(
    const std::string &tablespace_name) {
  if (tablespace_name.empty()) {
    ndb_log_error("Name of tablespace to be synchronized not set");
    return false;
  }

  return ndb_binlog_thread.add_tablespace_to_check(tablespace_name);
}

bool ndbcluster_binlog_check_schema_async(const std::string &schema_name) {
  if (schema_name.empty()) {
    ndb_log_error("Name of schema to be synchronized not set");
    return false;
  }
  return ndb_binlog_thread.add_schema_to_check(schema_name);
}

void ndbcluster_binlog_retrieve_sync_excluded_objects(
    Ndb_sync_excluded_objects_table *excluded_table) {
  ndb_binlog_thread.retrieve_sync_excluded_objects(excluded_table);
}

unsigned int ndbcluster_binlog_get_sync_excluded_objects_count() {
  return ndb_binlog_thread.get_sync_excluded_objects_count();
}

void ndbcluster_binlog_retrieve_sync_pending_objects(
    Ndb_sync_pending_objects_table *pending_table) {
  ndb_binlog_thread.retrieve_sync_pending_objects(pending_table);
}

unsigned int ndbcluster_binlog_get_sync_pending_objects_count() {
  return ndb_binlog_thread.get_sync_pending_objects_count();
}

/**
   @brief Get blob column(s) data for one event received from NDB. The blob
   data is already buffered inside the NdbApi so this is basically an unpack.

   @note The function will loop over all columns in table twice:
     - first lap calculates size of the buffer which need to be allocated for
       holding blob data for all columns. At the end of first loop
       space is allocated in the buffer provided by caller.
     - second lap copies each columns blob data into the allocated blobs buffer
       and set up the Field_blob data pointers with length of blob and pointer
       into the blobs buffer.

  This means that after this function has returned all Field_blob of TABLE will
  point to data in the blobs buffer from where it will be extracted when
  writing the blob data to the binlog.

  It might look something like this:
    TABLE:
      fields: {
        [0] Field->ptr      -> record[0]+field0_offset
        [1] Field_blob->ptr -> record[0]+field1_offset
                                 <length_blob1>
                                 <ptr_blob1>      -> blobs_buffer[offset1]
        [2] Field_blob->ptr -> record[0]+field2_offset
                                 <length_blob2>
                                 <ptr_blob2>      -> blobs_buffer[offset2]
        [3] Field->ptr      -> record[0]+field3_offset
        [N] ...
      }

   @param table             The table which received event
   @param value_array       Pointer to array with the NdbApi objects to
                            used for receiving
   @param[out] buffer       Buffer to hold the data for all received blobs
   @param ptrdiff           Offset to store the blob data pointer in correct
                            "record", used when both before and after image
                            are received

   @return 0 on success, other values (normally -1) for error
 */
int Ndb_binlog_thread::handle_data_get_blobs(const TABLE *table,
                                             const NdbValue *const value_array,
                                             Ndb_blobs_buffer &buffer,
                                             ptrdiff_t ptrdiff) const {
  DBUG_TRACE;

  // Loop twice, first only counting total buffer size
  for (int loop = 0; loop <= 1; loop++) {
    uint32 offset = 0;
    for (uint i = 0; i < table->s->fields; i++) {
      Field *field = table->field[i];
      if (!(field->is_flag_set(BLOB_FLAG) && field->stored_in_db)) {
        // Skip field
        continue;
      }
      const NdbValue &value = value_array[i];
      if (value.blob == nullptr) {
        DBUG_PRINT("info", ("[%u] skipped", i));
        continue;
      }
      Field_blob *field_blob = (Field_blob *)field;
      NdbBlob *ndb_blob = value.blob;
      int isNull;
      if (ndb_blob->getNull(isNull) != 0) {
        log_ndb_error(ndb_blob->getNdbError());
        log_error("Failed to get 'isNull' for column '%s'",
                  ndb_blob->getColumn()->getName());
        return -1;
      }
      if (isNull == 0) {
        Uint64 len64 = 0;
        if (ndb_blob->getLength(len64) != 0) {
          log_ndb_error(ndb_blob->getNdbError());
          log_error("Failed to get length for column '%s'",
                    ndb_blob->getColumn()->getName());
          return -1;
        }
        // Align to Uint64
        uint32 size = Uint32(len64);
        if (size % 8 != 0) size += 8 - size % 8;
        if (loop == 1) {
          // Read data for one blob into its place in buffer
          uchar *buf = buffer.get_ptr(offset);
          uint32 len = buffer.size() - offset;  // Length of buffer after offset
          if (ndb_blob->readData(buf, len) != 0) {
            log_ndb_error(ndb_blob->getNdbError());
            log_error("Failed to read data for column '%s'",
                      ndb_blob->getColumn()->getName());
            return -1;
          }
          DBUG_PRINT("info", ("[%u] offset: %u  buf: %p  len=%u  [ptrdiff=%d]",
                              i, offset, buf, len, (int)ptrdiff));
          assert(len == len64);
          // Ugly hack assumes only ptr needs to be changed
          field_blob->set_ptr_offset(ptrdiff, len, buf);
        }
        offset += size;
      } else if (loop == 1)  // undefined or null
      {
        // have to set length even in this case
        const uchar *buf = buffer.get_ptr(offset);
        const uint32 len = 0;
        field_blob->set_ptr_offset(ptrdiff, len, buf);
        DBUG_PRINT("info", ("[%u] isNull=%d", i, isNull));
      }
    }
    if (loop == 0) {
      // Allocate space for all received blobs
      if (!buffer.allocate(offset)) {
        log_error("Could not allocate blobs buffer, size: %u", offset);
        return -1;
      }
    }
  }
  return 0;
}

/**
   @brief Unpack data for one event received from NDB.

   @note The data for each row is read directly into the destination buffer.
   This function is primarily called in order to check if any fields should be
   set to null.

   @param table             The table which received event
   @param value             Pointer to array with the NdbApi objects to
                            used for receiving
   @param[out] defined      Bitmap with defined fields, function will clear
                            undefined fields.
   @param buf               Buffer to store read row
 */

void Ndb_binlog_thread::handle_data_unpack_record(TABLE *table,
                                                  const NdbValue *value,
                                                  MY_BITMAP *defined,
                                                  uchar *buf) const {
  Field **p_field = table->field, *field = *p_field;
  ptrdiff_t row_offset = (ptrdiff_t)(buf - table->record[0]);
  my_bitmap_map *old_map = dbug_tmp_use_all_columns(table, table->write_set);
  DBUG_TRACE;

  /*
    Set the filler bits of the null byte, since they are
    not touched in the code below.

    The filler bits are the MSBs in the last null byte
  */
  if (table->s->null_bytes > 0)
    buf[table->s->null_bytes - 1] |= 256U - (1U << table->s->last_null_bit_pos);
  /*
    Set null flag(s)
  */
  for (; field; p_field++, field = *p_field) {
    if (field->is_virtual_gcol()) {
      if (field->is_flag_set(BLOB_FLAG)) {
        /**
         * Valgrind shows Server binlog code uses length
         * of virtual blob fields for allocation decisions
         * even when the blob is not read
         */
        Field_blob *field_blob = (Field_blob *)field;
        DBUG_PRINT("info", ("[%u] is virtual blob, setting length 0",
                            field->field_index()));
        Uint32 zerolen = 0;
        field_blob->set_ptr((uchar *)&zerolen, nullptr);
      }

      continue;
    }

    field->set_notnull(row_offset);
    if ((*value).ptr) {
      if (!field->is_flag_set(BLOB_FLAG)) {
        int is_null = (*value).rec->isNULL();
        if (is_null) {
          if (is_null > 0) {
            DBUG_PRINT("info", ("[%u] NULL", field->field_index()));
            field->set_null(row_offset);
          } else {
            DBUG_PRINT("info", ("[%u] UNDEFINED", field->field_index()));
            bitmap_clear_bit(defined, field->field_index());
          }
        } else if (field->type() == MYSQL_TYPE_BIT) {
          Field_bit *field_bit = static_cast<Field_bit *>(field);

          /*
            Move internal field pointer to point to 'buf'.  Calling
            the correct member function directly since we know the
            type of the object.
           */
          field_bit->Field_bit::move_field_offset(row_offset);
          if (field->pack_length() < 5) {
            DBUG_PRINT("info",
                       ("bit field H'%.8X", (*value).rec->u_32_value()));
            field_bit->Field_bit::store((longlong)(*value).rec->u_32_value(),
                                        true);
          } else {
            DBUG_PRINT("info",
                       ("bit field H'%.8X%.8X", *(Uint32 *)(*value).rec->aRef(),
                        *((Uint32 *)(*value).rec->aRef() + 1)));
#ifdef WORDS_BIGENDIAN
            /* lsw is stored first */
            Uint32 *buf = (Uint32 *)(*value).rec->aRef();
            field_bit->Field_bit::store(
                (((longlong)*buf) & 0x00000000FFFFFFFFLL) |
                    ((((longlong) * (buf + 1)) << 32) & 0xFFFFFFFF00000000LL),
                true);
#else
            field_bit->Field_bit::store((longlong)(*value).rec->u_64_value(),
                                        true);
#endif
          }
          /*
            Move back internal field pointer to point to original
            value (usually record[0]).
           */
          field_bit->Field_bit::move_field_offset(-row_offset);
          DBUG_PRINT("info",
                     ("[%u] SET", (*value).rec->getColumn()->getColumnNo()));
          DBUG_DUMP("info", field->field_ptr(), field->pack_length());
        } else {
          assert(
              !strcmp((*value).rec->getColumn()->getName(), field->field_name));
          DBUG_PRINT("info",
                     ("[%u] SET", (*value).rec->getColumn()->getColumnNo()));
          DBUG_DUMP("info", field->field_ptr(), field->pack_length());
        }
      } else {
        NdbBlob *ndb_blob = (*value).blob;
        const uint field_no = field->field_index();
        int isNull;
        ndb_blob->getDefined(isNull);
        if (isNull == 1) {
          DBUG_PRINT("info", ("[%u] NULL", field_no));
          field->set_null(row_offset);
        } else if (isNull == -1) {
          DBUG_PRINT("info", ("[%u] UNDEFINED", field_no));
          bitmap_clear_bit(defined, field_no);
        } else {
#ifndef NDEBUG
          // pointer was set in handle_data_get_blobs
          Field_blob *field_blob = (Field_blob *)field;
          const uchar *ptr = field_blob->get_blob_data(row_offset);
          uint32 len = field_blob->get_length(row_offset);
          DBUG_PRINT("info", ("[%u] SET ptr: %p  len: %u", field_no, ptr, len));
#endif
        }
      }       // else
    }         // if ((*value).ptr)
    value++;  // this field was not virtual
  }           // for()
  dbug_tmp_restore_column_map(table->write_set, old_map);

  DBUG_EXECUTE("info", Ndb_table_map::print_record(table, buf););
}

/**
  Handle error state on one event received from NDB

  @param pOp The NdbEventOperation which indicated there was an error

  @return 0 for success
*/
int Ndb_binlog_thread::handle_error(NdbEventOperation *pOp) const {
  DBUG_TRACE;

  const Ndb_event_data *const event_data =
      Ndb_event_data::get_event_data(pOp->getCustomData());
  const NDB_SHARE *const share = event_data->share;

  log_error("Unhandled error %d for table %s", pOp->hasError(),
            share->key_string());
  pOp->clearError();
  return 0;
}

/**
   Inject an incident (aka. 'lost events' or 'gap') into the injector,
   indicating that problem has occurred while processing the event stream.

   @param thd           The thread handle
   @param inj           Pointer to the injector
   @param event_type    Type of the event problem that has occurred.
   @param gap_epoch     The epoch when problem was detected.

*/
void Ndb_binlog_thread::inject_incident(
    injector *inj, THD *thd, NdbDictionary::Event::TableEvent event_type,
    Uint64 gap_epoch) const {
  DBUG_TRACE;

  Ndb_thd_memory_guard inject_incident_guard(thd);

  const char *reason = "problem";
  if (event_type == NdbDictionary::Event::TE_INCONSISTENT) {
    reason = "missing data";
  } else if (event_type == NdbDictionary::Event::TE_OUT_OF_MEMORY) {
    reason = "event buffer full";
  }

  char errmsg[80];
  snprintf(errmsg, sizeof(errmsg),
           "Detected %s in GCI %llu, "
           "inserting GAP event",
           reason, gap_epoch);

  // Write error message to log
  log_error("%s", errmsg);

  // Record incident in injector
  LEX_CSTRING const msg = {errmsg, strlen(errmsg)};
  if (inj->record_incident(
          thd, mysql::binlog::event::Incident_event::INCIDENT_LOST_EVENTS,
          msg) != 0) {
    log_error("Failed to record incident");
  }
}

/**
   @brief Handle one "non data" event received from NDB.

   @param thd          The thread handle
   @param pOp          The NdbEventOperation that received data
   @param row          The ndb_binlog_index row

 */
void Ndb_binlog_thread::handle_non_data_event(THD *thd, NdbEventOperation *pOp,
                                              ndb_binlog_index_row &row) {
  const NDBEVENT::TableEvent type = pOp->getEventType();

  DBUG_TRACE;
  DBUG_PRINT("enter", ("type: %d", type));

  if (type == NDBEVENT::TE_DROP || type == NDBEVENT::TE_ALTER) {
    // Count schema events
    row.n_schemaops++;
  }

  const Ndb_event_data *event_data =
      Ndb_event_data::get_event_data(pOp->getCustomData());
  const NDB_SHARE *const share = event_data->share;
  switch (type) {
    case NDBEVENT::TE_CLUSTER_FAILURE:
      // Connection to NDB has been lost, release resources in same way as when
      // table has been dropped
      [[fallthrough]];
    case NDBEVENT::TE_DROP:
      if (m_apply_status_share == share) {
        if (ndb_binlog_tables_inited && ndb_binlog_running)
          log_verbose(1, "util tables need to reinitialize");

        release_apply_status_reference();

        Mutex_guard injector_g(injector_data_mutex);
        ndb_binlog_tables_inited = false;
      }

      ndbcluster_binlog_event_operation_teardown(thd, injector_ndb, pOp);
      break;

    case NDBEVENT::TE_ALTER:
      DBUG_PRINT("info", ("TE_ALTER"));
      break;

    case NDBEVENT::TE_NODE_FAILURE:
    case NDBEVENT::TE_SUBSCRIBE:
    case NDBEVENT::TE_UNSUBSCRIBE:
      /* ignore */
      break;

    default:
      log_error("unknown non data event %d, ignoring...", type);
      break;
  }
}

static inline ndb_binlog_index_row *ndb_find_binlog_index_row(
    ndb_binlog_index_row **rows, uint orig_server_id, int flag) {
  ndb_binlog_index_row *row = *rows;
  if (opt_ndb_log_orig) {
    ndb_binlog_index_row *first = row, *found_id = nullptr;
    for (;;) {
      if (row->orig_server_id == orig_server_id) {
        /* */
        if (!flag || !row->orig_epoch) return row;
        if (!found_id) found_id = row;
      }
      if (row->orig_server_id == 0) break;
      row = row->next;
      if (row == nullptr) {
        // Allocate memory in current MEM_ROOT
        row = (ndb_binlog_index_row *)(*THR_MALLOC)
                  ->Alloc(sizeof(ndb_binlog_index_row));
        memset(row, 0, sizeof(ndb_binlog_index_row));
        row->next = first;
        *rows = row;
        if (found_id) {
          /*
            If we found index_row with same server id already
            that row will contain the current stats.
            Copy stats over to new and reset old.
          */
          row->n_inserts = found_id->n_inserts;
          row->n_updates = found_id->n_updates;
          row->n_deletes = found_id->n_deletes;
          found_id->n_inserts = 0;
          found_id->n_updates = 0;
          found_id->n_deletes = 0;
        }
        /* keep track of schema ops only on "first" index_row */
        row->n_schemaops = first->n_schemaops;
        first->n_schemaops = 0;
        break;
      }
    }
    row->orig_server_id = orig_server_id;
  }
  return row;
}

#ifndef NDEBUG

/**
   @brief Check that expected columns for specific key are defined
   @param defined               Bitmap of defined (received from NDB) columns
   @param key_info              The key to check columns for
   @return true if all expected key columns have been recieved
 */
static bool check_key_defined(MY_BITMAP *defined, const KEY *const key_info) {
  DBUG_TRACE;
  DBUG_PRINT("enter", ("key: '%s'", key_info->name));

  for (uint i = 0; i < key_info->user_defined_key_parts; i++) {
    const KEY_PART_INFO *key_part = key_info->key_part + i;
    const Field *const field = key_part->field;

    assert(!field->is_array());  // No such fields in NDB
    if (!field->stored_in_db) continue;
    if (!bitmap_is_set(defined, field->field_index())) {
      DBUG_PRINT("info", ("not defined"));
      assert(false);
      return false;
    }
  }
  return true;
}

/**
   @brief Check that expected columns of table have been recieved from NDB
   @param defined               Bitmap of defined (received from NDB) columns
   @param table                 The table to check columns of

   @return true if all expected columns have been recieved
 */
static bool check_defined(MY_BITMAP *defined, const TABLE *const table) {
  DBUG_TRACE;

  if (table->s->primary_key == MAX_KEY) {
    // Special case for table without primary key, all columns should be defined
    for (uint i = 0; i < table->s->fields; i++) {
      const Field *const field = table->field[i];
      if (!field->stored_in_db) continue;
      if (!bitmap_is_set(defined, field->field_index())) {
        assert(false);
        return false;
      }
    }
    return true;  // OK, all columns defined for table
  }

  // Check primary key
  assert(check_key_defined(defined, &table->key_info[table->s->primary_key]));

  if (!opt_ndb_log_trans_dependency) {
    return true;
  }

  // Check all other unique keys
  for (uint key_number = 0; key_number < table->s->keys; key_number++) {
    const KEY *const key_info = &table->key_info[key_number];
    if (key_number == table->s->primary_key) continue;
    if ((key_info->flags & HA_NOSAME) == 0) continue;

    assert(check_key_defined(defined, key_info));
  }

  // Check all foreign keys
  for (uint fk_number = 0; fk_number < table->s->foreign_keys; fk_number++) {
    const TABLE_SHARE_FOREIGN_KEY_INFO *const fk =
        &table->s->foreign_key[fk_number];
    assert(fk->columns > 0);  // Always have columns
    for (uint c = 0; c < fk->columns; c++) {
      for (uint i = 0; i < table->s->fields; i++) {
        const Field *const field = table->field[i];

        if (my_strcasecmp(system_charset_info, field->field_name,
                          fk->column_name[c].str) == 0) {
          if (!bitmap_is_set(defined, field->field_index())) {
            assert(false);
            return false;
          }
        }
      }
    }
  }

  return true;  // All keys defined
}
#endif

// Subclass to allow forward declaration of the nested class
class injector_transaction : public injector::transaction {};

/**
   @brief Handle one data event received from NDB

   @param pOp           The NdbEventOperation that received data
   @param rows          The rows which will be written to ndb_binlog_index
   @param trans         The injector transaction
   @param[out] trans_row_count       Counter for rows in event
   @param[out] replicated_row_count  Counter for replicated rows in event
   @return 0 for success, other values (normally -1) for error
 */
int Ndb_binlog_thread::handle_data_event(const NdbEventOperation *pOp,
                                         ndb_binlog_index_row **rows,
                                         injector_transaction &trans,
                                         unsigned &trans_row_count,
                                         unsigned &replicated_row_count) const {
  bool reflected_op = false;
  bool refresh_op = false;
  bool read_op = false;
  uint32 anyValue = pOp->getAnyValue();
  if (ndbcluster_anyvalue_is_reserved(anyValue)) {
    if (ndbcluster_anyvalue_is_nologging(anyValue)) {
      return 0;
    }

    if (ndbcluster_anyvalue_is_reflect_op(anyValue)) {
      DBUG_PRINT("info", ("Anyvalue -> Reflect (%u)", anyValue));
      reflected_op = true;
      anyValue = 0;
    } else if (ndbcluster_anyvalue_is_refresh_op(anyValue)) {
      DBUG_PRINT("info", ("Anyvalue -> Refresh"));
      refresh_op = true;
      anyValue = 0;
    } else if (ndbcluster_anyvalue_is_read_op(anyValue)) {
      DBUG_PRINT("info", ("Anyvalue -> Read"));
      read_op = true;
      anyValue = 0;
    } else {
      log_warning("unknown value for binlog signalling 0x%X, event not logged",
                  anyValue);
      return 0;
    }
  }

  const Ndb_event_data *event_data =
      Ndb_event_data::get_event_data(pOp->getCustomData());
  const NDB_SHARE *const share = event_data->share;
  TABLE *const table = event_data->shadow_table;

  // Update shadow table's knowledge about wheter its a fk parent
  table->s->foreign_key_parents =
      metadata_cache.is_fk_parent(pOp->getTable()->getObjectId());

  if (pOp != share->op) {
    // NOTE! Silently skipping data event when the share that the
    // Ndb_event_data is pointing at does not match, seems like
    // a synchronization issue
    assert(false);
    return 0;
  }

  uint32 originating_server_id = ndbcluster_anyvalue_get_serverid(anyValue);
  bool log_this_slave_update = opt_log_replica_updates;
  bool count_this_event = true;

  if (share == m_apply_status_share) {
    /*
       Note that option values are read without synchronisation w.r.t.
       thread setting option variable or epoch boundaries.
    */
    if (opt_ndb_log_apply_status || opt_ndb_log_orig) {
      Uint32 logging_server_id = originating_server_id;

      const NDBEVENT::TableEvent event_type = pOp->getEventType();
      if (event_type == NDBEVENT::TE_INSERT ||
          event_type == NDBEVENT::TE_UPDATE) {
        // Initialize "unused_bitmap" which is an output parameter from
        // handle_data_unpack_record, afterwards it's not used which means it
        // need not be initialized with anything useful
        MY_BITMAP unused_bitmap;
        Ndb_bitmap_buf<NDB_MAX_ATTRIBUTES_IN_TABLE> unused_bitbuf;
        ndb_bitmap_init(&unused_bitmap, unused_bitbuf, table->s->fields);

        // Unpack data event on mysql.ndb_apply_status to get orig_server_id
        // and orig_epoch
        handle_data_unpack_record(table, event_data->ndb_value[0].get(),
                                  &unused_bitmap, table->record[0]);

        // Assume that mysql.ndb_apply_status table has two fields (which should
        // thus have been unpacked)
        ndbcluster::ndbrequire(table->field[0] != nullptr &&
                               table->field[1] != nullptr);

        const Uint32 orig_server_id =
            (Uint32) static_cast<Field_long *>(table->field[0])->val_int();
        const Uint64 orig_epoch =
            static_cast<Field_longlong *>(table->field[1])->val_int();

        if (opt_ndb_log_apply_status) {
          /*
             Determine if event came from our immediate Master server
             Ignore locally manually sourced and reserved events
          */
          if (logging_server_id != 0 &&
              !ndbcluster_anyvalue_is_reserved(logging_server_id)) {
            const bool immediate_master = (orig_server_id == logging_server_id);
            if (immediate_master) {
              /*
                 We log this event with our server-id so that it
                 propagates back to the originating Master (our
                 immediate Master)
              */
              assert(logging_server_id != ::server_id);

              /* Will be set to our ::serverid below */
              originating_server_id = 0;
            }
          }
        }

        if (opt_ndb_log_orig) {
          /* store */
          ndb_binlog_index_row *row =
              ndb_find_binlog_index_row(rows, orig_server_id, 1);
          row->orig_epoch = orig_epoch;
        }
      }
    }  // opt_ndb_log_apply_status || opt_ndb_log_orig)

    if (opt_ndb_log_apply_status) {
      /* We are logging ndb_apply_status changes
       * Don't count this event as making an epoch non-empty
       * Log this event in the Binlog
       */
      count_this_event = false;
      log_this_slave_update = true;
    } else {
      /* Not logging ndb_apply_status updates, discard this event now */
      return 0;
    }
  }

  if (originating_server_id == 0)
    originating_server_id = ::server_id;
  else {
    assert(!reflected_op && !refresh_op);
    /* Track that we received a replicated row event */
    if (likely(count_this_event)) replicated_row_count++;

    if (!log_this_slave_update) {
      /*
        This event comes from a slave applier since it has an originating
        server id set. Since option to log slave updates is not set, skip it.
      */
      return 0;
    }
  }

  /*
     Start with logged_server_id as AnyValue in case it's a composite
     (server_id_bits < 31).  This way any user-values are passed-through
     to the Binlog in the high bits of the event's Server Id.
     In future it may be useful to support *not* mapping composite
     AnyValues to/from Binlogged server-ids.
  */
  uint32 logged_server_id = anyValue;
  ndbcluster_anyvalue_set_serverid(logged_server_id, originating_server_id);

  /*
     Get NdbApi transaction id for this event to put into Binlog
  */
  Ndb_binlog_extra_row_info extra_row_info;
  const unsigned char *extra_row_info_ptr = nullptr;
  Uint16 erif_flags = 0;
  if (opt_ndb_log_transaction_id) {
    erif_flags |= Ndb_binlog_extra_row_info::NDB_ERIF_TRANSID;
    extra_row_info.setTransactionId(pOp->getTransId());
  }

  /* Set conflict flags member if necessary */
  Uint16 event_conflict_flags = 0;
  assert(!(reflected_op && refresh_op));
  if (reflected_op) {
    event_conflict_flags |= NDB_ERIF_CFT_REFLECT_OP;
  } else if (refresh_op) {
    event_conflict_flags |= NDB_ERIF_CFT_REFRESH_OP;
  } else if (read_op) {
    event_conflict_flags |= NDB_ERIF_CFT_READ_OP;
  }

  if (DBUG_EVALUATE_IF("ndb_injector_set_event_conflict_flags", true, false)) {
    event_conflict_flags = 0xfafa;
  }
  if (event_conflict_flags != 0) {
    erif_flags |= Ndb_binlog_extra_row_info::NDB_ERIF_CFT_FLAGS;
    extra_row_info.setConflictFlags(event_conflict_flags);
  }

  if (erif_flags != 0) {
    extra_row_info.setFlags(erif_flags);
    extra_row_info_ptr = extra_row_info.generateBuffer();
  }

  assert(trans.good());
  assert(table != nullptr);

  DBUG_EXECUTE("", Ndb_table_map::print_table("table", table););

  MY_BITMAP b;
  Ndb_bitmap_buf<NDB_MAX_ATTRIBUTES_IN_TABLE> bitbuf;
  ndb_bitmap_init(&b, bitbuf, table->s->fields);
  bitmap_copy(&b, &event_data->stored_columns);
  if (bitmap_is_clear_all(&b)) {
    DBUG_PRINT("info", ("Skip logging of event without stored columns"));
    return 0;
  }

  /*
   row data is already in table->record[0]
   As we told the NdbEventOperation to do this
   (saves moving data about many times)
  */

  ndb_binlog_index_row *row =
      ndb_find_binlog_index_row(rows, originating_server_id, 0);

  // The data of any received blobs will live in these buffers for a short
  // time while processing one event. The buffers are populated in
  // handle_data_get_blobs(), then written to injector and finally released when
  // function returns. Two buffers are used for keeping both before and after
  // image when required.
  Ndb_blobs_buffer blobs_buffer[2];

  switch (pOp->getEventType()) {
    case NDBEVENT::TE_INSERT:
      if (likely(count_this_event)) {
        row->n_inserts++;
        trans_row_count++;
      }
      DBUG_PRINT("info", ("INSERT INTO %s.%s", table->s->db.str,
                          table->s->table_name.str));
      {
        if (event_data->have_blobs &&
            handle_data_get_blobs(table, event_data->ndb_value[0].get(),
                                  blobs_buffer[0], 0) != 0) {
          log_error(
              "Failed to get blob values from INSERT event on table '%s.%s'",
              table->s->db.str, table->s->table_name.str);
          return -1;
        }
        handle_data_unpack_record(table, event_data->ndb_value[0].get(), &b,
                                  table->record[0]);
        assert(check_defined(&b, table));

        const int error =
            trans.write_row(logged_server_id,  //
                            injector::transaction::table(table, true), &b,
                            table->record[0], extra_row_info_ptr);
        if (error != 0) {
          log_error("Could not log write row, error: %d", error);
          return -1;
        }
      }
      break;
    case NDBEVENT::TE_DELETE:
      if (likely(count_this_event)) {
        row->n_deletes++;
        trans_row_count++;
      }
      DBUG_PRINT("info", ("DELETE FROM %s.%s", table->s->db.str,
                          table->s->table_name.str));
      {
        // NOTE! table->record[0] contains only the primary key in this case
        // since we do not have an after image

        int n = 0;  // Use primary key only, save time and space
        if (table->s->primary_key == MAX_KEY ||  // no pk
            share->get_binlog_full() ||          // log full rows
            share->get_subscribe_constrained())  // constraints
        {
          // Table doesn't have a primary key, full rows should be logged or
          // constraints are subscribed -> use the before values
          DBUG_PRINT("info", ("using before values"));
          n = 1;
        }

        if (event_data->have_blobs &&
            handle_data_get_blobs(table, event_data->ndb_value[n].get(),
                                  blobs_buffer[n],
                                  table->record[n] - table->record[0]) != 0) {
          log_error(
              "Failed to get blob values from DELETE event on table '%s.%s'",
              table->s->db.str, table->s->table_name.str);
          return -1;
        }
        handle_data_unpack_record(table, event_data->ndb_value[n].get(), &b,
                                  table->record[n]);
        assert(check_defined(&b, table));

        const int error =
            trans.delete_row(logged_server_id,  //
                             injector::transaction::table(table, true), &b,
                             table->record[n], extra_row_info_ptr);
        if (error != 0) {
          log_error("Could not log delete row, error: %d", error);
          return -1;
        }
      }
      break;
    case NDBEVENT::TE_UPDATE:
      if (likely(count_this_event)) {
        row->n_updates++;
        trans_row_count++;
      }
      DBUG_PRINT("info",
                 ("UPDATE %s.%s", table->s->db.str, table->s->table_name.str));
      {
        if (event_data->have_blobs &&
            handle_data_get_blobs(table, event_data->ndb_value[0].get(),
                                  blobs_buffer[0], 0) != 0) {
          log_error(
              "Failed to get blob after values from UPDATE event "
              "on table '%s.%s'",
              table->s->db.str, table->s->table_name.str);
          return -1;
        }
        handle_data_unpack_record(table, event_data->ndb_value[0].get(), &b,
                                  table->record[0]);
        assert(check_defined(&b, table));

        if (table->s->primary_key != MAX_KEY &&
            !share->get_binlog_use_update()) {
          // Table has primary key, do write using only after values
          const int error =
              trans.write_row(logged_server_id,  //
                              injector::transaction::table(table, true), &b,
                              table->record[0],  // after values
                              extra_row_info_ptr);
          if (error != 0) {
            log_error("Could not log write row for UPDATE, error: %d", error);
            return -1;
          }
        } else {
          // Table have hidden key or "use update" is on, before values are
          // needed as well
          if (event_data->have_blobs &&
              handle_data_get_blobs(table, event_data->ndb_value[1].get(),
                                    blobs_buffer[1],
                                    table->record[1] - table->record[0]) != 0) {
            log_error(
                "Failed to get blob before values from UPDATE event "
                "on table '%s.%s'",
                table->s->db.str, table->s->table_name.str);
            return -1;
          }
          handle_data_unpack_record(table, event_data->ndb_value[1].get(), &b,
                                    table->record[1]);
          assert(check_defined(&b, table));

          // Calculate bitmap for "minimal update" if enabled
          MY_BITMAP col_bitmap_before_update;
          Ndb_bitmap_buf<NDB_MAX_ATTRIBUTES_IN_TABLE> bitbuf;
          ndb_bitmap_init(&col_bitmap_before_update, bitbuf, table->s->fields);
          if (share->get_binlog_update_minimal()) {
            event_data->generate_minimal_bitmap(&col_bitmap_before_update, &b);
          } else {
            bitmap_copy(&col_bitmap_before_update, &b);
          }
          assert(table->s->primary_key == MAX_KEY ||
                 check_key_defined(&col_bitmap_before_update,
                                   &table->key_info[table->s->primary_key]));

          const int error =
              trans.update_row(logged_server_id,  //
                               injector::transaction::table(table, true),
                               &col_bitmap_before_update, &b,
                               table->record[1],  // before values
                               table->record[0],  // after values
                               extra_row_info_ptr);
          if (error != 0) {
            log_error("Could not log update row, error: %d", error);
            return -1;
          }
        }
      }
      break;
    default:
      log_warning("Unknown data event %d. Ignoring...", pOp->getEventType());
      break;
  }

  return 0;
}

#ifndef NDEBUG
/**
  Check that event op from 'event list' exists also in 'gci op list' of the Ndb
  object. This makes sure that there are some form of consistency between the
  different lists of events.

   @param ndb        The Ndb object to search for event op in 'gci op list'
   @param op         The event operation to find

   @return true
 */
static bool check_event_list_consistency(Ndb *ndb,
                                         const NdbEventOperation *op) {
  Uint32 it = 0;
  const NdbEventOperation *gci_op;
  Uint32 event_types;
  while ((gci_op = ndb->getGCIEventOperations(&it, &event_types)) != nullptr) {
    if (gci_op == op) {
      assert((event_types & op->getEventType()) != 0);
      return true;
    }
  }
  return false;
}
#endif

void Ndb_binlog_thread::fix_per_epoch_trans_settings(THD *thd) {
  // No effect for self logging engine
  // thd->variables.binlog_row_format

  // With HTON_NO_BINLOG_ROW_OPT handlerton flag setting has no effect
  // thd->variables.binlog_row_image

  // Compression settings should take effect next binlog transaction
  thd->variables.binlog_trx_compression = opt_ndb_log_trx_compression;
  thd->variables.binlog_trx_compression_type = 0;  // zstd
  thd->variables.binlog_trx_compression_level_zstd =
      opt_ndb_log_trx_compression_level_zstd;

  // Without HA_BLOB_PARTIAL_UPDATE setting has no effect
  // thd->variables.binlog_row_value_options & PARTIAL_JSON

  // Controls writing Rows_query_log events with the query to binlog, disable
  // since query is not known for changes received from NDB
  thd->variables.binlog_rows_query_log_events = false;

  // No effect unless statement-based binary logging
  // thd->variables.binlog_direct_non_trans_update

  // Setup writeset extraction based on --ndb-log-transaction-dependency
  thd->variables.transaction_write_set_extraction =
      opt_ndb_log_trans_dependency ? HASH_ALGORITHM_XXHASH64
                                   : HASH_ALGORITHM_OFF;

  // Charset setting
  thd->variables.character_set_client = &my_charset_latin1;
}

/**
   @brief Handle events for one epoch

   @param thd           The thread handle
   @param inj           The injector
   @param i_ndb         The injector Ndb object
   @param[in,out] i_pOp The current NdbEventOperation pointer
   @param current_epoch The epoch to process

   @return true for success and false for error
*/
bool Ndb_binlog_thread::handle_events_for_epoch(THD *thd, injector *inj,
                                                Ndb *i_ndb,
                                                NdbEventOperation *&i_pOp,
                                                const Uint64 current_epoch) {
  DBUG_TRACE;
  const NDBEVENT::TableEvent event_type = i_pOp->getEventType2();

  if (event_type == NdbDictionary::Event::TE_INCONSISTENT ||
      event_type == NdbDictionary::Event::TE_OUT_OF_MEMORY) {
    // Error has occurred in event stream processing, inject incident
    inject_incident(inj, thd, event_type, current_epoch);

    i_pOp = i_ndb->nextEvent2();
    return true;  // OK, error handled
  }

  // No error has occurred in event stream, continue processing
  thd->set_proc_info("Processing events");

  ndb_binlog_index_row _row;
  ndb_binlog_index_row *rows = &_row;
  memset(&_row, 0, sizeof(_row));

  fix_per_epoch_trans_settings(thd);

  // Create new binlog transaction
  injector_transaction trans;
  inj->new_trans(thd, &trans, opt_ndb_log_trans_dependency);

  unsigned trans_row_count = 0;
  unsigned replicated_row_count = 0;
  if (event_type == NdbDictionary::Event::TE_EMPTY) {
    // Handle empty epoch
    if (opt_ndb_log_empty_epochs) {
      DBUG_PRINT("info", ("Writing empty epoch %u/%u "
                          "latest_handled_binlog_epoch %u/%u",
                          (uint)(current_epoch >> 32), (uint)(current_epoch),
                          (uint)(ndb_latest_handled_binlog_epoch >> 32),
                          (uint)(ndb_latest_handled_binlog_epoch)));

      commit_trans(trans, thd, current_epoch, rows, trans_row_count,
                   replicated_row_count);
    }

    i_pOp = i_ndb->nextEvent2();

    return true;  // OK, empty epoch handled (whether committed or not)
  }

  // Handle non-empty epoch, process and inject all events in epoch
  DBUG_PRINT("info", ("Handling non-empty epoch: %u/%u",
                      (uint)(current_epoch >> 32), (uint)(current_epoch)));

  // sometimes get TE_ALTER with invalid table
  assert(event_type == NdbDictionary::Event::TE_ALTER ||
         !ndb_name_is_blob_prefix(i_pOp->getEvent()->getTable()->getName()));

  if (ndb_latest_received_binlog_epoch == 0) {
    // Cluster is restarted after a cluster failure. Let injector Ndb
    // handle the received events including TE_NODE_FAILURE and/or
    // TE_CLUSTER_FAILURE.
  } else {
    assert(current_epoch <= ndb_latest_received_binlog_epoch);
  }

  // Update thread-local debug settings based on the global
  DBUG_EXECUTE("", dbug_sync_setting(););

  // Apply changes to user configurable variables once per epoch
  i_ndb->set_eventbuf_max_alloc(opt_ndb_eventbuffer_max_alloc);
  i_ndb->setReportThreshEventGCISlip(opt_ndb_report_thresh_binlog_epoch_slip);
  i_ndb->setReportThreshEventFreeMem(opt_ndb_report_thresh_binlog_mem_usage);

  inject_table_map(trans, i_ndb);

  if (trans.good()) {
    /* Inject ndb_apply_status WRITE_ROW event */
    if (!inject_apply_status_write(trans, current_epoch)) {
      log_error("Failed to inject apply status write row");
      return false;  // Error, failed to inject ndb_apply_status
    }
  }

  do {
    if (i_pOp->hasError() && handle_error(i_pOp) < 0) {
      // NOTE! The 'handle_error' function currently always return 0
      log_error("Failed to handle error on event operation");
      return false;  // Failed to handle error on event op
    }

    assert(check_event_list_consistency(i_ndb, i_pOp));

    if (i_pOp->getEventType() < NDBEVENT::TE_FIRST_NON_DATA_EVENT) {
      if (handle_data_event(i_pOp, &rows, trans, trans_row_count,
                            replicated_row_count) != 0) {
        log_error("Failed to handle data event");
        return false;  // Error, failed to handle data event
      }
    } else {
      handle_non_data_event(thd, i_pOp, *rows);
    }

    i_pOp = i_ndb->nextEvent2();
  } while (i_pOp && i_pOp->getEpoch() == current_epoch);

  /*
    NOTE: i_pOp is now referring to an event in the next epoch
    or is == NULL
  */

  commit_trans(trans, thd, current_epoch, rows, trans_row_count,
               replicated_row_count);

  return true;  // OK
}

void Ndb_binlog_thread::remove_event_operations(Ndb *ndb) {
  DBUG_TRACE;
  NdbEventOperation *op;
  while ((op = ndb->getEventOperation())) {
    const Ndb_event_data *event_data =
        Ndb_event_data::get_event_data(op->getCustomData());

    // Drop the op from NdbApi
    mysql_mutex_lock(&injector_event_mutex);
    op->setCustomData(nullptr);
    (void)ndb->dropEventOperation(op);
    mysql_mutex_unlock(&injector_event_mutex);

    NDB_SHARE *const share = event_data->share;
    // Remove op from NDB_SHARE
    mysql_mutex_lock(&share->mutex);
    assert(share->op == op);
    share->op = nullptr;
    mysql_mutex_unlock(&share->mutex);

    // Release event data reference
    NDB_SHARE::release_reference(share, "event_data");

    // Delete the event data, its mem root, shadow_table etc.
    Ndb_event_data::destroy(event_data);
  }
}

void Ndb_binlog_thread::remove_all_event_operations(Ndb *s_ndb, Ndb *i_ndb) {
  DBUG_TRACE;

  if (s_ndb) remove_event_operations(s_ndb);

  if (i_ndb) remove_event_operations(i_ndb);

  if (ndb_log_get_verbose_level() > 15) {
    NDB_SHARE::print_remaining_open_shares();
  }
}

static long long g_event_data_count = 0;
static long long g_event_nondata_count = 0;
static long long g_event_bytes_count = 0;

static void update_injector_stats(Ndb *schemaNdb, Ndb *dataNdb) {
  // Update globals to sum of totals from each listening Ndb object
  g_event_data_count = schemaNdb->getClientStat(Ndb::DataEventsRecvdCount) +
                       dataNdb->getClientStat(Ndb::DataEventsRecvdCount);
  g_event_nondata_count =
      schemaNdb->getClientStat(Ndb::NonDataEventsRecvdCount) +
      dataNdb->getClientStat(Ndb::NonDataEventsRecvdCount);
  g_event_bytes_count = schemaNdb->getClientStat(Ndb::EventBytesRecvdCount) +
                        dataNdb->getClientStat(Ndb::EventBytesRecvdCount);
}

static SHOW_VAR ndb_status_vars_injector[] = {
    {"api_event_data_count_injector",
     reinterpret_cast<char *>(&g_event_data_count), SHOW_LONGLONG,
     SHOW_SCOPE_GLOBAL},
    {"api_event_nondata_count_injector",
     reinterpret_cast<char *>(&g_event_nondata_count), SHOW_LONGLONG,
     SHOW_SCOPE_GLOBAL},
    {"api_event_bytes_count_injector",
     reinterpret_cast<char *>(&g_event_bytes_count), SHOW_LONGLONG,
     SHOW_SCOPE_GLOBAL},
    {NullS, NullS, SHOW_LONG, SHOW_SCOPE_GLOBAL}};

int show_ndb_status_injector(THD *, SHOW_VAR *var, char *) {
  var->type = SHOW_ARRAY;
  var->value = reinterpret_cast<char *>(&ndb_status_vars_injector);
  return 0;
}

/**
   @brief Inject one WRITE_ROW that contains this servers 'server_id' and the
   supplied epoch number into the ndb_apply_status table. When applied on the
   replica it gives a transactional position marker.

   @param trans         The injector transaction
   @param gci           The supplied epoch number

   @return true on success and false on error
 */
bool Ndb_binlog_thread::inject_apply_status_write(injector_transaction &trans,
                                                  ulonglong gci) const {
  DBUG_TRACE;
  if (m_apply_status_share == nullptr) {
    log_error("Could not get apply status share");
    assert(m_apply_status_share != nullptr);
    return false;
  }

  longlong gci_to_store = (longlong)gci;

#ifndef NDEBUG
  if (DBUG_EVALUATE_IF("ndb_binlog_injector_cycle_gcis", true, false)) {
    ulonglong gciHi = ((gci_to_store >> 32) & 0xffffffff);
    ulonglong gciLo = (gci_to_store & 0xffffffff);
    gciHi = (gciHi % 3);
    log_warning("cycling gcis (%llu -> %llu)", gci_to_store,
                (gciHi << 32) + gciLo);
    gci_to_store = (gciHi << 32) + gciLo;
  }
  if (DBUG_EVALUATE_IF("ndb_binlog_injector_repeat_gcis", true, false)) {
    const ulonglong gciHi = 0xffffff00;
    const ulonglong gciLo = 0;
    log_warning("repeating gcis (%llu -> %llu)", gci_to_store,
                (gciHi << 32) + gciLo);
    gci_to_store = (gciHi << 32) + gciLo;
  }
#endif

  /* Build row buffer for generated ndb_apply_status
     WRITE_ROW event
     First get the relevant table structure.
  */

  TABLE *apply_status_table;
  {
    // NOTE! Getting the TABLE* from "share->op->event_data->shadow_table"
    // without holding any mutex
    const NdbEventOperation *op = m_apply_status_share->op;
    const Ndb_event_data *event_data = Ndb_event_data::get_event_data(
        op->getCustomData(), m_apply_status_share);
    assert(event_data);
    assert(event_data->shadow_table);
    apply_status_table = event_data->shadow_table;
  }

  /*
    Initialize apply_status_table->record[0]

    When iterating past the end of the last epoch, the first event of
    the new epoch may be on ndb_apply_status.  Its event data saved
    in record[0] would be overwritten here by a subsequent event on a
    normal table.  So save and restore its record[0].
  */
  static const ulong sav_max = 512;  // current is 284
  const ulong sav_len = apply_status_table->s->reclength;
  assert(sav_len <= sav_max);
  uchar sav_buf[sav_max];
  memcpy(sav_buf, apply_status_table->record[0], sav_len);
  empty_record(apply_status_table);

  apply_status_table->field[0]->store((longlong)::server_id, true);
  apply_status_table->field[1]->store((longlong)gci_to_store, true);
  apply_status_table->field[2]->store("", 0, &my_charset_bin);
  apply_status_table->field[3]->store((longlong)0, true);
  apply_status_table->field[4]->store((longlong)0, true);
#ifndef NDEBUG
  const LEX_CSTRING &name = apply_status_table->s->table_name;
  DBUG_PRINT("info", ("use_table: %.*s", (int)name.length, name.str));
#endif

  // Don't add the ndb_apply_status primary key to the sessions writeset.
  // Since each epoch transaction writes to the same row in this table it will
  // always conflict, but since the row primarily serves as a way to transport
  // additional metadata to the applier the "conflict" is instead handled on the
  // replica.
  constexpr bool SKIP_HASH = true;
  injector::transaction::table tbl(apply_status_table, true, SKIP_HASH);
  int ret = trans.use_table(::server_id, tbl);
  ndbcluster::ndbrequire(ret == 0);

  ret = trans.write_row(::server_id, tbl, &apply_status_table->s->all_set,
                        apply_status_table->record[0]);

  assert(ret == 0);

  memcpy(apply_status_table->record[0], sav_buf, sav_len);
  return true;
}

Ndb_binlog_thread::Ndb_binlog_thread()
    : Ndb_component("Binlog", "ndb_binlog") {}

Ndb_binlog_thread::~Ndb_binlog_thread() {}

void Ndb_binlog_thread::do_wakeup() {
  log_info("Wakeup");

  /*
    The binlog thread is normally waiting for another
    event from the cluster with short timeout and should
    soon(within 1 second) detect that stop has been requested.

    There are really no purpose(yet) to signal some condition
    trying to wake the thread up should it be waiting somewhere
    else since those waits are also short.
  */
}

bool Ndb_binlog_thread::check_reconnect_incident(
    THD *thd, injector *inj, Reconnect_type incident_id) const {
  log_verbose(1, "Check for incidents");

  if (incident_id == MYSQLD_STARTUP) {
    LOG_INFO log_info;
    mysql_bin_log.get_current_log(&log_info);
    log_verbose(60, " - current binlog file: %s", log_info.log_file_name);

    uint log_number = 0;
    if ((sscanf(strend(log_info.log_file_name) - 6, "%u", &log_number) == 1) &&
        log_number == 1) {
      /*
        This is the fist binlog file, skip writing incident since
        there is really no log to have a gap in
      */
      log_verbose(60, " - skipping incident for first log, log_number: %u",
                  log_number);
      return false;  // No incident written
    }
    log_verbose(60, " - current binlog file number: %u", log_number);
  }

  // Write an incident event to the binlog since it's not possible to know what
  // has happened in the cluster while not being connected.
  LEX_CSTRING msg;
  switch (incident_id) {
    case MYSQLD_STARTUP:
      msg = {STRING_WITH_LEN("mysqld startup")};
      break;
    case CLUSTER_DISCONNECT:
      msg = {STRING_WITH_LEN("cluster disconnect")};
      break;
  }
  log_verbose(20, "Writing incident for %s", msg.str);
  (void)inj->record_incident(
      thd, mysql::binlog::event::Incident_event::INCIDENT_LOST_EVENTS, msg);

  return true;  // Incident written
}

bool Ndb_binlog_thread::handle_purge(const char *filename) {
  if (is_server_started()) {
    // The binlog thread currently only handles purge requests
    // that occurs before "server started"
    return false;
  }

  // The "server started" state is not yet reached, defer the purge request of
  // this binlog file to later and handle it just before entering main loop
  log_verbose(1, "Remember purge binlog file: '%s'", filename);
  std::lock_guard<std::mutex> lock_pending_purges(m_purge_mutex);
  m_pending_purges.push_back(filename);
  return true;
}

void Ndb_binlog_thread::recall_pending_purges(THD *thd) {
  std::lock_guard<std::mutex> lock_pending_purges(m_purge_mutex);

  // Iterate list of pending purges and delete corresponding
  // rows from ndb_binlog_index table
  for (const std::string &filename : m_pending_purges) {
    log_verbose(1, "Purging binlog file: '%s'", filename.c_str());

    if (Ndb_binlog_index_table_util::remove_rows_for_file(thd,
                                                          filename.c_str())) {
      log_warning("Failed to purge binlog file: '%s'", filename.c_str());
    }
  }
  // All pending purges performed, clear the list
  m_pending_purges.clear();
}

/*
  Events are handled one epoch at a time.
  Handle the lowest available epoch first.
*/
static Uint64 find_epoch_to_handle(const NdbEventOperation *s_pOp,
                                   const NdbEventOperation *i_pOp) {
  if (i_pOp != nullptr) {
    if (s_pOp != nullptr) {
      return std::min(i_pOp->getEpoch(), s_pOp->getEpoch());
    }
    return i_pOp->getEpoch();
  }
  if (s_pOp != nullptr) {
    if (ndb_binlog_running) {
      return std::min(ndb_latest_received_binlog_epoch, s_pOp->getEpoch());
    }
    return s_pOp->getEpoch();
  }
  // 'latest_received' is '0' if not binlogging
  return ndb_latest_received_binlog_epoch;
}

void Ndb_binlog_thread::commit_trans(injector_transaction &trans, THD *thd,
                                     Uint64 current_epoch,
                                     ndb_binlog_index_row *rows,
                                     unsigned trans_row_count,
                                     unsigned replicated_row_count) {
  if (!trans.good()) {
    return;
  }

  if (!opt_ndb_log_empty_epochs) {
    /*
      If
        - We did not add any 'real' rows to the Binlog
      AND
        - We did not apply any slave row updates, only
          ndb_apply_status updates
      THEN
        Don't write the Binlog transaction which just
        contains ndb_apply_status updates.
        (For circular rep with log_apply_status, ndb_apply_status
        updates will propagate while some related, real update
        is propagating)
    */
    if ((trans_row_count == 0) &&
        (!(opt_ndb_log_apply_status && replicated_row_count))) {
      /* nothing to commit, rollback instead */
      (void)trans.rollback();  // Rollback never fails (by design)
      return;
    }
  }

  thd->set_proc_info("Committing events to binlog");
  {
    const int commit_res = trans.commit();
    if (commit_res != 0) {
      log_error("Error during COMMIT of GCI. Error: %d", commit_res);
      ndbcluster::ndbrequire(commit_res == 0);
    }
  }

  injector::transaction::binlog_pos start = trans.start_pos();
  injector::transaction::binlog_pos next = trans.next_pos();
  rows->gci = (Uint32)(current_epoch >> 32);  //  Expose gci hi/lo
  rows->epoch = current_epoch;
  rows->start_master_log_file = start.file_name();
  rows->start_master_log_pos = start.file_pos();
  if (next.file_pos() == 0 && opt_ndb_log_empty_epochs) {
    /* Empty transaction 'committed' due to log_empty_epochs
     * therefore no next position
     */
    rows->next_master_log_file = start.file_name();
    rows->next_master_log_pos = start.file_pos();
  } else {
    rows->next_master_log_file = next.file_name();
    rows->next_master_log_pos = next.file_pos();
  }

  DBUG_PRINT("info", ("COMMIT epoch: %lu", (ulong)current_epoch));
  if (opt_ndb_log_binlog_index) {
    if (Ndb_binlog_index_table_util::write_rows(thd, rows)) {
      /*
        Writing to ndb_binlog_index failed, check if it's because THD have
        been killed and retry in such case
      */
      if (thd->killed) {
        DBUG_PRINT(
            "error",
            ("Failed to write to ndb_binlog_index at shutdown, retrying"));
        Ndb_binlog_index_table_util::write_rows_retry_after_kill(thd, rows);
      }
    }
  }

  if (m_cache_spill_checker.check_disk_spill(binlog_cache_disk_use)) {
    log_warning(
        "Binary log cache data overflowed to disk %u time(s). "
        "Consider increasing --binlog-cache-size.",
        m_cache_spill_checker.m_disk_spills);
  }

  ndb_latest_applied_binlog_epoch = current_epoch;
}

/**
  Inject all tables used by current epoch into injector transaction.

  @param trans    The injector transaction
  @param ndb      The Ndb object to retrieve list of tables from.

*/
void Ndb_binlog_thread::inject_table_map(injector_transaction &trans,
                                         Ndb *ndb) const {
  DBUG_TRACE;
  Uint32 iter = 0;
  const NdbEventOperation *gci_op = nullptr;
  Uint32 event_types = 0;
  Uint32 unused_param = 0;  // used as buffer
  Uint32 any_value = 0;
  while ((gci_op = ndb->getNextEventOpInEpoch4(&iter, event_types, unused_param,
                                               any_value)) != nullptr) {
    if ((event_types &
         (NdbDictionary::Event::TE_INSERT | NdbDictionary::Event::TE_UPDATE |
          NdbDictionary::Event::TE_DELETE)) == 0) {
      DBUG_PRINT("info", ("Skipping non data event"));
      continue;
    }

    if ((event_types & ~NdbDictionary::Event::TE_STOP) == 0) {
      // Workaround for interface returning TE_STOP events
      // which are normally filtered out in the nextEvent loop
      DBUG_PRINT("info", ("Skipped TE_STOP on table %s",
                          gci_op->getEvent()->getTable()->getName()));
      continue;
    }

    const Ndb_event_data *const event_data =
        Ndb_event_data::get_event_data(gci_op->getCustomData());
    const NDB_SHARE *const share = event_data->share;
    if (share == m_apply_status_share) {
      // skip this table, it is handled specially
      continue;
    }

    DBUG_PRINT("info", ("Filtered any_value: %u", any_value));

    if (AnyValueFilter::is_only_nologging(any_value)) {
      // At least one row change asked for "no logging" and no other row change
      // wanted logging. This means that all changes are marked as nologging and
      // therefore the table is skipped.
      DBUG_PRINT("info",
                 ("Skip, nologging detected and no-one requested logging"));
      continue;
    }

    if (!opt_log_replica_updates) {
      // This server should not log row changes that only contain changes from
      // replicas. Thus if there is a row change from at least one node
      // which is not a replica it should be logged. Otherwise, it is skipped.
      if (AnyValueFilter::is_only_replica_update(any_value)) {
        // Only row changes from replicas, skip logging of Table_map_log_event
        // to avoid that an empty Table_map_log_event without row changes appear
        // in the binlog.
        DBUG_PRINT("info", ("Skip, all rows are from replica"));
        continue;
      }
    }

    TABLE *const table = event_data->shadow_table;
    DBUG_PRINT("info", ("Use table, name: %s, fields: %u",
                        table->s->table_name.str, table->s->fields));
    injector::transaction::table tbl(table, true);
    int ret = trans.use_table(::server_id, tbl);
    ndbcluster::ndbrequire(ret == 0);
  }
}

void Ndb_binlog_thread::do_run() {
  THD *thd; /* needs to be first for thread_stack */
  Ndb *i_ndb = nullptr;
  Ndb *s_ndb = nullptr;
  Thd_ndb *thd_ndb = nullptr;
  injector *inj = injector::instance();
  Global_THD_manager *thd_manager = Global_THD_manager::get_instance();

  enum {
    BCCC_starting,
    BCCC_running,
    BCCC_restart,
  } binlog_thread_state;

  /* Controls that only one incident is written per reconnect */
  bool do_reconnect_incident = true;
  /* Controls message of the reconnnect incident */
  Reconnect_type reconnect_incident_id = MYSQLD_STARTUP;

  DBUG_TRACE;

  log_info("Starting...");

  thd = new THD; /* note that constructor of THD uses DBUG_ */
  THD_CHECK_SENTRY(thd);

  /* We need to set thd->thread_id before thd->store_globals, or it will
     set an invalid value for thd->variables.pseudo_thread_id.
  */
  thd->set_new_thread_id();

  thd->thread_stack = (char *)&thd; /* remember where our stack is */
  thd->store_globals();

  thd->set_command(COM_DAEMON);
  thd->system_thread = SYSTEM_THREAD_NDBCLUSTER_BINLOG;
  thd->get_protocol_classic()->set_client_capabilities(0);
  thd->security_context()->skip_grants();
  // Create thd->net vithout vio
  thd->get_protocol_classic()->init_net((Vio *)nullptr);

  // Ndb binlog thread always use row format
  thd->set_current_stmt_binlog_format_row();

  thd->real_id = my_thread_self();
  thd_manager->add_thd(thd);
  thd->lex->start_transaction_opt = 0;

  log_info("Started");

  Ndb_schema_dist_data schema_dist_data;

restart_cluster_failure:
  /**
   * Maintain a current schema & injector eventOp to be handled.
   * s_pOp and s_ndb handle events from the 'ndb_schema' dist table,
   * while i_pOp and i_ndb is for binlogging 'everything else'.
   */
  NdbEventOperation *s_pOp = nullptr;
  NdbEventOperation *i_pOp = nullptr;
  binlog_thread_state = BCCC_starting;

  log_verbose(1, "Setting up");

  if (!(s_ndb = new (std::nothrow) Ndb(g_ndb_cluster_connection)) ||
      s_ndb->setNdbObjectName("schema change monitoring") || s_ndb->init()) {
    log_error("Creating schema Ndb object failed");
    goto err;
  }
  log_verbose(49, "Created schema Ndb object, reference: 0x%x, name: '%s'",
              s_ndb->getReference(), s_ndb->getNdbObjectName());

  // empty database
  if (!(i_ndb = new (std::nothrow) Ndb(g_ndb_cluster_connection)) ||
      i_ndb->setNdbObjectName("data change monitoring") || i_ndb->init()) {
    log_error("Creating injector Ndb object failed");
    goto err;
  }
  log_verbose(49, "Created injector Ndb object, reference: 0x%x, name: '%s'",
              i_ndb->getReference(), i_ndb->getNdbObjectName());

  /* Set free percent event buffer needed to resume buffering */
  if (i_ndb->set_eventbuffer_free_percent(opt_ndb_eventbuffer_free_percent)) {
    log_error("Setting eventbuffer free percent failed");
    goto err;
  }

  log_verbose(10, "Exposing global references");
  /*
    Expose global reference to our Ndb object.

    Used by both sql client thread and binlog thread to interact
    with the storage
  */
  mysql_mutex_lock(&injector_event_mutex);
  injector_ndb = i_ndb;
  schema_ndb = s_ndb;
  mysql_mutex_unlock(&injector_event_mutex);

  if (opt_bin_log && opt_ndb_log_bin) {
    // Binary log has been enabled for the server and changes
    // to NDB tables should be logged
    ndb_binlog_running = true;
  }
  log_verbose(1, "Setup completed");

  /*
    Wait for the MySQL Server to start (so that the binlog is started
    and thus can receive the first GAP event)
  */
  if (!wait_for_server_started()) {
    log_error("Failed to wait for server started..");
    goto err;
  }

  // Create Thd_ndb after server started
  if (!(thd_ndb = Thd_ndb::seize(thd))) {
    log_error("Failed to seize Thd_ndb object");
    goto err;
  }
  thd_ndb->set_option(Thd_ndb::NO_LOG_SCHEMA_OP);
  thd_set_thd_ndb(thd, thd_ndb);

  // Defer call of THD::init_query_mem_roots until after
  // wait_for_server_started() to ensure that the parts of
  // MySQL Server it uses has been created
  thd->init_query_mem_roots();
  lex_start(thd);

  if (do_reconnect_incident && ndb_binlog_running) {
    if (check_reconnect_incident(thd, inj, reconnect_incident_id)) {
      // Incident written, don't report incident again unless Ndb_binlog_thread
      // is restarted
      do_reconnect_incident = false;
    }
  }
  reconnect_incident_id = CLUSTER_DISCONNECT;

  // Handle pending purge requests from before "server started" state
  recall_pending_purges(thd);

  {
    Ndb_binlog_setup binlog_setup(thd);
    Ndb_thd_memory_guard binlog_setup_guard(thd);

    log_verbose(1, "Wait for cluster to start");
    thd->set_proc_info("Waiting for ndbcluster to start");

    assert(m_apply_status_share == nullptr);

    while (!ndb_connection_is_ready(thd_ndb->connection, 1) ||
           !binlog_setup.setup(thd_ndb)) {
      // Failed to complete binlog_setup, remove all existing event
      // operations from potential partial setup
      remove_all_event_operations(s_ndb, i_ndb);

      release_apply_status_reference();

      // Fail any schema operations that has been registered but
      // never reached the coordinator
      NDB_SCHEMA_OBJECT::fail_all_schema_ops(Ndb_schema_dist::COORD_ABORT,
                                             "Aborted after setup");

      if (!thd_ndb->valid_ndb()) {
        /*
          Cluster has gone away before setup was completed.
          Restart binlog
          thread to get rid of any garbage on the ndb objects
        */
        binlog_thread_state = BCCC_restart;
        goto err;
      }
      if (is_stop_requested()) {
        goto err;
      }
      if (thd->killed == THD::KILL_CONNECTION) {
        /*
          Since the ndb binlog thread adds itself to the "global thread list"
          it need to look at the "killed" flag and stop the thread to avoid
          that the server hangs during shutdown while waiting for the "global
          thread list" to be empty.
        */
        log_info(
            "Server shutdown detected while "
            "waiting for ndbcluster to start...");
        goto err;
      }
      log_and_clear_thd_conditions(thd, condition_logging_level::WARNING);
      ndb_milli_sleep(1000);
    }  // while (!ndb_binlog_setup())

    log_and_clear_thd_conditions(thd, condition_logging_level::WARNING);
  }

  // Setup reference to ndb_apply_status share
  if (!acquire_apply_status_reference()) {
    log_error("Failed to acquire ndb_apply_status reference");
    goto err;
  }

  /* Apply privilege statements stored in snapshot */
  if (!Ndb_stored_grants::apply_stored_grants(thd)) {
    ndb_log_error("stored grants: failed to apply stored grants.");
  }

  /* Verify and warn binlog compression without using --ndb parameters */
  if (!opt_ndb_log_trx_compression &&
      global_system_variables.binlog_trx_compression) {
    // The user has turned on --binlog-transaction-compression -> intialize
    // default values for --ndb* compression settings from MySQL Server values
    // NOTE! This will make it impossible to use the combination:
    //   --ndb-log-transaction-compression=OFF
    //   --binlog-transaction-compression=ON
    const uint zstd_level =
        opt_ndb_log_trx_compression_level_zstd == DEFAULT_ZSTD_COMPRESSION_LEVEL
            ? global_system_variables.binlog_trx_compression_level_zstd
            : opt_ndb_log_trx_compression_level_zstd;

    opt_ndb_log_trx_compression = true;
    opt_ndb_log_trx_compression_level_zstd = zstd_level;

    log_info(
        "Used --binlog-transaction-compression to configure compression "
        "settings");
  }

  if (opt_ndb_log_trx_compression &&
      global_system_variables.binlog_trx_compression_type != 0) {
    // The binlog compression type of MySQL Server is currently hardcoded to
    // zstd and there is no user variable to change it either. In case more
    // compression types and a user variable is added in the future, this is an
    // attempt at detecting it.
    log_error("Only ZSTD compression algorithm supported");
  }

  schema_dist_data.init(g_ndb_cluster_connection);

  {
    log_verbose(1, "Wait for first event");
    // wait for the first event
    thd->set_proc_info("Waiting for first event from ndbcluster");
    Uint64 schema_gci;
    do {
      DBUG_PRINT("info", ("Waiting for the first event"));

      if (is_stop_requested()) goto err;

      my_thread_yield();
      mysql_mutex_lock(&injector_event_mutex);
      (void)s_ndb->pollEvents(100, &schema_gci);
      mysql_mutex_unlock(&injector_event_mutex);
    } while (schema_gci == 0 || ndb_latest_received_binlog_epoch == schema_gci);

    if (ndb_binlog_running) {
      Uint64 gci = i_ndb->getLatestGCI();
      while (gci < schema_gci || gci == ndb_latest_received_binlog_epoch) {
        if (is_stop_requested()) goto err;

        my_thread_yield();
        mysql_mutex_lock(&injector_event_mutex);
        (void)i_ndb->pollEvents2(10, &gci);
        mysql_mutex_unlock(&injector_event_mutex);
      }
      if (gci > schema_gci) {
        schema_gci = gci;
      }
    }
    // now check that we have epochs consistent with what we had before the
    // restart
    DBUG_PRINT("info", ("schema_gci: %u/%u", (uint)(schema_gci >> 32),
                        (uint)(schema_gci)));
    {
      i_ndb->flushIncompleteEvents(schema_gci);
      s_ndb->flushIncompleteEvents(schema_gci);
      if (schema_gci < ndb_latest_handled_binlog_epoch) {
        log_error(
            "cluster has been restarted --initial or with older filesystem. "
            "ndb_latest_handled_binlog_epoch: %u/%u, while current epoch: "
            "%u/%u. "
            "RESET BINARY LOGS AND GTIDS should be issued. Resetting "
            "ndb_latest_handled_binlog_epoch.",
            (uint)(ndb_latest_handled_binlog_epoch >> 32),
            (uint)(ndb_latest_handled_binlog_epoch), (uint)(schema_gci >> 32),
            (uint)(schema_gci));
        ndb_set_latest_trans_gci(0);
        ndb_latest_handled_binlog_epoch = 0;
        ndb_latest_applied_binlog_epoch = 0;
        ndb_latest_received_binlog_epoch = 0;
      } else if (ndb_latest_applied_binlog_epoch > 0) {
        log_warning(
            "cluster has reconnected. "
            "Changes to the database that occurred while "
            "disconnected will not be in the binlog");
      }
      log_verbose(1, "starting log at epoch %u/%u", (uint)(schema_gci >> 32),
                  (uint)(schema_gci));
    }
    log_verbose(1, "Got first event");
  }
  /*
    binlog thread is ready to receive events
    - client threads may now start updating data, i.e. tables are
    no longer read only
  */
  mysql_mutex_lock(&injector_data_mutex);
  ndb_binlog_is_ready = true;
  mysql_mutex_unlock(&injector_data_mutex);

  log_verbose(1, "NDB tables writable");
  ndb_tdc_close_cached_tables();

  thd->reset_db(EMPTY_CSTR);

  log_verbose(1, "Startup and setup completed");

  /*
    Main NDB Injector loop
  */
  do_reconnect_incident = true;  // Report incident if disconnected
  binlog_thread_state = BCCC_running;

  /**
   * Injector loop runs until itself bring it out of 'BCCC_running' state,
   * or we get a stop-request from outside. In the later case we ensure that
   * all ongoing transaction epochs are completed first.
   */
  while (binlog_thread_state == BCCC_running &&
         (!is_stop_requested() ||
          ndb_latest_handled_binlog_epoch < ndb_get_latest_trans_gci())) {
    // Update thread-local debug settings based on the global
    DBUG_EXECUTE("", dbug_sync_setting(););

    /*
      now we don't want any events before next gci is complete
    */
    thd->set_proc_info("Waiting for event from ndbcluster");
    thd->set_time();

    /**
     * The binlog-thread holds the injector_mutex when waiting for
     * pollEvents() - which is >99% of the elapsed time. As the
     * native mutex guarantees no 'fairness', there is no guarantee
     * that another thread waiting for the mutex will immediately
     * get the lock when unlocked by this thread. Thus this thread
     * may lock it again rather soon and starve the waiting thread.
     * To avoid this, my_thread_yield() is used to give any waiting
     * threads a chance to run and grab the injector_mutex when
     * it is available. The same pattern is used multiple places
     * in the BI-thread where there are wait-loops holding this mutex.
     */
    my_thread_yield();

    /* Can't hold mutex too long, so wait for events in 10ms steps */
    int tot_poll_wait = 10;

    // If there are remaining unhandled injector eventOp we continue
    // handling of these, else poll for more.
    if (i_pOp == nullptr) {
      // Capture any dynamic changes to max_alloc
      i_ndb->set_eventbuf_max_alloc(opt_ndb_eventbuffer_max_alloc);

      if (opt_ndb_log_empty_epochs) {
        // Ensure that empty epochs (event type TE_EMPTY) are queued
        i_ndb->setEventBufferQueueEmptyEpoch(true);
      }

      mysql_mutex_lock(&injector_event_mutex);
      Uint64 latest_epoch = 0;
      const int poll_wait = (ndb_binlog_running) ? tot_poll_wait : 0;
      const int res = i_ndb->pollEvents2(poll_wait, &latest_epoch);
      (void)res;  // Unused except DBUG_PRINT
      mysql_mutex_unlock(&injector_event_mutex);
      i_pOp = i_ndb->nextEvent2();
      if (ndb_binlog_running) {
        ndb_latest_received_binlog_epoch = latest_epoch;
        tot_poll_wait = 0;
      }
      DBUG_PRINT("info", ("pollEvents res: %d", res));
    }

    // Epoch to handle from i_ndb. Use latest 'empty epoch' if no events.
    const Uint64 i_epoch = (i_pOp != nullptr)
                               ? i_pOp->getEpoch()
                               : ndb_latest_received_binlog_epoch;

    // If there are remaining unhandled schema eventOp we continue
    // handling of these, else poll for more.
    if (s_pOp == nullptr) {
      if (DBUG_EVALUATE_IF("ndb_binlog_injector_yield_before_schema_pollEvent",
                           true, false)) {
        /**
         * Simulate that the binlog thread yields the CPU in between
         * these two pollEvents, which can result in reading a
         * 'schema_gci > gci'. (Likely due to mutex locking)
         */
        ndb_milli_sleep(50);
      }

      Uint64 schema_epoch = 0;
      mysql_mutex_lock(&injector_event_mutex);
      int schema_res = s_ndb->pollEvents(tot_poll_wait, &schema_epoch);
      mysql_mutex_unlock(&injector_event_mutex);
      s_pOp = s_ndb->nextEvent();

      /*
        Make sure we have seen any schema epochs up to the injector epoch,
        or we have an earlier schema event to handle.
      */
      while (s_pOp == nullptr && i_epoch > schema_epoch && schema_res >= 0) {
        static char buf[64];
        thd->set_proc_info("Waiting for schema epoch");
        snprintf(buf, sizeof(buf), "%s %u/%u(%u/%u)", thd->proc_info(),
                 (uint)(schema_epoch >> 32), (uint)(schema_epoch),
                 (uint)(ndb_latest_received_binlog_epoch >> 32),
                 (uint)(ndb_latest_received_binlog_epoch));
        thd->set_proc_info(buf);

        my_thread_yield();
        mysql_mutex_lock(&injector_event_mutex);
        schema_res = s_ndb->pollEvents(10, &schema_epoch);
        mysql_mutex_unlock(&injector_event_mutex);
        s_pOp = s_ndb->nextEvent();
      }
    }

    /*
      We have now a (possibly empty) set of available events which the
      binlog injects should apply. These could span either a single,
      or possibly multiple epochs. In order to get the ordering between
      schema events and 'ordinary' events injected in a correct order
      relative to each other, we apply them one epoch at a time, with
      the schema events always applied first.
    */

    // Calculate the epoch to handle events from in this iteration.
    const Uint64 current_epoch = find_epoch_to_handle(s_pOp, i_pOp);
    assert(current_epoch != 0 || !ndb_binlog_running);

    // Did someone else request injector thread to stop?
    assert(binlog_thread_state == BCCC_running);
    if (is_stop_requested() &&
        (ndb_latest_handled_binlog_epoch >= ndb_get_latest_trans_gci() ||
         !ndb_binlog_running))
      break; /* Stopping thread */

    if (thd->killed == THD::KILL_CONNECTION) {
      /*
        Since the ndb binlog thread adds itself to the "global thread list"
        it need to look at the "killed" flag and stop the thread to avoid
        that the server hangs during shutdown while waiting for the "global
        thread list" to be empty.
        In pre 5.6 versions the thread was also added to "global thread
        list" but the "global thread *count*" variable was not incremented
        and thus the same problem didn't exist.
        The only reason for adding the ndb binlog thread to "global thread
        list" is to be able to see the thread state using SHOW PROCESSLIST
        and I_S.PROCESSLIST
      */
      log_info("Server shutdown detected...");
      break;
    }

    MEM_ROOT **root_ptr = THR_MALLOC;
    MEM_ROOT *old_root = *root_ptr;
    MEM_ROOT mem_root;
    init_sql_alloc(PSI_INSTRUMENT_ME, &mem_root, 4096);

    // The Ndb_schema_event_handler does not necessarily need
    // to use the same memroot(or vice versa)
    Ndb_schema_event_handler schema_event_handler(
        thd, &mem_root, g_ndb_cluster_connection->node_id(), schema_dist_data);

    *root_ptr = &mem_root;

    if (unlikely(s_pOp != nullptr && s_pOp->getEpoch() == current_epoch)) {
      thd->set_proc_info("Processing events from schema table");
      s_ndb->setReportThreshEventGCISlip(
          opt_ndb_report_thresh_binlog_epoch_slip);
      s_ndb->setReportThreshEventFreeMem(
          opt_ndb_report_thresh_binlog_mem_usage);

      // Handle all schema event, limit within 'current_epoch'
      while (s_pOp != nullptr && s_pOp->getEpoch() == current_epoch) {
        if (!s_pOp->hasError()) {
          schema_event_handler.handle_event(s_ndb, s_pOp);

          if (DBUG_EVALUATE_IF("ndb_binlog_slow_failure_handling", true,
                               false)) {
            if (!ndb_binlog_is_ready) {
              log_info("Just lost schema connection, hanging around");
              ndb_milli_sleep(10 * 1000);  // seconds * 1000
              /* There could be a race where client side reconnect before we
               * are able to detect 's_ndb->getEventOperation() == NULL'.
               * Thus, we never restart the binlog thread as supposed to.
               * -> 'ndb_binlog_is_ready' remains false and we get stuck in
               * RO-mode
               */
              log_info("...and on our way");
            }
          }
        } else {
          log_error("error %d (%s) on handling binlog schema event",
                    s_pOp->getNdbError().code, s_pOp->getNdbError().message);
        }
        s_pOp = s_ndb->nextEvent();
      }
      update_injector_stats(s_ndb, i_ndb);
    }

    // Potentially reload the metadata cache, this need to be done before
    // handling the epoch's data events but after the epochs schema change
    // events that are processed before the data events.
    if (schema_dist_data.metadata_changed) {
      Mutex_guard injector_mutex_g(injector_event_mutex);
      if (metadata_cache.reload(s_ndb->getDictionary())) {
        log_info("Reloaded metadata cache");
        schema_dist_data.metadata_changed = false;
      }
    }

    if (!ndb_binlog_running) {
      /*
        Just consume any events, not used if no binlogging
        e.g. node failure events
      */
      while (i_pOp != nullptr && i_pOp->getEpoch() == current_epoch) {
        if (i_pOp->getEventType() >= NDBEVENT::TE_FIRST_NON_DATA_EVENT) {
          ndb_binlog_index_row row;
          handle_non_data_event(thd, i_pOp, row);
        }
        i_pOp = i_ndb->nextEvent2();
      }
      update_injector_stats(s_ndb, i_ndb);
    } else if (i_pOp != nullptr && i_pOp->getEpoch() == current_epoch) {
      if (!handle_events_for_epoch(thd, inj, i_ndb, i_pOp, current_epoch)) {
        log_error("Failed to handle events, epoch: %u/%u",
                  (uint)(current_epoch >> 32), (uint)current_epoch);

        // Continue with post epoch actions and restore mem_root, then restart!
        binlog_thread_state = BCCC_restart;
      }

      /*
        NOTE: There are possible more i_pOp available.
        However, these are from another epoch and should be handled
        in next iteration of the binlog injector loop.
      */

      update_injector_stats(s_ndb, i_ndb);
    }

    // Notify the schema event handler about post_epoch so it may finish
    // any outstanding business
    schema_event_handler.post_epoch(current_epoch);

    // Check for case where next event was dropped by post_epoch handling
    // This effectively 'removes' the event from the stream, but since we have
    // positioned on an event which is not yet processed, we should check
    // whether that event should be processed or skipped.
    if (unlikely(s_pOp != nullptr &&
                 s_pOp->getState() == NdbEventOperation::EO_DROPPED)) {
      s_pOp = s_ndb->nextEvent();
      assert(s_pOp == nullptr ||
             s_pOp->getState() != NdbEventOperation::EO_DROPPED);
    }
    if (unlikely(i_pOp != nullptr &&
                 i_pOp->getState() == NdbEventOperation::EO_DROPPED)) {
      i_pOp = i_ndb->nextEvent();
      assert(i_pOp == nullptr ||
             i_pOp->getState() != NdbEventOperation::EO_DROPPED);
    }

    mem_root.Clear();
    *root_ptr = old_root;

    if (current_epoch > ndb_latest_handled_binlog_epoch) {
      Mutex_guard injector_mutex_g(injector_data_mutex);
      ndb_latest_handled_binlog_epoch = current_epoch;
      // Signal ndbcluster_binlog_wait'ers
      mysql_cond_broadcast(&injector_data_cond);
    }

    // When a cluster failure occurs, each event operation will receive a
    // TE_CLUSTER_FAILURE event causing it to be torn down and removed.
    // When all event operations has been removed from their respective Ndb
    // object, the thread should restart and try to connect to NDB again.
    if (i_ndb->getEventOperation() == nullptr &&
        s_ndb->getEventOperation() == nullptr) {
      log_error("All event operations gone, restarting thread");
      binlog_thread_state = BCCC_restart;
      break;
    }

    if (!ndb_binlog_tables_inited /* relaxed read without lock */) {
      // One(or more) of the ndbcluster util tables have been dropped, restart
      // the thread in order to create or setup the util table(s) again
      log_error("The util tables has been lost, restarting thread");
      binlog_thread_state = BCCC_restart;
      break;
    }

    // Synchronize 1 object from the queue of objects detected for automatic
    // synchronization
    synchronize_detected_object(thd);

    // Self test functionality
    DBUG_EXECUTE_IF("ndb_binlog_log_table_maps",
                    { dbug_log_table_maps(i_ndb, current_epoch); });
  }

  // Check if loop has been terminated without properly handling all events
  if (ndb_binlog_running &&
      ndb_latest_handled_binlog_epoch < ndb_get_latest_trans_gci()) {
    log_error(
        "latest transaction in epoch %u/%u not in binlog "
        "as latest handled epoch is %u/%u",
        (uint)(ndb_get_latest_trans_gci() >> 32),
        (uint)(ndb_get_latest_trans_gci()),
        (uint)(ndb_latest_handled_binlog_epoch >> 32),
        (uint)(ndb_latest_handled_binlog_epoch));
  }

err:
  if (binlog_thread_state != BCCC_restart) {
    log_info("Shutting down");
    thd->set_proc_info("Shutting down");
  } else {
    log_info("Restarting");
    thd->set_proc_info("Restarting");
  }

  mysql_mutex_lock(&injector_event_mutex);

  Ndb_stored_grants::shutdown(thd, thd_ndb,
                              binlog_thread_state == BCCC_restart);

  /* don't mess with the injector_ndb anymore from other threads */
  injector_ndb = nullptr;
  schema_ndb = nullptr;
  mysql_mutex_unlock(&injector_event_mutex);

  mysql_mutex_lock(&injector_data_mutex);
  ndb_binlog_tables_inited = false;
  mysql_mutex_unlock(&injector_data_mutex);

  thd->reset_db(NULL_CSTR);  // as not to try to free memory
  remove_all_event_operations(s_ndb, i_ndb);

  release_apply_status_reference();

  schema_dist_data.release();

  // Fail any schema operations that has been registered but
  // never reached the coordinator
  NDB_SCHEMA_OBJECT::fail_all_schema_ops(Ndb_schema_dist::COORD_ABORT,
                                         "Aborted during shutdown");

  delete s_ndb;
  s_ndb = nullptr;

  delete i_ndb;
  i_ndb = nullptr;

  if (thd_ndb) {
    Thd_ndb::release(thd_ndb);
    thd_set_thd_ndb(thd, nullptr);
    thd_ndb = nullptr;
  }

  /**
   * release all extra references from tables
   */
  log_verbose(9, "Release extra share references");
  NDB_SHARE::release_extra_share_references();

  log_info("Stopping...");

  ndb_tdc_close_cached_tables();
  if (ndb_log_get_verbose_level() > 15) {
    NDB_SHARE::print_remaining_open_shares();
  }

  if (binlog_thread_state == BCCC_restart) {
    goto restart_cluster_failure;
  }

  // Release the thd->net created without vio
  thd->get_protocol_classic()->end_net();
  thd->release_resources();
  thd_manager->remove_thd(thd);
  delete thd;

  ndb_binlog_running = false;
  mysql_cond_broadcast(&injector_data_cond);

  log_info("Stopped");

  DBUG_PRINT("exit", ("ndb_binlog_thread"));
}

/*
  Return string containing current status of ndb binlog as
  comma separated name value pairs.

  Used by ndbcluster_show_status() to fill the "binlog" row
  in result of SHOW ENGINE NDB STATUS

  @param     buf     The buffer where to print status string
  @param     bufzies Size of the buffer

  @return    Length of the string printed to "buf" or 0 if no string
             is printed
*/

size_t ndbcluster_show_status_binlog(char *buf, size_t buf_size) {
  DBUG_TRACE;

  mysql_mutex_lock(&injector_event_mutex);
  if (injector_ndb) {
    const ulonglong latest_epoch = injector_ndb->getLatestGCI();
    mysql_mutex_unlock(&injector_event_mutex);

    // Get highest trans gci seen by the cluster connections
    const ulonglong latest_trans_epoch = ndb_get_latest_trans_gci();

    const size_t buf_len = snprintf(
        buf, buf_size,
        "latest_epoch=%llu, "
        "latest_trans_epoch=%llu, "
        "latest_received_binlog_epoch=%llu, "
        "latest_handled_binlog_epoch=%llu, "
        "latest_applied_binlog_epoch=%llu",
        latest_epoch, latest_trans_epoch, ndb_latest_received_binlog_epoch,
        ndb_latest_handled_binlog_epoch, ndb_latest_applied_binlog_epoch);
    return buf_len;
  } else
    mysql_mutex_unlock(&injector_event_mutex);
  return 0;
}<|MERGE_RESOLUTION|>--- conflicted
+++ resolved
@@ -241,13 +241,6 @@
 static ulonglong ndb_latest_applied_binlog_epoch = 0;
 static ulonglong ndb_latest_handled_binlog_epoch = 0;
 static ulonglong ndb_latest_received_binlog_epoch = 0;
-
-<<<<<<< HEAD
-extern bool opt_log_replica_updates;
-static bool g_ndb_log_replica_updates;
-=======
-static bool g_injector_v1_warning_emitted = false;
->>>>>>> bf61cf87
 
 /*
   @brief Wait until the last committed epoch from the session enters the
