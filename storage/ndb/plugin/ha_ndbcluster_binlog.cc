--- conflicted
+++ resolved
@@ -26,11 +26,8 @@
 
 #include <unordered_map>
 
-<<<<<<< HEAD
 #include "m_string.h"
-=======
 #include "my_config.h"  // WORDS_BIGENDIAN
->>>>>>> fd3555e9
 #include "my_dbug.h"
 #include "my_thread.h"
 #include "mysql/plugin.h"
