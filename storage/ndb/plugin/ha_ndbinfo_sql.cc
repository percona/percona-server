/*
   Copyright (c) 2009, 2024, Oracle and/or its affiliates.

   This program is free software; you can redistribute it and/or modify
   it under the terms of the GNU General Public License, version 2.0,
   as published by the Free Software Foundation.

   This program is designed to work with certain software (including
   but not limited to OpenSSL) that is licensed under separate terms,
   as designated in a particular file or component or in included license
   documentation.  The authors of MySQL hereby grant you an additional
   permission to link the program and your derivative works with the
   separately licensed software that they have either included with
   the program or referenced in the documentation.

   This program is distributed in the hope that it will be useful,
   but WITHOUT ANY WARRANTY; without even the implied warranty of
   MERCHANTABILITY or FITNESS FOR A PARTICULAR PURPOSE.  See the
   GNU General Public License, version 2.0, for more details.

   You should have received a copy of the GNU General Public License
   along with this program; if not, write to the Free Software
   Foundation, Inc., 51 Franklin St, Fifth Floor, Boston, MA 02110-1301  USA
*/

#include <algorithm>
#include <vector>

#include "mysql/service_thd_alloc.h"
#include "sql/current_thd.h"
#include "sql/plugin_table.h"
#include "sql/sql_list.h"

#include "debugger/Ndbinfo.hpp"
#include "util/BaseString.hpp"

static constexpr const char *opt_table_prefix{"ndb$"};

/*
 * Put views in alphabetical order by view_name.
 * No view should depend on another view.
 *
 * During bootstrap, the views will be created, along with their schemas,
 * by code in sql/dd/ndbinfo_schema/init.cc
 *
 * To delete a view, rename a view, or move a view from one schema to another:
 * create a record containing the old schema_name and the old view_name,
 * with sql == nullptr. This will enable the obsolete view to be dropped
 * at metadata creation time.
 *
 */
static struct view {
  const char *schema_name;
  const char *view_name;
  const char *sql;
} views[] = {
    {"ndbinfo", "arbitrator_validity_detail",
     "SELECT node_id, "
     "arbitrator, "
     "arb_ticket, "
     "CASE arb_connected"
     "  WHEN 1 THEN \"Yes\""
     "  ELSE \"No\""
     " END AS arb_connected, "
     "CASE arb_state"
     "  WHEN 0 THEN \"ARBIT_NULL\""
     "  WHEN 1 THEN \"ARBIT_INIT\""
     "  WHEN 2 THEN \"ARBIT_FIND\""
     "  WHEN 3 THEN \"ARBIT_PREP1\""
     "  WHEN 4 THEN \"ARBIT_PREP2\""
     "  WHEN 5 THEN \"ARBIT_START\""
     "  WHEN 6 THEN \"ARBIT_RUN\""
     "  WHEN 7 THEN \"ARBIT_CHOOSE\""
     "  WHEN 8 THEN \"ARBIT_CRASH\""
     "  ELSE \"UNKNOWN\""
     " END AS arb_state "
     "FROM `ndbinfo`.`ndb$membership` "
     "ORDER BY arbitrator, arb_connected DESC"},
    {"ndbinfo", "arbitrator_validity_summary",
     "SELECT arbitrator, "
     "arb_ticket, "
     "CASE arb_connected"
     "  WHEN 1 THEN \"Yes\""
     "  ELSE \"No\""
     " END AS arb_connected, "
     "count(*) as consensus_count "
     "FROM `ndbinfo`.`ndb$membership` "
     "GROUP BY arbitrator, arb_ticket, arb_connected"},
    {"ndbinfo", "backup_id", "SELECT id FROM `ndbinfo`.`ndb$backup_id`"},
    {"ndbinfo", "blocks",
     "SELECT block_number, block_name "
     "FROM `ndbinfo`.`ndb$blocks`"},
    {"ndbinfo", "certificates",
     "SELECT distinct node_id as Node_id, name as Name, "
     "from_unixtime(expires, '%d-%b-%Y') as Expires, serial as Serial "
     "FROM `ndbinfo`.ndb$certificates"},
    {"ndbinfo", "cluster_locks",
     "SELECT "
     "`ndbinfo`.`ndb$acc_operations`.`node_id` AS `node_id`,"
     "`ndbinfo`.`ndb$acc_operations`.`block_instance` AS "
     "`block_instance`,"
     "`ndbinfo`.`ndb$acc_operations`.`tableid` AS `tableid`,"
     "`ndbinfo`.`ndb$acc_operations`.`fragmentid` AS "
     "`fragmentid`,"
     "`ndbinfo`.`ndb$acc_operations`.`rowid` AS `rowid`,"
     "`ndbinfo`.`ndb$acc_operations`.`transid0` + "
     "(`ndbinfo`.`ndb$acc_operations`.`transid1` << 32) AS "
     "`transid`,"
     /* op_flags meanings come from DbaccMain.cpp */
     /* 'S'hared or 'X'clusive */
     "(case (`ndbinfo`.`ndb$acc_operations`.`op_flags` & 0x10) "
     "when 0 then \"S\" else \"X\" end) AS `mode`,"
     /* 'W'aiting or 'H'olding */
     "(case (`ndbinfo`.`ndb$acc_operations`.`op_flags` & 0x80) "
     "when 0 then \"W\" else \"H\" end) AS `state`,"
     /* '*' indicates operation 'owning' the lock - an internal detail, can help
      * understanding
      */
     "(case (`ndbinfo`.`ndb$acc_operations`.`op_flags` & 0x40) "
     "when 0 then \"\" else \"*\" end) as `detail`,"
     "case (`ndbinfo`.`ndb$acc_operations`.`op_flags` & 0xf) "
     "when 0 then \"READ\" when 1 then \"UPDATE\" when 2 then \"INSERT\""
     "when 3 then \"DELETE\" when 5 then \"READ\" when 6 then \"REFRESH\""
     "when 7 then \"UNLOCK\" when 8 then \"SCAN\" ELSE\"<unknown>\" END as "
     "`op`,"
     "`ndbinfo`.`ndb$acc_operations`.`duration_millis` as "
     "`duration_millis`,"
     "`ndbinfo`.`ndb$acc_operations`.`acc_op_id` AS `lock_num`,"
     "if(`ndbinfo`.`ndb$acc_operations`.`op_flags` & 0xc0 = 0,"
     "`ndbinfo`.`ndb$acc_operations`.`prev_serial_op_id`"
     ", NULL) as `waiting_for` "
     "FROM `ndbinfo`.`ndb$acc_operations`"},
    {"ndbinfo", "cluster_operations",
     "SELECT"
     " o.node_id,"
     " o.block_instance,"
     " o.transid0 + (o.transid1 << 32) as transid,"
     " case o.op "
     " when 1 then \"READ\""
     " when 2 then \"READ-SH\""
     " when 3 then \"READ-EX\""
     " when 4 then \"INSERT\""
     " when 5 then \"UPDATE\""
     " when 6 then \"DELETE\""
     " when 7 then \"WRITE\""
     " when 8 then \"UNLOCK\""
     " when 9 then \"REFRESH\""
     " when 257 then \"SCAN\""
     " when 258 then \"SCAN-SH\""
     " when 259 then \"SCAN-EX\""
     " ELSE \"<unknown>\""
     " END as operation_type, "
     " s.state_friendly_name as state, "
     " o.tableid, "
     " o.fragmentid, "
     " (o.apiref & 65535) as client_node_id, "
     " (o.apiref >> 16) as client_block_ref, "
     " (o.tcref & 65535) as tc_node_id, "
     " ((o.tcref >> 16) & 511) as tc_block_no, "
     " ((o.tcref >> (16 + 9)) & 127) as tc_block_instance "
     "FROM `ndbinfo`.`ndb$operations` o"
     " LEFT JOIN `ndbinfo`.`ndb$dblqh_tcconnect_state` s"
     "        ON s.state_int_value = o.state"},
    {"ndbinfo", "cluster_transactions",
     "SELECT"
     " t.node_id,"
     " t.block_instance,"
     " t.transid0 + (t.transid1 << 32) as transid,"
     " s.state_friendly_name as state, "
     " t.c_ops as count_operations, "
     " t.outstanding as outstanding_operations, "
     " t.timer as inactive_seconds, "
     " (t.apiref & 65535) as client_node_id, "
     " (t.apiref >> 16) as client_block_ref "
     "FROM `ndbinfo`.`ndb$transactions` t"
     " LEFT JOIN `ndbinfo`.`ndb$dbtc_apiconnect_state` s"
     "        ON s.state_int_value = t.state"},
    {"ndbinfo", "config_nodes",
     "SELECT distinct node_id, "
     "CASE node_type"
     "  WHEN 0 THEN \"NDB\""
     "  WHEN 1 THEN \"API\""
     "  WHEN 2 THEN \"MGM\""
     "  ELSE NULL "
     " END AS node_type, "
     "node_hostname "
     "FROM `ndbinfo`.`ndb$config_nodes` "
     "ORDER BY node_id"},
    {"ndbinfo", "config_params",
     "SELECT param_number, param_name, param_description, param_type, "
     "param_default, "
     "param_min, param_max, param_mandatory, param_status "
     "FROM `ndbinfo`.`ndb$config_params`"},
    {"ndbinfo", "config_values",
     "SELECT node_id, config_param, config_value "
     "FROM `ndbinfo`.`ndb$config_values`"},
    {"ndbinfo", "counters",
     "SELECT node_id, b.block_name, block_instance, "
     "counter_id, "
     "CASE counter_id"
     "  WHEN 1 THEN \"ATTRINFO\""
     "  WHEN 2 THEN \"TRANSACTIONS\""
     "  WHEN 3 THEN \"COMMITS\""
     "  WHEN 4 THEN \"READS\""
     "  WHEN 5 THEN \"SIMPLE_READS\""
     "  WHEN 6 THEN \"WRITES\""
     "  WHEN 7 THEN \"ABORTS\""
     "  WHEN 8 THEN \"TABLE_SCANS\""
     "  WHEN 9 THEN \"RANGE_SCANS\""
     "  WHEN 10 THEN \"OPERATIONS\""
     "  WHEN 11 THEN \"READS_RECEIVED\""
     "  WHEN 12 THEN \"LOCAL_READS_SENT\""
     "  WHEN 13 THEN \"REMOTE_READS_SENT\""
     "  WHEN 14 THEN \"READS_NOT_FOUND\""
     "  WHEN 15 THEN \"TABLE_SCANS_RECEIVED\""
     "  WHEN 16 THEN \"LOCAL_TABLE_SCANS_SENT\""
     "  WHEN 17 THEN \"RANGE_SCANS_RECEIVED\""
     "  WHEN 18 THEN \"LOCAL_RANGE_SCANS_SENT\""
     "  WHEN 19 THEN \"REMOTE_RANGE_SCANS_SENT\""
     "  WHEN 20 THEN \"SCAN_BATCHES_RETURNED\""
     "  WHEN 21 THEN \"SCAN_ROWS_RETURNED\""
     "  WHEN 22 THEN \"PRUNED_RANGE_SCANS_RECEIVED\""
     "  WHEN 23 THEN \"CONST_PRUNED_RANGE_SCANS_RECEIVED\""
     "  WHEN 24 THEN \"LOCAL_READS\""
     "  WHEN 25 THEN \"LOCAL_WRITES\""
     "  WHEN 26 THEN \"LQHKEY_OVERLOAD\""
     "  WHEN 27 THEN \"LQHKEY_OVERLOAD_TC\""
     "  WHEN 28 THEN \"LQHKEY_OVERLOAD_READER\""
     "  WHEN 29 THEN \"LQHKEY_OVERLOAD_NODE_PEER\""
     "  WHEN 30 THEN \"LQHKEY_OVERLOAD_SUBSCRIBER\""
     "  WHEN 31 THEN \"LQHSCAN_SLOWDOWNS\""
     "  ELSE \"<unknown>\" "
     " END AS counter_name, "
     "val "
     "FROM `ndbinfo`.`ndb$counters` c "
     "LEFT JOIN `ndbinfo`.`ndb$blocks` b "
     "ON c.block_number = b.block_number"},
    {"ndbinfo", "cpudata",
     "SELECT * "
     "FROM `ndbinfo`.`ndb$cpudata`"},
    {"ndbinfo", "cpudata_1sec",
     "SELECT * "
     "FROM `ndbinfo`.`ndb$cpudata_1sec`"},
    {"ndbinfo", "cpudata_20sec",
     "SELECT * "
     "FROM `ndbinfo`.`ndb$cpudata_20sec`"},
    {"ndbinfo", "cpudata_50ms",
     "SELECT * "
     "FROM `ndbinfo`.`ndb$cpudata_50ms`"},
    {"ndbinfo", "cpuinfo",
     "SELECT * "
     "FROM `ndbinfo`.`ndb$cpuinfo`"},
    {"ndbinfo", "cpustat",
     "SELECT * "
     "FROM `ndbinfo`.`ndb$cpustat`"},
    {"ndbinfo", "cpustat_1sec",
     "SELECT * "
     "FROM `ndbinfo`.`ndb$cpustat_1sec`"},
    {"ndbinfo", "cpustat_20sec",
     "SELECT * "
     "FROM `ndbinfo`.`ndb$cpustat_20sec`"},
    {"ndbinfo", "cpustat_50ms",
     "SELECT * "
     "FROM `ndbinfo`.`ndb$cpustat_50ms`"},
    {"ndbinfo", "dict_obj_info",
     " SELECT * "
     "FROM `ndbinfo`.`ndb$dict_obj_info`"},
    {"ndbinfo", "dict_obj_tree",
     "WITH RECURSIVE tree (type, id, name,"
     "  parent_type, parent_id, parent_name,"
     "  root_type, root_id, root_name,"
     "  level,path, indented_name) AS ("
     "SELECT"
     "  type, id, CAST(fq_name AS CHAR), "  // Current info
     "  parent_obj_type, parent_obj_id, CAST(fq_name AS CHAR), "  // Parent info
     "  type, id, CAST(fq_name AS CHAR), "                        // Root info
     "  1, "                     // Current level
     "  CAST(fq_name AS CHAR),"  // Current path
     "  CAST(fq_name AS CHAR)"   // Current indented name
     "  FROM ndbinfo.dict_obj_info"
     "  WHERE parent_obj_id = 0 AND parent_obj_type = 0 "  // Only top level
     "UNION ALL "
     "SELECT"
     "  i.type, i.id, i.fq_name, "                        // Current info
     "  i.parent_obj_type, i.parent_obj_id, t.name, "     // Parent info
     "  t.root_type, t.root_id, t.root_name, "            // Root info
     "  t.level + 1, "                                    // Current level
     "  CONCAT(t.path, ' -> ', i.fq_name), "              // Current path
     "  CONCAT(REPEAT('  ', level),  '-> ', i.fq_name) "  // Current indented
                                                          // name
     "FROM tree t JOIN ndbinfo.dict_obj_info i "
     "ON t.type = i.parent_obj_type AND t.id = i.parent_obj_id"
     ") SELECT * FROM tree ORDER BY path"},
    {"ndbinfo", "dict_obj_types",
     "SELECT type_id, type_name "
     "FROM `ndbinfo`.`ndb$dict_obj_types`"},
    {"ndbinfo", "disk_write_speed_aggregate",
     "SELECT * FROM `ndbinfo`.`ndb$disk_write_speed_aggregate`"},
    {"ndbinfo", "disk_write_speed_aggregate_node",
     "SELECT"
     " node_id,"
     " SUM(backup_lcp_speed_last_sec) AS backup_lcp_speed_last_sec,"
     " SUM(redo_speed_last_sec) AS redo_speed_last_sec,"
     " SUM(backup_lcp_speed_last_10sec) AS backup_lcp_speed_last_10sec,"
     " SUM(redo_speed_last_10sec) AS redo_speed_last_10sec,"
     " SUM(backup_lcp_speed_last_60sec) AS backup_lcp_speed_last_60sec,"
     " SUM(redo_speed_last_60sec) AS redo_speed_last_60sec "
     "FROM `ndbinfo`.`ndb$disk_write_speed_aggregate` "
     "GROUP by node_id"},
    {"ndbinfo", "disk_write_speed_base",
     "SELECT * FROM `ndbinfo`.`ndb$disk_write_speed_base`"},
    {"ndbinfo", "diskpagebuffer",
     "SELECT node_id, block_instance, "
     "pages_written, pages_written_lcp, pages_read, log_waits, "
     "page_requests_direct_return, page_requests_wait_queue, "
     "page_requests_wait_io "
     "FROM `ndbinfo`.`ndb$diskpagebuffer`"},
    {"ndbinfo", "diskstat",
     "SELECT * "
     "FROM `ndbinfo`.`ndb$diskstat`"},
    {"ndbinfo", "diskstats_1sec",
     "SELECT * "
     "FROM `ndbinfo`.`ndb$diskstats_1sec`"},
    {"ndbinfo", "error_messages",
     "SELECT error_code, error_description, error_status, error_classification "
     "FROM `ndbinfo`.`ndb$error_messages`"},
    {"ndbinfo", "files",
     "SELECT id, type_name AS type, fq_name AS name, "
     "parent_obj_id as parent, tablespace_name as parent_name, "
     "free_extents, total_extents, extent_size, initial_size, "
     "maximum_size, autoextend_size "
     "FROM ndbinfo.dict_obj_info info "
     "JOIN ndbinfo.dict_obj_types types ON info.type = types.type_id "
     "LEFT OUTER JOIN information_schema.files f ON f.file_id = info.id "
     "AND f.engine = 'ndbcluster' "
     "WHERE info.type in (20,21) OR info.parent_obj_type in (20,21) "
     "ORDER BY parent, id"},
    {"ndbinfo", "hash_maps",
     "SELECT id, version, state, fq_name "
     "FROM ndbinfo.dict_obj_info WHERE type=24"},
    {"ndbinfo", "hwinfo",
     "SELECT * "
     "FROM `ndbinfo`.`ndb$hwinfo`"},
    {"ndbinfo", "index_stats",
     "SELECT * "
     "FROM `ndbinfo`.`ndb$index_stats`"},
    {"ndbinfo", "locks_per_fragment",
     "SELECT name.fq_name, parent_name.fq_name AS parent_fq_name, "
     "types.type_name AS type, table_id, node_id, block_instance, "
     "fragment_num, "
     "ex_req, ex_imm_ok, ex_wait_ok, ex_wait_fail, "
     "sh_req, sh_imm_ok, sh_wait_ok, sh_wait_fail, "
     "wait_ok_millis, wait_fail_millis "
     "FROM `ndbinfo`.`ndb$frag_locks` AS locks "
     "JOIN `ndbinfo`.`ndb$dict_obj_info` AS name "
     "ON name.id=locks.table_id AND name.type<=6 "
     "JOIN `ndbinfo`.`ndb$dict_obj_types` AS types ON "
     "name.type=types.type_id "
     "LEFT JOIN `ndbinfo`.`ndb$dict_obj_info` AS parent_name "
     "ON name.parent_obj_id=parent_name.id AND "
     "name.parent_obj_type=parent_name.type"},
    {"ndbinfo", "logbuffers",
     "SELECT node_id, "
     " CASE log_type"
     "  WHEN 0 THEN \"REDO\""
     "  WHEN 1 THEN \"DD-UNDO\""
     "  WHEN 2 THEN \"BACKUP-DATA\""
     "  WHEN 3 THEN \"BACKUP-LOG\""
     "  ELSE \"<unknown>\" "
     " END AS log_type, "
     "log_id, log_part, total, used "
     "FROM `ndbinfo`.`ndb$logbuffers`"},
    {"ndbinfo", "logspaces",
     "SELECT node_id, "
     " CASE log_type"
     "  WHEN 0 THEN \"REDO\""
     "  WHEN 1 THEN \"DD-UNDO\""
     "  ELSE NULL "
     " END AS log_type, "
     "log_id, log_part, total, used "
     "FROM `ndbinfo`.`ndb$logspaces`"},
    {"ndbinfo", "membership",
     "SELECT node_id, group_id, left_node, right_node, president, successor, "
     "dynamic_id & 0xFFFF AS succession_order, "
     "dynamic_id >> 16 AS Conf_HB_order, "
     "arbitrator, arb_ticket, "
     "CASE arb_state"
     "  WHEN 0 THEN \"ARBIT_NULL\""
     "  WHEN 1 THEN \"ARBIT_INIT\""
     "  WHEN 2 THEN \"ARBIT_FIND\""
     "  WHEN 3 THEN \"ARBIT_PREP1\""
     "  WHEN 4 THEN \"ARBIT_PREP2\""
     "  WHEN 5 THEN \"ARBIT_START\""
     "  WHEN 6 THEN \"ARBIT_RUN\""
     "  WHEN 7 THEN \"ARBIT_CHOOSE\""
     "  WHEN 8 THEN \"ARBIT_CRASH\""
     "  ELSE \"UNKNOWN\""
     " END AS arb_state, "
     "CASE arb_connected"
     "  WHEN 1 THEN \"Yes\""
     "  ELSE \"No\""
     " END AS arb_connected, "
     "conn_rank1_arbs AS connected_rank1_arbs, "
     "conn_rank2_arbs AS connected_rank2_arbs "
     "FROM `ndbinfo`.`ndb$membership`"},
    {"ndbinfo", "memory_per_fragment",
     /*
      * The test for name.type<=6 is there to eliminate matching non-table
      * objects (triggers, files etc.), since the 'id' of these may collide
      * with table ids.
      */
     "SELECT name.fq_name, parent_name.fq_name AS parent_fq_name,"
     "types.type_name AS type, table_id, node_id, block_instance, "
     "fragment_num, fixed_elem_alloc_bytes, fixed_elem_free_bytes, "
     "fixed_elem_size_bytes, fixed_elem_count, "
     "FLOOR(fixed_elem_free_bytes/fixed_elem_size_bytes) AS "
     "fixed_elem_free_count, var_elem_alloc_bytes, var_elem_free_bytes, "
     "var_elem_count, hash_index_alloc_bytes "
     "FROM `ndbinfo`.`ndb$frag_mem_use` AS space "
     "JOIN `ndbinfo`.`ndb$dict_obj_info` "
     "AS name ON name.id=space.table_id AND name.type<=6 JOIN "
     " `ndbinfo`.`ndb$dict_obj_types` AS types ON "
     "name.type=types.type_id "
     "LEFT JOIN `ndbinfo`.`ndb$dict_obj_info` AS parent_name "
     "ON name.parent_obj_id=parent_name.id AND "
     "name.parent_obj_type=parent_name.type"},
    {"ndbinfo", "memoryusage",
     "SELECT node_id,"
     "  pool_name AS memory_type,"
     "  SUM(used*entry_size) AS used,"
     "  SUM(used) AS used_pages,"
     "  SUM(total*entry_size) AS total,"
     "  SUM(total) AS total_pages "
     "FROM `ndbinfo`.`ndb$pools` "
     "WHERE block_number = 254 "
     "GROUP BY node_id, memory_type"},
    {"ndbinfo", "nodes",
     "SELECT node_id, "
     "uptime, "
     "CASE status"
     "  WHEN 0 THEN \"NOTHING\""
     "  WHEN 1 THEN \"CMVMI\""
     "  WHEN 2 THEN \"STARTING\""
     "  WHEN 3 THEN \"STARTED\""
     "  WHEN 4 THEN \"SINGLEUSER\""
     "  WHEN 5 THEN \"STOPPING_1\""
     "  WHEN 6 THEN \"STOPPING_2\""
     "  WHEN 7 THEN \"STOPPING_3\""
     "  WHEN 8 THEN \"STOPPING_4\""
     "  ELSE \"<unknown>\" "
     " END AS status, "
     "start_phase, "
     "config_generation "
     "FROM `ndbinfo`.`ndb$nodes`"},
    {"ndbinfo", "operations_per_fragment",
     /*
      * This is the end-user view of ndb$frag_operations. It adds some
      * dictionary information such as the table name and type, and the name
      * of the parent table, if there is any.
      *
      * The test for name.type<=6 is there to eliminate matching non-table
      * objects (triggers, files etc.), since the 'id' of these may collide
      * with table ids.
      */
     "SELECT name.fq_name, parent_name.fq_name AS parent_fq_name, "
     "types.type_name AS type, table_id, node_id, block_instance, "
     "fragment_num, "
     "tot_key_reads, tot_key_inserts, tot_key_updates, tot_key_writes, "
     "tot_key_deletes, tot_key_refs, tot_key_attrinfo_bytes,"
     "tot_key_keyinfo_bytes, tot_key_prog_bytes, tot_key_inst_exec, "
     "tot_key_bytes_returned, tot_frag_scans, tot_scan_rows_examined, "
     "tot_scan_rows_returned, tot_scan_bytes_returned, tot_scan_prog_bytes, "
     "tot_scan_bound_bytes, tot_scan_inst_exec, tot_qd_frag_scans, "
     "conc_frag_scans,"
     "conc_qd_plain_frag_scans+conc_qd_tup_frag_scans+conc_qd_acc_frag_scans "
     "AS conc_qd_frag_scans, "
     "tot_commits "
     "FROM ndbinfo.ndb$frag_operations AS ops "
     "JOIN ndbinfo.ndb$dict_obj_info AS name "
     "ON name.id=ops.table_id AND name.type<=6 "
     "JOIN `ndbinfo`.`ndb$dict_obj_types` AS types ON "
     "name.type=types.type_id "
     "LEFT JOIN `ndbinfo`.`ndb$dict_obj_info` AS parent_name "
     "ON name.parent_obj_id=parent_name.id AND "
     "name.parent_obj_type=parent_name.type"},
    {"ndbinfo", "pgman_time_track_stats",
     "SELECT * "
     "FROM `ndbinfo`.`ndb$pgman_time_track_stats`"},
#if 0
  { "ndbinfo", "pools",
    "SELECT node_id, b.block_name, block_instance, pool_name, "
    "used, total, high, entry_size, cp1.param_name AS param_name1, "
    "cp2.param_name AS param_name2, cp3.param_name AS param_name3, "
    "cp4.param_name AS param_name4 "
    "FROM `ndbinfo`.`ndb$pools` p "
    "LEFT JOIN `ndbinfo`.blocks b ON p.block_number = b.block_number "
    "LEFT JOIN `ndbinfo`.config_params cp1 ON p.config_param1 = cp1.param_number "
    "LEFT JOIN `ndbinfo`.config_params cp2 ON p.config_param2 = cp2.param_number "
    "LEFT JOIN `ndbinfo`.config_params cp3 ON p.config_param3 = cp3.param_number "
    "LEFT JOIN `ndbinfo`.config_params cp4 ON p.config_param4 = cp4.param_number"
  },
#endif
    {"ndbinfo", "processes",
     "SELECT DISTINCT node_id, "
     "CASE node_type"
     "  WHEN 0 THEN \"NDB\""
     "  WHEN 1 THEN \"API\""
     "  WHEN 2 THEN \"MGM\""
     "  ELSE NULL "
     " END AS node_type, "
     " node_version, "
     " NULLIF(process_id, 0) AS process_id, "
     " NULLIF(angel_process_id, 0) AS angel_process_id, "
     " process_name, service_URI "
     "FROM `ndbinfo`.`ndb$processes` "
     "ORDER BY node_id"},
    {"ndbinfo", "resources",
     "SELECT node_id, "
     " CASE resource_id"
     "  WHEN 0 THEN \"RESERVED\""
     "  WHEN 1 THEN \"TRANSACTION_MEMORY\""
     "  WHEN 2 THEN \"DISK_RECORDS\""
     "  WHEN 3 THEN \"DATA_MEMORY\""
     "  WHEN 4 THEN \"JOBBUFFER\""
     "  WHEN 5 THEN \"FILE_BUFFERS\""
     "  WHEN 6 THEN \"TRANSPORTER_BUFFERS\""
     "  WHEN 7 THEN \"DISK_PAGE_BUFFER\""
     "  WHEN 8 THEN \"QUERY_MEMORY\""
     "  WHEN 9 THEN \"SCHEMA_TRANS_MEMORY\""
     "  ELSE \"<unknown>\" "
     " END AS resource_name, "
     "reserved, used, max, spare "
     "FROM `ndbinfo`.`ndb$resources`"},
    {"ndbinfo", "restart_info",
     "SELECT * "
     "FROM `ndbinfo`.`ndb$restart_info`"},
    /* server_locks view, reflecting server_operations view */
    {"ndbinfo", "server_locks",
     "SELECT map.mysql_connection_id, l.* "
     "FROM `ndbinfo`.cluster_locks l "
     "JOIN information_schema.ndb_transid_mysql_connection_map map"
     " ON (map.ndb_transid >> 32) = (l.transid >> 32)"},
    {"ndbinfo", "server_operations",
     "SELECT map.mysql_connection_id, o.* "
     "FROM `ndbinfo`.cluster_operations o "
     "JOIN information_schema.ndb_transid_mysql_connection_map map"
     "  ON (map.ndb_transid >> 32) = (o.transid >> 32)"},
    {"ndbinfo", "server_transactions",
     "SELECT map.mysql_connection_id, t.*"
     "FROM information_schema.ndb_transid_mysql_connection_map map "
     "JOIN `ndbinfo`.cluster_transactions t "
     "  ON (map.ndb_transid >> 32) = (t.transid >> 32)"},
    {"ndbinfo", "table_distribution_status",
     "SELECT node_id AS node_id, "
     "table_id AS table_id, "
     "CASE tab_copy_status"
     " WHEN 0 THEN \"IDLE\""
     " WHEN 1 THEN \"SR_PHASE1_READ_PAGES\""
     " WHEN 2 THEN \"SR_PHASE2_READ_TABLE\""
     " WHEN 3 THEN \"SR_PHASE3_COPY_TABLE\""
     " WHEN 4 THEN \"REMOVE_NODE\""
     " WHEN 5 THEN \"LCP_READ_TABLE\""
     " WHEN 6 THEN \"COPY_TAB_REQ\""
     " WHEN 7 THEN \"COPY_NODE_STATE\""
     " WHEN 8 THEN \"ADD_TABLE_COORDINATOR\""
     " WHEN 9 THEN \"ADD_TABLE_PARTICIPANT\""
     " WHEN 10 THEN \"INVALIDATE_NODE_LCP\""
     " WHEN 11 THEN \"ALTER_TABLE\""
     " WHEN 12 THEN \"COPY_TO_SAVE\""
     " WHEN 13 THEN \"GET_TABINFO\""
     "  ELSE \"Invalid value\""
     " END AS tab_copy_status, "
     "CASE tab_update_status"
     " WHEN 0 THEN \"IDLE\""
     " WHEN 1 THEN \"LOCAL_CHECKPOINT\""
     " WHEN 2 THEN \"LOCAL_CHECKPOINT_QUEUED\""
     " WHEN 3 THEN \"REMOVE_NODE\""
     " WHEN 4 THEN \"COPY_TAB_REQ\""
     " WHEN 5 THEN \"ADD_TABLE_COORDINATOR\""
     " WHEN 6 THEN \"ADD_TABLE_PARTICIPANT\""
     " WHEN 7 THEN \"INVALIDATE_NODE_LCP\""
     " WHEN 8 THEN \"CALLBACK\""
     "  ELSE \"Invalid value\""
     " END AS tab_update_status, "
     "CASE tab_lcp_status"
     " WHEN 1 THEN \"ACTIVE\""
     " WHEN 2 THEN \"wRITING_TO_FILE\""
     " WHEN 3 THEN \"COMPLETED\""
     "  ELSE \"Invalid value\""
     " END AS tab_lcp_status, "
     "CASE tab_status"
     " WHEN 0 THEN \"IDLE\""
     " WHEN 1 THEN \"ACTIVE\""
     " WHEN 2 THEN \"CREATING\""
     " WHEN 3 THEN \"DROPPING\""
     "  ELSE \"Invalid value\""
     " END AS tab_status, "
     "CASE tab_storage"
     " WHEN 0 THEN \"NOLOGGING\""
     " WHEN 1 THEN \"NORMAL\""
     " WHEN 2 THEN \"TEMPORARY\""
     "  ELSE \"Invalid value\""
     " END AS tab_storage, "
     "tab_partitions AS tab_partitions, "
     "tab_fragments AS tab_fragments, "
     "current_scan_count AS current_scan_count, "
     "scan_count_wait AS scan_count_wait, "
     "is_reorg_ongoing AS is_reorg_ongoing "
     "FROM `ndbinfo`.`ndb$table_distribution_status`"},
    {"ndbinfo", "table_fragments",
     "SELECT * "
     "FROM `ndbinfo`.`ndb$table_fragments`"},
    {"ndbinfo", "table_info",
     " SELECT "
     " table_id AS table_id, "
     " logged_table AS logged_table, "
     " row_contains_gci AS row_contains_gci, "
     " row_contains_checksum AS row_contains_checksum, "
     " read_backup AS read_backup, "
     " fully_replicated AS fully_replicated, "
     " CASE storage_type"
     " WHEN 0 THEN \"MEMORY\""
     " WHEN 1 THEN \"DISK\""
     " WHEN 2 THEN \"MEMORY\""
     "  ELSE \"Invalid value\""
     " END AS storage_type,"
     " hashmap_id AS hashmap_id, "
     " CASE partition_balance"
     " WHEN 4294967295 THEN \"SPECIFIC\""
     " WHEN 4294967294 THEN \"FOR_RP_BY_LDM\""
     " WHEN 4294967293 THEN \"FOR_RA_BY_LDM\""
     " WHEN 4294967292 THEN \"FOR_RP_BY_NODE\""
     " WHEN 4294967291 THEN \"FOR_RA_BY_NODE\""
     " WHEN 4294967290 THEN \"FOR_RA_BY_LDM_X_2\""
     " WHEN 4294967289 THEN \"FOR_RA_BY_LDM_X_3\""
     " WHEN 4294967288 THEN \"FOR_RA_BY_LDM_X_4\""
     " ELSE \"Invalid value\""
     " END AS partition_balance,"
     " create_gci AS create_gci "
     "FROM `ndbinfo`.`ndb$stored_tables`"},
    {"ndbinfo", "table_replicas",
     "SELECT * "
     "FROM `ndbinfo`.`ndb$table_replicas`"},
    {"ndbinfo", "tc_time_track_stats",
     "SELECT * "
     "FROM `ndbinfo`.`ndb$tc_time_track_stats`"},
    {"ndbinfo", "threadblocks",
     "SELECT t.node_id, t.thr_no, b.block_name, t.block_instance "
     "FROM `ndbinfo`.`ndb$threadblocks` t "
     "LEFT JOIN `ndbinfo`.`ndb$blocks` b "
     "ON t.block_number = b.block_number"},
    {"ndbinfo", "threads",
     "SELECT * "
     "FROM `ndbinfo`.`ndb$threads`"},
    {"ndbinfo", "threadstat", "SELECT * FROM `ndbinfo`.`ndb$threadstat`"},
    {"ndbinfo", "transporter_details",
     "SELECT node_id, block_instance, trp_id, remote_node_id, "
     " CASE connection_status"
     "  WHEN 0 THEN \"CONNECTED\""
     "  WHEN 1 THEN \"CONNECTING\""
     "  WHEN 2 THEN \"DISCONNECTED\""
     "  WHEN 3 THEN \"DISCONNECTING\""
     "  ELSE NULL "
     " END AS status, "
     " remote_address, bytes_sent, bytes_received, "
     " connect_count, "
     " overloaded, overload_count, slowdown, slowdown_count, encrypted, "
     " sendbuffer_used_bytes, sendbuffer_max_used_bytes, "
<<<<<<< HEAD
     " sendbuffer_alloc_bytes, sendbuffer_max_alloc_bytes "
=======
     " sendbuffer_alloc_bytes, sendbuffer_max_alloc_bytes, "
     " CASE type"
     "   WHEN 1 THEN \"TCP\""
     "   WHEN 3 THEN \"SHM\""
     "   ELSE NULL "
     " END AS type "
>>>>>>> 05e4357f
     "FROM `ndbinfo`.`ndb$transporter_details`"},
    {"ndbinfo", "transporters",
     "SELECT node_id, remote_node_id, "
     " CASE connection_status"
     "  WHEN 0 THEN \"CONNECTED\""
     "  WHEN 1 THEN \"CONNECTING\""
     "  WHEN 2 THEN \"DISCONNECTED\""
     "  WHEN 3 THEN \"DISCONNECTING\""
     "  ELSE NULL "
     " END AS status, "
     " remote_address, bytes_sent, bytes_received, "
     " connect_count, "
     " overloaded, overload_count, slowdown, slowdown_count, encrypted "
     "FROM `ndbinfo`.`ndb$transporters`"},
};

static constexpr size_t num_views = sizeof(views) / sizeof(views[0]);

// These tables are hardcoded(aka. virtual) in ha_ndbinfo
static struct lookup {
  const char *schema_name;
  const char *lookup_table_name;
  const char *columns;
} lookups[] = {
    {"ndbinfo", "blobs",
     "table_id INT UNSIGNED NOT NULL, "
     "database_name varchar(64) NOT NULL, "
     "table_name varchar(64) NOT NULL, "
     "column_id INT UNSIGNED NOT NULL, "
     "column_name varchar(64) NOT NULL, "
     "inline_size int unsigned NOT NULL, "
     "part_size int unsigned NOT NULL, "
     "stripe_size int unsigned NOT NULL, "
     "blob_table_name varchar(128) not null"},
    {"ndbinfo", "dictionary_columns",
     "table_id INT UNSIGNED NOT NULL, "
     "column_id INT UNSIGNED NOT NULL, "
     "name VARCHAR(64) NOT NULL, "
     "column_type VARCHAR(512) NOT NULL, "
     "default_value VARCHAR(512) NOT NULL, "
     "nullable enum('NOT NULL', 'NULL') NOT NULL, "
     "array_type enum('FIXED', 'SHORT_VAR', 'MEDIUM_VAR') NOT NULL, "
     "storage_type enum('MEMORY', 'DISK') NOT NULL, "
     "primary_key INT UNSIGNED NOT NULL, "
     "partition_key INT UNSIGNED NOT NULL, "
     "dynamic INT UNSIGNED NOT NULL, "
     "auto_inc INT UNSIGNED NOT NULL"},
    {
        "ndbinfo",
        "dictionary_tables",
        "table_id INT UNSIGNED NOT NULL PRIMARY KEY, "
        "database_name varchar(64) NOT NULL, "
        "table_name varchar(64) NOT NULL, "
        "status enum('New','Changed','Retrieved','Invalid','Altered') NOT "
        "NULL, "
        "attributes INT UNSIGNED NOT NULL, "
        "primary_key_cols INT UNSIGNED NOT NULL, "
        "primary_key VARCHAR(64) NOT NULL, "
        "`storage` enum('memory','disk','default') NOT NULL, "
        "`logging` INT UNSIGNED NOT NULL, "
        "`dynamic` INT UNSIGNED NOT NULL, "
        "read_backup INT UNSIGNED NOT NULL, "
        "fully_replicated INT UNSIGNED NOT NULL, "
        "`checksum` INT UNSIGNED NOT NULL, "
        "`row_size` INT UNSIGNED NOT NULL, "
        "`min_rows` BIGINT UNSIGNED, "
        "`max_rows` BIGINT UNSIGNED, "
        "`tablespace` INT UNSIGNED, "
        "fragment_type enum('Single', 'AllSmall', 'AllMedium','AllLarge',"
        "'DistrKeyHash','DistrKeyLin','UserDefined',"
        "'unused', 'HashMapPartition') NOT NULL, "
        "hash_map VARCHAR(512) NOT NULL, "
        "`fragments` INT UNSIGNED NOT NULL, "
        "`partitions` INT UNSIGNED NOT NULL, "
        "partition_balance VARCHAR(64) NOT NULL, "
        "contains_GCI INT UNSIGNED NOT NULL, "
        "single_user_mode enum('locked','read_only','read_write') NOT NULL, "
        "force_var_part INT UNSIGNED NOT NULL, "
        "GCI_bits INT UNSIGNED NOT NULL, "
        "author_bits INT UNSIGNED NOT NULL",
    },
    {"ndbinfo", "events",
     "event_id INT UNSIGNED NOT NULL PRIMARY KEY, "
     "name varchar(192) NOT NULL, "
     "table_id INT UNSIGNED NOT NULL, "
     "reporting  SET('updated', 'all', 'subscribe', 'DDL') NOT NULL, "
     "columns varchar(512) NOT NULL, "
     "table_event SET('INSERT','DELETE','UPDATE','SCAN','DROP','ALTER',"
     "'CREATE','GCP_COMPLETE','CLUSTER_FAILURE','STOP',"
     "'NODE_FAILURE','SUBSCRIBE','UNSUBSCRIBE','ALL') NOT NULL"},
    {"ndbinfo", "foreign_keys",
     "object_id INT UNSIGNED NOT NULL PRIMARY KEY, "
     "name varchar(140) NOT NULL, "
     "parent_table varchar(140) NOT NULL, "
     "parent_columns varchar(512) NOT NULL, "
     "child_table varchar(140) NOT NULL, "
     "child_columns varchar(512) NOT NULL, "
     "parent_index varchar(140) NOT NULL, "
     "child_index varchar(140) NOT NULL, "
     "on_update_action enum('No Action','Restrict','Cascade','Set Null',"
     "'Set Default') NOT NULL,"
     "on_delete_action enum('No Action','Restrict','Cascade','Set Null',"
     "'Set Default') NOT NULL"},
    {"ndbinfo", "index_columns",
     "table_id int unsigned NOT NULL, "
     "database_name VARCHAR(64) NOT NULL, "
     "table_name VARCHAR(64) NOT NULL, "
     "index_object_id int unsigned NOT NULL, "
     "index_name VARCHAR(64) NOT NULL, "
     "index_type INT UNSIGNED NOT NULL, "
     "status enum('new','changed','retrieved','invalid','altered') NOT NULL, "
     "columns VARCHAR(512) NOT NULL"},
    {"ndbinfo", "ndb$backup_id",
     "id BIGINT UNSIGNED, "
     "fragment INT UNSIGNED, "
     "row_id BIGINT UNSIGNED"},
    {
        "ndbinfo",
        "ndb$blocks",
        "block_number INT UNSIGNED NOT NULL PRIMARY KEY, "
        "block_name VARCHAR(512)",
    },
    {"ndbinfo", "ndb$config_params",
     "param_number INT UNSIGNED NOT NULL PRIMARY KEY, "
     "param_name VARCHAR(512), "
     "param_description VARCHAR(512), "
     "param_type VARCHAR(512), "
     "param_default VARCHAR(512), "
     "param_min VARCHAR(512), "
     "param_max VARCHAR(512), "
     "param_mandatory INT UNSIGNED, "
     "param_status VARCHAR(512)"},
    {
        "ndbinfo",
        "ndb$dblqh_tcconnect_state",
        "state_int_value INT UNSIGNED NOT NULL PRIMARY KEY, "
        "state_name VARCHAR(256), "
        "state_friendly_name VARCHAR(256), "
        "state_description VARCHAR(256)",
    },
    {
        "ndbinfo",
        "ndb$dbtc_apiconnect_state",
        "state_int_value INT UNSIGNED NOT NULL PRIMARY KEY, "
        "state_name VARCHAR(256), "
        "state_friendly_name VARCHAR(256), "
        "state_description VARCHAR(256)",
    },
    {
        "ndbinfo",
        "ndb$dict_obj_types",
        "type_id INT UNSIGNED NOT NULL PRIMARY KEY, "
        "type_name VARCHAR(512)",
    },
    {
        "ndbinfo",
        "ndb$error_messages",
        "error_code INT UNSIGNED, "
        "error_description VARCHAR(512), "
        "error_status VARCHAR(512), "
        "error_classification VARCHAR(512)",
    },
    {
        "ndbinfo",
        "ndb$index_stats",
        "index_id INT UNSIGNED, "
        "index_version INT UNSIGNED, "
        "sample_version INT UNSIGNED, "
        "load_time INT UNSIGNED, "
        "sample_count INT UNSIGNED",
    }};

static constexpr size_t num_lookups = sizeof(lookups) / sizeof(lookups[0]);

struct obsolete_object {
  const char *schema_name;
  const char *name;
};

/* Views that were present in previous versions */
static struct obsolete_object obsolete_views[] = {
    {"ndbinfo", "dummy_view"}  // replace this with an actual deleted view
};

/* Base tables that were present in previous versions */
static struct obsolete_object obsolete_tables[] = {
    {"ndbinfo", "dummy_table"}  // replace this with an actual deleted table
};

static Plugin_table *ndbinfo_define_table(const Ndbinfo::Table &table) {
  THD *thd = current_thd;  // For string allocation
  BaseString table_name, table_sql, table_options;
  const char *separator = "";

  table_name.assfmt("%s%s", opt_table_prefix, table.m.name);

  for (int j = 0; j < table.m.ncols; j++) {
    const Ndbinfo::Column &col = table.col[j];

    table_sql.appfmt("%s", separator);
    separator = ",";

    table_sql.appfmt("`%s` ", col.name);

    switch (col.coltype) {
      case Ndbinfo::Number:
        table_sql.appfmt("INT UNSIGNED");
        break;
      case Ndbinfo::Number64:
        table_sql.appfmt("BIGINT UNSIGNED");
        break;
      case Ndbinfo::String:
        table_sql.appfmt("VARCHAR(512)");
        break;
      default:
        abort();
    }

    if (col.comment[0] != '\0')
      table_sql.appfmt(" COMMENT \"%s\"", col.comment);
  }

  table_options.appfmt(" COMMENT=\"%s\" ENGINE=NDBINFO CHARACTER SET latin1",
                       table.m.comment);

  return new Plugin_table("ndbinfo", thd_strdup(thd, table_name.c_str()),
                          thd_strdup(thd, table_sql.c_str()),
                          thd_strdup(thd, table_options.c_str()), nullptr);
}

bool ndbinfo_define_dd_tables(List<const Plugin_table> *plugin_tables) {
  /* Drop views from previous versions */
  for (const obsolete_object &v : obsolete_views)
    plugin_tables->push_back(
        new Plugin_view(v.schema_name, v.name, nullptr, nullptr));

  /* Drop base tables from previous versions */
  for (const obsolete_object &t : obsolete_tables)
    plugin_tables->push_back(
        new Plugin_table(t.schema_name, t.name, nullptr, nullptr, nullptr));

  /* Sort Ndbinfo tables by name and define them in DD */
  {
    std::vector<const Ndbinfo::Table *> tables;
    for (int i = 0; i < Ndbinfo::getNumTableEntries(); i++) {
      const Ndbinfo::Table *tbl = Ndbinfo::getTable(i);
      if (tbl == nullptr) continue;
      tables.push_back(tbl);
    }

    std::sort(tables.begin(), tables.end(),
              [](const Ndbinfo::Table *x, const Ndbinfo::Table *y) {
                return (strcmp(x->m.name, y->m.name) < 0);
              });

    for (auto *table : tables) {
      plugin_tables->push_back(ndbinfo_define_table(*table));
    }
  }

  /* Require virtual tables (lookups) defined above to be sorted by name */
  for (size_t i = 0; i < num_lookups; i++)
    assert(i == 0 || strcmp(lookups[i - 1].lookup_table_name,
                            lookups[i].lookup_table_name) < 0);

  /* Create lookup tables in DD */
  for (const lookup &l : lookups)
    plugin_tables->push_back(
        new Plugin_table(l.schema_name, l.lookup_table_name, l.columns,
                         "ENGINE=NDBINFO CHARACTER SET latin1", nullptr));

  /* Require views defined above to be sorted by name */
  for (size_t i = 0; i < num_views; i++)
    assert(i == 0 || strcmp(views[i - 1].view_name, views[i].view_name) < 0);

  /* Create views in DD */
  for (const view &v : views)
    plugin_tables->push_back(
        new Plugin_view(v.schema_name, v.view_name, v.sql,
                        "DEFINER=`root`@`localhost` SQL SECURITY INVOKER"));

  return false;
}<|MERGE_RESOLUTION|>--- conflicted
+++ resolved
@@ -666,16 +666,12 @@
      " connect_count, "
      " overloaded, overload_count, slowdown, slowdown_count, encrypted, "
      " sendbuffer_used_bytes, sendbuffer_max_used_bytes, "
-<<<<<<< HEAD
-     " sendbuffer_alloc_bytes, sendbuffer_max_alloc_bytes "
-=======
      " sendbuffer_alloc_bytes, sendbuffer_max_alloc_bytes, "
      " CASE type"
      "   WHEN 1 THEN \"TCP\""
      "   WHEN 3 THEN \"SHM\""
      "   ELSE NULL "
      " END AS type "
->>>>>>> 05e4357f
      "FROM `ndbinfo`.`ndb$transporter_details`"},
     {"ndbinfo", "transporters",
      "SELECT node_id, remote_node_id, "
