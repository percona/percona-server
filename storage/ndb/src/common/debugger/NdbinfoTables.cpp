--- conflicted
+++ resolved
@@ -105,13 +105,8 @@
      {"resource_id", Ndbinfo::Number, ""},
      {"type_id", Ndbinfo::Number, "Record type id within resource"}}};
 
-<<<<<<< HEAD
-DECLARE_NDBINFO_TABLE(TRANSPORTER_DETAILS, 18) = {
-    {"transporter_details", 18, 0,
-=======
 DECLARE_NDBINFO_TABLE(TRANSPORTER_DETAILS, 19) = {
     {"transporter_details", 19, 0,
->>>>>>> 05e4357f
      [](const Ndbinfo::Counts &counts) {
        return (counts.data_nodes) * (counts.all_nodes - 1);
      },
@@ -144,13 +139,9 @@
      {"sendbuffer_alloc_bytes", Ndbinfo::Number64,
       "SendBuffer bytes allocated"},
      {"sendbuffer_max_alloc_bytes", Ndbinfo::Number64,
-<<<<<<< HEAD
-      "SendBuffer historical max bytes allocated"}}};
-=======
       "SendBuffer historical max bytes allocated"},
 
      {"type", Ndbinfo::Number, "Transporter type"}}};
->>>>>>> 05e4357f
 
 DECLARE_NDBINFO_TABLE(TRANSPORTERS, 12) = {
     {"transporters", 12, 0,
