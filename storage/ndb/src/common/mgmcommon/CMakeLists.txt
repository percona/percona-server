--- conflicted
+++ resolved
@@ -18,10 +18,6 @@
                     ${CMAKE_SOURCE_DIR}/storage/ndb/src/mgmsrv)
 INCLUDE(${CMAKE_SOURCE_DIR}/storage/ndb/config/type_mgmapiclient.cmake)
 
-<<<<<<< HEAD
-ADD_CONVENIENCE_LIBRARY(ndbmgmsrv
-=======
-ADD_LIBRARY(ndbmgmcommon STATIC
->>>>>>> 3edb4bc1
-            ConfigRetriever.cpp
-            IPCConfig.cpp)
+ADD_CONVENIENCE_LIBRARY(ndbmgmcommon
+  ConfigRetriever.cpp
+  IPCConfig.cpp)
