# Copyright (c) 2003, 2011, Oracle and/or its affiliates. All rights reserved.
#
# This program is free software; you can redistribute it and/or modify
# it under the terms of the GNU General Public License as published by
# the Free Software Foundation; version 2 of the License.
#
# This program is distributed in the hope that it will be useful,
# but WITHOUT ANY WARRANTY; without even the implied warranty of
# MERCHANTABILITY or FITNESS FOR A PARTICULAR PURPOSE.  See the
# GNU General Public License for more details.
#
# You should have received a copy of the GNU General Public License
# along with this program; if not, write to the Free Software
# Foundation, Inc., 51 Franklin St, Fifth Floor, Boston, MA 02110-1301  USA

Next QMGR 938
Next NDBCNTR 1004
Next NDBFS 2000
Next DBACC 3002
Next DBTUP 4035
Next DBLQH 5075
Next DBDICT 6215
Next DBDIH 7236
Next DBTC 8100
Next CMVMI 9000
Next BACKUP 10042
Next DBUTIL 11002
Next DBTUX 12010
Next SUMA 13048
Next LGMAN 15001
Next TSMAN 16001
Next DBSPJ 17000
Next TRIX 18000

TESTING NODE FAILURE, ARBITRATION
---------------------------------

911 - 919:
Crash president when he starts to run in ArbitState 1-9.

910: Crash new president after node crash

934 : Crash president in ALLOC_NODE_ID_REQ

935 : Crash master on node failure (delayed) 
      and skip sending GSN_COMMIT_FAILREQ to specified node

938 : Resume communications (DUMP 9991) when > 25% nodes failed

ERROR CODES FOR TESTING NODE FAILURE, GLOBAL CHECKPOINT HANDLING:
-----------------------------------------------------------------

7000:
Insert system error in master when global checkpoint is idle.

7001:
Insert system error in master after receiving GCP_PREPARE from
all nodes in the cluster.

7002:
Insert system error in master after receiving GCP_NODEFINISH from
all nodes in the cluster.

7003:
Insert system error in master after receiving GCP_SAVECONF from
all nodes in the cluster.

7004:
Insert system error in master after completing global checkpoint with
all nodes in the cluster.

7186:
Master: Dont send GCP_PREPARE to all node(s)...and die after 1s

7187:
Master: Dont send GCP_COMMIT to all node(s)...and die after 1s

7188:
Master: Dont send GCP_SAVE_REQ to all node(s)...and die after 1s

7189:
Master: Dont send COPY_GCIREQ (GCP) to all node(s)...and die after 1s

7190:
Master Dont send SUB_GCP_COMPLETE_REP to all node(s) and dies after 1s

7005:
Insert system error in GCP participant when receiving GCP_PREPARE.

7006:
Insert system error in GCP participant when receiving GCP_COMMIT.

7007:
Insert system error in GCP participant when receiving GCP_TCFINISHED.

7008:
Insert system error in GCP participant when receiving COPY_GCICONF.

5000:
Insert system error in GCP participant when receiving GCP_SAVEREQ.

5007:
Delay GCP_SAVEREQ by 10 secs

7165: Delay INCL_NODE_REQ in starting node yeilding error in GCP_PREPARE

7030: Delay in GCP_PREPARE until node has completed a node failure
7031: Delay in GCP_PREPARE and die 3s later

7177: Delay copying of sysfileData in execCOPY_GCIREQ

7180: Crash master during master-take-over in execMASTER_LCPCONF

7183: Crash when receiving COPY_GCIREQ

7184: Crash before starting next GCP after a node failure

7185: Dont reply to COPY_GCI_REQ where reason == GCP

7193: Dont send LCP_FRAG_ORD to self, and crash when sending first
      LCP_FRAG_ORD(last)

7194: Force removeNodeFromStored to complete in the middle of MASTER_LCPCONF

ERROR CODES FOR TESTING NODE FAILURE, LOCAL CHECKPOINT HANDLING:
-----------------------------------------------------------------

7009:
Insert system error in master when local checkpoint is idle.

7010:
Insert system error in master when local checkpoint is in the
state clcpStatus = CALCULATE_KEEP_GCI.

7011:
Stop local checkpoint in the state CALCULATE_KEEP_GCI.

7012:
Restart local checkpoint after stopping in CALCULATE_KEEP_GCI.

Method:
1) Error 7011 in master, wait until report of stopped.
2) Error xxxx in participant to crash it.
3) Error 7012 in master to start again.

7013:
Insert system error in master when local checkpoint is in the
state clcpStatus = COPY_GCI before sending COPY_GCIREQ.

7014:
Insert system error in master when local checkpoint is in the
state clcpStatus = TC_CLOPSIZE before sending TC_CLOPSIZEREQ.

7015:
Insert system error in master when local checkpoint is in the
state clcpStatus = START_LCP_ROUND before sending START_LCP_ROUND.

7016:
Insert system error in master when local checkpoint is in the
state clcpStatus = START_LCP_ROUND after receiving LCP_REPORT.

7017:
Insert system error in master when local checkpoint is in the
state clcpStatus = TAB_COMPLETED.

7018:
Insert system error in master when local checkpoint is in the
state clcpStatus = TAB_SAVED before sending DIH_LCPCOMPLETE.

7019:
Insert system error in master when local checkpoint is in the
state clcpStatus = IDLE before sending CONTINUEB(ZCHECK_TC_COUNTER).

7020:
Insert system error in local checkpoint participant at reception of
COPY_GCIREQ.

7075: Master
Don't send any LCP_FRAG_ORD(last=true)
And crash when all have "not" been sent

8000: Crash particpant when receiving TCGETOPSIZEREQ
8001: Crash particpant when receiving TC_CLOPSIZEREQ
5010: Crash any when receiving LCP_FRAGORD

7021: Crash in  master when receiving START_LCP_REQ
7022: Crash in !master when receiving START_LCP_REQ

7023: Crash in  master when sending START_LCP_CONF
7024: Crash in !master when sending START_LCP_CONF

7025: Crash in  master when receiving LCP_FRAG_REP
7016: Crash in !master when receiving LCP_FRAG_REP

7026: Crash in  master when changing state to LCP_TAB_COMPLETED 
7017: Crash in !master when changing state to LCP_TAB_COMPLETED 

7027: Crash in  master when changing state to LCP_TAB_SAVED
7018: Crash in  master when changing state to LCP_TAB_SAVED

7191: Crash when receiving LCP_COMPLETE_REP
7192: Crash in setLcpActiveStatusStart - when dead node missed to LCP's

7213: in GCP_COMMIT Kill specified node and self, stop processing
7214: in GCP_TCFINISHED kill specified node

7215: set c_fragments_per_node = 1 (needs to be done at startup)

ERROR CODES FOR TESTING NODE FAILURE, FAILURE IN COPY FRAGMENT PROCESS:
-----------------------------------------------------------------------

5002:
Insert node failure in starting node when receiving a tuple copied from the copy node
as part of copy fragment process.
5003:
Insert node failure when receiving ABORT signal.

5004:
Insert node failure handling when receiving COMMITREQ.

5005:
Insert node failure handling when receiving COMPLETEREQ.

5006:
Insert node failure handling when receiving ABORTREQ.

5042:
As 5002, but with specified table (see DumpStateOrd)

These error code can be combined with error codes for testing time-out
handling in DBTC to ensure that node failures are also well handled in
time-out handling. They can also be used to test multiple node failure
handling.

5045: Crash in PREPARE_COPY_FRAG_REQ
5046: Crash if LQHKEYREQ (NrCopy) comes when frag-state is incorrect

ERROR CODES FOR TESTING TIME-OUT HANDLING IN DBLQH
-------------------------------------------------
5011:
Delay execution of COMMIT signal 2 seconds to generate time-out.

5012 (use 5017):
First delay execution of COMMIT signal 2 seconds to generate COMMITREQ.
Delay execution of COMMITREQ signal 2 seconds to generate time-out.

5013:
Delay execution of COMPLETE signal 2 seconds to generate time-out.

5014 (use 5018):
First delay execution of COMPLETE signal 2 seconds to generate COMPLETEREQ.
Delay execution of COMPLETEREQ signal 2 seconds to generate time-out.

5015:
Delay execution of ABORT signal 2 seconds to generate time-out.

5016: (ABORTREQ only as part of take-over)
Delay execution of ABORTREQ signal 2 seconds to generate time-out.

5031: lqhKeyRef, ZNO_TC_CONNECT_ERROR
5032: lqhKeyRef, ZTEMPORARY_REDO_LOG_FAILURE
5033: lqhKeyRef, ZTAIL_PROBLEM_IN_LOG_ERROR

5034: Don't pop scan queue

5035: Delay ACC_CONTOPCONT

5038: Drop LQHKEYREQ + set 5039
5039: Drop ABORT + set 5003

8048: Make TC not choose own node for simple/dirty read
5041: Crash is receiving simple read from other TC on different node

8050: Send TCKEYREF is operation is non local
8071: Send TCKEYREF is unique index operation is non local
8072: 8050 || 8071

5100,5101: Drop ABORT req in primary replica
           Crash on "next" ABORT

5047: ZTRANSPORTER_OVERLOADED_ERROR in execLQHKEYREQ

ERROR CODES FOR TESTING TIME-OUT HANDLING IN DBTC
-------------------------------------------------
8040:
Delay execution of ABORTED signal 2 seconds to generate time-out.

8041:
Delay execution of COMMITTED signal 2 seconds to generate time-out.
8042 (use 8046):
Delay execution of COMMITTED signal 2 seconds to generate COMMITCONF.
Delay execution of COMMITCONF signal 2 seconds to generate time-out.

8043:
Delay execution of COMPLETED signal 2 seconds to generate time-out.

8044 (use 8047):
Delay execution of COMPLETED signal 2 seconds to generate COMPLETECONF.
Delay execution of COMPLETECONF signal 2 seconds to generate time-out.

8045: (ABORTCONF only as part of take-over)
Delay execution of ABORTCONF signal 2 seconds to generate time-out.

8080: Send ZABORT_TIMEOUT_BREAK delayed

8053: Crash in timeOutFoundLab, state CS_WAIT_COMMIT_CONF

8054: Throw away TC_KEYCONF to api and die 5 seconds later.  To test commit ack markers
5048: Crash in execCOMMIT
5049: SET_ERROR_INSERT_VALUE(5048)

ERROR CODES FOR TESTING TIME-OUT HANDLING IN DBTC
-------------------------------------------------

8003: Throw away a LQHKEYCONF in state STARTED
8004: Throw away a LQHKEYCONF in state RECEIVING
8005: Throw away a LQHKEYCONF in state REC_COMMITTING
8006: Throw away a LQHKEYCONF in state START_COMMITTING

8007: Ignore send of LQHKEYREQ in state STARTED
8008: Ignore send of LQHKEYREQ in state START_COMMITTING

8009: Ignore send of LQHKEYREQ+ATTRINFO in state STARTED
8010: Ignore send of LQHKEYREQ+ATTRINFO in state START_COMMITTING

8011: Abort at send of CONTINUEB(ZSEND_ATTRINFO) in state STARTED
8012: Abort at send of CONTINUEB(ZSEND_ATTRINFO) in state START_COMMITTING

8013: Ignore send of CONTINUEB(ZSEND_COMPLETE_LOOP) (should crash eventually)
8014: Ignore send of CONTINUEB(ZSEND_COMMIT_LOOP) (should crash eventually)

8015: Ignore ATTRINFO signal in DBTC in state REC_COMMITTING
8016: Ignore ATTRINFO signal in DBTC in state RECEIVING

8017: Return immediately from DIVERIFYCONF (should crash eventually)
8018: Throw away a COMMITTED signal
8019: Throw away a COMPLETED signal

TESTING TAKE-OVER FUNCTIONALITY IN DBTC
---------------------------------------

8002: Crash when sending LQHKEYREQ
8029: Crash when receiving LQHKEYCONF
8030: Crash when receiving COMMITTED
8031: Crash when receiving COMPLETED
8020: Crash when all COMMITTED has arrived
8021: Crash when all COMPLETED has arrived
8022: Crash when all LQHKEYCONF has arrived

COMBINATION OF TIME-OUT + CRASH
-------------------------------

8023 (use 8024): Ignore LQHKEYCONF and crash when ABORTED signal arrives by setting 8024
8025 (use 8026): Ignore COMMITTED and crash when COMMITCONF signal arrives by setting 8026
8027 (use 8028): Ignore COMPLETED and crash when COMPLETECONF signal arrives by setting 8028

ABORT OF TCKEYREQ
-----------------

8032: No free TC records any more

8037 : Invalid schema version in TCINDXREQ

------

8038 : Simulate API disconnect just after SCAN_TAB_REQ

8055 : Crash in sendApiCommit, disconnect API, and set 8056
8056 : return directly in API_FAILREQ
8057 : Send only 1 COMMIT per timeslice

8052 : Simulate failure of TransactionBufferMemory allocation for OI lookup

8051 : Simulate failure of allocation for saveINDXKEYINFO
8078 : Activate error insert 8079 on receiving API_FAILREQ
8079 : Crash if TCKEYREQ received from failed api

<<<<<<< HEAD
DBTC LONG SIGNAL TESTING
------------------------
8065: Consume all but 10 long section segments on next TCKEYREQ
8066: Consume all but 1 long section segments on next TCKEYREQ
8067: Consume all long section segments on next TCKEYREQ
8068: Free all segments hoarded by 8065, 8066, 8067

8069: Always send 'short' LQHKEYREQ to LQH
8070: Always send 'short' SCANFRAGREQ to LQH

8074: Drop first fragment of fragmented SCANTABREQ
8075: Drop middle fragments of fragmented SCANTABREQ
8076: Drop last fragment of fragmented SCANTABREQ
8077: Drop all fragments of fragmented SCANTABREQ

8085: Simulate execFIRE_TRIG_ORD DataBuffer exhaustion
8086: Simulate execFIRE_TRIG_ORD segmented section exhaustion

8087: Simulate commit ack marker exhaustion
8096: Simulate commit ack marker databuffer exhaustion

DBLQH LONG SIGNAL TESTING
-------------------------
5051: Send short LQHKEYREQ to next replica
5052: Fail to store KeyInfo from TUP in long section
=======
DBTC TCINDXREQ TESTING
----------------------

8100: Force TCINDXREQ to recycle a connection record of ongoing abort, phase 1 (set by test case). Will block TCROLLBACKREP.

8101: Force TCINDXREQ to recycle a connection record of ongoing abort, phase 2 (set internally). Will release TCROLLBACKREP.
>>>>>>> 0274621b

CMVMI
-----
9000 Set RestartOnErrorInsert to restart -n
9998 Enter endless loop (trigger watchdog)
9999 Crash system immediatly

Test Crashes in handling node restarts
--------------------------------------

7121: Crash after receiving permission to start (START_PERMCONF) in starting
      node.
7122: Crash master when receiving request for permission to start (START_PERMREQ).
7123: Crash any non-starting node when receiving information about a starting node
      (START_INFOREQ)
7124: Respond negatively on an info request (START_INFOREQ)
7125: Stop an invalidate Node LCP process in the middle to test if START_INFOREQ
      stopped by long-running processes are handled in a correct manner.
7126: Allow node restarts for all nodes (used in conjunction with 7025)
7127: Crash when receiving a INCL_NODEREQ message.
7128: Crash master after receiving all INCL_NODECONF from all nodes
7129: Crash master after receiving all INCL_NODECONF from all nodes and releasing
      the lock on the dictionary
7130: Crash starting node after receiving START_MECONF
7131: Crash when receiving START_COPYREQ in master node
7132: Crash when receiving START_COPYCONF in starting node

7170: Crash when receiving START_PERMREF (InitialStartRequired)

8039: DBTC delay INCL_NODECONF and kill starting node

7174: Crash starting node before sending DICT_LOCK_REQ
7175: Master sends one fake START_PERMREF (ZNODE_ALREADY_STARTING_ERROR)
7176: Slave NR pretends master does not support DICT lock (rolling upgrade)

DICT:
6000  Crash during NR when receiving DICTSTARTREQ
6001  Crash during NR when receiving SCHEMA_INFO
6002  Crash during NR soon after sending GET_TABINFO_REQ

LQH:
5026  Crash when receiving COPY_ACTIVEREQ
5027  Crash when receiving STAT_RECREQ

5043  Crash starting node, when scan is finished on primary replica

Test Crashes in handling take over
----------------------------------

7133: Crash when receiving START_TOREQ
7134: Crash master after receiving all START_TOCONF
7135: Crash master after copying table 0 to starting node
7136: Crash master after completing copy of tables
7137: Crash master after adding a fragment before copying it
7138: Crash when receiving CREATE_FRAGREQ in prepare phase
7139: Crash when receiving CREATE_FRAGREQ in commit phase
7140: Crash master when receiving all CREATE_FRAGCONF in prepare phase
7141: Crash master when receiving all CREATE_FRAGCONF in commit phase
7142: Crash master when receiving COPY_FRAGCONF
7143: Crash master when receiving COPY_ACTIVECONF
7144: Crash when receiving END_TOREQ
7145: Crash master after receiving first END_TOCONF
7146: Crash master after receiving all END_TOCONF
7147: Crash master after receiving first START_TOCONF
7148: Crash master after receiving first CREATE_FRAGCONF
7152: Crash master after receiving first UPDATE_TOCONF
7153: Crash master after receiving all UPDATE_TOCONF
7154: Crash when receiving UPDATE_TOREQ
7155: Crash master when completing writing start take over info
7156: Crash master when completing writing end take over info

Test failures in various states in take over functionality
----------------------------------------------------------
7157: Block take over at start take over
7158: Block take over at sending of START_TOREQ
7159: Block take over at selecting next fragment
7160: Block take over at creating new fragment
7161: Block take over at sending of CREATE_FRAGREQ in prepare phase
7162: Block take over at sending of CREATE_FRAGREQ in commit phase
7163: Block take over at sending of UPDATE_TOREQ at end of copy frag
7164: Block take over at sending of END_TOREQ
7169: Block take over at sending of UPDATE_TOREQ at end of copy

5008: Crash at reception of EMPTY_LCPREQ (at master take over after NF)
5009: Crash at sending of EMPTY_LCPCONF (at master take over after NF)

Test Crashes in Handling Graceful Shutdown
------------------------------------------
7065: Crash when receiving STOP_PERMREQ in master
7066: Crash when receiving STOP_PERMREQ in slave
7067: Crash when receiving DIH_SWITCH_REPLICA_REQ
7068: Crash when receiving DIH_SWITCH_REPLICA_CONF


Backup Stuff:
------------------------------------------
10001: Crash on NODE_FAILREP in Backup coordinator
10002: Crash on NODE_FAILREP when coordinatorTakeOver
10003: Crash on PREP_CREATE_TRIG_{CONF/REF} (only coordinator)
10004: Crash on START_BACKUP_{CONF/REF} (only coordinator)
10005: Crash on CREATE_TRIG_{CONF/REF} (only coordinator)
10006: Crash on WAIT_GCP_REF (only coordinator)
10007: Crash on WAIT_GCP_CONF (only coordinator)
10008: Crash on WAIT_GCP_CONF during start of backup (only coordinator)
10009: Crash on WAIT_GCP_CONF during stop of backup (only coordinator)
10010: Crash on BACKUP_FRAGMENT_CONF (only coordinator)
10011: Crash on BACKUP_FRAGMENT_REF (only coordinator)
10012: Crash on DROP_TRIG_{CONF/REF} (only coordinator)
10013: Crash on STOP_BACKUP_{CONF/REF} (only coordinator)
10014: Crash on DEFINE_BACKUP_REQ (participant)
10015: Crash on START_BACKUP_REQ (participant)
10016: Crash on BACKUP_FRAGMENT_REQ (participant)
10017: Crash on SCAN_FRAGCONF (participant)
10018: Crash on FSAPPENDCONF (participant)
10019: Crash on TRIG_ATTRINFO (participant)
10020: Crash on STOP_BACKUP_REQ (participant)
10021: Crash on NODE_FAILREP in participant not becoming coordinator

10022: Fake no backup records at DEFINE_BACKUP_REQ (participant)
10023: Abort backup by error at reception of UTIL_SEQUENCE_CONF (code 300)
10024: Abort backup by error at reception of DEFINE_BACKUP_CONF (code 301)
10025: Abort backup by error at reception of CREATE_TRIG_CONF last (code 302)
10026: Abort backup by error at reception of START_BACKUP_CONF (code 303)
10027: Abort backup by error at reception of DEFINE_BACKUP_REQ at master (code 304)
10028: Abort backup by error at reception of BACKUP_FRAGMENT_CONF at master (code 305)
10029: Abort backup by error at reception of FSAPPENDCONF in slave (FileOrScanError = 5)
10030: Simulate buffer full from trigger execution => abort backup
10031: Error 331 for dictCommitTableMutex_locked
10032: backup checkscan
10033: backup checkscan
10034: define backup reply error
10035: Fail to allocate buffers

10039: Halt backup for table >= 2
10040: Resume backup (from 10039)
10038: Receive abort backup in the middle of locking tables.
10041: delay backup after create trigger. for testing undo log file.

11001: Send UTIL_SEQUENCE_REF (in master)

5028:  Crash when receiving LQHKEYREQ (in non-master)

Failed Create Table:
--------------------
7173: Create table failed due to not sufficient number of fragment or
      replica records.
3001: Fail create 1st fragment
4007 12001: Fail create 1st fragment
4008 12002: Fail create 2nd fragment
4009 12003: Fail create 1st attribute in 1st fragment
4010 12004: Fail create last attribute in 1st fragment
4011 12005: Fail create 1st attribute in 2nd fragment
4012 12006: Fail create last attribute in 2nd fragment
4032 : Fail to receive first default value
4033 : Fail to receive last default value
4034 : Fail to store default values in def values fragment

Drop Table/Index:
-----------------
4001: Crash on REL_TABMEMREQ in TUP
4002: Crash on DROP_TABFILEREQ in TUP
4003: Fail next trigger create in TUP
4004: Fail next trigger drop in TUP
8033: Fail next trigger create in TC
8034: Fail next index create in TC
8035: Fail next trigger drop in TC
8036: Fail next index drop in TC
6006: Crash participant in create index

4013: verify TUP tab descr before and after next DROP TABLE

Dict transactions
-----------------

These should be applied separately to master and slave.
CTa = create table, ATr = alter trigger, and so on

6101: Fail seize of schema trans (err=780)
6102: Kill api (client) at SCHEMA_TRANS_BEGIN_REQ (err=4009)
6103: Delay SCHEMA_TRANS_IMPL_CONF (1000ms)

6111: Fail seize of schema op (err=783) in CTa, DTa, ATa
6112: Fail seize of schema op (err=783) in CIn, DIn
6113: Fail seize of schema op (err=783) in AIn
6114: Fail seize of schema op (err=783) in CTr, DTr
6115: Fail seize of schema op (err=783) in ATr
6116: Fail seize of schema op (err=783) in BIn

6121: Fail parse (err=9121) in CTa, DTa, ATa
6122: Fail parse (err=9122) in CIn, DIn
6123: Fail parse (err=9123) in AIn
6124: Fail parse (err=9124) in CTr, DTr
6125: Fail parse (err=9125) in ATr
6126: Fail parse (err=9126) in BIn

6131: Fail prepare (err=9131) in CTa, DTa, ATa

# these have no natural failures in DBDICT
# use 8033, 4003, 8034 instead
#6132: Fail prepare (err=9132) in CIn, DIn
#6133: Fail prepare (err=9133) in AIn
#6134: Fail prepare (err=9134) in CTr, DTr
#6135: Fail prepare (err=9135) in ATr
#6136: Fail prepare (err=9136) in BIn

# Master failure, partial progress 
6140: Tell master to skip last SCHEMA_TRANS_IMPL_REQ at RT_START
6141: Tell master to skip last SCHEMA_TRANS_IMPL_REQ at RT_PARSE
6142: Tell master to skip last SCHEMA_TRANS_IMPL_REQ at RT_FLUSH_PREPARE
6143: Tell master to skip last SCHEMA_TRANS_IMPL_REQ at RT_PREPARE
6144: Tell master to skip last SCHEMA_TRANS_IMPL_REQ at RT_ABORT_PARSE
6145: Tell master to skip last SCHEMA_TRANS_IMPL_REQ at RT_ABORT_PREPARE
6146: Tell master to skip last SCHEMA_TRANS_IMPL_REQ at RT_FLUSH_COMMIT
6147: Tell master to skip last SCHEMA_TRANS_IMPL_REQ at RT_COMMIT
6148: Tell master to skip last SCHEMA_TRANS_IMPL_REQ at RT_FLUSH_COMPLETE
6149: Tell master to skip last SCHEMA_TRANS_IMPL_REQ at RT_COMPLETE
6150: Tell master to skip last SCHEMA_TRANS_IMPL_REQ at RT_END

System Restart:
---------------

5020: Force system to read pages form file when executing prepare operation record
3000: Delay writing of datapages in ACC when LCP is started
4000: Delay writing of datapages in TUP when LCP is started
7070: Set TimeBetweenLcp to min value
7071: Set TimeBetweenLcp to max value
7072: Split START_FRAGREQ into several log nodes
7073: Don't include own node in START_FRAGREQ
7074: 7072 + 7073

Scan:
------

5021: Crash when receiving SCAN_NEXTREQ if sender is own node
5022: Crash when receiving SCAN_NEXTREQ if sender is NOT own node
5023: Drop SCAN_NEXTREQ if sender is own node
5024: Drop SCAN_NEXTREQ if sender is NOT own node
5025: Delay SCAN_NEXTREQ 1 second if sender is NOT own node
5030: Drop all SCAN_NEXTREQ until node is shutdown with SYSTEM_ERROR
      because of scan fragment timeout

Test routing of signals:
-----------------------
4006: Turn on routing of TRANSID_AI signals from TUP
5029: Turn on routing of KEYINFO20 signals from LQH

Ordered index:
--------------
12007: Make next alloc node fail with no memory error
12008: Fail seize scan op
12009: Cause InvalidBounds error

Dbdict:
-------
6003 Crash in participant @ CreateTabReq::Prepare
6004 Crash in participant @ CreateTabReq::Commit
6005 Crash in participant @ CreateTabReq::CreateDrop
6007 Fail on readTableFile for READ_TAB_FILE1 (28770)
6012 Bump up next table id to 4096
6013 Master failure during prepare
6014 Master failure during commit
6015 Master failure after commit

6022 Cluster failure before flush prepare
6021 Cluster failure before prepare first
6016
6017 Cluster failure before flush commit
6018 Cluster failure before commit first
6019 Cluster failure before flush complete
6020 Cluster failure before complete first

6030 Do not round DD sizes in DBDICT. Check in ndb*out.log
     that DBDICT and LGMAN/TSMAN round same way.

6200 Set error code after handleTabInfoInit in master
6201 Set error code after handleTabInfoInit in master (index)
6202 Set error code before CREATE_FRAGMENTATION in master
6203 Set error code before CREATE_FRAGMENTATION in master (index)

Dbtup:
4014 - handleInsert - Out of undo buffer
4015 - handleInsert - Out of log space
4016 - handleInsert - AI Inconsistency
4017 - handleInsert - Out of memory
4018 - handleInsert - Null check error
4019 - handleInsert - Alloc rowid error
4020 - handleInsert - Size change error
4021 - handleInsert - Out of disk space

4022 - addTuxEntries - fail before add of first entry
4023 - addTuxEntries - fail add of last entry (the entry for last index)

4025: Fail all inserts with out of memory
4026: Fail one insert with oom
4027: Fail inserts randomly with oom
4028: Fail one random insert with oom

NDBCNTR:

1000: Crash insertion on SystemError::CopyFragRef
1001: Delay sending NODE_FAILREP (to own node), until error is cleared

SUMA:
13036: Simulate report MISSING_DATA at node failure
13037: Simulate disconnect lagging subscribers
13038: Simulate out of event buffer

13039: Crash i DICT_LOCKCONF
13040: Crash in SUB_CREATE_REQ if m_restart_server_node_id != RNIL
13041: Crash in SUB_CREATE_REQ (no matter)
13042: Crash in SUB_START_REQ (if m_restart_server_node_id != 0)

LGMAN:
-----
15000: Fail to create log file

TSMAN:
-----
16000: Fail to create data file

ACC bug#34348
-------------
3002: limit frags to 2 directory pages (instead of 256)
      print (if VM_TRACE) LH variables at expand and shrink
      apply before mass data load, reset with error insert 0

TRIX
----
Index stats:
18001: fail to seize statOp
18002: fail to seize associated subRec
18011: fail HEAD read - simulate UtilExecuteRef::AllocationError
18012: fail HEAD insert/update/delete - as in 18011
18021: fail RT_CLEAN_NEW - simulate TC error 626
18022: fail RT_CLEAN_OLD (non-fatal) - as in 18021
18023: fail RT_CLEAN_ALL (non-fatal) - as in 18021
18024: fail RT_SCAN_FRAG - simulate TC error 630<|MERGE_RESOLUTION|>--- conflicted
+++ resolved
@@ -375,7 +375,6 @@
 8078 : Activate error insert 8079 on receiving API_FAILREQ
 8079 : Crash if TCKEYREQ received from failed api
 
-<<<<<<< HEAD
 DBTC LONG SIGNAL TESTING
 ------------------------
 8065: Consume all but 10 long section segments on next TCKEYREQ
@@ -401,14 +400,13 @@
 -------------------------
 5051: Send short LQHKEYREQ to next replica
 5052: Fail to store KeyInfo from TUP in long section
-=======
+
 DBTC TCINDXREQ TESTING
 ----------------------
 
 8100: Force TCINDXREQ to recycle a connection record of ongoing abort, phase 1 (set by test case). Will block TCROLLBACKREP.
 
 8101: Force TCINDXREQ to recycle a connection record of ongoing abort, phase 2 (set internally). Will release TCROLLBACKREP.
->>>>>>> 0274621b
 
 CMVMI
 -----
