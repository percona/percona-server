--- conflicted
+++ resolved
@@ -1,8 +1,4 @@
-<<<<<<< HEAD
-# Copyright (c) 2003, 2014, Oracle and/or its affiliates. All rights reserved.
-=======
 # Copyright (c) 2003, 2015, Oracle and/or its affiliates. All rights reserved.
->>>>>>> 3d9e1dbd
 #
 # This program is free software; you can redistribute it and/or modify
 # it under the terms of the GNU General Public License as published by
@@ -24,13 +20,8 @@
 Next DBTUP 4039
 Next DBLQH 5088
 Next DBDICT 6216
-<<<<<<< HEAD
 Next DBDIH 7245
-Next DBTC 8108
-=======
-Next DBDIH 7237
 Next DBTC 8109
->>>>>>> 3d9e1dbd
 Next CMVMI 9000
 Next BACKUP 10042
 Next DBUTIL 11002
