/*
   Copyright (c) 2003, 2018, Oracle and/or its affiliates. All rights reserved.

   This program is free software; you can redistribute it and/or modify
   it under the terms of the GNU General Public License, version 2.0,
   as published by the Free Software Foundation.

   This program is also distributed with certain software (including
   but not limited to OpenSSL) that is licensed under separate terms,
   as designated in a particular file or component or in included license
   documentation.  The authors of MySQL hereby grant you an additional
   permission to link the program and your derivative works with the
   separately licensed software that they have included with MySQL.

   This program is distributed in the hope that it will be useful,
   but WITHOUT ANY WARRANTY; without even the implied warranty of
   MERCHANTABILITY or FITNESS FOR A PARTICULAR PURPOSE.  See the
   GNU General Public License, version 2.0, for more details.

   You should have received a copy of the GNU General Public License
   along with this program; if not, write to the Free Software
   Foundation, Inc., 51 Franklin St, Fifth Floor, Boston, MA 02110-1301  USA
*/

#include "Backup.hpp"

#include <ndb_version.h>

#include <NdbTCP.h>
#include <Bitmask.hpp>

#include <signaldata/NodeFailRep.hpp>
#include <signaldata/ReadNodesConf.hpp>

#include <signaldata/DihScanTab.hpp>
#include <signaldata/DiGetNodes.hpp>
#include <signaldata/ScanFrag.hpp>

#include <signaldata/GetTabInfo.hpp>
#include <signaldata/DictTabInfo.hpp>
#include <signaldata/ListTables.hpp>

#include <signaldata/FsOpenReq.hpp>
#include <signaldata/FsAppendReq.hpp>
#include <signaldata/FsCloseReq.hpp>
#include <signaldata/FsConf.hpp>
#include <signaldata/FsRef.hpp>
#include <signaldata/FsRemoveReq.hpp>
#include <signaldata/FsReadWriteReq.hpp>

#include <signaldata/BackupImpl.hpp>
#include <signaldata/BackupSignalData.hpp>
#include <signaldata/BackupContinueB.hpp>
#include <signaldata/EventReport.hpp>

#include <signaldata/UtilSequence.hpp>

#include <signaldata/CreateTrigImpl.hpp>
#include <signaldata/DropTrigImpl.hpp>
#include <signaldata/FireTrigOrd.hpp>
#include <signaldata/TrigAttrInfo.hpp>
#include <AttributeHeader.hpp>

#include <signaldata/WaitGCP.hpp>
#include <signaldata/LCP.hpp>
#include <signaldata/BackupLockTab.hpp>
#include <signaldata/DumpStateOrd.hpp>

#include <signaldata/DumpStateOrd.hpp>

#include <signaldata/DbinfoScan.hpp>
#include <signaldata/TransIdAI.hpp>

#include <NdbTick.h>
#include <dbtup/Dbtup.hpp>
#include <dbtup/Dbtup.hpp>

#include <EventLogger.hpp>
extern EventLogger * g_eventLogger;

#include <math.h>

#define JAM_FILE_ID 475

static const Uint32 WaitDiskBufferCapacityMillis = 1;
static const Uint32 WaitScanTempErrorRetryMillis = 10;

static NDB_TICKS startTime;

#ifdef VM_TRACE
//#define DEBUG_LCP 1
//#define DEBUG_LCP_ROW 1
//#define DEBUG_LCP_DEL_FILES 1
//#define DEBUG_LCP_DEL 1
//#define DEBUG_EXTRA_LCP 1
#define DEBUG_LCP_STAT 1
#define DEBUG_EXTENDED_LCP_STAT 1
#endif

#ifdef DEBUG_LCP
#define DEB_LCP(arglist) do { g_eventLogger->info arglist ; } while (0)
#else
#define DEB_LCP(arglist) do { } while (0)
#endif

#ifdef DEBUG_LCP_DEL_FILES
#define DEB_LCP_DEL_FILES(arglist) do { g_eventLogger->info arglist ; } while (0)
#else
#define DEB_LCP_DEL_FILES(arglist) do { } while (0)
#endif

#ifdef DEBUG_LCP_DEL
#define DEB_LCP_DEL(arglist) do { g_eventLogger->info arglist ; } while (0)
#else
#define DEB_LCP_DEL(arglist) do { } while (0)
#endif

#ifdef DEBUG_LCP_STAT
#define DEB_LCP_STAT(arglist) do { g_eventLogger->info arglist ; } while (0)
#else
#define DEB_LCP_STAT(arglist) do { } while (0)
#endif

#ifdef DEBUG_EXTRA_LCP
#define DEB_EXTRA_LCP(arglist) do { g_eventLogger->info arglist ; } while (0)
#else
#define DEB_EXTRA_LCP(arglist) do { } while (0)
#endif

#ifdef VM_TRACE
#define DEBUG_OUT(x) ndbout << x << endl
#else
#define DEBUG_OUT(x) 
#endif

//#define DEBUG_ABORT
//#define dbg globalSignalLoggers.log

static Uint32 g_TypeOfStart = NodeState::ST_ILLEGAL_TYPE;

#define SEND_BACKUP_STARTED_FLAG(A) (((A) & 0x3) > 0)
#define SEND_BACKUP_COMPLETED_FLAG(A) (((A) & 0x3) > 1)

/**
 * "Magic" constants used for adaptive LCP speed algorithm. These magic
 * constants tries to ensure a smooth LCP load which is high enough to
 * avoid slowing down LCPs such that we run out of REDO logs. Also low
 * enough to avoid that we use so much CPU on LCPs that we block out
 * most user transactions. We also want to avoid destroying real-time
 * characteristics due to LCPs.
 *
 * See much longer explanation of these values below.
 */
#define MAX_LCP_WORDS_PER_BATCH (1500)

#define HIGH_LOAD_LEVEL 32
#define VERY_HIGH_LOAD_LEVEL 48
#define NUMBER_OF_SIGNALS_PER_SCAN_BATCH 3
#define MAX_RAISE_PRIO_MEMORY 16

extern Uint32 compute_acc_32kpages(const ndb_mgm_configuration_iterator *p);

void
Backup::execSTTOR(Signal* signal) 
{
  jamEntry();                            

  const Uint32 startphase  = signal->theData[1];
  const Uint32 typeOfStart = signal->theData[7];

  if (startphase == 1)
  {
    ndbrequire((c_lqh = (Dblqh*)globalData.getBlock(DBLQH, instance())) != 0);
    ndbrequire((c_tup = (Dbtup*)globalData.getBlock(DBTUP, instance())) != 0);
    ndbrequire((c_lgman =
                (Lgman*)globalData.getBlock(LGMAN, instance())) != 0);

    m_words_written_this_period = 0;
    last_disk_write_speed_report = 0;
    next_disk_write_speed_report = 0;
    m_monitor_words_written = 0;
    m_periods_passed_in_monitor_period = 0;
    m_monitor_snapshot_start = NdbTick_getCurrentTicks();
    m_curr_lcp_id = 0;
    m_curr_disk_write_speed = c_defaults.m_disk_write_speed_max_own_restart;
    m_overflow_disk_write = 0;
    slowdowns_due_to_io_lag = 0;
    slowdowns_due_to_high_cpu = 0;
    disk_write_speed_set_to_min = 0;
    m_is_lcp_running = false;
    m_is_backup_running = false;
    m_is_any_node_restarting = false;
    m_node_restart_check_sent = false;
    m_our_node_started = false;
    m_lcp_ptr_i = RNIL;
    m_newestRestorableGci = 0;
    m_delete_lcp_files_ongoing = false;
    m_reset_disk_speed_time = NdbTick_getCurrentTicks();
    m_reset_delay_used = Backup::DISK_SPEED_CHECK_DELAY;
    signal->theData[0] = BackupContinueB::RESET_DISK_SPEED_COUNTER;
    c_initial_start_lcp_not_done_yet = false;
    sendSignalWithDelay(reference(), GSN_CONTINUEB, signal,
                        Backup::DISK_SPEED_CHECK_DELAY, 1);
  }
  if (startphase == 3)
  {
    jam();

    c_lqh->get_redo_size(m_redo_size_in_bytes);
    /**
     * Get IndexMemory size to be able to calculate use of DataMemory.
     */
    const ndb_mgm_configuration_iterator *p =
      m_ctx.m_config.getOwnConfigIterator();
    ndbrequire(p != 0);
    Uint32 acc_pages = compute_acc_32kpages(p);
    m_acc_memory_in_bytes = Uint64(acc_pages) * Uint64(sizeof(GlobalPage));

    g_TypeOfStart = typeOfStart;
    if (g_TypeOfStart == NodeState::ST_INITIAL_START ||
        g_TypeOfStart == NodeState::ST_INITIAL_NODE_RESTART)
    {
      jam();
      c_initial_start_lcp_not_done_yet = true;
    }
    signal->theData[0] = reference();
    sendSignal(NDBCNTR_REF, GSN_READ_NODESREQ, signal, 1, JBB);
    return;
  }//if

  if (startphase == 7)
  {
    m_monitor_words_written = 0;
    m_periods_passed_in_monitor_period = 0;
    m_monitor_snapshot_start = NdbTick_getCurrentTicks();
    m_curr_disk_write_speed = c_defaults.m_disk_write_speed_min;
    m_our_node_started = true;
    c_initial_start_lcp_not_done_yet = false;
  }

  if(startphase == 7 && g_TypeOfStart == NodeState::ST_INITIAL_START &&
     c_masterNodeId == getOwnNodeId() && !isNdbMtLqh()){
    jam();
    createSequence(signal);
    return;
  }//if
  
  sendSTTORRY(signal);  
  return;
}//Dbdict::execSTTOR()

void
Backup::execREAD_NODESCONF(Signal* signal)
{
  jamEntry();
  ReadNodesConf * conf = (ReadNodesConf *)signal->getDataPtr();
 
  c_aliveNodes.clear();

  Uint32 count = 0;
  for (Uint32 i = 0; i<MAX_NDB_NODES; i++) {
    jam();
    if(NdbNodeBitmask::get(conf->allNodes, i)){
      jam();
      count++;

      NodePtr node;
      ndbrequire(c_nodes.seizeFirst(node));
      
      node.p->nodeId = i;
      if(NdbNodeBitmask::get(conf->inactiveNodes, i)) {
        jam();
	node.p->alive = 0;
      } else {
        jam();
	node.p->alive = 1;
	c_aliveNodes.set(i);
      }//if
    }//if
  }//for
  c_masterNodeId = conf->masterNodeId;
  ndbrequire(count == conf->noOfNodes);
  sendSTTORRY(signal);
}

void
Backup::sendSTTORRY(Signal* signal)
{
  signal->theData[0] = 0;
  signal->theData[3] = 1;
  signal->theData[4] = 3;
  signal->theData[5] = 7;
  signal->theData[6] = 255; // No more start phases from missra
  BlockReference cntrRef = !isNdbMtLqh() ? NDBCNTR_REF : BACKUP_REF;
  sendSignal(cntrRef, GSN_STTORRY, signal, 7, JBB);
}

void
Backup::createSequence(Signal* signal)
{
  UtilSequenceReq * req = (UtilSequenceReq*)signal->getDataPtrSend();
  
  req->senderData  = RNIL;
  req->sequenceId  = NDB_BACKUP_SEQUENCE;
  req->requestType = UtilSequenceReq::Create;
  
  sendSignal(DBUTIL_REF, GSN_UTIL_SEQUENCE_REQ, 
	     signal, UtilSequenceReq::SignalLength, JBB);
}

void
Backup::handle_overflow(void)
{
  jam();
  /**
   * If we overflowed in the last period, count it in 
   * this new period, potentially overflowing again into
   * future periods...
   * 
   * The overflow can only come from the last write we did in this
   * period, but potentially this write is bigger than what we are
   * allowed to write during one period.
   *
   * Calculate the overflow to pass into the new period
   * (overflowThisPeriod). It can never be more than what is
   * allowed to be written during a period.
   *
   * We could rarely end up in the case that the overflow of the
   * last write in the period even overflows the entire next period.
   * If so we put this into the remainingOverFlow and put this into
   * m_overflow_disk_write (in this case nothing will be written in
   * this period so ready_to_write need not worry about this case
   * when setting m_overflow_disk_write since it isn't written any time
   * in this case and in all other cases only written by the last write
   * in a period.
   */
  Uint32 overflowThisPeriod = MIN(m_overflow_disk_write, 
                                  m_curr_disk_write_speed + 1);
    
  /* How much overflow remains after this period? */
  Uint32 remainingOverFlow = m_overflow_disk_write - overflowThisPeriod;
  
  if (overflowThisPeriod)
  {
    jam();
#ifdef DEBUG_CHECKPOINTSPEED
    ndbout_c("Overflow of %u bytes (max/period is %u bytes)",
             overflowThisPeriod * 4, m_curr_disk_write_speed * 4);
#endif
    if (remainingOverFlow)
    {
      jam();
#ifdef DEBUG_CHECKPOINTSPEED
      ndbout_c("  Extra overflow : %u bytes, will take %u further periods"
               " to clear", remainingOverFlow * 4,
                 remainingOverFlow / m_curr_disk_write_speed);
#endif
    }
  }
  m_words_written_this_period = overflowThisPeriod;
  m_overflow_disk_write = remainingOverFlow;
}

void
Backup::calculate_next_delay(const NDB_TICKS curr_time)
{
  /**
   * Adjust for upto 10 millisecond delay of this signal. Longer
   * delays will not be handled, in this case the system is most
   * likely under too high load and it won't matter very much that
   * we decrease the speed of checkpoints.
   *
   * We use a technique where we allow an overflow write in one
   * period. This overflow will be removed from the next period
   * such that the load will at average be as specified.
   * Calculate new delay time based on if we overslept or underslept
   * this time. We will never regulate more than 10ms, if the
   * oversleep is bigger than we will simply ignore it. We will
   * decrease the delay by as much as we overslept or increase it by
   * as much as we underslept.
   */
  int delay_time = m_reset_delay_used;
  int sig_delay = int(NdbTick_Elapsed(m_reset_disk_speed_time,
                                      curr_time).milliSec());
  if (sig_delay > delay_time + 10)
  {
    delay_time = Backup::DISK_SPEED_CHECK_DELAY - 10;
  }
  else if (sig_delay < delay_time - 10)
  {
    delay_time = Backup::DISK_SPEED_CHECK_DELAY + 10;
  }
  else
  {
    delay_time = Backup::DISK_SPEED_CHECK_DELAY -
                 (sig_delay - delay_time);
  }
  m_periods_passed_in_monitor_period++;
  m_reset_delay_used= delay_time;
  m_reset_disk_speed_time = curr_time;
#if 0
  ndbout << "Signal delay was = " << sig_delay;
  ndbout << " Current time = " << curr_time << endl;
  ndbout << " Delay time will be = " << delay_time << endl << endl;
#endif
}

void
Backup::report_disk_write_speed_report(Uint64 bytes_written_this_period,
                                       Uint64 millis_passed)
{
  Uint32 report = next_disk_write_speed_report;
  disk_write_speed_rep[report].backup_lcp_bytes_written =
    bytes_written_this_period;
  disk_write_speed_rep[report].millis_passed =
    millis_passed;
  disk_write_speed_rep[report].redo_bytes_written =
    c_lqh->report_redo_written_bytes();
  disk_write_speed_rep[report].target_disk_write_speed =
    m_curr_disk_write_speed * CURR_DISK_SPEED_CONVERSION_FACTOR_TO_SECONDS;

  next_disk_write_speed_report++;
  if (next_disk_write_speed_report == DISK_WRITE_SPEED_REPORT_SIZE)
  {
    next_disk_write_speed_report = 0;
  }
  if (next_disk_write_speed_report == last_disk_write_speed_report)
  {
    last_disk_write_speed_report++;
    if (last_disk_write_speed_report == DISK_WRITE_SPEED_REPORT_SIZE)
    {
      last_disk_write_speed_report = 0;
    }
  }
}

/**
 * This method is a check that we haven't been writing faster than we're
 * supposed to during the last interval.
 */
void
Backup::monitor_disk_write_speed(const NDB_TICKS curr_time,
                                 const Uint64 millisPassed)
{
  /**
   * Independent check of DiskCheckpointSpeed.
   * We check every second or so that we are roughly sticking
   * to our diet.
   */
  jam();
  const Uint64 periodsPassed =
    (millisPassed / DISK_SPEED_CHECK_DELAY) + 1;
  const Uint64 quotaWordsPerPeriod = m_curr_disk_write_speed;
  const Uint64 maxOverFlowWords = c_defaults.m_maxWriteSize / 4;
  const Uint64 maxExpectedWords = (periodsPassed * quotaWordsPerPeriod) +
                                  maxOverFlowWords;
        
  if (unlikely(m_monitor_words_written > maxExpectedWords))
  {
    jam();
    /**
     * In the last monitoring interval, we have written more words
     * than allowed by the quota (DiskCheckpointSpeed), including
     * transient spikes due to a single MaxBackupWriteSize write
     */
    ndbout << "Backup : Excessive Backup/LCP write rate in last"
           << " monitoring period - recorded = "
           << (m_monitor_words_written * 4 * 1000) / millisPassed
           << " bytes/s, "
           << endl
           << "Current speed is = "
           << m_curr_disk_write_speed *
                CURR_DISK_SPEED_CONVERSION_FACTOR_TO_SECONDS
           << " bytes/s"
           << endl;
    ndbout << "Backup : Monitoring period : " << millisPassed
           << " millis. Bytes written : " << (m_monitor_words_written * 4)
           << ".  Max allowed : " << (maxExpectedWords * 4) << endl;
    ndbout << "Actual number of periods in this monitoring interval: ";
    ndbout << m_periods_passed_in_monitor_period;
    ndbout << " calculated number was: " << periodsPassed << endl;
  }
  report_disk_write_speed_report(4 * m_monitor_words_written, millisPassed);
  m_monitor_words_written = 0;
  m_periods_passed_in_monitor_period = 0;
  m_monitor_snapshot_start = curr_time;
}

/**
 * Calculate the current max and min write speeds, based on the
 * current disk-write demands on this LDM thread
 */
void
Backup::calculate_current_speed_bounds(Uint64& max_speed, Uint64& min_speed)
{
  jam();

  max_speed = c_defaults.m_disk_write_speed_max;
  min_speed = c_defaults.m_disk_write_speed_min;

  if (m_is_any_node_restarting && m_is_lcp_running)
  {
    jam();
    max_speed = c_defaults.m_disk_write_speed_max_other_node_restart;
  }

  /**
   * Thread balance
   *
   * As Backup is currently run on one LDM instance, we need to take
   * some steps to give it some extra DiskWriteSpeed allowance during
   * a Backup.  This becomes more acute with more LDM threads.
   * The correct way to handle this is to parallelise backup and
   * the backup log.
   *
   * Until then, we will skew the per-LDM disk write speed bounds
   * temporarily during a Backup so that LDM 1 has a large fixed
   * portion as well as its usual 1/n share for LCP.
   *
   * When the Backup completes, balance is restored.
   */

  const Uint32 num_ldm_threads = globalData.ndbMtLqhThreads;

  if (m_is_backup_running && 
      num_ldm_threads > 1)
  {
    jam();

    const Uint64 node_max_speed = 
      max_speed * 
      num_ldm_threads;
  
    /* Backup will get a percentage of the node total allowance */
    Uint64 node_backup_max_speed = 
      (node_max_speed * c_defaults.m_backup_disk_write_pct) /
      100;

    /* LCP gets the rest */
    Uint64 node_lcp_max_speed = 
      node_max_speed - node_backup_max_speed;
    
    /* LDM threads get a fair share of the LCP allowance */
    Uint64 ldm_thread_lcp_max_speed =
      node_lcp_max_speed / num_ldm_threads;
    
    /* Backup LDM must perform both node Backup + thread LCP */
    Uint64 backup_ldm_max_speed = 
      node_backup_max_speed + 
      ldm_thread_lcp_max_speed;
    
    /* Other LDMs just do thread LCP */
    Uint64 other_ldm_max_speed = 
      ldm_thread_lcp_max_speed;
    
    ndbrequire(backup_ldm_max_speed + 
               ((num_ldm_threads - 1) * 
                other_ldm_max_speed) <=
               node_max_speed);
    
    if (is_backup_worker())
    {
      jam();
      /**
       * Min is set to node backup speed, 
       * this should quickly increase the thread's
       * allowance.
       */
      max_speed = backup_ldm_max_speed;
      min_speed = node_backup_max_speed;
    }
    else
    {
      jam();
      /**
       * Trim write bandwidth available
       * to other LDM threads
       */
      max_speed = other_ldm_max_speed;
      min_speed = MIN(min_speed, max_speed);
    }
  }

  ndbrequire(min_speed <= max_speed);
}

void
Backup::adjust_disk_write_speed_down(Uint64 min_speed, int adjust_speed)
{
  m_curr_disk_write_speed -= adjust_speed;
  if (m_curr_disk_write_speed < min_speed)
  {
    disk_write_speed_set_to_min++;
    m_curr_disk_write_speed = min_speed;
  }
}

void
Backup::adjust_disk_write_speed_up(Uint64 max_speed, int adjust_speed)
{
  m_curr_disk_write_speed += adjust_speed;
  if (m_curr_disk_write_speed > max_speed)
  {
    m_curr_disk_write_speed = max_speed;
  }
}

/**
 * Calculate new disk checkpoint write speed based on the new
 * multiplication factor, we decrease in steps of 10% per second
 */
void
Backup::calculate_disk_write_speed(Signal *signal)
{
  if (!m_our_node_started)
  {
    /* No adaptiveness while we're still starting. */
    jam();
    return;
  }
  Uint64 max_disk_write_speed, min_disk_write_speed;
  calculate_current_speed_bounds(max_disk_write_speed,
                                 min_disk_write_speed);

  /**
   * It is possible that the limits (max + min) have moved so that
   * the current speed is now outside them, if so we immediately
   * track to the relevant limit.
   * In these cases, the data collected for the last period regarding
   * redo log etc will not be relevant here.
   */
  if (m_curr_disk_write_speed < min_disk_write_speed)
  {
    jam();
    m_curr_disk_write_speed = min_disk_write_speed;
    return;
  }
  else if (m_curr_disk_write_speed > max_disk_write_speed)
  {
    jam();
    m_curr_disk_write_speed = max_disk_write_speed;
    return;
  }

  /**
   * Current speed is within bounds, now consider whether to adjust
   * based on feedback.
   * 
   * Calculate the max - min and divide by 12 to get the adjustment parameter
   * which is 8% of max - min. We will never adjust faster than this to avoid
   * too quick adaptiveness. For adjustments down we will adapt faster for IO
   * lags, for CPU speed we will adapt a bit slower dependent on how high
   * the CPU load is.
   */
  int diff_disk_write_speed =
    max_disk_write_speed - min_disk_write_speed;

  int adjust_speed_up = diff_disk_write_speed / 12;
  int adjust_speed_down_high = diff_disk_write_speed / 7;
  int adjust_speed_down_medium = diff_disk_write_speed / 10;
  int adjust_speed_down_low = diff_disk_write_speed / 14;
  
  jam();
  if (diff_disk_write_speed <= 0 ||
      adjust_speed_up == 0)
  {
    jam();
    /**
     * The min == max which gives no room to adapt the LCP speed.
     * or the difference is too small to adapt it.
     */
    return;
  }
  if (c_lqh->is_ldm_instance_io_lagging())
  {
    /**
     * With IO lagging behind we will decrease the LCP speed to accomodate
     * for more REDO logging bandwidth. The definition of REDO log IO lagging
     * is kept in DBLQH, but will be a number of seconds of outstanding REDO
     * IO requests that LQH is still waiting for completion of.
     * This is a harder condition, so here we will immediately slow down fast.
     */
    jam();
    slowdowns_due_to_io_lag++;
    adjust_disk_write_speed_down(min_disk_write_speed, adjust_speed_down_high);
  }
  else
  {
    /**
     * Get CPU usage of this LDM thread during last second.
     * If CPU usage is over or equal to 95% we will decrease the LCP speed
     * If CPU usage is below 90% we will increase the LCP speed
     * one more step. Otherwise we will keep it where it currently is.
     *
     * The speed of writing backups and LCPs are fairly linear to the
     * amount of bytes written. So e.g. writing 10 MByte/second gives
     * roughly about 10% CPU usage in one CPU. So by writing less we have a
     * more or less linear decrease of CPU usage. Naturally the speed of
     * writing is very much coupled to the CPU speed. CPUs today have all
     * sorts of power save magic, but this algorithm doesn't kick in until
     * we're at very high CPU loads where we won't be in power save mode.
     * Obviously it also works in the opposite direction that we can easily
     * speed up things when the CPU is less used.
     * 
     * One complication of this algorithm is that we only measure the thread
     * CPU usage, so we don't really know here the level of CPU usage in total
     * of the system. Getting this information is quite complex and can
     * quickly change if the user is also using the machine for many other
     * things. In this case the algorithm will simply go up to the current
     * maximum value. So it will work much the same as before this algorithm
     * was put in place with the maximum value as the new DiskCheckpointSpeed
     * parameter.
     *
     * The algorithm will work best in cases where the user has locked the
     * thread to one or more CPUs and ensures that the thread can always run
     * by not allocating more than one thread per CPU.
     *
     * The reason we put the CPU usage limits fairly high is that the LDM
     * threads become more and more efficient as loads goes up. The reason
     * for this is that as more and more signals are executed in each loop
     * before checking for new signals. This means that as load goes up we
     * spend more and more time doing useful work. At low loads we spend a
     * significant time simply waiting for new signals to arrive and going to
     * sleep and waking up. So being at 95% load still means that we have
     * a bit more than 5% capacity left and even being at 90% means we
     * might have as much as 20% more capacity to use.
     */
    jam();
    EXECUTE_DIRECT_MT(THRMAN, GSN_GET_CPU_USAGE_REQ, signal,
                      1,
                      getThrmanInstance());
    Uint32 cpu_usage = signal->theData[0];
    if (cpu_usage < 90)
    {
      jamEntry();
      adjust_disk_write_speed_up(max_disk_write_speed, adjust_speed_up);
    }
    else if (cpu_usage < 95)
    {
      jamEntry();
    }
    else if (cpu_usage < 97)
    {
      jamEntry();
      /* 95-96% load, slightly slow down */
      slowdowns_due_to_high_cpu++;
      adjust_disk_write_speed_down(min_disk_write_speed, adjust_speed_down_low);
    }
    else if (cpu_usage < 99)
    {
      jamEntry();
      /* 97-98% load, slow down */
      slowdowns_due_to_high_cpu++;
      adjust_disk_write_speed_down(min_disk_write_speed, adjust_speed_down_medium);
    }
    else
    {
      jamEntry();
      /* 99-100% load, slow down a bit faster */
      slowdowns_due_to_high_cpu++;
      adjust_disk_write_speed_down(min_disk_write_speed, adjust_speed_down_high);
    }
  }
}

void
Backup::send_next_reset_disk_speed_counter(Signal *signal)
{
  signal->theData[0] = BackupContinueB::RESET_DISK_SPEED_COUNTER;
  sendSignalWithDelay(reference(),
                      GSN_CONTINUEB,
                      signal,
                      m_reset_delay_used,
                      1);
  return;
}

void
Backup::execCHECK_NODE_RESTARTCONF(Signal *signal)
{
  bool old_is_backup_running = m_is_backup_running;
  bool old_is_any_node_restarting = m_is_any_node_restarting;
  m_is_lcp_running = (signal->theData[0] == 1);
  m_is_backup_running = g_is_backup_running;  /* Global from backup instance */
  m_is_any_node_restarting = (signal->theData[1] == 1);
  const char* backup_text=NULL;
  const char* restart_text=NULL;
  
  /* No logging of LCP start/stop w.r.t. Disk Speed */
  if (old_is_backup_running != m_is_backup_running)
  {
    if (old_is_backup_running)
    {
      backup_text=" Backup completed";
    }
    else
    {
      backup_text=" Backup started";
    }
  }
  if (old_is_any_node_restarting != m_is_any_node_restarting)
  {
    if (old_is_any_node_restarting)
    {
      restart_text=" Node restart finished";
    }
    else
    {
      restart_text=" Node restart ongoing";
    }
  }

  if (is_backup_worker())
  {
    /* Just have one LDM log the transition */
    if (backup_text || restart_text)
    {
      g_eventLogger->info("Adjusting disk write speed bounds due to :%s%s",
                          (backup_text ? backup_text : ""),
                          (restart_text ? restart_text : ""));
    }
  }
}

void
Backup::execCONTINUEB(Signal* signal)
{
  jamEntry();
  const Uint32 Tdata0 = signal->theData[0];
  const Uint32 Tdata1 = signal->theData[1];
  const Uint32 Tdata2 = signal->theData[2];
  const Uint32 Tdata3 = signal->theData[3];
  
  switch(Tdata0) {
  case BackupContinueB::RESET_DISK_SPEED_COUNTER:
  {
    jam();
    const NDB_TICKS curr_time = NdbTick_getCurrentTicks();
    const Uint64 millisPassed = 
      NdbTick_Elapsed(m_monitor_snapshot_start,curr_time).milliSec();
    if (millisPassed >= 800 && !m_node_restart_check_sent)
    {
      /**
       * Check for node restart ongoing, we will check for it and use
       * the cached copy of the node restart state when deciding on the
       * disk checkpoint speed. We will start this check a few intervals
       * before calculating the new disk checkpoint speed. We will send
       * such a check once per interval we are changing disk checkpoint
       * speed.
       *
       * So we call DIH asynchronously here after 800ms have passed such
       * that when 1000 ms have passed and we will check disk speeds we
       * have information about if there is a node restart ongoing or not.
       * This information will only affect disk write speed, so it's not
       * a problem to rely on up to 200ms old information.
       */
      jam();
      m_node_restart_check_sent = true;
      signal->theData[0] = reference();
      sendSignal(DBDIH_REF, GSN_CHECK_NODE_RESTARTREQ, signal, 1, JBB);
    }
    /**
     * We check for millis passed larger than 989 to handle the situation
     * when we wake up slightly too early. Since we only wake up once every
     * 100 millisecond, this should be better than occasionally get intervals
     * of 1100 milliseconds. All the calculations takes the real interval into
     * account, so it should not corrupt any data.
     */
    if (millisPassed > 989)
    {
      jam();
      m_node_restart_check_sent = false;
      monitor_disk_write_speed(curr_time, millisPassed);
      calculate_disk_write_speed(signal);
    }
    handle_overflow();
    calculate_next_delay(curr_time);
    send_next_reset_disk_speed_counter(signal);
    break;
  }
  case BackupContinueB::BACKUP_FRAGMENT_INFO:
  {
    jam();
    const Uint32 ptr_I = Tdata1;
    Uint32 tabPtr_I = Tdata2;
    Uint32 fragPtr_I = signal->theData[3];

    BackupRecordPtr ptr;
    c_backupPool.getPtr(ptr, ptr_I);
    TablePtr tabPtr;
    ptr.p->tables.getPtr(tabPtr, tabPtr_I);

    if (fragPtr_I != tabPtr.p->fragments.getSize())
    {
      jam();
      FragmentPtr fragPtr;
      tabPtr.p->fragments.getPtr(fragPtr, fragPtr_I);
      
      BackupFilePtr filePtr;
      ptr.p->files.getPtr(filePtr, ptr.p->ctlFilePtr);
      
      const Uint32 sz = sizeof(BackupFormat::CtlFile::FragmentInfo) >> 2;
      Uint32 * dst;
      if (!filePtr.p->operation.dataBuffer.getWritePtr(&dst, sz))
      {
	sendSignalWithDelay(reference(), GSN_CONTINUEB, signal, 
                            WaitDiskBufferCapacityMillis, 4);
	return;
      }
      
      BackupFormat::CtlFile::FragmentInfo * fragInfo = 
	(BackupFormat::CtlFile::FragmentInfo*)dst;
      fragInfo->SectionType = htonl(BackupFormat::FRAGMENT_INFO);
      fragInfo->SectionLength = htonl(sz);
      fragInfo->TableId = htonl(fragPtr.p->tableId);
      fragInfo->FragmentNo = htonl(fragPtr_I);
      fragInfo->NoOfRecordsLow = htonl((Uint32)(fragPtr.p->noOfRecords & 0xFFFFFFFF));
      fragInfo->NoOfRecordsHigh = htonl((Uint32)(fragPtr.p->noOfRecords >> 32));
      fragInfo->FilePosLow = htonl(0);
      fragInfo->FilePosHigh = htonl(0);
      
      filePtr.p->operation.dataBuffer.updateWritePtr(sz);
      
      fragPtr_I++;
    }
    
    if (fragPtr_I == tabPtr.p->fragments.getSize())
    {
      BackupLockTab *req = (BackupLockTab *)signal->getDataPtrSend();
      req->m_senderRef = reference();
      req->m_tableId = tabPtr.p->tableId;
      req->m_lock_unlock = BackupLockTab::UNLOCK_TABLE;
      req->m_backup_state = BackupLockTab::BACKUP_FRAGMENT_INFO;
      req->m_backupRecordPtr_I = ptr_I;
      req->m_tablePtr_I = tabPtr_I;
      sendSignal(DBDICT_REF, GSN_BACKUP_LOCK_TAB_REQ, signal,
                 BackupLockTab::SignalLength, JBB);
      return;
    }
    
    signal->theData[0] = BackupContinueB::BACKUP_FRAGMENT_INFO;
    signal->theData[1] = ptr_I;
    signal->theData[2] = tabPtr_I;
    signal->theData[3] = fragPtr_I;
    sendSignal(reference(), GSN_CONTINUEB, signal, 4, JBB);
    return;
  }
  case BackupContinueB::START_FILE_THREAD:
  case BackupContinueB::BUFFER_UNDERFLOW:
  {
    jam();
    BackupFilePtr filePtr;
    c_backupFilePool.getPtr(filePtr, Tdata1);
    checkFile(signal, filePtr);
    return;
  }
  case BackupContinueB::BUFFER_FULL_SCAN:
  {
    jam();
    BackupFilePtr filePtr;
    BackupRecordPtr ptr;
    c_backupFilePool.getPtr(filePtr, Tdata1);
    c_backupPool.getPtr(ptr, filePtr.p->backupPtr);
    /**
     * Given that we've been waiting a few milliseconds for buffers to become
     * free, we need to initialise the priority mode algorithm to ensure that
     * we select the correct priority mode.
     *
     * We get the number of jobs waiting at B-level to assess the current
     * activity level to get a new starting point of the algorithm.
     * Any load level below 16 signals in the buffer we ignore, if we have
     * a higher level we provide a value that will ensure that we most likely
     * will start at A-level.
     */
    init_scan_prio_level(signal, ptr);
    checkScan(signal, ptr, filePtr);
    return;
  }
  break;
  case BackupContinueB::BUFFER_FULL_FRAG_COMPLETE:
  {
    jam();
    BackupFilePtr filePtr;
    c_backupFilePool.getPtr(filePtr, Tdata1);
    fragmentCompleted(signal, filePtr, Tdata2);
    return;
  }
  break;
  case BackupContinueB::BUFFER_FULL_META:
  {
    jam();
    BackupRecordPtr ptr;
    c_backupPool.getPtr(ptr, Tdata1);
    
    BackupFilePtr filePtr;

    if (ptr.p->is_lcp())
    {
      jam();
      ptr.p->files.getPtr(filePtr, Tdata3);
    }
    else
    {
      jam();
      ptr.p->files.getPtr(filePtr, ptr.p->ctlFilePtr);
    }
    FsBuffer & buf = filePtr.p->operation.dataBuffer;
    
    if(buf.getFreeSize() < buf.getMaxWrite()) {
      jam();
      TablePtr tabPtr;
      c_tablePool.getPtr(tabPtr, Tdata2);
      
      DEBUG_OUT("Backup - Buffer full - " 
                << buf.getFreeSize()
		<< " < " << buf.getMaxWrite()
                << " (sz: " << buf.getUsableSize()
                << " getMinRead: " << buf.getMinRead()
		<< ") - tableId = " << tabPtr.p->tableId);
      
      signal->theData[0] = BackupContinueB::BUFFER_FULL_META;
      signal->theData[1] = Tdata1;
      signal->theData[2] = Tdata2;
      signal->theData[3] = Tdata3;
      sendSignalWithDelay(reference(), GSN_CONTINUEB, signal,
                          WaitDiskBufferCapacityMillis, 4);
      return;
    }//if
    
    TablePtr tabPtr;
    c_tablePool.getPtr(tabPtr, Tdata2);
    GetTabInfoReq * req = (GetTabInfoReq *)signal->getDataPtrSend();
    req->senderRef = reference();
    req->senderData = filePtr.i;
    req->requestType = GetTabInfoReq::RequestById |
      GetTabInfoReq::LongSignalConf;
    req->tableId = tabPtr.p->tableId;
    req->schemaTransId = 0;
    sendSignal(DBDICT_REF, GSN_GET_TABINFOREQ, signal, 
	       GetTabInfoReq::SignalLength, JBB);
    return;
  }
  case BackupContinueB::ZDELAY_SCAN_NEXT:
  {
    if (ERROR_INSERTED(10039))
    {
      jam();
      sendSignalWithDelay(reference(), GSN_CONTINUEB, signal, 300, 
			  signal->getLength());
      return;
    }
    else
    {
      jam();
      CLEAR_ERROR_INSERT_VALUE;
      ndbout_c("Resuming backup");

      Uint32 filePtr_I = Tdata1;
      BackupFilePtr filePtr;
      c_backupFilePool.getPtr(filePtr, filePtr_I);
      BackupRecordPtr ptr;
      c_backupPool.getPtr(ptr, filePtr.p->backupPtr);
      TablePtr tabPtr;
      ndbrequire(findTable(ptr, tabPtr, filePtr.p->tableId));
      FragmentPtr fragPtr;
      tabPtr.p->fragments.getPtr(fragPtr, filePtr.p->fragmentNo);

      BlockReference lqhRef = 0;
      if (ptr.p->is_lcp()) {
        lqhRef = calcInstanceBlockRef(DBLQH);
      } else {
        const Uint32 instanceKey = fragPtr.p->lqhInstanceKey;
        ndbrequire(instanceKey != 0);
        lqhRef = numberToRef(DBLQH, instanceKey, getOwnNodeId());
      }

      memmove(signal->theData, signal->theData + 2, 
	      4*ScanFragNextReq::SignalLength);

      sendSignal(lqhRef, GSN_SCAN_NEXTREQ, signal, 
		 ScanFragNextReq::SignalLength, JBB);
      return ;
    }
  }
  case BackupContinueB::ZGET_NEXT_FRAGMENT:
  {
    BackupRecordPtr backupPtr;
    TablePtr tabPtr;
    Uint32 fragNo = signal->theData[3];
    c_backupPool.getPtr(backupPtr, signal->theData[1]);
    ndbrequire(findTable(backupPtr, tabPtr, signal->theData[2]));
    getFragmentInfo(signal, backupPtr, tabPtr, fragNo);
    return;
  }
  case BackupContinueB::ZDELETE_LCP_FILE:
  {
    jam();
    delete_lcp_file_processing(signal, signal->theData[1]);
    return;
  }
  default:
    ndbabort();
  }//switch
}

void
Backup::execBACKUP_LOCK_TAB_CONF(Signal *signal)
{
  jamEntry();
  const BackupLockTab *conf = (const BackupLockTab *)signal->getDataPtr();
  BackupRecordPtr ptr;
  c_backupPool.getPtr(ptr, conf->m_backupRecordPtr_I);
  TablePtr tabPtr;
  ptr.p->tables.getPtr(tabPtr, conf->m_tablePtr_I);

  switch(conf->m_backup_state) {
  case BackupLockTab::BACKUP_FRAGMENT_INFO:
  {
    jam();
    ptr.p->tables.next(tabPtr);
    if (tabPtr.i == RNIL)
    {
      jam();
      closeFiles(signal, ptr);
      return;
    }

    signal->theData[0] = BackupContinueB::BACKUP_FRAGMENT_INFO;
    signal->theData[1] = ptr.i;
    signal->theData[2] = tabPtr.i;
    signal->theData[3] = 0;       // Start from first fragment of next table
    sendSignal(reference(), GSN_CONTINUEB, signal, 4, JBB);
    return;
  }
  case BackupLockTab::GET_TABINFO_CONF:
  {
    jam();
    if (conf->errorCode)
    {
      jam();
      defineBackupRef(signal, ptr, conf->errorCode);
      return;
    }

    ptr.p->tables.next(tabPtr);
    afterGetTabinfoLockTab(signal, ptr, tabPtr);
    return;
  }
  case BackupLockTab::CLEANUP:
  {
    jam();
    ptr.p->tables.next(tabPtr);
    cleanupNextTable(signal, ptr, tabPtr);
    return;
  }
  default:
    ndbabort();
  }
}

void
Backup::execBACKUP_LOCK_TAB_REF(Signal *signal)
{
  jamEntry();
  ndbabort(); /* Not currently possible. */
}

Uint64 Backup::get_new_speed_val64(Signal *signal)
{
  if (signal->length() == 3)
  {
    jam();
    Uint64 val = Uint64(signal->theData[1]);
    val <<= 32;
    val += Uint64(signal->theData[2]);
    return val;
  }
  else
  {
    jam();
    return 0;
  }
}

Uint64 Backup::get_new_speed_val32(Signal *signal)
{
  if (signal->length() == 2)
  {
    jam();
    return Uint64(signal->theData[1]);
  }
  else
  {
    jam();
    return 0;
  }
}

void
Backup::execDUMP_STATE_ORD(Signal* signal)
{
  jamEntry();
  
  /* Dump commands used in public interfaces */
  switch (signal->theData[0]) {
  case DumpStateOrd::BackupStatus:
  {
    /* See code in BackupProxy.cpp as well */
    BlockReference result_ref = CMVMI_REF;
    if (signal->length() == 2)
      result_ref = signal->theData[1];

    BackupRecordPtr ptr;
    int reported = 0;
    for(c_backups.first(ptr); ptr.i != RNIL; c_backups.next(ptr))
    {
      if (!ptr.p->is_lcp())
      {
        reportStatus(signal, ptr, result_ref);
        reported++;
      }
    }
    if (!reported)
      reportStatus(signal, ptr, result_ref);
    return;
  }
  case DumpStateOrd::BackupMinWriteSpeed32:
  {
    jam();
    Uint64 new_val = get_new_speed_val32(signal);
    if (new_val < Uint64(1024*1024))
    {
      jam();
      g_eventLogger->info("Use: DUMP 100001 MinDiskWriteSpeed");
      return;
    }
    restore_disk_write_speed_numbers();
    c_defaults.m_disk_write_speed_min = new_val;
    calculate_real_disk_write_speed_parameters();
    return;
  }
  case DumpStateOrd::BackupMaxWriteSpeed32:
  {
    jam();
    Uint64 new_val = get_new_speed_val32(signal);
    if (new_val < Uint64(1024*1024))
    {
      jam();
      g_eventLogger->info("Use: DUMP 100002 MaxDiskWriteSpeed");
      return;
    }
    restore_disk_write_speed_numbers();
    c_defaults.m_disk_write_speed_max = new_val;
    calculate_real_disk_write_speed_parameters();
    return;
  }
  case DumpStateOrd::BackupMaxWriteSpeedOtherNodeRestart32:
  {
    jam();
    Uint64 new_val = get_new_speed_val32(signal);
    if (new_val < Uint64(1024*1024))
    {
      jam();
      g_eventLogger->info("Use: DUMP 100003 MaxDiskWriteSpeedOtherNodeRestart");
      return;
    }
    restore_disk_write_speed_numbers();
    c_defaults.m_disk_write_speed_max_other_node_restart = new_val;
    calculate_real_disk_write_speed_parameters();
    return;
  }
  case DumpStateOrd::BackupMinWriteSpeed64:
  {
    jam();
    Uint64 new_val = get_new_speed_val64(signal);
    if (new_val < Uint64(1024*1024))
    {
      jam();
      g_eventLogger->info("Use: DUMP 100004 MinDiskWriteSpeed(MSB) "
                          "MinDiskWriteSpeed(LSB)");
      return;
    }
    restore_disk_write_speed_numbers();
    c_defaults.m_disk_write_speed_min = new_val;
    calculate_real_disk_write_speed_parameters();
    return;
  }
  case DumpStateOrd::BackupMaxWriteSpeed64:
  {
    jam();
    Uint64 new_val = get_new_speed_val64(signal);
    if (new_val < Uint64(1024*1024))
    {
      jam();
      g_eventLogger->info("Use: DUMP 100005 MaxDiskWriteSpeed(MSB) "
                          "MaxDiskWriteSpeed(LSB)");
      return;
    }
    restore_disk_write_speed_numbers();
    c_defaults.m_disk_write_speed_max = new_val;
    calculate_real_disk_write_speed_parameters();
    return;
  }
  case DumpStateOrd::BackupMaxWriteSpeedOtherNodeRestart64:
  {
    jam();
    Uint64 new_val = get_new_speed_val64(signal);
    if (new_val < Uint64(1024*1024))
    {
      jam();
      g_eventLogger->info("Use: DUMP 100006"
                          " MaxDiskWriteSpeedOtherNodeRestart(MSB)"
                          " MaxDiskWriteSpeedOtherNodeRestart(LSB)");
      return;
    }
    restore_disk_write_speed_numbers();
    c_defaults.m_disk_write_speed_max_other_node_restart = new_val;
    calculate_real_disk_write_speed_parameters();
    return;
  }
  default:
    /* continue to debug section */
    break;
  }

  /* Debugging or unclassified section */

  if(signal->theData[0] == 20){
    if(signal->length() > 1){
      c_defaults.m_dataBufferSize = (signal->theData[1] * 1024 * 1024);
    }
    if(signal->length() > 2){
      c_defaults.m_logBufferSize = (signal->theData[2] * 1024 * 1024);
    }
    if(signal->length() > 3){
      c_defaults.m_minWriteSize = signal->theData[3] * 1024;
    }
    if(signal->length() > 4){
      c_defaults.m_maxWriteSize = signal->theData[4] * 1024;
    }
    
    infoEvent("Backup: data: %d log: %d min: %d max: %d",
	      c_defaults.m_dataBufferSize,
	      c_defaults.m_logBufferSize,
	      c_defaults.m_minWriteSize,
	      c_defaults.m_maxWriteSize);
    return;
  }
  if(signal->theData[0] == 21){
    BackupReq * req = (BackupReq*)signal->getDataPtrSend();
    req->senderData = 23;
    req->backupDataLen = 0;
    sendSignal(reference(), GSN_BACKUP_REQ,signal,BackupReq::SignalLength, JBB);
    startTime = NdbTick_getCurrentTicks();
    return;
  }

  if(signal->theData[0] == 22){
    const Uint32 seq = signal->theData[1];
    FsRemoveReq * req = (FsRemoveReq *)signal->getDataPtrSend();
    req->userReference = reference();
    req->userPointer = 23;
    req->directory = 1;
    req->ownDirectory = 1;
    FsOpenReq::setVersion(req->fileNumber, 2);
    FsOpenReq::setSuffix(req->fileNumber, FsOpenReq::S_CTL);
    FsOpenReq::v2_setSequence(req->fileNumber, seq);
    FsOpenReq::v2_setNodeId(req->fileNumber, getOwnNodeId());
    sendSignal(NDBFS_REF, GSN_FSREMOVEREQ, signal, 
	       FsRemoveReq::SignalLength, JBA);
    return;
  }

  if(signal->theData[0] == 23){
    /**
     * Print records
     */
    BackupRecordPtr ptr;
    for(c_backups.first(ptr); ptr.i != RNIL; c_backups.next(ptr)){
      infoEvent("BackupRecord %d: BackupId: %u MasterRef: %x ClientRef: %x",
		ptr.i, ptr.p->backupId, ptr.p->masterRef, ptr.p->clientRef);
      infoEvent(" State: %d", ptr.p->slaveState.getState());
      BackupFilePtr filePtr;
      for(ptr.p->files.first(filePtr); filePtr.i != RNIL; 
	  ptr.p->files.next(filePtr)){
	jam();
	infoEvent(" file %d: type: %d flags: H'%x",
		  filePtr.i, filePtr.p->fileType, 
		  filePtr.p->m_flags);
      }
    }

    const NDB_TICKS now = NdbTick_getCurrentTicks();
    const Uint64 resetElapsed = NdbTick_Elapsed(m_reset_disk_speed_time,now).milliSec();
    const Uint64 millisPassed = NdbTick_Elapsed(m_monitor_snapshot_start,now).milliSec();
    /* Dump measured disk write speed since last RESET_DISK_SPEED */
    ndbout_c("m_curr_disk_write_speed: %ukb  m_words_written_this_period:"
             " %u kwords  m_overflow_disk_write: %u kb",
              Uint32(4 * m_curr_disk_write_speed / 1024),
              Uint32(m_words_written_this_period / 1024),
              Uint32(m_overflow_disk_write / 1024));
    ndbout_c("m_reset_delay_used: %u  time since last RESET_DISK_SPEED: %llu millis",
             m_reset_delay_used, resetElapsed);
    /* Dump measured rate since last snapshot start */
    Uint64 byteRate = (4000 * m_monitor_words_written) / (millisPassed + 1);
    ndbout_c("m_monitor_words_written : %llu, duration : %llu millis, rate :"
             " %llu bytes/s : (%u pct of config)",
             m_monitor_words_written, millisPassed, 
             byteRate,
             (Uint32) ((100 * byteRate / (4 * 10)) /
                       (m_curr_disk_write_speed + 1)));

    for(c_backups.first(ptr); ptr.i != RNIL; c_backups.next(ptr))
    {
      ndbout_c("BackupRecord %u:  BackupId: %u  MasterRef: %x  ClientRef: %x",
               ptr.i, ptr.p->backupId, ptr.p->masterRef, ptr.p->clientRef);
      ndbout_c(" State: %u", ptr.p->slaveState.getState());
      ndbout_c(" noOfByte: %llu  noOfRecords: %llu",
               ptr.p->noOfBytes, ptr.p->noOfRecords);
      ndbout_c(" noOfLogBytes: %llu  noOfLogRecords: %llu",
               ptr.p->noOfLogBytes, ptr.p->noOfLogRecords);
      ndbout_c(" errorCode: %u", ptr.p->errorCode);
      BackupFilePtr filePtr;
      for(ptr.p->files.first(filePtr); filePtr.i != RNIL; 
	  ptr.p->files.next(filePtr))
      {
	ndbout_c(" file %u:  type: %u  flags: H'%x  tableId: %u  fragmentId: %u",
                 filePtr.i, filePtr.p->fileType, filePtr.p->m_flags,
                 filePtr.p->tableId, filePtr.p->fragmentNo);
      }
      if (ptr.p->slaveState.getState() == SCANNING && ptr.p->dataFilePtr[0] != RNIL)
      {
        c_backupFilePool.getPtr(filePtr, ptr.p->dataFilePtr[0]);
        OperationRecord & op = filePtr.p->operation;
        Uint32 *tmp = NULL;
        Uint32 sz = 0;
        bool eof = FALSE;
        bool ready = op.dataBuffer.getReadPtr(&tmp, &sz, &eof);
        ndbout_c("ready: %s  eof: %s", ready ? "TRUE" : "FALSE", eof ? "TRUE" : "FALSE");
      }
    }
    return;
  }
  if(signal->theData[0] == 24){
    /**
     * Print size of records etc.
     */
    infoEvent("Backup - dump pool sizes");
    infoEvent("BackupPool: %d BackupFilePool: %d TablePool: %d",
	      c_backupPool.getSize(), c_backupFilePool.getSize(), 
	      c_tablePool.getSize());
    infoEvent("AttrPool: %d TriggerPool: %d FragmentPool: %d",
	      c_backupPool.getSize(), c_backupFilePool.getSize(), 
	      c_tablePool.getSize());
    infoEvent("PagePool: %d",
	      c_pagePool.getSize());


    if(signal->getLength() == 2 && signal->theData[1] == 2424)
    {
      /**
       * Handle LCP
       */
      BackupRecordPtr lcp;
      ndbrequire(c_backups.first(lcp));
      
      ndbrequire(c_backupPool.getSize() == c_backupPool.getNoOfFree() + 1);
      ndbrequire(c_tablePool.getSize() == c_tablePool.getNoOfFree() + 2);
      ndbrequire(c_fragmentPool.getSize() == c_fragmentPool.getNoOfFree() + 2);
      ndbrequire(c_triggerPool.getSize() == c_triggerPool.getNoOfFree());

      ndbrequire(c_backupFilePool.getSize() == (c_backupFilePool.getNoOfFree() + 
                           (4 + 2 * BackupFormat::NDB_MAX_FILES_PER_LCP)));

      Uint32 file_pages = 0;
      BackupFilePtr lcp_file;

      c_backupFilePool.getPtr(lcp_file, lcp.p->prepareCtlFilePtr[0]);
      file_pages += lcp_file.p->pages.getSize();

      c_backupFilePool.getPtr(lcp_file, lcp.p->prepareCtlFilePtr[1]);
      file_pages += lcp_file.p->pages.getSize();

      for (Uint32 i = 0; i < BackupFormat::NDB_MAX_FILES_PER_LCP; i++)
      {
        c_backupFilePool.getPtr(lcp_file, lcp.p->dataFilePtr[i]);
        file_pages += lcp_file.p->pages.getSize();

        c_backupFilePool.getPtr(lcp_file, lcp.p->prepareDataFilePtr[i]);
        file_pages += lcp_file.p->pages.getSize();
      }

      c_backupFilePool.getPtr(lcp_file, lcp.p->ctlFilePtr);
      file_pages += lcp_file.p->pages.getSize();

      c_backupFilePool.getPtr(lcp_file, lcp.p->deleteFilePtr);
      file_pages += lcp_file.p->pages.getSize();

      ndbrequire(c_pagePool.getSize() == 
		 c_pagePool.getNoOfFree() + 
                 file_pages);
    }
  }

  if(signal->theData[0] == DumpStateOrd::DumpBackup)
  {
    /* Display a bunch of stuff about Backup defaults */
    infoEvent("Compressed Backup: %d", c_defaults.m_compressed_backup);
    infoEvent("Compressed LCP: %d", c_defaults.m_compressed_lcp);
  }

  if(signal->theData[0] == DumpStateOrd::DumpBackupSetCompressed)
  {
    c_defaults.m_compressed_backup= signal->theData[1];
    infoEvent("Compressed Backup: %d", c_defaults.m_compressed_backup);
  }

  if(signal->theData[0] == DumpStateOrd::DumpBackupSetCompressedLCP)
  {
    c_defaults.m_compressed_lcp= signal->theData[1];
    infoEvent("Compressed LCP: %d", c_defaults.m_compressed_lcp);
  }

  if (signal->theData[0] == DumpStateOrd::BackupErrorInsert)
  {
    if (signal->getLength() == 1)
      ndbout_c("BACKUP: setting error %u", signal->theData[1]);
    else
      ndbout_c("BACKUP: setting error %u, %u",
               signal->theData[1], signal->theData[2]);
    SET_ERROR_INSERT_VALUE2(signal->theData[1], signal->theData[2]);
  }
}

/**
 * We are using a round buffer of measurements, to simplify the code we
 * use this routing to quickly derive the disk write record from an index
 * (how many seconds back we want to check).
 */
Uint32
Backup::get_disk_write_speed_record(Uint32 start_index)
{
  ndbassert(start_index < DISK_WRITE_SPEED_REPORT_SIZE);
  if (next_disk_write_speed_report == last_disk_write_speed_report)
  {
    /* No speed reports generated yet */
    return DISK_WRITE_SPEED_REPORT_SIZE;
  }
  if (start_index < next_disk_write_speed_report)
  {
    return (next_disk_write_speed_report - (start_index + 1));
  }
  else if (last_disk_write_speed_report == 0)
  {
    /**
     * We might still be in inital phase when not all records have
     * been written yet.
     */
    return DISK_WRITE_SPEED_REPORT_SIZE;
  }
  else
  {
    return (DISK_WRITE_SPEED_REPORT_SIZE -
            ((start_index + 1) - next_disk_write_speed_report));
  }
  ndbassert(false);
  return 0;
}

/**
 * Calculates the average speed for a number of seconds back.
 * reports the numbers in number of milliseconds that actually
 * passed and the number of bytes written in this period.
 */
void
Backup::calculate_disk_write_speed_seconds_back(Uint32 seconds_back,
                                         Uint64 & millis_passed,
                                         Uint64 & backup_lcp_bytes_written,
                                         Uint64 & redo_bytes_written)
{
  Uint64 millis_back = (MILLIS_IN_A_SECOND * seconds_back) -
    MILLIS_ADJUST_FOR_EARLY_REPORT;
  Uint32 start_index = 0;

  ndbassert(seconds_back > 0);

  millis_passed = 0;
  backup_lcp_bytes_written = 0;
  redo_bytes_written = 0;
  jam();
  while (millis_passed < millis_back &&
         start_index < DISK_WRITE_SPEED_REPORT_SIZE)
  {
    jam();
    Uint32 disk_write_speed_record = get_disk_write_speed_record(start_index);
    if (disk_write_speed_record == DISK_WRITE_SPEED_REPORT_SIZE)
      break;
    millis_passed +=
      disk_write_speed_rep[disk_write_speed_record].millis_passed;
    backup_lcp_bytes_written +=
      disk_write_speed_rep[disk_write_speed_record].backup_lcp_bytes_written;
    redo_bytes_written +=
      disk_write_speed_rep[disk_write_speed_record].redo_bytes_written;
    start_index++;
  }
  /**
   * Always report at least one millisecond to avoid risk of division
   * by zero later on in the code.
   */
  jam();
  if (millis_passed == 0)
  {
    jam();
    millis_passed = 1;
  }
  return;
}

void
Backup::calculate_std_disk_write_speed_seconds_back(Uint32 seconds_back,
                             Uint64 millis_passed_total,
                             Uint64 backup_lcp_bytes_written,
                             Uint64 redo_bytes_written,
                             Uint64 & std_dev_backup_lcp_in_bytes_per_sec,
                             Uint64 & std_dev_redo_in_bytes_per_sec)
{
  Uint32 start_index = 0;
  Uint64 millis_passed = 0;
  Uint64 millis_back = (MILLIS_IN_A_SECOND * seconds_back) -
    MILLIS_ADJUST_FOR_EARLY_REPORT;
  Uint64 millis_passed_this_period;

  Uint64 avg_backup_lcp_bytes_per_milli;
  Uint64 backup_lcp_bytes_written_this_period;
  Uint64 avg_backup_lcp_bytes_per_milli_this_period;
  long double backup_lcp_temp_sum;
  long double backup_lcp_square_sum;

  Uint64 avg_redo_bytes_per_milli;
  Uint64 redo_bytes_written_this_period;
  Uint64 avg_redo_bytes_per_milli_this_period;
  long double redo_temp_sum;
  long double redo_square_sum;

  ndbassert(seconds_back > 0);
  if (millis_passed_total == 0)
  {
    jam();
    std_dev_backup_lcp_in_bytes_per_sec = 0;
    std_dev_redo_in_bytes_per_sec = 0;
    return;
  }
  avg_backup_lcp_bytes_per_milli = backup_lcp_bytes_written /
                                   millis_passed_total;
  avg_redo_bytes_per_milli = redo_bytes_written / millis_passed_total;
  backup_lcp_square_sum = 0;
  redo_square_sum = 0;
  jam();
  while (millis_passed < millis_back &&
         start_index < DISK_WRITE_SPEED_REPORT_SIZE)
  {
    jam();
    Uint32 disk_write_speed_record = get_disk_write_speed_record(start_index);
    if (disk_write_speed_record == DISK_WRITE_SPEED_REPORT_SIZE)
      break;
    millis_passed_this_period =
      disk_write_speed_rep[disk_write_speed_record].millis_passed;
    backup_lcp_bytes_written_this_period =
      disk_write_speed_rep[disk_write_speed_record].backup_lcp_bytes_written;
    redo_bytes_written_this_period =
      disk_write_speed_rep[disk_write_speed_record].redo_bytes_written;
    millis_passed += millis_passed_this_period;

    if (millis_passed_this_period != 0)
    {
      /**
       * We use here a calculation of standard deviation that firsts
       * calculates the variance. The variance is calculated as the square
       * mean of the difference. To get standard intervals we compute the
       * average per millisecond and then sum over all milliseconds. To
       * simplify the calculation we then multiply the square of the diffs
       * per milli to the number of millis passed in a particular measurement.
       * We divide by the total number of millis passed. We do this first to
       * avoid too big numbers. We use long double in all calculations to
       * ensure that we don't overflow.
       *
       * We also try to avoid divisions by zero in the code in multiple
       * places when we query this table before the first measurement have
       * been logged.
       *
       * Calculating standard deviation as:
       * Sum of X(i) - E(X) squared where X(i) is the average per millisecond
       * in this time period and E(X) is the average over the entire period.
       * We divide by number of periods, but to get it more real, we divide
       * by total_millis / millis_in_this_period since the periods aren't
       * exactly the same. Finally we take square root of the sum of those
       * (X(i) - E(X))^2 / #periods. Actually the standard deviation should
       * be calculated using #periods - 1 as divisor. Finally we also need
       * to convert it from standard deviation per millisecond to standard
       * deviation per second. We make that simple by multiplying the
       * result from this function by 1000.
       */
      jam();
      avg_backup_lcp_bytes_per_milli_this_period =
        backup_lcp_bytes_written_this_period / millis_passed_this_period;
      backup_lcp_temp_sum = (long double)avg_backup_lcp_bytes_per_milli;
      backup_lcp_temp_sum -=
        (long double)avg_backup_lcp_bytes_per_milli_this_period;
      backup_lcp_temp_sum *= backup_lcp_temp_sum;
      backup_lcp_temp_sum /= (long double)millis_passed_total;
      backup_lcp_temp_sum *= (long double)millis_passed_this_period;
      backup_lcp_square_sum += backup_lcp_temp_sum;

      avg_redo_bytes_per_milli_this_period =
        redo_bytes_written_this_period / millis_passed_this_period;
      redo_temp_sum = (long double)avg_redo_bytes_per_milli;
      redo_temp_sum -= (long double)avg_redo_bytes_per_milli_this_period;
      redo_temp_sum *= redo_temp_sum;
      redo_temp_sum /= (long double)millis_passed_total;
      redo_temp_sum *= (long double)millis_passed_this_period;
      redo_square_sum += redo_temp_sum;
    }
    start_index++;
  }
  if (millis_passed == 0)
  {
    jam();
    std_dev_backup_lcp_in_bytes_per_sec = 0;
    std_dev_redo_in_bytes_per_sec = 0;
    return;
  }
  /**
   * Calculate standard deviation per millisecond
   * We use long double for the calculation, but we want to report it to
   * it in bytes per second, so this is easiest to do with an unsigned
   * integer number. Conversion from long double to Uint64 is a real
   * conversion that we leave to the compiler to generate code to make.
   */
  std_dev_backup_lcp_in_bytes_per_sec = (Uint64)sqrtl(backup_lcp_square_sum);
  std_dev_redo_in_bytes_per_sec = (Uint64)sqrtl(redo_square_sum);

  /**
   * Convert to standard deviation per second
   * We calculated it in bytes per millisecond, so simple multiplication of
   * 1000 is sufficient here.
   */
  std_dev_backup_lcp_in_bytes_per_sec*= (Uint64)1000;
  std_dev_redo_in_bytes_per_sec*= (Uint64)1000;
}

Uint64
Backup::calculate_millis_since_finished(Uint32 start_index)
{
  Uint64 millis_passed = 0;
  jam();
  if (start_index == 0)
  {
    jam();
    return 0;
  }
  for (Uint32 i = 0; i < start_index; i++)
  {
    Uint32 disk_write_speed_record = get_disk_write_speed_record(i);
    millis_passed +=
      disk_write_speed_rep[disk_write_speed_record].millis_passed;
  }
  return millis_passed;
}

void Backup::execDBINFO_SCANREQ(Signal *signal)
{
  jamEntry();
  DbinfoScanReq req= *(DbinfoScanReq*)signal->theData;
  const Ndbinfo::ScanCursor* cursor =
    CAST_CONSTPTR(Ndbinfo::ScanCursor, DbinfoScan::getCursorPtr(&req));

  Ndbinfo::Ratelimit rl;

  switch(req.tableId){
  case Ndbinfo::POOLS_TABLEID:
  {
    Ndbinfo::pool_entry pools[] =
    {
      { "Backup Record",
        c_backupPool.getUsed(),
        c_backupPool.getSize(),
        c_backupPool.getEntrySize(),
        c_backupPool.getUsedHi(),
        { CFG_DB_PARALLEL_BACKUPS,0,0,0 }},
      { "Backup File",
        c_backupFilePool.getUsed(),
        c_backupFilePool.getSize(),
        c_backupFilePool.getEntrySize(),
        c_backupFilePool.getUsedHi(),
        { CFG_DB_PARALLEL_BACKUPS,0,0,0 }},
      { "Table",
        c_tablePool.getUsed(),
        c_tablePool.getSize(),
        c_tablePool.getEntrySize(),
        c_tablePool.getUsedHi(),
        { CFG_DB_PARALLEL_BACKUPS,
          CFG_DB_NO_TABLES,
          CFG_DB_NO_ORDERED_INDEXES,
          CFG_DB_NO_UNIQUE_HASH_INDEXES }},
      { "Trigger",
        c_triggerPool.getUsed(),
        c_triggerPool.getSize(),
        c_triggerPool.getEntrySize(),
        c_triggerPool.getUsedHi(),
        { CFG_DB_PARALLEL_BACKUPS,
          CFG_DB_NO_TABLES,
          CFG_DB_NO_ORDERED_INDEXES,
          CFG_DB_NO_UNIQUE_HASH_INDEXES }},
      { "Fragment",
        c_fragmentPool.getUsed(),
        c_fragmentPool.getSize(),
        c_fragmentPool.getEntrySize(),
        c_fragmentPool.getUsedHi(),
        { CFG_DB_NO_TABLES,
          CFG_DB_NO_ORDERED_INDEXES,
          CFG_DB_NO_UNIQUE_HASH_INDEXES,0 }},
      { "Page",
        c_pagePool.getUsed(),
        c_pagePool.getSize(),
        c_pagePool.getEntrySize(),
        c_pagePool.getUsedHi(),
        { CFG_DB_BACKUP_MEM,
          CFG_DB_BACKUP_DATA_BUFFER_MEM,0,0 }},
      { NULL, 0,0,0,0, { 0,0,0,0 }}
    };

    const size_t num_config_params =
      sizeof(pools[0].config_params) / sizeof(pools[0].config_params[0]);
    Uint32 pool = cursor->data[0];
    BlockNumber bn = blockToMain(number());
    while(pools[pool].poolname)
    {
      jam();
      Ndbinfo::Row row(signal, req);
      row.write_uint32(getOwnNodeId());
      row.write_uint32(bn);           // block number
      row.write_uint32(instance());   // block instance
      row.write_string(pools[pool].poolname);

      row.write_uint64(pools[pool].used);
      row.write_uint64(pools[pool].total);
      row.write_uint64(pools[pool].used_hi);
      row.write_uint64(pools[pool].entry_size);
      for (size_t i = 0; i < num_config_params; i++)
        row.write_uint32(pools[pool].config_params[i]);
      ndbinfo_send_row(signal, req, row, rl);
      pool++;
      if (rl.need_break(req))
      {
        jam();
        ndbinfo_send_scan_break(signal, req, rl, pool);
        return;
      }
    }
    break;
  }
  case Ndbinfo::DISK_WRITE_SPEED_AGGREGATE_TABLEID:
  {

    jam();
    Uint64 backup_lcp_bytes_written;
    Uint64 redo_bytes_written;
    Uint64 std_dev_backup_lcp;
    Uint64 std_dev_redo;
    Uint64 millis_passed;
    Ndbinfo::Row row(signal, req);
    Uint32 ldm_instance = instance();
 
    if (ldm_instance > 0)
    {
      /* Always start counting instances from 0 */
      ldm_instance--;
    }
    row.write_uint32(getOwnNodeId());
    row.write_uint32(ldm_instance);

    /* Report last second */
    calculate_disk_write_speed_seconds_back(1,
                                            millis_passed,
                                            backup_lcp_bytes_written,
                                            redo_bytes_written);

    row.write_uint64((backup_lcp_bytes_written / millis_passed ) * 1000);
    row.write_uint64((redo_bytes_written / millis_passed) * 1000);

    /* Report average and std_dev of last 10 seconds */
    calculate_disk_write_speed_seconds_back(10,
                                            millis_passed,
                                            backup_lcp_bytes_written,
                                            redo_bytes_written);

    row.write_uint64((backup_lcp_bytes_written * 1000) / millis_passed);
    row.write_uint64((redo_bytes_written * 1000) / millis_passed);

    calculate_std_disk_write_speed_seconds_back(10,
                                                millis_passed,
                                                backup_lcp_bytes_written,
                                                redo_bytes_written,
                                                std_dev_backup_lcp,
                                                std_dev_redo);

    row.write_uint64(std_dev_backup_lcp);
    row.write_uint64(std_dev_redo);
 
    /* Report average and std_dev of last 60 seconds */
    calculate_disk_write_speed_seconds_back(60,
                                            millis_passed,
                                            backup_lcp_bytes_written,
                                            redo_bytes_written);

    row.write_uint64((backup_lcp_bytes_written / millis_passed ) * 1000);
    row.write_uint64((redo_bytes_written / millis_passed) * 1000);

    calculate_std_disk_write_speed_seconds_back(60,
                                                millis_passed,
                                                backup_lcp_bytes_written,
                                                redo_bytes_written,
                                                std_dev_backup_lcp,
                                                std_dev_redo);

    row.write_uint64(std_dev_backup_lcp);
    row.write_uint64(std_dev_redo);

    row.write_uint64(slowdowns_due_to_io_lag);
    row.write_uint64(slowdowns_due_to_high_cpu);
    row.write_uint64(disk_write_speed_set_to_min);
    row.write_uint64(m_curr_disk_write_speed *
                     CURR_DISK_SPEED_CONVERSION_FACTOR_TO_SECONDS);

    ndbinfo_send_row(signal, req, row, rl);
    break;
  }
  case Ndbinfo::DISK_WRITE_SPEED_BASE_TABLEID:
  {
    jam();
    Uint32 ldm_instance = instance();
 
    if (ldm_instance > 0)
    {
      /* Always start counting instances from 0 */
      ldm_instance--;
    }
    Uint32 start_index = cursor->data[0];
    for ( ; start_index < DISK_WRITE_SPEED_REPORT_SIZE;)
    {
      jam();
      Ndbinfo::Row row(signal, req);
      row.write_uint32(getOwnNodeId());
      row.write_uint32(ldm_instance);
      Uint32 disk_write_speed_record = get_disk_write_speed_record(start_index);
      if (disk_write_speed_record != DISK_WRITE_SPEED_REPORT_SIZE)
      {
        jam();
        Uint64 backup_lcp_bytes_written_this_period =
          disk_write_speed_rep[disk_write_speed_record].
            backup_lcp_bytes_written;
        Uint64 redo_bytes_written_this_period =
          disk_write_speed_rep[disk_write_speed_record].
            redo_bytes_written;
        Uint64 millis_passed_this_period =
          disk_write_speed_rep[disk_write_speed_record].millis_passed;
        Uint64 millis_since_finished =
          calculate_millis_since_finished(start_index);
        Uint64 target_disk_write_speed =
          disk_write_speed_rep[disk_write_speed_record].target_disk_write_speed;

        row.write_uint64(millis_since_finished);
        row.write_uint64(millis_passed_this_period);
        row.write_uint64(backup_lcp_bytes_written_this_period);
        row.write_uint64(redo_bytes_written_this_period);
        row.write_uint64(target_disk_write_speed);
      }
      else
      {
        jam();
        row.write_uint64((Uint64)0);
        row.write_uint64((Uint64)0);
        row.write_uint64((Uint64)0);
        row.write_uint64((Uint64)0);
        row.write_uint64((Uint64)0);
      }
      ndbinfo_send_row(signal, req, row, rl);
      start_index++;
      if (rl.need_break(req))
      {
        jam();
        ndbinfo_send_scan_break(signal, req, rl, start_index);
        return;
      }
    }
    break;
  }
  case Ndbinfo::LOGBUFFERS_TABLEID:
  {
    jam();
    BackupRecordPtr ptr;
    ndbrequire(c_backups.first(ptr));

    jam();

    if (isNdbMtLqh() && instance() != UserBackupInstanceKey)
    {
      // only LDM1 participates in backup, so other threads
      // always have buffer usage = 0
      break;
    }
    Uint32 files[2] = { ptr.p->dataFilePtr[0], ptr.p->logFilePtr };
    for (Uint32 i=0; i<NDB_ARRAY_SIZE(files); i++)
    {
      jam();
      Uint32 usableBytes, freeLwmBytes, freeSizeBytes;
      usableBytes = freeLwmBytes = freeSizeBytes = 0;
      Uint32 logtype = Ndbinfo::BACKUP_DATA_BUFFER;

      switch(i){
      case 0:
        logtype = Ndbinfo::BACKUP_DATA_BUFFER;
        usableBytes = c_defaults.m_dataBufferSize;
        break;
      case 1:
        logtype = Ndbinfo::BACKUP_LOG_BUFFER;
        usableBytes = c_defaults.m_logBufferSize;
        break;
      default:
        ndbrequire(false);
        break;
      };

      BackupFilePtr filePtr;
      ptr.p->files.getPtr(filePtr, files[i]);
      if (ptr.p->logFilePtr != RNIL)
      {
        freeSizeBytes = filePtr.p->operation.dataBuffer.getFreeSize() << 2;
        freeLwmBytes = filePtr.p->operation.dataBuffer.getFreeLwm() << 2;
      }
      else
      {
        freeSizeBytes = usableBytes;
        freeLwmBytes = usableBytes;
      }

      Ndbinfo::Row data_row(signal, req);
      data_row.write_uint32(getOwnNodeId());
      data_row.write_uint32(logtype);
      data_row.write_uint32(0);   // log id, always 0
      data_row.write_uint32(instance());     // log part, instance for ndbmtd

      data_row.write_uint64(usableBytes);        // total allocated
      data_row.write_uint64(usableBytes - freeSizeBytes); // currently in use
      data_row.write_uint64(usableBytes - freeLwmBytes);  // high water mark
      // only 2 rows to send in total, so ignore ratelimit
      ndbinfo_send_row(signal, req, data_row, rl);
    }
    break;
  }
  default:
    break;
  }

  ndbinfo_send_scan_conf(signal, req, rl);
}

static const Uint32 MAX_TABLE_MAPS = 2;
bool
Backup::findTable(const BackupRecordPtr & ptr, 
		  TablePtr & tabPtr, Uint32 tableId)
{
  Uint32 loopCount = 0;
  tabPtr.i = c_tableMap[tableId];
  while (loopCount++ < MAX_TABLE_MAPS)
  {
    if (tabPtr.i == RNIL)
    {
      jam();
      return false;
    }
    c_tablePool.getPtr(tabPtr);
    if (tabPtr.p->backupPtrI == ptr.i)
    {
      jam();
      return true;
    }
    jam();
    tabPtr.i = tabPtr.p->nextMapTable;
  }
  return false;
}

void
Backup::insertTableMap(TablePtr & tabPtr,
                       Uint32 backupPtrI,
                       Uint32 tableId)
{
  tabPtr.p->backupPtrI = backupPtrI;
  tabPtr.p->tableId = tableId;
  tabPtr.p->nextMapTable = c_tableMap[tableId];
  c_tableMap[tableId] = tabPtr.i;
} 

void
Backup::removeTableMap(TablePtr &tabPtr,
                       Uint32 backupPtr,
                       Uint32 tableId)
{
  TablePtr prevTabPtr;
  TablePtr locTabPtr;
  Uint32 loopCount = 0;

  prevTabPtr.i = RNIL;
  prevTabPtr.p = 0;
  locTabPtr.i = c_tableMap[tableId];

  while (loopCount++ < MAX_TABLE_MAPS)
  {
    jam();
    c_tablePool.getPtr(locTabPtr);
    ndbrequire(locTabPtr.p->tableId == tableId);
    if (locTabPtr.p->backupPtrI == backupPtr)
    {
      ndbrequire(tabPtr.i == locTabPtr.i);
      if (prevTabPtr.i == RNIL)
      {
        jam();
        c_tableMap[tableId] = locTabPtr.p->nextMapTable;
      }
      else
      {
        jam();
        prevTabPtr.p->nextMapTable = locTabPtr.p->nextMapTable;
      }
      locTabPtr.p->nextMapTable = RNIL;
      locTabPtr.p->tableId = RNIL;
      locTabPtr.p->backupPtrI = RNIL;
      return;
    }
    prevTabPtr = locTabPtr;
    locTabPtr.i = locTabPtr.p->nextMapTable;
  }
  ndbabort();
}

static Uint32 xps(Uint64 x, Uint64 ms)
{
  float fx = float(x);
  float fs = float(ms);
  
  if(ms == 0 || x == 0) {
    jamNoBlock();
    return 0;
  }//if
  jamNoBlock();
  return ((Uint32)(1000.0f * (fx + fs/2.1f))) / ((Uint32)fs);
}

struct Number {
  Number(Uint64 r) { val = r;}
  Number & operator=(Uint64 r) { val = r; return * this; }
  Uint64 val;
};

NdbOut &
operator<< (NdbOut & out, const Number & val){
  char p = 0;
  Uint32 loop = 1;
  while(val.val > loop){
    loop *= 1000;
    p += 3;
  }
  if(loop != 1){
    p -= 3;
    loop /= 1000;
  }

  switch(p){
  case 0:
    break;
  case 3:
    p = 'k';
    break;
  case 6:
    p = 'M';
    break;
  case 9:
    p = 'G';
    break;
  default:
    p = 0;
  }
  char str[2];
  str[0] = p;
  str[1] = 0;
  Uint32 tmp = (Uint32)((val.val + (loop >> 1)) / loop);
#if 1
  if(p > 0)
    out << tmp << str;
  else
    out << tmp;
#else
  out << val.val;
#endif

  return out;
}

void
Backup::execBACKUP_CONF(Signal* signal)
{
  jamEntry();
  BackupConf * conf = (BackupConf*)signal->getDataPtr();
  
  ndbout_c("Backup %u has started", conf->backupId);
}

void
Backup::execBACKUP_REF(Signal* signal)
{
  jamEntry();
  BackupRef * ref = (BackupRef*)signal->getDataPtr();

  ndbout_c("Backup (%u) has NOT started %d", ref->senderData, ref->errorCode);
}

void
Backup::execBACKUP_COMPLETE_REP(Signal* signal)
{
  jamEntry();
  BackupCompleteRep* rep = (BackupCompleteRep*)signal->getDataPtr();
 
  const NDB_TICKS now = NdbTick_getCurrentTicks();
  const Uint64 elapsed = NdbTick_Elapsed(startTime,now).milliSec();
  
  ndbout_c("Backup %u has completed", rep->backupId);
  const Uint64 bytes =
    rep->noOfBytesLow + (((Uint64)rep->noOfBytesHigh) << 32);
  const Uint64 records =
    rep->noOfRecordsLow + (((Uint64)rep->noOfRecordsHigh) << 32);

  Number rps = xps(records, elapsed);
  Number bps = xps(bytes, elapsed);

  ndbout << " Data [ "
	 << Number(records) << " rows " 
	 << Number(bytes) << " bytes " << elapsed << " ms ] " 
	 << " => "
	 << rps << " row/s & " << bps << "b/s" << endl;

  bps = xps(rep->noOfLogBytes, elapsed);
  rps = xps(rep->noOfLogRecords, elapsed);

  ndbout << " Log [ "
	 << Number(rep->noOfLogRecords) << " log records " 
	 << Number(rep->noOfLogBytes) << " bytes " << elapsed << " ms ] " 
	 << " => "
	 << rps << " records/s & " << bps << "b/s" << endl;

}

void
Backup::execBACKUP_ABORT_REP(Signal* signal)
{
  jamEntry();
  BackupAbortRep* rep = (BackupAbortRep*)signal->getDataPtr();
  
  ndbout_c("Backup %u has been aborted %d", rep->backupId, rep->reason);
}

const TriggerEvent::Value triggerEventValues[] = {
  TriggerEvent::TE_INSERT,
  TriggerEvent::TE_UPDATE,
  TriggerEvent::TE_DELETE
};

const Backup::State 
Backup::validSlaveTransitions[] = {
  INITIAL,  DEFINING,
  DEFINING, DEFINED,
  DEFINED,  STARTED,
  STARTED,  STARTED, // Several START_BACKUP_REQ is sent
  STARTED,  SCANNING,
  SCANNING, STARTED,
  STARTED,  STOPPING,
  STOPPING, CLEANING,
  CLEANING, INITIAL,
  
  INITIAL,  ABORTING, // Node fail
  DEFINING, ABORTING,
  DEFINED,  ABORTING,
  STARTED,  ABORTING,
  SCANNING, ABORTING,
  STOPPING, ABORTING,
  CLEANING, ABORTING, // Node fail w/ master takeover
  ABORTING, ABORTING, // Slave who initiates ABORT should have this transition
  
  ABORTING, INITIAL,
  INITIAL,  INITIAL
};

const Uint32
Backup::validSlaveTransitionsCount = 
sizeof(Backup::validSlaveTransitions) / sizeof(Backup::State);

void
Backup::CompoundState::setState(State newState){
  bool found = false;
  const State currState = state;
  for(unsigned i = 0; i<noOfValidTransitions; i+= 2) {
    jam();
    if(validTransitions[i]   == currState &&
       validTransitions[i+1] == newState){
      jam();
      found = true;
      break;
    }
  }

  //ndbrequire(found);
  
  if (newState == INITIAL)
    abortState = INITIAL;
  if(newState == ABORTING && currState != ABORTING) {
    jam();
    abortState = currState;
  }
  state = newState;
#ifdef DEBUG_ABORT
  if (newState != currState) {
    ndbout_c("%u: Old state = %u, new state = %u, abort state = %u",
	     id, currState, newState, abortState);
  }
#endif
}

void
Backup::CompoundState::forceState(State newState)
{
  const State currState = state;
  if (newState == INITIAL)
    abortState = INITIAL;
  if(newState == ABORTING && currState != ABORTING) {
    jam();
    abortState = currState;
  }
  state = newState;
#ifdef DEBUG_ABORT
  if (newState != currState) {
    ndbout_c("%u: FORCE: Old state = %u, new state = %u, abort state = %u",
	     id, currState, newState, abortState);
  }
#endif
}

Backup::Table::Table(Fragment_pool & fh)
  : fragments(fh)
{
  triggerIds[0] = ILLEGAL_TRIGGER_ID;
  triggerIds[1] = ILLEGAL_TRIGGER_ID;
  triggerIds[2] = ILLEGAL_TRIGGER_ID;
  triggerAllocated[0] = false;
  triggerAllocated[1] = false;
  triggerAllocated[2] = false;
}

/*****************************************************************************
 * 
 * Node state handling
 *
 *****************************************************************************/
void
Backup::execNODE_FAILREP(Signal* signal)
{
  jamEntry();

  NodeFailRep * rep = (NodeFailRep*)signal->getDataPtr();
  
  bool doStuff = false;
  /*
  Start by saving important signal data which will be destroyed before the
  process is completed.
  */
  NodeId new_master_node_id = rep->masterNodeId;
  Uint32 theFailedNodes[NdbNodeBitmask::Size];
  for (Uint32 i = 0; i < NdbNodeBitmask::Size; i++)
    theFailedNodes[i] = rep->theNodes[i];
  
  c_masterNodeId = new_master_node_id;

  NodePtr nodePtr;
  for(c_nodes.first(nodePtr); nodePtr.i != RNIL; c_nodes.next(nodePtr)) {
    jam();
    if(NdbNodeBitmask::get(theFailedNodes, nodePtr.p->nodeId)){
      if(nodePtr.p->alive){
	jam();
	ndbrequire(c_aliveNodes.get(nodePtr.p->nodeId));
	doStuff = true;
      } else {
        jam();
	ndbrequire(!c_aliveNodes.get(nodePtr.p->nodeId));
      }//if
      nodePtr.p->alive = 0;
      c_aliveNodes.clear(nodePtr.p->nodeId);
    }//if
  }//for

  if(!doStuff){
    jam();
    return;
  }//if
  
#ifdef DEBUG_ABORT
  ndbout_c("****************** Node fail rep ******************");
#endif

  NodeId newCoordinator = c_masterNodeId;
  BackupRecordPtr ptr;
  for(c_backups.first(ptr); ptr.i != RNIL; c_backups.next(ptr)) {
    jam();
    checkNodeFail(signal, ptr, newCoordinator, theFailedNodes);
  }

  /* Block level cleanup */
  for(unsigned i = 1; i < MAX_NDB_NODES; i++) {
    jam();
    if(NdbNodeBitmask::get(theFailedNodes, i))
    {
      jam();
      Uint32 elementsCleaned = simBlockNodeFailure(signal, i); // No callback
      ndbassert(elementsCleaned == 0); // Backup should have no distributed frag signals
      (void) elementsCleaned; // Remove compiler warning
    }//if
  }//for
}

bool
Backup::verifyNodesAlive(BackupRecordPtr ptr,
			 const NdbNodeBitmask& aNodeBitMask)
{
  Uint32 version = getNodeInfo(getOwnNodeId()).m_version;
  for (Uint32 i = 0; i < MAX_NDB_NODES; i++) {
    jam();
    if(aNodeBitMask.get(i)) {
      if(!c_aliveNodes.get(i)){
        jam();
	ptr.p->setErrorCode(AbortBackupOrd::BackupFailureDueToNodeFail);
        return false;
      }//if
      if(getNodeInfo(i).m_version != version)
      {
	jam();
	ptr.p->setErrorCode(AbortBackupOrd::IncompatibleVersions);
	return false;
      }
    }//if
  }//for
  return true;
}

void
Backup::checkNodeFail(Signal* signal,
		      BackupRecordPtr ptr,
		      NodeId newCoord,
		      Uint32 theFailedNodes[NdbNodeBitmask::Size])
{
  NdbNodeBitmask mask;
  mask.assign(2, theFailedNodes);

  /* Update ptr.p->nodes to be up to date with current alive nodes
   */
  NodePtr nodePtr;
  bool found = false;
  for(c_nodes.first(nodePtr); nodePtr.i != RNIL; c_nodes.next(nodePtr)) {
    jam();
    if(NdbNodeBitmask::get(theFailedNodes, nodePtr.p->nodeId)) {
      jam();
      if (ptr.p->nodes.get(nodePtr.p->nodeId)) {
	jam();
	ptr.p->nodes.clear(nodePtr.p->nodeId); 
	found = true;
      }
    }//if
  }//for

  if(!found) {
    jam();
    return; // failed node is not part of backup process, safe to continue
  }

  if(mask.get(refToNode(ptr.p->masterRef)))
  {
    /**
     * Master died...abort
     */
    ptr.p->masterRef = reference();
    ptr.p->nodes.clear();
    ptr.p->nodes.set(getOwnNodeId());
    ptr.p->setErrorCode(AbortBackupOrd::BackupFailureDueToNodeFail);
    switch(ptr.p->m_gsn){
    case GSN_DEFINE_BACKUP_REQ:
    case GSN_START_BACKUP_REQ:
    case GSN_BACKUP_FRAGMENT_REQ:
    case GSN_STOP_BACKUP_REQ:
      // I'm currently processing...reply to self and abort...
      ptr.p->masterData.gsn = ptr.p->m_gsn;
      ptr.p->masterData.sendCounter = ptr.p->nodes;
      return;
    case GSN_DEFINE_BACKUP_REF:
    case GSN_DEFINE_BACKUP_CONF:
    case GSN_START_BACKUP_REF:
    case GSN_START_BACKUP_CONF:
    case GSN_BACKUP_FRAGMENT_REF:
    case GSN_BACKUP_FRAGMENT_CONF:
    case GSN_STOP_BACKUP_REF:
    case GSN_STOP_BACKUP_CONF:
      ptr.p->masterData.gsn = GSN_DEFINE_BACKUP_REQ;
      masterAbort(signal, ptr);
      return;
    case GSN_ABORT_BACKUP_ORD:
      // Already aborting
      return;
    }
  }
  else if (newCoord == getOwnNodeId())
  {
    /**
     * I'm master for this backup
     */
    jam();
    CRASH_INSERTION((10001));
#ifdef DEBUG_ABORT
    ndbout_c("**** Master: Node failed: Master id = %u", 
	     refToNode(ptr.p->masterRef));
#endif

    Uint32 gsn, len, pos;
    ptr.p->nodes.bitANDC(mask);
    switch(ptr.p->masterData.gsn){
    case GSN_DEFINE_BACKUP_REQ:
    {
      DefineBackupRef * ref = (DefineBackupRef*)signal->getDataPtrSend();
      ref->backupPtr = ptr.i;
      ref->backupId = ptr.p->backupId;
      ref->errorCode = AbortBackupOrd::BackupFailureDueToNodeFail;
      gsn= GSN_DEFINE_BACKUP_REF;
      len= DefineBackupRef::SignalLength;
      pos= Uint32(&ref->nodeId - signal->getDataPtrSend());
      break;
    }
    case GSN_START_BACKUP_REQ:
    {
      StartBackupRef * ref = (StartBackupRef*)signal->getDataPtrSend();
      ref->backupPtr = ptr.i;
      ref->backupId = ptr.p->backupId;
      ref->errorCode = AbortBackupOrd::BackupFailureDueToNodeFail;
      gsn= GSN_START_BACKUP_REF;
      len= StartBackupRef::SignalLength;
      pos= Uint32(&ref->nodeId - signal->getDataPtrSend());
      break;
    }
    case GSN_BACKUP_FRAGMENT_REQ:
    {
      BackupFragmentRef * ref = (BackupFragmentRef*)signal->getDataPtrSend();
      ref->backupPtr = ptr.i;
      ref->backupId = ptr.p->backupId;
      ref->errorCode = AbortBackupOrd::BackupFailureDueToNodeFail;
      gsn= GSN_BACKUP_FRAGMENT_REF;
      len= BackupFragmentRef::SignalLength;
      pos= Uint32(&ref->nodeId - signal->getDataPtrSend());
      break;
    }
    case GSN_STOP_BACKUP_REQ:
    {
      StopBackupRef * ref = (StopBackupRef*)signal->getDataPtrSend();
      ref->backupPtr = ptr.i;
      ref->backupId = ptr.p->backupId;
      ref->errorCode = AbortBackupOrd::BackupFailureDueToNodeFail;
      ref->nodeId = getOwnNodeId();
      gsn= GSN_STOP_BACKUP_REF;
      len= StopBackupRef::SignalLength;
      pos= Uint32(&ref->nodeId - signal->getDataPtrSend());
      break;
    }
    case GSN_WAIT_GCP_REQ:
    case GSN_DROP_TRIG_IMPL_REQ:
    case GSN_CREATE_TRIG_IMPL_REQ:
    case GSN_ALTER_TRIG_IMPL_REQ:
      ptr.p->setErrorCode(AbortBackupOrd::BackupFailureDueToNodeFail);
      return;
    case GSN_UTIL_SEQUENCE_REQ:
    case GSN_UTIL_LOCK_REQ:
      return;
    default:
      ndbabort();
    }
    
    for(Uint32 i = 0; (i = mask.find(i+1)) != NdbNodeBitmask::NotFound; )
    {
      signal->theData[pos] = i;
      sendSignal(reference(), gsn, signal, len, JBB);
#ifdef DEBUG_ABORT
      ndbout_c("sending %d to self from %d", gsn, i);
#endif
    }
    return;
  }//if
  
  /**
   * I abort myself as slave if not master
   */
  CRASH_INSERTION((10021));
} 

void
Backup::execINCL_NODEREQ(Signal* signal)
{
  jamEntry();
  
  const Uint32 senderRef = signal->theData[0];
  const Uint32 inclNode  = signal->theData[1];

  NodePtr node;
  for(c_nodes.first(node); node.i != RNIL; c_nodes.next(node)) {
    jam();
    const Uint32 nodeId = node.p->nodeId;
    if(inclNode == nodeId){
      jam();
      
      ndbrequire(node.p->alive == 0);
      ndbrequire(!c_aliveNodes.get(nodeId));
      
      node.p->alive = 1;
      c_aliveNodes.set(nodeId);
      
      break;
    }//if
  }//for
  signal->theData[0] = inclNode;
  signal->theData[1] = reference();
  sendSignal(senderRef, GSN_INCL_NODECONF, signal, 2, JBB);
}

/*****************************************************************************
 * 
 * Master functionallity - Define backup
 *
 *****************************************************************************/

void
Backup::execBACKUP_REQ(Signal* signal)
{
  jamEntry();
  BackupReq * req = (BackupReq*)signal->getDataPtr();
  
  const Uint32 senderData = req->senderData;
  const BlockReference senderRef = signal->senderBlockRef();
  const Uint32 dataLen32 = req->backupDataLen; // In 32 bit words
  const Uint32 flags = signal->getLength() > 2 ? req->flags : 2;
  const Uint32 input_backupId = signal->getLength() > 3 ? req->inputBackupId : 0;

  if (getOwnNodeId() != getMasterNodeId())
  {
    jam();
    sendBackupRef(senderRef, flags, signal, senderData,
                  BackupRef::IAmNotMaster);
    return;
  }//if

  if (c_defaults.m_diskless)
  {
    jam();
    sendBackupRef(senderRef, flags, signal, senderData, 
		  BackupRef::CannotBackupDiskless);
    return;
  }
  
  if (dataLen32 != 0)
  {
    jam();
    sendBackupRef(senderRef, flags, signal, senderData, 
		  BackupRef::BackupDefinitionNotImplemented);
    return;
  }//if
  
#ifdef DEBUG_ABORT
  dumpUsedResources();
#endif
  /**
   * Seize a backup record
   */
  BackupRecordPtr ptr;
  c_backups.seizeFirst(ptr);
  if (ptr.i == RNIL)
  {
    jam();
    sendBackupRef(senderRef, flags, signal, senderData,
                  BackupRef::OutOfBackupRecord);
    return;
  }//if

  ndbrequire(ptr.p->tables.isEmpty());
  
  ptr.p->m_gsn = 0;
  ptr.p->errorCode = 0;
  ptr.p->clientRef = senderRef;
  ptr.p->clientData = senderData;
  ptr.p->flags = flags;
  ptr.p->masterRef = reference();
  ptr.p->nodes = c_aliveNodes;
  if (input_backupId)
  {
    jam();
    ptr.p->backupId = input_backupId;
  }
  else
  {
    jam();
    ptr.p->backupId = 0;
  }
  ptr.p->backupKey[0] = 0;
  ptr.p->backupKey[1] = 0;
  ptr.p->backupDataLen = 0;
  ptr.p->masterData.errorCode = 0;

  ptr.p->masterData.sequence.retriesLeft = 3;
  sendUtilSequenceReq(signal, ptr);
}

void
Backup::sendUtilSequenceReq(Signal* signal, BackupRecordPtr ptr, Uint32 delay)
{
  jam();

  UtilSequenceReq * utilReq = (UtilSequenceReq*)signal->getDataPtrSend();
  ptr.p->masterData.gsn = GSN_UTIL_SEQUENCE_REQ;
  utilReq->senderData  = ptr.i;
  utilReq->sequenceId  = NDB_BACKUP_SEQUENCE;

  if (ptr.p->backupId) 
  {
    jam();
    utilReq->requestType = UtilSequenceReq::SetVal;
    utilReq->value = ptr.p->backupId;
  }
  else
  {
    jam();
    utilReq->requestType = UtilSequenceReq::NextVal;
  }

  if (delay == 0)
  {
    jam();
    sendSignal(DBUTIL_REF, GSN_UTIL_SEQUENCE_REQ,
               signal, UtilSequenceReq::SignalLength, JBB);
  }
  else
  {
    jam();
    sendSignalWithDelay(DBUTIL_REF, GSN_UTIL_SEQUENCE_REQ,
                        signal, delay, UtilSequenceReq::SignalLength);
  }
}

void
Backup::execUTIL_SEQUENCE_REF(Signal* signal)
{
  jamEntry();
  BackupRecordPtr ptr;
  UtilSequenceRef * utilRef = (UtilSequenceRef*)signal->getDataPtr();
  ptr.i = utilRef->senderData;
  c_backupPool.getPtr(ptr);
  ndbrequire(ptr.p->masterData.gsn == GSN_UTIL_SEQUENCE_REQ);

  if (utilRef->errorCode == UtilSequenceRef::TCError)
  {
    jam();
    if (ptr.p->masterData.sequence.retriesLeft > 0)
    {
      jam();
      infoEvent("BACKUP: retrying sequence on error %u",
                utilRef->TCErrorCode);
      ptr.p->masterData.sequence.retriesLeft--;
      sendUtilSequenceReq(signal, ptr, 300);
      return;
    }
  }
  warningEvent("BACKUP: aborting due to sequence error (%u, %u)",
               utilRef->errorCode,
               utilRef->TCErrorCode);

  ndbabort(); //Temporary to get crash to analyse problem
  sendBackupRef(signal, ptr, BackupRef::SequenceFailure);
}//execUTIL_SEQUENCE_REF()

void
Backup::sendBackupRef(Signal* signal, BackupRecordPtr ptr, Uint32 errorCode)
{
  jam();
  sendBackupRef(ptr.p->clientRef, ptr.p->flags, signal,
                ptr.p->clientData, errorCode);
  cleanup(signal, ptr);
}

void
Backup::sendBackupRef(BlockReference senderRef, Uint32 flags, Signal *signal,
		      Uint32 senderData, Uint32 errorCode)
{
  jam();
  if (SEND_BACKUP_STARTED_FLAG(flags))
  {
    jam();
    BackupRef* ref = (BackupRef*)signal->getDataPtrSend();
    ref->senderData = senderData;
    ref->errorCode = errorCode;
    ref->masterRef = numberToRef(BACKUP, getMasterNodeId());
    sendSignal(senderRef, GSN_BACKUP_REF, signal, BackupRef::SignalLength, JBB);
  }

  if (errorCode != BackupRef::IAmNotMaster)
  {
    jam();
    signal->theData[0] = NDB_LE_BackupFailedToStart;
    signal->theData[1] = senderRef;
    signal->theData[2] = errorCode;
    sendSignal(CMVMI_REF, GSN_EVENT_REP, signal, 3, JBB);
  }
}

void
Backup::execUTIL_SEQUENCE_CONF(Signal* signal)
{
  jamEntry();

  UtilSequenceConf * conf = (UtilSequenceConf*)signal->getDataPtr();
  
  if(conf->requestType == UtilSequenceReq::Create) 
  {
    jam();
    sendSTTORRY(signal); // At startup in NDB
    return;
  }

  BackupRecordPtr ptr;
  ptr.i = conf->senderData;
  c_backupPool.getPtr(ptr);

  ndbrequire(ptr.p->masterData.gsn == GSN_UTIL_SEQUENCE_REQ);

  if (ptr.p->checkError())
  {
    jam();
    sendBackupRef(signal, ptr, ptr.p->errorCode);
    return;
  }//if

  if (ERROR_INSERTED(10023)) 
  {
    sendBackupRef(signal, ptr, 323);
    return;
  }//if


  if(!ptr.p->backupId && conf->requestType != UtilSequenceReq::SetVal)
  {
    Uint64 backupId;
    memcpy(&backupId,conf->sequenceValue,8);
    ptr.p->backupId= (Uint32)backupId;
  }

  ptr.p->backupKey[0] = (getOwnNodeId() << 16) | (ptr.p->backupId & 0xFFFF);
  ptr.p->backupKey[1] = Uint32(NdbTick_CurrentMillisecond());

  ptr.p->masterData.gsn = GSN_UTIL_LOCK_REQ;
  Mutex mutex(signal, c_mutexMgr, ptr.p->masterData.m_defineBackupMutex);
  Callback c = { safe_cast(&Backup::defineBackupMutex_locked), ptr.i };
  ndbrequire(mutex.lock(c));

  return;
}

void
Backup::defineBackupMutex_locked(Signal* signal, Uint32 ptrI, Uint32 retVal){
  jamEntry();
  ndbrequire(retVal == 0);
  
  BackupRecordPtr ptr;
  ptr.i = ptrI;
  c_backupPool.getPtr(ptr);
  
  ndbrequire(ptr.p->masterData.gsn == GSN_UTIL_LOCK_REQ);

  ptr.p->masterData.gsn = GSN_UTIL_LOCK_REQ;
  Mutex mutex(signal, c_mutexMgr, ptr.p->masterData.m_dictCommitTableMutex);
  Callback c = { safe_cast(&Backup::dictCommitTableMutex_locked), ptr.i };
  ndbrequire(mutex.lock(c));
}

void
Backup::dictCommitTableMutex_locked(Signal* signal, Uint32 ptrI,Uint32 retVal)
{
  jamEntry();
  ndbrequire(retVal == 0);
  
  /**
   * We now have both the mutexes
   */
  BackupRecordPtr ptr;
  ptr.i = ptrI;
  c_backupPool.getPtr(ptr);

  ndbrequire(ptr.p->masterData.gsn == GSN_UTIL_LOCK_REQ);

  if (ERROR_INSERTED(10031)) {
    ptr.p->setErrorCode(331);
  }//if

  if (ptr.p->checkError())
  {
    jam();
    
    /**
     * Unlock mutexes
     */
    jam();
    Mutex mutex1(signal, c_mutexMgr, ptr.p->masterData.m_dictCommitTableMutex);
    jam();
    mutex1.unlock(); // ignore response
    
    jam();
    Mutex mutex2(signal, c_mutexMgr, ptr.p->masterData.m_defineBackupMutex);
    jam();
    mutex2.unlock(); // ignore response
    
    sendBackupRef(signal, ptr, ptr.p->errorCode);
    return;
  }//if
  
  sendDefineBackupReq(signal, ptr);
}

/*****************************************************************************
 * 
 * Master functionallity - Define backup cont'd (from now on all slaves are in)
 *
 *****************************************************************************/

bool
Backup::haveAllSignals(BackupRecordPtr ptr, Uint32 gsn, Uint32 nodeId)
{ 
  ndbrequire(ptr.p->masterRef == reference());
  ndbrequire(ptr.p->masterData.gsn == gsn);
  ndbrequire(!ptr.p->masterData.sendCounter.done());
  ndbrequire(ptr.p->masterData.sendCounter.isWaitingFor(nodeId));
  
  ptr.p->masterData.sendCounter.clearWaitingFor(nodeId);
  return ptr.p->masterData.sendCounter.done();
}

void
Backup::sendDefineBackupReq(Signal *signal, BackupRecordPtr ptr)
{
  /**
   * Sending define backup to all participants
   */
  DefineBackupReq * req = (DefineBackupReq*)signal->getDataPtrSend();
  req->backupId = ptr.p->backupId;
  req->clientRef = ptr.p->clientRef;
  req->clientData = ptr.p->clientData;
  req->senderRef = reference();
  req->backupPtr = ptr.i;
  req->backupKey[0] = ptr.p->backupKey[0];
  req->backupKey[1] = ptr.p->backupKey[1];
  req->nodes = ptr.p->nodes;
  req->backupDataLen = ptr.p->backupDataLen;
  req->flags = ptr.p->flags;
  
  ptr.p->masterData.gsn = GSN_DEFINE_BACKUP_REQ;
  ptr.p->masterData.sendCounter = ptr.p->nodes;
  BlockNumber backupBlockNo = numberToBlock(BACKUP, instanceKey(ptr));
  NodeReceiverGroup rg(backupBlockNo, ptr.p->nodes);
  sendSignal(rg, GSN_DEFINE_BACKUP_REQ, signal, 
	     DefineBackupReq::SignalLength, JBB);
  
  /**
   * Now send backup data
   */
  const Uint32 len = ptr.p->backupDataLen;
  if(len == 0){
    /**
     * No data to send
     */
    jam();
    return;
  }//if
  
  /**
   * Not implemented
   */
  ndbabort();
}

void
Backup::execDEFINE_BACKUP_REF(Signal* signal)
{
  jamEntry();

  DefineBackupRef* ref = (DefineBackupRef*)signal->getDataPtr();
  
  const Uint32 ptrI = ref->backupPtr;
  //const Uint32 backupId = ref->backupId;
  const Uint32 nodeId = ref->nodeId;
  
  BackupRecordPtr ptr;
  c_backupPool.getPtr(ptr, ptrI);
  
  ptr.p->setErrorCode(ref->errorCode);
  defineBackupReply(signal, ptr, nodeId);
}

void
Backup::execDEFINE_BACKUP_CONF(Signal* signal)
{
  jamEntry();

  DefineBackupConf* conf = (DefineBackupConf*)signal->getDataPtr();
  const Uint32 ptrI = conf->backupPtr;
  //const Uint32 backupId = conf->backupId;
  const Uint32 nodeId = refToNode(signal->senderBlockRef());

  BackupRecordPtr ptr;
  c_backupPool.getPtr(ptr, ptrI);

  if (ERROR_INSERTED(10024))
  {
    ptr.p->setErrorCode(324);
  }

  defineBackupReply(signal, ptr, nodeId);
}

void
Backup::defineBackupReply(Signal* signal, BackupRecordPtr ptr, Uint32 nodeId)
{
  if (!haveAllSignals(ptr, GSN_DEFINE_BACKUP_REQ, nodeId)) {
    jam();
    return;
  }

  /**
   * Unlock mutexes
   */
  jam();
  Mutex mutex1(signal, c_mutexMgr, ptr.p->masterData.m_dictCommitTableMutex);
  jam();
  mutex1.unlock(); // ignore response

  jam();
  Mutex mutex2(signal, c_mutexMgr, ptr.p->masterData.m_defineBackupMutex);
  jam();
  mutex2.unlock(); // ignore response

  if(ptr.p->checkError())
  {
    jam();
    masterAbort(signal, ptr);
    return;
  }
  
  CRASH_INSERTION((10034));

  /**
   * We've received GSN_DEFINE_BACKUP_CONF from all participants.
   *
   * Our next step is to send START_BACKUP_REQ to all participants,
   * who will then send CREATE_TRIG_REQ for all tables to their local
   * DBTUP.
   */
  TablePtr tabPtr;
  ptr.p->tables.first(tabPtr);

  sendStartBackup(signal, ptr, tabPtr);
}

/*****************************************************************************
 * 
 * Master functionallity - Prepare triggers
 *
 *****************************************************************************/
void
Backup::createAttributeMask(TablePtr tabPtr, 
			    Bitmask<MAXNROFATTRIBUTESINWORDS> & mask)
{
  mask.clear();
  for (Uint32 i = 0; i<tabPtr.p->noOfAttributes; i++)
    mask.set(i);
}

void
Backup::sendCreateTrig(Signal* signal, 
			   BackupRecordPtr ptr, TablePtr tabPtr)
{
  CreateTrigImplReq* req = (CreateTrigImplReq*)signal->getDataPtr();

  /*
   * First, setup the structures
   */
  for(Uint32 j=0; j<3; j++) {
    jam();

    TriggerPtr trigPtr;
    if (!ptr.p->triggers.seizeFirst(trigPtr)) {
      jam();
      ptr.p->m_gsn = GSN_START_BACKUP_REF;
      StartBackupRef* ref = (StartBackupRef*)signal->getDataPtrSend();
      ref->backupPtr = ptr.i;
      ref->backupId = ptr.p->backupId;
      ref->errorCode = StartBackupRef::FailedToAllocateTriggerRecord;
      ref->nodeId = getOwnNodeId();
      sendSignal(ptr.p->masterRef, GSN_START_BACKUP_REF, signal,
		 StartBackupRef::SignalLength, JBB);
      return;
    } // if

    const Uint32 triggerId= trigPtr.i;
    tabPtr.p->triggerIds[j] = triggerId;
    tabPtr.p->triggerAllocated[j] = true;
    trigPtr.p->backupPtr = ptr.i;
    trigPtr.p->tableId = tabPtr.p->tableId;
    trigPtr.p->tab_ptr_i = tabPtr.i;
    trigPtr.p->logEntry = 0;
    trigPtr.p->event = j;
    trigPtr.p->maxRecordSize = 4096;
    trigPtr.p->operation =
      &ptr.p->files.getPtr(ptr.p->logFilePtr)->operation;
    trigPtr.p->operation->noOfBytes = 0;
    trigPtr.p->operation->noOfRecords = 0;
    trigPtr.p->errorCode = 0;
  } // for

  /*
   * now ask DBTUP to create
   */
  ptr.p->slaveData.gsn = GSN_CREATE_TRIG_IMPL_REQ;
  ptr.p->slaveData.trigSendCounter = 3;
  ptr.p->slaveData.createTrig.tableId = tabPtr.p->tableId;

  req->senderRef = reference();
  req->receiverRef = reference();
  req->senderData = ptr.i;
  req->requestType = 0;

  Bitmask<MAXNROFATTRIBUTESINWORDS> attrMask;
  createAttributeMask(tabPtr, attrMask);

  req->tableId = tabPtr.p->tableId;
  req->tableVersion = 0;
  req->indexId = RNIL;
  req->indexVersion = 0;

  Uint32 ti = 0;
  /*
   * We always send PK for any operations and any triggertypes.
   * For SUBSCRIPTION_BEFORE
   *   We send after image for INSERT.
   *   We send before image for DELETE.
   *   We send before+after image for UPDATE.
   * For SUBSCRIPTION
   *   We send after image for INSERT.
   *   We send only PK for DELETE.
   *   We send after image for UPDATE.
   */
  if(ptr.p->flags & BackupReq::USE_UNDO_LOG)
    TriggerInfo::setTriggerType(ti, TriggerType::SUBSCRIPTION_BEFORE);
  else
    TriggerInfo::setTriggerType(ti, TriggerType::SUBSCRIPTION);
  TriggerInfo::setTriggerActionTime(ti, TriggerActionTime::TA_DETACHED);
  TriggerInfo::setMonitorReplicas(ti, true);
  TriggerInfo::setMonitorAllAttributes(ti, false);

  for (int i=0; i < 3; i++) {
    req->triggerId = tabPtr.p->triggerIds[i];

    Uint32 ti2 = ti;
    TriggerInfo::setTriggerEvent(ti2, triggerEventValues[i]);
    req->triggerInfo = ti2;

    LinearSectionPtr ptr[3];
    ptr[0].p = attrMask.rep.data;
    ptr[0].sz = attrMask.getSizeInWords();

    sendSignal(DBTUP_REF, GSN_CREATE_TRIG_IMPL_REQ,
	       signal, CreateTrigImplReq::SignalLength, JBB, ptr ,1);
  }
}

void
Backup::execCREATE_TRIG_IMPL_CONF(Signal* signal)
{
  jamEntry();
  const CreateTrigImplConf* conf =
    (const CreateTrigImplConf*)signal->getDataPtr();
  
  const Uint32 ptrI = conf->senderData;
  const Uint32 tableId = conf->tableId;
  const TriggerEvent::Value type =
    TriggerInfo::getTriggerEvent(conf->triggerInfo);

  BackupRecordPtr ptr;
  c_backupPool.getPtr(ptr, ptrI);

  /**
   * Verify that I'm waiting for this conf
   *
   * ptr.p->masterRef != reference()
   * as slaves and masters have triggers now.
   */
  ndbrequire(ptr.p->slaveData.gsn == GSN_CREATE_TRIG_IMPL_REQ);
  ndbrequire(ptr.p->slaveData.trigSendCounter.done() == false);
  ndbrequire(ptr.p->slaveData.createTrig.tableId == tableId);

  TablePtr tabPtr;
  ndbrequire(findTable(ptr, tabPtr, tableId));
  ndbrequire(type < 3); // if some decides to change the enums

  createTrigReply(signal, ptr);
}

void
Backup::execCREATE_TRIG_IMPL_REF(Signal* signal)
{
  jamEntry();
  const CreateTrigImplRef* ref =
    (const CreateTrigImplRef*)signal->getDataPtr();

  const Uint32 ptrI = ref->senderData;
  const Uint32 tableId = ref->tableId;

  BackupRecordPtr ptr;
  c_backupPool.getPtr(ptr, ptrI);

  /**
   * Verify that I'm waiting for this ref
   *
   * ptr.p->masterRef != reference()
   * as slaves and masters have triggers now
   */
  ndbrequire(ptr.p->slaveData.gsn == GSN_CREATE_TRIG_IMPL_REQ);
  ndbrequire(ptr.p->slaveData.trigSendCounter.done() == false);
  ndbrequire(ptr.p->slaveData.createTrig.tableId == tableId);

  ptr.p->setErrorCode(ref->errorCode);

  createTrigReply(signal, ptr);
}

void
Backup::createTrigReply(Signal* signal, BackupRecordPtr ptr)
{
  CRASH_INSERTION(10003);

  /**
   * Check finished with table
   */
  ptr.p->slaveData.trigSendCounter--;
  if(ptr.p->slaveData.trigSendCounter.done() == false){
    jam();
    return;
  }//if

  if (ERROR_INSERTED(10025))
  {
    ptr.p->errorCode = 325;
  }

  if(ptr.p->checkError()) {
    jam();
    ptr.p->m_gsn = GSN_START_BACKUP_REF;
    StartBackupRef* ref = (StartBackupRef*)signal->getDataPtrSend();
    ref->backupPtr = ptr.i;
    ref->backupId = ptr.p->backupId;
    ref->errorCode = ptr.p->errorCode;
    ref->nodeId = getOwnNodeId();
    ndbout_c("Backup::createTrigReply : CREATE_TRIG_IMPL error %d, backup id %u node %d",
             ref->errorCode, ref->backupId, ref->nodeId);
    sendSignal(ptr.p->masterRef, GSN_START_BACKUP_REF, signal,
               StartBackupRef::SignalLength, JBB);
    return;
  }//if

  TablePtr tabPtr;
  ndbrequire(findTable(ptr, tabPtr, ptr.p->slaveData.createTrig.tableId));

  /**
   * Next table
   */
  ptr.p->tables.next(tabPtr);
  if(tabPtr.i != RNIL){
    jam();
    sendCreateTrig(signal, ptr, tabPtr);
    return;
  }//if

  /**
   * We've finished creating triggers.
   *
   * send conf and wait
   */
  ptr.p->m_gsn = GSN_START_BACKUP_CONF;
  StartBackupConf* conf = (StartBackupConf*)signal->getDataPtrSend();
  conf->backupPtr = ptr.i;
  conf->backupId = ptr.p->backupId;
  sendSignal(ptr.p->masterRef, GSN_START_BACKUP_CONF, signal,
	     StartBackupConf::SignalLength, JBB);
}

/*****************************************************************************
 * 
 * Master functionallity - Start backup
 *
 *****************************************************************************/
void
Backup::sendStartBackup(Signal* signal, BackupRecordPtr ptr, TablePtr tabPtr)
{

  ptr.p->masterData.startBackup.tablePtr = tabPtr.i;

  StartBackupReq* req = (StartBackupReq*)signal->getDataPtrSend();
  req->backupId = ptr.p->backupId;
  req->backupPtr = ptr.i;

  /**
   * We use trigger Ids that are unique to BACKUP.
   * These don't interfere with other triggers (e.g. from DBDICT)
   * as there is a special case in DBTUP.
   *
   * Consequently, backups during online upgrade won't work
   */
  ptr.p->masterData.gsn = GSN_START_BACKUP_REQ;
  ptr.p->masterData.sendCounter = ptr.p->nodes;
  BlockNumber backupBlockNo = numberToBlock(BACKUP, instanceKey(ptr));
  NodeReceiverGroup rg(backupBlockNo, ptr.p->nodes);
  sendSignal(rg, GSN_START_BACKUP_REQ, signal,
	     StartBackupReq::SignalLength, JBB);
}

void
Backup::execSTART_BACKUP_REF(Signal* signal)
{
  jamEntry();

  StartBackupRef* ref = (StartBackupRef*)signal->getDataPtr();
  const Uint32 ptrI = ref->backupPtr;
  //const Uint32 backupId = ref->backupId;
  const Uint32 nodeId = ref->nodeId;

  BackupRecordPtr ptr;
  c_backupPool.getPtr(ptr, ptrI);

  ptr.p->setErrorCode(ref->errorCode);
  startBackupReply(signal, ptr, nodeId);
}

void
Backup::execSTART_BACKUP_CONF(Signal* signal)
{
  jamEntry();
  
  StartBackupConf* conf = (StartBackupConf*)signal->getDataPtr();
  const Uint32 ptrI = conf->backupPtr;
  //const Uint32 backupId = conf->backupId;
  const Uint32 nodeId = refToNode(signal->senderBlockRef());
  
  BackupRecordPtr ptr;
  c_backupPool.getPtr(ptr, ptrI);

  startBackupReply(signal, ptr, nodeId);
}

void
Backup::startBackupReply(Signal* signal, BackupRecordPtr ptr, Uint32 nodeId)
{

  CRASH_INSERTION((10004));

  if (!haveAllSignals(ptr, GSN_START_BACKUP_REQ, nodeId)) {
    jam();
    return;
  }

  if (ERROR_INSERTED(10026))
  {
    ptr.p->errorCode = 326;
  }

  if(ptr.p->checkError()){
    jam();
    masterAbort(signal, ptr);
    return;
  }

  /* 
   * We reply to client after create trigger
   */
  if (SEND_BACKUP_STARTED_FLAG(ptr.p->flags))
  {
    BackupConf * conf = (BackupConf*)signal->getDataPtrSend();
    conf->backupId = ptr.p->backupId;
    conf->senderData = ptr.p->clientData;
    conf->nodes = ptr.p->nodes;
    sendSignal(ptr.p->clientRef, GSN_BACKUP_CONF, signal,
             BackupConf::SignalLength, JBB);
  }

  signal->theData[0] = NDB_LE_BackupStarted;
  signal->theData[1] = ptr.p->clientRef;
  signal->theData[2] = ptr.p->backupId;
  ptr.p->nodes.copyto(NdbNodeBitmask::Size, signal->theData+3);
  sendSignal(CMVMI_REF, GSN_EVENT_REP, signal, 3+NdbNodeBitmask::Size, JBB);

  /**
   * Wait for GCP
   */
  ptr.p->masterData.gsn = GSN_WAIT_GCP_REQ;
  ptr.p->masterData.waitGCP.startBackup = true;

  WaitGCPReq * waitGCPReq = (WaitGCPReq*)signal->getDataPtrSend();
  waitGCPReq->senderRef = reference();
  waitGCPReq->senderData = ptr.i;
  waitGCPReq->requestType = WaitGCPReq::CompleteForceStart;
  //we delay 10 seconds for testcases to generate events to be recorded in the UNDO log
  if (ERROR_INSERTED(10041))
  {
    sendSignalWithDelay(DBDIH_REF, GSN_WAIT_GCP_REQ, signal, 10*1000, WaitGCPReq::SignalLength);
  }
  else
    sendSignal(DBDIH_REF, GSN_WAIT_GCP_REQ, signal,
    	       WaitGCPReq::SignalLength,JBB);
}

void
Backup::execWAIT_GCP_REF(Signal* signal)
{
  jamEntry();
  
  CRASH_INSERTION((10006));

  WaitGCPRef * ref = (WaitGCPRef*)signal->getDataPtr();
  const Uint32 ptrI = ref->senderData;
  
  BackupRecordPtr ptr;
  c_backupPool.getPtr(ptr, ptrI);

  ndbrequire(ptr.p->masterRef == reference());
  ndbrequire(ptr.p->masterData.gsn == GSN_WAIT_GCP_REQ);

  WaitGCPReq * req = (WaitGCPReq*)signal->getDataPtrSend();
  req->senderRef = reference();
  req->senderData = ptr.i;
  req->requestType = WaitGCPReq::CompleteForceStart;
  sendSignal(DBDIH_REF, GSN_WAIT_GCP_REQ, signal, 
	     WaitGCPReq::SignalLength,JBB);
}

void
Backup::execWAIT_GCP_CONF(Signal* signal){
  jamEntry();

  CRASH_INSERTION((10007));

  WaitGCPConf * conf = (WaitGCPConf*)signal->getDataPtr();
  const Uint32 ptrI = conf->senderData;
  const Uint32 gcp = conf->gci_hi;
  
  BackupRecordPtr ptr;
  c_backupPool.getPtr(ptr, ptrI);
  
  ndbrequire(ptr.p->masterRef == reference());
  ndbrequire(ptr.p->masterData.gsn == GSN_WAIT_GCP_REQ);
  
  if(ptr.p->checkError()) {
    jam();
    masterAbort(signal, ptr);
    return;
  }//if
  
  if(ptr.p->masterData.waitGCP.startBackup) {
    jam();
    CRASH_INSERTION((10008));
    ptr.p->startGCP = gcp;
    ptr.p->masterData.sendCounter= 0;
    ptr.p->masterData.gsn = GSN_BACKUP_FRAGMENT_REQ;
    nextFragment(signal, ptr);
    return;
  } else {
    jam();
    if(gcp >= ptr.p->startGCP + 3)
    {
      CRASH_INSERTION((10009));
      ptr.p->stopGCP = gcp;
      /**
       * Backup is complete - begin cleanup
       * STOP_BACKUP_REQ is sent to participants.
       * They then drop the local triggers
       */
      sendStopBackup(signal, ptr);
      return;
    }//if
    
    /**
     * Make sure that we got entire stopGCP 
     */
    WaitGCPReq * req = (WaitGCPReq*)signal->getDataPtrSend();
    req->senderRef = reference();
    req->senderData = ptr.i;
    req->requestType = WaitGCPReq::CompleteForceStart;
    sendSignal(DBDIH_REF, GSN_WAIT_GCP_REQ, signal, 
	       WaitGCPReq::SignalLength,JBB);
    return;
  }
}

/*****************************************************************************
 * 
 * Master functionallity - Backup fragment
 *
 *****************************************************************************/
void
Backup::nextFragment(Signal* signal, BackupRecordPtr ptr)
{
  jam();

  BackupFragmentReq* req = (BackupFragmentReq*)signal->getDataPtrSend();
  req->backupPtr = ptr.i;
  req->backupId = ptr.p->backupId;

  NdbNodeBitmask nodes = ptr.p->nodes;
  Uint32 idleNodes = nodes.count();
  Uint32 saveIdleNodes = idleNodes;
  ndbrequire(idleNodes > 0);

  TablePtr tabPtr;
  ptr.p->tables.first(tabPtr);
  for(; tabPtr.i != RNIL && idleNodes > 0; ptr.p->tables.next(tabPtr))
  {
    jam();
    FragmentPtr fragPtr;
    Array<Fragment> & frags = tabPtr.p->fragments;
    const Uint32 fragCount = frags.getSize();
    
    for(Uint32 i = 0; i<fragCount && idleNodes > 0; i++)
    {
      jam();
      tabPtr.p->fragments.getPtr(fragPtr, i);
      const Uint32 nodeId = fragPtr.p->node;
      if(fragPtr.p->scanning != 0) {
        jam();
	ndbrequire(nodes.get(nodeId));
	nodes.clear(nodeId);
	idleNodes--;
      } else if(fragPtr.p->scanned == 0 && nodes.get(nodeId)){
	jam();
	fragPtr.p->scanning = 1;
	nodes.clear(nodeId);
	idleNodes--;
	
	req->tableId = tabPtr.p->tableId;
	req->fragmentNo = i;
	req->count = 0;

	ptr.p->masterData.sendCounter++;
	BlockReference ref = numberToRef(BACKUP, instanceKey(ptr), nodeId);
	sendSignal(ref, GSN_BACKUP_FRAGMENT_REQ, signal,
		   BackupFragmentReq::SignalLength, JBB);
      }//if
    }//for
  }//for
  
  if(idleNodes != saveIdleNodes){
    jam();
    return;
  }//if

  /**
   * Finished with all tables
   */
  {
    ptr.p->masterData.gsn = GSN_WAIT_GCP_REQ;
    ptr.p->masterData.waitGCP.startBackup = false;
    
    WaitGCPReq * req = (WaitGCPReq*)signal->getDataPtrSend();
    req->senderRef = reference();
    req->senderData = ptr.i;
    req->requestType = WaitGCPReq::CompleteForceStart;
    sendSignal(DBDIH_REF, GSN_WAIT_GCP_REQ, signal, 
	       WaitGCPReq::SignalLength, JBB);
  }
}

void
Backup::execBACKUP_FRAGMENT_CONF(Signal* signal)
{
  jamEntry();

  CRASH_INSERTION((10010));
  
  BackupFragmentConf * conf = (BackupFragmentConf*)signal->getDataPtr();
  const Uint32 ptrI = conf->backupPtr;
  //const Uint32 backupId = conf->backupId;
  const Uint32 tableId = conf->tableId;
  const Uint32 fragmentNo = conf->fragmentNo;
  const Uint32 nodeId = refToNode(signal->senderBlockRef());
  const Uint64 noOfBytes =
    conf->noOfBytesLow + (((Uint64)conf->noOfBytesHigh) << 32);
  const Uint64 noOfRecords =
    conf->noOfRecordsLow + (((Uint64)conf->noOfRecordsHigh) << 32);

  BackupRecordPtr ptr;
  c_backupPool.getPtr(ptr, ptrI);

  ptr.p->noOfBytes += noOfBytes;
  ptr.p->noOfRecords += noOfRecords;
  ptr.p->masterData.sendCounter--;

  TablePtr tabPtr;
  ndbrequire(findTable(ptr, tabPtr, tableId));

  tabPtr.p->noOfRecords += noOfRecords;

  FragmentPtr fragPtr;
  tabPtr.p->fragments.getPtr(fragPtr, fragmentNo);

  fragPtr.p->noOfRecords = noOfRecords;

  ndbrequire(fragPtr.p->scanned == 0);
  ndbrequire(fragPtr.p->scanning == 1);
  ndbrequire(fragPtr.p->node == nodeId);

  fragPtr.p->scanned = 1;
  fragPtr.p->scanning = 0;

  if (ERROR_INSERTED(10028)) 
  {
    ptr.p->errorCode = 328;
  }

  if(ptr.p->checkError()) 
  {
    jam();
    if(ptr.p->masterData.sendCounter.done())
    {
      jam();
      masterAbort(signal, ptr);
      return;
    }//if
  }
  else
  {
    jam();
    NdbNodeBitmask nodes = ptr.p->nodes;
    nodes.clear(getOwnNodeId());
    if (!nodes.isclear())
    {
      jam();
      BackupFragmentCompleteRep *rep =
        (BackupFragmentCompleteRep*)signal->getDataPtrSend();
      rep->backupId = ptr.p->backupId;
      rep->backupPtr = ptr.i;
      rep->tableId = tableId;
      rep->fragmentNo = fragmentNo;
      rep->noOfTableRowsLow = (Uint32)(tabPtr.p->noOfRecords & 0xFFFFFFFF);
      rep->noOfTableRowsHigh = (Uint32)(tabPtr.p->noOfRecords >> 32);
      rep->noOfFragmentRowsLow = (Uint32)(noOfRecords & 0xFFFFFFFF);
      rep->noOfFragmentRowsHigh = (Uint32)(noOfRecords >> 32);
      BlockNumber backupBlockNo = numberToBlock(BACKUP, instanceKey(ptr));
      NodeReceiverGroup rg(backupBlockNo, ptr.p->nodes);
      sendSignal(rg, GSN_BACKUP_FRAGMENT_COMPLETE_REP, signal,
                 BackupFragmentCompleteRep::SignalLength, JBA);
    }
    nextFragment(signal, ptr);
  }
}

void
Backup::execBACKUP_FRAGMENT_REF(Signal* signal)
{
  jamEntry();

  CRASH_INSERTION((10011));

  BackupFragmentRef * ref = (BackupFragmentRef*)signal->getDataPtr();
  const Uint32 ptrI = ref->backupPtr;
  //const Uint32 backupId = ref->backupId;
  const Uint32 nodeId = ref->nodeId;
  
  BackupRecordPtr ptr;
  c_backupPool.getPtr(ptr, ptrI);

  TablePtr tabPtr;
  ptr.p->tables.first(tabPtr);
  for(; tabPtr.i != RNIL; ptr.p->tables.next(tabPtr)) {
    jam();
    FragmentPtr fragPtr;
    Array<Fragment> & frags = tabPtr.p->fragments;
    const Uint32 fragCount = frags.getSize();
    
    for(Uint32 i = 0; i<fragCount; i++) {
      jam();
      tabPtr.p->fragments.getPtr(fragPtr, i);
        if(fragPtr.p->scanning != 0 && nodeId == fragPtr.p->node) 
      {
        jam();
	ndbrequire(fragPtr.p->scanned == 0);
	fragPtr.p->scanned = 1;
	fragPtr.p->scanning = 0;
	goto done;
      }
    }
  }
  goto err;

done:
  ptr.p->masterData.sendCounter--;
  ptr.p->setErrorCode(ref->errorCode);
  
  if(ptr.p->masterData.sendCounter.done())
  {
    jam();
    masterAbort(signal, ptr);
    return;
  }//if

err:
  AbortBackupOrd *ord = (AbortBackupOrd*)signal->getDataPtrSend();
  ord->backupId = ptr.p->backupId;
  ord->backupPtr = ptr.i;
  ord->requestType = AbortBackupOrd::LogBufferFull;
  ord->senderData= ptr.i;
  execABORT_BACKUP_ORD(signal);
}

void
Backup::execBACKUP_FRAGMENT_COMPLETE_REP(Signal* signal)
{
  jamEntry();
  BackupFragmentCompleteRep * rep =
    (BackupFragmentCompleteRep*)signal->getDataPtr();

  BackupRecordPtr ptr;
  c_backupPool.getPtr(ptr, rep->backupPtr);

  TablePtr tabPtr;
  ndbrequire(findTable(ptr, tabPtr, rep->tableId));

  tabPtr.p->noOfRecords =
    rep->noOfTableRowsLow + (((Uint64)rep->noOfTableRowsHigh) << 32);

  FragmentPtr fragPtr;
  tabPtr.p->fragments.getPtr(fragPtr, rep->fragmentNo);

  fragPtr.p->noOfRecords =
    rep->noOfFragmentRowsLow + (((Uint64)rep->noOfFragmentRowsHigh) << 32);
}

/*****************************************************************************
 *
 * Slave functionallity - Drop triggers
 *
 *****************************************************************************/

void
Backup::sendDropTrig(Signal* signal, BackupRecordPtr ptr)
{
  TablePtr tabPtr;
  ptr.p->slaveData.gsn = GSN_DROP_TRIG_IMPL_REQ;

  if (ptr.p->slaveData.dropTrig.tableId == RNIL) {
    jam();
    if(ptr.p->tables.getCount())
      ptr.p->tables.first(tabPtr);
    else
    {
      // Early abort, go to close files
      jam();
      closeFiles(signal, ptr);
      return;
    }
  } else {
    jam();
    ndbrequire(findTable(ptr, tabPtr, ptr.p->slaveData.dropTrig.tableId));
    ptr.p->tables.next(tabPtr);
  }//if
  if (tabPtr.i != RNIL) {
    jam();
    sendDropTrig(signal, ptr, tabPtr);
  } else {
    /**
     * Insert footers
     */
    //if backup error, we needn't insert footers
    if(ptr.p->checkError())
    {
      jam();
      closeFiles(signal, ptr);
      ptr.p->errorCode = 0;
      return;
    }

    {
      BackupFilePtr filePtr;
      ptr.p->files.getPtr(filePtr, ptr.p->logFilePtr);
      Uint32 * dst;
      ndbrequire(filePtr.p->operation.dataBuffer.getWritePtr(&dst, 1));
      * dst = 0;
      filePtr.p->operation.dataBuffer.updateWritePtr(1);
    }

    {
      BackupFilePtr filePtr;
      ptr.p->files.getPtr(filePtr, ptr.p->ctlFilePtr);

      const Uint32 gcpSz = sizeof(BackupFormat::CtlFile::GCPEntry) >> 2;

      Uint32 * dst;
      ndbrequire(filePtr.p->operation.dataBuffer.getWritePtr(&dst, gcpSz));

      BackupFormat::CtlFile::GCPEntry * gcp = 
	(BackupFormat::CtlFile::GCPEntry*)dst;

      gcp->SectionType   = htonl(BackupFormat::GCP_ENTRY);
      gcp->SectionLength = htonl(gcpSz);
      gcp->StartGCP      = htonl(ptr.p->startGCP);
      gcp->StopGCP       = htonl(ptr.p->stopGCP - 1);
      filePtr.p->operation.dataBuffer.updateWritePtr(gcpSz);

      {
        TablePtr tabPtr;
        if (ptr.p->tables.first(tabPtr))
	{
	  jam();
	  signal->theData[0] = BackupContinueB::BACKUP_FRAGMENT_INFO;
	  signal->theData[1] = ptr.i;
	  signal->theData[2] = tabPtr.i;
	  signal->theData[3] = 0;
	  sendSignal(reference(), GSN_CONTINUEB, signal, 4, JBB);
	}
	else
	{
	  jam();
	  closeFiles(signal, ptr);
	}
      }
    }
  }
}

void
Backup::sendDropTrig(Signal* signal, BackupRecordPtr ptr, TablePtr tabPtr)
{
  jam();
  DropTrigImplReq* req = (DropTrigImplReq*)signal->getDataPtrSend();

  ptr.p->slaveData.gsn = GSN_DROP_TRIG_IMPL_REQ;
  ptr.p->slaveData.trigSendCounter = 0;
  req->senderRef = reference(); // Sending to myself
  req->senderData = ptr.i;
  req->requestType = 0;
  req->tableId = tabPtr.p->tableId;
  req->tableVersion = 0;
  req->indexId = RNIL;
  req->indexVersion = 0;
  req->receiverRef = reference();

  // TUP needs some triggerInfo to find right list
  Uint32 ti = 0;
  if(ptr.p->flags & BackupReq::USE_UNDO_LOG)
    TriggerInfo::setTriggerType(ti, TriggerType::SUBSCRIPTION_BEFORE);
  else
    TriggerInfo::setTriggerType(ti, TriggerType::SUBSCRIPTION);
  TriggerInfo::setTriggerActionTime(ti, TriggerActionTime::TA_DETACHED);
  TriggerInfo::setMonitorReplicas(ti, true);
  TriggerInfo::setMonitorAllAttributes(ti, false);

  ptr.p->slaveData.dropTrig.tableId = tabPtr.p->tableId;
  req->tableId = tabPtr.p->tableId;

  for (int i = 0; i < 3; i++) {
    Uint32 id = tabPtr.p->triggerIds[i];
    req->triggerId = id;

    Uint32 ti2 = ti;
    TriggerInfo::setTriggerEvent(ti2, triggerEventValues[i]);
    req->triggerInfo = ti2;

    sendSignal(DBTUP_REF, GSN_DROP_TRIG_IMPL_REQ,
	       signal, DropTrigImplReq::SignalLength, JBB);
    ptr.p->slaveData.trigSendCounter ++;
  }
}

void
Backup::execDROP_TRIG_IMPL_REF(Signal* signal)
{
  jamEntry();

  const DropTrigImplRef* ref = (const DropTrigImplRef*)signal->getDataPtr();
  const Uint32 ptrI = ref->senderData;

  BackupRecordPtr ptr;
  c_backupPool.getPtr(ptr, ptrI);

  if(ref->triggerId != ~(Uint32) 0)
  {
    ndbout << "ERROR DROPPING TRIGGER: " << ref->triggerId;
    ndbout << " Err: " << ref->errorCode << endl << endl;
  }

  dropTrigReply(signal, ptr);
}

void
Backup::execDROP_TRIG_IMPL_CONF(Signal* signal)
{
  jamEntry();
  
  const DropTrigImplConf* conf = (const DropTrigImplConf*)signal->getDataPtr();
  const Uint32 ptrI = conf->senderData;

  BackupRecordPtr ptr;
  c_backupPool.getPtr(ptr, ptrI);

  dropTrigReply(signal, ptr);
}

void
Backup::dropTrigReply(Signal* signal, BackupRecordPtr ptr)
{
  CRASH_INSERTION((10012));

  ndbrequire(ptr.p->slaveData.gsn == GSN_DROP_TRIG_IMPL_REQ);
  ndbrequire(ptr.p->slaveData.trigSendCounter.done() == false);

  // move from .masterData to .slaveData
  ptr.p->slaveData.trigSendCounter--;
  if(ptr.p->slaveData.trigSendCounter.done() == false){
    jam();
    return;
  }//if

  sendDropTrig(signal, ptr); // recursive next
}

/*****************************************************************************
 * 
 * Master functionallity - Stop backup
 *
 *****************************************************************************/
void
Backup::execSTOP_BACKUP_REF(Signal* signal)
{
  jamEntry();

  StopBackupRef* ref = (StopBackupRef*)signal->getDataPtr();
  const Uint32 ptrI = ref->backupPtr;
  //const Uint32 backupId = ref->backupId;
  const Uint32 nodeId = ref->nodeId;
  
  BackupRecordPtr ptr;
  c_backupPool.getPtr(ptr, ptrI);

  ptr.p->setErrorCode(ref->errorCode);
  stopBackupReply(signal, ptr, nodeId);
}

void
Backup::sendStopBackup(Signal* signal, BackupRecordPtr ptr)
{
  jam();

  StopBackupReq* stop = (StopBackupReq*)signal->getDataPtrSend();
  stop->backupPtr = ptr.i;
  stop->backupId = ptr.p->backupId;
  stop->startGCP = ptr.p->startGCP;
  stop->stopGCP = ptr.p->stopGCP;

  ptr.p->masterData.gsn = GSN_STOP_BACKUP_REQ;
  ptr.p->masterData.sendCounter = ptr.p->nodes;
  BlockNumber backupBlockNo = numberToBlock(BACKUP, instanceKey(ptr));
  NodeReceiverGroup rg(backupBlockNo, ptr.p->nodes);
  sendSignal(rg, GSN_STOP_BACKUP_REQ, signal, 
	     StopBackupReq::SignalLength, JBB);
}

void
Backup::execSTOP_BACKUP_CONF(Signal* signal)
{
  jamEntry();
  
  StopBackupConf* conf = (StopBackupConf*)signal->getDataPtr();
  const Uint32 ptrI = conf->backupPtr;
  //const Uint32 backupId = conf->backupId;
  const Uint32 nodeId = refToNode(signal->senderBlockRef());
  
  BackupRecordPtr ptr;
  c_backupPool.getPtr(ptr, ptrI);

  ptr.p->noOfLogBytes += conf->noOfLogBytes;
  ptr.p->noOfLogRecords += conf->noOfLogRecords;
  
  stopBackupReply(signal, ptr, nodeId);
}

void
Backup::stopBackupReply(Signal* signal, BackupRecordPtr ptr, Uint32 nodeId)
{
  CRASH_INSERTION((10013));

  if (!haveAllSignals(ptr, GSN_STOP_BACKUP_REQ, nodeId)) {
    jam();
    return;
  }

  sendAbortBackupOrd(signal, ptr, AbortBackupOrd::BackupComplete);
  
  if(!ptr.p->checkError() &&  ptr.p->masterData.errorCode == 0)
  {
    if (SEND_BACKUP_COMPLETED_FLAG(ptr.p->flags))
    {
      BackupCompleteRep * rep = (BackupCompleteRep*)signal->getDataPtrSend();
      rep->backupId = ptr.p->backupId;
      rep->senderData = ptr.p->clientData;
      rep->startGCP = ptr.p->startGCP;
      rep->stopGCP = ptr.p->stopGCP;
      rep->noOfBytesLow = (Uint32)(ptr.p->noOfBytes & 0xFFFFFFFF);
      rep->noOfRecordsLow = (Uint32)(ptr.p->noOfRecords & 0xFFFFFFFF);
      rep->noOfBytesHigh = (Uint32)(ptr.p->noOfBytes >> 32);
      rep->noOfRecordsHigh = (Uint32)(ptr.p->noOfRecords >> 32);
      rep->noOfLogBytes = Uint32(ptr.p->noOfLogBytes); // TODO 64-bit log-bytes
      rep->noOfLogRecords = Uint32(ptr.p->noOfLogRecords); // TODO ^^
      rep->nodes = ptr.p->nodes;
      sendSignal(ptr.p->clientRef, GSN_BACKUP_COMPLETE_REP, signal,
		 BackupCompleteRep::SignalLength, JBB);
    }

    signal->theData[0] = NDB_LE_BackupCompleted;
    signal->theData[1] = ptr.p->clientRef;
    signal->theData[2] = ptr.p->backupId;
    signal->theData[3] = ptr.p->startGCP;
    signal->theData[4] = ptr.p->stopGCP;
    signal->theData[5] = (Uint32)(ptr.p->noOfBytes & 0xFFFFFFFF);
    signal->theData[6] = (Uint32)(ptr.p->noOfRecords & 0xFFFFFFFF);
    signal->theData[7] = (Uint32)(ptr.p->noOfLogBytes & 0xFFFFFFFF);
    signal->theData[8] = (Uint32)(ptr.p->noOfLogRecords & 0xFFFFFFFF);
    ptr.p->nodes.copyto(NdbNodeBitmask::Size, signal->theData+9);
    signal->theData[9+NdbNodeBitmask::Size] = (Uint32)(ptr.p->noOfBytes >> 32);
    signal->theData[10+NdbNodeBitmask::Size] = (Uint32)(ptr.p->noOfRecords >> 32);
    signal->theData[11+NdbNodeBitmask::Size] = (Uint32)(ptr.p->noOfLogBytes >> 32);
    signal->theData[12+NdbNodeBitmask::Size] = (Uint32)(ptr.p->noOfLogRecords >> 32);
    sendSignal(CMVMI_REF, GSN_EVENT_REP, signal, 13+NdbNodeBitmask::Size, JBB);
  }
  else
  {
    masterAbort(signal, ptr);
  }
}

void
Backup::initReportStatus(Signal *signal, BackupRecordPtr ptr)
{
  ptr.p->m_prev_report = NdbTick_getCurrentTicks();
}

void
Backup::checkReportStatus(Signal *signal, BackupRecordPtr ptr)
{
  if (m_backup_report_frequency == 0)
    return;

  const NDB_TICKS now = NdbTick_getCurrentTicks();
  const Uint64 elapsed = NdbTick_Elapsed(ptr.p->m_prev_report, now).seconds();
  if (elapsed > m_backup_report_frequency)
  {
    reportStatus(signal, ptr);
    ptr.p->m_prev_report = now;
  }
}

void
Backup::reportStatus(Signal* signal, BackupRecordPtr ptr,
                     BlockReference ref)
{
  const int signal_length = 11;

  signal->theData[0] = NDB_LE_BackupStatus;
  for (int i= 1; i < signal_length; i++)
    signal->theData[i] = 0;

  if (ptr.i == RNIL ||
      (ptr.p->m_gsn == 0 &&
       ptr.p->masterData.gsn == 0))
  {
    sendSignal(ref, GSN_EVENT_REP, signal, signal_length, JBB);
    return;
  }
  signal->theData[1] = ptr.p->clientRef;
  signal->theData[2] = ptr.p->backupId;

  if (ptr.p->dataFilePtr[0] == RNIL)
  {
    sendSignal(ref, GSN_EVENT_REP, signal, signal_length, JBB);
    return;
  }

  BackupFilePtr dataFilePtr;
  ptr.p->files.getPtr(dataFilePtr, ptr.p->dataFilePtr[0]);
  signal->theData[3] = (Uint32)(dataFilePtr.p->operation.m_bytes_total & 0xFFFFFFFF);
  signal->theData[4] = (Uint32)(dataFilePtr.p->operation.m_bytes_total >> 32);
  signal->theData[5] = (Uint32)(dataFilePtr.p->operation.m_records_total & 0xFFFFFFFF);
  signal->theData[6] = (Uint32)(dataFilePtr.p->operation.m_records_total >> 32);
 
  if (ptr.p->logFilePtr == RNIL)
  {
    sendSignal(ref, GSN_EVENT_REP, signal, signal_length, JBB);
    return;
  }

  BackupFilePtr logFilePtr;
  ptr.p->files.getPtr(logFilePtr, ptr.p->logFilePtr);
  signal->theData[7] = (Uint32)(logFilePtr.p->operation.m_bytes_total & 0xFFFFFFFF);
  signal->theData[8] = (Uint32)(logFilePtr.p->operation.m_bytes_total >> 32);
  signal->theData[9] = (Uint32)(logFilePtr.p->operation.m_records_total & 0xFFFFFFFF);
  signal->theData[10]= (Uint32)(logFilePtr.p->operation.m_records_total >> 32);

  sendSignal(ref, GSN_EVENT_REP, signal, signal_length, JBB);
}

/*****************************************************************************
 * 
 * Master functionallity - Abort backup
 *
 *****************************************************************************/
void
Backup::masterAbort(Signal* signal, BackupRecordPtr ptr)
{
  jam();
#ifdef DEBUG_ABORT
  ndbout_c("************ masterAbort");
#endif

  ndbassert(ptr.p->masterRef == reference());

  if(ptr.p->masterData.errorCode != 0)
  {
    jam();
    return;
  }

  if (SEND_BACKUP_STARTED_FLAG(ptr.p->flags))
  {
    BackupAbortRep* rep = (BackupAbortRep*)signal->getDataPtrSend();
    rep->backupId = ptr.p->backupId;
    rep->senderData = ptr.p->clientData;
    rep->reason = ptr.p->errorCode;
    sendSignal(ptr.p->clientRef, GSN_BACKUP_ABORT_REP, signal, 
	       BackupAbortRep::SignalLength, JBB);
  }
  signal->theData[0] = NDB_LE_BackupAborted;
  signal->theData[1] = ptr.p->clientRef;
  signal->theData[2] = ptr.p->backupId;
  signal->theData[3] = ptr.p->errorCode;
  sendSignal(CMVMI_REF, GSN_EVENT_REP, signal, 4, JBB);

  ndbrequire(ptr.p->errorCode);
  ptr.p->masterData.errorCode = ptr.p->errorCode;

  AbortBackupOrd *ord = (AbortBackupOrd*)signal->getDataPtrSend();
  ord->backupId = ptr.p->backupId;
  ord->backupPtr = ptr.i;
  ord->senderData= ptr.i;
  BlockNumber backupBlockNo = numberToBlock(BACKUP, instanceKey(ptr));
  NodeReceiverGroup rg(backupBlockNo, ptr.p->nodes);
  
  switch(ptr.p->masterData.gsn){
  case GSN_DEFINE_BACKUP_REQ:
    ord->requestType = AbortBackupOrd::BackupFailure;
    sendSignal(rg, GSN_ABORT_BACKUP_ORD, signal, 
	       AbortBackupOrd::SignalLength, JBB);
    return;
  case GSN_CREATE_TRIG_IMPL_REQ:
  case GSN_START_BACKUP_REQ:
  case GSN_ALTER_TRIG_REQ:
  case GSN_WAIT_GCP_REQ:
  case GSN_BACKUP_FRAGMENT_REQ:
    jam();
    ptr.p->stopGCP= ptr.p->startGCP + 1;
    sendStopBackup(signal, ptr); // dropping due to error
    return;
  case GSN_UTIL_SEQUENCE_REQ:
  case GSN_UTIL_LOCK_REQ:
    ndbabort();
  case GSN_DROP_TRIG_IMPL_REQ:
  case GSN_STOP_BACKUP_REQ:
    return;
  }
}

void
Backup::abort_scan(Signal * signal, BackupRecordPtr ptr)
{
  AbortBackupOrd *ord = (AbortBackupOrd*)signal->getDataPtrSend();
  ord->backupId = ptr.p->backupId;
  ord->backupPtr = ptr.i;
  ord->senderData= ptr.i;
  ord->requestType = AbortBackupOrd::AbortScan;

  TablePtr tabPtr;
  ptr.p->tables.first(tabPtr);
  for(; tabPtr.i != RNIL; ptr.p->tables.next(tabPtr)) {
    jam();
    FragmentPtr fragPtr;
    Array<Fragment> & frags = tabPtr.p->fragments;
    const Uint32 fragCount = frags.getSize();
    
    for(Uint32 i = 0; i<fragCount; i++) {
      jam();
      tabPtr.p->fragments.getPtr(fragPtr, i);
      const Uint32 nodeId = fragPtr.p->node;
      if(fragPtr.p->scanning != 0 && ptr.p->nodes.get(nodeId)) {
        jam();
	
	BlockReference ref = numberToRef(BACKUP, instanceKey(ptr), nodeId);
	sendSignal(ref, GSN_ABORT_BACKUP_ORD, signal,
		   AbortBackupOrd::SignalLength, JBB);
	
      }
    }
  }
}

/*****************************************************************************
 * 
 * Slave functionallity: Define Backup 
 *
 *****************************************************************************/
void
Backup::defineBackupRef(Signal* signal, BackupRecordPtr ptr, Uint32 errCode)
{
  jam();
  if(ptr.p->is_lcp()) 
  {
    jam();
    ptr.p->setPrepareErrorCode(errCode);
    ptr.p->prepareState = PREPARE_ABORTING;
    ndbrequire(ptr.p->ctlFilePtr != RNIL);

    /**
     * This normally happens when a table has been deleted before we got to
     * start the LCP. This is a normal behaviour.
     *
     * At this point we have both the data file and the control file to use
     * open. At this point it is ok to remove both of them since they will
     * no longer be needed. This will happen in closeFile since we have set
     * the error code here.
     */
    BackupFilePtr filePtr;
    ptr.p->files.getPtr(filePtr, ptr.p->prepareDataFilePtr[0]);
    if (filePtr.p->m_flags & BackupFile::BF_OPEN &&
        !(filePtr.p->m_flags & BackupFile::BF_CLOSING))
    {
      jam();
      ndbrequire(! (filePtr.p->m_flags & BackupFile::BF_FILE_THREAD));
      filePtr.p->m_flags &= ~(Uint32)BackupFile::BF_LCP_META;
      closeFile(signal, ptr, filePtr, true);
    }
    else if (filePtr.p->m_flags & BackupFile::BF_CLOSING)
    {
      /* Wait for the data file closing */
      jam();
      return;
    }
    else
    {
      jam();
      ndbrequire(filePtr.p->m_flags == 0);
    }
    ptr.p->files.getPtr(filePtr,
          ptr.p->prepareCtlFilePtr[ptr.p->prepareNextLcpCtlFileNumber]);
    if (filePtr.p->m_flags & BackupFile::BF_OPEN &&
        !(filePtr.p->m_flags & BackupFile::BF_CLOSING))
    {
      jam();
      closeFile(signal, ptr, filePtr, true);
      return;
    }
    else if (filePtr.p->m_flags & BackupFile::BF_CLOSING)
    {
      /* Wait for the control file to close as well. */
      jam();
      return;
    }
    else
    {
      jam();
      ndbrequire(filePtr.p->m_flags == 0);
    }
    
    TablePtr tabPtr;
    FragmentPtr fragPtr;
    
    ndbrequire(ptr.p->prepare_table.first(tabPtr));
    tabPtr.p->fragments.getPtr(fragPtr, 0);
    DEB_LCP(("(%u)LCP_PREPARE_REF", instance()));
    LcpPrepareRef* ref= (LcpPrepareRef*)signal->getDataPtrSend();
    ref->senderData = ptr.p->clientData;
    ref->senderRef = reference();
    ref->tableId = tabPtr.p->tableId;
    ref->fragmentId = fragPtr.p->fragmentId;
    ref->errorCode = ptr.p->prepareErrorCode;
    sendSignal(ptr.p->masterRef, GSN_LCP_PREPARE_REF, 
	       signal, LcpPrepareRef::SignalLength, JBA);
    ptr.p->prepareState = NOT_ACTIVE;
    return;
  }
  ptr.p->setErrorCode(errCode);

  ptr.p->m_gsn = GSN_DEFINE_BACKUP_REF;
  ndbrequire(ptr.p->errorCode != 0);
  
  DefineBackupRef* ref = (DefineBackupRef*)signal->getDataPtrSend();
  ref->backupId = ptr.p->backupId;
  ref->backupPtr = ptr.i;
  ref->errorCode = ptr.p->errorCode;
  ref->nodeId = getOwnNodeId();
  sendSignal(ptr.p->masterRef, GSN_DEFINE_BACKUP_REF, signal, 
	     DefineBackupRef::SignalLength, JBB);
}

void
Backup::init_file(BackupFilePtr filePtr, Uint32 backupPtrI)
{
  filePtr.p->tableId = RNIL;
  filePtr.p->backupPtr = backupPtrI;
  filePtr.p->filePointer = RNIL;
  filePtr.p->m_flags = 0;
  filePtr.p->errorCode = 0;
  filePtr.p->m_sent_words_in_scan_batch = 0;
  filePtr.p->m_num_scan_req_on_prioa = 0;
}

void
Backup::execDEFINE_BACKUP_REQ(Signal* signal)
{
  jamEntry();

  DefineBackupReq* req = (DefineBackupReq*)signal->getDataPtr();
  
  BackupRecordPtr ptr;
  const Uint32 ptrI = req->backupPtr;
  const Uint32 backupId = req->backupId;
  const BlockReference senderRef = req->senderRef;

  if(senderRef == reference()){
    /**
     * Signal sent from myself -> record already seized
     */
    jam();
    c_backupPool.getPtr(ptr, ptrI);
  } else { // from other node
    jam();
#ifdef DEBUG_ABORT
    dumpUsedResources();
#endif
    if (!c_backups.getPool().seizeId(ptr, ptrI)) {
      jam();
      ndbabort(); // If master has succeeded slave should succed
    }//if
    c_backups.addFirst(ptr);
  }//if

  CRASH_INSERTION((10014));
  
  ptr.p->m_gsn = GSN_DEFINE_BACKUP_REQ;
  ptr.p->slaveState.forceState(INITIAL);
  ptr.p->slaveState.setState(DEFINING);
  ptr.p->prepareState = NOT_ACTIVE;
  ptr.p->slaveData.dropTrig.tableId = RNIL;
  ptr.p->errorCode = 0;
  ptr.p->clientRef = req->clientRef;
  ptr.p->clientData = req->clientData;
  if(senderRef == reference())
    ptr.p->flags = req->flags;
  else
    ptr.p->flags = req->flags & ~((Uint32)BackupReq::WAITCOMPLETED); /* remove waitCompleted flags
						 * as non master should never
						 * reply
						 */
  ptr.p->masterRef = senderRef;
  ptr.p->nodes = req->nodes;
  ptr.p->backupId = backupId;
  ptr.p->backupKey[0] = req->backupKey[0];
  ptr.p->backupKey[1] = req->backupKey[1];
  ptr.p->backupDataLen = req->backupDataLen;
  ptr.p->masterData.errorCode = 0;
  ptr.p->noOfBytes = 0;
  ptr.p->noOfRecords = 0;
  ptr.p->noOfLogBytes = 0;
  ptr.p->noOfLogRecords = 0;
  ptr.p->currGCP = 0;
  ptr.p->startGCP = 0;
  ptr.p->stopGCP = 0;
  ptr.p->m_prioA_scan_batches_to_execute = 0;
  ptr.p->m_lastSignalId = 0;

  /**
   * Allocate files
   */
  BackupFilePtr files[4 + (2*BackupFormat::NDB_MAX_FILES_PER_LCP)];
  Uint32 noOfPages[] = {
    NO_OF_PAGES_META_FILE,
    2,   // 32k
    0    // 3M
  };
  const Uint32 maxInsert[] = {
    MAX_WORDS_META_FILE,
    4096,    // 16k
    BACKUP_MIN_BUFF_WORDS
  };
  Uint32 minWrite[] = {
    8192,
    8192,
    32768
  };
  Uint32 maxWrite[] = {
    8192,
    8192,
    32768
  };
  
  minWrite[1] = c_defaults.m_minWriteSize;
  maxWrite[1] = c_defaults.m_maxWriteSize;
  noOfPages[1] = (c_defaults.m_logBufferSize + sizeof(Page32) - 1) / 
    sizeof(Page32);
  minWrite[2] = c_defaults.m_minWriteSize;
  maxWrite[2] = c_defaults.m_maxWriteSize;
  noOfPages[2] = (c_defaults.m_dataBufferSize + sizeof(Page32) - 1) / 
    sizeof(Page32);

  ptr.p->ctlFilePtr = ptr.p->logFilePtr = RNIL;
  for (Uint32 i = 0; i < BackupFormat::NDB_MAX_FILES_PER_LCP; i++)
  {
    ptr.p->dataFilePtr[i] = RNIL;
    ptr.p->prepareDataFilePtr[i] = RNIL;
  }

  if (ptr.p->is_lcp())
  {
    /**
     * Allocate table and fragment object LCP prepare and execute
     * phase once and for all. This means we don't risk getting out
     * of resource issues for LCPs.
     */
    jam();
    TablePtr tabPtr;
    m_lcp_ptr_i = ptr.i;
    ndbrequire(ptr.p->prepare_table.seizeLast(tabPtr));
    ndbrequire(tabPtr.p->fragments.seize(1));
    ndbrequire(ptr.p->tables.seizeLast(tabPtr));
    ndbrequire(tabPtr.p->fragments.seize(1));

    noOfPages[2] = (c_defaults.m_lcp_buffer_size + sizeof(Page32) - 1) / 
      sizeof(Page32);
    for (Uint32 i = 0; i < (4 + (2*BackupFormat::NDB_MAX_FILES_PER_LCP)); i++)
    {
      Uint32 minWriteLcp;
      Uint32 maxWriteLcp;
      Uint32 maxInsertLcp;
      Uint32 noOfPagesLcp;
      ndbrequire(ptr.p->files.seizeFirst(files[i]));
      init_file(files[i], ptr.i);
      switch (i)
      {
        case 0:
        {
          jam();
          minWriteLcp = 1024;
          maxWriteLcp = 32768;
          maxInsertLcp = 8192;
          noOfPagesLcp = 2;
          ptr.p->ctlFilePtr = files[i].i;
          files[i].p->fileType = BackupFormat::CTL_FILE;
          break;
        }
        case 1:
        {
          jam();
          minWriteLcp = 1024;
          maxWriteLcp = 32768;
          maxInsertLcp = 8192;
          noOfPagesLcp = 2;
          ptr.p->prepareCtlFilePtr[0] = files[i].i;
          files[i].p->fileType = BackupFormat::CTL_FILE;
          break;
        }
        case 2:
        {
          jam();
          minWriteLcp = 1024;
          maxWriteLcp = 32768;
          maxInsertLcp = 8192;
          noOfPagesLcp = 2;
          ptr.p->prepareCtlFilePtr[1] = files[i].i;
          files[i].p->fileType = BackupFormat::CTL_FILE;
          break;
        }
        case 3:
        {
          jam();
          minWriteLcp = 1024;
          maxWriteLcp = 32768;
          maxInsertLcp = 8192;
          noOfPagesLcp = 2;
          ptr.p->deleteFilePtr = files[i].i;
          files[i].p->fileType = BackupFormat::DATA_FILE;
          break;
        }
        default:
        {
          if (i < 4 + BackupFormat::NDB_MAX_FILES_PER_LCP)
          {
            jam();
            minWriteLcp = minWrite[2];
            maxWriteLcp = maxWrite[2];
            maxInsertLcp = maxInsert[2];
            noOfPagesLcp = noOfPages[2];
            jam();
            ptr.p->prepareDataFilePtr[i - 4] = files[i].i;
            jam();
            files[i].p->fileType = BackupFormat::DATA_FILE;
            jam();
          }
          else
          {
            jam();
            minWriteLcp = minWrite[2];
            maxWriteLcp = maxWrite[2];
            maxInsertLcp = maxInsert[2];
            noOfPagesLcp = noOfPages[2];
            jam();
            ptr.p->dataFilePtr[i - (4 + BackupFormat::NDB_MAX_FILES_PER_LCP)] =
              files[i].i;
            jam();
            files[i].p->fileType = BackupFormat::DATA_FILE;
            jam();
          }
          break;
        }
      }
      Page32Ptr pagePtr;
      DEB_LCP(("LCP: instance: %u, i: %u, seize %u pages",
               instance(),
               i,
               noOfPagesLcp));
      ndbrequire(files[i].p->pages.seize(noOfPagesLcp));
      files[i].p->pages.getPtr(pagePtr, 0);
      const char * msg = files[i].p->
        operation.dataBuffer.setup((Uint32*)pagePtr.p, 
                                   noOfPagesLcp * (sizeof(Page32) >> 2),
                                   128,
                                   minWriteLcp >> 2,
                                   maxWriteLcp >> 2,
                                   maxInsertLcp);
      if (msg != 0)
      {
        ndbout_c("setup msg = %s, i = %u", msg, i);
        ndbabort();
      }
      files[i].p->operation.m_bytes_total = 0;
      files[i].p->operation.m_records_total = 0;
    }
  }
  else
  {
    for (Uint32 i = 0; i < 3; i++)
    {
      jam();
      if (!ptr.p->files.seizeFirst(files[i]))
      {
        jam();
        defineBackupRef(signal, ptr, 
                        DefineBackupRef::FailedToAllocateFileRecord);
        return;
      }//if
      init_file(files[i], ptr.i);

      if(ERROR_INSERTED(10035) || files[i].p->pages.seize(noOfPages[i]) == false)
      {
        jam();
        DEBUG_OUT("Failed to seize " << noOfPages[i] << " pages");
        defineBackupRef(signal, ptr, DefineBackupRef::FailedToAllocateBuffers);
        return;
      }//if

      Page32Ptr pagePtr;
      files[i].p->pages.getPtr(pagePtr, 0);
    
      const char * msg = files[i].p->
        operation.dataBuffer.setup((Uint32*)pagePtr.p, 
                                   noOfPages[i] * (sizeof(Page32) >> 2),
                                   128,
                                   minWrite[i] >> 2,
                                   maxWrite[i] >> 2,
                                   maxInsert[i]);
      if(msg != 0) {
        jam();
        defineBackupRef(signal, ptr, DefineBackupRef::FailedToSetupFsBuffers);
        return;
      }//if

      switch(i)
      {
        case 0:
          files[i].p->fileType = BackupFormat::CTL_FILE;
          ptr.p->ctlFilePtr = files[i].i;
          break;
        case 1:
          if(ptr.p->flags & BackupReq::USE_UNDO_LOG)
            files[i].p->fileType = BackupFormat::UNDO_FILE;
          else
            files[i].p->fileType = BackupFormat::LOG_FILE;
          ptr.p->logFilePtr = files[i].i;
          break;
        case 2:
          files[i].p->fileType = BackupFormat::DATA_FILE;
          ptr.p->dataFilePtr[0] = files[i].i;
      }
      files[i].p->operation.m_bytes_total = 0;
      files[i].p->operation.m_records_total = 0;
    }//for
  }

  initReportStatus(signal, ptr);

  if (!verifyNodesAlive(ptr, ptr.p->nodes)) {
    jam();
    defineBackupRef(signal, ptr, DefineBackupRef::Undefined);
    return;
  }//if
  if (ERROR_INSERTED(10027)) {
    jam();
    defineBackupRef(signal, ptr, 327);
    return;
  }//if

  if(ptr.p->is_lcp())
  {
    jam();
    getFragmentInfoDone(signal, ptr);
    return;
  }
  
  if (ptr.p->backupDataLen == 0)
  {
    jam();
    backupAllData(signal, ptr);
    return;
  }//if
  
  /**
   * Not implemented
   */
  ndbabort();
}

void
Backup::backupAllData(Signal* signal, BackupRecordPtr ptr)
{
  /**
   * Get all tables from dict
   */
  ListTablesReq * req = (ListTablesReq*)signal->getDataPtrSend();
  req->init();
  req->senderRef = reference();
  req->senderData = ptr.i;
  req->setTableId(0);
  req->setTableType(0);
  sendSignal(DBDICT_REF, GSN_LIST_TABLES_REQ, signal, 
	     ListTablesReq::SignalLength, JBB);
}

void
Backup::execLIST_TABLES_CONF(Signal* signal)
{
  jamEntry();
  Uint32 fragInfo = signal->header.m_fragmentInfo;
  ListTablesConf* conf = (ListTablesConf*)signal->getDataPtr();
  Uint32 noOfTables = conf->noOfTables;

  BackupRecordPtr ptr;
  c_backupPool.getPtr(ptr, conf->senderData);

  SectionHandle handle (this, signal);
  signal->header.m_fragmentInfo = 0;
  if (noOfTables > 0)
  {
    ListTablesData ltd;
    const Uint32 listTablesDataSizeInWords = (sizeof(ListTablesData) + 3) / 4;
    SegmentedSectionPtr tableDataPtr;
    handle.getSection(tableDataPtr, ListTablesConf::TABLE_DATA);
    SimplePropertiesSectionReader
      tableDataReader(tableDataPtr, getSectionSegmentPool());

    tableDataReader.reset();
    for(unsigned int i = 0; i<noOfTables; i++) {
      jam();
      tableDataReader.getWords((Uint32 *)&ltd, listTablesDataSizeInWords);
      Uint32 tableId = ltd.getTableId();
      Uint32 tableType = ltd.getTableType();
      Uint32 state= ltd.getTableState();
      jamLine(tableId);

      if (! (DictTabInfo::isTable(tableType) ||
             DictTabInfo::isIndex(tableType) ||
             DictTabInfo::isFilegroup(tableType) ||
             DictTabInfo::isFile(tableType)
             || DictTabInfo::isHashMap(tableType)
             || DictTabInfo::isForeignKey(tableType)
             ))
      {
        jam();
        continue;
      }

      if (state != DictTabInfo::StateOnline)
      {
        jam();
        continue;
      }

      TablePtr tabPtr;
      ptr.p->tables.seizeLast(tabPtr);
      if(tabPtr.i == RNIL) {
        jam();
        defineBackupRef(signal, ptr, DefineBackupRef::FailedToAllocateTables);
        releaseSections(handle);
        return;
      }//if
      tabPtr.p->tableType = tableType;
      tabPtr.p->tableId = tableId;
#ifdef VM_TRACE
      TablePtr locTabPtr;
      ndbassert(findTable(ptr, locTabPtr, tabPtr.p->tableId) == false);
#endif
      insertTableMap(tabPtr, ptr.i, tabPtr.p->tableId);
    }//for
  }

  releaseSections(handle);

  /*
    If first or not last signal
    then keep accumulating table data
   */
  if ((fragInfo == 1) || (fragInfo == 2))
  {
    jam();
    return;
  }
  openFiles(signal, ptr);
}

void
Backup::openFiles(Signal* signal, BackupRecordPtr ptr)
{
  jam();

  BackupFilePtr filePtr;

  FsOpenReq * req = (FsOpenReq *)signal->getDataPtrSend();
  req->userReference = reference();
  req->fileFlags = 
    FsOpenReq::OM_WRITEONLY | 
    FsOpenReq::OM_CREATE_IF_NONE |
    FsOpenReq::OM_APPEND |
    FsOpenReq::OM_AUTOSYNC;

  if (c_defaults.m_compressed_backup)
    req->fileFlags |= FsOpenReq::OM_GZ;

  FsOpenReq::v2_setCount(req->fileNumber, 0xFFFFFFFF);
  req->auto_sync_size = c_defaults.m_disk_synch_size;
  /**
   * Ctl file
   */
  c_backupFilePool.getPtr(filePtr, ptr.p->ctlFilePtr);
  filePtr.p->m_flags |= BackupFile::BF_OPENING;

  req->userPointer = filePtr.i;
  FsOpenReq::setVersion(req->fileNumber, 2);
  FsOpenReq::setSuffix(req->fileNumber, FsOpenReq::S_CTL);
  FsOpenReq::v2_setSequence(req->fileNumber, ptr.p->backupId);
  FsOpenReq::v2_setNodeId(req->fileNumber, getOwnNodeId());
  sendSignal(NDBFS_REF, GSN_FSOPENREQ, signal, FsOpenReq::SignalLength, JBA);

  /**
   * Log file
   */
  c_backupFilePool.getPtr(filePtr, ptr.p->logFilePtr);
  filePtr.p->m_flags |= BackupFile::BF_OPENING;
  
  //write uncompressed log file when enable undo log,since log file is read from back to front.
  if(ptr.p->flags & BackupReq::USE_UNDO_LOG)
    req->fileFlags &= ~FsOpenReq::OM_GZ;
 
  req->userPointer = filePtr.i;
  FsOpenReq::setVersion(req->fileNumber, 2);
  FsOpenReq::setSuffix(req->fileNumber, FsOpenReq::S_LOG);
  FsOpenReq::v2_setSequence(req->fileNumber, ptr.p->backupId);
  FsOpenReq::v2_setNodeId(req->fileNumber, getOwnNodeId());
  sendSignal(NDBFS_REF, GSN_FSOPENREQ, signal, FsOpenReq::SignalLength, JBA);

  /**
   * Data file
   */
  c_backupFilePool.getPtr(filePtr, ptr.p->dataFilePtr[0]);
  filePtr.p->m_flags |= BackupFile::BF_OPENING;

  if (c_defaults.m_o_direct)
    req->fileFlags |= FsOpenReq::OM_DIRECT;
  if (c_defaults.m_compressed_backup)
    req->fileFlags |= FsOpenReq::OM_GZ;
  req->userPointer = filePtr.i;
  FsOpenReq::setVersion(req->fileNumber, 2);
  FsOpenReq::setSuffix(req->fileNumber, FsOpenReq::S_DATA);
  FsOpenReq::v2_setSequence(req->fileNumber, ptr.p->backupId);
  FsOpenReq::v2_setNodeId(req->fileNumber, getOwnNodeId());
  FsOpenReq::v2_setCount(req->fileNumber, 0);
  sendSignal(NDBFS_REF, GSN_FSOPENREQ, signal, FsOpenReq::SignalLength, JBA);
}

void
Backup::execFSOPENREF(Signal* signal)
{
  jamEntry();

  FsRef * ref = (FsRef *)signal->getDataPtr();
  
  const Uint32 userPtr = ref->userPointer;
  
  BackupFilePtr filePtr;
  c_backupFilePool.getPtr(filePtr, userPtr);
  
  ndbrequire(! (filePtr.p->m_flags & BackupFile::BF_OPEN));
  ndbrequire(filePtr.p->m_flags & BackupFile::BF_OPENING);
  filePtr.p->m_flags &= ~(Uint32)BackupFile::BF_OPENING;

  BackupRecordPtr ptr;
  c_backupPool.getPtr(ptr, filePtr.p->backupPtr);

  ptr.p->setErrorCode(ref->errorCode);
  if (ptr.p->is_lcp())
  {
    jam();
    openFilesReplyLCP(signal, ptr, filePtr);
    return;
  }
  openFilesReply(signal, ptr, filePtr);
}

void
Backup::execFSOPENCONF(Signal* signal)
{
  jamEntry();
  
  FsConf * conf = (FsConf *)signal->getDataPtr();
  
  const Uint32 userPtr = conf->userPointer;
  const Uint32 filePointer = conf->filePointer;
  
  BackupFilePtr filePtr;
  c_backupFilePool.getPtr(filePtr, userPtr);
  filePtr.p->filePointer = filePointer; 
  
  BackupRecordPtr ptr;
  c_backupPool.getPtr(ptr, filePtr.p->backupPtr);

  /**
   * Mark files as "opened"
   */
  ndbrequire(! (filePtr.p->m_flags & BackupFile::BF_OPEN));
  ndbrequire(filePtr.p->m_flags & BackupFile::BF_OPENING);
  filePtr.p->m_flags &= ~(Uint32)BackupFile::BF_OPENING;
  filePtr.p->m_flags |= BackupFile::BF_OPEN;

  if (ptr.p->is_lcp())
  {
    jam();
    openFilesReplyLCP(signal, ptr, filePtr);
    return;
  }
  openFilesReply(signal, ptr, filePtr);
}

void
Backup::openFilesReply(Signal* signal, 
		       BackupRecordPtr ptr, BackupFilePtr filePtr)
{
  jam();
  /**
   * Check if all files have recived open_reply
   */
  for(ptr.p->files.first(filePtr); filePtr.i!=RNIL;ptr.p->files.next(filePtr)) 
  {
    jam();
    if(filePtr.p->m_flags & BackupFile::BF_OPENING) {
      jam();
      return;
    }//if
  }//for

  if (ERROR_INSERTED(10037)) {
    jam();
    /**
     * Dont return FailedForBackupFilesAleadyExist
     * cause this will make NdbBackup auto-retry with higher number :-)
     */
    ptr.p->errorCode = DefineBackupRef::FailedInsertFileHeader;
    defineBackupRef(signal, ptr);
    return;
  }
  /**
   * Did open succeed for all files
   */
  if(ptr.p->checkError()) 
  {
    jam();
    if(ptr.p->errorCode == FsRef::fsErrFileExists)
    {
      jam();
      ptr.p->errorCode = DefineBackupRef::FailedForBackupFilesAleadyExist;
    }
    defineBackupRef(signal, ptr);
    return;
  }//if

  /**
   * Insert file headers
   */
  ptr.p->files.getPtr(filePtr, ptr.p->ctlFilePtr);
  if(!insertFileHeader(BackupFormat::CTL_FILE, ptr.p, filePtr.p)) {
    jam();
    defineBackupRef(signal, ptr, DefineBackupRef::FailedInsertFileHeader);
    return;
  }//if
    
  BackupFormat::FileType logfiletype;
  if(ptr.p->flags & BackupReq::USE_UNDO_LOG)
    logfiletype = BackupFormat::UNDO_FILE;
  else
    logfiletype = BackupFormat::LOG_FILE;

  ptr.p->files.getPtr(filePtr, ptr.p->logFilePtr);
  if(!insertFileHeader(logfiletype, ptr.p, filePtr.p)) {
    jam();
    defineBackupRef(signal, ptr, DefineBackupRef::FailedInsertFileHeader);
    return;
  }//if
  
  ptr.p->files.getPtr(filePtr, ptr.p->dataFilePtr[0]);
  if(!insertFileHeader(BackupFormat::DATA_FILE, ptr.p, filePtr.p)) {
    jam();
    defineBackupRef(signal, ptr, DefineBackupRef::FailedInsertFileHeader);
    return;
  }//if
  
  /**
   * Start CTL file thread
   */
  ptr.p->files.getPtr(filePtr, ptr.p->ctlFilePtr);
  filePtr.p->m_flags |= BackupFile::BF_FILE_THREAD;
   
  signal->theData[0] = BackupContinueB::START_FILE_THREAD;
  signal->theData[1] = filePtr.i;
  sendSignal(reference(), GSN_CONTINUEB, signal, 2, JBB);
  
  /**
   * Insert table list in ctl file
   */
  FsBuffer & buf = filePtr.p->operation.dataBuffer;
  
  const Uint32 sz = 
    (sizeof(BackupFormat::CtlFile::TableList) >> 2) +
    ptr.p->tables.getCount() - 1;
  
  Uint32 * dst;
  ndbrequire(sz < buf.getMaxWrite());
  if(!buf.getWritePtr(&dst, sz)) {
    jam();
    defineBackupRef(signal, ptr, DefineBackupRef::FailedInsertTableList);
    return;
  }//if
  
  BackupFormat::CtlFile::TableList* tl = 
    (BackupFormat::CtlFile::TableList*)dst;
  tl->SectionType   = htonl(BackupFormat::TABLE_LIST);
  tl->SectionLength = htonl(sz);

  TablePtr tabPtr;
  Uint32 count = 0;
  for(ptr.p->tables.first(tabPtr); 
      tabPtr.i != RNIL;
      ptr.p->tables.next(tabPtr)){
    jam();
    tl->TableIds[count] = htonl(tabPtr.p->tableId);
    count++;
  }//for
  
  buf.updateWritePtr(sz);
  
  /**
   * Start getting table definition data
   */
  ndbrequire(ptr.p->tables.first(tabPtr));
  
  signal->theData[0] = BackupContinueB::BUFFER_FULL_META;
  signal->theData[1] = ptr.i;
  signal->theData[2] = tabPtr.i;
  signal->theData[3] = 0;
  sendSignal(reference(), GSN_CONTINUEB, signal, 4, JBB);
  return;
}

bool
Backup::insertFileHeader(BackupFormat::FileType ft, 
			 BackupRecord * ptrP,
			 BackupFile * filePtrP){
  FsBuffer & buf = filePtrP->operation.dataBuffer;

  const Uint32 sz = sizeof(BackupFormat::FileHeader) >> 2;

  Uint32 * dst;
  ndbrequire(sz < buf.getMaxWrite());
  if(!buf.getWritePtr(&dst, sz)) {
    jam();
    return false;
  }//if
  
  BackupFormat::FileHeader* header = (BackupFormat::FileHeader*)dst;
  ndbrequire(sizeof(header->Magic) == sizeof(BACKUP_MAGIC));
  memcpy(header->Magic, BACKUP_MAGIC, sizeof(BACKUP_MAGIC));
  if (ft == BackupFormat::LCP_FILE)
  {
    jam();
    header->BackupVersion = htonl(NDBD_USE_PARTIAL_LCP_v2);
  }
  else
  {
    jam();
    header->BackupVersion = htonl(NDB_BACKUP_VERSION);
  }
  header->SectionType   = htonl(BackupFormat::FILE_HEADER);
  header->SectionLength = htonl(sz - 3);
  header->FileType      = htonl(ft);
  header->BackupId      = htonl(ptrP->backupId);
  header->BackupKey_0   = htonl(ptrP->backupKey[0]);
  header->BackupKey_1   = htonl(ptrP->backupKey[1]);
  header->ByteOrder     = 0x12345678;
  header->NdbVersion    = htonl(NDB_VERSION_D);
  header->MySQLVersion  = htonl(NDB_MYSQL_VERSION_D);
  
  buf.updateWritePtr(sz);
  return true;
}

void
Backup::execGET_TABINFOREF(Signal* signal)
{
  jamEntry();
  GetTabInfoRef * ref = (GetTabInfoRef*)signal->getDataPtr();
  BackupFilePtr filePtr;
  
  const Uint32 senderData = ref->senderData;
  BackupRecordPtr ptr;
  c_backupFilePool.getPtr(filePtr, senderData);
  c_backupPool.getPtr(ptr, filePtr.p->backupPtr);

  ndbrequire(filePtr.i == ptr.p->prepareDataFilePtr[0] ||
             !ptr.p->is_lcp());
  defineBackupRef(signal, ptr, ref->errorCode);
}

void
Backup::execGET_TABINFO_CONF(Signal* signal)
{
  jamEntry();

  if(!assembleFragments(signal)) {
    jam();
    return;
  }//if

  BackupFilePtr filePtr;
  GetTabInfoConf * const conf = (GetTabInfoConf*)signal->getDataPtr();
  //const Uint32 senderRef = info->senderRef;
  const Uint32 len = conf->totalLen;
  const Uint32 senderData = conf->senderData;
  const Uint32 tableType = conf->tableType;
  const Uint32 tableId = conf->tableId;

  BackupRecordPtr ptr;
  c_backupFilePool.getPtr(filePtr, senderData);
  c_backupPool.getPtr(ptr, filePtr.p->backupPtr);

  SectionHandle handle(this, signal);
  SegmentedSectionPtr dictTabInfoPtr;
  handle.getSection(dictTabInfoPtr, GetTabInfoConf::DICT_TAB_INFO);
  ndbrequire(dictTabInfoPtr.sz == len);

  TablePtr tabPtr ;
  if (ptr.p->is_lcp())
  {
    jam();
    ndbrequire(filePtr.i == ptr.p->prepareDataFilePtr[0])
    ptr.p->prepare_table.first(tabPtr);
    ndbrequire(tabPtr.p->tableId == tableId);
  }
  else
  {
    jam();
    ptr.p->files.getPtr(filePtr, ptr.p->ctlFilePtr);
    ndbrequire(findTable(ptr, tabPtr, tableId));
  }

  FsBuffer & buf = filePtr.p->operation.dataBuffer;
  Uint32* dst = 0;
  {
    /**
     * Write into ctl file for Backups
     *
     * We don't write TABLE_DESCRIPTION into data LCP files. It is not
     * used in the restore process, so it only uses up space on
     * disk for no purpose.
     *
     * An LCP file only has the following sections:
     * 1) File header section
     * 2) Fragment Header section
     * 3) LCP data section that contains records of type:
     *    - INSERT_TYPE (normal records in ALL parts)
     *    - WRITE_TYPE (normal records in CHANGE parts)
     *    - DELETE_BY_ROWID_TYPE (record deleted in CHANGE parts)
     *    - DELETE_BY_PAGEID_TYPE (all records in page deleted in CHANGE part)
     * 4) Fragment Footer section
     *
     * We still need to copy the table description into a linear array,
     * we solve this by using the FsBuffer also for LCPs. We skip the
     * call to updateWritePtr. This means that we write into the
     * buffer, but the next time we write into the buffer we will
     * overwrite this area.
     */
    Uint32 dstLen = len + 3;
    if(!buf.getWritePtr(&dst, dstLen)) {
      jam();
      ndbabort();
      ptr.p->setErrorCode(DefineBackupRef::FailedAllocateTableMem);
      releaseSections(handle);
      defineBackupRef(signal, ptr);
      return;
    }//if
    if(dst != 0) {
      jam();

      BackupFormat::CtlFile::TableDescription * desc = 
        (BackupFormat::CtlFile::TableDescription*)dst;
      desc->SectionType = htonl(BackupFormat::TABLE_DESCRIPTION);
      desc->SectionLength = htonl(len + 3);
      desc->TableType = htonl(tableType);
      dst += 3;
      
      copy(dst, dictTabInfoPtr);
      if (!ptr.p->is_lcp())
      {
        jam();
        buf.updateWritePtr(dstLen);
      }
    }//if
  }

  releaseSections(handle);

  if(ptr.p->checkError())
  {
    jam();
    ndbrequire(!ptr.p->is_lcp());
    defineBackupRef(signal, ptr);
    return;
  }//if

  if (!DictTabInfo::isTable(tabPtr.p->tableType))
  {
    jam();
    ndbrequire(!ptr.p->is_lcp());
    TablePtr tmp = tabPtr;
    removeTableMap(tmp, ptr.i, tmp.p->tableId);
    ptr.p->tables.next(tabPtr);
    ptr.p->tables.release(tmp);
    jamLine(tmp.p->tableId);
    afterGetTabinfoLockTab(signal, ptr, tabPtr);
    return;
  }
  
  if (!parseTableDescription(signal, ptr, tabPtr, dst, len))
  {
    jam();
    ndbrequire(!ptr.p->is_lcp());
    defineBackupRef(signal, ptr);
    return;
  }
  
  if(!ptr.p->is_lcp())
  {
    jam();
    BackupLockTab *req = (BackupLockTab *)signal->getDataPtrSend();
    req->m_senderRef = reference();
    req->m_tableId = tabPtr.p->tableId;
    req->m_lock_unlock = BackupLockTab::LOCK_TABLE;
    req->m_backup_state = BackupLockTab::GET_TABINFO_CONF;
    req->m_backupRecordPtr_I = ptr.i;
    req->m_tablePtr_I = tabPtr.i;
    sendSignal(DBDICT_REF, GSN_BACKUP_LOCK_TAB_REQ, signal,
               BackupLockTab::SignalLength, JBB);
    if (ERROR_INSERTED(10038))
    {
      /* Test */
      AbortBackupOrd *ord = (AbortBackupOrd*)signal->getDataPtrSend();
      ord->backupId = ptr.p->backupId;
      ord->backupPtr = ptr.i;
      ord->requestType = AbortBackupOrd::ClientAbort;
      ord->senderData= ptr.p->clientData;
      sendSignal(ptr.p->masterRef, GSN_ABORT_BACKUP_ORD, signal, 
                 AbortBackupOrd::SignalLength, JBB);
    }
    return;
  }
  else
  {
    jam();
    ndbrequire(filePtr.i == ptr.p->prepareDataFilePtr[0]);
    lcp_open_data_file_done(signal,
                            ptr);
    return;
  }
}

void
Backup::afterGetTabinfoLockTab(Signal *signal,
                               BackupRecordPtr ptr, TablePtr tabPtr)
{
  if(tabPtr.i == RNIL) 
  {
    /**
     * Done with all tables...
     */
    jam();
    
    ndbrequire(ptr.p->tables.first(tabPtr));
    ndbrequire(!ptr.p->is_lcp());
    DihScanTabReq * req = (DihScanTabReq*)signal->getDataPtrSend();
    req->senderRef = reference();
    req->senderData = ptr.i;
    req->tableId = tabPtr.p->tableId;
    req->schemaTransId = 0;
    req->jamBufferPtr = jamBuffer();
    EXECUTE_DIRECT_MT(DBDIH, GSN_DIH_SCAN_TAB_REQ, signal,
               DihScanTabReq::SignalLength, 0);
    DihScanTabConf * conf = (DihScanTabConf*)signal->getDataPtr();
    ndbrequire(conf->senderData == 0);
    conf->senderData = ptr.i;
    execDIH_SCAN_TAB_CONF(signal);
    return;
  }//if

  /**
   * Fetch next table...
   */
  signal->theData[0] = BackupContinueB::BUFFER_FULL_META;
  signal->theData[1] = ptr.i;
  signal->theData[2] = tabPtr.i;
  signal->theData[3] = 0;
  sendSignal(reference(), GSN_CONTINUEB, signal, 4, JBB);
  return;
}

bool
Backup::parseTableDescription(Signal* signal, 
			      BackupRecordPtr ptr, 
			      TablePtr tabPtr, 
			      const Uint32 * tabdescptr,
			      Uint32 len)
{
  SimplePropertiesLinearReader it(tabdescptr, len);
  
  it.first();
  
  DictTabInfo::Table tmpTab; tmpTab.init();
  SimpleProperties::UnpackStatus stat;
  stat = SimpleProperties::unpack(it, &tmpTab, 
				  DictTabInfo::TableMapping, 
				  DictTabInfo::TableMappingSize, 
				  true, true);
  ndbrequire(stat == SimpleProperties::Break);

  bool lcp = ptr.p->is_lcp();

  ndbrequire(tabPtr.p->tableId == tmpTab.TableId);
  ndbrequire(lcp || (tabPtr.p->tableType == tmpTab.TableType));
  
  /**
   * LCP should not save disk attributes but only mem attributes
   */
  
  /**
   * Initialize table object
   */
  tabPtr.p->noOfRecords = 0;
  tabPtr.p->schemaVersion = tmpTab.TableVersion;
  tabPtr.p->triggerIds[0] = ILLEGAL_TRIGGER_ID;
  tabPtr.p->triggerIds[1] = ILLEGAL_TRIGGER_ID;
  tabPtr.p->triggerIds[2] = ILLEGAL_TRIGGER_ID;
  tabPtr.p->triggerAllocated[0] = false;
  tabPtr.p->triggerAllocated[1] = false;
  tabPtr.p->triggerAllocated[2] = false;

  tabPtr.p->noOfAttributes = tmpTab.NoOfAttributes;
  tabPtr.p->maxRecordSize = 1; // LEN word
  bzero(tabPtr.p->attrInfo, sizeof(tabPtr.p->attrInfo));

  if (lcp)
  {
    jam();
    AttributeHeader::init(tabPtr.p->attrInfo, AttributeHeader::READ_LCP, 0);
  }
  else
  {
    jam();
    AttributeHeader::init(tabPtr.p->attrInfo, AttributeHeader::READ_ALL,
                          tmpTab.NoOfAttributes);
  }

  Uint32 varsize = 0;
  Uint32 disk = 0;
  Uint32 null = 0;
  for(Uint32 i = 0; i<tmpTab.NoOfAttributes; i++) {
    jam();
    DictTabInfo::Attribute tmp; tmp.init();
    stat = SimpleProperties::unpack(it, &tmp, 
				    DictTabInfo::AttributeMapping, 
				    DictTabInfo::AttributeMappingSize,
				    true, true);
    
    ndbrequire(stat == SimpleProperties::Break);
    it.next(); // Move Past EndOfAttribute

    if(lcp && tmp.AttributeStorageType == NDB_STORAGETYPE_DISK)
    {
      disk++;
      continue;
    }

    if (tmp.AttributeArrayType != NDB_ARRAYTYPE_FIXED)
      varsize++;

    if (tmp.AttributeNullableFlag)
      null++;

    if (tmp.AttributeSize == 0)
    {
      tabPtr.p->maxRecordSize += (tmp.AttributeArraySize + 31) >> 5;
    }
    else
    {
      const Uint32 arr = tmp.AttributeArraySize;
      const Uint32 sz = 1 << tmp.AttributeSize;
      const Uint32 sz32 = (sz * arr + 31) >> 5;

      tabPtr.p->maxRecordSize += sz32;
    }
  }

  tabPtr.p->attrInfoLen = 1;

  if (lcp)
  {
    jam();
    c_lqh->handleLCPSurfacing(signal);
    Dbtup* tup = (Dbtup*)globalData.getBlock(DBTUP, instance());
    tabPtr.p->maxRecordSize = 1 + tup->get_max_lcp_record_size(tmpTab.TableId);
  }
  else
  {
    // mask
    tabPtr.p->maxRecordSize += 1 + ((tmpTab.NoOfAttributes + null + 31) >> 5);
    tabPtr.p->maxRecordSize += (2 * varsize + 3) / 4;
  }

  return true;
}

void
Backup::execDIH_SCAN_TAB_CONF(Signal* signal)
{
  jamEntry();
  DihScanTabConf * conf = (DihScanTabConf*)signal->getDataPtr();
  const Uint32 fragCount = conf->fragmentCount;
  const Uint32 tableId = conf->tableId;
  const Uint32 senderData = conf->senderData;
  const Uint32 scanCookie = conf->scanCookie;
  ndbrequire(conf->reorgFlag == 0); // no backup during table reorg

  BackupRecordPtr ptr;
  c_backupPool.getPtr(ptr, senderData);

  TablePtr tabPtr;
  ndbrequire(findTable(ptr, tabPtr, tableId));
  
  tabPtr.p->m_scan_cookie = scanCookie;
  ndbrequire(tabPtr.p->fragments.seize(fragCount) != false);
  for(Uint32 i = 0; i<fragCount; i++) {
    jam();
    FragmentPtr fragPtr;
    tabPtr.p->fragments.getPtr(fragPtr, i);
    fragPtr.p->scanned = 0;
    fragPtr.p->scanning = 0;
    fragPtr.p->tableId = tableId;
    fragPtr.p->fragmentId = i;
    fragPtr.p->lqhInstanceKey = 0;
    fragPtr.p->node = 0;
  }//for
  
  /**
   * Next table
   */
  if(ptr.p->tables.next(tabPtr))
  {
    jam();
    DihScanTabReq * req = (DihScanTabReq*)signal->getDataPtrSend();
    req->senderRef = reference();
    req->senderData = ptr.i;
    req->tableId = tabPtr.p->tableId;
    req->schemaTransId = 0;
    req->jamBufferPtr = jamBuffer();
    EXECUTE_DIRECT_MT(DBDIH, GSN_DIH_SCAN_TAB_REQ, signal,
                      DihScanTabReq::SignalLength, 0);
    jamEntry();
    DihScanTabConf * conf = (DihScanTabConf*)signal->getDataPtr();
    ndbrequire(conf->senderData == 0);
    conf->senderData = ptr.i;
    /* conf is already set up properly to be sent as signal */
    /* Real-time break to ensure we don't run for too long in one signal. */
    sendSignal(reference(), GSN_DIH_SCAN_TAB_CONF, signal,
               DihScanTabConf::SignalLength, JBB);
    return;
  }//if
  
  ptr.p->tables.first(tabPtr);
  getFragmentInfo(signal, ptr, tabPtr, 0);
}

void
Backup::getFragmentInfo(Signal* signal, 
			BackupRecordPtr ptr, TablePtr tabPtr, Uint32 fragNo)
{
  Uint32 loopCount = 0;
  jam();
  
  for(; tabPtr.i != RNIL; ptr.p->tables.next(tabPtr)) {
    jam();
    const Uint32 fragCount = tabPtr.p->fragments.getSize();
    for(; fragNo < fragCount; fragNo ++) {
      jam();
      FragmentPtr fragPtr;
      tabPtr.p->fragments.getPtr(fragPtr, fragNo);
      
      if(fragPtr.p->scanned == 0 && fragPtr.p->scanning == 0) {
        jam();
        DiGetNodesReq * const req = (DiGetNodesReq *)&signal->theData[0];
        req->tableId = tabPtr.p->tableId;
        req->hashValue = fragNo;
        req->distr_key_indicator = ZTRUE;
        req->anyNode = 0;
        req->scan_indicator = ZTRUE;
        req->jamBufferPtr = jamBuffer();
        req->get_next_fragid_indicator = 0;
        EXECUTE_DIRECT_MT(DBDIH, GSN_DIGETNODESREQ, signal,
                          DiGetNodesReq::SignalLength, 0);
        jamEntry();
        DiGetNodesConf * conf = (DiGetNodesConf *)&signal->theData[0];
        Uint32 reqinfo = conf->reqinfo;
        Uint32 nodeId = conf->nodes[0];
        /* Require successful read of table fragmentation */
        ndbrequire(conf->zero == 0);
        Uint32 instanceKey = (reqinfo >> 24) & 127;
        fragPtr.p->lqhInstanceKey = instanceKey;
        fragPtr.p->node = nodeId;
        if (++loopCount >= DiGetNodesReq::MAX_DIGETNODESREQS ||
            ERROR_INSERTED(10046))
        {
          jam();
          if (ERROR_INSERTED(10046))
          {
            CLEAR_ERROR_INSERT_VALUE;
          }
          signal->theData[0] = BackupContinueB::ZGET_NEXT_FRAGMENT;
          signal->theData[1] = ptr.i;
          signal->theData[2] = tabPtr.p->tableId;
          signal->theData[3] = fragNo + 1;
          sendSignal(reference(), GSN_CONTINUEB, signal, 4, JBB);
          return;
        }
      }//if
    }//for

    DihScanTabCompleteRep*rep= (DihScanTabCompleteRep*)signal->getDataPtrSend();
    rep->tableId = tabPtr.p->tableId;
    rep->scanCookie = tabPtr.p->m_scan_cookie;
    rep->jamBufferPtr = jamBuffer();
    EXECUTE_DIRECT_MT(DBDIH, GSN_DIH_SCAN_TAB_COMPLETE_REP, signal,
                      DihScanTabCompleteRep::SignalLength, 0);

    fragNo = 0;
  }//for
  

  getFragmentInfoDone(signal, ptr);
}

void
Backup::getFragmentInfoDone(Signal* signal, BackupRecordPtr ptr)
{
  ptr.p->m_gsn = GSN_DEFINE_BACKUP_CONF;
  ptr.p->slaveState.setState(DEFINED);
  DefineBackupConf * conf = (DefineBackupConf*)signal->getDataPtrSend();
  conf->backupPtr = ptr.i;
  conf->backupId = ptr.p->backupId;
  sendSignal(ptr.p->masterRef, GSN_DEFINE_BACKUP_CONF, signal,
	     DefineBackupConf::SignalLength, JBB);
}


/*****************************************************************************
 * 
 * Slave functionallity: Start backup
 *
 *****************************************************************************/
void
Backup::execSTART_BACKUP_REQ(Signal* signal)
{
  jamEntry();

  CRASH_INSERTION((10015));

  StartBackupReq* req = (StartBackupReq*)signal->getDataPtr();
  const Uint32 ptrI = req->backupPtr;

  BackupRecordPtr ptr;
  c_backupPool.getPtr(ptr, ptrI);

  ptr.p->slaveState.setState(STARTED);
  ptr.p->m_gsn = GSN_START_BACKUP_REQ;

  /* At this point, we are effectively starting
   * bulk file writes for this backup, so lets
   * record the fact
   */
  ndbrequire(is_backup_worker());
  ndbassert(!Backup::g_is_backup_running);
  Backup::g_is_backup_running = true;

  /**
   * Start file threads...
   */
  BackupFilePtr filePtr;
  for(ptr.p->files.first(filePtr); filePtr.i!=RNIL;ptr.p->files.next(filePtr))
  {
    jam();
    if(! (filePtr.p->m_flags & BackupFile::BF_FILE_THREAD))
    {
      jam();
      filePtr.p->m_flags |= BackupFile::BF_FILE_THREAD;
      signal->theData[0] = BackupContinueB::START_FILE_THREAD;
      signal->theData[1] = filePtr.i;
      sendSignal(reference(), GSN_CONTINUEB, signal, 2, JBB);
    }//if
  }//for

  /**
   * Tell DBTUP to create triggers
   */
  TablePtr tabPtr;
  ndbrequire(ptr.p->tables.first(tabPtr));
  sendCreateTrig(signal, ptr, tabPtr);
}

/*****************************************************************************
 * 
 * Slave functionallity: Backup fragment
 *
 *****************************************************************************/
void
Backup::execBACKUP_FRAGMENT_REQ(Signal* signal)
{
  jamEntry();
  BackupFragmentReq* req = (BackupFragmentReq*)signal->getDataPtr();

  CRASH_INSERTION((10016));

  const Uint32 ptrI = req->backupPtr;
  //const Uint32 backupId = req->backupId;
  const Uint32 tableId = req->tableId;
  const Uint32 fragNo = req->fragmentNo;
  const Uint32 count = req->count;

  /**
   * Get backup record
   */
  BackupRecordPtr ptr;
  BackupFilePtr filePtr;
  TablePtr tabPtr;

  c_backupPool.getPtr(ptr, ptrI);

  if (ptr.p->is_lcp())
  {
    jam();
    start_execute_lcp(signal, ptr, tabPtr, tableId);
    if (ptr.p->m_empty_lcp)
    {
      /**
       * No need to start LCP processing in this case, we only
       * update LCP control file and this process has already
       * been started when we come here.
       */
      jam();
    }
    else
    {
      jam();
      start_lcp_scan(signal, ptr, tabPtr, ptrI, fragNo);
    }
    return;
  }
  else
  {
    jam();
    /* Backup path */
    /* Get Table */
    ndbrequire(findTable(ptr, tabPtr, tableId));
  }
  c_backupFilePool.getPtr(filePtr, ptr.p->dataFilePtr[0]);

  ptr.p->slaveState.setState(SCANNING);
  ptr.p->m_gsn = GSN_BACKUP_FRAGMENT_REQ;

  ndbrequire(filePtr.p->backupPtr == ptrI);
  
  /* Get fragment */
  FragmentPtr fragPtr;
  tabPtr.p->fragments.getPtr(fragPtr, fragNo);

  ndbrequire(fragPtr.p->scanned == 0);
  ndbrequire(fragPtr.p->scanning == 0 || 
	     refToNode(ptr.p->masterRef) == getOwnNodeId());

  /**
   * Init operation
   */
  if (filePtr.p->tableId != tableId)
  {
    jam();
    DEB_EXTRA_LCP(("(%u)Init new tab(%u): maxRecordSize: %u",
                   instance(),
                   tableId,
                   tabPtr.p->maxRecordSize));
    filePtr.p->operation.init(tabPtr);
    filePtr.p->tableId = tableId;
  }//if
  
  /**
   * Check for space in buffer
   */
  if(!filePtr.p->operation.newFragment(tableId, fragPtr.p->fragmentId)) {
    jam();
    ndbrequire(!ptr.p->is_lcp());
    req->count = count + 1;
    sendSignalWithDelay(reference(), GSN_BACKUP_FRAGMENT_REQ, signal,
                        WaitDiskBufferCapacityMillis,
			signal->length());
    ptr.p->slaveState.setState(STARTED);
    return;
  }//if
  
  /**
   * Mark things as "in use"
   */
  fragPtr.p->scanning = 1;
  filePtr.p->fragmentNo = fragPtr.p->fragmentId;
  filePtr.p->m_retry_count = 0;

  ndbrequire(filePtr.p->m_flags == 
	     (BackupFile::BF_OPEN | BackupFile::BF_FILE_THREAD));
  sendScanFragReq(signal, ptr, filePtr, tabPtr, fragPtr, 0);
}

void
Backup::start_lcp_scan(Signal *signal,
                       BackupRecordPtr ptr,
                       TablePtr tabPtr,
                       Uint32 ptrI,
                       Uint32 fragNo)
{
  BackupFilePtr filePtr;
  FragmentPtr fragPtr;

  DEB_EXTRA_LCP(("(%u)Start lcp scan",
                 instance()));

  ptr.p->slaveState.setState(SCANNING);
  ptr.p->m_gsn = GSN_BACKUP_FRAGMENT_REQ;

  /* Get fragment */
  tabPtr.p->fragments.getPtr(fragPtr, fragNo);

  c_tup->start_lcp_scan(tabPtr.p->tableId,
                        fragPtr.p->fragmentId,
                        ptr.p->m_lcp_max_page_cnt);
  ptr.p->m_is_lcp_scan_active = true;
  ptr.p->m_lcp_current_page_scanned = 0;

  /**
   * Now the LCP have started for this fragment. The following
   * things have to be done in the same real-time break.
   *
   * 1) Write an LCP entry into the UNDO log.
   * 2) Get number of pages to checkpoint.
   * 3) Inform TUP that LCP scan have started
   *
   * It is not absolutely necessary to start the actual LCP scan
   * in the same real-time break. We use this opportunity to open
   * any extra LCP files that this LCP needs. If only one is needed
   * it has already been opened and we can proceed immediately.
   * However large fragments that have seen large number of writes
   * since the last LCP can require multiple LCP files. These
   * extra LCP files are opened before we actually start the
   * LCP scan.
   */

  ndbrequire(fragPtr.p->scanned == 0);
  ndbrequire(fragPtr.p->scanning == 0 || 
	     refToNode(ptr.p->masterRef) == getOwnNodeId());

  ptr.p->m_last_data_file_number =
    get_file_add(ptr.p->m_first_data_file_number,
                 ptr.p->m_num_lcp_files - 1);

  init_file_for_lcp(signal, 0, ptr, ptrI);
  if (ptr.p->m_num_lcp_files > 1)
  {
    jam();
    for (Uint32 i = 1; i < ptr.p->m_num_lcp_files; i++)
    {
      jam();
      lcp_open_data_file_late(signal, ptr, i);
    }
    return;
  }
  c_backupFilePool.getPtr(filePtr, ptr.p->dataFilePtr[0]);
  Uint32 delay = 0;
  if (ERROR_INSERTED(10047))
  {
    g_eventLogger->info("(%u)Start LCP on tab(%u,%u) 3 seconds delay, max_page: %u",
                        instance(),
                        tabPtr.p->tableId,
                        fragPtr.p->fragmentId,
                        ptr.p->m_lcp_max_page_cnt);

    if (ptr.p->m_lcp_max_page_cnt > 20)
    {
      delay = 9000;
    }
  }
  sendScanFragReq(signal, ptr, filePtr, tabPtr, fragPtr, delay);
}

void
Backup::init_file_for_lcp(Signal *signal,
                          Uint32 index,
                          BackupRecordPtr ptr,
                          Uint32 ptrI)
{
  TablePtr tabPtr;
  FragmentPtr fragPtr;
  BackupFilePtr filePtr;
  ptr.p->tables.first(tabPtr);
  tabPtr.p->fragments.getPtr(fragPtr, 0);

  c_backupFilePool.getPtr(filePtr, ptr.p->dataFilePtr[index]);
  ndbrequire(filePtr.p->backupPtr == ptrI);

  /**
   * Init operation
   */
  DEB_EXTRA_LCP(("(%u)Init new tab(%u): maxRecordSize: %u",
                 instance(),
                 tabPtr.p->tableId,
                 tabPtr.p->maxRecordSize));
  filePtr.p->operation.init(tabPtr);
  filePtr.p->tableId = tabPtr.p->tableId;

  /**
   * Mark things as "in use"
   */
  fragPtr.p->scanning = 1;
  filePtr.p->m_retry_count = 0;
  filePtr.p->m_lcp_inserts = 0;
  filePtr.p->m_lcp_writes = 0;
  filePtr.p->m_lcp_delete_by_rowids = 0;
  filePtr.p->m_lcp_delete_by_pageids = 0;

  filePtr.p->fragmentNo = 0;

  ndbrequire(filePtr.p->operation.newFragment(tabPtr.p->tableId,
                                              fragPtr.p->fragmentId));

  /**
   * Start file thread now that we will start writing also
   * fragment checkpoint data.
   */
  ndbrequire(filePtr.p->m_flags == BackupFile::BF_OPEN);
  filePtr.p->m_flags |= BackupFile::BF_FILE_THREAD;

  signal->theData[0] = BackupContinueB::START_FILE_THREAD;
  signal->theData[1] = filePtr.i;
  signal->theData[2] = __LINE__;
  sendSignal(reference(), GSN_CONTINUEB, signal, 3, JBB);
}

/**
 * Backups and LCPs are actions that operate on a long time-scale compared to
 * other activities in the cluster. We also have a number of similar
 * activities that operate on a longer time scale. These operations have to
 * continue to operate at some decent level even if user transactions are
 * arriving at extreme rates.
 *
 * Not providing sufficient activity for LCPs might mean that we run out of
 * REDO log, this means that no writing user transactions are allowed until
 * we have completed an LCP. Clearly this is not a desirable user experience.
 * So we need to find a balance between long-term needs and short-term needs
 * in scheduling LCPs and Backups versus normal user transactions.
 *
 * When designing those scheduling algorithms we need to remember the design
 * aim for the NDB storage engine. We want to ensure that NDB can be used in
 * soft real-time applications such as financial applications, telecom
 * applications. We do not aim for hard real-time applications such as
 * controlling power plants where missing a deadline can lead to major
 * catastrophies.
 *
 * Using NDB for a soft real-time application can still be done at different
 * levels of real-time requirements. If the aim is to provide that more or
 * less 100% of the transactions complete in say 100 microseconds then a
 * certain level of control is needed also from the application.
 *
 * Things that will affect scheduling in NDB are:
 * 1) Use of large rows
 *   NDB will schedule at least one row at a time. There are currently very
 *   few places where execution of one row operation contains breaks for
 *   scheduling. Executing a row operation on the maximum row size of
 *   around 14 kBytes means that signals can execute for up to about 20
 *   microseconds as of 2015. Clearly using smaller rows can give a better
 *   response time experience.
 *
 * 2) Using complex conditions per row
 *   NDB supports pushing down conditions on rows in both key operations and
 *   scan operations and even on join operations. Clearly if these pushed
 *   conditions are very complex the time to execute them per row can extend
 *   the time spent in executing one particular signal. Normal conditions
 *   involving one or a number of columns doesn't present a problem but
 *   SQL have no specific limits on conditions, so extremely complex
 *   conditions are possible to construct.
 *
 * 3) Metadata operations
 *   Creating tables, indexes can contain some operations that take a bit
 *   longer to execute. However using the multi-threaded data nodes (ndbmtd)
 *   means that most of these signals are executed in threads that are not
 *   used for normal user transactions. So using ndbmtd is here a method to
 *   decrease impact of response time of metadata operations.
 *
 * 4) Use of ndbd vs ndbmtd
 *   ndbd is a single threaded data node, ndbd does receive data, operate on
 *   the data and send the data all in one thread. In low load cases with
 *   very high requirements on response time and strict control of the
 *   application layer the use of ndbd for real-time operation can be
 *   beneficial.
 *
 *   Important here is to understand that the single-threaded nature of ndbd
 *   means that it is limited in throughput. One data node using ndbd is
 *   limited to handling on the order of 100.000 row operations per second
 *   with maintained responsiveness as of 2015. ndbmtd can achieve a few
 *   million row operations in very large configurations with maintained
 *   responsiveness.
 *
 * When looking at maintaining a balance between various operations long-term
 * it is important to consider what types of operations that can go in parallel
 * in an NDB data node. These are the activities currently possible.
 *
 * 1) Normal user transactions
 *   These consist of primary key row operations, unique key row operations
 *   (these are implemented as two primary key row operations), scan operations
 *   and finally a bit more complex operations that can have both key
 *   operations and scan operations as part of them. The last category is
 *   created as part of executing SPJ operation trees that currently is used
 *   for executing complex SQL queries.
 *
 * 2) Local checkpoints (LCPs)
 *   These can operate continously without user interaction. The LCPs are
 *   needed to ensure that we can cut the REDO log. If LCPs execute too slow
 *   the we won't have sufficient REDO log to store all user transactions that
 *   are writing on logging tables.
 *
 * 3) Backups
 *   These are started by a user, only one backup at a time is allowed. These
 *   can be stored offsite and used by the user to restore NDB to a former
 *   state, either as an emergency fix, it can also be used to start up a
 *   new cluster or as part of setting up a slave cluster. A backup consists
 *   of a data file per data node and one log file of changes since the backup
 *   started and a control file. It is important that the backup maintains a
 *   level of speed such that the system doesn't run out of disk space for the
 *   log file.
 *
 * 4) Metadata operations
 *   There are many different types of metadata operations. One can define
 *   new tables, indexes, foreign keys, tablespaces. One can also rearrange
 *   the tables for a new number of nodes as part of adding nodes to the
 *   cluster. There are also operations to analyse tables, optimise tables
 *   and so forth. Most of these are fairly short in duration and usage of
 *   resources. But there are a few of them such as rearranging tables for
 *   a new set of nodes that require shuffling data around in the cluster.
 *   This can be a fairly long-running operation.
 *
 * 5) Event operations
 *   To support replication from one MySQL Cluster to another MySQL Cluster
 *   or a different MySQL storage engine we use event operations.
 *   These operate always as part of the normal user transactions, so they
 *   do not constitute anything to consider in the balance between long-term
 *   and short-term needs. In addition in ndbmtd much of the processing happens
 *   in a special thread for event operations.
 *
 * 6) Node synchronisation during node recovery
 *   Recovery as such normally happens when no user transactions are happening
 *   so thus have no special requirements on maintaining a balance between
 *   short-term needs and long-term needs since recovery is always a long-term
 *   operation that has no competing short-term operations. There is however
 *   one exception to this and this is during node recovery when the starting
 *   node needs to synchronize its data with a live node. In this case the
 *   starting node has recovered an old version of the data node using LCPs
 *   and REDO logs and have rebuilt the indexes. At this point it needs to
 *   synchronize the data in each table with a live node within the same node
 *   group.
 *
 *   This synchronization happens row by row controlled by the live node. The
 *   live scans its own data and checks each row to the global checkpoint id
 *   (GCI) that the starting node has restored. If the row has been updated
 *   with a more recent GCI then the row needs to be sent over to the starting
 *   node.
 *
 *   Only one node recovery per node group at a time is possible when using
 *   two replicas.
 *
 * So there can be as many as 4 long-term operations running in parallel to
 * the user transactions. These are 1 LCP scan, 1 Backup scan, 1 node recovery
 * scan and finally 1 metadata scan. All of these long-running operations
 * perform scans of table partitions (fragments). LCPs scan a partition and
 * write rows into a LCP file. Backups scan a partition and write its result
 * into a backup file. Node recovery scans searches for rows that have been
 * updated since the GCI recovered in the starting node and for each row
 * found it is sent over to the starting node. Metadata scans for either
 * all rows or using some condition and then can use this information to
 * send the row to another node, to build an index, to build a foreign key
 * index or other online operation which is performed in parallel to user
 * transactions.
 *
 * From this analysis it's clear that we don't want any long-running operation
 * to consume any major part of the resources. It's desirable that user
 * transactions can use at least about half of the resources even when running
 * in parallel with all four of those activities. Node recovery is slightly
 * more important than the other activities, this means that our aim should
 * be to ensure that LCPs, Backups and metadata operations can at least use
 * about 10% of the CPU resources and that node recovery operations can use
 * at least about 20% of the CPU resources. Obviously they should be able to
 * use more resources when there is less user transactions competing for the
 * resources. But we should try to maintain this level of CPU usage for LCPs
 * and Backups even when the user load is at extreme levels.
 *
 * There is no absolute way of ensuring 10% CPU usage for a certain activity.
 * We use a number of magic numbers controlling the algorithms to ensure this.
 * 
 * At first we use the coding rule that one signal should never execute for
 * more than 10 microseconds in the normal case. There are exceptions to this
 * rule as explained above, but it should be outliers that won't affect the
 * long-term rates very much.
 *
 * Second we use the scheduling classes we have access to. The first is B-level
 * signals, these can have an arbitrary long queue of other jobs waiting before
 * they are executed, so these have no bound on when they execute. We also
 * have special signals that execute with a bounded delay, in one signal they
 * can be delayed more than a B-level signal, but the scheduler ensures that
 * at most 100 B-level signals execute before they are executed. Normally it
 * would even operate with at most 75 B-level signals executed even in high
 * load scenarios and mostly even better than that. We achieve this by calling
 * sendSignalWithDelay with timeout BOUNDED_DELAY.
 *
 * So how fast can an LCP run that is using about 10% of the CPU. In a fairly
 * standard CPU of 2015, not a high-end, but also not at the very low-end,
 * the CPU can produce about 150 MBytes of data for LCPs per second. This is
 * using 100 byte rows. So this constitutes about 1.5M rows per second plus
 * transporting 150 MBytes of data to the write buffers in the Backup block.
 * So we use a formula here where we assume that the fixed cost of scanning
 * a row is about 550 ns and cost per word of data is 4 ns. The reason we
 * a different formula for LCP scans compared to the formula we assume in
 * DBLQH for generic scans is that the copy of data is per row for LCPs
 * whereas it is per column for generic scans. Similarly we never use any
 * scan filters for LCPs, we only check for LCP_SKIP bits and FREE bits.
 * This is much more efficient compared to generic scan filters.
 *
 * At very high load we will assume that we have to wait about 50 signals
 * when sending BOUNDED_DELAY signals. Worst case can be up to about 100
 * signals, but the worst case won't happen very often and more common
 * will be much less than that.
 * The mean execution time of signals are about 5 microseconds. This means
 * that by constantly using bounded delay signals we ensure that we get at
 * least around 4000 executions per second. So this means that
 * in extreme overload situations we can allow for execution to go on
 * for up to about 25 microseconds without giving B-level signals access.
 * 25 microseconds times 4000 is 100 milliseconds so about 10% of the
 * CPU usage.
 *
 * LCPs and Backups also operate using conditions on how fast they can write
 * to the disk subsystem. The user can configure these numbers, the LCPs
 * and Backups gets a quota per 100 millisecond. So if the LCPs and Backups
 * runs too fast they will pause a part of those 100 milliseconds. However
 * it is a good idea to set the minimum disk write speed to at least 20%
 * of the possible CPU speed. So this means setting it to 30 MByte per
 * second. In high-load scenarios we might not be able to process more
 * than 15 MByte per second, but as soon as user load and other load
 * goes down we will get back to the higher write speed.
 *
 * Scans operate in the following fashion which is an important input to
 * the construction of the magic numbers. We start a scan with SCAN_FRAGREQ
 * and here we don't really know the row sizes other than the maximum row
 * size. This SCAN_FRAGREQ will return 16 rows and then it will return
 * SCAN_FRAGCONF. For each row it will return a TRANSID_AI signal.
 * If we haven't used our quota for writing LCPs and Backups AND there is
 * still room in the backup write buffer then we will continue with another
 * set of 16 rows. These will be retrieved using the SCAN_NEXTREQ signal
 * and the response to this signal will be SCAN_FRAGCONF when done with the
 * 16 rows (or all rows scanned).
 * 
 * Processing 16 rows takes about 8800 ns on standard HW of 2015 and so even
 * for minimal rows we will use at least 10000 ns if we execute an entire batch
 * of 16 rows without providing access for other B-level signals. So the
 * absolute maximum amount of rows that we will ever execute without
 * giving access for B-level signals are 32 rows so that we don't go beyond
 * the allowed quota of 25 microsecond without giving B-level priority signal
 * access, this means two SCAN_FRAGREQ/SCAN_NEXTREQ executions.
 *
 * Using the formula we derive that we should never start another set of
 * 16 rows if we have passed 1500 words in the previous batch of 16 rows.
 * Even when deciding in the Backup block to send an entire batch of 16
 * rows at A-level we will never allow to continue gathering when we have
 * already gathered more than 4000 words. When we reach this limit we will
 * send another bounded delay signal. The reason is that we've already
 * reached sufficient CPU usage and going further would go beyond 15%.
 *
 * The boundary 1500 and 4000 is actually based on using 15% of the CPU
 * resources which is better if not all four activities happen at the
 * same time. When we support rate control on all activities we need to
 * adaptively decrease this limit to ensure that the total rate controlled
 * efforts doesn't go beyond 50%.
 *
 * The limit 4000 is ZMAX_WORDS_PER_SCAN_BATCH_HIGH_PRIO set in DblqhMain.cpp.
 * This constant limit the impact of wide rows on responsiveness.
 *
 * The limit 1500 is MAX_LCP_WORDS_PER_BATCH set in this block.
 * This constant limit the impact of row writes on LCP writes.
 *
 * When operating in normal mode, we will not continue gathering when we
 * already gathered at least 500 words. However we will only operate in
 * this mode when we are in low load scenario in which case this speed will
 * be quite sufficient. This limit is to ensure that we don't go beyond
 * normal real-time break limits in normal operations. This limits LCP
 * execution during normal load to around 3-4 microseconds.
 *
 * In the following paragraph a high priority of LCPs means that we need to
 * raise LCP priority to maintain LCP write rate at the expense of user
 * traffic responsiveness. Low priority means that we can get sufficient
 * LCP write rates even with normal responsiveness to user requests.
 *
 * Finally we have to make a decision when we should execute at high priority
 * and when operating at normal priority. Obviously we should avoid entering
 * high priority mode as much as possible since it will affect response times.
 * At the same time once we have entered this mode we need to have some
 * memory of it. The reason is that we will have lost some ground while
 * executing at normal priority when the job buffers were long. We will limit
 * the memory to at most 16 executions of 16 rows at high priority. Each
 * time we start a new execution we will see if we need to add to this
 * "memory". We will add one per 48 signals that we had to wait for between
 * executing a set of 16 rows (normally this means execution of 3 bounded
 * delay signals). When the load level is even higher than we will add to
 * the memory such that we operate in high priority mode a bit longer since
 * we are likely to have missed a bit more opportunity to perform LCP scans
 * in this overload situation.
 *
 * The following "magic" constants control these algorithms:
 * 1) ZMAX_SCAN_DIRECT_COUNT set to 5
 * Means that at most 6 rows will be scanned per execute direct, set in
 * Dblqh.hpp. This applies to all scan types, not only to LCP scans.
 *
 * 2) ZMAX_WORDS_PER_SCAN_BATCH_LOW_PRIO set to 500
 * This controls the maximum number of words that is allowed to be gathered
 * before we decide to do a real-time break when executing at normal
 * priority level. This is defined in DblqhMain.cpp
 *
 * 3) ZMAX_WORDS_PER_SCAN_BATCH_HIGH_PRIO set to 4000
 * This controls the maximum words gathered before we decide to send the
 * next row to be scanned in another bounded delay signal. This is defined in
 * DblqhMain.cpp
 *
 * 4) MAX_LCP_WORDS_PER_BATCH set to 1500
 * This defines the maximum size gathered at A-level to allow for execution
 * of one more batch at A-level. This is defined here in Backup.cpp.
 *
 * 5) HIGH_LOAD_LEVEL set to 32
 * Limit of how many signals have been executed in this LDM thread since
 * starting last 16 rowsin order to enter high priority mode.
 * Defined in this block Backup.cpp.
 *
 * 6) VERY_HIGH_LOAD_LEVEL set to 48
 * For each additional of this we increase the memory. So e.g. with 80 signals
 * executed since last we will increase the memory by two, with 128 we will
 * increase it by three. Thus if #signals >= (32 + 48) => 2, #signals >=
 * (32 + 48 * 2) => 3 and so forth. Memory here means that we will remember
 * the high load until we have compensated for it in a sufficient manner, so
 * we will retain executing on high priority for a bit longer to compensate
 * for what we lost during execution at low priority when load suddenly
 * increased.
 * Defined in this block Backup.cpp.
 *
 * 7) MAX_RAISE_PRIO_MEMORY set to 16
 * Max memory of priority raising, so after load disappears we will at most
 * an additional set of 16*16 rows at high priority mode before going back to
 * normal priority mode.
 * Defined in this block Backup.cpp.
 *
 * 8) NUMBER_OF_SIGNALS_PER_SCAN_BATCH set to 3
 * When starting up the algorithm we check how many signals are in the
 * B-level job buffer. Based on this number we set the initial value to
 * high priority or not. This is based on that we expect a set of 16
 * rows to be executed in 3 signals with 6 rows, 6 rows and last signal
 * 4 rows.
 * Defined in this block Backup.cpp.
 */

 /**
 * These routines are more or less our scheduling logic for LCPs. This is
 * how we try to achieve a balanced output from LCPs while still
 * processing normal transactions at a high rate.
 */
void Backup::init_scan_prio_level(Signal *signal, BackupRecordPtr ptr)
{
  Uint32 level = getSignalsInJBB();
  if ((level * NUMBER_OF_SIGNALS_PER_SCAN_BATCH) > HIGH_LOAD_LEVEL)
  {
    /* Ensure we use prio A and only 1 signal at prio A */
    jam();
    level = VERY_HIGH_LOAD_LEVEL;
  }
  ptr.p->m_lastSignalId = signal->getSignalId() - level;
  ptr.p->m_prioA_scan_batches_to_execute = 0;
}

bool
Backup::check_scan_if_raise_prio(Signal *signal, BackupRecordPtr ptr)
{
  bool flag = false;
  const Uint32 current_signal_id = signal->getSignalId();
  const Uint32 lastSignalId = ptr.p->m_lastSignalId;
  Uint32 prioA_scan_batches_to_execute =
    ptr.p->m_prioA_scan_batches_to_execute;
  const Uint32 num_signals_executed = current_signal_id - lastSignalId;
  
  if (num_signals_executed > HIGH_LOAD_LEVEL)
  {
    jam();
    prioA_scan_batches_to_execute+= 
      ((num_signals_executed + (VERY_HIGH_LOAD_LEVEL - 1)) / 
        VERY_HIGH_LOAD_LEVEL);
    if (prioA_scan_batches_to_execute > MAX_RAISE_PRIO_MEMORY)
    {
      jam();
      prioA_scan_batches_to_execute = MAX_RAISE_PRIO_MEMORY;
    }
  }
  if (prioA_scan_batches_to_execute > 0)
  {
    jam();
    prioA_scan_batches_to_execute--;
    flag = true;
  }
  ptr.p->m_lastSignalId = current_signal_id;
  ptr.p->m_prioA_scan_batches_to_execute = prioA_scan_batches_to_execute;
  return flag;;
}

void
Backup::sendScanFragReq(Signal* signal,
                        Ptr<BackupRecord> ptr,
                        Ptr<BackupFile> filePtr,
                        Ptr<Table> tabPtr,
                        Ptr<Fragment> fragPtr,
                        Uint32 delay)
{
  /**
   * Start scan
   */
  {
    if (!(ptr.p->is_lcp() &&
          ptr.p->m_num_lcp_files > 1))
    {
      jam();
      filePtr.p->m_flags |= BackupFile::BF_SCAN_THREAD;
    }
    else
    {
      jam();
      for (Uint32 i = 0; i < ptr.p->m_num_lcp_files; i++)
      {
        BackupFilePtr loopFilePtr;
        c_backupFilePool.getPtr(loopFilePtr, ptr.p->dataFilePtr[i]);
        loopFilePtr.p->m_flags |= BackupFile::BF_SCAN_THREAD;
      }
    }
    
    Table & table = * tabPtr.p;
    ScanFragReq * req = (ScanFragReq *)signal->getDataPtrSend();
    const Uint32 parallelism = ZRESERVED_SCAN_BATCH_SIZE;

    req->senderData = filePtr.i;
    req->resultRef = reference();
    req->schemaVersion = table.schemaVersion;
    req->fragmentNoKeyLen = fragPtr.p->fragmentId;
    req->requestInfo = 0;
    req->savePointId = 0;
    req->tableId = table.tableId;
    ScanFragReq::setReadCommittedFlag(req->requestInfo, 1);
    ScanFragReq::setLockMode(req->requestInfo, 0);
    ScanFragReq::setHoldLockFlag(req->requestInfo, 0);
    ScanFragReq::setKeyinfoFlag(req->requestInfo, 0);
    ScanFragReq::setTupScanFlag(req->requestInfo, 1);
    ScanFragReq::setNotInterpretedFlag(req->requestInfo, 1);
    if (ptr.p->is_lcp())
    {
      ScanFragReq::setScanPrio(req->requestInfo, 1);
      ScanFragReq::setNoDiskFlag(req->requestInfo, 1);
      ScanFragReq::setLcpScanFlag(req->requestInfo, 1);
    }
    filePtr.p->m_sent_words_in_scan_batch = 0;
    filePtr.p->m_num_scan_req_on_prioa = 0;
    init_scan_prio_level(signal, ptr);
    if (check_scan_if_raise_prio(signal, ptr))
    {
      jam();
      ScanFragReq::setPrioAFlag(req->requestInfo, 1);
      filePtr.p->m_num_scan_req_on_prioa = 1;
    }

    req->transId1 = 0;
    req->transId2 = (BACKUP << 20) + (getOwnNodeId() << 8);
    req->clientOpPtr= filePtr.i;
    req->batch_size_rows= parallelism;
    req->batch_size_bytes= 0;
    BlockReference lqhRef = 0;
    bool delay_possible = true;
    if (ptr.p->is_lcp()) {
      lqhRef = calcInstanceBlockRef(DBLQH);
    } else {
      const Uint32 instanceKey = fragPtr.p->lqhInstanceKey;
      ndbrequire(instanceKey != 0);
      lqhRef = numberToRef(DBLQH, instanceKey, getOwnNodeId());
      if (lqhRef != calcInstanceBlockRef(DBLQH))
      {
        /* We can't send delayed signals to other threads. */
        delay_possible = false;
      }
    }

    Uint32 attrInfo[25];
    memcpy(attrInfo, table.attrInfo, 4*table.attrInfoLen);
    LinearSectionPtr ptr[3];
    ptr[0].p = attrInfo;
    ptr[0].sz = table.attrInfoLen;
    if (delay_possible)
    {
      SectionHandle handle(this);
      ndbrequire(import(handle.m_ptr[0], ptr[0].p, ptr[0].sz));
      handle.m_cnt = 1;
      if (delay == 0)
      {
        jam();
        sendSignalWithDelay(lqhRef, GSN_SCAN_FRAGREQ, signal,
                            BOUNDED_DELAY, ScanFragReq::SignalLength, &handle);
      }
      else
      {
        jam();
        sendSignalWithDelay(lqhRef, GSN_SCAN_FRAGREQ, signal,
                            delay, ScanFragReq::SignalLength, &handle);
      }
    }
    else
    {
      /**
       * There is no way to send signals over to another thread at a rate
       * level at the moment. So we send at priority B, but the response
       * back to us will arrive at Priority A if necessary.
       */
      jam();
      sendSignal(lqhRef,
                 GSN_SCAN_FRAGREQ,
                 signal,
                 ScanFragReq::SignalLength,
                 JBB,
                 ptr,
                 1);
    }
  }
}

void
Backup::execSCAN_HBREP(Signal* signal)
{
  jamEntry();
}

void
Backup::record_deleted_pageid(Uint32 pageNo, Uint32 record_size)
{
  BackupRecordPtr ptr;
  BackupFilePtr zeroFilePtr;
  BackupFilePtr currentFilePtr;
  c_backupPool.getPtr(ptr, m_lcp_ptr_i);
  c_backupFilePool.getPtr(zeroFilePtr, ptr.p->dataFilePtr[0]);
  c_backupFilePool.getPtr(currentFilePtr, ptr.p->m_working_data_file_ptr);
  OperationRecord & current_op = currentFilePtr.p->operation;
  OperationRecord & zero_op = zeroFilePtr.p->operation;
  ndbrequire(ptr.p->m_num_parts_in_this_lcp != BackupFormat::NDB_MAX_LCP_PARTS);
  Uint32 * dst = current_op.dst;
  Uint32 dataLen = 2;
  Uint32 copy_array[2];
  copy_array[0] = pageNo;
  copy_array[1] = record_size;
  DEB_LCP_DEL(("(%u) DELETE_BY_PAGEID: page(%u)",
                instance(),
                pageNo));
  *dst = htonl(Uint32(dataLen + (BackupFormat::DELETE_BY_PAGEID_TYPE << 16)));
  memcpy(dst + 1, copy_array, dataLen*sizeof(Uint32));
  ndbrequire(dataLen < zero_op.maxRecordSize);
  zeroFilePtr.p->m_sent_words_in_scan_batch += dataLen;
  zeroFilePtr.p->m_lcp_delete_by_pageids++;
  zero_op.finished(dataLen);
  current_op.newRecord(dst + dataLen + 1);
  ptr.p->noOfRecords++;
  ptr.p->noOfBytes += (4*(dataLen + 1));
  /**
   * LCP keep pages are handled out of order, so here we have prepared before
   * calling NEXT_SCANCONF by temporarily changing the current data file used.
   * Since scans use deep call chaining we restore the current data file
   * immediately after each row written into the LCP data file. Same happens
   * also for TRANSID_AI and record_deleted_rowid.
   */
  restore_current_page(ptr);
}

void
Backup::record_deleted_rowid(Uint32 pageNo, Uint32 pageIndex, Uint32 gci)
{
  BackupRecordPtr ptr;
  BackupFilePtr zeroFilePtr;
  BackupFilePtr currentFilePtr;
  c_backupPool.getPtr(ptr, m_lcp_ptr_i);
  c_backupFilePool.getPtr(zeroFilePtr, ptr.p->dataFilePtr[0]);
  c_backupFilePool.getPtr(currentFilePtr, ptr.p->m_working_data_file_ptr);
  OperationRecord & current_op = currentFilePtr.p->operation;
  OperationRecord & zero_op = zeroFilePtr.p->operation;
  ndbrequire(ptr.p->m_num_parts_in_this_lcp != BackupFormat::NDB_MAX_LCP_PARTS);
  Uint32 * dst = current_op.dst;
  Uint32 dataLen = 3;
  Uint32 copy_array[3];
  copy_array[0] = pageNo;
  copy_array[1] = pageIndex;
  copy_array[2] = gci;
  DEB_LCP_DEL(("(%u) DELETE_BY_ROWID: row(%u,%u)",
                instance(),
                pageNo,
                pageIndex));
  *dst = htonl(Uint32(dataLen + (BackupFormat::DELETE_BY_ROWID_TYPE << 16)));
  memcpy(dst + 1, copy_array, dataLen*sizeof(Uint32));
  ndbrequire(dataLen < zero_op.maxRecordSize);
  zeroFilePtr.p->m_sent_words_in_scan_batch += dataLen;
  zeroFilePtr.p->m_lcp_delete_by_rowids++;
  zero_op.finished(dataLen);
  current_op.newRecord(dst + dataLen + 1);
  ptr.p->noOfRecords++;
  ptr.p->noOfBytes += (4*(dataLen + 1));
  restore_current_page(ptr);
}

void
Backup::execTRANSID_AI(Signal* signal)
{
  jamEntryDebug();

  const Uint32 filePtrI = signal->theData[0];
  //const Uint32 transId1 = signal->theData[1];
  //const Uint32 transId2 = signal->theData[2];
  Uint32 dataLen  = signal->length() - 3;
  
  BackupFilePtr filePtr;
  c_backupFilePool.getPtr(filePtr, filePtrI);

  BackupRecordPtr ptr;
  c_backupPool.getPtr(ptr, filePtr.p->backupPtr);

  OperationRecord & op = filePtr.p->operation;
  if (ptr.p->is_lcp())
  {
    BackupFilePtr currentFilePtr;
    c_backupFilePool.getPtr(currentFilePtr, ptr.p->m_working_data_file_ptr);
    OperationRecord & current_op = currentFilePtr.p->operation;
    Uint32 * dst = current_op.dst;
    Uint32 header;
    if (ptr.p->m_working_changed_row_page_flag)
    {
      /* LCP for CHANGED ROWS pages */
      jam();
      header = dataLen + (BackupFormat::WRITE_TYPE << 16);
      filePtr.p->m_lcp_writes++;
    }
    else
    {
      /* LCP for ALL ROWS pages */
      jam();
      header = dataLen + (BackupFormat::INSERT_TYPE << 16);
      filePtr.p->m_lcp_inserts++;
    }
    ptr.p->noOfRecords++;
    ptr.p->noOfBytes += (4*(dataLen + 1));
#ifdef VM_TRACE
    Uint32 th = signal->theData[4];
    ndbassert(! (th & 0x00400000)); /* Is MM_GROWN set */
#endif
    ndbrequire(signal->getNoOfSections() == 0);
    const Uint32 * src = &signal->theData[3];
    * dst = htonl(header);
    memcpy(dst + 1, src, 4*dataLen);
#ifdef DEBUG_LCP_ROW
    TablePtr debTabPtr;
    FragmentPtr fragPtr;
    ptr.p->tables.first(debTabPtr);
    debTabPtr.p->fragments.getPtr(fragPtr, 0);
    g_eventLogger->info("(%u) tab(%u,%u) Write row(%u,%u) into LCP, bits: %x",
                 instance(),
                 debTabPtr.p->tableId,
                 fragPtr.p->fragmentId,
                 src[0],
                 src[1],
                 src[3]));
#endif
    if (unlikely(dataLen >= op.maxRecordSize))
    {
      g_eventLogger->info("dataLen: %u, op.maxRecordSize = %u, header: %u",
                          dataLen, op.maxRecordSize, header);
      jamLine(dataLen);
      jamLine(op.maxRecordSize);
      ndbabort();
    }
    filePtr.p->m_sent_words_in_scan_batch += dataLen;
    op.finished(dataLen);
    current_op.newRecord(dst + dataLen + 1);
    restore_current_page(ptr);
  }
  else
  {
    /* Backup handling */
    Uint32 * dst = op.dst;
    Uint32 header = dataLen;
    if (signal->getNoOfSections() == 0)
    {
      jam();
      const Uint32 * src = &signal->theData[3];
      * dst = htonl(header);
      memcpy(dst + 1, src, 4*dataLen);
    }
    else
    {
      jam();
      SectionHandle handle(this, signal);
      SegmentedSectionPtr dataPtr;
      handle.getSection(dataPtr, 0);
      dataLen = dataPtr.sz;

      * dst = htonl(dataLen);
      copy(dst + 1, dataPtr);
      releaseSections(handle);
    }
    filePtr.p->m_sent_words_in_scan_batch += dataLen;
    op.finished(dataLen);
    op.newRecord(dst + dataLen + 1);
  }
}

bool
Backup::is_all_rows_page(BackupRecordPtr ptr,
                         Uint32 part_id)
{
  if (check_if_in_page_range(part_id,
         ptr.p->m_scan_info[ptr.p->m_num_lcp_files-1].m_start_change_part,
         ptr.p->m_scan_info[ptr.p->m_num_lcp_files-1].m_num_change_parts))
  {
    jam();
    return false;
  }
  jam();
  return true;
}

void
Backup::set_working_file(BackupRecordPtr ptr,
                         Uint32 part_id,
                         bool is_all_rows_page)
{
  Uint32 index = ptr.p->m_num_lcp_files - 1; //Change pages index
  if (is_all_rows_page)
  {
    bool found = false;
    for (Uint32 i = 0; i < ptr.p->m_num_lcp_files; i++)
    {
      if (check_if_in_page_range(part_id,
            ptr.p->m_scan_info[i].m_start_all_part,
            ptr.p->m_scan_info[i].m_num_all_parts))
      {
        jam();
        found = true;
        index = i;
        break;
      }
    }
    ndbrequire(found);
  }
  ptr.p->m_working_data_file_ptr = ptr.p->dataFilePtr[index];
}

bool
Backup::check_if_in_page_range(Uint32 part_id,
                               Uint32 start_part,
                               Uint32 num_parts)
{
  Uint32 end_part;
  if (part_id >= start_part)
  {
    if ((start_part + num_parts) > part_id)
    {
      return true;
    }
  }
  else
  {
    end_part = start_part + num_parts;
    if ((part_id + BackupFormat::NDB_MAX_LCP_PARTS) < end_part)
    {
      return true;
    }
  }
  jam();
  return false;
}

Uint32
Backup::hash_lcp_part(Uint32 page_id) const
{
  /**
   * To ensure proper operation also with small number of pages
   * we make a complete bit reorder of the 11 least significant
   * bits of the page id and returns this as the part id to use.
   * This means that for e.g. 8 pages we get the following parts
   * used:
   * 0: 0, 1: 1024, 2: 512, 3: 1536, 4: 256, 5: 1280, 6: 768, 7: 1792
   *
   * This provides a fairly good spread also of small number of
   * pages into the various parts.
   *
   * We implement this bit reorder by handling 4 sets of 3 bits,
   * except for the highest bits where we only use 2 bits.
   * Each 3 bit set is reversed using a simple static lookup
   * table and then the result of those 4 lookups is put back
   * into the hash value in reverse order.
   *
   * As a final step we remove bit 0 which is always 0 since we
   * only use 11 bits and not 12 bits.
   */
  static Uint32 reverse_3bits_array[8] = { 0, 4, 2, 6, 1, 5, 3, 7 };
  const Uint32 lowest_3bits_page_id = page_id & 7;
  const Uint32 low_3bits_page_id = (page_id >> 3) & 7;
  const Uint32 high_3bits_page_id = (page_id >> 6) & 7;
  const Uint32 highest_3bits_page_id = (page_id >> 9) & 3;
  Uint32 part_id =
    reverse_3bits_array[highest_3bits_page_id] +
    (reverse_3bits_array[high_3bits_page_id] << 3) +
    (reverse_3bits_array[low_3bits_page_id] << 6) +
    (reverse_3bits_array[lowest_3bits_page_id] << 9);
  part_id >>= 1;
  return part_id;
}

bool
Backup::is_change_part_state(Uint32 page_id)
{
  BackupRecordPtr ptr;
  jamEntry();
  c_backupPool.getPtr(ptr, m_lcp_ptr_i);
  Uint32 part_id = hash_lcp_part(page_id);
  bool is_all_part = is_all_rows_page(ptr, part_id);
  return !is_all_part;
}

void
Backup::get_page_info(BackupRecordPtr ptr,
                      Uint32 part_id,
                      Uint32 & scanGCI,
                      bool & changed_row_page_flag)
{
  if (is_all_rows_page(ptr, part_id))
  {
    /**
     * We are  within range for all parts to be changed.
     * return scanGCI = 0 such that all rows in this page becomes part
     * of this LCP.
     */
    jam();
    scanGCI = 0;
    changed_row_page_flag = false;
  }
  else
  {
    /**
     * Not all rows to be recorded, only changed rows on this page.
     */
    jam();
    ndbassert(is_partial_lcp_enabled());
    scanGCI = ptr.p->m_scan_change_gci;
    ndbrequire(scanGCI != 0);
    changed_row_page_flag = true;
  }
}

void
Backup::change_current_page_temp(Uint32 page_no)
{
  BackupRecordPtr ptr;
  jamEntry();
  c_backupPool.getPtr(ptr, m_lcp_ptr_i);
  Uint32 part_id = hash_lcp_part(page_no);
  ptr.p->m_working_changed_row_page_flag = !(is_all_rows_page(ptr, part_id));
  set_working_file(ptr,
                   part_id,
                   !ptr.p->m_working_changed_row_page_flag);
}

/**
 * After each operation, whether it is INSERT, WRITE or any DELETE variant,
 * we restore the working data file and current page flag. We can change
 * those for one operation (when retrieving a record from LCP keep list).
 * Since we don't know when we retrieved a record from LCP keep list here,
 * we simply always restore. The current values always have the current
 * setting and the working is the one we're currently using.
 */
void
Backup::restore_current_page(BackupRecordPtr ptr)
{
  ptr.p->m_working_data_file_ptr = ptr.p->m_current_data_file_ptr;
  ptr.p->m_working_changed_row_page_flag =
    ptr.p->m_current_changed_row_page_flag;
}

void
Backup::init_lcp_scan(Uint32 & scanGCI,
                      bool & changed_row_page_flag)
{
  /**
   * Here we come to get what to do with page 0.
   *
   * The number of pages seen at start of LCP scan was set in the method
   * start_lcp_scan. It is of vital importance that this happens
   * synchronised with the insertion of the LCP record in the UNDO log
   * record. There cannot be any signal breaks between setting the
   * max page count, initialising the LCP scan variable in TUP and
   * initialising the variables in this block and finally to insert a
   * start LCP record in UNDO log to allow for proper
   * handling of commits after start of LCP scan (to ensure that we
   * set LCP_SKIP and LCP_DELETE bits when necessary). It is important
   * that we retain exactly the set of rows committed before the start
   * of the LCP scan (the commit point is when the signal TUP_COMMITREQ
   * returns to DBLQH) and that rows inserted after this point is not
   * part of the LCP, this will guarantee that we get synchronisation
   * between the LCP main memory data and the disk data parts after
   * executing the UNDO log.
   *
   * The number of pages will be stored in the LCP to ensure that we can
   * remove rowid's that have been deleted before the next LCP starts.
   * The next LCP will never see any deleted rowid's, so those need to be
   * deleted before applying the rest of the LCP. The actual LCP contains
   * DELETE by ROWID for all rowid's in the range of pages still existing,
   * but for those removed we need to delete all those rows in one go at
   * start of restore by using the number of pages that is part of LCP.
   */
  BackupRecordPtr ptr;
  jamEntry();
  c_backupPool.getPtr(ptr, m_lcp_ptr_i);
  Uint32 part_id = hash_lcp_part(0);
  get_page_info(ptr,
                part_id,
                scanGCI,
                changed_row_page_flag);
  set_working_file(ptr, part_id, !changed_row_page_flag);
  ptr.p->m_current_data_file_ptr = ptr.p->m_working_data_file_ptr;
  ptr.p->m_working_changed_row_page_flag = changed_row_page_flag;
  ptr.p->m_current_changed_row_page_flag = changed_row_page_flag;

#ifdef DEBUG_EXTRA_LCP
  TablePtr debTabPtr;
  FragmentPtr fragPtr;
  ptr.p->tables.first(debTabPtr);
  debTabPtr.p->fragments.getPtr(fragPtr, 0);
  DEB_EXTRA_LCP(("(%u)LCP scan page tab(%u,%u): %u, part_id: %u,"
                 " round: %u, %s",
          instance(),
          debTabPtr.p->tableId,
          fragPtr.p->fragmentId,
          0,
          part_id,
          0,
          changed_row_page_flag ? "CHANGED ROWS page" : " ALL ROWS page"));
#endif
}

void
Backup::alloc_page_after_lcp_start(Uint32 page_no)
{
  BackupRecordPtr ptr;
  jamEntry();
  c_backupPool.getPtr(ptr, m_lcp_ptr_i);
  ptr.p->m_any_lcp_page_ops = true;
  if (is_change_part_state(page_no))
    ptr.p->m_change_page_alloc_after_start++;
  else
    ptr.p->m_all_page_alloc_after_start++;
}

void
Backup::alloc_dropped_page_after_lcp_start(bool is_change_page)
{
  BackupRecordPtr ptr;
  jamEntry();
  c_backupPool.getPtr(ptr, m_lcp_ptr_i);
  ptr.p->m_any_lcp_page_ops = true;
  if (is_change_page)
  {
    ptr.p->m_change_page_alloc_dropped_after_start++;
  }
  else
  {
    ptr.p->m_all_page_alloc_dropped_after_start++;
  }
}

void
Backup::dropped_page_after_lcp_start(bool is_change_page,
                                     bool is_last_lcp_state_A)
{
  BackupRecordPtr ptr;
  jamEntry();
  c_backupPool.getPtr(ptr, m_lcp_ptr_i);
  ptr.p->m_any_lcp_page_ops = true;
  if (is_last_lcp_state_A)
  {
    if (is_change_page)
      ptr.p->m_change_page_dropped_A_after_start++;
    else
      ptr.p->m_all_page_dropped_A_after_start++;
  }
  else
  {
    if (is_change_page)
      ptr.p->m_change_page_dropped_D_after_start++;
    else
      ptr.p->m_all_page_dropped_D_after_start++;
  }
}

void
Backup::skip_page_lcp_scanned_bit()
{
  BackupRecordPtr ptr;
  jamEntry();
  c_backupPool.getPtr(ptr, m_lcp_ptr_i);
  ptr.p->m_any_lcp_page_ops = true;
  if (ptr.p->m_working_changed_row_page_flag)
    ptr.p->m_skip_change_page_lcp_scanned_bit++;
  else
    ptr.p->m_skip_all_page_lcp_scanned_bit++;
}

void
Backup::skip_empty_page_lcp()
{
  BackupRecordPtr ptr;
  jamEntry();
  c_backupPool.getPtr(ptr, m_lcp_ptr_i);
  ptr.p->m_any_lcp_page_ops = true;
  if (ptr.p->m_working_changed_row_page_flag)
    ptr.p->m_skip_empty_change_page++;
  else
    ptr.p->m_skip_empty_all_page++;
}

void
Backup::record_dropped_empty_page_lcp()
{
  BackupRecordPtr ptr;
  jamEntry();
  c_backupPool.getPtr(ptr, m_lcp_ptr_i);
  ndbrequire(ptr.p->m_working_changed_row_page_flag)
  ptr.p->m_any_lcp_page_ops = true;
  ptr.p->m_record_empty_change_page_A++;
}

void
Backup::record_late_alloc_page_lcp()
{
  BackupRecordPtr ptr;
  jamEntry();
  c_backupPool.getPtr(ptr, m_lcp_ptr_i);
  ndbrequire(ptr.p->m_working_changed_row_page_flag)
  ptr.p->m_any_lcp_page_ops = true;
  ptr.p->m_record_late_alloc_change_page_A++;
}

void
Backup::page_to_skip_lcp(bool is_last_lcp_state_A)
{
  BackupRecordPtr ptr;
  jamEntry();
  c_backupPool.getPtr(ptr, m_lcp_ptr_i);
  ptr.p->m_any_lcp_page_ops = true;
  if (ptr.p->m_working_changed_row_page_flag)
  {
    ndbrequire(!is_last_lcp_state_A);
    ptr.p->m_skip_late_alloc_change_page_D++;
  }
  else
  {
    if (is_last_lcp_state_A)
      ptr.p->m_skip_late_alloc_all_page_A++;
    else
      ptr.p->m_skip_late_alloc_all_page_D++;
  }
}

void
Backup::lcp_keep_delete_by_page_id()
{
  BackupRecordPtr ptr;
  jamEntry();
  c_backupPool.getPtr(ptr, m_lcp_ptr_i);
  ptr.p->m_any_lcp_page_ops = true;
  if (ptr.p->m_working_changed_row_page_flag)
    ptr.p->m_lcp_keep_delete_change_pages++;
  else
    ptr.p->m_lcp_keep_delete_all_pages++;
}

void
Backup::lcp_keep_delete_row()
{
  BackupRecordPtr ptr;
  jamEntry();
  c_backupPool.getPtr(ptr, m_lcp_ptr_i);
  ptr.p->m_any_lcp_page_ops = true;
  if (ptr.p->m_working_changed_row_page_flag)
    ptr.p->m_lcp_keep_delete_row_change_pages++;
  else
    ptr.p->m_lcp_keep_delete_row_all_pages++;
}

void
Backup::lcp_keep_row()
{
  BackupRecordPtr ptr;
  jamEntry();
  c_backupPool.getPtr(ptr, m_lcp_ptr_i);
  ptr.p->m_any_lcp_page_ops = true;
  if (ptr.p->m_working_changed_row_page_flag)
    ptr.p->m_lcp_keep_row_change_pages++;
  else
    ptr.p->m_lcp_keep_row_all_pages++;
}

void
Backup::print_extended_lcp_stat()
{
  BackupRecordPtr ptr;
  c_backupPool.getPtr(ptr, m_lcp_ptr_i);
  if (!ptr.p->m_any_lcp_page_ops)
    return;
  g_eventLogger->info("(%u)change_page_alloc_after_start: %u, "
                      "all_page_alloc_after_start: %u, "
                      "change_page_alloc_dropped_after_start: %u, "
                      "all_page_alloc_dropped_after_start: %u",
                      instance(),
                      ptr.p->m_change_page_alloc_after_start,
                      ptr.p->m_all_page_alloc_after_start,
                      ptr.p->m_change_page_alloc_dropped_after_start,
                      ptr.p->m_all_page_alloc_dropped_after_start);
  g_eventLogger->info("(%u)change_page_dropped_A_after_start: %u, "
                      "all_page_dropped_A_after_start: %u, "
                      "change_page_dropped_D_after_start: %u, "
                      "all_page_dropped_D_after_start: %u",
                      instance(),
                      ptr.p->m_change_page_dropped_A_after_start,
                      ptr.p->m_all_page_dropped_A_after_start,
                      ptr.p->m_change_page_dropped_D_after_start,
                      ptr.p->m_all_page_dropped_D_after_start);
  g_eventLogger->info("(%u)skip_change_page_lcp_scanned_bit: %u, "
                      "skip_all_page_lcp_scanned_bit: %u, "
                      "skip_empty_change_page: %u, "
                      "skip_empty_all_page: %u",
                      instance(),
                      ptr.p->m_skip_change_page_lcp_scanned_bit,
                      ptr.p->m_skip_all_page_lcp_scanned_bit,
                      ptr.p->m_skip_empty_change_page,
                      ptr.p->m_skip_empty_all_page);
  g_eventLogger->info("(%u)record_empty_change_page_A: %u, "
                      "record_late_alloc_change_page_A: %u, "
                      "skip_late_alloc_change_page_D: %u, "
                      "skip_late_alloc_all_page_A: %u, "
                      "skip_late_alloc_all_page_D: %u",
                      instance(),
                      ptr.p->m_record_empty_change_page_A,
                      ptr.p->m_record_late_alloc_change_page_A,
                      ptr.p->m_skip_late_alloc_change_page_D,
                      ptr.p->m_skip_late_alloc_all_page_A,
                      ptr.p->m_skip_late_alloc_all_page_D);
  g_eventLogger->info("(%u)lcp_keep_row_change_pages: %llu, "
                      "lcp_keep_row_all_pages: %llu, "
                      "lcp_keep_delete_row_change_pages: %llu, "
                      "lcp_keep_delete_row_all_pages: %llu, "
                      "lcp_keep_delete_change_pages: %u, "
                      "lcp_keep_delete_all_pages: %u",
                      instance(),
                      ptr.p->m_lcp_keep_row_change_pages,
                      ptr.p->m_lcp_keep_row_all_pages,
                      ptr.p->m_lcp_keep_delete_row_change_pages,
                      ptr.p->m_lcp_keep_delete_row_all_pages,
                      ptr.p->m_lcp_keep_delete_change_pages,
                      ptr.p->m_lcp_keep_delete_all_pages);
}

void
Backup::init_extended_lcp_stat()
{
  BackupRecordPtr ptr;
  c_backupPool.getPtr(ptr, m_lcp_ptr_i);
  ptr.p->m_change_page_alloc_after_start = 0;
  ptr.p->m_all_page_alloc_after_start = 0;
  ptr.p->m_change_page_alloc_dropped_after_start = 0;
  ptr.p->m_all_page_alloc_dropped_after_start = 0;
  ptr.p->m_change_page_dropped_A_after_start = 0;
  ptr.p->m_all_page_dropped_A_after_start = 0;
  ptr.p->m_change_page_dropped_D_after_start = 0;
  ptr.p->m_all_page_dropped_D_after_start = 0;
  ptr.p->m_skip_change_page_lcp_scanned_bit = 0;
  ptr.p->m_skip_all_page_lcp_scanned_bit = 0;
  ptr.p->m_skip_empty_change_page = 0;
  ptr.p->m_skip_empty_all_page = 0;
  ptr.p->m_record_empty_change_page_A = 0;
  ptr.p->m_record_late_alloc_change_page_A = 0;
  ptr.p->m_skip_late_alloc_change_page_D = 0;
  ptr.p->m_skip_late_alloc_all_page_A = 0;
  ptr.p->m_skip_late_alloc_all_page_D = 0;
  ptr.p->m_lcp_keep_delete_row_change_pages = 0;
  ptr.p->m_lcp_keep_delete_row_all_pages = 0;
  ptr.p->m_lcp_keep_delete_change_pages = 0;
  ptr.p->m_lcp_keep_delete_all_pages = 0;
  ptr.p->m_lcp_keep_row_change_pages = 0;
  ptr.p->m_lcp_keep_row_all_pages = 0;
  ptr.p->m_any_lcp_page_ops = false;
}

/**
 * Return values:
 * +1 Page have been scanned
 * -1 Page have not been scanned
 * 0 Page is scanned, so need to check the page index as well.
 */
int
Backup::is_page_lcp_scanned(Uint32 page_id, bool & all_part)
{
  BackupRecordPtr ptr;
  c_backupPool.getPtr(ptr, m_lcp_ptr_i);
  all_part = false;

  if (page_id >= ptr.p->m_lcp_max_page_cnt)
  {
    jam();
    return +1; /* Page will never be scanned */
  }
  Uint32 part_id = hash_lcp_part(page_id);
  if (is_all_rows_page(ptr, part_id))
  {
    jam();
    all_part = true;
  }
  if (!ptr.p->m_is_lcp_scan_active)
  {
    /**
     * LCP scan is already completed.
     */
    jam();
    return +1;
  }
  if (page_id < ptr.p->m_lcp_current_page_scanned)
  {
    jam();
    return +1; /* Page have been scanned in this LCP scan round */
  }
  else if (page_id > ptr.p->m_lcp_current_page_scanned)
  {
    jam();
    return -1; /* Page to be scanned this LCP scan round, not done yet */
  }
  else
  {
    jam();
    return 0; /* Page is currently being scanned. Need more info */
  }
}

void
Backup::update_lcp_pages_scanned(Signal *signal,
                                 Uint32 filePtrI,
                                 Uint32 scanned_pages,
                                 Uint32 & scanGCI,
                                 bool & changed_row_page_flag)
{
  BackupFilePtr filePtr;
  BackupRecordPtr ptr;
  jamEntry();

  c_backupFilePool.getPtr(filePtr, filePtrI);

  OperationRecord & op = filePtr.p->operation;
 
  op.set_scanned_pages(scanned_pages);

  /**
   * scanned_pages also contains the Page number which can be used
   * to deduce the part_id for the page.
   */
  c_backupPool.getPtr(ptr, m_lcp_ptr_i);
  Uint32 part_id = hash_lcp_part(scanned_pages);
  ptr.p->m_lcp_current_page_scanned = scanned_pages;
  get_page_info(ptr,
                part_id,
                scanGCI,
                changed_row_page_flag);
  set_working_file(ptr, part_id, !changed_row_page_flag);
  ptr.p->m_current_data_file_ptr = ptr.p->m_working_data_file_ptr;
  ptr.p->m_working_changed_row_page_flag = changed_row_page_flag;
  ptr.p->m_current_changed_row_page_flag = changed_row_page_flag;
#ifdef DEBUG_EXTRA_LCP
  TablePtr debTabPtr;
  FragmentPtr fragPtr;
  ptr.p->tables.first(debTabPtr);
  debTabPtr.p->fragments.getPtr(fragPtr, 0);
  DEB_EXTRA_LCP(("(%u)LCP scan page tab(%u,%u):%u, part_id: %u, round: %u, %s",
                 instance(),
                 debTabPtr.p->tableId,
                 fragPtr.p->fragmentId,
                 scanned_pages,
                 part_id,
                 0,
                 changed_row_page_flag ?
                     "CHANGED ROWS page" : " ALL ROWS page"));
#endif
}

void 
Backup::OperationRecord::init(const TablePtr & tabPtr)
{
  tablePtr = tabPtr.i;
  maxRecordSize = tabPtr.p->maxRecordSize;
  lcpScannedPages = 0;
}

bool
Backup::OperationRecord::newFragment(Uint32 tableId, Uint32 fragNo)
{
  Uint32 * tmp;
  const Uint32 headSz = (sizeof(BackupFormat::DataFile::FragmentHeader) >> 2);
  const Uint32 sz = headSz + ZRESERVED_SCAN_BATCH_SIZE * maxRecordSize;
  
  ndbrequire(sz < dataBuffer.getMaxWrite());
  if(dataBuffer.getWritePtr(&tmp, sz)) {
    jam();
    BackupFormat::DataFile::FragmentHeader * head = 
      (BackupFormat::DataFile::FragmentHeader*)tmp;

    head->SectionType   = htonl(BackupFormat::FRAGMENT_HEADER);
    head->SectionLength = htonl(headSz);
    head->TableId       = htonl(tableId);
    head->FragmentNo    = htonl(fragNo);
    head->ChecksumType  = htonl(0);

    opNoDone = opNoConf = opLen = 0;
    newRecord(tmp + headSz);
    scanStart = tmp;
    scanStop  = (tmp + headSz);
    
    noOfRecords = 0;
    noOfBytes = 0;
    return true;
  }//if
  return false;
}

bool
Backup::OperationRecord::fragComplete(Uint32 tableId, Uint32 fragNo, bool fill_record)
{
  Uint32 * tmp;
  const Uint32 footSz = sizeof(BackupFormat::DataFile::FragmentFooter) >> 2;
  Uint32 sz = footSz + 1;

  if (fill_record)
  {
    Uint32 * new_tmp;
    if (!dataBuffer.getWritePtr(&tmp, sz))
      return false;
    new_tmp = tmp + sz;

    if ((UintPtr)new_tmp & (sizeof(Page32)-1))
    {
      /* padding is needed to get full write */
      new_tmp += 2 /* to fit empty header minimum 2 words*/;
      new_tmp = (Uint32 *)(((UintPtr)new_tmp + sizeof(Page32)-1) &
                            ~(UintPtr)(sizeof(Page32)-1));
      /* new write sz */
      sz = Uint32(new_tmp - tmp);
    }
  }

  if(dataBuffer.getWritePtr(&tmp, sz)) {
    jam();
    * tmp = 0; // Finish record stream
    tmp++;
    BackupFormat::DataFile::FragmentFooter * foot = 
      (BackupFormat::DataFile::FragmentFooter*)tmp;
    foot->SectionType   = htonl(BackupFormat::FRAGMENT_FOOTER);
    foot->SectionLength = htonl(footSz);
    foot->TableId       = htonl(tableId);
    foot->FragmentNo    = htonl(fragNo);
    foot->NoOfRecords   = htonl(Uint32(noOfRecords)); // TODO
    foot->Checksum      = htonl(0);

    if (sz != footSz + 1)
    {
      tmp += footSz;
      memset(tmp, 0, (sz - footSz - 1) * 4);
      *tmp = htonl(BackupFormat::EMPTY_ENTRY);
      tmp++;
      *tmp = htonl(sz - footSz - 1);
    }

    dataBuffer.updateWritePtr(sz);
    return true;
  }//if
  return false;
}

bool
Backup::OperationRecord::newScan()
{
  Uint32 * tmp;
  ndbrequire(ZRESERVED_SCAN_BATCH_SIZE * maxRecordSize < dataBuffer.getMaxWrite());
  if(dataBuffer.getWritePtr(&tmp, ZRESERVED_SCAN_BATCH_SIZE * maxRecordSize))
  {
    jam();
    opNoDone = opNoConf = opLen = 0;
    newRecord(tmp);
    scanStart = tmp;
    scanStop = tmp;
    return true;
  }//if
  return false;
}

bool
Backup::check_new_scan(BackupRecordPtr ptr, OperationRecord & op)
{
  if (ptr.p->is_lcp() && ptr.p->m_num_lcp_files > 1)
  {
    for (Uint32 i = 0; i < ptr.p->m_num_lcp_files; i++)
    {
      jam();
      BackupFilePtr loopFilePtr;
      c_backupFilePool.getPtr(loopFilePtr, ptr.p->dataFilePtr[i]);
      OperationRecord & loop_op = loopFilePtr.p->operation;
      if (!loop_op.newScan())
      {
        jam();
        return false;
      }
    }
    return true;
  }
  else
  {
    jam();
    return op.newScan();
  }
}

bool
Backup::check_frag_complete(BackupRecordPtr ptr, BackupFilePtr filePtr)
{
  if (ptr.p->is_lcp() && ptr.p->m_num_lcp_files > 1)
  {
    for (Uint32 i = 0; i < ptr.p->m_num_lcp_files; i++)
    {
      jam();
      BackupFilePtr loopFilePtr;
      c_backupFilePool.getPtr(loopFilePtr, ptr.p->dataFilePtr[i]);
      OperationRecord & op = loopFilePtr.p->operation;
      if (((loopFilePtr.p->m_flags &
            Uint32(BackupFile::BF_SCAN_THREAD)) == 0) ||
            op.fragComplete(filePtr.p->tableId,
                            filePtr.p->fragmentNo,
                            c_defaults.m_o_direct))
      {
        jam();
        loopFilePtr.p->m_flags &= ~(Uint32)BackupFile::BF_SCAN_THREAD;
      }
      else
      {
        jam();
        return false;
      }
    }
    return true;
  }
  else
  {
    OperationRecord & op = filePtr.p->operation;
    if (op.fragComplete(filePtr.p->tableId,
                        filePtr.p->fragmentNo,
                        c_defaults.m_o_direct))
    {
      jam();
      filePtr.p->m_flags &= ~(Uint32)BackupFile::BF_SCAN_THREAD;
      return true;
    }
    return false;
  }
}

bool
Backup::check_min_buf_size(BackupRecordPtr ptr, OperationRecord &op)
{
  if (ptr.p->is_lcp() && ptr.p->m_num_lcp_files > 1)
  {
    for (Uint32 i = 0; i < ptr.p->m_num_lcp_files; i++)
    {
      jam();
      Uint32 *tmp = NULL;
      Uint32 sz = 0;
      bool eof = FALSE;
      BackupFilePtr loopFilePtr;
      c_backupFilePool.getPtr(loopFilePtr, ptr.p->dataFilePtr[i]);
      OperationRecord & loop_op = loopFilePtr.p->operation;
      if (!loop_op.dataBuffer.getReadPtr(&tmp, &sz, &eof))
      {
        return false;
      }
    }
    return true;
  }
  else
  {
    jam();
    Uint32 *tmp = NULL;
    Uint32 sz = 0;
    bool eof = FALSE;
    return op.dataBuffer.getReadPtr(&tmp, &sz, &eof);
  }
}

bool
Backup::check_error(BackupRecordPtr ptr, BackupFilePtr filePtr)
{
  if (ptr.p->checkError())
  {
    jam();
    return true;
  }
  if (ptr.p->is_lcp() && ptr.p->m_num_lcp_files > 1)
  {
    for (Uint32 i = 0; i < ptr.p->m_num_lcp_files; i++)
    {
      jam();
      BackupFilePtr loopFilePtr;
      c_backupFilePool.getPtr(loopFilePtr, ptr.p->dataFilePtr[i]);
      if (loopFilePtr.p->errorCode != 0)
      {
        jam();
        return true;
      }
    }
    return false;
  }
  else
  {
    return (filePtr.p->errorCode != 0);
  }
}

void
Backup::OperationRecord::closeScan()
{
  opNoDone = opNoConf = opLen = 0;
}

void 
Backup::OperationRecord::scanConfExtra()
{
  const Uint32 len = Uint32(scanStop - scanStart);
  ndbrequire(len < dataBuffer.getMaxWrite());
  dataBuffer.updateWritePtr(len);
}

void 
Backup::OperationRecord::scanConf(Uint32 noOfOps, Uint32 total_len)
{
  const Uint32 done = Uint32(opNoDone-opNoConf);
  
  ndbrequire(noOfOps == done);
  ndbrequire(opLen == total_len);
  opNoConf = opNoDone;
  
  const Uint32 len = Uint32(scanStop - scanStart);
  ndbrequire(len < dataBuffer.getMaxWrite());
  dataBuffer.updateWritePtr(len);
  noOfBytes += (len << 2);
  m_bytes_total += (len << 2);
  m_records_total += noOfOps;
}

void
Backup::execSCAN_FRAGREF(Signal* signal)
{
  jamEntry();

  ScanFragRef * ref = (ScanFragRef*)signal->getDataPtr();
  
  const Uint32 filePtrI = ref->senderData;
  BackupFilePtr filePtr;
  c_backupFilePool.getPtr(filePtr, filePtrI);

  Uint32 errCode = ref->errorCode;
  if (filePtr.p->errorCode == 0)
  {
    // check for transient errors
    switch(errCode){
    case ScanFragRef::ZSCAN_BOOK_ACC_OP_ERROR:
    case ScanFragRef::NO_TC_CONNECT_ERROR:
    case ScanFragRef::ZTOO_MANY_ACTIVE_SCAN_ERROR:
      jam();
      DEB_LCP(("(%u)execSCAN_FRAGREF(temp error: %u)",
               instance(),
               errCode));
      break;
    case ScanFragRef::TABLE_NOT_DEFINED_ERROR:
    case ScanFragRef::DROP_TABLE_IN_PROGRESS_ERROR:
      jam();
      /**
       * The table was dropped either at start of LCP scan or in the
       * middle of it. We will complete in the same manner as if we
       * got a SCAN_FRAGCONF with close flag set. The idea is that
       * the content of the LCP file in this case is not going to
       * be used anyways, so we just ensure that we complete things
       * in an ordered manner and then the higher layers will ensure
       * that the files are dropped and taken care of.
       *
       * This handling will ensure that drop table can complete
       * much faster.
       */
      DEB_LCP(("(%u)execSCAN_FRAGREF(DROP_TABLE_IN_PROGRESS)", instance()));
      fragmentCompleted(signal, filePtr, errCode);
      return;
    default:
      jam();
      filePtr.p->errorCode = errCode;
    }
  }

  if (filePtr.p->errorCode == 0)
  {
    jam();
    filePtr.p->m_retry_count++;
    if (filePtr.p->m_retry_count == 10)
    {
      jam();
      filePtr.p->errorCode = errCode;
    }
  }

  if (filePtr.p->errorCode != 0)
  {
    jam();
    filePtr.p->m_flags &= ~(Uint32)BackupFile::BF_SCAN_THREAD;
    DEB_LCP(("(%u)execSCAN_FRAGREF(backupFragmentRef)", instance()));
    backupFragmentRef(signal, filePtr);
  }
  else
  {
    jam();

    // retry

    BackupRecordPtr ptr;
    c_backupPool.getPtr(ptr, filePtr.p->backupPtr);
    TablePtr tabPtr;
    FragmentPtr fragPtr;
    if (ptr.p->is_lcp())
    {
      ptr.p->tables.first(tabPtr);
      ndbrequire(filePtr.p->fragmentNo == 0);
      ndbrequire(filePtr.p->tableId == tabPtr.p->tableId);
      tabPtr.p->fragments.getPtr(fragPtr, 0);
      DEB_LCP(("(%u)execSCAN_FRAGREF", instance()));
    }
    else
    {
      ndbrequire(findTable(ptr, tabPtr, filePtr.p->tableId));
      tabPtr.p->fragments.getPtr(fragPtr, filePtr.p->fragmentNo);
    }
    sendScanFragReq(signal, ptr, filePtr, tabPtr, fragPtr,
                    WaitScanTempErrorRetryMillis);
  }
}

void
Backup::execSCAN_FRAGCONF(Signal* signal)
{
  jamEntry();

  CRASH_INSERTION((10017));

  ScanFragConf conf = *(ScanFragConf*)signal->getDataPtr();
  
  const Uint32 filePtrI = conf.senderData;
  BackupFilePtr filePtr;
  c_backupFilePool.getPtr(filePtr, filePtrI);

  OperationRecord & op = filePtr.p->operation;

  if (c_lqh->handleLCPSurfacing(signal))
  {
    jam();
    BackupRecordPtr ptr;
    TablePtr tabPtr;
    c_backupPool.getPtr(ptr, filePtr.p->backupPtr);
    ptr.p->tables.first(tabPtr);
    Dbtup* tup = (Dbtup*)globalData.getBlock(DBTUP, instance());
    op.maxRecordSize = tabPtr.p->maxRecordSize =
      1 + tup->get_max_lcp_record_size(tabPtr.p->tableId);
  }
  op.scanConf(conf.completedOps, conf.total_len);
  BackupRecordPtr ptr;
  c_backupPool.getPtr(ptr, filePtr.p->backupPtr);
  if (ptr.p->is_lcp() && ptr.p->m_num_lcp_files > 1)
  {
    jam();
    BackupFilePtr loopFilePtr;
    for (Uint32 i = 1; i < ptr.p->m_num_lcp_files; i++)
    {
      c_backupFilePool.getPtr(loopFilePtr, ptr.p->dataFilePtr[i]);
      OperationRecord & loop_op = loopFilePtr.p->operation;
      loop_op.scanConfExtra();
    }
  }
  const Uint32 completed = conf.fragmentCompleted;
  if(completed != 2) {
    jam();
    checkScan(signal, ptr, filePtr);
    return;
  }//if

  fragmentCompleted(signal, filePtr);
}

void
Backup::fragmentCompleted(Signal* signal,
                          BackupFilePtr filePtr,
                          Uint32 errCode)
{
  jam();

  if(filePtr.p->errorCode != 0)
  {
    jam();
    filePtr.p->m_flags &= ~(Uint32)BackupFile::BF_SCAN_THREAD;
    DEB_LCP(("(%u)fragmentCompleted(backupFragmentRef)", instance()));
    backupFragmentRef(signal, filePtr); // Scan completed
    return;
  }//if
    
  BackupRecordPtr ptr;
  c_backupPool.getPtr(ptr, filePtr.p->backupPtr);

  if (!check_frag_complete(ptr, filePtr))
  {
    jam();
    signal->theData[0] = BackupContinueB::BUFFER_FULL_FRAG_COMPLETE;
    signal->theData[1] = filePtr.i;
    signal->theData[2] = errCode;
    sendSignalWithDelay(reference(), GSN_CONTINUEB, signal,
                        WaitDiskBufferCapacityMillis, 2);
    return;
  }//if
  OperationRecord & op = filePtr.p->operation;
  if (ptr.p->is_lcp())
  {
    jam();
    ptr.p->m_is_lcp_scan_active = false;
    for (Uint32 i = 0; i < ptr.p->m_num_lcp_files; i++)
    {
      BackupFilePtr loopFilePtr;
      c_backupFilePool.getPtr(loopFilePtr,
                              ptr.p->dataFilePtr[i]);
      loopFilePtr.p->operation.dataBuffer.eof();
    }
    {
      jam();
      TablePtr tabPtr;
      FragmentPtr fragPtr;
      ptr.p->tables.first(tabPtr);
      tabPtr.p->fragments.getPtr(fragPtr, 0);
      DEB_LCP_STAT(("(%u)LCP tab(%u,%u): inserts: %llu, writes: %llu"
                    ", delete_by_row: %llu, delete_by_page: %llu"
                    ", bytes written: %llu, num_files: %u"
                    ", first data file: %u",
               instance(),
               tabPtr.p->tableId,
               fragPtr.p->fragmentId,
               filePtr.p->m_lcp_inserts,
               filePtr.p->m_lcp_writes,
               filePtr.p->m_lcp_delete_by_rowids,
               filePtr.p->m_lcp_delete_by_pageids,
               ptr.p->noOfBytes,
               ptr.p->m_num_lcp_files,
               ptr.p->m_first_data_file_number));
#ifdef DEBUG_LCP_EXTENDED_STAT
      print_extended_lcp_stat();
#endif
      c_tup->stop_lcp_scan(tabPtr.p->tableId, fragPtr.p->fragmentId);
    }
    /* Save errCode for later checks */
    ptr.p->m_save_error_code = errCode;
    ptr.p->slaveState.setState(STOPPING);

    /**
     * Scan is completed, we get the newest GCI involved in the
     * LCP. We update both LQH and ourselves with this value.
     */
    c_lqh->lcp_complete_scan(ptr.p->newestGci);

    /**
     * The actual complete processing is started from checkFile which is
     * called regularly from a CONTINUEB loop. We cannot start the complete
     * processing until all data of the fragment have been sent properly to
     * the disk. checkFile is called from CONTINUEB(START_FILE_THREAD).
     *
     * lcp_start_complete_processing will start by sync:ing UNDO log, sync
     * the page cache and sync:ing the extent pages. When all this is done
     * AND the fragment LCP data files are sync:ed and closed then the
     * LCP is done.
     */
    lcp_start_complete_processing(signal, ptr);
  }
  else
  {
    jam();
    BackupFragmentConf * conf = (BackupFragmentConf*)signal->getDataPtrSend();
    conf->backupId = ptr.p->backupId;
    conf->backupPtr = ptr.i;
    conf->tableId = filePtr.p->tableId;
    conf->fragmentNo = filePtr.p->fragmentNo;
    conf->noOfRecordsLow = (Uint32)(op.noOfRecords & 0xFFFFFFFF);
    conf->noOfRecordsHigh = (Uint32)(op.noOfRecords >> 32);
    conf->noOfBytesLow = (Uint32)(op.noOfBytes & 0xFFFFFFFF);
    conf->noOfBytesHigh = (Uint32)(op.noOfBytes >> 32);
    sendSignal(ptr.p->masterRef, GSN_BACKUP_FRAGMENT_CONF, signal,
	       BackupFragmentConf::SignalLength, JBA);

    ptr.p->m_gsn = GSN_BACKUP_FRAGMENT_CONF;
    ptr.p->slaveState.setState(STARTED);
  }
  return;
}

void
Backup::backupFragmentRef(Signal * signal, BackupFilePtr filePtr)
{
  BackupRecordPtr ptr;
  c_backupPool.getPtr(ptr, filePtr.p->backupPtr);

  ptr.p->m_gsn = GSN_BACKUP_FRAGMENT_REF;

  CRASH_INSERTION((10044));
  CRASH_INSERTION((10045));
  
  BackupFragmentRef * ref = (BackupFragmentRef*)signal->getDataPtrSend();
  ref->backupId = ptr.p->backupId;
  ref->backupPtr = ptr.i;
  ref->nodeId = getOwnNodeId();
  ref->errorCode = filePtr.p->errorCode;
  sendSignal(ptr.p->masterRef, GSN_BACKUP_FRAGMENT_REF, signal,
	     BackupFragmentRef::SignalLength, JBB);
}

void
Backup::checkScan(Signal* signal,
                  BackupRecordPtr ptr,
                  BackupFilePtr filePtr)
{  
  OperationRecord & op = filePtr.p->operation;
  BlockReference lqhRef = 0;
  if (ptr.p->is_lcp())
  {
    lqhRef = calcInstanceBlockRef(DBLQH);
  }
  else
  {
    TablePtr tabPtr;
    ndbrequire(findTable(ptr, tabPtr, filePtr.p->tableId));
    FragmentPtr fragPtr;
    tabPtr.p->fragments.getPtr(fragPtr, filePtr.p->fragmentNo);
    const Uint32 instanceKey = fragPtr.p->lqhInstanceKey;
    lqhRef = numberToRef(DBLQH, instanceKey, getOwnNodeId());
  }
  if (check_error(ptr, filePtr))
  {
    jam();
    /**
     * Close scan
     */
    if (ptr.p->is_lcp())
    {
      DEB_LCP(("(%u) Close LCP scan after receiving error: %u",
              instance(),
              filePtr.p->errorCode));
    }
    op.closeScan();
    ScanFragNextReq * req = (ScanFragNextReq *)signal->getDataPtrSend();
    req->senderData = filePtr.i;
    req->requestInfo = 0;
    ScanFragNextReq::setCloseFlag(req->requestInfo, 1);
    req->transId1 = 0;
    req->transId2 = (BACKUP << 20) + (getOwnNodeId() << 8);
    sendSignal(lqhRef, GSN_SCAN_NEXTREQ, signal, 
	       ScanFragNextReq::SignalLength, JBB);
    return;
  }//if
  if (check_new_scan(ptr, op))
  {
    jam();
    
    ScanFragNextReq * req = (ScanFragNextReq *)signal->getDataPtrSend();
    req->senderData = filePtr.i;
    req->requestInfo = 0;
    req->transId1 = 0;
    req->transId2 = (BACKUP << 20) + (getOwnNodeId() << 8);
    req->batch_size_rows= ZRESERVED_SCAN_BATCH_SIZE;
    req->batch_size_bytes= 0;

    if (ERROR_INSERTED(10039) && 
	filePtr.p->tableId >= 2 &&
	filePtr.p->operation.noOfRecords > 0 &&
        !ptr.p->is_lcp())
    {
      ndbout_c("halting backup for table %d fragment: %d after %llu records",
	       filePtr.p->tableId,
	       filePtr.p->fragmentNo,
	       filePtr.p->operation.noOfRecords);
      memmove(signal->theData+2, signal->theData, 
	      4*ScanFragNextReq::SignalLength);
      signal->theData[0] = BackupContinueB::ZDELAY_SCAN_NEXT;
      signal->theData[1] = filePtr.i;
      sendSignalWithDelay(reference(), GSN_CONTINUEB, signal, 
			  300, 2+ScanFragNextReq::SignalLength);
      return;
    }
    if(ERROR_INSERTED(10032))
      sendSignalWithDelay(lqhRef, GSN_SCAN_NEXTREQ, signal, 
			  100, ScanFragNextReq::SignalLength);
    else if(ERROR_INSERTED(10033))
    {
      SET_ERROR_INSERT_VALUE(10032);
      sendSignalWithDelay(lqhRef, GSN_SCAN_NEXTREQ, signal, 
			  10000, ScanFragNextReq::SignalLength);
      
      BackupRecordPtr ptr;
      c_backupPool.getPtr(ptr, filePtr.p->backupPtr);
      AbortBackupOrd *ord = (AbortBackupOrd*)signal->getDataPtrSend();
      ord->backupId = ptr.p->backupId;
      ord->backupPtr = ptr.i;
      ord->requestType = AbortBackupOrd::FileOrScanError;
      ord->senderData= ptr.i;
      sendSignal(ptr.p->masterRef, GSN_ABORT_BACKUP_ORD, signal, 
		 AbortBackupOrd::SignalLength, JBB);
    }
#ifdef ERROR_INSERT
    else if (ERROR_INSERTED(10042) && filePtr.p->tableId ==c_error_insert_extra)
    {
      sendSignalWithDelay(lqhRef, GSN_SCAN_NEXTREQ, signal,
			  10, ScanFragNextReq::SignalLength);
    }
#endif
    else
    {
      /**
       * We send all interactions with bounded delay, this means that we will
       * wait for at most 128 signals before the signal is put into the A-level
       * job buffer. After this we will execute at A-level until we arrive
       * back with a SCAN_FRAGCONF. After SCAN_FRAGCONF we get back to here
       * again, so this means we will execute at least 16 rows before any
       * B-level signals are allowed again. So this means that the LCP will
       * scan at least 16 rows per 128 signals even at complete overload.
       *
       * We will even send yet one more row of 16 rows at A-priority level
       * per 100 B-level signals if we have difficulties in even meeting the
       * minimum desired checkpoint level.
       */
      JobBufferLevel prio_level = JBB;
      if (check_scan_if_raise_prio(signal, ptr))
      {
        OperationRecord & op = filePtr.p->operation;
        bool file_buf_contains_min_write_size =
          check_min_buf_size(ptr, op);

        ScanFragNextReq::setPrioAFlag(req->requestInfo, 1);
        if (file_buf_contains_min_write_size ||
            filePtr.p->m_num_scan_req_on_prioa >= 2 ||
            (filePtr.p->m_num_scan_req_on_prioa == 1 &&
             filePtr.p->m_sent_words_in_scan_batch > MAX_LCP_WORDS_PER_BATCH))
        {
          jam();
          /**
           * There are three reasons why we won't continue executing at
           * prio A level.
           *
           * 1) Last two executions was on prio A, this means that we have now
           *    executed 2 sets of 16 rows at prio A level. So it is time to
           *    give up the prio A level and allow back in some B-level jobs.
           *
           * 2) The last execution at prio A generated more than the max words
           *    per A-level batch, so we get back to a bounded delay signal.
           *
           * 3) We already have a buffer ready to be sent to the file
           *    system. No reason to execute at a very high priority simply
           *    to fill buffers not waiting to be filled.
           */
          filePtr.p->m_sent_words_in_scan_batch = 0;
          filePtr.p->m_num_scan_req_on_prioa = 0;
        }
        else
        {
          jam();
          /* Continue at prio A level 16 more rows */
          filePtr.p->m_num_scan_req_on_prioa++;
          prio_level = JBA;
        }
      }
      else
      {
        jam();
        filePtr.p->m_sent_words_in_scan_batch = 0;
        filePtr.p->m_num_scan_req_on_prioa = 0;
      }
      if (lqhRef == calcInstanceBlockRef(DBLQH) && (prio_level == JBB))
      {
        sendSignalWithDelay(lqhRef, GSN_SCAN_NEXTREQ, signal,
                            BOUNDED_DELAY, ScanFragNextReq::SignalLength);
      }
      else
      {
        /* Cannot send delayed signals to other threads. */
        sendSignal(lqhRef,
                   GSN_SCAN_NEXTREQ,
                   signal,
                   ScanFragNextReq::SignalLength,
                   prio_level);
      }
      /*
        check if it is time to report backup status
      */
      BackupRecordPtr ptr;
      c_backupPool.getPtr(ptr, filePtr.p->backupPtr);
      if (!ptr.p->is_lcp())
      {
        jam();
        checkReportStatus(signal, ptr);
      }
      else
      {
        jam();
      }
    }
    return;
  }//if
  
  filePtr.p->m_sent_words_in_scan_batch = 0; 
  filePtr.p->m_num_scan_req_on_prioa = 0;

  if (ptr.p->is_lcp())
  {
    DEB_EXTRA_LCP(("(%u)newScan false in checkScan", instance()));
  }
  signal->theData[0] = BackupContinueB::BUFFER_FULL_SCAN;
  signal->theData[1] = filePtr.i;
  sendSignalWithDelay(reference(), GSN_CONTINUEB, signal,
                      WaitDiskBufferCapacityMillis, 2);
}

void
Backup::execFSAPPENDREF(Signal* signal)
{
  jamEntry();
  
  FsRef * ref = (FsRef *)signal->getDataPtr();

  const Uint32 filePtrI = ref->userPointer;
  const Uint32 errCode = ref->errorCode;
  
  BackupFilePtr filePtr;
  c_backupFilePool.getPtr(filePtr, filePtrI);

  filePtr.p->m_flags &= ~(Uint32)BackupFile::BF_FILE_THREAD;
  filePtr.p->errorCode = errCode;

  CRASH_INSERTION(10044);
  CRASH_INSERTION(10045);
<<<<<<< HEAD
  g_eventLogger->info("Crashing after FSAPPENDREF: error code: %u",
                      errCode);
  ndbabort();
=======
  BackupRecordPtr ptr;
  c_backupPool.getPtr(ptr, filePtr.p->backupPtr);
  if (ptr.p->is_lcp())
  {
    /**
     * Log in this case for LCPs, Backups should be able to
     * handle out of disk space. LCPs could potentially survive for
     * a while, but will eventually crash or they will hit the
     * infamous 410 condition.
     */
    g_eventLogger->info("LCP got FSAPPENDREF, serious error: error code: %u",
                        errCode);
  }
>>>>>>> 7c5c1a43
  checkFile(signal, filePtr);
}

void
Backup::execFSAPPENDCONF(Signal* signal)
{
  jamEntry();

  CRASH_INSERTION((10018));

  //FsConf * conf = (FsConf*)signal->getDataPtr();
  const Uint32 filePtrI = signal->theData[0]; //conf->userPointer;
  const Uint32 bytes = signal->theData[1]; //conf->bytes;
  
  BackupFilePtr filePtr;
  c_backupFilePool.getPtr(filePtr, filePtrI);
  
  OperationRecord & op = filePtr.p->operation;
  
  op.dataBuffer.updateReadPtr(bytes >> 2);

  checkFile(signal, filePtr);
}

/*
  This routine handles two problems with writing to disk during local
  checkpoints and backups. The first problem is that we need to limit
  the writing to ensure that we don't use too much CPU and disk resources
  for backups and checkpoints. The perfect solution to this is to use
  a dynamic algorithm that adapts to the environment. Until we have
  implemented this we can satisfy ourselves with an algorithm that
  uses a configurable limit.

  The second problem is that in Linux we can get severe problems if we
  write very much to the disk without synching. In the worst case we
  can have Gigabytes of data in the Linux page cache before we reach
  the limit of how much we can write. If this happens the performance
  will drop significantly when we reach this limit since the Linux flush
  daemon will spend a few minutes on writing out the page cache to disk.
  To avoid this we ensure that a file never have more than a certain
  amount of data outstanding before synch. This variable is also
  configurable.
*/
bool
Backup::ready_to_write(bool ready, Uint32 sz, bool eof, BackupFile *fileP)
{
#if 0
  ndbout << "ready_to_write: ready = " << ready << " eof = " << eof;
  ndbout << " sz = " << sz << endl;
  ndbout << "words this period = " << m_words_written_this_period;
  ndbout << endl << "overflow disk write = " << m_overflow_disk_write;
  ndbout << endl << "Current Millisecond is = ";
  ndbout << NdbTick_CurrentMillisecond() << endl;
#endif

  if (ERROR_INSERTED(10043) && eof)
  {
    /* Block indefinitely without closing the file */
    jam();
    return false;
  }

  if ((ready || eof) &&
      m_words_written_this_period <= m_curr_disk_write_speed)
  {
    /*
      We have a buffer ready to write or we have reached end of
      file and thus we must write the last before closing the
      file.
      We have already checked that we are allowed to write at this
      moment. We only worry about history of last 100 milliseconds.
      What happened before that is of no interest since a disk
      write that was issued more than 100 milliseconds should be
      completed by now.
    */
    jam();
    int overflow;
    m_monitor_words_written+= sz;
    m_words_written_this_period += sz;
    overflow = m_words_written_this_period - m_curr_disk_write_speed;
    if (overflow > 0)
      m_overflow_disk_write = overflow;
#if 0
    ndbout << "Will write with " << endl;
    ndbout << endl;
#endif
    return true;
  }
  else
  {
#if 0
    ndbout << "Will not write now" << endl << endl;
#endif
    jam();
    return false;
  }
}

void
Backup::checkFile(Signal* signal, BackupFilePtr filePtr)
{

#ifdef DEBUG_ABORT
  //  ndbout_c("---- check file filePtr.i = %u", filePtr.i);
#endif

  OperationRecord & op = filePtr.p->operation;
  Uint32 *tmp = NULL;
  Uint32 sz = 0;
  bool eof = FALSE;
  bool ready = op.dataBuffer.getReadPtr(&tmp, &sz, &eof);
#if 0
  ndbout << "Ptr to data = " << hex << tmp << endl;
#endif
  BackupRecordPtr ptr;
  c_backupPool.getPtr(ptr, filePtr.p->backupPtr);

  if (ERROR_INSERTED(10036))
  {
    jam();
    filePtr.p->m_flags &= ~(Uint32)BackupFile::BF_FILE_THREAD;
    filePtr.p->errorCode = 2810;
    ptr.p->setErrorCode(2810);

    if(ptr.p->m_gsn == GSN_STOP_BACKUP_REQ)
    {
      jam();
      closeFile(signal, ptr, filePtr);
    }
    return;
  }

  if(filePtr.p->errorCode != 0)
  {
    jam();
    ptr.p->setErrorCode(filePtr.p->errorCode);

    if(ptr.p->m_gsn == GSN_STOP_BACKUP_REQ)
    {
      jam();
      closeFile(signal, ptr, filePtr);
    }

    if (ptr.p->is_lcp())
    {
      jam();
      /* Close file with error - will delete it */
      closeFile(signal, ptr, filePtr);
    }
   
    return;
  }

  if (!ready_to_write(ready, sz, eof, filePtr.p))
  {
    jam();
    signal->theData[0] = BackupContinueB::BUFFER_UNDERFLOW;
    signal->theData[1] = filePtr.i;
    sendSignalWithDelay(reference(), GSN_CONTINUEB, signal,
                        WaitDiskBufferCapacityMillis, 2);
    return;
  }
  else if (sz > 0)
  {
    jam();
#ifdef ERROR_INSERT
    /* Test APPENDREF handling */
    if (filePtr.p->fileType == BackupFormat::DATA_FILE)
    {
      if (ERROR_INSERTED(10045))
      {
        ndbout_c("BF_SCAN_THREAD = %u",
                 (filePtr.p->m_flags & BackupFile::BF_SCAN_THREAD));
      }

      if ((ERROR_INSERTED(10044) &&
           !(filePtr.p->m_flags & BackupFile::BF_SCAN_THREAD)) ||
          (ERROR_INSERTED(10045) && 
           (filePtr.p->m_flags & BackupFile::BF_SCAN_THREAD)))
      { 
        jam();
        ndbout_c("REFing on append to data file for table %u, fragment %u, "
                 "BF_SCAN_THREAD running : %u",
                 filePtr.p->tableId,
                 filePtr.p->fragmentNo,
                 filePtr.p->m_flags & BackupFile::BF_SCAN_THREAD);
        FsRef* ref = (FsRef *)signal->getDataPtrSend();
        ref->userPointer = filePtr.i;
        ref->errorCode = FsRef::fsErrInvalidParameters;
        ref->osErrorCode = ~0;
        /* EXEC DIRECT to avoid change in BF_SCAN_THREAD state */
        EXECUTE_DIRECT(BACKUP, GSN_FSAPPENDREF, signal,
                       3);
        return;
      }
    }
#endif

    if (!eof ||
        !c_defaults.m_o_direct ||
        (sz % 128 == 0) ||
        (filePtr.i != ptr.p->dataFilePtr[0]) ||
        (ptr.p->slaveState.getState() != STOPPING) ||
        ptr.p->is_lcp())
    {
      /**
       * We always perform the writes for LCPs, for backups we ignore
       * the writes when we have reached end of file and we are in the
       * process of stopping a backup (this means we are about to abort
       * the backup and will not be interested in its results.). We avoid
       * writing in this case since we don't want to handle errors for
       * e.g. O_DIRECT calls in this case. However we only avoid this write
       * for data files since CTL files and LOG files never use O_DIRECT.
       * Also no need to avoid write if we don't use O_DIRECT at all.
       */
      jam();
      ndbassert((Uint64(tmp - c_startOfPages) >> 32) == 0); // 4Gb buffers!
      FsAppendReq * req = (FsAppendReq *)signal->getDataPtrSend();
      req->filePointer   = filePtr.p->filePointer;
      req->userPointer   = filePtr.i;
      req->userReference = reference();
      req->varIndex      = 0;
      req->offset        = Uint32(tmp - c_startOfPages); // 4Gb buffers!
      req->size          = sz;
      req->synch_flag    = 0;
    
      sendSignal(NDBFS_REF, GSN_FSAPPENDREQ, signal, 
	         FsAppendReq::SignalLength, JBA);
      return;
    }
  }

  Uint32 flags = filePtr.p->m_flags;
  filePtr.p->m_flags &= ~(Uint32)BackupFile::BF_FILE_THREAD;
  
  ndbrequire(flags & BackupFile::BF_OPEN);
  ndbrequire(flags & BackupFile::BF_FILE_THREAD);
  
  if (ptr.p->is_lcp())
  {
    jam();
    closeFile(signal, ptr, filePtr, false, false);
  }
  else
  {
    jam();
    closeFile(signal, ptr, filePtr);
  }
  return;
}


/****************************************************************************
 * 
 * Slave functionallity: Perform logging
 *
 ****************************************************************************/
void
Backup::execBACKUP_TRIG_REQ(Signal* signal)
{
  /*
  TUP asks if this trigger is to be fired on this node.
  */
  TriggerPtr trigPtr;
  TablePtr tabPtr;
  FragmentPtr fragPtr;
  Uint32 trigger_id = signal->theData[0];
  Uint32 frag_id = signal->theData[1];
  Uint32 result;

  jamEntry();

  c_triggerPool.getPtr(trigPtr, trigger_id);

  c_tablePool.getPtr(tabPtr, trigPtr.p->tab_ptr_i);
  tabPtr.p->fragments.getPtr(fragPtr, frag_id);
  if (fragPtr.p->node != getOwnNodeId()) {

    jam();
    result = ZFALSE;
  } else {
    jam();
    result = ZTRUE;
  }//if
  signal->theData[0] = result;
}

BackupFormat::LogFile::LogEntry *
Backup::get_log_buffer(Signal* signal,
                       TriggerPtr trigPtr, Uint32 sz)
{
  Uint32 * dst;
  if(ERROR_INSERTED(10030))
  {
    jam();
    dst = 0;
  }
  else
  {
    jam();
    FsBuffer & buf = trigPtr.p->operation->dataBuffer;
    ndbrequire(sz <= buf.getMaxWrite());
    if (unlikely(!buf.getWritePtr(&dst, sz)))
    {
      jam();
      dst = 0;
    }
  }

  if (unlikely(dst == 0))
  {
    Uint32 save[TrigAttrInfo::StaticLength];
    memcpy(save, signal->getDataPtr(), 4*TrigAttrInfo::StaticLength);
    BackupRecordPtr ptr;
    c_backupPool.getPtr(ptr, trigPtr.p->backupPtr);
    trigPtr.p->errorCode = AbortBackupOrd::LogBufferFull;
    AbortBackupOrd *ord = (AbortBackupOrd*)signal->getDataPtrSend();
    ord->backupId = ptr.p->backupId;
    ord->backupPtr = ptr.i;
    ord->requestType = AbortBackupOrd::LogBufferFull;
    ord->senderData= ptr.i;
    sendSignal(ptr.p->masterRef, GSN_ABORT_BACKUP_ORD, signal,
               AbortBackupOrd::SignalLength, JBB);

    memcpy(signal->getDataPtrSend(), save, 4*TrigAttrInfo::StaticLength);
    return 0;
  }//if

  BackupFormat::LogFile::LogEntry * logEntry =
    (BackupFormat::LogFile::LogEntry *)dst;
  logEntry->Length       = 0;
  logEntry->TableId      = htonl(trigPtr.p->tableId);

  if(trigPtr.p->event==0)
    logEntry->TriggerEvent= htonl(TriggerEvent::TE_INSERT);
  else if(trigPtr.p->event==1)
    logEntry->TriggerEvent= htonl(TriggerEvent::TE_UPDATE);
  else if(trigPtr.p->event==2)
    logEntry->TriggerEvent= htonl(TriggerEvent::TE_DELETE);
  else {
    ndbout << "Bad Event: " << trigPtr.p->event << endl;
    ndbabort();
  }

  return logEntry;
}

void
Backup::execTRIG_ATTRINFO(Signal* signal) {
  jamEntry();

  CRASH_INSERTION((10019));

  TrigAttrInfo * trg = (TrigAttrInfo*)signal->getDataPtr();

  TriggerPtr trigPtr;
  c_triggerPool.getPtr(trigPtr, trg->getTriggerId());
  ndbrequire(trigPtr.p->event != ILLEGAL_TRIGGER_ID); // Online...

  if(trigPtr.p->errorCode != 0) {
    jam();
    return;
  }//if

  BackupRecordPtr ptr;
  c_backupPool.getPtr(ptr, trigPtr.p->backupPtr);

  if(ptr.p->flags & BackupReq::USE_UNDO_LOG) {
    if(trg->getAttrInfoType() == TrigAttrInfo::AFTER_VALUES) {
      jam();
      /**
       * Backup is doing UNDO logging and don't need after values
       */
      return;
    }//if
  }
  else {
    if(trg->getAttrInfoType() == TrigAttrInfo::BEFORE_VALUES) {
      jam();
      /**
       * Backup is doing REDO logging and don't need before values
       */
      return;
    }//if
  }

  BackupFormat::LogFile::LogEntry * logEntry = trigPtr.p->logEntry;
  if(logEntry == 0) 
  {
    jam();
    Uint32 sz = trigPtr.p->maxRecordSize;
    logEntry = trigPtr.p->logEntry = get_log_buffer(signal, trigPtr, sz);
    if (unlikely(logEntry == 0))
    {
      jam();
      return;
    }
  } else {
    ndbrequire(logEntry->TableId == htonl(trigPtr.p->tableId));
//    ndbrequire(logEntry->TriggerEvent == htonl(trigPtr.p->event));
  }//if

  const Uint32 pos = logEntry->Length;
  const Uint32 dataLen = signal->length() - TrigAttrInfo::StaticLength;
  memcpy(&logEntry->Data[pos], trg->getData(), dataLen << 2);

  logEntry->Length = pos + dataLen;
}

void
Backup::execFIRE_TRIG_ORD(Signal* signal)
{
  jamEntry();
  FireTrigOrd* trg = (FireTrigOrd*)signal->getDataPtr();

  const Uint32 gci = trg->getGCI();
  const Uint32 trI = trg->getTriggerId();
  const Uint32 fragId = trg->fragId;

  TriggerPtr trigPtr;
  c_triggerPool.getPtr(trigPtr, trI);
  
  ndbrequire(trigPtr.p->event != ILLEGAL_TRIGGER_ID);

  BackupRecordPtr ptr;
  c_backupPool.getPtr(ptr, trigPtr.p->backupPtr);

  if(trigPtr.p->errorCode != 0) {
    jam();
    SectionHandle handle(this, signal);
    releaseSections(handle);
    return;
  }//if

  if (isNdbMtLqh())
  {
    jam();
    /* This is the decision point for including
     * this row change in the log file on ndbmtd
     */
    TablePtr tabPtr;
    c_tablePool.getPtr(tabPtr, trigPtr.p->tab_ptr_i);
    FragmentPtr fragPtr;
    tabPtr.p->fragments.getPtr(fragPtr, fragId);
    if (fragPtr.p->node != getOwnNodeId()) 
    {
      jam();
      trigPtr.p->logEntry = 0;
      SectionHandle handle(this,signal);
      releaseSections(handle);
      return;
    }
  }

  if (signal->getNoOfSections())
  {
    jam();
    SectionHandle handle(this,signal);
    SegmentedSectionPtr dataPtr[3];
    handle.getSection(dataPtr[0], 0);
    handle.getSection(dataPtr[1], 1);
    handle.getSection(dataPtr[2], 2);
    /**
     * dataPtr[0] : Primary key info
     * dataPtr[1] : Before values
     * dataPtr[2] : After values
     */

    /* Backup is doing UNDO logging and need before values
     * Add 2 extra words to get_log_buffer for potential gci and logEntry length info stored at end.
     */
    if(ptr.p->flags & BackupReq::USE_UNDO_LOG) {
      trigPtr.p->logEntry = get_log_buffer(signal,
                                           trigPtr, dataPtr[0].sz + dataPtr[1].sz + 2);
      if (unlikely(trigPtr.p->logEntry == 0))
      {
        jam();
        releaseSections(handle);
        return;
      }
      copy(trigPtr.p->logEntry->Data, dataPtr[0]);
      copy(trigPtr.p->logEntry->Data+dataPtr[0].sz, dataPtr[1]);
      trigPtr.p->logEntry->Length = dataPtr[0].sz + dataPtr[1].sz;
    }
    //  Backup is doing REDO logging and need after values
    else {
      trigPtr.p->logEntry = get_log_buffer(signal,
                                           trigPtr, dataPtr[0].sz + dataPtr[2].sz + 1);
      if (unlikely(trigPtr.p->logEntry == 0))
      {
        jam();
        releaseSections(handle);
        return;
      }
      copy(trigPtr.p->logEntry->Data, dataPtr[0]);
      copy(trigPtr.p->logEntry->Data+dataPtr[0].sz, dataPtr[2]);
      trigPtr.p->logEntry->Length = dataPtr[0].sz + dataPtr[2].sz;
    }

    releaseSections(handle);
  }

  ndbrequire(trigPtr.p->logEntry != 0);
  Uint32 len = trigPtr.p->logEntry->Length;
  trigPtr.p->logEntry->FragId = htonl(fragId);

  if(gci != ptr.p->currGCP)
  {
    jam();
    trigPtr.p->logEntry->TriggerEvent|= htonl(0x10000);
    trigPtr.p->logEntry->Data[len] = htonl(gci);
    len++;
    ptr.p->currGCP = gci;
  }

  Uint32 datalen = len;
  len += (sizeof(BackupFormat::LogFile::LogEntry) >> 2) - 2;
  trigPtr.p->logEntry->Length = htonl(len);

  if(ptr.p->flags & BackupReq::USE_UNDO_LOG)
  {
    /* keep the length at both the end of logEntry and ->logEntry variable
       The total length of logEntry is len + 2
    */
    trigPtr.p->logEntry->Data[datalen] = htonl(len);
  }

  Uint32 entryLength = len +1;
  if(ptr.p->flags & BackupReq::USE_UNDO_LOG)
    entryLength ++;

  ndbrequire(entryLength <= trigPtr.p->operation->dataBuffer.getMaxWrite());
  trigPtr.p->operation->dataBuffer.updateWritePtr(entryLength);
  trigPtr.p->logEntry = 0;
  
  {
    const Uint32 entryByteLength = entryLength << 2;
    trigPtr.p->operation->noOfBytes     += entryByteLength;
    trigPtr.p->operation->m_bytes_total += entryByteLength;
    trigPtr.p->operation->noOfRecords     += 1;
    trigPtr.p->operation->m_records_total += 1;
  }
}

void
Backup::sendAbortBackupOrd(Signal* signal, BackupRecordPtr ptr, 
			   Uint32 requestType)
{
  jam();
  AbortBackupOrd *ord = (AbortBackupOrd*)signal->getDataPtrSend();
  ord->backupId = ptr.p->backupId;
  ord->backupPtr = ptr.i;
  ord->requestType = requestType;
  ord->senderData= ptr.i;
  NodePtr node;
  for(c_nodes.first(node); node.i != RNIL; c_nodes.next(node)) {
    jam();
    const Uint32 nodeId = node.p->nodeId;
    if(node.p->alive && ptr.p->nodes.get(nodeId)) {
      jam();
      BlockReference ref = numberToRef(BACKUP, instanceKey(ptr), nodeId);
      sendSignal(ref, GSN_ABORT_BACKUP_ORD, signal, 
		 AbortBackupOrd::SignalLength, JBB);
    }//if
  }//for
}

/*****************************************************************************
 * 
 * Slave functionallity: Stop backup
 *
 *****************************************************************************/
void
Backup::execSTOP_BACKUP_REQ(Signal* signal)
{
  jamEntry();
  StopBackupReq * req = (StopBackupReq*)signal->getDataPtr();
  
  CRASH_INSERTION((10020));

  const Uint32 ptrI = req->backupPtr;
  //const Uint32 backupId = req->backupId;
  const Uint32 startGCP = req->startGCP;
  const Uint32 stopGCP = req->stopGCP;

  /**
   * At least one GCP must have passed
   */
  ndbrequire(stopGCP > startGCP);

  /**
   * Get backup record
   */
  BackupRecordPtr ptr;
  c_backupPool.getPtr(ptr, ptrI);

  ptr.p->slaveState.setState(STOPPING);
  ptr.p->m_gsn = GSN_STOP_BACKUP_REQ;
  ptr.p->startGCP= startGCP;
  ptr.p->stopGCP= stopGCP;

  /**
   * Ensure that any in-flight changes are
   * included in the backup log before
   * dropping the triggers
   *
   * This is necessary as the trigger-drop
   * signals are routed :
   *
   *   Backup Worker 1 <-> Proxy <-> TUP Worker 1..n
   * 
   * While the trigger firing signals are
   * routed :
   *
   *   TUP Worker 1..n   -> Backup Worker 1
   *
   * So the arrival of signal-drop acks
   * does not imply that all fired 
   * triggers have been seen.
   *
   *  Backup Worker 1
   *
   *        |             SYNC_PATH_REQ
   *        V
   *     TUP Proxy
   *    |  | ... |
   *    V  V     V
   *    1  2 ... n        (Workers)
   *    |  |     |
   *    |  |     |
   *   
   *   Backup Worker 1
   */

  Uint32 path[] = { DBTUP, 0 };
  Callback cb = { safe_cast(&Backup::startDropTrig_synced), ptrI };
  synchronize_path(signal,
                   path,
                   cb);
}

void
Backup::startDropTrig_synced(Signal* signal, Uint32 ptrI, Uint32 retVal)
{
  jamEntry();
  /**
   * Get backup record
   */
  BackupRecordPtr ptr;
  c_backupPool.getPtr(ptr, ptrI);
  
  ndbrequire(ptr.p->m_gsn == GSN_STOP_BACKUP_REQ);
  
  /**
   * Now drop the triggers
   */
  sendDropTrig(signal, ptr);
}

void
Backup::closeFiles(Signal* sig, BackupRecordPtr ptr)
{
  /**
   * Close all files
   */
  BackupFilePtr filePtr;
  int openCount = 0;
  for(ptr.p->files.first(filePtr); filePtr.i!=RNIL; ptr.p->files.next(filePtr))
  {
    if(! (filePtr.p->m_flags & BackupFile::BF_OPEN))
    {
      jam();
      continue;
    }
    
    jam();
    openCount++;
    
    if(filePtr.p->m_flags & BackupFile::BF_CLOSING)
    {
      jam();
      continue;
    }//if

    filePtr.p->operation.dataBuffer.eof();
    if(filePtr.p->m_flags & BackupFile::BF_FILE_THREAD)
    {
      jam();
#ifdef DEBUG_ABORT
      ndbout_c("Close files fileRunning == 1, filePtr.i=%u", filePtr.i);
#endif
    } 
    else 
    {
      jam();
      closeFile(sig, ptr, filePtr);
    }
  }
  
  if(openCount == 0){
    jam();
    closeFilesDone(sig, ptr);
  }//if
}

void
Backup::closeFile(Signal* signal,
                  BackupRecordPtr ptr,
                  BackupFilePtr filePtr,
                  bool prepare_phase,
                  bool remove_flag)
{
  ndbrequire(filePtr.p->m_flags & BackupFile::BF_OPEN);
  ndbrequire(! (filePtr.p->m_flags & BackupFile::BF_OPENING));
  ndbrequire(! (filePtr.p->m_flags & BackupFile::BF_CLOSING));
  filePtr.p->m_flags |= BackupFile::BF_CLOSING;
  
  FsCloseReq * req = (FsCloseReq *)signal->getDataPtrSend();
  req->filePointer = filePtr.p->filePointer;
  req->userPointer = filePtr.i;
  req->userReference = reference();
  req->fileFlag = 0;

  if (prepare_phase)
  {
    jam();
    if (ptr.p->prepareErrorCode)
    {
      jam();
      FsCloseReq::setRemoveFileFlag(req->fileFlag, 1);
    }
  }
  else
  {
    jam();
    if (ptr.p->errorCode)
    {
      jam();
      FsCloseReq::setRemoveFileFlag(req->fileFlag, 1);
    }
  }
  if (remove_flag)
  {
    jam();
    FsCloseReq::setRemoveFileFlag(req->fileFlag, 1);
  }

#ifdef DEBUG_ABORT
  ndbout_c("***** a FSCLOSEREQ filePtr.i = %u flags: %x", 
	   filePtr.i, filePtr.p->m_flags);
#endif
  sendSignal(NDBFS_REF, GSN_FSCLOSEREQ, signal, FsCloseReq::SignalLength, JBA);

}

void
Backup::execFSCLOSEREF(Signal* signal)
{
  jamEntry();
  
  FsRef * ref = (FsRef*)signal->getDataPtr();
  const Uint32 filePtrI = ref->userPointer;
  
  BackupFilePtr filePtr;
  c_backupFilePool.getPtr(filePtr, filePtrI);

  BackupRecordPtr ptr;
  c_backupPool.getPtr(ptr, filePtr.p->backupPtr);
  
  FsConf * conf = (FsConf*)signal->getDataPtr();
  conf->userPointer = filePtrI;

  const char *file_type_str;
  const char *op_type_str;

  if (ptr.p->errorCode == 0)
  {
    ptr.p->errorCode = ref->errorCode;
  }
  if (filePtr.p->errorCode == 0)
  {
    filePtr.p->errorCode = ref->errorCode;
  }
  if (ptr.p->is_lcp())
  {
    op_type_str = "LCP";
    if (ptr.p->prepareCtlFilePtr[0] == filePtrI ||
        ptr.p->prepareCtlFilePtr[1] == filePtrI)
      file_type_str = "prepare ctl";
    else if (ptr.p->prepareDataFilePtr[0] == filePtrI)
      file_type_str = "prepare data";
    else if (ptr.p->deleteFilePtr == filePtrI)
      file_type_str = "delete file";
    else if (ptr.p->dataFilePtr[0] == filePtrI)
      file_type_str = "data";
    else if (ptr.p->ctlFilePtr == filePtrI)
      file_type_str = "ctl";
    else
    {
      ndbabort();
      file_type_str = NULL;
    }
  }
  else
  {
    op_type_str = "backup";
    if (ptr.p->ctlFilePtr == filePtrI)
      file_type_str = "ctl";
    else if (ptr.p->dataFilePtr[0] == filePtrI)
      file_type_str = "data";
    else if (ptr.p->logFilePtr == filePtrI)
      file_type_str = "log";
    else
    {
      ndbabort();
      file_type_str = NULL;
    }
  }
  g_eventLogger->warning("FSCLOSEREF: errCode: %d, performing %s"
                         " for file type %s, ignoring error",
                         ref->errorCode,
                         op_type_str,
                         file_type_str);
  execFSCLOSECONF(signal);
}

void
Backup::execFSCLOSECONF(Signal* signal)
{
  jamEntry();

  FsConf * conf = (FsConf*)signal->getDataPtr();
  const Uint32 filePtrI = conf->userPointer;
  
  BackupFilePtr filePtr;
  c_backupFilePool.getPtr(filePtr, filePtrI);

#ifdef DEBUG_ABORT
  ndbout_c("***** FSCLOSECONF filePtrI = %u", filePtrI);
#endif

  ndbrequire(filePtr.p->m_flags == (BackupFile::BF_OPEN |
				    BackupFile::BF_CLOSING));

  
  const Uint32 usableBytes = 
    filePtr.p->operation.dataBuffer.getUsableSize() << 2;
  const Uint32 freeLwmBytes = 
    filePtr.p->operation.dataBuffer.getFreeLwm() << 2;

  const BackupFormat::FileType ft = filePtr.p->fileType;

  if (ft == BackupFormat::LOG_FILE ||
      ft == BackupFormat::UNDO_FILE)
  {
    g_eventLogger->info("Backup log buffer report : size %u bytes, "
                        "hwm %u bytes (%u pct)",
                        usableBytes,
                        (usableBytes - freeLwmBytes),
                        ((usableBytes - freeLwmBytes) * 100) / 
                        usableBytes);
  }

  filePtr.p->m_flags &= ~(Uint32)(BackupFile::BF_OPEN |BackupFile::BF_CLOSING);
  filePtr.p->operation.dataBuffer.reset();

  BackupRecordPtr ptr;
  c_backupPool.getPtr(ptr, filePtr.p->backupPtr);

  if (ptr.p->is_lcp())
  {
    if (ptr.p->prepareDataFilePtr[0] == filePtrI)
    {
      /* Close of prepare data file, error condition */
      jam();
      ndbrequire(ptr.p->prepareState == PREPARE_ABORTING);
      defineBackupRef(signal, ptr, ptr.p->errorCode);
      return;
    }
    else if (ptr.p->prepareCtlFilePtr[0] == filePtrI ||
             ptr.p->prepareCtlFilePtr[1] == filePtrI)
    {
      jam();
      if (ptr.p->prepareState == PREPARE_DROP_CLOSE)
      {
        jam();
        lcp_close_ctl_file_drop_case(signal, ptr);
        return;
      }
      if (ptr.p->prepareState == PREPARE_ABORTING)
      {
        jam();
        defineBackupRef(signal, ptr, ptr.p->errorCode);
        return;
      }
      ndbrequire(ptr.p->prepareState == PREPARE_READ_CTL_FILES);
      lcp_close_prepare_ctl_file_done(signal, ptr);
      return;
    }
    else if (ptr.p->ctlFilePtr == filePtrI)
    {
      jam();
      finalize_lcp_processing(signal, ptr);
      return;
    }
    else if (ptr.p->deleteFilePtr == filePtrI)
    {
      jam();
      lcp_close_ctl_file_for_rewrite_done(signal, ptr, filePtr);
      return;
    }
    else if ((ptr.p->dataFilePtr[0] == filePtrI) ||
             (ptr.p->dataFilePtr[1] == filePtrI) ||
             (ptr.p->dataFilePtr[2] == filePtrI) ||
             (ptr.p->dataFilePtr[3] == filePtrI) ||
             (ptr.p->dataFilePtr[4] == filePtrI) ||
             (ptr.p->dataFilePtr[5] == filePtrI) ||
             (ptr.p->dataFilePtr[6] == filePtrI) ||
             (ptr.p->dataFilePtr[7] == filePtrI))
    {
      jam();
      ndbrequire(filePtr.p->m_flags == 0);
      ndbrequire(ptr.p->m_num_lcp_data_files_open > 0);
      ptr.p->m_num_lcp_data_files_open--;
      if (ptr.p->m_num_lcp_data_files_open > 0)
      {
        jam();
        DEB_EXTRA_LCP(("(%u) Closed LCP data file, still waiting for %u files",
                       instance(),
                       ptr.p->m_num_lcp_data_files_open));
        return;
      }
      lcp_close_data_file_conf(signal, ptr);
      return;
    }
    else
    {
      ndbabort();
    }
  }
  /* Backup closing files */
  closeFiles(signal, ptr);
}

void
Backup::closeFilesDone(Signal* signal, BackupRecordPtr ptr)
{
  jam();
  /* Record end-of-backup */
  ndbrequire(is_backup_worker());
  //ndbassert(Backup::g_is_backup_running); /* !set on error paths */
  Backup::g_is_backup_running = false;

  //error when do insert footer or close file
  if(ptr.p->checkError())
  {
    StopBackupRef * ref = (StopBackupRef*)signal->getDataPtrSend();
    ref->backupPtr = ptr.i;
    ref->backupId = ptr.p->backupId;
    ref->errorCode = ptr.p->errorCode;
    ref->nodeId = getOwnNodeId();
    sendSignal(ptr.p->masterRef, GSN_STOP_BACKUP_REF, signal,
             StopBackupConf::SignalLength, JBB);

    ptr.p->m_gsn = GSN_STOP_BACKUP_REF;
    ptr.p->slaveState.setState(CLEANING);
    return;
  }

  StopBackupConf* conf = (StopBackupConf*)signal->getDataPtrSend();
  conf->backupId = ptr.p->backupId;
  conf->backupPtr = ptr.i;

  BackupFilePtr filePtr;
  if(ptr.p->logFilePtr != RNIL)
  {
    ptr.p->files.getPtr(filePtr, ptr.p->logFilePtr);
    conf->noOfLogBytes= Uint32(filePtr.p->operation.noOfBytes);     // TODO
    conf->noOfLogRecords= Uint32(filePtr.p->operation.noOfRecords); // TODO
  }
  else
  {
    conf->noOfLogBytes= 0;
    conf->noOfLogRecords= 0;
  }

  sendSignal(ptr.p->masterRef, GSN_STOP_BACKUP_CONF, signal,
	     StopBackupConf::SignalLength, JBB);
  
  ptr.p->m_gsn = GSN_STOP_BACKUP_CONF;
  ptr.p->slaveState.setState(CLEANING);
}

/*****************************************************************************
 * 
 * Slave functionallity: Abort backup
 *
 *****************************************************************************/
/*****************************************************************************
 * 
 * Slave functionallity: Abort backup
 *
 *****************************************************************************/
void
Backup::execABORT_BACKUP_ORD(Signal* signal)
{
  jamEntry();
  AbortBackupOrd* ord = (AbortBackupOrd*)signal->getDataPtr();

  const Uint32 backupId = ord->backupId;
  const AbortBackupOrd::RequestType requestType = 
    (AbortBackupOrd::RequestType)ord->requestType;
  const Uint32 senderData = ord->senderData;
  
#ifdef DEBUG_ABORT
  ndbout_c("******** ABORT_BACKUP_ORD ********* nodeId = %u", 
	   refToNode(signal->getSendersBlockRef()));
  ndbout_c("backupId = %u, requestType = %u, senderData = %u, ",
	   backupId, requestType, senderData);
  dumpUsedResources();
#endif

  BackupRecordPtr ptr;
  if(requestType == AbortBackupOrd::ClientAbort) {
    if (getOwnNodeId() != getMasterNodeId()) {
      jam();
      // forward to master
#ifdef DEBUG_ABORT
      ndbout_c("---- Forward to master nodeId = %u", getMasterNodeId());
#endif
      BlockReference ref = numberToRef(BACKUP, UserBackupInstanceKey, 
                                       getMasterNodeId());
      sendSignal(ref, GSN_ABORT_BACKUP_ORD, 
		 signal, AbortBackupOrd::SignalLength, JBB);
      return;
    }
    jam();
    for(c_backups.first(ptr); ptr.i != RNIL; c_backups.next(ptr)) {
      jam();
      if(ptr.p->backupId == backupId && ptr.p->clientData == senderData) {
        jam();
	break;
      }//if
    }//for
    if(ptr.i == RNIL) {
      jam();
      return;
    }//if
  } else {
    if (c_backupPool.findId(senderData)) {
      jam();
      c_backupPool.getPtr(ptr, senderData);
    } else { 
      jam();
#ifdef DEBUG_ABORT
      ndbout_c("Backup: abort request type=%u on id=%u,%u not found",
	       requestType, backupId, senderData);
#endif
      return;
    }
  }//if
  
  ptr.p->m_gsn = GSN_ABORT_BACKUP_ORD;
  const bool isCoordinator = (ptr.p->masterRef == reference());
  
  bool ok = false;
  switch(requestType){

    /**
     * Requests sent to master
     */
  case AbortBackupOrd::ClientAbort:
    jam();
    // fall through
  case AbortBackupOrd::LogBufferFull:
    jam();
    // fall through
  case AbortBackupOrd::FileOrScanError:
    jam();
    ndbrequire(isCoordinator);
    ptr.p->setErrorCode(requestType);
    if(ptr.p->masterData.gsn == GSN_BACKUP_FRAGMENT_REQ)
    {
      /**
       * Only scans are actively aborted
       */
      abort_scan(signal, ptr);
    }
    return;
    
    /**
     * Requests sent to slave
     */
  case AbortBackupOrd::AbortScan:
    jam();
    ptr.p->setErrorCode(requestType);
    return;
    
  case AbortBackupOrd::BackupComplete:
    jam();
    cleanup(signal, ptr);
    return;
  case AbortBackupOrd::BackupFailure:
  case AbortBackupOrd::BackupFailureDueToNodeFail:
  case AbortBackupOrd::OkToClean:
  case AbortBackupOrd::IncompatibleVersions:
#ifndef VM_TRACE
  default:
#endif
    ptr.p->setErrorCode(requestType);
    ptr.p->masterData.errorCode = requestType;
    ok= true;
  }
  ndbrequire(ok);
  
  ptr.p->masterRef = reference();
  ptr.p->nodes.clear();
  ptr.p->nodes.set(getOwnNodeId());


  ptr.p->stopGCP= ptr.p->startGCP + 1;
  sendStopBackup(signal, ptr);
}


void
Backup::dumpUsedResources()
{
  jam();
  BackupRecordPtr ptr;

  for(c_backups.first(ptr); ptr.i != RNIL; c_backups.next(ptr)) {
    ndbout_c("Backup id=%u, slaveState.getState = %u, errorCode=%u",
	     ptr.p->backupId,
	     ptr.p->slaveState.getState(),
	     ptr.p->errorCode);

    TablePtr tabPtr;
    for(ptr.p->tables.first(tabPtr);
	tabPtr.i != RNIL;
	ptr.p->tables.next(tabPtr)) {
      jam();
      for(Uint32 j = 0; j<3; j++) {
	jam();
	TriggerPtr trigPtr;
	if(tabPtr.p->triggerAllocated[j]) {
	  jam();
	  c_triggerPool.getPtr(trigPtr, tabPtr.p->triggerIds[j]);
	  ndbout_c("Allocated[%u] Triggerid = %u, event = %u",
		 j,
		 tabPtr.p->triggerIds[j],
		 trigPtr.p->event);
	}//if
      }//for
    }//for
    
    BackupFilePtr filePtr;
    for(ptr.p->files.first(filePtr);
	filePtr.i != RNIL;
	ptr.p->files.next(filePtr)) {
      jam();
      ndbout_c("filePtr.i = %u, flags: H'%x ",
	       filePtr.i, filePtr.p->m_flags);
    }//for
  }
}

void
Backup::cleanup(Signal* signal, BackupRecordPtr ptr)
{
  TablePtr tabPtr;
  ptr.p->tables.first(tabPtr);
  cleanupNextTable(signal, ptr, tabPtr);
}

void
Backup::release_tables(BackupRecordPtr ptr)
{
  TablePtr tabPtr;
  /* Clear backupPtr before releasing */
  for (ptr.p->tables.first(tabPtr);
       tabPtr.i != RNIL;
       ptr.p->tables.next(tabPtr))
  {
    jam();
    tabPtr.p->fragments.release();
    jamLine(tabPtr.p->tableId);
    removeTableMap(tabPtr, ptr.i, tabPtr.p->tableId);
  }
  while (ptr.p->tables.releaseFirst());
}

void
Backup::cleanupNextTable(Signal *signal, BackupRecordPtr ptr, TablePtr tabPtr)
{
  if (tabPtr.i != RNIL)
  {
    jam();
    tabPtr.p->fragments.release();
    for(Uint32 j = 0; j<3; j++) {
      jam();
      TriggerPtr trigPtr;
      if(tabPtr.p->triggerAllocated[j]) {
        jam();
	c_triggerPool.getPtr(trigPtr, tabPtr.p->triggerIds[j]);
	trigPtr.p->event = ILLEGAL_TRIGGER_ID;
        tabPtr.p->triggerAllocated[j] = false;
      }//if
      tabPtr.p->triggerIds[j] = ILLEGAL_TRIGGER_ID;
    }//for
    {
      BackupLockTab *req = (BackupLockTab *)signal->getDataPtrSend();
      req->m_senderRef = reference();
      req->m_tableId = tabPtr.p->tableId;
      req->m_lock_unlock = BackupLockTab::UNLOCK_TABLE;
      req->m_backup_state = BackupLockTab::CLEANUP;
      req->m_backupRecordPtr_I = ptr.i;
      req->m_tablePtr_I = tabPtr.i;
      sendSignal(DBDICT_REF, GSN_BACKUP_LOCK_TAB_REQ, signal,
                 BackupLockTab::SignalLength, JBB);
      return;
    }
  }

  BackupFilePtr filePtr;
  for(ptr.p->files.first(filePtr);filePtr.i != RNIL;ptr.p->files.next(filePtr))
  {
    jam();
    ndbrequire(filePtr.p->m_flags == 0);
    filePtr.p->pages.release();
  }//for

  while (ptr.p->files.releaseFirst());
  release_tables(ptr);
  while (ptr.p->triggers.releaseFirst());
  ptr.p->backupId = ~0;
  
  /*
    report of backup status uses these variables to keep track
    if files are used
  */
  ptr.p->ctlFilePtr = ptr.p->logFilePtr = ptr.p->dataFilePtr[0] = RNIL;

  if(ptr.p->checkError())
    removeBackup(signal, ptr);
  else
  {
    /*
      report of backup status uses these variables to keep track
      if backup ia running and current state
    */
    ptr.p->m_gsn = 0;
    ptr.p->masterData.gsn = 0;
    c_backups.release(ptr);
  }
}


void
Backup::removeBackup(Signal* signal, BackupRecordPtr ptr)
{
  jam();
  
  FsRemoveReq * req = (FsRemoveReq *)signal->getDataPtrSend();
  req->userReference = reference();
  req->userPointer = ptr.i;
  req->directory = 1;
  req->ownDirectory = 1;
  FsOpenReq::setVersion(req->fileNumber, 2);
  FsOpenReq::setSuffix(req->fileNumber, FsOpenReq::S_CTL);
  FsOpenReq::v2_setSequence(req->fileNumber, ptr.p->backupId);
  FsOpenReq::v2_setNodeId(req->fileNumber, getOwnNodeId());
  sendSignal(NDBFS_REF, GSN_FSREMOVEREQ, signal, 
	     FsRemoveReq::SignalLength, JBA);
}

void
Backup::execFSREMOVEREF(Signal* signal)
{
  jamEntry();
  FsRef * ref = (FsRef*)signal->getDataPtr();
  const Uint32 ptrI = ref->userPointer;

  FsConf * conf = (FsConf*)signal->getDataPtr();
  conf->userPointer = ptrI;
  execFSREMOVECONF(signal);
}

void
Backup::execFSREMOVECONF(Signal* signal)
{
  jamEntry();

  FsConf * conf = (FsConf*)signal->getDataPtr();
  const Uint32 ptrI = conf->userPointer;
  
  /**
   * Get backup record
   */
  BackupRecordPtr ptr;
  c_backupPool.getPtr(ptr, ptrI);

  if (ptr.p->is_lcp())
  {
    jam();
    lcp_remove_file_conf(signal, ptr);
    return;
  }
  /*
    report of backup status uses these variables to keep track
    if backup ia running and current state
  */
  ptr.p->m_gsn = 0;
  ptr.p->masterData.gsn = 0;
  c_backups.release(ptr);
}

/**
 * Description of how LCP works and its principles
 * -----------------------------------------------
 *
 * Introduction of Partial LCP
 * ...........................
 * In MySQL Cluster 7.6 partial LCPs was introduced. This means that each
 * LCP doesn't record every single row in the system. It only records a subset
 * of all rows + all changed rows since the last partial LCP.
 *
 * This allows partial LCPs to complete more quickly than a full LCP, and
 * the REDO log to be trimmed more frequently.
 *
 * We keep track of changed rows by using the GCI stored on each row. We
 * know which GCI that was fully part of the previous LCP. Thus if the
 * previous LCP contained all changes up to and including GCI = 77 this
 * means that the new LCP will only need to record changes from GCI = 78
 * and onwards.
 * 
 * There is some complication that comes from deletions here.
 * The restore of the system uses a number of partial LCPs back in time.
 * For a specific rowid this means that there is a first partial LCP file
 * where it is recorded. It can either be restored with an inserted value as
 * part of this LCP, if it isn't then the rowid will be empty after executing
 * this first partial LCP, further partial LCPs might add it.
 *
 * In the following LCPs this rowid will only be part of the LCP if it has
 * changed since the last LCP. This is absolutely no problem if the row
 * has been inserted or updated since then the row exists and its value will
 * be recorded in the LCP as a changed row.
 *
 * At start of a partial LCP we decide the number of parts to checkpoint
 * fully, currently we have divided the page id range into 2048 different
 * parts. We can checkpoint anything between 1 to 2048 parts in one
 * partial LCP, this is driven by data size of fragment and change percentage.
 *
 * Definition: The set of rows where we record all rows are called ALL ROWS.
 * The set of rows where we only record the changed rows. We call this
 * CHANGE ROWS.
 *
 * The ALL ROWS parts are the same as used in earlier versions of MySQL
 * Cluster, and are a 'state dump' containing INSERT BY ROWID operations.
 * Each row existing at start of LCP will be recorded in pages belonging
 * to this part.
 *
 * The CHANGED ROWS parts are a kind of operation log with WRITE BY ROWID
 * and DELETE BY ROWID and DELETE BY PAGEID (DELETE by ROWID for all rows in a
 * page) operations which must be applied.
 *
 * For partial LCP we divide up the range of pages into 2048 parts using a hash
 * function on page id. For a specific LCP we will have one set of parts that
 * are checkpointed in the ALL ROWS part and the rest is checkpointed in the
 * CHANGE ROWS part.
 *
 * To restore we need to perform the following for each of the 2048 parts.
 * 1) Find the last LCP where this part belonged to the ALL ROWS part.
 * 2) Restore this part from this LCP.
 * 3) For each of the LCP after that up to the LCP we are restoring we will
 *    restore the CHANGE ROWS part for this part.
 *
 * This means that at restore we will never need to go further back than the
 * oldest ALL ROWS part we have remaining which is restorable. This is
 * important understanding for knowing when LCP files can be deleted.
 *
 * More definitions
 * ----------------
 * Rowid: Each row has a rowid (page id and page index) which is a local key
 * to the fixed size part of the row. The fixed part of the row has references
 * to the variable sized part and it also has a reference to the disk part of
 * the row.
 *
 * Page Map: The page map takes a rowid as input and gives back the page
 * pointer to this page. The page map also knows if the page id is empty
 * and it is also used to keep some page state after page has been deleted
 * as discussed further below.
 *
 * Disk reference: This is the reference in the main memory part of the row
 * that refers to the disk part of the row. Currently this reference is
 * located in the fixed size part of the row and the disk data part is a
 * fixed size part.
 *
 * Row content: This is the actual values of the attributes in this row.
 * 
 * Row structure:
 * -------------------------------------------
 * | Fixed size part in main memory          |
 * | Tuple header + Fixed size attributes +  |
 * | disk reference + variable size reference|
 * | + NULL bits                             |
 * ------------------------------------------
 * 
 * ------------------------------------------
 * | Var part in main memory                |
 * | Header part + variable sized attributes|
 * | + dynamic attributes                   |
 * |-----------------------------------------
 *
 * ------------------------------------------
 * | Fixed size part on disk page           |
 * | Header part + Fix size disk attributes |
 * ------------------------------------------
 *
 * The Fixed main memory part header contains also GCI, Checksum. Also the
 * disk part contains a GCI and a reference to the main memory part.
 *
 * Purpose of LCP
 * ..............
 * The purpose of the LCP (Local checkpoint) is to ensure that we can cut the
 * REDO log tail which otherwise grow to infinity. We do this by performing
 * a regular LCP of each fragment.
 *
 * NDB contains both main memory data and disk data. The disk data part is
 * recovered by using a No Steal approach. This means that only committed
 * data is ever sent to the pages written to disk. To support this we use an
 * UNDO log to ensure that the disk data is possible to restore to the
 * exact state it had at the starting point of the LCP.
 *
 * The main memory part of the row content is stored in the LCP files
 * generated by the LCP. The disk part is stored in its position in the
 * disk pages by flushing the pages in memory to disk for the disk parts.
 *
 * Observation 1:
 * Only committed rows are written into any LCP for both main memory data and
 * disk data. Thus after restoring an LCP we only need to roll forward using
 * a REDO log.
 *
 * Observation 2:
 * Given that the LCP maintains the exact row structure at the start of the
 * LCP the REDO log can be a logical log (only logging actions (INSERT, DELETE,
 * UPDATE) and the values changed).
 *
 * The REDO log is mainly operating with primary keys, but to ensure that
 * we synchronize the rowids on different nodes all INSERTs must also log
 * the rowid they are inserted into.
 *
 * Observation 3:
 * Given that the REDO log is a logical log it is location and replication
 * independent. This means that we can restore the LCP stored locally
 * and then apply a mix of the local REDO log and REDO logs from other
 * nodes in the same node group. Using remote REDO logs is a principle we
 * have decided to abandon and instead fully rely on the ability to
 * synchronize data nodes at node restarts.
 *
 * An LCP is performed per fragment. A table consists of multiple fragments
 * that can be checkpointed in parallel in different LDMs.
 *
 * Only one LCP per fragment per LDM instance is currently executed. However
 * we allow for the prepare phase of the next LCP (opening files and preparing
 * the LCP execution) to proceed in parallel to the currently running
 * LCP. In addition the deletion of old LCP files is a background process
 * going on in the background to both of these processes.
 *
 *     Need of LCP_SKIP bit for inserts
 *     ................................
 * Performing a checkpoint for disk pages means simply writing any pages that
 * got dirty since the last checkpoint. It is a bit more involved to perform
 * checkpoints (LCPs) for main memory data. For main memory data we only
 * checkpoint the rows and not pages. This gives us the opportunity to write
 * less data in the main memory checkpoints since we don't have to save the
 * entire page where the changes were done.
 *
 * The idea for LCPs is that we need a LCP to contain exactly the rows present
 * at the start of the LCP. This means that we set an LCP_SKIP bit on rows
 * that are inserted during LCPs to avoid putting those rows into the LCP when
 * we pass by them in the LCP scan.
 *
 * The requirement to have exactly the correct set of rows that existed at
 * start of LCP comes from that we need the reference from main-memory rows
 * to disk rows to be correct. The content of the main memory row and
 * disk data row must not be exactly synchronized but if the row exists
 * in main memory the referred disk row must exist in disk pages and
 * vice versa.
 *
 * Tables that don't have disk data don't need this requirement, but we
 * treat them the same way.
 *
 * The row content in both the disk data and the main memory data can be
 * newer than the data at the start of the LCP, but not older.
 *
 * The reason is that the REDO log or other synchronisation efforts will
 * ensure that all updates from before the LCP and until the restoration
 * point is reapplied, so we will eventually have the correct data in
 * each row at the restoration point.
 *
 *     Need of LCP keep list for deletes
 *     .................................
 * Similarly we use an LCP keep list to record deleted rows such that we
 * record them in the LCP. We use this list to give those recordings a
 * higher priority since we will release the rowid immediately after
 * committing the row.
 *
 * These two principles ensure that the LCP will contain exactly the same
 * set of rows as we had at the start of the LCP. The row data might
 * differ from what it looked at the start of the LCP. This is however
 * of no significance since the REDO log will ensure that we will
 * after recovery have the correct state of the data.
 *
 * As an example a row with a certain rowid can be deleted before LCP scans
 * it and then the row will be sent to the LCP keep list. Later a new row
 * will be inserted while the LCP scan still hasn't arrived at this rowid
 * and then the INSERT will set the LCP_SKIP to ensure that the new row
 * is ignored in this rowid.
 *
 * This leads to the following observations.
 *
 * Observation 1:
 * ..............
 * In an LCP there will only be one row existing for a specific rowid. There
 * will never be two rows with the same rowid in an LCP.
 *
 * Proof:
 * ------
 * If two rows existed there must have been a delete followed by an insert
 * in the LCP scan. The delete will ensure that the first row with this
 * rowid will exist in LCP and the LCP_SKIP bit will ensure that the
 * second row with this rowid will not exist in the LCP.
 *
 * Observation 2:
 * ..............
 * It isn't allowed for any updates to change the disk reference. The disk
 * reference must be stable over a set of LCPs.
 *
 * Proof:
 * ------
 * If an update did change the disk reference the restored main memory row
 * would refer to the wrong disk data part which would not work.
 *
 * The above is the essential requirement on any LCP that is used in a
 * restore of NDB tables. We formulate it here as a theorem.
 *
 * Theorem 1:
 * ..........
 * An LCP used in the recovery of NDB must meet the following requirements.
 * 1) All committed rows that are present at start of LCP (defined as the
 *    the time when we write the marker in the UNDO log of disk data) must
 *    all be part of LCP and no other rows may be present in the LCP.
 * 2) All links from main memory to disk data and vice versa must be
 *    consistent in a checkpoint.
 * 3) The row data must be the same as at the time of the start of the LCP
 *    OR at a time after the start of the LCP.
 *
 * Proof:
 * ------
 * A proof for this is presented in the Ph.D thesis of Mikael Ronström,
 * Design and Modelling of a Parallel Data Server for Telecom Applications,
 * 1998 in chapter 9.2.1. The bearing principle is that the logical REDO
 * log will replay all transactions from a point which is certain to be
 * before the start of the LCP, thus all updates, inserts and deletes
 * happening after the start of the LCP is certain to be part of the
 * REDO log execution.
 *
 * A paper at VLDB 2005 also presents some of the proof behind this in
 * the paper called "Recovery principles in MySQL Cluster 5.1". This paper
 * also takes into account the use of disk data parts.
 *
 * While applying the REDO log the following events can happen to a row that
 * existed in LCP. Note that the start of LCP is not known when executing
 * the REDO log, so this is a theoretical proof of the validity of the
 * algorithm, not how it works.
 *
 * 1) Delete of row before start of LCP, no problems to execute. There are
 *    two variants, the row is not inserted again, in this case the row
 *    won't be in the LCP and no REDO log record will reinsert it. In case
 *    the row is later reinserted the REDO log record will be executed as
 *    part of recovery and the row is thus certain to be part of the
 *    restorable state.
 *
 *    This operation can discover that the row doesn't exist, but this is
 *    ok and can only occur before start of LCP.
 *
 * 2) Delete of row after start of LCP, this is ok since the row will exist
 *    before the delete as it existed at start of LCP.
 *
 * 3) Update before start of LCP. This is ok, it will restore a value to
 *    the record that might not be the end state, but if not so there
 *    will be more updates recorded in the REDO log. The important principle
 *    here is that the REDO log application must be idempotent. Since the
 *    REDO log simply restores the values of the attributes it is
 *    idempotent. It is possible to construct a REDO log that contains
 *    operations also (like add one to column a). This would not work in
 *    this algorithm since we don't have exact control how exactly we
 *    restore a row state. Our algorithm requires an idempotent REDO log.
 *
 *    This update might discover that the row doesn't exist, this can only
 *    occur before start of LCP so it is safe to ignore the REDO log record.
 *
 * 4) Update after start of LCP. The value this REDO log entry restores
 *    could already be in the LCP since we don't care if the LCP records a
 *    newer record than at the start of the LCP.
 *
 * 5) Insert before start of LCP. The REDO log execution will perform this if
 *    the row doesn't exist. If it existed already we are certain that this
 *    insert is before start of LCP and it can be safely ignored.
 *
 * 6) Insert after start of LCP, the row won't be in LCP, so will always work
 *    fine.
 *
 * So what we see here is that the REDO log can sometimes bring us backwards
 * in the row history, but it will eventually bring us forward in row history
 * to the desired state at a particular GCP (global checkpoint).
 *
 *     Handling deletes for partial LCPs
 *     .................................
 * The problematic part is deletes of a row. This could result in 4 different
 * scenarios.
 *
 *     Special handling with reuse of rowids for partial LCPs
 *     ......................................................
 * 1) A first partial LCP has inserted row A into rowid X, after the LCP the
 *    row is deleted and then the delete is followed by a new insert of row B
 *    into rowid X. In this case the LCP will attempt to restore a row where
 *    a row already exists in this rowid. Here we need to remove the old row
 *    first before inserting the new row to ensure that the primary key hash
 *    index is correct.
 *
 *    To handle this case properly we always need to drop the row in the
 *    row id position if the primary key has changed from the previous
 *    LCP to this LCP. One manner is to always drop it first and then
 *    reinsert it even if it is the same row.
 *
 *     Special case of handling deleted rowids with GCI > 0
 *     ....................................................
 * 2) A first partial LCP has inserted row A into rowid X, after that the
 *    row is deleted. At the next LCP this will be recorded as a DELETE
 *    by ROWID. So when applying this partial LCP the rowid X will be
 *    set to an empty rowid and the record A will be deleted as part of
 *    executing that partial LCP. So after executing that partial LCP the
 *    row will not exist.
 *
 *     Special case of empty rowids (GCI = 0) for newly allocated pages
 *     ...............................................................
 * 3) The first partial LCP records the rows within page Y, after the LCP
 *    but before the new LCP the page is dropped, after the drop it is
 *    allocated again. When the LCP starts the page has at least 1 row in
 *    it which has been reinserted.
 *
 *    The remainder of the rows in the page can have GCI = 0, these rows
 *    need to have a DELETE by ROWID in the LCP. This DELETE by ROWID might
 *    encounter a row that actually didn't exist, so DELETE by ROWID at
 *    restore must be able to handle that the row didn't exist when we
 *    try to delete it.
 *
 *    Special case of empty page slot at start of LCP
 *    ...............................................
 * 4) At start of the LCP the page slot is free, in this case we record
 *    the entire page as deleted, we call this DELETE by PAGEID. In this
 *    case restore will delete all rows in this position. This only needs
 *    to happen if the page exists when restoring, if the page slot is
 *    empty when this is reached, then we can ignore the DELETE by PAGEID
 *    since it is already handled.
 *
 *    We only record DELETE by PAGEID for pages that are part of CHANGE
 *    ROWS.
 *
 *    We record this information by setting a flag on the page that says
 *    LCP_EMPTY_PAGE_FLAG. This says that the page is now allocated, but
 *    at start of the LCP scan it was empty, so when we reach this
 *    page we will see this state and record a DELETE by PAGEID.
 *    Similarly if we come by an empty page slot that haven't got the
 *    LCP_SCANNED bit set in the page map as described in 5) we will
 *    also record this as DELETE by PAGEID.
 *
 *    Problematic case of Drop page during LCP scan
 *    .............................................
 * 5) In this case the page exists at start of LCP, for ALL ROWS this is not
 *    a problem, those rows that was deleted since the start of LCP is put
 *    into the LCP through LCP keep lists. However for CHANGE ROWS we need to
 *    record DELETE by ROWID for each row that has GCI = 0 or GCI > scanGCI
 *    for LCP. We cannot drop the page without recording this information
 *    since there is no way to recreate this information.
 *
 *    To solve this issue we use the LCP keep list to enter the information
 *    about rowids that we need to issue DELETE by ROWID for. This means that
 *    we are able to drop the page immediately and store its state information
 *    needed for LCP elsewhere.
 *
 *    When dropping the page we will immediately scan the page and each
 *    rowid that has GCI = 0 or GCI >= lcpScanGCI will be recorded into the
 *    LCP keep list. However for efficiency reasons we will record multiple
 *    rowids in each row in the LCP keep list. So each record in the
 *    LCP keep list will either contain a full row as usual OR it will
 *    contain an indicator of containing dropped rowids, the number of
 *    dropped rowids in this row and the rowids in an array (each rowid
 *    consumes 2 words).
 *
 *    However there is one more problem related to this. Once the page has
 *    been dropped before LCP scan has reached it, it can be reinserted
 *    again. Now if this page as mentioned above belongs to the CHANGE ROWS
 *    category then as explained in 4) we want to record it as a
 *    DELETE by PAGEID. However in this case this is not correct, the page
 *    has already been scanned by the LCP.
 *
 *    We can avoid problems with future updates on the page by setting the
 *    LCP_SKIP bit on the page when it is reinserted, but we also need some
 *    information to avoid inserting the DELETE by PAEGID into the LCP.
 *
 *    The place where we retain information about dropped pages is the page
 *    map. We have 2 32-bit words in memory for each page in the current
 *    set of pages. These 2 words are handled by the DynArr256 data structure.
 *    We need to temporarily use this place to store information about pages
 *    dropped during LCP scan in the CHANGE ROW part.
 *
 *    To describe how this happens requires a description of the Page Map and
 *    its workings and how we make use of it in this case.
 *
 *    Description of Fragment Page Map
 *    ................................
 *
 *    ------------------
 *    | Page Map Head  |
 *    ------------------
 *    The page map head is a normal head of a doubly linked list that contains
 *    the logical page id of the first free logical page id slot.
 *
 *    The entries in the page map is different dependent on if the slot is
 *    free or not. First we'll show the non-empty variant (actually the
 *    second slot can be uninitialised in which case the DynArr256 will return
 *    RNIL (RNIL cannot be set in any manner since we cannot use page ids
 *    higher than or equal to RNIL & 0x3fffffff).
 *    ------------------------------------------
 *    | Physical page id  | Bit 31 set any rest|
 *    ------------------------------------------
 *    Now the empty variant
 *
 *     Next reference              Previous reference
 *    -----------------------------------------------------------
 *    | Bit 31 set, logicalPageId | Bit 31 set logicalPageId    |
 *    -----------------------------------------------------------
 *    So the first position uses bit 31 to indicate that the logical
 *    page id position is empty, the other 31 bits in this position is used
 *    to point to the next free logical page id. If all 30 lowest bits
 *    are set in the logical page id it is FREE_PAGE_RNIL. FREE_PAGE_RNIL
 *    means that there is no next logical page id.
 *
 *    The previous position also contains a reference to a logical page id,
 *    in this case the previous free logical page id. If there is no free
 *    previous logical page id then this is set to FREE_PAGE_RNIL as
 *    well. Bit 31 is set in both words when the entry is free.
 *
 *    The reason that Bit 31 is set in both words is to ensure that when
 *    we scan the fragment page map at drop fragment to release pages
 *    that we don't release any pages from the second position. The
 *    iterator delivers each word back and we don't keep track of which
 *    position is which, so we need bit 31 to be set at all times for
 *    the second position.
 *
 *    The page map is only growing, the only manner to get rid of it is to
 *    either drop the table or restart the node. At restart the page map
 *    starts from scratch again.
 *
 *    The conclusion is that the page map is a place where we can store
 *    the special information about that a logical page id has been dropped
 *    as part of the CHANGE ROWS category and it needs no more LCP scanning
 *    even if reinserted. So by setting a bit here we can use this information
 *    to avoid inserting a DELETE by PAGEID into the LCP and we can set some
 *    some proper information on the page to ensure that we skip this page
 *    later in the LCP scan (obviously also need the LCP scan to reset this
 *    bit then).
 *
 *    We also use bit 30 in the second word to indicate what the page state
 *    was at the start of the previous LCP. This enables us to decide what
 *    to do in those situations when we find that the page or row is not
 *    used at start of this LCP.
 *
 *    Solution:
 *    ---------
 *    We will use bit 30 in the first word of the page map to indicate this
 *    special page state. This has the effect that we can at most have
 *    2^30 pages in one page map. This limits the size of the main memory
 *    fixed part to 32 TBytes. If this becomes a problem then we need to
 *    use 64-bit page id as well and that means that the page map will
 *    contain 2 64-bit words instead and thus the problem will be resolved.
 *    We call this bit the LCP_SCANNED_BIT. Bit 31 in the first word is
 *    already used to store the FREE_PAGE_BIT which indicates if the page
 *    entry is free or in use, if FREE_PAGE_BIT the two words are used
 *    as next and prev of a linked list of free page ids for the fragment.
 *
 *    Obviously we need to ensure that during all page map operations that
 *    we take care in handling this special page state.
 *
 *    Note: For the pages in the ALL ROWS catoegory where re we record all
 *    rows we write all the rowids existing at start of LCP, this means that
 *    a rowid in these parts that isn't recorded as an empty rowid by
 *    definition. For parts where only record changes we have to ensure that
 *    we get the same set of rows after executing all changes, so we need to
 *    record all changes, both new rowids and deleted rowids and updates of
 *    row content of rows.
 *
 *    We will also use the 1 free bit in the second word in the page map.
 *    This bit will be used to store the LCP state at the previous LCP.
 *    When we reach a page in the LCP scan we will set the state of the last
 *    LCP based on the current state and of oter flags as described below.
 *
 *    The state that no page map entry exists is also a valid state, this
 *    state indicates that the previous LCP state was that the page was
 *    released and that the current state is empty state as well and that
 *    that the state of the LCP_SCANNED_BIT is 0.
 *
 *    So we have three bits in the page map:
 *    LCP_SCANNED_BIT: Indicates that we have taken care of everything
 *    related to LCP scans for this page in this LCP.
 *    FREE_PAGE_BIT: Indicates that the current state of the page is free.
 *    LAST_LCP_FREE_BIT: Set to 1 indicates that the last LCP state is D
 *    and set to 0 indicates that the last LCP state is A. This is bit 30
 *    of the second word in the page map.
 *
 *     Detailed discussion of each case of release/allocation of page
 *     ..............................................................
 *
 * A stands for an allocation event, D stands for an release event (drop page)
 * [AD].. stands for a A followed by D but possibly several ones and possibly
 * also no events.
 * E stands for empty set of events (no A or D events happened in the period).
 *
 * Case 1: Dropped before start of last LCP and dropped at start of this LCP
 * Desired action for ALL ROWS pages: Ignore page
 * Desired action for CHANGED ROWS pages: Ignore page, technically acceptable
 * to record it as DELETE by PAGEID as well.
 *
 * D  LCP_Start(n)   [AD]..    LCP_Start(n+1)  E           LCP_End(n+1) (1)
 * D  LCP_Start(n)   [AD]..    LCP_Start(n+1)  A           LCP_End(n+1) (2)
 * D  LCP_Start(n)   [AD]..    LCP_Start(n+1)  [AD]..A     LCP_End(n+1) (3)
 *
 * (1) is found by the empty page when the LCP scan finds it and the
 *     LCP_SCANNED_BIT is not set. Thus ALL ROWS pages knows to ignore the
 *     the page. CHANGED ROWS pages can ignore it by looking at the state
 *     of the last LCP and notice that the page was dropped also then and
 *     thus the page can be ignored.
 *     
 *     In this case we set the state of last LCP to D in the LCP scan.
 *
 * (2) is found by discovering that page->is_page_to_skip_lcp() is true.
 *     The LCP_SCANNED_BIT isn't set in this case when the LCP scan reaches
 *     it. Thus ALL ROWS pages can ignore it. CHANGED ROWS pages will ignore
 *     it after checking the state of the last LCP.
 *
 *     In this case we need to keep the keep the state of last LCP until the
 *     LCP scan has reached the page. When LCP scan reaches the page we will
 *     set the state of last LCP to D when page->is_page_to_skip_lcp() is
 *     true.
 *
 * (3) is found by discovering that LCP_SCANNED_BIT is set since the first
 *     D event after LCP start handled the page and handled any needed
 *     DELETE by PAGEID. After discovering this one needs to reset the
 *     LCP_SCANNED_BIT again. At the first A the page_to_skip_lcp bit
 *     was set, but the first D issued a DELETE BY PAGEID and dropped
 *     the page and to flag that the LCP scan was handled the
 *     LCP_SCANNED_BIT was set.
 *
 *     We read the old last LCP state and set the new last LCP state when
 *     reaching the first D event after start of LCP. The
 *     page->is_page_to_skip_lcp() flag will assist in determining what
 *     the state at start of LCP was.
 *
 * Case 2: Dropped before start of last LCP and allocated at start of LCP.
 *
 * Desired action for ALL ROWS pages: Any rows with committed data at start
 * of LCP should be recorded as INSERTs into the LCP.
 *
 * Desired action for CHANGED ROWS pages: Any rows with committed data at
 * start of LCP should be recorded as WRITEs into the LCP. All other rows
 * should be ignored, technically acceptable behaviour is to issue
 * DELETE by ROWID for those rows that should be ignored as well.
 * 
 * D  LCP_Start(n)   [AD].. A  LCP_Start(n+1)  E           LCP_End(n+1) (1)
 * D  LCP_Start(n)   [AD].. A  LCP_Start(n+1)  D           LCP_End(n+1) (2)
 * D  LCP_Start(n)   [AD].. A  LCP_Start(n+1)  [DA].. D    LCP_End(n+1) (3)
 *
 * (1) is found by that the page exists when being scanned, no LCP_SCANNED_BIT
 *     is set and also not the page to skip lcp flag is set. Individual rows
 *     can have their LCP_SKIP flag set. All rows with committed data AND not
 *     LCP_SKIP flag set will be recorded. All rows with LCP_SKIP flag set
 *     will be ignored for ALL ROWS pages and will be ignored for CHANGED ROWS
 *     pages based on the last LCP state. Rows without committed data will be
 *     ignored for ALL ROWS pages and will be ignored based on the last LCP
 *     state for CHANGED ROWS pages.
 *
 *     When we are done executing a page for the LCP scan we can set the
 *     last LCP state to A.
 *
 * (2) is found when releasing the page. Before page is released it will have
 *     its rows deleted, for each row that is deleted and wasn't already
 *     deleted since start of LCP we will record the row using the LCP keep
 *     list and also setting LCP_SKIP flag on the row. When releasing the
 *     page we can ignore it based on knowledge of the last LCP state.
 *
 *     In this we set the last LCP state and also read it when reaching the
 *     D event. This event can even occur while we're in the middle of
 *     scanning the page for the LCP.
 *
 * (3) is found by discovering that the LCP_SCANNED_BIT is set. This is set
 *     by the first D event after start of LCP after handling the page as
 *     in (2).
 *
 *     Last LCP state already set in the first D event after start of LCP.
 * 
 * Case 3: Allocated before start of last LCP and dropped at start of this LCP
 *
 * Desired action for ALL ROWS pages: Page ignored
 *
 * Desired action for CHANGED ROWS pages: DELETE by PAGEID recorded in LCP
 *
 * A  LCP_Start(n) D [AD]..    LCP_Start(n+1)  E           LCP_End(n+1) (1)
 * A  LCP_Start(n) D [AD]..    LCP_Start(n+1)  A           LCP_End(n+1) (2)
 * A  LCP_Start(n) D [AD]..    LCP_Start(n+1)  [AD].. A    LCP_End(n+1) (3)
 *
 * Here we will take the same action for all cases independent of if we know
 * state of the last LCP or not since the state was allocated before and thus
 * we need to record the change in state.
 *
 * (1) is found by empty page slot and no LCP_SCANNED_BIT set and not skip
 *     flag set on page. For ALL ROWS pages we will simply ignore those
 *     pages. For CHANGED ROWS pages we will record DELETE by PAGEID based
 *     on the state of the last LCP.
 * (2) is found by discovering page->is_page_to_skip_lcp() is true when LCP
 *     scan reaches it. For ALL ROWS pages this means we can ignore it, for
 *     CHANGED ROWS pages we record it as DELETE by PAGEID based on the state
 *     of the last LCP.
 * (3) is found by discovering the LCP_SCANNED_BIT set which was set when the
 *     first D event after start of LCP was found. When this first D event
 *     occurred we handled the page as in (1) followed by setting the
 *     LCP_SCANNED_BIT.
 *
 * The same principles for handling last LCP state exists here as for Case 1.
 *
 * Case 4: Allocated before start of last LCP and allocated before start
 *         of this LCP
 *
 * Desired action for ALL ROWS pages: Record all rows with committed data at
 * start of LCP. Ignore all rows without committed data at start of LCP.
 *
 * Desired action for CHANGED ROWS pages: Record all rows with committed data
 * at start of LCP. Record all rows without committed data at start of LCP as
 * DELETE by ROWID.
 *
 * A  LCP_Start(n)   [DA]..    LCP_Start(n+1)  E           LCP_End(n+1) (1)
 * A  LCP_Start(n)   [DA]..    LCP_Start(n+1)  D           LCP_End(n+1) (2)
 * A  LCP_Start(n)   [DA]..    LCP_Start(n+1)  [DA].. D    LCP_End(n+1) (3)
 *
 * (1) is found by an existing page without LCP_SCANNED_BIT set and without
 *     the page to skip flag set on the page. We will check row by row if the
 *     row is to be copied to LCP.
 *
 *     If a row exists at start of LCP then it will be recorded in the LCP,
 *     either at LCP scan time or at first delete after the start of the LCP.
 *     When the first delete have occurred then we set the LCP_SKIP flag on
 *     the row to indicate that the row has already been processed for this
 *     LCP. The handling here is the same for ALL ROWS pages and for CHANGED
 *     ROWS pages.
 *
 *     If a row didn't exist at start of LCP then we will ignore it for ALL
 *     ROWS pages and we will record a DELETE by ROWID for CHANGED ROWS
 *     pages. We discover this as part of LCP scan for rows not inserted
 *     again before the LCP scan reaches them. For rows that are inserted
 *     after start of LCP we will mark them with LCP_SKIP flag for ALL ROWS
 *     pages. For CHANGED ROWS pages we could record the DELETE by ROWID
 *     immediately, but there is no safe space to record this information.
 *     So instead we mark the row with LCP_DELETE to flag to the LCP scan
 *     that this row needs to generate a DELETE by ROWID.
 *
 * (2) is found when releasing a page, at this point the page has already
 *     recorded everything for ALL ROWS pages. We indicate this by setting
 *     LCP_SCANNED_BIT on the page.
 *
 *     However for CHANGED ROWS pages we can still have a set of rowids that
 *     was empty at start of LCP that we need to record before moving on.
 *     We scan the page before moving on, we ignore rows that have the
 *     LCP_SKIP flag set and rows that have rowGCI < scanGCI which indicates
 *     that they were empty also at last LCP. All other rows we generate a
 *     DELETE by ROWID for. Also here we set the LCP_SCANNED_BIT after
 *     doing this.
 *
 * (3) is found by LCP_SCANNED_BIT set when LCP scan reaches it. Any A or D
 *     event after the first D event will be ignored since LCP_SCANNED_BIT
 *     is set.
 *
 * The same principles for handling last LCP state exists here as for Case 2.
 *
 *     Requirement to record number of pages at start of LCP
 *     .....................................................
 * For partial LCPs we record the number of pages existing in the whole
 * fragment at the start of the partial LCP, this has the effect that during
 * restore we can safely ignore all LCP records on rowids with higher page id
 * than the recorded number of pages. They could never be part of the LCP even
 * if they are part of earlier LCPs.
 *
 * Let's look at an example here. Each page can be sparse or full, it doesn't
 * matter for the description, we need to ensure that the restore can recover
 * the correct set of rows.
 * 
 * LCP 1: Contains 17 pages (rowids from page 0 to 16 included)
 * LCP 2: Contains 13 pages
 * LCP 3: Contains 14 pages
 *
 * When restoring LCP 3 we make use also of parts from LCP 1 and LCP 2.
 * We start by applying the LCP 1 for rowids in page 0 to 13. Next when
 * start applying LCP 2 we need to perform DELETE by ROWID for all rows
 * page id 13. We know that all rowids from page id 13 have either
 * GCI = 0 or a GCI > lcpScanGci which makes them recorded as changes
 * in LCP 3.
 *
 * If we had not recorded the number of pages in LCPs we would not be
 * able to know that rows in page id 14 through 16 was deleted since
 * the LCP scan would not see them since they were not part of the
 * pages scanned during LCP (simply because the pages no longer existed).
 *
 *
 *     Multiple LCP files to save disk space
 *     .....................................
 * Using partial LCP it is essential to be able to drop files as early as
 * possible. If an LCP file contain too many parts fully written then the
 * file needs to be retained although most of its data is no longer useful.
 *
 * To avoid this we cap the number of parts we use for large fragments
 * in each file and use a multi-file implementation of each partial LCP.
 *
 * What we do here is that we divide the LCP of each fragment into several
 * files. We will write each of those files in sequential order. Assume that
 * we have 2048 parts and that this LCP is to record 256 of those parts starting
 * at part 100. Assume that we divide this LCP into 4 files.
 *
 * The first file will record all rows from part 100-163, the second will
 * contain all rows from part 164-228, the third file will contain all
 * rows from part 229-292 and the fourth and last file will contain
 * all rows from part 293-356.
 *
 * The rows from the LCP keep list is written into the file currently
 * used.
 *
 * Changed rows are written to any of the files. But we choose to write
 * them to the first file. The reason is that this means that the biggest
 * file in the LCP will be removed first and thus it is the most efficient
 * algorithm to save disk space.
 *
 * It is a bit complicated to understand to prove that this brings about
 * an LCP that can be correctly restored. We prove it in a number of
 * steps before proving the theorem for Partial LCPs.
 *
 * Corollary 1:
 * ............
 * For each LCP part we always start by applying an LCP where all rows
 * of the part is recorded. Then we will execute the change parts of
 * all LCPs thereafter until the last.
 *
 * Proof:
 * This is the intended recovery algorithm, so proof is not really
 * needed. Proof is only required to prove that this recovers a
 * proper LCP according to Theorem 1 above.
 *
 * Case 1:
 * Assume that the row existed at the time of the first LCP used in
 * restore and is kept all the way until the last LCP, updates can
 * occur.
 *
 * Case 2:
 * Assume that the row was inserted after initial LCP and is kept
 * until the last LCP.
 *
 * Case 3:
 * Assume that the row existed at the time of the first LCP but has
 * been deleted before the final LCP.
 *
 * Case 4:
 * Assume that the row didn't exist at the first LCP and did not
 * exist at the time of the last LCP.
 *
 * Case 4 is obviously ok, no LCP has recorded anything regarding
 * this row, so it cannot be a problem.
 *
 * Case 1 means that the row is restored in first LCP, if any changes
 * has occurred before the last LCP they will be recorded in any of
 * the LCP preceding the last LCP or in the last LCP itself. It
 * could contain a newer value if the last LCP had changes that
 * occurred after start of the LCP. Thus the row is present with
 * same or newer data as it should be according to Theorem 1.
 *
 * Case 2 means that the row was not present in the first LCP.
 * It must have been inserted in either of the following LCPs
 * or the last LCP and since it will be marked with a higher GCI
 * when inserted it will be part of the next LCP after being
 * inserted, similary any updates will be recorded in some LCP if
 * it happens before or during the last LCP. Thus the row exists
 * after applying rows according to Corollary 1 such that Theorem 1
 * holds true.
 *
 * Finally Case 3 have inserted the row as part of the first LCP. The
 * row could have been written by the LCP keep list in this first LCP.
 * However when the row is deleted the GCI of the row will be set to
 * to a GCI higher than the GCI of the first LCP and this ensures that
 * the rowid is recorded in LCP as DELETE by ROWID. Finally if the
 * entire page have been removed before the last LCP we will record
 * this in the last LCP and this means that we will ignore the row
 * that exists in the first LCP restored since we know that not any
 * rows with that rowid is present in the LCP.
 *
 * This means that we have proven that the LCP also in case 3 fits
 * with Theorem 1 in that the row is certain to not be part of the
 * LCP restored.
 *
 * Thus all cases have been proven and Corollary 1 is proven to be
 * a correct restore method for LCPs with Partial LCPs.
 *
 * Corollary 2:
 * ............
 * The LCP keep list can be recorded in any LCP file in the case where
 * multiple files are used to record an LCP.
 *
 * Proof:
 * The record in the LCP from a LCP keep list will always be overwritten
 * or ignored by the following LCPs. The reason is simply that the GCI of
 * the delete is higher than LCP scan GCI of the current LCP. Thus the
 * next LCP will either overwrite this record with a DELETE by ROWID or
 * the record will be ignored by the next LCP since the entire page has
 * been dropped or the rowid will be overwritten by another row that
 * reused the rowid of the deleted row.
 *
 * So thus it is safe to store these LCP keep list items as they come
 * and record them in any list. Obviously all the files of the last
 * LCP will be kept and applied as part of restore.
 *
 * Corollary 3:
 * ............
 * When we remove a file from an LCP we could not be interested in any
 * of the change rows from this LCP. We are only interested in the
 * parts where we have recorded all rows.
 *
 * Proof:
 * We will only remove the oldest LCP files at any time. Thus when we
 * remove a file from an LCP we are sure that all the files from the
 * previous LCP is already deleted. This means that the LCP from where
 * we delete files can only be used to restore the all rows part as
 * described in Corollary 1. Thus we will always ignore all parts
 * with changed rows for an LCP where we are about to delete a file.
 *
 * Theorem 2:
 * ----------
 * The following algorithm will be applied using multiple files.
 * If we want to divide the parts where we record all rows into multiple
 * files we do so in the following manner:
 * 1) In the first file we will record up to 1/8th of the parts. We will
 * also record all changed rows for parts where we are not recording
 * all rows. In addition LCP keep rows are recorded as they arrive.
 * 2) In the following files we will record also all rows for up to 1/8th
 * of the parts. Also LCP keep rows for those as they arrive.
 *
 * Proof:
 * ------
 * Corollary 2 shows that it is correct to record LCP keep rows as they
 * arrive in any of the files.
 * Corollary 3 shows that the any algorithm to select where to record
 * changed rows is correct, in particular this shows that the selected
 * variant to record all in the first file is correct.
 * Corollary 1 shows that the restore algorithm for this type of LCP
 * works as desired.
 *
 * Observation 2:
 * --------------
 * Given that we need two different mechanisms to deduce if a page should
 * be skipped when LCP scanned (is_page_to_skip_lcp() through state on
 * page and lcp_scanned_bit set in page map) this means that both of
 * those need to be checked to see if a row is in remaining LCP set
 * that is used to decide whether to set LCP_SKIP bit on the row.
 *
 * The is_page_to_skip_lcp() flag on page is set when a page as first
 * alloc/release page event after start of LCP scan is allocated. After
 * this the page can be released and if so the last LCP state of the
 * page will be updated and the lcp scanned bit will be set.
 *
 * Similarly if the page is released as the first page event after
 * start of LCP scan we will also update the last LCP state and
 * next set the lcp scanned bit. So when we see a lcp scanned bit we
 * need never do anything more during the LCP scan, we only need to
 * reset the bit.
 *
 * Lemma 1:
 * --------
 * Based on theorem 2 we deduce that each LCP requires a LCP control
 * file that contains at least the following information.
 *
 * MaxGciCompleted:
 * This is the GCI where which we have all changes for in the LCP. The
 * LCP can also contain changes for MaxGciCompleted + 1 and
 * MaxGciCompleted + 2 and beyond.
 *
 * MaxPageCount:
 * This is the number of pages existing (with rowids) in the LCP which
 * is recorded at the start of the partial LCP.
 * 
 * A list of part ranges (one part range per file) and the file numbers.
 * This is recorded using the following variables in the LCP control file.
 *
 * MaxPartPairs:
 * This is the maximum number of LCPs that can constitute a recoverable
 * checkpoints. Thus an LCP control file can write at most this many
 * parts. Currently this number is set to 2048.
 *
 * NumPartPairs:
 * This is the number of files used in the restore of this LCP, there is
 * one part range per file.
 *
 * MaxNumberDataFiles:
 * This is the maximum number of files used, it is used to calculate the
 * file numbers based on a number of files (NumPartPairs) and the
 * parameter LastDataFileNumber.
 *
 * LastDataFileNumber:
 * The last LCP file, this will be the final file restored in a restore
 * situation.
 *
 * An array of pairs (startPart, numParts) where the last records the
 * last LCP file and the first records the first file to start restoring
 * from.
 *
 * In addition we record the following information in the LCP control
 * file.
 *
 * Checksum:
 * To verify the content of the LCP control file.
 *
 * TableId:
 * Table id of the checkpointed fragment.
 *
 * FragmentId:
 * Fragment id of the checkpointed fragment.
 *
 * LcpId:
 * The global LcpId this LCP belongs to.
 *
 * LocalLcpId:
 * If part of global LCP it is 0, otherwise it is 1, 2, 3 and so forth
 * for a local LCP executed without control of DIH.
 *
 * In addition the LCP control file contains a file header as all LCP
 * files and backup files. The most important information here is the
 * version number of the partial LCP changes as such and the version
 * number that wrote this file. This is important for any upgrade
 * scenarios.
 *
 * LCPs and Restarts:
 * ------------------
 * Partial LCP is developed to store less information in LCPs and also
 * that LCPs can run faster. When LCPs complete faster that means that
 * we can cut the REDO log much sooner.
 *
 * However we still need to make a full checkpoint as part of a restart.
 * We will describe the implications this has for various types of
 * restarts.
 *
 * System Restart:
 * ...............
 * No real implication, we have ensured that doing a full checkpoint is
 * still divided into separate files to ensure that we save disk space.
 * There is no updates ongoing during this LCP so this LCP will simply
 * write the changed contents while executing the REDO log.
 *
 * Node restart:
 * .............
 * This restart depends to a great extent on how long time the node
 * was dead, if it was dead for a long time it will have a lot more
 * to write in a LCP than otherwise.
 *
 * Initial node restart:
 * .....................
 * This is the trickiest problem to solve. Using partial LCP we aim for
 * LCPs to complete in 5-10 minutes, but writing the initial LCP after
 * synching the data with the live node might take many hours if the
 * node contains terabytes of data.
 *
 * We solve this by running local LCPs before we become part of the
 * global LCP protocol. DIH won't know about these LCPs but it doesn't
 * really matter, we can make use of it if the node crashes during
 * restart although DIH didn't know about it. But more importantly
 * as soon as we participate in the first global LCP we can run that
 * LCP much faster since we already have logged all rows, so we only
 * need to record the changes since the last local LCP in the first
 * global LCP.
 *
 * The protocol used to tell the starting node about state of fragments
 * is called COPY_ACTIVEREQ. This is received 2 times per fragment
 * per node restart. The first one says that we have completed the
 * synchronisation. We will use this first signal to put the fragment
 * in queue for running an LCP.
 *
 * When all fragments have been synchronised then DIH will start the
 * second phase. In this phase each fragment will start using the
 * REDO log as preparation for the first LCP.
 *
 * Note that a local LCP cannot be used to restore the database on
 * its own. It requires either a node synchronization as part of node
 * restart which works fine as the rowids are synchronized one by one
 * and there might be unneeded work done if the live node uses a GCI
 * from DIH, but it will still be correct.
 *
 * It can also be restored in a system restart by using REDO logs from
 * other nodes, we can avoid applying REDO logs we don't need since we
 * know what GCP we have completely recorded in the LCP. The proof of
 * why applying REDO logs will restore a consistent database still
 * holds.
 *
 * Obviously if as part of recovery we are told to execute the REDO log
 * from GCI 77 to 119 and we know that the LCP is completed for GCI
 * GCI 144 then we can completely skip the part where we execute the
 * REDO log for that fragment as part of the recovery. Later it will
 * be synched up in this case using a live node.
 *
 * Local LCPs during restart
 * .........................
 * When we receive the first COPY_ACTIVEREQ in DBLQH we will start a
 * new local LCP. This will insert an UNDO_LOCAL_LCP_FIRST into the
 * UNDO log. This means that we can move the UNDO log forward, we
 * still need to retain all UNDO log records from the previous LCP,
 * and the one before that since we cannot be certain that the previous
 * LCP actually completed.
 *
 * During Local LCP we cannot insert one more UNDO_LOCAL_LCP_FIRST again
 * until we have completed a Local LCP of each and every fragment to be
 * restored.
 *
 * So what this means is that we will start running a Local LCP as part
 * of the synchronisation with the live node. It is possible to run an
 * LCP for an individual fragment several times during this round of
 * LCP. But we need to complete the Local LCP before allowing the
 * first COPY_ACTIVEREQ in the second phase to continue. If we didn't
 * do this we would run a much bigger chance of running out of UNDO
 * log. In some cases we might still run out of UNDO log and in this
 * case we will ensure that the LCP gets higher priority and that the
 * synchronisation process is blocked temporarily. We will do this
 * when certain thresholds in UNDO log usage is reached.
 *
 * We will allow for two choices in how we perform Local LCPs. We will
 * perform 1 Local LCP for all node restarts before we allow the
 * REDO logging to be activated (activated by COPY_ACTIVEREQ in second
 * phase). After completing this first Local LCP we will measure how
 * much impact introducing the node into the distributed LCP would mean.
 * If we consider the impact too high we will execute one more round of
 * Local LCP.
 *
 * We will not for the moment consider executing a third Local LCP to
 * ensure that we don't get stuck in this state for too long.
 *
 * Executing 2 Local LCPs should in most cases be sufficient to catch
 * up with LCP times at other nodes.
 *
 * Dropped tables during a node failure
 * ....................................
 * This is a tricky problem that requires us to avoid reusing a table id
 * for a new table until we're sure that all nodes have restarted and
 * heard that the table have been dropped. We also need to tell starting
 * nodes that the table is dropped and that it requires all LCP files
 * to be removed.
 *
 * Various implementation details about LCPs
 * .........................................
 * When we commit a delete we need to know if the fragment is currently
 * performing a LCP and if so we need to know if the row has been
 * scanned yet during LCP.
 *
 * With Partial LCP this is a bit more intricate where we need to check
 * the scan order in the Backup block. However only DBTUP knows if a
 * page has been deleted and then followed by a new page allocation.
 *
 * For parts where we record all rows of the part these pages can be
 * skipped since all rows inserted into this page occurs after start of
 * LCP.
 *
 * However for parts where we record changed rows we need to scan these
 * pages and record DELETE by ROWID for those entries that are free.
 *
 * LCP signal flow
 * ---------------
 *
 * Description of local LCP handling when checkpointing one fragment locally in
 * this data node. DBLQH, BACKUP are executing always in the same thread. DICT
 * and NDBFS mostly execute in different threads.
 *
 * The LCP_PREPARE_REQ for the next fragment to checkpoint can execute in
 * parallel with BACKUP_FRAGMENT_REQ processing. This makes LCP processing
 * faster when there is many small fragments.
 *

 DBLQH                        BACKUP             DICT              NDBFS
  |                             |
  |   LCP_PREPARE_REQ           |
  |---------------------------->|
  |                             |    2 * FSOPENREQ (control files)
  |                             |----------------------------------->|
  |                             |    2 * FSOPENCONF                  |
  |                             |<-----------------------------------|
  |                             |    2 * FSREADREQ (control files)
  |                             |----------------------------------->|
  |                             |    2 * FSREADCONF                  |
  |                             |<-----------------------------------|
  |                             |    FSCLOSEREQ (most recent control file)
  |                             |----------------------------------->|
  |                             |    FSCLOSECONF                     |
  |                             |<-----------------------------------|
  |                             |    FSOPENREQ (checkpoint data file)
  |                             |----------------------------------->|
  |                             |    FSOPENCONF                      |
  |                             |<-----------------------------------|
  |                             | CONTINUEB(ZBUFFER_FULL_META) to oneself
  |                             |--------------------------------------->
  |                             |  GET_TABINFOREQ  |
  |                             |----------------->|
  |                             | GET_TABINFO_CONF |
  |                             |<-----------------|
  |   LCP_PREPARE_CONF          |
  |<----------------------------|
  ...
  |   BACKUP_FRAGMENT_REQ       |-------> CONTINUEB(START_FILE_THREAD)|
  |---------------------------->|
  |   SCAN_FRAGREQ              |
  |<----------------------------|
  |
  | Potential CONTINUEB(ZTUP_SCAN) while scanning for tuples to record in LCP
  |
  |  TRANSID_AI                 |
  |---------------------------->|
  |.... More TRANSID_AI         | (Up to 16 TRANSID_AI, 1 per record)
  |  SCAN_FRAGCONF(close_flag)  |
  |---------------------------->|
  |  SCAN_NEXTREQ               |
  |<----------------------------|
  |
  | Potential CONTINUEB(ZTUP_SCAN) while scanning for tuples to record in LCP
  |
  |  TRANSID_AI                 |
  |---------------------------->|
  |.... More TRANSID_AI         | (Up to 16 TRANSID_AI, 1 per record)
  |  SCAN_FRAGCONF(close_flag)  |
  |---------------------------->|
  
  After each SCAN_FRAGCONF we check of there is enough space in the Backup
  buffer used for the LCP. We will not check it until here, so the buffer
  must be big enough to be able to store the maximum size of 16 records
  in the buffer. Given that maximum record size is about 16kB, this means
  that we must have at least 256 kB of buffer space for LCPs. The default
  is 2MB, so should not set it lower than this unless trying to achieve
  a really memory optimised setup.

  If there is currently no space in the LCP buffer, then the buffer is either
  waiting to be written to disk, or it is being written to disk. In this case
  we will send a CONTINUEB(BUFFER_FULL_SCAN) delayed signal until the buffer
  is available again.

  When the buffer is available again we send a new SCAN_NEXTREQ for the next
  set of rows to be recorded in LCP.

  CONTINUEB(START_FILE_THREAD) will either send a FSAPPENDREQ to the opened
  file or it will send a delayed CONTINUEB(BUFFER_UNDERFLOW).

  When FSAPPENDCONF arrives it will make the same check again and either
  send one more file write through FSAPPENDREQ or another
  CONTINUEB(BUFFER_UNDERFLOW). It will continue like this until the
  SCAN_FRAGCONF has been sent with close_flag set to true AND all the buffers
  have been written to disk.

  After the LCP file write have been completed the close of the fragment LCP
  is started.

  An important consideration when executing LCPs is that they conflict with
  the normal processing of user commands such as key lookups, scans and so
  forth. If we execute on normal JBB-level everything we are going to get
  problems in that we could have job buffers of thousands of signals. This
  means that we will run the LCP extremely slow which will be a significant
  problem.

  The other approach is to use JBA-level. This will obviously give the
  LCP too high priority, we will run LCPs until we have filled up the
  buffer or even until we have filled up our quota for the 100ms timeslot
  where we check for those things. This could end up in producing 10
  MByte of LCP data before allowing user level transactions again. This
  is also obviously not a good idea.

  So most of the startup and shutdown logic for LCPs, both for the entire
  LCP and messages per fragment LCP is ok to raise to JBA level. They are
  short and concise messages and won't bother the user transactions at any
  noticable level. We will avoid fixing GET_TABINFO for that since it
  is only one signal per fragment LCP and also the code path is also used
  many other activitites which are not suitable to run at JBA-level.

  So the major problem to handle is the actual scanning towards LQH. Here
  we need to use a mechanism that keeps the rate at appropriate levels.
  We will use a mix of keeping track of how many jobs were executed since
  last time we executed together with sending JBA-level signals to speed
  up LCP processing for a short time and using signals sent with delay 0
  to avoid being delayed for more than 128 signals (the maximum amount
  of signals executed before we check timed signals).

  The first step to handle this is to ensure that we can send SCAN_FRAGREQ
  on priority A and that this also causes the resulting signals that these
  messages generate also to be sent on priority A level. Then each time
  we can continue the scan immediately after receiving SCAN_FRAGCONF we
  need to make a decision at which level to send the signal. We can
  either send it as delayed signal with 0 delay or we could send them
  at priority A level to get another chunk of data for the LCP at a high
  priority.

  We send the information about Priority A-level as a flag in the
  SCAN_FRAGREQ signal. This will ensure that all resulting signals
  will be sent on Priority A except the CONTINUEB(ZTUP_SCAN) which
  will get special treatment where it increases the length of the
  loop counter and sends the signal with delay 0. We cannot send
  this signal on priority level A since there is no bound on how
  long it will execute.

 DBLQH      PGMAN   LGMAN     BACKUP             DICT              NDBFS
  |         SYNC_PAGE_CACHE_REQ
  |          <------------------|
  |           sync_log_lcp_lsn  |
  |                  <----------|
  |           Flush UNDO log
  |                  ---------->|
  |         Flush fragment page cache
  |         SYNC_PAGE_CACHE_CONF
  |          ------------------>|
  |         If first fragment in LCP then also:
  |         SYNC_EXTENT_PAGES_REQ
  |          <------------------|
  |         Flush all extent pages
  |         SYNC_EXTENT_PAGES_CONF
  |          ------------------>|
  |
  | After all file writes to LCP data file completed:
  |
  |                             |     FSCLOSEREQ
  |                             |------------------------------------>|
  |                             |     FSCLOSECONF
  |                             |<------------------------------------|

  When all those activities are completed:
  1) Sync UNDO log
  2) Sync page cache
  3) Sync extent pages (done immediately following sync of page cache)
  4) Write and close of LCP data file
  then we are ready to write the LCP control file. After this file
  is written and closed the LCP of this fragment is completed.

  With this scheme the LCP of a fragment is immediately usable when the
  LCP of a fragment is completed and the signal of this completion is
  that a written LCP control file exists. At restart one needs to verify
  the GCI of this file to ensure that the LCP is restorable. Otherwise
  the older LCP will be used.

  |                             |     FSWRITEREQ (LCP control file)
  |                             |----------------------------------->|
  |                             |     FSWRITECONF
  |                             |<-----------------------------------|
  |                             |     FSCLOSEREQ (LCP control file)
  |                             |----------------------------------->|
  |                             |     FSCLOSECONF
  |                             |<-----------------------------------|
  |                             |
  | BACKUP_FRAGMENT_CONF        |
  |<----------------------------|
  |
  |                     DIH (local)
  |  LCP_FRAG_REP        |
  |--------------------->|

  LCP_FRAG_REP is distributed to all DIHs from the local DIH instance.

  Finally after completing all fragments we have a number of signals sent to
  complete the LCP processing. The only one needed here is the END_LCPREQ
  to TSMAN to make the dropped pages from any dropped tables available again
  after completing the LCP. This signal needs no wait for it to complete.
  DBLQH knows when the last fragment is completed since it will receive a
  special LCP_FRAG_ORD with lastFragmentFlag set from LQH proxy which in
  turn received this from DIH.

                             LQH Proxy   PGMAN(extra)     LGMAN  TSMAN
  |   LCP_FRAG_ORD(last)        |
  |<----------------------------|
  ......
  | LCP_COMPLETE_REP            |
  |---------------------------->|

  Here the LQH Proxy block will wait for all DBLQH instances to complete.
  After all have completed the following signals will be sent.
                             LQH Proxy   PGMAN(extra)     LGMAN  TSMAN

                                | END_LCPREQ                        |
                                |---------------------------------->|
                                | END_LCPCONF                       |
                                |<----------------------------------|
                                |
                                | LCP_COMPLETE_REP(DBLQH) sent to DIH(local)


  As preparation for this DBLQH sent DEFINE_BACKUP_REQ to setup a backup
  record in restart phase 4. It must get the response DEFINE_BACKUP_CONF for
  the restart to successfully complete. This signal allocates memory for the
  LCP buffers.

  Background deletion process
  ---------------------------
  To save file space we try to delete old checkpoint files no longer needed
  as soon as possible. This is a background process fully handled by the
  BACKUP block, it is handled outside the normal LCP processing protocol.
  
  It could interfere with LCP processing in the exceptional case that we
  haven't managed to delete the old LCP files for a fragment before starting
  to prepare the next local checkpoint.

  From DIH's point of view we always have a LCP instance 0 and a LCP instance
  1 for each fragment. When we complete writing a checkpoint file we need to
  keep the old checkpoint file until the new checkpoint file is usable in a
  restore case. At the time when it completes we cannot use it since it can
  contain rows from a GCI that haven't been fully completed yet. As soon as
  we get an indication of that the checkpoint is useful for restore we can
  delete the old checkpoint file.

  To handle this we maintain a list of fragments to handle deletes of fragment
  checkpoint files.

  We also need a way to handle deletion of old files after crashes. This is
  actually fairly easy to handle as part of the recovery as we use the
  checkpoint files to restore, we can as part of that remove any old
  checkpoint files.

  Local LCP execution
  -------------------
  Normally an LCP is executed as a distributed checkpoint where all nodes
  perform the checkpoint in an synchronised manner. During restarts we might
  execute extra local LCPs that can be used to cut the logs (REDO and UNDO
  logs). We don't generate REDO logs until very late in the recovery process,
  UNDO logs however we generate all the time, so it is mainly the UNDO log
  we have to protect from being exhausted during a restart.

  Such a local checkpoint can be used to recover a system, but it can normally
  not be used to recover a node on its own. If the local LCP happens during a
  system restart there are two options. If we have seen the GCP that we are
  attempting to restore we have all checkpoints and REDO logs required and
  a local LCP during restart should not be necessary normally. If our node is
  behind and we rely on some other node to bring us the latest GCIs then we
  might have to perform a checkpoint. In this case this local LCP will not
  be recoverable on its own.

  The reason why these local LCPs are not recoverable on their own is two
  things. First the synchronisation of data with the other node might not
  be completed yet when the local LCP starts. This means that the local LCP
  isn't seeing a united view, some rows will see a very new version whereas
  other rows will be seeing a very old view. To make a consistent state one
  more node is required. Second even if the local LCP started after the
  synchronisation was complete we don't have local REDO log records that
  can bring the local LCP to a consistent state since we don't write to
  the REDO log during the synchronisation phase. Even if we did write to
  the REDO log during synchronisation the various fragments would still be
  able to recover to different GCIs, thus a consistent restore of the node
  is still not possible.

  So when a node crashes the first time it is always recoverable on its
  own from a certain GCI. The node with the highest such GCI per node
  group is selected as the primary recovery node. Other nodes might have
  to rely on this node for its further recovery. Obviously each node group
  need to be restored from the same GCI to restore a consistent database.
  As soon as we start executing a local LCP the node is no longer able to
  be restored independent of other nodes. So before starting to execute a
  local LCP we must first write something to the file system indicating that
  this node is now not recoverable unless another node gives us assistance.

  So independent of what GCI this can restore according to the system file
  it cannot be used to recover data to other nodes without first recovering
  its own data using another node as aid.

  When a node is started we know of the GCI to restore for our node, it
  is stored in DBLQH in the variable crestartNewestGci during recovery
  and DBLQH gets it from DBDIH that got it from the system file stored
  in the DIH blocks.

  For distributed LCPs we use this GCI to restore to check if a fragment
  LCP can be used for recovery. However for local LCPs this information
  is normally not sufficient. For local LCPs we either have a fixed
  new GCI that we need to handle (during system restart) or a moving
  set of GCPs (during node start).

  So for a restore we need to know the crestartNewestGci from DBLQH, but
  we also need to know the GCIs that we can use from other nodes. This
  information must be written into the local system file of this node.

  The local system file is stored in NDBCNTR. It contains the following
  information:
  1) Flag whether node is restorable on its own
  2) Flag whether node have already removed old LCP files
  3) Last GCI of partial GCPs

  When a node is starting up and we are recovering the data (executing
  RESTORE_LCP_REQ from restore) we want to delete any files that isn't
  usable for recovery since they have a MaxGCIWritten that is larger
  than the above Last GCP of partial GCPs. Once we have completed
  the RESTORE_LCP_REQ phase we know that we have deleted all old
  LCP files that can no longer be used and we should only have one
  copy of each fragment LCP stored at this point. At this point we
  can set the flag above to indicate that we have already removed the
  old LCP files.

  The important parameters in the LCP metadata files stored here are
  the parameters MaxGCIWritten and MaxGCICompleted.

  When we write a local LCP the following holds for MaxGCIWritten.
  During system restart the MaxGCIWritten will be set to the
  GCI that the system restart is trying to restore. If the fragment
  has been fully synchronised before the local LCP started it will
  have the MaxGCICompleted set to the same GCI, otherwise it will
  have its value set to the crestartNewestGci (the GCP that was
  the last GCP we were part of the distributed protocol).

  So for system restarts there are only two GCI values that can be
  used during a local LCP. It is the GCI we are attempting to
  restore in the cluster or it is the GCI we were last involved in
  a distributed protocol for, crestartNewestGci).

  For node restarts the MaxGCIWritten is set according to what
  was set during the writing of the local LCP of the fragment.
  It will never be set smaller than crestartNewestGci.

  MaxGCICompleted is set dependent on the state at the start
  of the local LCP. If the fragment was fully synchronized
  before the start of the fragment LCP we set MaxGCICompleted
  to the GCI that was recoverable in the cluster at the time
  of the start of the local fragment LCP. If the fragment
  wasn't fully synchronised before the start of the local LCP
  we set it to crestartNewestGci or the maximum completed GCI
  in the fragment LCP restored.

  MaxGCIWritten is important during recovery to know whether
  a local LCP is valid, if MaxGCIWritten is larger than the
  GCP we have seen complete, the local LCP files cannot be
  trusted and must be deleted.

  MaxGCICompleted setting can ensure that we don't have to
  re-execute the local REDO log any more. It also takes
  into account that we don't have to synchronize more
  than necessary with the starting node.

  Information needed during restore for local LCP
  ...............................................
  We need to know about the crestartNewestGci. We also need
  to know the maximum GCI that is allowed when we encounter
  a local fragment LCP to understand which local fragment
  LCPs to remove.
  crestartNewestGci is sent as part of RESTORE_LCP_REQ for
  each restored fragment. We also need to add the max
  GCI restorable. Actually it is sufficient to send the
  maximum of those two values. Thus if the local system
  file says that we can recover on our own we will
  continue sending crestartNewestGci. Otherwise we will
  send the maximum of crestartNewestGci and the max GCI
  found in local system file.

  If any of the MaxGciWritten and MaxGciCompleted is set
  higher than the max GCI restorable we are sending to
  the restore block we need to remove that fragment LCP.

  Information needed during write of local LCP
  ............................................
  We need to know the state of the synchronisation of the fragment.
  If m_copy_started_state == AC_NORMAL &&
     fragStatus == ACTIVE_CREATION in DBLQH then we have completed
  the synchronisation of the fragment. Otherwise we haven't.
  We'll get this information from DBLQH at start of write of LCP
  in the Backup block.

  The backup block is informed about the GCI that is currently
  completed in the cluster through the signal RESTORABLE_GCI_REP
  sent from DBLQH. This information DBLQH collects from
  the GCP_SAVEREQ signal. This information is stored in the
  Backup block in m_newestRestorableGci.

  MaxGciCompleted is set by DBLQH and retrieved by Backup block
  in the method lcp_max_completed_gci. For normal distributed
  LCPs this method will simply set the MaxGciCompleted to the
  last completed GCI that DBLQH knows of. DBLQH gets to know
  of completion of a GCI through GCP_SAVEREQ. However for
  local LCP the procedure is a bit more complicated.

  It will first check if the fragment is fully synchronised.
  If not it will set MaxGciCompleted to crestartNewestGci.
  If it is synchronised we will use the same method as for
  a distributed LCP given that we have completed the
  GCI fully since the fragment contains the same data as the
  live node although the data isn't yet recoverable.

  Writing of local system file
  ............................
  Before we start a local LCP during recovery we write
  the local system file to indicate that the node can
  no longer be restored on its own until recovered again.
  This sets the following information in the local system
  file.
  1) Node restorable on its own flag is set to 0 (false).
  2) Flag indicating whether local LCPs removed is set to 0 (false).
  3) max GCP recoverable value is set to
  System Restart case: GCI cluster is restored to
  Node Restart case: GCI recoverable at the moment in cluster

  For node restarts we also write the local system file and update
  the max GCI recoverable value each time a GCI have been made
  recoverable.

  During recovery we read the local system file to discover
  whether we can be master in the system restart and also to
  discover if we can recover on our own.

  We propagate the max GCI recoverable value to DBLQH to ensure
  that we drop old LCP files that are not of any value in
  recovery any more.

  After completing the restart we finally write the local system
  file during phase 50. In this phase all recovery of data is
  completed and only initialisation of SUMA clients remains, so
  it is safe to write the local system file here again. This time
  we set the values to:
  1) Node restorable on its own flag is set to 1 (true)
  2) Flag indicating whether local LCPs removed is set to 0 (ignorable)
  3) max GCP recoverable value is set to 0 (ignorable)
*/
void
Backup::execLCP_PREPARE_REQ(Signal* signal)
{
  jamEntry();
  LcpPrepareReq req = *(LcpPrepareReq*)signal->getDataPtr();

  BackupRecordPtr ptr;
  c_backupPool.getPtr(ptr, req.backupPtr);

  TablePtr tabPtr;
  FragmentPtr fragPtr;

  jamLine(req.tableId);

  ndbrequire(ptr.p->prepareState == NOT_ACTIVE);
  ptr.p->prepareState = PREPARE_READ_CTL_FILES;
  ptr.p->prepareErrorCode = 0;

  ptr.p->prepare_table.first(tabPtr);
  tabPtr.p->fragments.getPtr(fragPtr, 0);

  tabPtr.p->tableId = req.tableId;
  tabPtr.p->tableType = DictTabInfo::UserTable;

  fragPtr.p->fragmentId = req.fragmentId;
  fragPtr.p->scanned = 0;
  fragPtr.p->scanning = 0;
  fragPtr.p->tableId = req.tableId;
  fragPtr.p->createGci = req.createGci;

  if (req.backupId != ptr.p->backupId ||
      req.localLcpId != ptr.p->localLcpId ||
      !ptr.p->m_initial_lcp_started)
  {
    jam();
    /**
     * These variables are only set at the very first LCP_PREPARE_REQ in
     * an LCP. At this point there is no parallelism, so no need to
     * care for concurrency on the ptr object here.
     *
     * New LCP, reset per-LCP counters. noOfBytes and noOfRecords is other
     * than here handled by the LCP execution phase.
     */
    ptr.p->noOfBytes = 0;
    ptr.p->noOfRecords = 0;
    ptr.p->backupId = req.backupId;
    ptr.p->localLcpId = req.localLcpId;
    ptr.p->m_initial_lcp_started = true;
    ndbrequire(ptr.p->m_first_fragment == false);
    ptr.p->m_first_fragment = true;
    ptr.p->m_is_lcp_scan_active = false;
    ptr.p->m_current_lcp_lsn = Uint64(0);
    DEB_LCP_STAT(("(%u)TAGS Start new LCP, id: %u", instance(), req.backupId));
    LocalDeleteLcpFile_list queue(c_deleteLcpFilePool,
                                  m_delete_lcp_file_head);
    ndbrequire(queue.isEmpty())
  }

  /**
   * We need to open both header files. One of them contains the latest
   * information from the last local checkpoint. We need however to
   * keep the old information around since this new LCP isn't immediately
   * useful for recovery. This also has the added benefit that we have the
   * files replicated. If we crash while we are still writing the new
   * header file we can always recover using the old header file. We
   * retain the old header file. This means that we need to open both
   * files to discover which of them is the most recent one. We should
   * use the older one to write the new header information into, but
   * we should use the newer header file to get the information about
   * which parts to perform the LCP on.
   */
  lcp_open_ctl_file(signal, ptr, 0);
  lcp_open_ctl_file(signal, ptr, 1);
}

/**
 * File processing for an LCP
 * --------------------------
 * At LCP_PREPARE_REQ we prepare the files for an LCP. There are two control
 * files for each fragment. These two files are both opened at prepare time.
 * One contains the description of the previous LCP and one contains the
 * description of the LCP before that one. Usually only one control file
 * exist per fragment since as soon as the LCP is fully completed we delete
 * the now oldest control file.
 *
 * So the steps are:
 * 1) Open both control files
 * 2) Find out which is the most recent control file.
 * 3) Use data from most recent control file to prepare which parts we will
 *    use for the this LCP. Calculate number of next data file to use.
 * 4) Open the new data file for this LCP.
 *    The old data file(s) will still exist
 * 5) Prepare phase is completed
 * 6) Execute phase of LCP fills the data file with data from this LCP.
 * 7) Flush and close the new data file.
 * 8) Write new control file, flush and close it.
 * 9) Report LCP processing as completed.
 *
 * Step 10) and onwards is handled as a background process.
 *
 * 10)Calculate data files to delete after this LCP is completed.
 * 11)Delete old data files no longer needed.
 * 12)Delete the LCP control no longer needed.
 */
void Backup::lcp_open_ctl_file(Signal *signal,
                               BackupRecordPtr ptr,
                               Uint32 lcpNo)
{
  FsOpenReq * req = (FsOpenReq *)signal->getDataPtrSend();
  req->userReference = reference();
  req->fileFlags =
    FsOpenReq::OM_READWRITE | FsOpenReq::OM_CREATE;

  /**
   * Compressed files do not support OM_READWRITE, so we will never
   * use compression for the LCP control files. The files will not
   * take up very much space. If it is necessary to support
   * compressed LCP control files then it is easy to do so by first
   * opening the LCP control files for read in this phase and then
   * when deciding which file to use for the next LCP we will close
   * both files and open the file to use with OM_CREATE and also
   * with OM_TRUNCATE to ensure we overwrite the old file
   * content.
   *
   * O_DIRECT requires very special write semantics which we don't
   * follow for CTL files. So we never set this option for CTL files.
   */
 
  FsOpenReq::v2_setCount(req->fileNumber, 0xFFFFFFFF);

  /**
   * Lcp header file
   */
  BackupFilePtr filePtr;
  TablePtr tabPtr;
  FragmentPtr fragPtr;

  c_backupFilePool.getPtr(filePtr, ptr.p->prepareCtlFilePtr[lcpNo]);
  ptr.p->prepare_table.first(tabPtr);
  tabPtr.p->fragments.getPtr(fragPtr, 0);

  ndbrequire(filePtr.p->m_flags == 0);
  filePtr.p->m_flags |= BackupFile::BF_OPENING;
  filePtr.p->m_flags |= BackupFile::BF_HEADER_FILE;
  filePtr.p->tableId = RNIL; // Will force init
  req->userPointer = filePtr.i;
  FsOpenReq::setVersion(req->fileNumber, 5);
  FsOpenReq::setSuffix(req->fileNumber, FsOpenReq::S_CTL);
  FsOpenReq::v5_setLcpNo(req->fileNumber, lcpNo);
  FsOpenReq::v5_setTableId(req->fileNumber, tabPtr.p->tableId);
  FsOpenReq::v5_setFragmentId(req->fileNumber, fragPtr.p->fragmentId);
  sendSignal(NDBFS_REF, GSN_FSOPENREQ, signal, FsOpenReq::SignalLength, JBA);
}

void
Backup::lcp_open_ctl_file_done(Signal* signal,
                               BackupRecordPtr ptr,
                               BackupFilePtr filePtr)
{
  /**
   * Header file has been opened, now time to read it.
   * Header file is never bigger than one page. Get page from list of
   * pages in the file record. Page comes from global page pool.
   */
  Page32Ptr pagePtr;
  FsReadWriteReq* req = (FsReadWriteReq*)signal->getDataPtrSend();

  filePtr.p->pages.getPtr(pagePtr, 0);
  filePtr.p->m_flags |= BackupFile::BF_READING;

  req->userPointer = filePtr.i;
  req->filePointer = filePtr.p->filePointer;
  req->userReference = reference();
  req->varIndex = 0;
  req->numberOfPages = 1;
  req->operationFlag = 0;
  FsReadWriteReq::setFormatFlag(req->operationFlag,
                                FsReadWriteReq::fsFormatMemAddress);
  FsReadWriteReq::setPartialReadFlag(req->operationFlag, 1);

  Uint32 mem_offset = Uint32((char*)pagePtr.p - (char*)c_startOfPages);
  req->data.memoryAddress.memoryOffset = mem_offset;
  req->data.memoryAddress.fileOffset = 0;
  req->data.memoryAddress.size = BackupFormat::NDB_LCP_CTL_FILE_SIZE_BIG;

  sendSignal(NDBFS_REF, GSN_FSREADREQ, signal,
             FsReadWriteReq::FixedLength + 3, JBA);
}

void
Backup::execFSREADREF(Signal *signal)
{
  jamEntry();

  FsRef * ref = (FsRef *)signal->getDataPtr();
  const Uint32 userPtr = ref->userPointer;
  
  BackupFilePtr filePtr;
  c_backupFilePool.getPtr(filePtr, userPtr);
  /**
   * Since we create the file if it doesn't exist, this should not occur
   * unless something is completely wrong with the file system.
   */
  ndbabort();
}

void
Backup::execFSREADCONF(Signal *signal)
{
  jamEntry();

  FsConf * conf = (FsConf *)signal->getDataPtr();
  const Uint32 userPtr = conf->userPointer;
  
  BackupFilePtr filePtr;
  c_backupFilePool.getPtr(filePtr, userPtr);

  /**
   * If we created the file in the open call, then bytes_read will be 0.
   * This will distinguish a non-existing file from an existing file.
   */
  filePtr.p->bytesRead = conf->bytes_read;
  filePtr.p->m_flags &= ~(Uint32)BackupFile::BF_READING;

  BackupRecordPtr ptr;
  c_backupPool.getPtr(ptr, filePtr.p->backupPtr);

  if (ptr.p->deleteFilePtr == filePtr.i)
  {
    jam();
    ndbrequire(filePtr.p->bytesRead ==
                 BackupFormat::NDB_LCP_CTL_FILE_SIZE_SMALL ||
               filePtr.p->bytesRead ==
                 BackupFormat::NDB_LCP_CTL_FILE_SIZE_BIG);
    lcp_read_ctl_file_for_rewrite_done(signal, filePtr);
    return;
  }
  for (Uint32 i = 0; i < 2; i++)
  {
    jam();
    c_backupFilePool.getPtr(filePtr, ptr.p->prepareCtlFilePtr[i]);
    if ((filePtr.p->m_flags & BackupFile::BF_READING) ||
        (filePtr.p->m_flags & BackupFile::BF_OPENING))
    {
      jam();
      return;
    }
  }
  lcp_read_ctl_file_done(signal, ptr);
}

void
Backup::lcp_read_ctl_file_done(Signal* signal, BackupRecordPtr ptr)
{
  BackupFilePtr filePtr[2];
  for (Uint32 i = 0; i < 2; i++)
  {
    jam();
    c_backupFilePool.getPtr(filePtr[i], ptr.p->prepareCtlFilePtr[i]);
    DEB_EXTRA_LCP(("(%u)ctl: %u, bytesRead: %u",
                   instance(), i, filePtr[i].p->bytesRead));
    if (filePtr[i].p->bytesRead != 0)
    {
      Page32Ptr pagePtr;
      jam();
      filePtr[i].p->pages.getPtr(pagePtr, 0);
      lcp_read_ctl_file(pagePtr, filePtr[i].p->bytesRead, ptr);
    }
    else
    {
      Page32Ptr pagePtr;
      jam();
      filePtr[i].p->pages.getPtr(pagePtr, 0);
      lcp_init_ctl_file(pagePtr);
    }
  }
  Page32Ptr pagePtr0, pagePtr1;
  filePtr[0].p->pages.getPtr(pagePtr0, 0);
  filePtr[1].p->pages.getPtr(pagePtr1, 0);
  struct BackupFormat::LCPCtlFile *lcpCtlFilePtr0 =
    (struct BackupFormat::LCPCtlFile*)pagePtr0.p;
  struct BackupFormat::LCPCtlFile *lcpCtlFilePtr1 =
    (struct BackupFormat::LCPCtlFile*)pagePtr1.p;
  struct BackupFormat::LCPCtlFile *lcpCtlFilePtr;
  Uint32 closeLcpNumber;
  Uint32 dataFileNumber;
  Uint32 maxGciCompleted;
  Uint32 maxGciWritten;
  Uint32 createGci;
  Uint32 createTableVersion;
  Uint32 lqhCreateTableVersion;

  if (lcpCtlFilePtr0->ValidFlag == 0)
  {
    jam();
    lcpCtlFilePtr0->LcpId = 0;
    lcpCtlFilePtr0->LocalLcpId = 0;
  }
  if (lcpCtlFilePtr1->ValidFlag == 0)
  {
    jam();
    lcpCtlFilePtr1->LcpId = 0;
    lcpCtlFilePtr1->LocalLcpId = 0;
  }
  if (lcpCtlFilePtr0->LcpId > lcpCtlFilePtr1->LcpId ||
      (lcpCtlFilePtr0->LcpId == lcpCtlFilePtr1->LcpId &&
       lcpCtlFilePtr0->LcpId != 0 &&
       lcpCtlFilePtr0->LocalLcpId > lcpCtlFilePtr1->LocalLcpId))
  {
    jam();
    dataFileNumber = lcpCtlFilePtr0->LastDataFileNumber;
    lcpCtlFilePtr = lcpCtlFilePtr1;
    ptr.p->prepareNextLcpCtlFileNumber = 1;
    closeLcpNumber = 0;
    createGci = lcpCtlFilePtr0->CreateGci;
    createTableVersion = lcpCtlFilePtr0->CreateTableVersion;
    maxGciCompleted = lcpCtlFilePtr0->MaxGciCompleted;
    maxGciWritten = lcpCtlFilePtr0->MaxGciWritten;
    ptr.p->prepareDeleteCtlFileNumber = closeLcpNumber;
    copy_prev_lcp_info(ptr, lcpCtlFilePtr0);
  }
  else
  {
    /**
     * Both can have the same LCP id. This should only happen when none of the
     * files existed and in this case the LCP id should be 0.
     * This will happen after a new table is created. If upgrading from 7.4 or
     * earlier than this is handled as part of node or cluster restart. So this
     * will not be the reason.
     */
    jam();
    ndbrequire(lcpCtlFilePtr0->LcpId < lcpCtlFilePtr1->LcpId ||
               (lcpCtlFilePtr0->LcpId == lcpCtlFilePtr1->LcpId &&
                (lcpCtlFilePtr0->LcpId == 0 ||
                 lcpCtlFilePtr0->LocalLcpId < lcpCtlFilePtr1->LocalLcpId)));
    dataFileNumber = lcpCtlFilePtr1->LastDataFileNumber;
    lcpCtlFilePtr = lcpCtlFilePtr0;
    ptr.p->prepareNextLcpCtlFileNumber = 0;
    createGci = lcpCtlFilePtr1->CreateGci;
    createTableVersion = lcpCtlFilePtr1->CreateTableVersion;
    maxGciCompleted = lcpCtlFilePtr1->MaxGciCompleted;
    maxGciWritten = lcpCtlFilePtr1->MaxGciWritten;
    closeLcpNumber = 1;
    ptr.p->prepareDeleteCtlFileNumber = closeLcpNumber;
    if (lcpCtlFilePtr1->LcpId == 0)
    {
      jam();
      /**
       * None of the files existed before, ensure that we don't delete
       * any data file since no one exists at this moment. Also ensure
       * that the other control file is removed.
       *
       * lcpCtlFilePtr1->LcpId == 0 => lcpCtlFilePtr0->LcpId == 0 since
       * lcpCtlFilePtr1->LcpId >= lcpCtlFilePtr0->LcpId when we come
       * here.
       *
       * We set m_num_parts_in_lcp to 0 to indicate this is first LCP for
       * this fragment and thus needs to always be a full LCP.
       */
      ptr.p->prepareDeleteCtlFileNumber = RNIL;
      ptr.p->m_prepare_num_parts_in_lcp = 0;
      ptr.p->m_prepare_max_parts_in_lcp = 0;
      ptr.p->m_prepare_scan_change_gci = 0;
      ptr.p->m_prepare_first_start_part_in_lcp = 0;
      ptr.p->preparePrevLcpId = 0;
      ptr.p->preparePrevLocalLcpId = 0;
      maxGciCompleted = 0;
      maxGciWritten = 0;
      TablePtr tabPtr;
      FragmentPtr fragPtr;
      ndbrequire(ptr.p->prepare_table.first(tabPtr));
      tabPtr.p->fragments.getPtr(fragPtr, 0);
      createGci = fragPtr.p->createGci;
      createTableVersion = c_lqh->getCreateSchemaVersion(tabPtr.p->tableId);
    }
    else
    {
      jam();
      copy_prev_lcp_info(ptr, lcpCtlFilePtr1);
    }
  }
  /**
   * prepareNextLcpCtlFileNumber is the number of the prepareCtlFilePtr's
   * which will be kept for this LCP. We have written the data in its page
   * with i-value of 0. This is what lcpCtlFilePtr points to at the moment.
   * This is the page we will later write after completing the LCP of this
   * fragment.
   *
   * We will always get the last data file number by getting the last
   * data file number from the control file to close which is the most
   * recent, then we will add one modulo the max number to get the
   * new last data file number.
   */
  dataFileNumber = get_file_add(dataFileNumber, 1);
  ptr.p->prepareFirstDataFileNumber = dataFileNumber;
  TablePtr tabPtr;
  FragmentPtr fragPtr;
  ndbrequire(ptr.p->prepare_table.first(tabPtr));
  tabPtr.p->fragments.getPtr(fragPtr, 0);
  ptr.p->prepareMaxGciWritten = maxGciWritten;
  lqhCreateTableVersion = c_lqh->getCreateSchemaVersion(tabPtr.p->tableId);

  Uint32 maxGci = MAX(maxGciCompleted, maxGciWritten);
  if ((maxGci < fragPtr.p->createGci &&
       maxGci != 0 &&
       createTableVersion < lqhCreateTableVersion) ||
       (c_initial_start_lcp_not_done_yet &&
        (ptr.p->preparePrevLocalLcpId != 0 ||
         ptr.p->preparePrevLcpId != 0)))
  {
    jam();
    /**
     * This case is somewhat obscure. Due to the fact that we support the
     * config variable __at_restart_skip_indexes we can actually come here
     * for a table (should be a unique index table) that have an LCP file
     * remaining from the previous use of this table id. It is potentially
     * possible also when dropping a table while this node is down and then
     * creating it again before this node has started. In this case we could
     * come here and find an old LCP file. So what we do here is that we
     * perform the drop of the old LCP fragments and then we restart the
     * LCP handling again with an empty set of LCP files as it should be.
     *
     * This means first closing the CTL files (deleting the older one and
     * keeping the newer one to ensure we keep one CTL file until all data
     * files have been deleted and to integrate easily into the drop file
     * handling in this block.
     *
     * We can only discover this case in a cluster where the master is
     * on 7.6 version. So in upgrade cases we won't discover this case
     * since we don't get the createGci from the DICT master in that case
     * when the fragment is created.
     *
     * We can also get here when doing an initial node restart and there
     * is old LCP files to clean up.
     */
    DEB_LCP(("(%u)TAGT Drop case: tab(%u,%u).%u (now %u),"
             " maxGciCompleted: %u,"
             " maxGciWritten: %u, createGci: %u",
            instance(),
            tabPtr.p->tableId,
            fragPtr.p->fragmentId,
            createTableVersion,
            c_lqh->getCreateSchemaVersion(tabPtr.p->tableId),
            maxGciCompleted,
            maxGciWritten,
            fragPtr.p->createGci));

    ptr.p->prepareState = PREPARE_DROP_CLOSE;
    closeFile(signal, ptr, filePtr[closeLcpNumber]);
    closeFile(signal,
              ptr,
              filePtr[ptr.p->prepareNextLcpCtlFileNumber],
              true,
              true);
    return;
  }
  /* Initialise page to write to next CTL file with new LCP id */
  lcp_set_lcp_id(ptr, lcpCtlFilePtr);

  DEB_LCP(("(%u)TAGC Use ctl file: %u, prev Lcp(%u,%u), curr Lcp(%u,%u)"
           ", next data file: %u, tab(%u,%u).%u"
           ", prevMaxGciCompleted: %u, createGci: %u",
           instance(),
           ptr.p->prepareNextLcpCtlFileNumber,
           ptr.p->preparePrevLcpId,
           ptr.p->preparePrevLocalLcpId,
           lcpCtlFilePtr->LcpId,
           lcpCtlFilePtr->LocalLcpId,
           dataFileNumber,
           tabPtr.p->tableId,
           fragPtr.p->fragmentId,
           c_lqh->getCreateSchemaVersion(tabPtr.p->tableId),
           maxGciCompleted,
           fragPtr.p->createGci));

  /**
   * lqhCreateTableVersion == 0 means that the table is no longer active.
   * We will continue as if things were ok, the table is being dropped so
   * no need to abort here, the file will be dropped anyways.
   */
  ndbrequire(createTableVersion == lqhCreateTableVersion ||
             lqhCreateTableVersion == 0);


  /**
   * We close the file which was the previous LCP control file. We will
   * retain the oldest one and use this for this LCP, it will then
   * become the most recent one when we are done. We keep the one to
   * use open for now, it will be closed later in the LCP processing.
   */
  ndbrequire(ptr.p->prepareErrorCode == 0);
  closeFile(signal,
            ptr,
            filePtr[closeLcpNumber],
            true,
            (ptr.p->prepareDeleteCtlFileNumber == RNIL));
  return;
}

void
Backup::copy_prev_lcp_info(BackupRecordPtr ptr,
                           struct BackupFormat::LCPCtlFile *lcpCtlFilePtr)
{
  Uint32 next_start_part = 0;
  ndbrequire(lcpCtlFilePtr->NumPartPairs > 0);
  ptr.p->m_prepare_max_parts_in_lcp = lcpCtlFilePtr->MaxPartPairs;
  ptr.p->m_prepare_num_parts_in_lcp = lcpCtlFilePtr->NumPartPairs;
  jam();
  Uint32 total_parts = 0;
  for (Uint32 i = 0; i < ptr.p->m_prepare_num_parts_in_lcp; i++)
  {
    Uint32 start_part = lcpCtlFilePtr->partPairs[i].startPart;
    Uint32 num_parts = lcpCtlFilePtr->partPairs[i].numParts;
    next_start_part = get_part_add(start_part, num_parts);
    ptr.p->m_prepare_part_info[i].startPart = start_part;
    ptr.p->m_prepare_part_info[i].numParts = num_parts;
    total_parts += num_parts;
  }
  ndbrequire(total_parts == BackupFormat::NDB_MAX_LCP_PARTS);
  ptr.p->m_prepare_first_start_part_in_lcp = next_start_part;
  ptr.p->m_prepare_scan_change_gci = lcpCtlFilePtr->MaxGciCompleted;
  ptr.p->preparePrevLcpId = lcpCtlFilePtr->LcpId;
  ptr.p->preparePrevLocalLcpId = lcpCtlFilePtr->LocalLcpId;
}

Uint32
Backup::get_part_add(Uint32 start_part, Uint32 num_parts)
{
  return (start_part + num_parts) % BackupFormat::NDB_MAX_LCP_PARTS;
}

Uint32
Backup::get_file_add(Uint32 start_file, Uint32 num_files)
{
  return (start_file + num_files) % BackupFormat::NDB_MAX_LCP_FILES;
}

Uint32
Backup::get_file_sub(Uint32 start_file, Uint32 num_files)
{
  if (start_file >= num_files)
  {
    jam();
    return (start_file - num_files);
  }
  else
  {
    jam();
    return (start_file + BackupFormat::NDB_MAX_LCP_FILES - num_files);
  }
}

void
Backup::lcp_read_ctl_file(Page32Ptr pagePtr,
                          Uint32 bytesRead,
                          BackupRecordPtr ptr)
{
  struct BackupFormat::LCPCtlFile *lcpCtlFilePtr =
    (struct BackupFormat::LCPCtlFile*)pagePtr.p;
  /**
   * This function reads the LCP Control file data and retrieves information
   * about:
   * 1) next starting part
   * 2) LCP id this file is a header for
   *
   * This information is used to decide which header file to close (the most
   * recent one) and which header file to use for the next LCP.
   */
  ndbrequire(BackupFormat::NDB_LCP_CTL_FILE_SIZE_SMALL == bytesRead ||
             BackupFormat::NDB_LCP_CTL_FILE_SIZE_BIG == bytesRead);
  if (!convert_ctl_page_to_host(lcpCtlFilePtr))
  {
    jam();
    lcp_init_ctl_file(pagePtr);
  }
  {
    TablePtr tabPtr;
    FragmentPtr fragPtr;
    ptr.p->prepare_table.first(tabPtr);
    tabPtr.p->fragments.getPtr(fragPtr, 0);
    ndbrequire(lcpCtlFilePtr->TableId == tabPtr.p->tableId)
    ndbrequire(lcpCtlFilePtr->FragmentId == fragPtr.p->fragmentId);
  }
}

/**
 * We compress before writing LCP control and after reading it we will
 * decompress the part information. In compressed format we use 3 bytes
 * to store two numbers that can at most be 2048. In uncompressed
 * format each part is a 16-bit unsigned integer.
 */
#define BYTES_PER_PART 3
/**
 * Define the LCP Control file header size, remove the one part pair
 * defined in the common header.
 */
#define LCP_CTL_FILE_HEADER_SIZE (sizeof(BackupFormat::LCPCtlFile) - \
                                  sizeof(BackupFormat::PartPair))

bool
Backup::convert_ctl_page_to_host(
  struct BackupFormat::LCPCtlFile *lcpCtlFilePtr)
{
  Uint32 *pageData = (Uint32*)lcpCtlFilePtr;
  Uint32 numPartPairs = ntohl(lcpCtlFilePtr->NumPartPairs);
  Uint32 real_bytes_read = LCP_CTL_FILE_HEADER_SIZE +
                           (BYTES_PER_PART * numPartPairs);

  /* Checksum is calculated on compressed network byte order */
  if (numPartPairs > BackupFormat::NDB_MAX_LCP_PARTS)
  {
    DEB_LCP(("(%u)numPartPairs: %x", instance(), numPartPairs));
    ndbassert(false);
    return false;
  }
  /**
   * Add 3 to ensure that we get also the last word with anything not
   * equal to 0 when changing to word count.
   */
  Uint32 words = (real_bytes_read + 3) / sizeof(Uint32);
  Uint32 chksum = 0;
  for (Uint32 i = 0; i < words; i++)
  {
    chksum ^= pageData[i];
  }
  ndbassert(chksum == 0);

  if (chksum != 0)
  {
    jam();
    ndbassert(false);
    return false;
  }
  /* Magic is written/read as is */
  lcpCtlFilePtr->fileHeader.BackupVersion =
    ntohl(lcpCtlFilePtr->fileHeader.BackupVersion);
  lcpCtlFilePtr->fileHeader.SectionType =
    ntohl(lcpCtlFilePtr->fileHeader.SectionType);
  lcpCtlFilePtr->fileHeader.SectionLength =
    ntohl(lcpCtlFilePtr->fileHeader.SectionLength);
  lcpCtlFilePtr->fileHeader.FileType =
    ntohl(lcpCtlFilePtr->fileHeader.FileType);
  lcpCtlFilePtr->fileHeader.BackupId =
    ntohl(lcpCtlFilePtr->fileHeader.BackupId);
  ndbrequire(lcpCtlFilePtr->fileHeader.BackupKey_0 == 0);
  ndbrequire(lcpCtlFilePtr->fileHeader.BackupKey_1 == 0);
  /* ByteOrder as is */
  lcpCtlFilePtr->fileHeader.NdbVersion =
    ntohl(lcpCtlFilePtr->fileHeader.NdbVersion);
  lcpCtlFilePtr->fileHeader.MySQLVersion =
    ntohl(lcpCtlFilePtr->fileHeader.MySQLVersion);

  lcpCtlFilePtr->ValidFlag = ntohl(lcpCtlFilePtr->ValidFlag);
  lcpCtlFilePtr->TableId = ntohl(lcpCtlFilePtr->TableId);
  lcpCtlFilePtr->FragmentId = ntohl(lcpCtlFilePtr->FragmentId);
  lcpCtlFilePtr->CreateTableVersion = ntohl(lcpCtlFilePtr->CreateTableVersion);
  lcpCtlFilePtr->CreateGci = ntohl(lcpCtlFilePtr->CreateGci);
  lcpCtlFilePtr->MaxGciCompleted = ntohl(lcpCtlFilePtr->MaxGciCompleted);
  lcpCtlFilePtr->MaxGciWritten = ntohl(lcpCtlFilePtr->MaxGciWritten);
  lcpCtlFilePtr->LcpId = ntohl(lcpCtlFilePtr->LcpId);
  lcpCtlFilePtr->LocalLcpId = ntohl(lcpCtlFilePtr->LocalLcpId);
  lcpCtlFilePtr->MaxPageCount = ntohl(lcpCtlFilePtr->MaxPageCount);
  lcpCtlFilePtr->MaxNumberDataFiles = ntohl(lcpCtlFilePtr->MaxNumberDataFiles);
  lcpCtlFilePtr->LastDataFileNumber = ntohl(lcpCtlFilePtr->LastDataFileNumber);
  lcpCtlFilePtr->MaxPartPairs = ntohl(lcpCtlFilePtr->MaxPartPairs);
  lcpCtlFilePtr->NumPartPairs = ntohl(lcpCtlFilePtr->NumPartPairs);

  ndbrequire(BackupFormat::NDB_LCP_CTL_FILE_SIZE_BIG >= real_bytes_read);
  ndbrequire(lcpCtlFilePtr->fileHeader.FileType ==
             BackupFormat::LCP_CTL_FILE);
  ndbrequire(memcmp(BACKUP_MAGIC, lcpCtlFilePtr->fileHeader.Magic, 8) == 0);
  ndbrequire(lcpCtlFilePtr->NumPartPairs <= lcpCtlFilePtr->MaxPartPairs);
  ndbrequire(lcpCtlFilePtr->NumPartPairs > 0);
  Uint32 total_parts;
  ndbrequire(lcpCtlFilePtr->fileHeader.BackupVersion >= NDBD_USE_PARTIAL_LCP_v2)
  lcpCtlFilePtr->RowCountLow = ntohl(lcpCtlFilePtr->RowCountLow);
  lcpCtlFilePtr->RowCountHigh = ntohl(lcpCtlFilePtr->RowCountHigh);
  total_parts = decompress_part_pairs(lcpCtlFilePtr,
                                      lcpCtlFilePtr->NumPartPairs,
                                      &lcpCtlFilePtr->partPairs[0]);
  ndbrequire(total_parts <= lcpCtlFilePtr->MaxPartPairs);
  return true;
}

void
Backup::convert_ctl_page_to_network(Uint32 *page, Uint32 file_size)
{
  struct BackupFormat::LCPCtlFile *lcpCtlFilePtr =
    (struct BackupFormat::LCPCtlFile*)page;
  Uint32 numPartPairs = lcpCtlFilePtr->NumPartPairs;
  Uint32 compressed_bytes_written = LCP_CTL_FILE_HEADER_SIZE +
                                    (BYTES_PER_PART * numPartPairs);

  /**
   * Add 3 to ensure that we take into account the last word that might
   * filled with only 1 byte of information.
   */
  ndbrequire(file_size >= (compressed_bytes_written + 3));

  ndbrequire(memcmp(BACKUP_MAGIC, lcpCtlFilePtr->fileHeader.Magic, 8) == 0);
  ndbrequire(lcpCtlFilePtr->fileHeader.FileType ==
             BackupFormat::LCP_CTL_FILE);
  ndbrequire(lcpCtlFilePtr->NumPartPairs <= lcpCtlFilePtr->MaxPartPairs);
  ndbrequire(lcpCtlFilePtr->NumPartPairs > 0);
  ndbrequire(lcpCtlFilePtr->fileHeader.NdbVersion >= NDBD_USE_PARTIAL_LCP_v2);
  ndbrequire(lcpCtlFilePtr->fileHeader.BackupVersion == NDBD_USE_PARTIAL_LCP_v2);

  /* Magic is written/read as is */
  lcpCtlFilePtr->fileHeader.BackupVersion =
    htonl(lcpCtlFilePtr->fileHeader.BackupVersion);
  lcpCtlFilePtr->fileHeader.SectionType =
    htonl(lcpCtlFilePtr->fileHeader.SectionType);
  lcpCtlFilePtr->fileHeader.SectionLength =
    htonl(lcpCtlFilePtr->fileHeader.SectionLength);
  lcpCtlFilePtr->fileHeader.FileType =
    htonl(lcpCtlFilePtr->fileHeader.FileType);
  lcpCtlFilePtr->fileHeader.BackupId =
    htonl(lcpCtlFilePtr->fileHeader.BackupId);
  ndbrequire(lcpCtlFilePtr->fileHeader.BackupKey_0 == 0);
  ndbrequire(lcpCtlFilePtr->fileHeader.BackupKey_1 == 0);
  /* ByteOrder as is */
  lcpCtlFilePtr->fileHeader.NdbVersion =
    htonl(lcpCtlFilePtr->fileHeader.NdbVersion);
  lcpCtlFilePtr->fileHeader.MySQLVersion =
    htonl(lcpCtlFilePtr->fileHeader.MySQLVersion);

  lcpCtlFilePtr->ValidFlag = htonl(lcpCtlFilePtr->ValidFlag);
  lcpCtlFilePtr->TableId = htonl(lcpCtlFilePtr->TableId);
  lcpCtlFilePtr->FragmentId = htonl(lcpCtlFilePtr->FragmentId);
  lcpCtlFilePtr->CreateTableVersion = htonl(lcpCtlFilePtr->CreateTableVersion);
  lcpCtlFilePtr->CreateGci = htonl(lcpCtlFilePtr->CreateGci);
  lcpCtlFilePtr->MaxGciCompleted = htonl(lcpCtlFilePtr->MaxGciCompleted);
  lcpCtlFilePtr->MaxGciWritten = htonl(lcpCtlFilePtr->MaxGciWritten);
  lcpCtlFilePtr->LcpId = htonl(lcpCtlFilePtr->LcpId);
  lcpCtlFilePtr->LocalLcpId = htonl(lcpCtlFilePtr->LocalLcpId);
  lcpCtlFilePtr->MaxPageCount = htonl(lcpCtlFilePtr->MaxPageCount);
  lcpCtlFilePtr->MaxNumberDataFiles = htonl(lcpCtlFilePtr->MaxNumberDataFiles);
  lcpCtlFilePtr->LastDataFileNumber = htonl(lcpCtlFilePtr->LastDataFileNumber);

  Uint32 maxPartPairs = lcpCtlFilePtr->MaxPartPairs;
  lcpCtlFilePtr->MaxPartPairs = htonl(lcpCtlFilePtr->MaxPartPairs);
  lcpCtlFilePtr->NumPartPairs = htonl(lcpCtlFilePtr->NumPartPairs);

  lcpCtlFilePtr->RowCountLow = htonl(lcpCtlFilePtr->RowCountLow);
  lcpCtlFilePtr->RowCountHigh = htonl(lcpCtlFilePtr->RowCountHigh);

  Uint32 total_parts = compress_part_pairs(lcpCtlFilePtr,
                                           numPartPairs,
                                           file_size);
  ndbrequire(total_parts <= maxPartPairs);

  /**
   * Checksum is calculated on compressed network byte order.
   * The checksum is calculated without regard to size decreasing due to
   * compression. This is not a problem since we fill the remainder with
   * zeroes and XOR doesn't change the checksum with extra zeroes.
   *
   * Add 3 to ensure that we move to word count in a correct manner.
   */
  lcpCtlFilePtr->Checksum = 0;
  Uint32 words = (compressed_bytes_written + 3) / sizeof(Uint32);
  Uint32 chksum = 0;
  for (Uint32 i = 0; i < words; i++)
  {
    chksum ^= page[i];
  }
  lcpCtlFilePtr->Checksum = chksum;
}

Uint32
Backup::compress_part_pairs(struct BackupFormat::LCPCtlFile *lcpCtlFilePtr,
                            Uint32 num_parts,
                            Uint32 file_size)
{
  Uint32 total_parts = 0;
  unsigned char *part_array =
    (unsigned char*)&lcpCtlFilePtr->partPairs[0].startPart;
  for (Uint32 part = 0; part < num_parts; part++)
  {
    /**
     * Compress the 32 bit by only using 12 bits word. This means that we
     * can fit up to 2048 parts in 8 kBytes.
     * The start part uses the first byte to store the upper 8 bits of
     * 12 bits and bits 0-3 of the second byte is bit 0-3 of the start
     * part. The number of parts has bit 0-3 stored in bit 4-7 of the
     * second byte and bit 4-11 stored in the third byte.
     */
    Uint32 startPart = lcpCtlFilePtr->partPairs[part].startPart;
    Uint32 numParts = lcpCtlFilePtr->partPairs[part].numParts;
    ndbrequire(numParts <= BackupFormat::NDB_MAX_LCP_PARTS);
    Uint32 startPart_bit0_3 = (startPart & 0xF);
    Uint32 startPart_bit4_11 = (startPart >> 4) & 0xFF;
    Uint32 numParts_bit0_3 = (numParts & 0xF);
    Uint32 numParts_bit4_11 = (numParts >> 4) & 0xFF;
    part_array[0] = (unsigned char)startPart_bit4_11;
    part_array[1] = (unsigned char)(startPart_bit0_3 + (numParts_bit0_3 << 4));
    part_array[2] = (unsigned char)numParts_bit4_11;
    part_array += 3;
    total_parts += numParts;
    DEB_EXTRA_LCP(("(%u)compress:tab(%u,%u) Part(%u), start:%u, num_parts: %u",
                   instance(),
                   ntohl(lcpCtlFilePtr->TableId),
                   ntohl(lcpCtlFilePtr->FragmentId),
                   part,
                   startPart,
                   numParts));
  }
  ndbrequire(total_parts == BackupFormat::NDB_MAX_LCP_PARTS);
  unsigned char *start_pos = (unsigned char*)lcpCtlFilePtr;
  unsigned char *end_pos = start_pos + file_size;
  Uint64 remaining_size_64 = end_pos - part_array;
  ndbrequire(remaining_size_64 < file_size);
  Uint32 remaining_size = Uint32(remaining_size_64);
  memset(part_array, 0, remaining_size);
  return total_parts;
}

Uint32 Backup::decompress_part_pairs(
  struct BackupFormat::LCPCtlFile *lcpCtlFilePtr,
  Uint32 num_parts,
  struct BackupFormat::PartPair *partPairs)
{
  Uint32 total_parts = 0;
  unsigned char *part_array = (unsigned char*)&partPairs[0].startPart;
  ndbrequire(num_parts <= BackupFormat::NDB_MAX_LCP_PARTS);
  memcpy(c_part_array, part_array, 3 * num_parts);
  Uint32 j = 0;
  for (Uint32 part = 0; part < num_parts; part++)
  {
    Uint32 part_0 = c_part_array[j+0];
    Uint32 part_1 = c_part_array[j+1];
    Uint32 part_2 = c_part_array[j+2];
    Uint32 startPart = ((part_1 & 0xF) + (part_0 << 4));
    Uint32 numParts = (((part_1 >> 4) & 0xF)) + (part_2 << 4);
    ndbrequire(numParts <= BackupFormat::NDB_MAX_LCP_PARTS);
    partPairs[part].startPart = startPart;
    partPairs[part].numParts = numParts;
    total_parts += numParts;
    DEB_EXTRA_LCP(("(%u)decompress:tab(%u,%u) Part(%u), start:%u, num_parts: %u",
                   instance(),
                   lcpCtlFilePtr->TableId,
                   lcpCtlFilePtr->FragmentId,
                   part,
                   startPart,
                   numParts));
    j += 3;
  }
  ndbassert(total_parts == BackupFormat::NDB_MAX_LCP_PARTS);
  return total_parts;
}

void
Backup::lcp_init_ctl_file(Page32Ptr pagePtr)
{
  const Uint32 sz = sizeof(BackupFormat::FileHeader) >> 2;
  struct BackupFormat::LCPCtlFile *lcpCtlFilePtr =
    (struct BackupFormat::LCPCtlFile*)pagePtr.p;

  memcpy(lcpCtlFilePtr->fileHeader.Magic, BACKUP_MAGIC, 8);
  lcpCtlFilePtr->fileHeader.BackupVersion = NDBD_USE_PARTIAL_LCP_v2;
  lcpCtlFilePtr->fileHeader.SectionType = BackupFormat::FILE_HEADER;
  lcpCtlFilePtr->fileHeader.SectionLength = sz - 3;
  lcpCtlFilePtr->fileHeader.FileType = BackupFormat::LCP_CTL_FILE;
  lcpCtlFilePtr->fileHeader.BackupId = 0;
  lcpCtlFilePtr->fileHeader.BackupKey_0 = 0;
  lcpCtlFilePtr->fileHeader.BackupKey_1 = 0;
  lcpCtlFilePtr->fileHeader.ByteOrder = 0x12345678;
  lcpCtlFilePtr->fileHeader.NdbVersion = NDB_VERSION_D;
  lcpCtlFilePtr->fileHeader.MySQLVersion = NDB_MYSQL_VERSION_D;

  /* Checksum needs to calculated again before write to disk */
  lcpCtlFilePtr->Checksum = 0;
  lcpCtlFilePtr->ValidFlag = 0;
  lcpCtlFilePtr->TableId = 0;
  lcpCtlFilePtr->FragmentId = 0;
  lcpCtlFilePtr->CreateTableVersion = 0;
  lcpCtlFilePtr->CreateGci = 0;
  lcpCtlFilePtr->MaxGciWritten = 0;
  lcpCtlFilePtr->MaxGciCompleted = 0;
  lcpCtlFilePtr->LcpId = 0;
  lcpCtlFilePtr->LocalLcpId = 0;
  lcpCtlFilePtr->MaxPageCount = 0;
  lcpCtlFilePtr->MaxNumberDataFiles = BackupFormat::NDB_MAX_LCP_FILES;
  lcpCtlFilePtr->LastDataFileNumber = BackupFormat::NDB_MAX_LCP_FILES - 1;
  lcpCtlFilePtr->MaxPartPairs = BackupFormat::NDB_MAX_LCP_PARTS;
  lcpCtlFilePtr->NumPartPairs = 1;
  lcpCtlFilePtr->RowCountLow = 0;
  lcpCtlFilePtr->RowCountHigh = 0;
  lcpCtlFilePtr->partPairs[0].startPart = 0;
  lcpCtlFilePtr->partPairs[0].numParts = BackupFormat::NDB_MAX_LCP_PARTS;
}

void
Backup::lcp_close_prepare_ctl_file_done(Signal* signal,
                                        BackupRecordPtr ptr)
{
  /**
   * We have closed the old LCP control file now. We have calculated the
   * number of the data file to be used in this LCP. We will now open this
   * data file to be used by this LCP.
   */
  lcp_open_data_file(signal, ptr);
}

void
Backup::lcp_open_data_file(Signal* signal,
                           BackupRecordPtr ptr)
{
  FsOpenReq * req = (FsOpenReq *)signal->getDataPtrSend();
  req->userReference = reference();
  req->fileFlags = 
    FsOpenReq::OM_WRITEONLY | 
    FsOpenReq::OM_TRUNCATE |
    FsOpenReq::OM_CREATE | 
    FsOpenReq::OM_APPEND |
    FsOpenReq::OM_AUTOSYNC;

  if (c_defaults.m_compressed_lcp)
  {
    req->fileFlags |= FsOpenReq::OM_GZ;
  }

  if (c_defaults.m_o_direct)
  {
    req->fileFlags |= FsOpenReq::OM_DIRECT;
  }

  FsOpenReq::v2_setCount(req->fileNumber, 0xFFFFFFFF);
  req->auto_sync_size = c_defaults.m_disk_synch_size;
  
  TablePtr tabPtr;
  FragmentPtr fragPtr;
  BackupFilePtr filePtr;
  Uint32 dataFileNumber;

  ndbrequire(ptr.p->prepare_table.first(tabPtr));
  tabPtr.p->fragments.getPtr(fragPtr, 0);

  c_backupFilePool.getPtr(filePtr, ptr.p->prepareDataFilePtr[0]);
  dataFileNumber = ptr.p->prepareFirstDataFileNumber;
  ndbrequire(ptr.p->prepareState == PREPARE_READ_CTL_FILES);
  ptr.p->prepareState = PREPARE_OPEN_DATA_FILE;

  ndbrequire(filePtr.p->m_flags == 0);
  filePtr.p->m_flags |= BackupFile::BF_OPENING;
  filePtr.p->tableId = RNIL; // Will force init
  req->userPointer = filePtr.i;
  FsOpenReq::setVersion(req->fileNumber, 5);
  FsOpenReq::setSuffix(req->fileNumber, FsOpenReq::S_DATA);
  FsOpenReq::v5_setLcpNo(req->fileNumber, dataFileNumber);
  FsOpenReq::v5_setTableId(req->fileNumber, tabPtr.p->tableId);
  FsOpenReq::v5_setFragmentId(req->fileNumber, fragPtr.p->fragmentId);
  sendSignal(NDBFS_REF, GSN_FSOPENREQ, signal, FsOpenReq::SignalLength, JBA);
}

void
Backup::lcp_open_data_file_late(Signal* signal,
                                BackupRecordPtr ptr,
                                Uint32 index)
{
  FsOpenReq * req = (FsOpenReq *)signal->getDataPtrSend();
  req->userReference = reference();
  req->fileFlags = 
    FsOpenReq::OM_WRITEONLY | 
    FsOpenReq::OM_TRUNCATE |
    FsOpenReq::OM_CREATE | 
    FsOpenReq::OM_APPEND |
    FsOpenReq::OM_AUTOSYNC;

  if (c_defaults.m_compressed_lcp)
  {
    req->fileFlags |= FsOpenReq::OM_GZ;
  }

  if (c_defaults.m_o_direct)
  {
    req->fileFlags |= FsOpenReq::OM_DIRECT;
  }

  FsOpenReq::v2_setCount(req->fileNumber, 0xFFFFFFFF);
  req->auto_sync_size = c_defaults.m_disk_synch_size;
  
  TablePtr tabPtr;
  FragmentPtr fragPtr;
  BackupFilePtr filePtr;
  ndbrequire(ptr.p->tables.first(tabPtr));
  tabPtr.p->fragments.getPtr(fragPtr, 0);

  ndbrequire(index != 0);
  c_backupFilePool.getPtr(filePtr, ptr.p->dataFilePtr[index]);

  Uint32 dataFileNumber = get_file_add(ptr.p->m_first_data_file_number,
                                       index);

  ndbrequire(filePtr.p->m_flags == 0);
  filePtr.p->m_flags |= BackupFile::BF_OPENING;
  req->userPointer = filePtr.i;
  FsOpenReq::setVersion(req->fileNumber, 5);
  FsOpenReq::setSuffix(req->fileNumber, FsOpenReq::S_DATA);
  FsOpenReq::v5_setLcpNo(req->fileNumber, dataFileNumber);
  FsOpenReq::v5_setTableId(req->fileNumber, tabPtr.p->tableId);
  FsOpenReq::v5_setFragmentId(req->fileNumber, fragPtr.p->fragmentId);
  sendSignal(NDBFS_REF, GSN_FSOPENREQ, signal, FsOpenReq::SignalLength, JBA);
}

void
Backup::lcp_open_data_file_done(Signal* signal,
                                BackupRecordPtr ptr)
{
  TablePtr tabPtr;
  FragmentPtr fragPtr;

  ndbrequire(ptr.p->prepare_table.first(tabPtr));
  tabPtr.p->fragments.getPtr(fragPtr, 0);
  
  BackupFilePtr filePtr;
  c_backupFilePool.getPtr(filePtr, ptr.p->prepareDataFilePtr[0]);  
  ndbrequire(filePtr.p->m_flags == 
             (BackupFile::BF_OPEN | BackupFile::BF_LCP_META));
  filePtr.p->m_flags &= ~(Uint32)BackupFile::BF_LCP_META;

  ndbrequire(ptr.p->prepareState == PREPARE_READ_TABLE_DESC);
  ptr.p->prepareState = PREPARED;
 
  LcpPrepareConf* conf= (LcpPrepareConf*)signal->getDataPtrSend();
  conf->senderData = ptr.p->clientData;
  conf->senderRef = reference();
  conf->tableId = tabPtr.p->tableId;
  conf->fragmentId = fragPtr.p->fragmentId;
  sendSignal(ptr.p->masterRef, GSN_LCP_PREPARE_CONF, 
	     signal, LcpPrepareConf::SignalLength, JBA);
}

void
Backup::lcp_set_lcp_id(BackupRecordPtr ptr,
                       struct BackupFormat::LCPCtlFile *lcpCtlFilePtr)
{
  jam();
  lcpCtlFilePtr->fileHeader.BackupId = ptr.p->backupId;
  lcpCtlFilePtr->LcpId = ptr.p->backupId;
  lcpCtlFilePtr->LocalLcpId = ptr.p->localLcpId;
  if (ptr.p->backupId == ptr.p->preparePrevLcpId)
  {
    jam();
    ndbrequire(ptr.p->localLcpId > ptr.p->preparePrevLocalLcpId);
  }
  else
  {
    jam();
    ndbrequire(ptr.p->backupId > ptr.p->preparePrevLcpId);
  }
}

void
Backup::lcp_copy_ctl_page(BackupRecordPtr ptr)
{
  Page32Ptr page_ptr, recent_page_ptr;
  BackupFilePtr file_ptr, recent_file_ptr;
  Uint32 oldest = ptr.p->prepareNextLcpCtlFileNumber;
  ndbrequire(oldest <= 1);
  Uint32 recent = oldest == 0 ? 1 : 0;
  c_backupFilePool.getPtr(file_ptr, ptr.p->ctlFilePtr);
  c_backupFilePool.getPtr(recent_file_ptr, ptr.p->prepareCtlFilePtr[recent]);
  file_ptr.p->pages.getPtr(page_ptr, 0);
  recent_file_ptr.p->pages.getPtr(recent_page_ptr, 0);
  /**
   * Important to consider here that the page is currently in expanded
   * format. So before we copy it we calculate how much to copy.
   */
  {
    struct BackupFormat::LCPCtlFile *lcpCtlFilePtr =
      (struct BackupFormat::LCPCtlFile*)recent_page_ptr.p;
    Uint32 num_parts = lcpCtlFilePtr->NumPartPairs;
    Uint32 size_to_copy = LCP_CTL_FILE_HEADER_SIZE;
    size_to_copy += (num_parts * sizeof(struct BackupFormat::PartPair));
    memcpy(page_ptr.p,
           recent_page_ptr.p,
           size_to_copy);
  }
#ifdef VM_TRACE
  {
    struct BackupFormat::LCPCtlFile *lcpCtlFilePtr =
      (struct BackupFormat::LCPCtlFile*)page_ptr.p;
    jam();
    Uint32 total_parts = 0;
    Uint32 num_parts = lcpCtlFilePtr->NumPartPairs;
    jamLine(num_parts);
    for (Uint32 i = 0; i < num_parts; i++)
    {
      Uint32 parts = lcpCtlFilePtr->partPairs[i].numParts;
      total_parts += parts;
      jamLine(parts);
    }
    jam();
    ndbassert(total_parts == BackupFormat::NDB_MAX_LCP_PARTS);
  }
#endif
}

void
Backup::setRestorableGci(Uint32 restorableGci)
{
  jam();
  if (restorableGci > m_newestRestorableGci)
  {
    jam();
    m_newestRestorableGci = restorableGci;
  }
}

void
Backup::lcp_update_ctl_page(BackupRecordPtr ptr,
                            Page32Ptr & page_ptr,
                            BackupFilePtr & file_ptr)
{
  Uint32 maxCompletedGci;
  c_backupFilePool.getPtr(file_ptr, ptr.p->ctlFilePtr);
  file_ptr.p->pages.getPtr(page_ptr, 0);
  struct BackupFormat::LCPCtlFile *lcpCtlFilePtr =
    (struct BackupFormat::LCPCtlFile*)page_ptr.p;

  /**
   * An idle LCP cannot have written anything since last LCP. The
   * last LCP was definitely restorable on disk, so there is no
   * need to set MaxGciCompleted to an unrestorable GCI since we
   * haven't written this anyways.
   *
   * Thus for idle LCPs we need not wait for a GCI to be restorable
   * ever. We reflect this by sending max_gci_written equal to the
   * restorable gci in the lcp_max_completed_gci call.
   */
  c_lqh->lcp_max_completed_gci(maxCompletedGci,
                               m_newestRestorableGci,
                               m_newestRestorableGci);
  lcpCtlFilePtr->MaxGciCompleted = maxCompletedGci;
  ptr.p->slaveState.setState(STOPPING);
  c_lqh->lcp_complete_scan(ptr.p->newestGci);
  if (ptr.p->newestGci != lcpCtlFilePtr->MaxGciWritten)
  {
    /**
     * Can happen when performing a LCP as part of restart
     * We will set the newestGci as part of the restore to
     * the GCI we restore.
     */
    DEB_LCP(("(%u)newestGci = %u, MaxGciWritten: %u, MaxGciCompleted: %u",
            instance(),
            ptr.p->newestGci,
            lcpCtlFilePtr->MaxGciWritten,
            lcpCtlFilePtr->MaxGciCompleted));
  }
  ndbassert(ptr.p->newestGci == 
            lcpCtlFilePtr->MaxGciWritten ||
            !m_our_node_started);
  /* Check that schema version is ok, 0 means we're currently deleting table */
  Uint32 lqhCreateTableVersion = c_lqh->getCreateSchemaVersion(lcpCtlFilePtr->TableId);
  ndbrequire(lcpCtlFilePtr->CreateTableVersion == lqhCreateTableVersion ||
             lqhCreateTableVersion == 0);

  lcpCtlFilePtr->MaxGciWritten = ptr.p->newestGci;

  ptr.p->m_wait_gci_to_delete = MAX(maxCompletedGci, ptr.p->newestGci);

  lcp_set_lcp_id(ptr, lcpCtlFilePtr);

  ndbrequire(lcpCtlFilePtr->MaxGciWritten <= m_newestRestorableGci);
  ndbrequire(m_newestRestorableGci != 0);
  /**
   * Also idle LCPs have to be careful to ensure that the LCP is valid before
   * we write it as valid. The reason is that otherwise we won't find the
   * LCP record in the UNDO log and apply too many UNDO log records.
   */
  TablePtr tabPtr;
  ptr.p->tables.first(tabPtr);
  Uint32 tableId = tabPtr.p->tableId;
  ptr.p->m_disk_data_exist = c_lqh->is_disk_columns_in_table(tableId);
  Uint32 valid_flag = lcp_pre_sync_lsn(ptr);
  ptr.p->m_lcp_lsn_synced = valid_flag;
  lcpCtlFilePtr->ValidFlag = valid_flag;

  DEB_LCP(("(%u)TAGY Handle idle LCP, tab(%u,%u).%u, maxGciCompleted = %u"
           ", validFlag = %u",
            instance(),
            lcpCtlFilePtr->TableId,
            lcpCtlFilePtr->FragmentId,
            lcpCtlFilePtr->CreateTableVersion,
            lcpCtlFilePtr->MaxGciCompleted,
            valid_flag));
}

void
Backup::handle_idle_lcp(Signal *signal, BackupRecordPtr ptr)
{
  /**
   * In the prepare phase we opened the data file, we need to
   * close this file before returning to DBLQH as completed.
   * 
   * We also need to write the new LCP control file. The
   * contents we will take from the most recent LCP control
   * file updated with a new MaxGciCompleted.
   *
   * We need to move data files and control files to the
   * execution part since we will start preparing a new
   * LCP immediately after completing this signal execution.
   * A LCP_PREPARE_REQ is most likely waiting to be executed
   * as the next signal.
   */
  Page32Ptr page_ptr;
  BackupFilePtr file_ptr;
  ptr.p->m_empty_lcp = true;
  lcp_copy_ctl_page(ptr);
  lcp_update_ctl_page(ptr, page_ptr, file_ptr);
  ptr.p->deleteDataFileNumber = RNIL;
  lcp_write_ctl_file_to_disk(signal, file_ptr, page_ptr);
  lcp_close_data_file(signal, ptr, true);
  ptr.p->m_wait_disk_data_sync = false;
  ptr.p->m_wait_sync_extent = false;
  ptr.p->m_wait_data_file_close = false;
  ptr.p->m_outstanding_operations = 2;
}

void
Backup::prepare_parts_for_lcp(Signal *signal, BackupRecordPtr ptr)
{
  /**
   * We need to switch in prepared data file and ctl file.
   * We make the previous execute data file and ctl file
   * record to be the new prepare data and ctl file record.
   */
  ptr.p->m_empty_lcp = false;
  calculate_number_of_parts(ptr);
}

void
Backup::prepare_ranges_for_parts(BackupRecordPtr ptr,
                                 Uint32 in_parts)
{
#ifdef DEBUG_LCP
  TablePtr debTabPtr;
  FragmentPtr fragPtr;
  ptr.p->tables.first(debTabPtr);
  debTabPtr.p->fragments.getPtr(fragPtr, 0);
#endif
  Uint64 parts = Uint64(in_parts);
  ndbrequire(parts > 0);
  Uint32 start_part = ptr.p->m_first_start_part_in_lcp;
  Uint64 parts_per_file = parts / Uint64(ptr.p->m_num_lcp_files);
  Uint64 parts_extra_in_first_file =
    parts - (parts_per_file * Uint64(ptr.p->m_num_lcp_files));
  for (Uint32 i = 0; i < ptr.p->m_num_lcp_files; i++)
  {
    ptr.p->m_scan_info[i].m_start_all_part = start_part;
    Uint32 num_parts;
    if (i == 0)
    {
      num_parts = Uint32(parts_extra_in_first_file) + Uint32(parts_per_file);
    }
    else
    {
      num_parts = Uint32(parts_per_file);
    }
    ptr.p->m_scan_info[i].m_num_all_parts = num_parts;
    start_part = get_part_add(start_part, num_parts);
    DEB_LCP(("(%u)tab(%u,%u),m_scan_info[%u].start_all_part = %u,"
             " num_all_parts: %u",
             instance(),
             debTabPtr.p->tableId,
             fragPtr.p->fragmentId,
             i,
             ptr.p->m_scan_info[i].m_start_all_part,
             ptr.p->m_scan_info[i].m_num_all_parts));
  }
  Uint32 num_change_parts = BackupFormat::NDB_MAX_LCP_PARTS - parts;
  ptr.p->m_scan_info[ptr.p->m_num_lcp_files-1].m_start_change_part =
    start_part;
  ptr.p->m_scan_info[ptr.p->m_num_lcp_files-1].m_num_change_parts =
    num_change_parts;
  start_part = get_part_add(start_part, num_change_parts);
  ndbassert(start_part == ptr.p->m_first_start_part_in_lcp);
  ndbassert(is_partial_lcp_enabled() || num_change_parts == 0);
  DEB_LCP(("(%u)tab(%u,%u),m_scan_info[%u].start_change_part = %u,"
           " num_all_parts: %u",
           instance(),
           debTabPtr.p->tableId,
           fragPtr.p->fragmentId,
           ptr.p->m_num_lcp_files - 1,
           ptr.p->m_scan_info[ptr.p->m_num_lcp_files-1].m_start_change_part,
           ptr.p->m_scan_info[ptr.p->m_num_lcp_files-1].m_num_change_parts));
}

void
Backup::prepare_new_part_info(BackupRecordPtr ptr, Uint32 new_parts)
{
  Uint32 remove_files = 0;
  ptr.p->m_num_parts_in_this_lcp = new_parts;
  Uint32 old_num_parts = ptr.p->m_num_parts_in_lcp;
  if (old_num_parts != 0)
  {
    Uint32 new_start_part = ptr.p->m_first_start_part_in_lcp;
    Uint32 new_end_part = new_start_part + new_parts;
    Uint32 old_start_part = ptr.p->m_part_info[0].startPart;
    Uint32 old_end_part = old_start_part;
    ndbrequire(new_start_part == old_start_part);
    jam();
    do
    {
      jam();
      Uint32 old_parts = ptr.p->m_part_info[remove_files].numParts;
      old_end_part += old_parts;
      if (old_end_part > new_end_part)
      {
        jam();
        /* This file has to be kept */
        break;
      }
      old_num_parts--;
      remove_files++;
    } while (old_num_parts > 0);
  }
  Uint32 remaining_files = ptr.p->m_num_parts_in_lcp - remove_files;
  /* First remove all files no longer used */
  for (Uint32 i = 0; i < remaining_files; i++)
  {
    ptr.p->m_part_info[i] = ptr.p->m_part_info[i + remove_files];
    DEB_EXTRA_LCP(("(%u)Parts(%u,%u)",
                   instance(),
                   ptr.p->m_part_info[i].startPart,
                   ptr.p->m_part_info[i].numParts));
  }

  /**
   * The first set of parts is now likely too many parts. The new set of
   * parts have eaten into this from the start. So it needs to be moved
   * ahead as many parts as we have eaten into it.
   */
  if (remaining_files >= 1)
  {
    jam();
    Uint32 new_first_part = get_part_add(
             ptr.p->m_scan_info[0].m_start_all_part, new_parts);
    Uint32 old_first_part = ptr.p->m_part_info[0].startPart;
    Uint32 decrement_parts;
    if (old_first_part > new_first_part)
    {
      jam();
      decrement_parts = (new_first_part +
                         BackupFormat::NDB_MAX_LCP_PARTS) - old_first_part;
    }
    else
    {
      jam();
      decrement_parts = new_first_part - old_first_part;
    }
    ndbrequire(decrement_parts < ptr.p->m_part_info[0].numParts);
    ptr.p->m_part_info[0].numParts -= decrement_parts;
    ptr.p->m_part_info[0].startPart = new_first_part;
    DEB_EXTRA_LCP(("(%u)New first data file span is (%u,%u)",
                   instance(),
                   ptr.p->m_part_info[0].startPart,
                   ptr.p->m_part_info[0].numParts));
  }

  /**
   * Calculate file numbers of files to delete after LCP is
   * completed.
   */
  ptr.p->m_lcp_remove_files = remove_files;
  if (remove_files == 0)
  {
    jam();
    ptr.p->deleteDataFileNumber = RNIL;
  }
  else
  {
    Uint32 move_back_files = remove_files + remaining_files;
    ptr.p->deleteDataFileNumber = get_file_sub(
      ptr.p->m_first_data_file_number,
      move_back_files);

    DEB_LCP(("(%u)m_first_data_file_number = %u, deleteDataFileNumber: %u,"
             " remove_files: %u",
             instance(),
             ptr.p->m_first_data_file_number,
             ptr.p->deleteDataFileNumber,
             remove_files));
  }

  /* Insert the new parts at the end */
  jamLineDebug(ptr.p->m_num_lcp_files);
  for (Uint32 i = 0; i < ptr.p->m_num_lcp_files; i++)
  {
    jamDebug();
    ptr.p->m_part_info[old_num_parts + i].startPart =
      ptr.p->m_scan_info[i].m_start_all_part;
    ptr.p->m_part_info[old_num_parts + i].numParts =
      ptr.p->m_scan_info[i].m_num_all_parts;
    ndbrequire(ptr.p->m_part_info[old_num_parts + i].startPart <
               BackupFormat::NDB_MAX_LCP_PARTS);
    ndbrequire(ptr.p->m_part_info[old_num_parts + i].numParts <=
               BackupFormat::NDB_MAX_LCP_PARTS);
  }
  jamLineDebug(remaining_files);
  ptr.p->m_num_parts_in_lcp = ptr.p->m_num_lcp_files + remaining_files;
  ptr.p->m_max_parts_in_lcp = BackupFormat::NDB_MAX_LCP_PARTS;
#ifdef VM_TRACE
  Uint32 total_parts = 0;
  jam();
  for (Uint32 i = 0; i < ptr.p->m_num_parts_in_lcp; i++)
  {
    Uint32 numParts = ptr.p->m_part_info[i].numParts;
    total_parts += numParts;
  }
  ndbassert(total_parts == BackupFormat::NDB_MAX_LCP_PARTS);
#endif
}

Uint32
Backup::calculate_min_parts(Uint64 row_count,
                            Uint64 row_change_count,
                            Uint64 mem_used,
                            Uint64 total_mem)
{
  /**
   * Calculates
   *   min_parts = 1 + (2048 * k) / (k + p)
   * let y = row_change_count / row_count
   * let z = y * (mem_used / total_mem)
   * let k = y + z * 0.5
   * where k = (row_change_count / row_count) +
   *           0.5 * (mem_used / total_mem)
   * let p = RecoveryWork configuration parameter
   *
   * as explained below.
   *
   * Broken down to:
   * memory_used = memory_used / (1024 * 1024)
   * total_memory = total_memory / (1024 * 1024)
   * This means we are ignoring anything not in the range of MBytes to ensure
   * we don't overflow the 64 bits.
   */

  Uint32 recovery_work = get_recovery_work();

  if (!is_partial_lcp_enabled() || row_count == 0)
  {
    jam();
    /**
     * We have configured the defaults to be that we always execute a full LCP.
     * The LCP can still be a multi-file one, but we will never have to handle
     * anything related to CHANGE ROWS pages.
     *
     * If no rows exists in table we might as well run a full LCP.
     */
    return BackupFormat::NDB_MAX_LCP_PARTS;
  }
  if (row_count < row_change_count)
  {
    jam();
    row_change_count = row_count;
  }
  mem_used /= Uint64(1024 * 1024);
  total_mem /= Uint64(1024 * 1024);
  if (total_mem == Uint64(0))
  {
    jam();
    total_mem = 1;
  }

  double y = double(row_change_count);
  y = y / double(row_count);

  double z = double(mem_used);
  z = z / double(total_mem);
  z = z * y;

  double k = y + (z / double(2));

  double parts = double(2048) * k;

  double p = double(recovery_work) / double(100);
  double parts_divisor = p + k;

  parts = parts / parts_divisor;
  parts = parts + double(1);

  Uint32 min_parts = Uint32(parts);
  ndbrequire(min_parts < Uint32(BackupFormat::NDB_MAX_LCP_PARTS));
  return min_parts;
}

void
Backup::calculate_number_of_parts(BackupRecordPtr ptr)
{
  /**
   * Here we decide on how many parts we need to use for this LCP.
   * As input we have:
   * 1) Row count
   * 2) Row change count since last LCP
   * => Percentage of rows changed since last LCP
   *
   *   The percentage of rows changed since last LCP is the most
   *   important to this algorithm. This gives us a minimum number of
   *   parts that we need to write as part of this LCP.
   *
   *   There is an overhead in not writing full LCPs. The overhead is
   *   dependent on the amount of changed rows in comparison with the
   *   percentage of parts written.
   *
   *   The overhead formula can be written as:
   *   (1 - x) * (y + 0.5 * z) / x
   *   where:
   *   x = percentage of parts fully written in this LCP
   *   y = percentage of rows changed since last LCP
   *   z = percentage of rows changed during LCP
   *
   *   The (1 - x) comes from that only the parts not written have
   *   overhead for writing changed rows.
   *
   *   The y comes from that writing changed rows is an overhead.
   *
   *   The 0.5 * z comes from that writing changed rows during the LCP
   *   is also an overhead, however only half of those rows will
   *   actually be written since the LCP scan will not see rows
   *   changed before the scan pointer.
   *
   *   The division comes from that the first part of the formula is
   *   the overhead cost for one LCP. However a full LCP consists of
   *   1/x LCPs.
   *
   *   We want to select an x such that the overhead becomes smaller
   *   than some select value.
   *
   *   We can also have overhead in that we have written more parts
   *   than are actually needed. To avoid that this overhead is
   *   unnecessary big we will ensure that we never write any files
   *   that contains more than 1/8th of the parts. This means that at
   *   most we can get 12.5% overhead due to extra parts being written.
   *
   *   We will try to ensure that x is chosen such that overhead is
   *   smaller than p where p is the overhead percentage. p is
   *   configurable in the RecoveryWork parameter and can be set between
   *   25 and 100%. It defaults to 50%.
   *
   *   This means that we should at most require
   *   60% overhead compared to the data memory size. This number
   *   is based on that we don't have an extreme amount of small
   *   fragments with very small memory sizes. In this case the
   *   overhead of writing table meta data as well will make the
   *   overhead. So with most applications we can guarantee that the
   *   overhead stays below 60% and actually in most cases we will
   *   probably even have an overhead of around 40%.
   *
   *   So we want to select an x such that:
   *   (1 - x) (y + z*0.5) / x < p
   *
   *   Now at start of an LCP for a fragment we can treat both y and z
   *   as constants, so let us call (y + 0.5*z) k.
   *   =>
   *   (1 - x) * k < p * x
   *   =>
   *   k - k * x < p * x
   *   =>
   *   k < (k + p) * x
   *   =>
   *   x > k / (k + p)
   *   where k = y + 0.5 * z
   *
   *   Now x is the percentage of parts we should use, when x = 1 we have
   *   2048 parts. So replacing x by parts we get.
   *
   *   parts > 2048 * k / (k + p)
   *   We will select min_parts = 1 + (2048 * k) / (k + p)
   *
   *   Now we know the following:
   *   row_count, row_change_count, memory_used_in_fragment, total_memory_used
   *   This gives:
   *   y = row_change_count / row_count
   *   z = (row_change_count / row_count) *
   *       (memory_used_in_fragment / total_memory_used)
   *
   *   The calculation of z is a prediction based on history, so a sort of
   *   Bayesian average.
   *
   *   Now if we assume that the LCP have entered a steady state with a steady
   *   flow of writes going on.
   *
   *   When the k-value above is large we certainly benefits most from writing
   *   entire set. If for example 70% of the data set was changed the execution
   *   overhead of writing everything is only 50% and this certainly pays off
   *   in order to make restart faster by writing the entire data set in this
   *   case.
   *
   *   At the other end of the spectrum we have small k-values (around 1% or
   *   even smaller), in this the above equation can be simplified to
   *   parts = k / p
   *   Thus p = 25% => parts = 4 * k
   *   p = 50% => parts = 2 * k
   *   p = 100% => parts = k
   *
   *   Now k is more or less the percentage of data changing between LCPs.
   *   So if we have a 1 TByte database and k is 1% we will write 10 GByte
   *   per LCP to the database. This means 10 GByte will be written to the
   *   REDO log (can be smaller or larger since REDO log have a 4 byte overhead
   *   per column, but the REDO log only writes changed columns), almost
   *   10 GByte will be written to the CHANGE pages in the partial LCP
   *
   *   Thus with p = 25% we will write 60 GByte to disk, with p = 50% we will
   *   write 40 GByte to disk and with p = 100% we will write 30 GByte to
   *   disk to handle 10 Gbytes of writes.
   *
   *   The other side of the picture is that increasing p means that more
   *   storage space is needed for LCP files. We need (1 + p) * DataMemory
   *   of storage space for LCP files (unless we use compression when
   *   this should be divided by at least 2).
   *
   *   The third side of the picture is that higher p means longer time to
   *   read in the LCP at restart. If we assume in the above example that
   *   we use p = 25%, thus x = 40GByte of parts, thus 25 LCPs are needed
   *   to restore data. In each such LCP there will be 10 GByte of updated
   *   rows extra, but only half of those need to be applied (mean value).
   *   Thus the extra processing during restart is p/2%. So with p = 25%
   *   we will execute 12.5% more rows compared to if all rows fitted in
   *   one LCP. We will have to read all LCP files from disk though, so
   *   we need to read 25% more from disk during restart.
   *
   *   So thus it becomes natural to think of the p value as the
   *   work we are willing to put into recovery during normal operation.
   *   The more work we do during normal operation, the less work we need
   *   to do during recovery.
   *
   *   Thus we call the config parameter RecoveryWork where small values
   *   means lots of work done and higher values means smaller amount of
   *   work done.
   *
   *   Given that decreasing p beyond 25% increases the load of LCPs
   *   exponentially we set the minimum p to be 25%. Increasing
   *   p beyond 100% means exponentially smaller benefits with
   *   linearly increasing recovery, we set the upper limit at 100%
   *   for p.
   *
   *   It is still possible to use the old algorithm where we always
   *   write everything in each LCP. This is kept for better backwards
   *   compatability and for risk averse users. It also works very well
   *   still for smaller database sizes that updates most of the data
   *   all the time.
   *
   *   Independent of all these settings we will never write any new LCP
   *   data files (only LCP control files will be updated) when no changes
   *   have been made to a table. This will be a great benefit to all
   *   database tables that are read-only most of the time.
   *
   * 3) Total memory size used for memory part of rows
   * => Memory size needed to log changed rows
   * => Memory sized needed to write each part of the LCP
   *
   *   Total memory used gives us an indication if we need to bother about
   *   splitting it into parts at all. We don't care about parts smaller
   *   than 64 kBytes. Also we will never split it into parts smaller than
   *   64 kBytes.
   *
   * 4) Total memory space
   * 5) Number of LDMs in the node
   * => Approximate memory space used by this LDM
   *
   *   This gives us a good understanding how large this fragment is
   *   compared to the rest of the memory in this LDM.
   *
   * 6) Current disk write speed
   *
   *   This gives a good approximation of how long time this particular
   *   fragment LCP will take, it will also give us an indication of how
   *   long time the entire LCP will take.
   *
   * 7) Total REDO log size for our log part
   * 8) Total free REDO log size for our log part
   * 9) => Percentage used of REDO log for our log part
   * 10) We also keep free REDO log size from last LCP we executed and the
   *     timestamp for when we last was here. This helps us calculating the
   *     speed we are writing REDO log at.
   *
   *   We mainly use this to see if we are close to running out of REDO
   *   log, if we are we need to speed up LCP processing by raising the
   *   speed of disk writes for LCP.
   *
   * 11) Time used for last distributed LCP
   * 12) Time used for last LCP locally
   */

  Resource_limit res_limit;
  m_ctx.m_mm.get_resource_limit(RG_DATAMEM, res_limit);
  /**
   * Total DataMemory not currently needed
   * const Uint32 pages_total = res_limit.m_min;
   * const Uint64 total_size = Uint64(pages_total)*Uint64(sizeof(GlobalPage));
   * const Uint64 dm_size = total_size - m_acc_memory_in_bytes;
   */
  const Uint32 pages_used = res_limit.m_curr;
  const Uint64 used_size = Uint64(pages_used) * Uint64(sizeof(GlobalPage));
  const Uint64 dm_used = used_size - m_acc_memory_in_bytes;
  const Uint64 num_ldms = getLqhWorkers() != 0 ?
                         (Uint64)getLqhWorkers() : (Uint64)1;
  const Uint64 total_memory = dm_used / num_ldms;

  /**
   * There are four rules that apply for choosing the number of parts to
   * write all rows in.
   * 1) Make sure that overhead doesn't exceed p% for partial LCPs
   *    So we call this rule 1, rule 1 says that we will select the number
   *    of parts that gives p% overhead.
   *
   * 2) Avoid overhead when it doesn't provide any value, if e.g. we
   *    have 80% of the rows that have been changed then the calculation
   *    means that we're going to use actually less than 80% (about 78%)
   *    since that brings about p% overhead. Obviously there is no sense
   *    in creating overhead in this case since we will write 78% of the
   *    rows + 80% of the remaining 22%. Thus we get an overhead of 25%
   *    to save 4.4% of the row writes which doesn't make a lot of sense.
   *
   *    Rule 2 says that we will select all parts if we have changed
   *    more than 70% of the rows. Otherwise rule 2 selects 0 parts.
   *
   *    An observation here is that during heavy deletes patterns we will
   *    very often fall back to full LCPs since the number of rows is
   *    getting smaller whereas the number of changed rows is increasing.
   *
   *    In a sense this is positive since it means that we will quickly
   *    remove LCP files that contain deleted rows, this space might be
   *    needed by other tables that at the same time gets many inserts.
   *
   * 3) The number of pages sets a limit on how small the number of parts
   *    can be. So with 1 page we can only perform full LCPs, with 2 pages
   *    we can never checkpoint with less than 1024 parts, so the rule
   *    here is that we never go below 2048 divided by number of pages.
   *    This ensures that most of the time there is at least one page
   *    that will write ALL rows in the page.
   *
   *  4) First LCP on  fragment must always be a full LCP.
   *     Rule 4 is 2048 parts when first LCP, otherwise it is 0.
   *
   *  5) This rules says that the minimum number of parts is 1, we will
   *     never run an LCP with 0 parts.
   *
   * In conclusion we will select the rule that returns the highest number
   * of parts.
   */    
  Uint64 row_count = ptr.p->m_row_count;
  Uint64 row_change_count = ptr.p->m_row_change_count;
  Uint64 memory_used = ptr.p->m_memory_used_in_bytes;
  Uint32 min_parts_rule1 = calculate_min_parts(row_count,
                                               row_change_count,
                                               memory_used,
                                               total_memory);

  Uint32 min_parts_rule2 = 0;
  if ((Uint64(10) * row_change_count) >
      (Uint64(7) * row_count))
  {
    jam();
    min_parts_rule2 = BackupFormat::NDB_MAX_LCP_PARTS;
  }

  Uint32 min_parts_rule3 = BackupFormat::NDB_MAX_LCP_PARTS;
  if (ptr.p->m_lcp_max_page_cnt > 1)
  {
    jam();
    min_parts_rule3 = BackupFormat::NDB_MAX_LCP_PARTS /
                        ptr.p->m_lcp_max_page_cnt;
  }
  Uint32 min_parts_rule4 = 0;
  if (ptr.p->preparePrevLcpId == 0)
  {
    jam();
    min_parts_rule4 = BackupFormat::NDB_MAX_LCP_PARTS;
  }
  /**
   * We can never go below 1 part, this is the absolute minimum even if
   * all rules say 0.
   */
  Uint32 min_parts_rule5 = 1;
  Uint32 parts = MAX(MAX(min_parts_rule1, min_parts_rule2),
                     MAX(min_parts_rule3,
                     MAX(min_parts_rule4, min_parts_rule5)));

  if (ERROR_INSERTED(10048) && min_parts_rule4 == 0)
  {
    /**
     * We need this in test cases to ensure that we can create a situation
     * with 1 part per LCP and having more than 980 parts and even close to
     * 2048 LCPs to restore a LCP.
     */
    jam();
    g_eventLogger->info("Set to 1 part by ERROR 10048 injection");
    parts = 1;
  }
#ifdef DEBUG_LCP_STAT
  TablePtr debTabPtr;
  FragmentPtr fragPtr;
  ptr.p->tables.first(debTabPtr);
  debTabPtr.p->fragments.getPtr(fragPtr, 0);
  DEB_LCP_STAT(("(%u)tab(%u,%u), row_count: %llu, row_change_count: %llu, "
                "memory_used: %llu, total_memory: %llu, "
                "parts: %u, min_parts_rule1: %u, "
                "min_parts_rule3: %u",
                instance(),
                debTabPtr.p->tableId,
                fragPtr.p->fragmentId,
                row_count,
                row_change_count,
                memory_used,
                total_memory,
                parts,
                min_parts_rule1,
                min_parts_rule3));
#endif
  /**
   * We have now calculated the parts to use in this LCP.
   * Now we need to calculate how many LCP files to use for this
   * LCP.
   *
   * The calculation of this is to use 1 file per 12.5% of the
   * parts. Each file must still be at least one fixed page
   * since this is what makes use choose which part something
   * goes into.
   */
  Uint32 min_file_rule_1 =
    (BackupFormat::NDB_MAX_FILES_PER_LCP * parts +
    ((BackupFormat::NDB_MAX_LCP_PARTS / BackupFormat::NDB_MAX_FILES_PER_LCP) -
      1)) /
    BackupFormat::NDB_MAX_LCP_PARTS;
  Uint32 min_file_rule = MAX(1, min_file_rule_1);
  Uint32 max_file_rule_1 = ptr.p->m_lcp_max_page_cnt;
  Uint32 max_file_rule_2 = BackupFormat::NDB_MAX_FILES_PER_LCP;
  Uint32 max_file_rule = MIN(max_file_rule_1, max_file_rule_2);
  max_file_rule = MAX(1, max_file_rule);
  Uint32 num_lcp_files = MIN(min_file_rule, max_file_rule);
  if (!is_partial_lcp_enabled())
  {
    /**
     * To not set EnablePartialLcp to true is mostly there to be able to
     * use NDB as close to the 7.5 manner as possible, this means also not
     * using 8 files when partial LCP isn't enabled. So we use only one
     * file here, it will always be full writes in this case.
     */
    jam();
    num_lcp_files = 1;
  }
  ptr.p->m_num_lcp_files = num_lcp_files;
  DEB_EXTRA_LCP(("(%u) min_file_rules1 = %u, max_file_rule1 = %u",
                 instance(),
                 min_file_rule_1,
                 max_file_rule_1));
  DEB_LCP(("(%u) LCP using %u files",
           instance(),
           ptr.p->m_num_lcp_files));

  /**
   * We will now prepare the BackupRecord such that it has all the
   * information set up to execute this LCP.
   */
  prepare_ranges_for_parts(ptr, parts);
  prepare_new_part_info(ptr, parts);
}

void
Backup::lcp_swap_tables(BackupRecordPtr ptr,
                        TablePtr & tabPtr,
                        Uint32 tableId)
{
  ptr.p->prepare_table.first(tabPtr);
  ndbrequire(tabPtr.p->tableId == tableId);
  ptr.p->prepare_table.removeFirst(tabPtr);

  TablePtr newPrepareTablePtr;
  ptr.p->tables.removeFirst(newPrepareTablePtr);
  ptr.p->tables.addFirst(tabPtr);
  ptr.p->prepare_table.addFirst(newPrepareTablePtr);
}

void
Backup::lcp_swap_data_file(BackupRecordPtr ptr)
{
  Uint32 newPrepareDataFilePtr = ptr.p->dataFilePtr[0];
  ptr.p->dataFilePtr[0] = ptr.p->prepareDataFilePtr[0];
  ptr.p->prepareDataFilePtr[0] = newPrepareDataFilePtr;
}

void
Backup::lcp_swap_ctl_file(BackupRecordPtr ptr)
{
  Uint32 newPrepareCtlFilePtr = ptr.p->ctlFilePtr;
  ptr.p->ctlFilePtr =
    ptr.p->prepareCtlFilePtr[ptr.p->prepareNextLcpCtlFileNumber];
  ptr.p->prepareCtlFilePtr[ptr.p->prepareNextLcpCtlFileNumber] =
    newPrepareCtlFilePtr;
}

void
Backup::copy_lcp_info_from_prepare(BackupRecordPtr ptr)
{
  ptr.p->m_scan_change_gci = ptr.p->m_prepare_scan_change_gci;
  Uint32 total_parts = 0;
  for (Uint32 i = 0; i < ptr.p->m_prepare_num_parts_in_lcp; i++)
  {
    Uint32 num_parts = ptr.p->m_prepare_part_info[i].numParts;
    total_parts += num_parts;
    ptr.p->m_part_info[i] = ptr.p->m_prepare_part_info[i];
  }
  ndbrequire(total_parts == 0 || /* First LCP */
             total_parts == BackupFormat::NDB_MAX_LCP_PARTS);

  ptr.p->m_num_parts_in_lcp = ptr.p->m_prepare_num_parts_in_lcp;
  ptr.p->m_max_parts_in_lcp = ptr.p->m_prepare_max_parts_in_lcp;
  ptr.p->m_first_start_part_in_lcp =
    ptr.p->m_prepare_first_start_part_in_lcp;
  ptr.p->m_first_data_file_number = ptr.p->prepareFirstDataFileNumber;
  ptr.p->deleteCtlFileNumber = ptr.p->prepareDeleteCtlFileNumber;
}

/**
 * An important part of starting an LCP is to insert a record in the
 * UNDO log record indicating start of the LCP. This is used to ensure
 * that main memory rows restored and the disk data restored is in
 * perfect synch with each other. This UNDO log record must be
 * completely synchronised with start of LCP scanning.
 */
void
Backup::lcp_write_undo_log(Signal *signal,
                           BackupRecordPtr ptr)
{
  TablePtr tabPtr;
  ptr.p->tables.first(tabPtr);
  if (c_lqh->is_disk_columns_in_table(tabPtr.p->tableId))
  {
    jam();
    LcpFragOrd *ord = (LcpFragOrd*)signal->getDataPtr();
    FragmentPtr fragPtr;
    tabPtr.p->fragments.getPtr(fragPtr, 0);
    ord->tableId = tabPtr.p->tableId;
    ord->fragmentId = fragPtr.p->fragmentId;
    ord->lcpId = ptr.p->backupId;
    {
      Logfile_client lgman(this, c_lgman, 0);
      ptr.p->m_current_lcp_lsn = lgman.exec_lcp_frag_ord(signal,
                               c_lqh->get_current_local_lcp_id());
      ndbrequire(ptr.p->m_current_lcp_lsn > Uint64(0));
    }
  }
  else
  {
    jam();
    ptr.p->m_current_lcp_lsn = Uint64(0);
  }
}

/**
 * Start execution of LCP after receiving BACKUP_FRAGMENT_REQ
 *
 * When executing this method we know that there is no
 * LCP_PREPARE processing ongoing and there is no LCP
 * execution processing going on. So this is a safe place to
 * move data from prepare part of BackupRecord to execution
 * part of the BackupRecord.
 */
void
Backup::start_execute_lcp(Signal *signal,
                          BackupRecordPtr ptr,
                          TablePtr & tabPtr,
                          Uint32 tableId)
{
  init_extended_lcp_stat();
  ptr.p->slaveState.setState(STARTED);
  ndbrequire(ptr.p->prepareState == PREPARED);
  ptr.p->prepareState = NOT_ACTIVE;
  ptr.p->m_lcp_lsn_synced = 1;
  ptr.p->m_num_lcp_data_files_open = 1;

  copy_lcp_info_from_prepare(ptr);

  /**
   * We need to switch places on prepare table
   * execute table.
   */
  lcp_swap_tables(ptr, tabPtr, tableId);
  lcp_swap_data_file(ptr);
  lcp_swap_ctl_file(ptr);

  lcp_write_undo_log(signal, ptr);
  /**
   * With the introduction of Partial LCPs we need to calculate how
   * many parts that should be part of this LCP.
   *
   * We tell LDM that we are about to start a new LCP. This means that
   * we want to know the number of rows changed since last LCP. We
   * want also to know the current number of rows to calculate the
   * proportion between updated rows and the number of rows in total
   * in the fragment.
   *
   * We treat 0 updated rows as a special case. This means that not a
   * single commit has changed any rows since the last LCP started.
   * In this special case we can actually still use the data files
   * from the old LCP. We do however still need to write a new LCP
   * control file. This is the case since we need to update the
   * MaxGciCompleted in the LCP control file which is very
   * important. It is this value which makes it possible for us to
   * use the LCP to cut the REDO log tail (which in principle is
   * the main reason for doing LCPs, to cut the REDO log tail).
   *
   * The 0 updated rows is most likely a very common case and will
   * save us radical amounts of REDO log processing in idle nodes.
   * If this is the very first LCP we are performing, then we
   * will still go ahead and perform the LCP to simplify the code.
   */
  c_lqh->get_lcp_frag_stats(ptr.p->m_row_count,
                            ptr.p->m_row_change_count,
                            ptr.p->m_memory_used_in_bytes,
                            ptr.p->m_lcp_max_page_cnt);
  Uint32 newestGci = c_lqh->get_lcp_newest_gci();

#ifdef DEBUG_LCP
  TablePtr debTabPtr;
  FragmentPtr fragPtr;
  ptr.p->tables.first(debTabPtr);
  debTabPtr.p->fragments.getPtr(fragPtr, 0);
  DEB_LCP(("(%u)TAGY LCP_Start: tab(%u,%u).%u, row_count: %llu,"
           " row_change_count: %llu, "
           "memory_used_in_bytes: %llu, max_page_cnt: %u, LCP lsn: %llu",
           instance(),
           debTabPtr.p->tableId,
           fragPtr.p->fragmentId,
           c_lqh->getCreateSchemaVersion(debTabPtr.p->tableId),
           ptr.p->m_row_count,
           ptr.p->m_row_change_count,
           ptr.p->m_memory_used_in_bytes,
           ptr.p->m_lcp_max_page_cnt,
           ptr.p->m_current_lcp_lsn));
#endif

  if (ptr.p->m_row_change_count == 0 &&
      ptr.p->preparePrevLcpId != 0 &&
      (ptr.p->prepareMaxGciWritten == newestGci &&
       m_our_node_started))
  {
    /**
     * We don't handle it as an idle LCP when it is the first LCP
     * executed on the fragment. In this case we need to run a normal
     * LCP even if it produces an empty LCP data file.
     *
     * Also if someone has committed a transaction on the fragment
     * we will not treat it as an idle LCP even if row change count
     * hasn't changed.
     */
    jam();
    handle_idle_lcp(signal, ptr);
    return;
  }
  else
  {
    jam();
    prepare_parts_for_lcp(signal, ptr);
  }
}

/**
 * We have finished writing of a fragment, the file is written to
 * disk and we can start the complete processing of the LCP for
 * this fragment.
 */
void
Backup::lcp_close_data_file(Signal* signal,
                            BackupRecordPtr ptr,
                            bool delete_flag)
{
  BackupFilePtr filePtr;
  c_backupFilePool.getPtr(filePtr, ptr.p->dataFilePtr[0]);
  closeFile(signal, ptr, filePtr, false, delete_flag);
}

void
Backup::lcp_start_complete_processing(Signal *signal, BackupRecordPtr ptr)
{
  /**
   * We start wait here for 2 parallel events.
   * 1) Sync:ing page cache and extent pages
   * 2) Finalising write of LCP data file and closing it
   *
   * After these events are ready we will check if the LSN have been synched
   * yet. If it hasn't we will still write the LCP control file, but we will
   * write with an invalid flag set in it. We will later rewrite it before
   * deleting the data files.
   *
   * When all of those are done we will write the control file and when this
   * write is completed and the file closed then we will report the LCP back
   * as completed.
   *
   * The only reason for syncing the UNDO log is to ensure that if no
   * pages at all was written as part of LCP for the fragment, then we
   * still need to ensure that the UNDO_LCP log record is flushed to
   * disk. We get the LSN of the UNDO_LCP record from DBLQH.
   *
   * When we sync the pages we will ensure that any writes will also
   * sync the UNDO log to the proper point. So we need not worry about
   * losing any UNDO log records as long as we sync the page cache for
   * a fragment as part of LCP processing. This is called the
   * WAL rule.
   * 
   * Sync:ing the extent pages will write all dirty extent pages, so no
   * special phase is needed to write those at the end of all fragment
   * LCPs.
   *
   *
   * Sync:ing happens in two stages
   * The first stage is syncing all data pages in the PGMAN which executes
   * in the same thread as we do. This goes through the list of dirty pages
   * on the fragment and sync's them one by one with potential throttling of
   * write speed here.
   *
   * The second stage is synching the extent pages. This always happens in
   * the PGMAN proxy block that takes care of the extent pages. Here we
   * sync all extent pages that are dirty for each fragment checkpoint. The
   * reason is that one extent page is shared by many fragments, also the
   * extent pages are only updated when we allocate a new page, allocate a
   * new extent or free an extent (only happens at drop table). So normally
   * we should only dirty a page when adding another page to a fragment.
   * Also many of those writes will usually occur on the same fragment and
   * thus the number of writes on those pages will only be high when there
   * is high insert activity into the database. Also each extent page covers
   * about 1.3 GByte of disk space. So even with 10 TByte of disk space we
   * only have a total of 7000 extent pages. So the activity on writing those
   * to disk cannot be very high.
   *
   * By sync:ing data pages and extent pages after writing the main memory
   * part of the fragment to disk we are sure that we can recover using this
   * fragment LCP. After this we are ready to write the control files for
   * this LCP. The LCP is still not 100% ready to use, it still will have
   * to wait until the global checkpoint is completed of its highest GCI
   * that was written as part of the checkpoint.
   *
   * As explained in another place it is actually only necessary to sync
   * the extent pages for the first fragment containing disk data and
   * also at the end of the local checkpoint.
   *
   * We don't need to wait for this however since the restart will check
   * that we don't recover an LCP which has more recent GCI's than we are
   * to restore. We must however wait with deleting the old LCP control
   * file and data files until we have seen the GCI being completed that
   * we wait for.
   *
   * The localisation of LCP handling and immediate removal of old LCPs
   * means that we can no longer restore any older GCPs than the last
   * completed one. If a requirement comes up for this it is fairly
   * straightforward to add this feature. What is needed is that we wait
   * for yet some more time before deleting an old LCP. If we e.g. want
   * to support restoring up to 100 GCI's back from the last completed
   * than we have to wait for 100 GCI's after completing the one we waited
   * for before we can remove the old LCP files. This might require us to
   * maintain many LCP control files. One could handle this by ensuring
   * that new LCPs aren't started so fast in this case.
   * 
   * However most likely there are better options to restore old versions
   * of the database by using backups.
   */

  ptr.p->m_wait_data_file_close = true;
  ptr.p->m_wait_disk_data_sync = true;
  ptr.p->m_wait_sync_extent = true;
  ptr.p->m_disk_data_exist = false;

  if (ptr.p->m_current_lcp_lsn == Uint64(0))
  {
    /**
     * No entry in log file group created, thus table isn't a disk data
     * table. So we can safely ignore going to PGMAN to sync data pages.
     */
    jam();
    ptr.p->m_wait_disk_data_sync = false;
    ptr.p->m_wait_sync_extent = false;
    lcp_write_ctl_file(signal, ptr);
    return;
  }
  BlockReference ref = numberToRef(PGMAN, instance(), getOwnNodeId());
  TablePtr tabPtr;
  FragmentPtr fragPtr;
  ptr.p->tables.first(tabPtr);
  tabPtr.p->fragments.getPtr(fragPtr, 0);
  ptr.p->m_num_sync_pages_waiting = Uint32(~0);

  SyncPageCacheReq *sync_req = (SyncPageCacheReq*)signal->getDataPtrSend();
  sync_req->senderData = ptr.i;
  sync_req->senderRef = reference();
  sync_req->tableId = tabPtr.p->tableId;
  sync_req->fragmentId = fragPtr.p->fragmentId;
  sendSignal(ref, GSN_SYNC_PAGE_CACHE_REQ, signal,
             SyncPageCacheReq::SignalLength, JBB);
}

void
Backup::execSYNC_PAGE_WAIT_REP(Signal *signal)
{
  jamEntry();
  BackupRecordPtr ptr;
  c_backupPool.getPtr(ptr, signal->theData[0]);
  if (ptr.p->m_wait_disk_data_sync)
  {
    jam();
    ptr.p->m_num_sync_pages_waiting = signal->theData[1];
  }
  else if (ptr.p->m_wait_sync_extent ||
           ptr.p->m_wait_final_sync_extent)
  {
    jam();
    ptr.p->m_num_sync_extent_pages_written = signal->theData[1];
  }
  else
  {
    ndbabort();
  }
}

void
Backup::execSYNC_PAGE_CACHE_CONF(Signal *signal)
{
  SyncPageCacheConf *conf = (SyncPageCacheConf*)signal->getDataPtr();
  BackupRecordPtr ptr;
  TablePtr tabPtr;
  FragmentPtr fragPtr;
  jamEntry();

  c_backupPool.getPtr(ptr, conf->senderData);
  ptr.p->m_num_sync_pages_waiting = 0;
  ptr.p->tables.first(tabPtr);
  tabPtr.p->fragments.getPtr(fragPtr, 0);
  ndbrequire(conf->tableId == tabPtr.p->tableId);
  ndbrequire(conf->fragmentId == fragPtr.p->fragmentId);

  DEB_LCP(("(%u)Completed SYNC_PAGE_CACHE_CONF for tab(%u,%u)"
                      ", diskDataExistFlag: %u",
                      instance(),
                      tabPtr.p->tableId,
                      fragPtr.p->fragmentId,
                      conf->diskDataExistFlag));

  ptr.p->m_wait_disk_data_sync = false;
  if (!conf->diskDataExistFlag)
  {
    jam();
    ptr.p->m_wait_sync_extent = false;
    lcp_write_ctl_file(signal, ptr);
    return;
  }
  ptr.p->m_disk_data_exist = true;
  if (!ptr.p->m_first_fragment)
  {
    jam();
    ptr.p->m_wait_sync_extent = false;
    lcp_write_ctl_file(signal, ptr);
    return;
  }
  ptr.p->m_num_sync_extent_pages_written = Uint32(~0);
  /**
   * Sync extent pages, this is sent to Proxy block that routes the signal to
   * the "extra" PGMAN worker that handles the extent pages.
   */
  SyncExtentPagesReq *req = (SyncExtentPagesReq*)signal->getDataPtrSend();
  req->senderData = ptr.i;
  req->senderRef = reference();
  req->lcpOrder = SyncExtentPagesReq::FIRST_LCP;
  ptr.p->m_first_fragment = false;
  sendSignal(PGMAN_REF, GSN_SYNC_EXTENT_PAGES_REQ, signal,
             SyncExtentPagesReq::SignalLength, JBB);
  return;
}

void
Backup::execSYNC_EXTENT_PAGES_CONF(Signal *signal)
{
  SyncExtentPagesConf *conf = (SyncExtentPagesConf*)signal->getDataPtr();
  BackupRecordPtr ptr;
  jamEntry();

  c_backupPool.getPtr(ptr, conf->senderData);
  ptr.p->m_num_sync_extent_pages_written = 0;
  if (ptr.p->slaveState.getState() == DEFINED)
  {
    jam();
    finish_end_lcp(signal, ptr);
    return;
  }
  ndbrequire(ptr.p->slaveState.getState() == STOPPING);
  ptr.p->m_wait_sync_extent = false;
  lcp_write_ctl_file(signal, ptr);
}

/**
 * A file has been closed as part of LCP completion processing
 * for a fragment.
 */
void
Backup::lcp_close_data_file_conf(Signal* signal, BackupRecordPtr ptr)
{
  jam();
  /**
   * We could have completed only 1 part of this fragment LCP.
   * Check for this and start up next part.
   */
  if (ptr.p->m_empty_lcp)
  {
    jam();
    finalize_lcp_processing(signal, ptr);
    return;
  }
  ndbrequire(ptr.p->m_wait_data_file_close);
  ptr.p->m_wait_data_file_close = false;
  lcp_write_ctl_file(signal, ptr);
}

Uint32
Backup::lcp_pre_sync_lsn(BackupRecordPtr ptr)
{
  Uint32 valid_flag = 1;
  if (ptr.p->m_disk_data_exist)
  {
    jam();
    Uint64 sync_lsn;
    {
      Logfile_client lgman(this, c_lgman, 0);
      sync_lsn = lgman.pre_sync_lsn(ptr.p->m_current_lcp_lsn);
    }
    if (sync_lsn < ptr.p->m_current_lcp_lsn)
    {
      jam();
      /**
       * LSN for UNDO log record of this LCP haven't been sync:ed to disk
       * yet. We will still write the LCP control file, but we will write
       * it with an invalid indicator. Later before deleting the LCP data
       * files we will ensure that the LSN is sync:ed by calling sync_lsn.
       * We will actually call it with LSN = 0 then since the LSN we called
       * with here has been recorded already in LGMAN. So there is no need
       * to remember the individual LSNs for individual fragments. When we
       * call sync_lsn we will ensure that all fragment LCPs already handled
       * before will be sync:ed to disk.
       */
      valid_flag = 0;
    }
  }
  else
  {
    jam();
  }
  DEB_LCP(("(%u)Writing first with ValidFlag = %u", instance(), valid_flag));
  return valid_flag;
}

void
Backup::lcp_write_ctl_file(Signal *signal, BackupRecordPtr ptr)
{
  if (ptr.p->m_wait_data_file_close ||
      ptr.p->m_wait_sync_extent ||
      ptr.p->m_wait_disk_data_sync)
  {
    jam();
    return;
  }

  /**
   * Ensure that we didn't find more rows in LCP than what was
   * in fragment at start of LCP.
   *
   * If we run a full LCP we should always find as many rows as was
   * present in the row count at the start of the LCP.
   * If we run a partial LCP we should never find more rows in this
   * LCP file than was present at the start of the LCP, this is the
   * sum of rows from ALL pages and changed rows in CHANGE pages.
   *
   * This check is important such that we find inconsistencies as
   * soon as they occur, rather than at the time when we recover
   * when it is very difficult to trace back the source of the
   * problem.
   *
   * Error means that the table was dropped during LCP and in this
   * case these numbers are not consistent, we're simply closing
   * the LCP scan in an orderly manner with no rows read. So we
   * should not crash in this case.
   *
   * We wait until we come here to check the numbers, this means
   * that the data file exists when we crash and can be used for
   * analysis.
   */
  {
    BackupFilePtr dataFilePtr;
    c_backupFilePool.getPtr(dataFilePtr,
                            ptr.p->dataFilePtr[0]);
    if (!(ptr.p->m_save_error_code != 0 ||
          ptr.p->m_row_count == dataFilePtr.p->m_lcp_inserts ||
          ((ptr.p->m_num_parts_in_this_lcp !=
             BackupFormat::NDB_MAX_LCP_PARTS) &&
           (ptr.p->m_row_count >=
            (dataFilePtr.p->m_lcp_inserts +
             dataFilePtr.p->m_lcp_writes)))))
    {
      g_eventLogger->info("errCode = %u, row_count = %llu, inserts: %llu"
                          ", writes: %llu, parts: %u",
                          ptr.p->m_save_error_code,
                          ptr.p->m_row_count,
                          dataFilePtr.p->m_lcp_inserts,
                          dataFilePtr.p->m_lcp_writes,
                          ptr.p->m_num_parts_in_this_lcp);
      print_extended_lcp_stat();
      ndbrequire(ptr.p->m_save_error_code != 0 ||
                 ptr.p->m_row_count == dataFilePtr.p->m_lcp_inserts ||
        ((ptr.p->m_num_parts_in_this_lcp != BackupFormat::NDB_MAX_LCP_PARTS) &&
         (ptr.p->m_row_count >=
          (dataFilePtr.p->m_lcp_inserts + dataFilePtr.p->m_lcp_writes))));
    }
  }

  Uint32 valid_flag = lcp_pre_sync_lsn(ptr);

  /**
   * This function prepares the page for the LCP Control file data
   * and ensures checksum is correct, values are written in network
   * byte order when appropriate.
   *
   * As soon as this file is properly written to disk, it can be used
   * in restarts. The restart code will ensure that the GCI is restored
   * which this LCP cannot roll back from.
   */

  BackupFilePtr filePtr;
  Page32Ptr pagePtr;

  jam();
  ptr.p->m_lcp_lsn_synced = valid_flag;
  c_backupFilePool.getPtr(filePtr, ptr.p->ctlFilePtr);
  filePtr.p->pages.getPtr(pagePtr, 0);
  struct BackupFormat::LCPCtlFile *lcpCtlFilePtr =
    (struct BackupFormat::LCPCtlFile*)pagePtr.p;

  memcpy(lcpCtlFilePtr->fileHeader.Magic, BACKUP_MAGIC, 8);
  lcpCtlFilePtr->fileHeader.BackupVersion = NDBD_USE_PARTIAL_LCP_v2;

  const Uint32 sz = sizeof(BackupFormat::FileHeader) >> 2;
  lcpCtlFilePtr->fileHeader.SectionType = BackupFormat::FILE_HEADER;
  lcpCtlFilePtr->fileHeader.SectionLength = sz - 3;
  lcpCtlFilePtr->fileHeader.FileType = BackupFormat::LCP_CTL_FILE;
  lcpCtlFilePtr->fileHeader.BackupId = 0;
  lcpCtlFilePtr->fileHeader.BackupKey_0 = 0;
  lcpCtlFilePtr->fileHeader.BackupKey_1 = 0;
  lcpCtlFilePtr->fileHeader.ByteOrder = 0x12345678;
  lcpCtlFilePtr->fileHeader.NdbVersion = NDB_VERSION_D;
  lcpCtlFilePtr->fileHeader.MySQLVersion = NDB_MYSQL_VERSION_D;

  lcpCtlFilePtr->ValidFlag = valid_flag;

  TablePtr tabPtr;
  FragmentPtr fragPtr;
  ptr.p->tables.first(tabPtr);
  tabPtr.p->fragments.getPtr(fragPtr, 0);

  lcpCtlFilePtr->TableId = tabPtr.p->tableId;
  lcpCtlFilePtr->FragmentId = fragPtr.p->fragmentId;
  lcpCtlFilePtr->CreateTableVersion =
    c_lqh->getCreateSchemaVersion(tabPtr.p->tableId);

  Uint32 maxCompletedGci;
  c_lqh->lcp_max_completed_gci(maxCompletedGci,
                               ptr.p->newestGci,
                               m_newestRestorableGci);
  lcpCtlFilePtr->CreateGci = fragPtr.p->createGci;
  lcpCtlFilePtr->MaxGciCompleted = maxCompletedGci;
  lcpCtlFilePtr->MaxGciWritten = ptr.p->newestGci;

  ptr.p->m_wait_gci_to_delete = MAX(maxCompletedGci, ptr.p->newestGci);

  ndbrequire(m_newestRestorableGci != 0);
  DEB_LCP(("(%u)tab(%u,%u).%u, use ctl file %u, GCI completed: %u,"
           " GCI written: %u, createGci: %u",
           instance(),
           lcpCtlFilePtr->TableId,
           lcpCtlFilePtr->FragmentId,
           lcpCtlFilePtr->CreateTableVersion,
           (ptr.p->deleteCtlFileNumber == 0 ? 1 : 0),
           lcpCtlFilePtr->MaxGciCompleted,
           lcpCtlFilePtr->MaxGciWritten,
           lcpCtlFilePtr->CreateGci));
  ndbrequire((lcpCtlFilePtr->MaxGciWritten + 1) >= fragPtr.p->createGci);
  /**
   * LcpId and LocalLcpId was set in prepare phase.
   */
  if (lcpCtlFilePtr->LocalLcpId != c_lqh->get_current_local_lcp_id())
  {
    g_eventLogger->info("(%u)LocalLcpId: %u, local_lcp_id: %u",
     instance(),
     lcpCtlFilePtr->LocalLcpId,
     c_lqh->get_current_local_lcp_id());
  }
  ndbrequire(lcpCtlFilePtr->LocalLcpId == c_lqh->get_current_local_lcp_id());
  lcpCtlFilePtr->MaxPageCount = ptr.p->m_lcp_max_page_cnt;
  lcpCtlFilePtr->LastDataFileNumber = ptr.p->m_last_data_file_number;
  lcpCtlFilePtr->MaxNumberDataFiles =
    BackupFormat::NDB_MAX_LCP_FILES;
  lcpCtlFilePtr->NumPartPairs = ptr.p->m_num_parts_in_lcp;
  lcpCtlFilePtr->MaxPartPairs = BackupFormat::NDB_MAX_LCP_PARTS;
  lcpCtlFilePtr->RowCountLow = Uint32(ptr.p->m_row_count & 0xFFFFFFFF);
  lcpCtlFilePtr->RowCountHigh = Uint32(ptr.p->m_row_count >> 32);

  for (Uint32 i = 0; i < ptr.p->m_num_parts_in_lcp; i++)
  {
    jam();
    lcpCtlFilePtr->partPairs[i] = ptr.p->m_part_info[i];
  }

  /**
   * Since we calculated checksum with bytes in network order we will write it
   * without setting it in network order, this will ensure that the XOR will
   * be over the same bits as here.
   */
  lcp_write_ctl_file_to_disk(signal, filePtr, pagePtr);
}

void
Backup::lcp_write_ctl_file_to_disk(Signal *signal,
                                   BackupFilePtr filePtr,
                                   Page32Ptr pagePtr)
{
  /**
   * If file size becomes bigger than 4096 bytes we need to write
   * 8192 bytes instead. Currently the header parts are 108 bytes,
   * each part consumes 3 bytes, this means that we can fit
   * (4096 - 108) / 3 parts in 4096 bytes == 1329 parts.
   * Maximum number of parts is currently 2048, thus we can
   * always fit in 8192 bytes. We use multiples of 4096 bytes
   * to fit well with disk devices, no need to complicate
   * file management with lots of different file sizes.
   */
  struct BackupFormat::LCPCtlFile *lcpCtlFilePtr =
    (struct BackupFormat::LCPCtlFile*)pagePtr.p;
  Uint32 num_parts = lcpCtlFilePtr->NumPartPairs;
  Uint32 file_size = LCP_CTL_FILE_HEADER_SIZE +
                     (3 * num_parts + 3);
  if (file_size > BackupFormat::NDB_LCP_CTL_FILE_SIZE_SMALL)
  {
    jam();
    DEB_LCP(("(%u)Writing 8192 byte control file", instance()));
    file_size = BackupFormat::NDB_LCP_CTL_FILE_SIZE_BIG;
  }
  else
  {
    jam();
    file_size = BackupFormat::NDB_LCP_CTL_FILE_SIZE_SMALL;
  }
  convert_ctl_page_to_network((Uint32*)pagePtr.p, file_size);
  filePtr.p->m_flags |= BackupFile::BF_WRITING;
  FsReadWriteReq* req = (FsReadWriteReq*)signal->getDataPtrSend();
  req->userPointer = filePtr.i;
  req->filePointer = filePtr.p->filePointer;
  req->userReference = reference();
  req->varIndex = 0;
  req->numberOfPages = 1;
  req->operationFlag = 0;
  FsReadWriteReq::setFormatFlag(req->operationFlag,
                                FsReadWriteReq::fsFormatMemAddress);
  FsReadWriteReq::setSyncFlag(req->operationFlag, 1);

  Uint32 mem_offset = Uint32((char*)pagePtr.p - (char*)c_startOfPages);
  req->data.memoryAddress.memoryOffset = mem_offset;
  req->data.memoryAddress.fileOffset = 0;
  req->data.memoryAddress.size = file_size;

  sendSignal(NDBFS_REF, GSN_FSWRITEREQ, signal,
             FsReadWriteReq::FixedLength + 3, JBA);
}

void
Backup::execFSWRITEREF(Signal *signal)
{
  ndbabort();
}

void
Backup::execFSWRITECONF(Signal *signal)
{
  BackupRecordPtr ptr;
  BackupFilePtr filePtr;
  FsConf * conf = (FsConf *)signal->getDataPtr();
  const Uint32 userPtr = conf->userPointer;
  jamEntry();
  
  c_backupFilePool.getPtr(filePtr, userPtr);
  ndbrequire((filePtr.p->m_flags & BackupFile::BF_WRITING) != 0);
  filePtr.p->m_flags &= ~(Uint32)BackupFile::BF_WRITING;
  c_backupPool.getPtr(ptr, filePtr.p->backupPtr);

  if (ptr.p->ctlFilePtr == filePtr.i)
  {
    jam();
    closeFile(signal, ptr, filePtr);
    return;
  }
  else if (ptr.p->deleteFilePtr == filePtr.i)
  {
    jam();
    lcp_update_ctl_file_for_rewrite_done(signal, ptr, filePtr);
    return;
  }
  ndbabort();
}

void
Backup::finalize_lcp_processing(Signal *signal, BackupRecordPtr ptr)
{
  TablePtr tabPtr;
  FragmentPtr fragPtr;
  BackupFilePtr filePtr;

  if (ptr.p->m_empty_lcp)
  {
    jam();
    ndbrequire(ptr.p->m_outstanding_operations > 0);
    ptr.p->m_outstanding_operations--;
    if (ptr.p->m_outstanding_operations > 0)
    {
      jam();
      return;
    }
  }
  c_backupFilePool.getPtr(filePtr, ptr.p->dataFilePtr[0]);
  ndbrequire(ptr.p->tables.first(tabPtr));
  Uint32 tableId = tabPtr.p->tableId;

  tabPtr.p->fragments.getPtr(fragPtr, 0);
  Uint32 fragmentId = fragPtr.p->fragmentId;
 
  if (ptr.p->errorCode != 0)
  {
    jam();
    ndbout_c("Fatal : LCP Frag scan failed with error %u"
             " file error is: %d",
             ptr.p->errorCode,
             filePtr.p->errorCode);
    ndbrequire(filePtr.p->errorCode == ptr.p->errorCode);
    
    if ((filePtr.p->m_flags & BackupFile::BF_SCAN_THREAD) == 0)
    {
      jam();
      /* No active scan thread to 'find' the file error.
       * Scan is closed, so let's send backupFragmentRef 
       * back to LQH now...
       */
      backupFragmentRef(signal, filePtr);
      return;
    }
    ndbabort();
  }

  /**
   * We're fully done with everything related to the LCP of this fragment.
   * Report this back to LQH such that LQH can order the start of a new
   * LCP on a new fragment when it is ready to do so.
   */
  if (ptr.p->deleteDataFileNumber != RNIL ||
      ptr.p->deleteCtlFileNumber != RNIL ||
      !ptr.p->m_lcp_lsn_synced)
  {
    /**
     * We insert a record into the list for files to delete that will ensure
     * that we will delete old LCP files as soon as possible.
     * If deleteDataFileNumber is RNIL it means that this was the very first
     * LCP on this fragment, so no need to delete any old files. It could
     * also be an LCP that retains all files from the old LCP, but we might
     * still need to delete a control file.
     *
     * We wait an extra GCP before we delete the old LCP files. The reason is
     * to avoid calling sync_lsn unnecessarily often. Calling sync_lsn will
     * remove log space (up to one log page) each time it is called and it
     * needs to sync the LSN on the current page.
     */
    jam();
    DeleteLcpFilePtr deleteLcpFilePtr;
    ndbrequire(c_deleteLcpFilePool.seize(deleteLcpFilePtr));
    LocalDeleteLcpFile_list queue(c_deleteLcpFilePool,
                                  m_delete_lcp_file_head);

    Uint32 wait_for_gci = ptr.p->m_wait_gci_to_delete;
    if (m_our_node_started)
    {
      jam();
      wait_for_gci++;
    }
    bool ready_for_delete = (wait_for_gci <= m_newestRestorableGci);
    Uint32 lastDeleteFileNumber= get_file_add(ptr.p->deleteDataFileNumber,
                          (ptr.p->m_lcp_remove_files - 1));
    deleteLcpFilePtr.p->tableId = tableId;
    deleteLcpFilePtr.p->fragmentId = fragmentId;
    deleteLcpFilePtr.p->firstFileId = ptr.p->deleteDataFileNumber;
    deleteLcpFilePtr.p->lastFileId = lastDeleteFileNumber;
    deleteLcpFilePtr.p->waitCompletedGci = wait_for_gci;
    deleteLcpFilePtr.p->lcpCtlFileNumber = ptr.p->deleteCtlFileNumber;
    deleteLcpFilePtr.p->validFlag = ptr.p->m_lcp_lsn_synced;
    deleteLcpFilePtr.p->lcpLsn = ptr.p->m_current_lcp_lsn;
#ifdef DEBUG_LCP
    if (deleteLcpFilePtr.p->firstFileId != RNIL)
    {
      DEB_LCP(("(%u)TAGI Insert delete file in queue:"
        " tab(%u,%u).%u, file(%u-%u,%u) GCI: %u, validFlag: %u",
        instance(),
        tableId,
        fragmentId,
        c_lqh->getCreateSchemaVersion(tableId),
        deleteLcpFilePtr.p->firstFileId,
        deleteLcpFilePtr.p->lastFileId,
        ptr.p->deleteCtlFileNumber,
        ptr.p->m_wait_gci_to_delete,
        ptr.p->m_lcp_lsn_synced));
    }
    else
    {
      DEB_LCP(("(%u)TAGI Insert delete file in queue:"
        " tab(%u,%u).%u, file(RNIL,%u) GCI: %u, validFlag: %u",
        instance(),
        tableId,
        fragmentId,
        c_lqh->getCreateSchemaVersion(tableId),
        ptr.p->deleteCtlFileNumber,
        ptr.p->m_wait_gci_to_delete,
        ptr.p->m_lcp_lsn_synced));
    }
#endif

    if (ready_for_delete)
    {
      /**
       * Add first to delete processing queue since it is already ready for
       * deletion.
       */
      jam();
      queue.addFirst(deleteLcpFilePtr);
    }
    else
    {
      jam();
      queue.addLast(deleteLcpFilePtr);
    }
    if (!m_delete_lcp_files_ongoing && ready_for_delete)
    {
      jam();
      m_delete_lcp_files_ongoing = true;
      signal->theData[0] = BackupContinueB::ZDELETE_LCP_FILE;
      signal->theData[1] = ptr.i;
      sendSignal(reference(), GSN_CONTINUEB, signal, 2, JBB);
    }
  }
 
  ptr.p->errorCode = 0;
  ptr.p->slaveState.forceState(DEFINED);

  BackupFragmentConf * conf = (BackupFragmentConf*)signal->getDataPtrSend();
  conf->backupId = ptr.p->backupId;
  conf->backupPtr = ptr.i;
  conf->tableId = tableId;
  conf->fragmentNo = fragmentId;
  conf->noOfRecordsLow = (ptr.p->noOfRecords & 0xFFFFFFFF);
  conf->noOfRecordsHigh = (ptr.p->noOfRecords >> 32);
  conf->noOfBytesLow = (ptr.p->noOfBytes & 0xFFFFFFFF);
  conf->noOfBytesHigh = (ptr.p->noOfBytes >> 32);
  if (ptr.p->m_empty_lcp)
  {
    jam();
    /**
     * Slow down things a bit for empty LCPs to avoid that we use too much
     * CPU for idle LCP processing. This tends to get a bit bursty and can
     * affect traffic performance for short times.
     */
    sendSignalWithDelay(ptr.p->masterRef, GSN_BACKUP_FRAGMENT_CONF, signal,
	                1, BackupFragmentConf::SignalLength);
  }
  else
  {
    jam();
    sendSignal(ptr.p->masterRef, GSN_BACKUP_FRAGMENT_CONF, signal,
	       BackupFragmentConf::SignalLength, JBA);
  }
}

void
Backup::execRESTORABLE_GCI_REP(Signal *signal)
{
  Uint32 restorable_gci = signal->theData[0];
  /**
   * LQH has a more up-to-date view of the node state so use LQHs version
   * of the node state rather than our own.
   */
  if (c_lqh->getNodeState().startLevel >= NodeState::SL_STOPPING_4)
  {
    jam();
    DEB_LCP(("(%u)Ignore RESTORABLE_GCI_REP: %u in SL_STOPPING_4",
             instance(),
             restorable_gci));
    return;
  }
  if (restorable_gci > m_newestRestorableGci)
  {
    jam();
    m_newestRestorableGci = restorable_gci;
  }
  else
  {
    jam();
    DEB_LCP(("(%u)Already received this restorable gci: %u",
             instance(),
             restorable_gci));
    return;
  }
#ifdef DEBUG_LCP_DEL_FILES
  DeleteLcpFilePtr deleteLcpFilePtr;
  LocalDeleteLcpFile_list queue(c_deleteLcpFilePool,
                                m_delete_lcp_file_head);
  queue.first(deleteLcpFilePtr);
  Uint32 waitGCI = (deleteLcpFilePtr.i != RNIL) ? 
           deleteLcpFilePtr.p->waitCompletedGci : 0;
#endif
  if (m_delete_lcp_files_ongoing)
  {
    jam();
    DEB_LCP_DEL_FILES(("(%u)TAGX Completed GCI: %u (delete files ongoing)"
                       ", waitGCI: %u",
                       instance(),
                       m_newestRestorableGci,
                       waitGCI));
    return;
  }
  jam();
  DEB_LCP_DEL_FILES(("(%u)TAGX Completed GCI: %u (delete files not ongoing)"
                     ", waitGCI: %u, m_lcp_ptr_i = %u",
                     instance(),
                     m_newestRestorableGci,
                     waitGCI,
                     m_lcp_ptr_i));
  if (m_lcp_ptr_i != RNIL)
  {
    jam();
    m_delete_lcp_files_ongoing = true;
    delete_lcp_file_processing(signal, m_lcp_ptr_i);
  }
  return;
}

void
Backup::delete_lcp_file_processing(Signal *signal, Uint32 ptrI)
{
  BackupRecordPtr ptr;
  DeleteLcpFilePtr deleteLcpFilePtr;
  c_backupPool.getPtr(ptr, ptrI);

  ndbrequire(m_delete_lcp_files_ongoing);

  LocalDeleteLcpFile_list queue(c_deleteLcpFilePool,
                                m_delete_lcp_file_head);
  if (queue.isEmpty())
  {
    jam();
    ndbrequire(!ptr.p->m_wait_end_lcp);
    m_delete_lcp_files_ongoing = false;
    if (ptr.p->prepareState == PREPARE_DROP)
    {
      jam();
      /**
       * We use this route when we find the obscure case of
       * finding LCP files belonging to an already dropped table.
       * We keep the code simple here and even wait until the
       * queue is completely empty also for this special case to
       * avoid any unnecessary checks. We then proceed with normal
       * LCP_PREPARE_REQ handling for this case.
       */
      ptr.p->prepareState = PREPARE_READ_CTL_FILES;
      DEB_LCP(("(%u)TAGT Completed wait delete files for drop case",
               instance()));
      lcp_open_ctl_file(signal, ptr, 0);
      lcp_open_ctl_file(signal, ptr, 1);
      return;
    }
    DEB_LCP_DEL_FILES(("(%u)TAGB Completed delete files,"
                       " queue empty, no LCP wait",
                       instance()));
    return;
  }
  queue.first(deleteLcpFilePtr);
  if (deleteLcpFilePtr.p->waitCompletedGci > m_newestRestorableGci)
  {
    jam();
    DEB_LCP(("(%u)TAGW Wait for completed GCI: %u",
             instance(),
             deleteLcpFilePtr.p->waitCompletedGci));
    m_delete_lcp_files_ongoing = false;
    return;
  }
  /* The delete record is ready for deletion process to start. */
  ptr.p->currentDeleteLcpFile = deleteLcpFilePtr.i;
  if (deleteLcpFilePtr.p->validFlag == 0)
  {
    jam();
    sync_log_lcp_lsn(signal, deleteLcpFilePtr, ptr.i);
    return;
  }
  BackupFilePtr filePtr;
  c_backupFilePool.getPtr(filePtr, ptr.p->deleteFilePtr);
  lcp_close_ctl_file_for_rewrite_done(signal, ptr, filePtr);
}

/**
 * This segment of code does a rewrite of the LCP control file.
 * The LCP control file was written with the valid flag set to
 * to 0. This indicates to the restore block that the LCP control
 * file isn't safe to use.
 *
 * Before the old LCP control file is deleted we must ensure that
 * the new LCP control file is ready to use by setting the validFlag
 * to 1.
 *
 * The validFlag can however only be set to 1 if we are sure that
 * the LSN of our UNDO log record for this fragment LCP has been
 * flushed to disk. This is done by calling sync_lsn.
 *
 * Calling sync_lsn for each fragment is not a good solution since
 * each such call can cause one page of UNDO log space to be wasted.
 * So to ensure that we minimize the amount of wasted log space we
 * instead wait for the GCI to be completed before we call sync_lsn.
 * To ensure that we pack as many sync_lsn into one sync_lsn as
 * possible we call pre_sync_lsn earlier in the LCP process.
 *
 * So the idea is that as much as possible we will wait for the
 * LSN to be flushed by someone else, if no one has done that job
 * after almost 2 GCPs we will do it ourselves. If we do it ourselves
 * we will also ensure that all LSNs of calls to pre_sync_lsn will
 * be flushed to disk in the same go.
 *
 * If we find that pre_sync_lsn call indicates that our LSN has already
 * been flushed to disk we can avoid this extra round of read and write
 * of the LCP control file. We also don't need it for tables without
 * disk data columns.
 *
 * After sync:ing the UNDO LSN we will read the LCP control file,
 * set the ValidFlag in the LCP control file and write it again
 * and finally close it.
 *
 * Then we will continue deleting the old data files and old
 * LCP control file.
 */
void
Backup::sync_log_lcp_lsn(Signal *signal,
                         DeleteLcpFilePtr deleteLcpFilePtr,
                         Uint32 ptrI)
{
  Logfile_client::Request req;
  int ret;
  req.m_callback.m_callbackData = ptrI;
  req.m_callback.m_callbackIndex = SYNC_LOG_LCP_LSN;
  {
    Logfile_client lgman(this, c_lgman, 0);
    ret = lgman.sync_lsn(signal, deleteLcpFilePtr.p->lcpLsn, &req, 1);
    jamEntry();
  }
  switch (ret)
  {
    case 0:
    {
      jam();
      return;
    }
    case -1:
    {
      g_eventLogger->info("(%u)Failed to Sync LCP lsn", instance());
      ndbabort();
    }
    default:
    {
      jam();
      execute(signal, req.m_callback, 0);
      return;
    }
  }
}

void
Backup::sync_log_lcp_lsn_callback(Signal *signal, Uint32 ptrI, Uint32 res)
{
  BackupRecordPtr ptr;
  DeleteLcpFilePtr deleteLcpFilePtr;
  jamEntry();
  c_backupPool.getPtr(ptr, ptrI);
  ndbrequire(res == 0);
  c_deleteLcpFilePool.getPtr(deleteLcpFilePtr, ptr.p->currentDeleteLcpFile);
  ndbrequire(deleteLcpFilePtr.p->validFlag == 0);
  /**
   * The LSN have now been sync:ed, now time to read the LCP control file
   * again to update the validFlag.
   */
  lcp_open_ctl_file_for_rewrite(signal, deleteLcpFilePtr, ptr);
}

void
Backup::lcp_open_ctl_file_for_rewrite(Signal *signal,
                                      DeleteLcpFilePtr deleteLcpFilePtr,
                                      BackupRecordPtr ptr)
{
  BackupFilePtr filePtr;
  c_backupFilePool.getPtr(filePtr, ptr.p->deleteFilePtr);
  FsOpenReq *req = (FsOpenReq*)signal->getDataPtrSend();

  req->userReference = reference();
  req->fileFlags = FsOpenReq::OM_READWRITE;
  req->userPointer = filePtr.i;

  ndbrequire(filePtr.p->m_flags == 0);
  filePtr.p->m_flags = BackupFile::BF_OPENING;

  /**
   * We use same table id and fragment id as the one we are about to
   * delete. If we are about to delete LCP control file 0, then we should
   * rewrite LCP control file 1 and vice versa if we are to delete LCP
   * control file 1.
   */
  Uint32 tableId = deleteLcpFilePtr.p->tableId;
  Uint32 fragmentId = deleteLcpFilePtr.p->fragmentId;
  Uint32 lcpNo = (deleteLcpFilePtr.p->lcpCtlFileNumber == 0) ? 1 : 0;

  FsOpenReq::v2_setCount(req->fileNumber, 0xFFFFFFFF);
  FsOpenReq::setVersion(req->fileNumber, 5);
  FsOpenReq::setSuffix(req->fileNumber, FsOpenReq::S_CTL);
  FsOpenReq::v5_setLcpNo(req->fileNumber, lcpNo);
  FsOpenReq::v5_setTableId(req->fileNumber, tableId);
  FsOpenReq::v5_setFragmentId(req->fileNumber, fragmentId);

  sendSignal(NDBFS_REF, GSN_FSOPENREQ, signal, FsOpenReq::SignalLength, JBA);
}

void
Backup::lcp_open_ctl_file_for_rewrite_done(Signal *signal,
                                           BackupFilePtr filePtr)
{
  lcp_read_ctl_file_for_rewrite(signal, filePtr);
}

void
Backup::lcp_read_ctl_file_for_rewrite(Signal *signal,
                                      BackupFilePtr filePtr)
{
  FsReadWriteReq *req = (FsReadWriteReq*)signal->getDataPtrSend();
  Page32Ptr pagePtr;

  filePtr.p->pages.getPtr(pagePtr, 0);
  ndbrequire(filePtr.p->m_flags == BackupFile::BF_OPEN);
  filePtr.p->m_flags |= BackupFile::BF_READING;

  req->userPointer = filePtr.i;
  req->filePointer = filePtr.p->filePointer;
  req->userReference = reference();
  req->varIndex = 0;
  req->numberOfPages = 1;
  req->operationFlag = 0;
  FsReadWriteReq::setFormatFlag(req->operationFlag,
                                FsReadWriteReq::fsFormatMemAddress);
  FsReadWriteReq::setPartialReadFlag(req->operationFlag, 1);

  Uint32 mem_offset = Uint32(((char*)pagePtr.p) - ((char*)c_startOfPages));
  req->data.memoryAddress.memoryOffset = mem_offset;
  req->data.memoryAddress.fileOffset = 0;
  req->data.memoryAddress.size = BackupFormat::NDB_LCP_CTL_FILE_SIZE_BIG;

  sendSignal(NDBFS_REF, GSN_FSREADREQ, signal,
             FsReadWriteReq::FixedLength + 3, JBA);
}

void
Backup::lcp_read_ctl_file_for_rewrite_done(Signal *signal,
                                           BackupFilePtr filePtr)
{
  Page32Ptr pagePtr;

  filePtr.p->pages.getPtr(pagePtr, 0);
  struct BackupFormat::LCPCtlFile *lcpCtlFilePtr =
    (struct BackupFormat::LCPCtlFile*)pagePtr.p;
  ndbrequire(convert_ctl_page_to_host(lcpCtlFilePtr));
  lcpCtlFilePtr->ValidFlag = 1;
  lcp_update_ctl_file_for_rewrite(signal, filePtr, pagePtr);
}

void
Backup::lcp_update_ctl_file_for_rewrite(Signal *signal,
                                        BackupFilePtr filePtr,
                                        Page32Ptr pagePtr)
{
  ndbrequire(filePtr.p->m_flags == BackupFile::BF_OPEN);
  lcp_write_ctl_file_to_disk(signal, filePtr, pagePtr);
}

void
Backup::lcp_update_ctl_file_for_rewrite_done(Signal *signal,
                                             BackupRecordPtr ptr,
                                             BackupFilePtr filePtr)
{
  lcp_close_ctl_file_for_rewrite(signal, ptr, filePtr);
}

void
Backup::lcp_close_ctl_file_for_rewrite(Signal *signal,
                                       BackupRecordPtr ptr,
                                       BackupFilePtr filePtr)
{
  ndbrequire(ptr.p->errorCode == 0);
  closeFile(signal, ptr, filePtr, false, false);
#ifdef DEBUG_LCP
  DeleteLcpFilePtr deleteLcpFilePtr;
  c_deleteLcpFilePool.getPtr(deleteLcpFilePtr, ptr.p->currentDeleteLcpFile);
  DEB_LCP(("(%u)Completed writing with ValidFlag = 1 for tab(%u,%u).%u",
           instance(),
           deleteLcpFilePtr.p->tableId,
           deleteLcpFilePtr.p->fragmentId,
           c_lqh->getCreateSchemaVersion(deleteLcpFilePtr.p->tableId)));
#endif
}

void
Backup::lcp_close_ctl_file_for_rewrite_done(Signal *signal,
                                            BackupRecordPtr ptr,
                                            BackupFilePtr filePtr)
{
  ndbrequire(filePtr.p->m_flags == 0);
  ndbrequire(ptr.p->errorCode == 0);
  DeleteLcpFilePtr deleteLcpFilePtr;
  c_deleteLcpFilePool.getPtr(deleteLcpFilePtr, ptr.p->currentDeleteLcpFile);

  if (deleteLcpFilePtr.p->firstFileId != RNIL)
  {
    jam();
    ptr.p->m_delete_data_file_ongoing = true;
    lcp_remove_file(signal, ptr, deleteLcpFilePtr);
  }
  else if (deleteLcpFilePtr.p->lcpCtlFileNumber != RNIL)
  {
    jam();
    ptr.p->m_delete_data_file_ongoing = false;
    lcp_remove_file(signal, ptr, deleteLcpFilePtr);
  }
  else
  {
    jam();
    finished_removing_files(signal, ptr);
  }
}

void
Backup::lcp_remove_file(Signal* signal,
                        BackupRecordPtr ptr,
                        DeleteLcpFilePtr deleteLcpFilePtr)
{
  BackupFilePtr filePtr;
  c_backupFilePool.getPtr(filePtr, ptr.p->deleteFilePtr);
  FsRemoveReq * req = (FsRemoveReq *)signal->getDataPtrSend();
  req->userReference = reference();
  req->userPointer = ptr.i;
  req->directory = 0;
  req->ownDirectory = 0;

  filePtr.p->m_flags |= BackupFile::BF_REMOVING;

  FsOpenReq::setVersion(req->fileNumber, 5);
  if (ptr.p->m_delete_data_file_ongoing)
  {
    jam();
    FsOpenReq::setSuffix(req->fileNumber, FsOpenReq::S_DATA);
    FsOpenReq::v5_setLcpNo(req->fileNumber, deleteLcpFilePtr.p->firstFileId);
    DEB_LCP_DEL_FILES(("(%u)TAGD Remove data file: %u for tab(%u,%u)",
                       instance(),
                       deleteLcpFilePtr.p->firstFileId,
                       deleteLcpFilePtr.p->tableId,
                       deleteLcpFilePtr.p->fragmentId));
  }
  else
  {
    jam();
    FsOpenReq::setSuffix(req->fileNumber, FsOpenReq::S_CTL);
    FsOpenReq::v5_setLcpNo(req->fileNumber,
                           deleteLcpFilePtr.p->lcpCtlFileNumber);
    DEB_LCP_DEL_FILES(("(%u)TAGD Remove control file: %u for tab(%u,%u)",
                       instance(),
                       deleteLcpFilePtr.p->lcpCtlFileNumber,
                       deleteLcpFilePtr.p->tableId,
                       deleteLcpFilePtr.p->fragmentId));
  }
  FsOpenReq::v5_setTableId(req->fileNumber, deleteLcpFilePtr.p->tableId);
  FsOpenReq::v5_setFragmentId(req->fileNumber, deleteLcpFilePtr.p->fragmentId);
  sendSignal(NDBFS_REF, GSN_FSREMOVEREQ, signal, FsOpenReq::SignalLength, JBA);
}

void
Backup::lcp_remove_file_conf(Signal *signal, BackupRecordPtr ptr)
{
  BackupFilePtr filePtr;

  c_backupFilePool.getPtr(filePtr, ptr.p->deleteFilePtr);
  filePtr.p->m_flags &= (~(BackupFile::BF_REMOVING));
  ndbrequire(filePtr.p->m_flags == 0);

  if (ptr.p->m_delete_data_file_ongoing)
  {
    jam();
    DeleteLcpFilePtr deleteLcpFilePtr;
    c_deleteLcpFilePool.getPtr(deleteLcpFilePtr, ptr.p->currentDeleteLcpFile);
    if (deleteLcpFilePtr.p->firstFileId == deleteLcpFilePtr.p->lastFileId)
    {
      jam();
      /**
       * We're done with deleting the data files belonging to this LCP which
       * we no longer need. We continue with deletion of the control LCP
       * file for this LCP.
       */
      ptr.p->m_delete_data_file_ongoing = false;
      lcp_remove_file(signal, ptr, deleteLcpFilePtr);
      return;
    }
    /* Continue with deleting the next data file. */
    deleteLcpFilePtr.p->firstFileId =
      get_file_add(deleteLcpFilePtr.p->firstFileId, 1);
    lcp_remove_file(signal, ptr, deleteLcpFilePtr);
  }
  else
  {
    /**
     * We are done deleting files for this fragment LCP, send CONTINUEB
     * to see if more fragment LCPs are ready to be deleted.
     *
     * We remove it from queue here to ensure that the next LCP can now
     * start up again.
     * It is important to not remove it from queue until we actually deleted
     * all the files, the logic depends on that only one LCP is allowed to
     * execute at a time and that this LCP will remove all the files
     * of the old LCP before the next one is allowed to start.
     */
    jam();
    finished_removing_files(signal, ptr);
  }
}

void
Backup::finished_removing_files(Signal *signal,
                                BackupRecordPtr ptr)
{
  DeleteLcpFilePtr deleteLcpFilePtr;
  jam();
  {
    LocalDeleteLcpFile_list queue(c_deleteLcpFilePool,
                                  m_delete_lcp_file_head);
    c_deleteLcpFilePool.getPtr(deleteLcpFilePtr, ptr.p->currentDeleteLcpFile);
    queue.remove(deleteLcpFilePtr);
    c_deleteLcpFilePool.release(deleteLcpFilePtr);
    ptr.p->currentDeleteLcpFile = RNIL;
  }
  if (ptr.p->m_informDropTabTableId != Uint32(~0))
  {
    jam();
    sendINFORM_BACKUP_DROP_TAB_CONF(signal, ptr);
  }
  else
  {
    jam();
    check_wait_end_lcp(signal, ptr);
  }
  {
    LocalDeleteLcpFile_list queue(c_deleteLcpFilePool,
                                  m_delete_lcp_file_head);
    if (!queue.isEmpty())
    {
      jam();
      signal->theData[0] = BackupContinueB::ZDELETE_LCP_FILE;
      signal->theData[1] = ptr.i;
      sendSignal(reference(), GSN_CONTINUEB, signal, 2, JBB);
    }
    else
    {
      jam();
      delete_lcp_file_processing(signal, ptr.i);
    }
  }
}

void
Backup::execINFORM_BACKUP_DROP_TAB_REQ(Signal *signal)
{
  BackupRecordPtr ptr;
  ndbrequire(c_backups.first(ptr));
  ptr.p->m_informDropTabTableId = signal->theData[0];
  ptr.p->m_informDropTabReference = signal->theData[1];
  if (ptr.p->currentDeleteLcpFile != RNIL)
  {
    DeleteLcpFilePtr deleteLcpFilePtr;
    jam();
    c_deleteLcpFilePool.getPtr(deleteLcpFilePtr, ptr.p->currentDeleteLcpFile);
    if (deleteLcpFilePtr.p->tableId == ptr.p->m_informDropTabTableId)
    {
      jam();
      /**
       * The current delete record is deleting files and writing files
       * from the dropped table. Wait until this is completed before
       * we continue.
       */
      return;
    }
  }
  sendINFORM_BACKUP_DROP_TAB_CONF(signal, ptr);
}

void
Backup::check_wait_end_lcp(Signal *signal, BackupRecordPtr ptr)
{
  LocalDeleteLcpFile_list queue(c_deleteLcpFilePool,
                                m_delete_lcp_file_head);
  if (queue.isEmpty() && ptr.p->m_wait_end_lcp)
  {
    jam();
    ndbrequire(ptr.p->prepareState != PREPARE_DROP);
    ptr.p->m_wait_end_lcp = false;
    sendEND_LCPCONF(signal, ptr);
  }
}

void
Backup::sendINFORM_BACKUP_DROP_TAB_CONF(Signal *signal,
                                        BackupRecordPtr ptr)
{
  /**
   * Before we send the confirm we have to remove all entries from
   * drop delete queue that refer to the dropped table. We have already
   * ensured that the dropped table isn't currently involved in drops.
   * It would create complex code if we could remove the LCP files
   * while we were writing them.
   */

  DEB_LCP(("(%u)Remove all delete file requests for table %u",
           instance(),
           ptr.p->m_informDropTabTableId));
  {
    DeleteLcpFilePtr deleteLcpFilePtr;
    DeleteLcpFilePtr nextDeleteLcpFilePtr;
    LocalDeleteLcpFile_list queue(c_deleteLcpFilePool,
                                  m_delete_lcp_file_head);
    bool is_next_available = queue.first(deleteLcpFilePtr);
    while (is_next_available)
    {
      nextDeleteLcpFilePtr = deleteLcpFilePtr;
      is_next_available = queue.next(nextDeleteLcpFilePtr);
      if (deleteLcpFilePtr.p->tableId == ptr.p->m_informDropTabTableId)
      {
        jam();
        /**
         * We found an entry that is from the dropped table, we can
         * ignore this since the table will be dropped and all
         * LCP files with it.
         */
        queue.remove(deleteLcpFilePtr);
        c_deleteLcpFilePool.release(deleteLcpFilePtr);
      }
      deleteLcpFilePtr = nextDeleteLcpFilePtr;
    }
  }
  check_wait_end_lcp(signal, ptr);

  /**
   * Now we have removed all entries from queue and we are ready to inform
   * LQH that he can continue dropping the table.
   * At this point LQH have already ensured that no more LCPs are started
   * on this table.
   */
  BlockReference ref = ptr.p->m_informDropTabReference;
  Uint32 tableId = ptr.p->m_informDropTabTableId;
  signal->theData[0] = tableId;
  sendSignal(ref, GSN_INFORM_BACKUP_DROP_TAB_CONF, signal, 1, JBB);
  ptr.p->m_informDropTabReference = Uint32(~0);
  ptr.p->m_informDropTabTableId = Uint32(~0);
}

void
Backup::openFilesReplyLCP(Signal* signal, 
		          BackupRecordPtr ptr,
                          BackupFilePtr filePtr)
{
  /**
   * Did open succeed
   */
  if(ptr.p->checkError()) 
  {
    jam();
    if(ptr.p->errorCode == FsRef::fsErrFileExists)
    {
      jam();
      ptr.p->errorCode = DefineBackupRef::FailedForBackupFilesAleadyExist;
    }
    for (Uint32 i = 0; i < ptr.p->m_num_lcp_files; i++)
    {
      jam();
      if (ptr.p->dataFilePtr[i] == filePtr.i)
      {
        jam();
        /* Currently we can't handle failures to open data file */
        g_eventLogger->critical("Fatal: Open file of LCP data file %u failed,"
                                " errCode: %u",
                                i,
                                ptr.p->errorCode);
        ndbabort();
      }
    }
    if (ptr.p->deleteFilePtr == filePtr.i)
    {
      jam();
      g_eventLogger->critical("Fatal: Reopen LCP control file failed,"
                              " errCode: %u",
                              ptr.p->errorCode);
      ndbabort();
    }
    defineBackupRef(signal, ptr);
    return;
  }//if

  if (ptr.p->deleteFilePtr == filePtr.i)
  {
    jam();
    lcp_open_ctl_file_for_rewrite_done(signal, filePtr);
    return;
  }
  if (filePtr.p->m_flags & BackupFile::BF_HEADER_FILE)
  {
    jam();
    filePtr.p->m_flags &= ~(Uint32)BackupFile::BF_HEADER_FILE;
    ndbrequire(filePtr.i == ptr.p->prepareCtlFilePtr[0] ||
               filePtr.i == ptr.p->prepareCtlFilePtr[1]);
    lcp_open_ctl_file_done(signal, ptr, filePtr);
    return;
  }
  TablePtr tabPtr;
  bool prepare_phase;
  Uint32 index;
  if (filePtr.i == ptr.p->prepareDataFilePtr[0])
  {
    jam();
    filePtr.p->m_flags |= BackupFile::BF_LCP_META;
    ndbrequire(ptr.p->prepareState == PREPARE_OPEN_DATA_FILE);
    ptr.p->prepareState = PREPARE_READ_TABLE_DESC;
    ptr.p->prepare_table.first(tabPtr);
    prepare_phase = true;
  }
  else
  {
    prepare_phase = true;
    for (index = 0 ; index < ptr.p->m_num_lcp_files; index++)
    {
      if (filePtr.i == ptr.p->dataFilePtr[index])
      {
        prepare_phase = false;
        break;
      }
    }
    ndbrequire(!prepare_phase);
    ptr.p->tables.first(tabPtr);
  }
  ndbrequire(insertFileHeader(BackupFormat::LCP_FILE, ptr.p, filePtr.p));
  /**
   * Insert table list in ctl file
   */
  FsBuffer & buf = filePtr.p->operation.dataBuffer;
  const Uint32 sz = (sizeof(BackupFormat::CtlFile::TableList) >> 2);
  Uint32 * dst;
  ndbrequire(sz < buf.getMaxWrite());
  ndbrequire(buf.getWritePtr(&dst, sz))
  
  BackupFormat::CtlFile::TableList* tl = 
    (BackupFormat::CtlFile::TableList*)dst;

  tl->SectionType   = htonl(BackupFormat::TABLE_LIST);
  tl->SectionLength = htonl(sz);
  tl->TableIds[0] = htonl(tabPtr.p->tableId);
  buf.updateWritePtr(sz);

  if (prepare_phase)
  {
    jam();
    /**
     * Start getting table definition data
     */
    signal->theData[0] = BackupContinueB::BUFFER_FULL_META;
    signal->theData[1] = ptr.i;
    signal->theData[2] = tabPtr.i;
    signal->theData[3] = filePtr.i;
    sendSignal(reference(), GSN_CONTINUEB, signal, 4, JBB);
    return;
  }
  else
  {
    jam();
    FragmentPtr fragPtr;
    tabPtr.p->fragments.getPtr(fragPtr, 0);
    init_file_for_lcp(signal, index, ptr, ptr.i);
    ptr.p->m_num_lcp_data_files_open++;
    ndbrequire(ptr.p->m_num_lcp_data_files_open <= ptr.p->m_num_lcp_files);
    if (ptr.p->m_num_lcp_data_files_open < ptr.p->m_num_lcp_files)
    {
      jam();
      return;
    }
    /**
     * Now all files are open and we can start the actual scanning.
     * We always use the first file record to track number of scanned
     * pages.
     */
    BackupFilePtr zeroFilePtr;
    c_backupFilePool.getPtr(zeroFilePtr, ptr.p->dataFilePtr[0]);
    Uint32 delay = 0;
    if (ERROR_INSERTED(10047))
    {
      g_eventLogger->info("(%u)Start LCP on tab(%u,%u) 3 seconds delay, max_page: %u",
                          instance(),
                          tabPtr.p->tableId,
                          fragPtr.p->fragmentId,
                          ptr.p->m_lcp_max_page_cnt);

      if (ptr.p->m_lcp_max_page_cnt > 20)
      {
        delay = 3000;
      }
    }
    sendScanFragReq(signal, ptr, zeroFilePtr, tabPtr, fragPtr, delay);
  }
}

void
Backup::execEND_LCPREQ(Signal* signal)
{
  BackupRecordPtr ptr;
  {
    EndLcpReq* req= (EndLcpReq*)signal->getDataPtr();
    c_backupPool.getPtr(ptr, req->backupPtr);
    ptr.p->senderData = req->senderData;
  }
  jamEntry();

  BackupFilePtr filePtr;
  ptr.p->files.getPtr(filePtr, ptr.p->prepareCtlFilePtr[0]);
  ndbrequire(filePtr.p->m_flags == 0);
  ptr.p->files.getPtr(filePtr, ptr.p->prepareCtlFilePtr[1]);
  ndbrequire(filePtr.p->m_flags == 0);
  ptr.p->files.getPtr(filePtr, ptr.p->prepareDataFilePtr[0]);
  ndbrequire(filePtr.p->m_flags == 0);
  ptr.p->files.getPtr(filePtr, ptr.p->ctlFilePtr);
  ndbrequire(filePtr.p->m_flags == 0);
  ptr.p->files.getPtr(filePtr, ptr.p->dataFilePtr[0]);
  ndbrequire(filePtr.p->m_flags == 0);

  ptr.p->errorCode = 0;
  ptr.p->slaveState.setState(CLEANING);
  ptr.p->slaveState.setState(INITIAL);
  ptr.p->slaveState.setState(DEFINING);
  ptr.p->slaveState.setState(DEFINED);

  DEB_LCP(("(%u)TAGE Send SYNC_EXTENT_PAGES_REQ", instance()));
  /**
   * As part of ending the LCP we need to ensure that the extent pages
   * are synchronised. This is to ensure that the case with dropped
   * tables after completing a fragment LCP is handled properly. These
   * extent pages need to be synchronised at end of LCP since after the
   * end of the LCP here we will inform TSMAN that it is free to start
   * sharing those pages again and then we need to ensure that the
   * free status is up-to-date in preparation for a potential restart.
   */
  ptr.p->m_wait_final_sync_extent = true;
  ptr.p->m_num_sync_extent_pages_written = Uint32(~0);
  {
    SyncExtentPagesReq *req = (SyncExtentPagesReq*)signal->getDataPtrSend();
    req->senderData = ptr.i;
    req->senderRef = reference();
    req->lcpOrder = SyncExtentPagesReq::END_LCP;
    ptr.p->m_first_fragment = false;
    sendSignal(PGMAN_REF, GSN_SYNC_EXTENT_PAGES_REQ, signal,
               SyncExtentPagesReq::SignalLength, JBB);
  }
  return;
}

void
Backup::finish_end_lcp(Signal *signal, BackupRecordPtr ptr)
{
  DEB_LCP(("(%u)TAGE SYNC_EXTENT_PAGES_CONF: lcpId: %u",
          instance(),
          ptr.p->backupId));
  ptr.p->m_wait_final_sync_extent = false;
  LocalDeleteLcpFile_list queue(c_deleteLcpFilePool,
                                m_delete_lcp_file_head);
  if (!queue.isEmpty())
  {
    jam();
    ptr.p->m_wait_end_lcp = true;
    return;
  }
  /**
   * The delete LCP file queue is empty, this means that we are sure
   * that all reported LCP_FRAG_REP's are actually completed. DIH
   * will not think that any LCP_FRAG_REP is ok to use until we have
   * received LCP_COMPLETE_REP and so we need to wait with sending
   * this signal until we have emptied the queue and thus completed
   * the full LCP.
   */
  sendEND_LCPCONF(signal, ptr);
}

void
Backup::sendEND_LCPCONF(Signal *signal, BackupRecordPtr ptr)
{
  DEB_LCP(("(%u)TAGE END_LCPREQ: lcpId: %u",
          instance(),
          ptr.p->backupId));
  ndbrequire(!ptr.p->m_wait_end_lcp);
  ptr.p->backupId = 0; /* Ensure next LCP_PREPARE_REQ sees a new LCP id */
  EndLcpConf* conf= (EndLcpConf*)signal->getDataPtrSend();
  conf->senderData = ptr.p->senderData;
  conf->senderRef = reference();
  sendSignal(ptr.p->masterRef, GSN_END_LCPCONF,
	     signal, EndLcpConf::SignalLength, JBA);
}

void
Backup::lcp_close_ctl_file_drop_case(Signal *signal, BackupRecordPtr ptr)
{
  BackupFilePtr filePtr;
  for (Uint32 i = 0; i < 2; i++)
  {
    c_backupFilePool.getPtr(filePtr, ptr.p->prepareCtlFilePtr[i]);
    if ((filePtr.p->m_flags & BackupFile::BF_OPEN) != 0)
    {
      jam();
      /* Still waiting for second file to close */
      return;
    }
  }
  /* Now time to start removing data files. */
  DeleteLcpFilePtr deleteLcpFilePtr;
  TablePtr tabPtr;
  FragmentPtr fragPtr;
  ndbrequire(c_deleteLcpFilePool.seize(deleteLcpFilePtr));
  LocalDeleteLcpFile_list queue(c_deleteLcpFilePool,
                                m_delete_lcp_file_head);

  /**
   * We avoid all complexity for this code since it is an obscure case that
   * should be extremely rare. So we simply delete all potential files.
   */
  ptr.p->prepare_table.first(tabPtr);
  tabPtr.p->fragments.getPtr(fragPtr, 0);
  deleteLcpFilePtr.p->tableId = fragPtr.p->tableId;
  deleteLcpFilePtr.p->fragmentId = fragPtr.p->fragmentId;
  deleteLcpFilePtr.p->firstFileId = 0;
  deleteLcpFilePtr.p->lastFileId = BackupFormat::NDB_MAX_LCP_FILES - 1;
  deleteLcpFilePtr.p->waitCompletedGci = 0;
  deleteLcpFilePtr.p->validFlag = 1;
  deleteLcpFilePtr.p->lcpCtlFileNumber =
    ptr.p->prepareNextLcpCtlFileNumber == 0 ? 1 : 0;
  queue.addFirst(deleteLcpFilePtr);
  if (!m_delete_lcp_files_ongoing)
  {
    jam();
    m_delete_lcp_files_ongoing = true;
    signal->theData[0] = BackupContinueB::ZDELETE_LCP_FILE;
    signal->theData[1] = ptr.i;
    sendSignal(reference(), GSN_CONTINUEB, signal, 2, JBB);
  }
  /**
   * We have now closed the files and as soon as the queue of
   * deleted files are empty we can proceed with starting of
   * the LCP.
   */
  ptr.p->prepareState = PREPARE_DROP;
  DEB_LCP(("(%u)TAGT Insert delete files in queue (drop case):"
    " tab(%u,%u), createGci: %u, waitCompletedGCI: 0",
    instance(),
    fragPtr.p->tableId,
    fragPtr.p->fragmentId,
    fragPtr.p->createGci));
}

inline
static 
void setWords(const Uint64 src, Uint32& hi, Uint32& lo)
{
  hi = (Uint32) (src >> 32);
  lo = (Uint32) (src & 0xffffffff);
}

void
Backup::execLCP_STATUS_REQ(Signal* signal)
{
  jamEntry();
  const LcpStatusReq* req = (const LcpStatusReq*) signal->getDataPtr();
  
  const Uint32 senderRef = req->senderRef;
  const Uint32 senderData = req->senderData;
  Uint32 failCode = LcpStatusRef::NoLCPRecord;

  /* Find LCP backup, if there is one */
  BackupRecordPtr ptr;
  bool found_lcp = false;
  for (c_backups.first(ptr); ptr.i != RNIL; c_backups.next(ptr))
  {
    jam();
    if (ptr.p->is_lcp())
    {
      jam();
      ndbrequire(found_lcp == false); /* Just one LCP */
      found_lcp = true;
      
      LcpStatusConf::LcpState state = LcpStatusConf::LCP_IDLE;
      if (ptr.p->m_wait_end_lcp)
      {
        jam();
        state = LcpStatusConf::LCP_WAIT_END_LCP;
      }
      else if (ptr.p->m_wait_final_sync_extent)
      {
        jam();
        state = LcpStatusConf::LCP_WAIT_FINAL_SYNC_EXTENT;
      }
      else
      {
        jam();
        switch (ptr.p->slaveState.getState())
        {
        case STARTED:
          jam();
          state = LcpStatusConf::LCP_PREPARED;
          break;
        case SCANNING:
          jam();
          state = LcpStatusConf::LCP_SCANNING;
          break;
        case STOPPING:
          jam();
          if (ptr.p->m_wait_disk_data_sync)
          {
            jam();
            state = LcpStatusConf::LCP_WAIT_SYNC_DISK;
          }
          else if (ptr.p->m_wait_sync_extent)
          {
            jam();
            state = LcpStatusConf::LCP_WAIT_SYNC_EXTENT;
          }
          else if (ptr.p->m_wait_data_file_close)
          {
            jam();
            state = LcpStatusConf::LCP_SCANNED;
          }
          else if (ptr.p->m_empty_lcp)
          {
            jam();
            state = LcpStatusConf::LCP_WAIT_CLOSE_EMPTY;
          }
          else
          {
            jam();
            state = LcpStatusConf::LCP_WAIT_WRITE_CTL_FILE;
          }
          break;
        case DEFINED:
          jam();
          if (ptr.p->prepareState == NOT_ACTIVE ||
              ptr.p->prepareState == PREPARED)
          {
            jam();
            state = LcpStatusConf::LCP_IDLE;
          }
          else if (ptr.p->prepareState == PREPARE_READ_CTL_FILES)
          {
            jam();
            state = LcpStatusConf::LCP_PREPARE_READ_CTL_FILES;
          }
          else if (ptr.p->prepareState == PREPARE_OPEN_DATA_FILE)
          {
            jam();
            state = LcpStatusConf::LCP_PREPARE_OPEN_DATA_FILE;
          }
          else if (ptr.p->prepareState == PREPARE_READ_TABLE_DESC)
          {
            jam();
            state = LcpStatusConf::LCP_PREPARE_READ_TABLE_DESC;
          }
          else if (ptr.p->prepareState == PREPARE_ABORTING)
          {
            jam();
            state = LcpStatusConf::LCP_PREPARE_ABORTING;
          }
          else if (ptr.p->prepareState == PREPARE_DROP ||
                   ptr.p->prepareState == PREPARE_DROP_CLOSE)
          {
            jam();
            state = LcpStatusConf::LCP_PREPARE_WAIT_DROP_CASE;
          }
          else
          {
            jam();
            ndbout_c("Unusual LCP prepare state in LCP_STATUS_REQ() : %u",
                     ptr.p->prepareState);
            state = LcpStatusConf::LCP_IDLE;
          }
          break;
        default:
          jam();
          ndbout_c("Unusual LCP state in LCP_STATUS_REQ() : %u",
                   ptr.p->slaveState.getState());
          state = LcpStatusConf::LCP_IDLE;
        };
      }
        
      /* Not all values are set here */
      const Uint32 UnsetConst = ~0;
      
      LcpStatusConf* conf = (LcpStatusConf*) signal->getDataPtrSend();
      conf->senderRef = reference();
      conf->senderData = senderData;
      conf->lcpState = state;
      conf->tableId = UnsetConst;
      conf->fragId = UnsetConst;
      conf->completionStateHi = UnsetConst;
      conf->completionStateLo = UnsetConst;
      setWords(ptr.p->noOfRecords,
               conf->lcpDoneRowsHi,
               conf->lcpDoneRowsLo);
      setWords(ptr.p->noOfBytes,
               conf->lcpDoneBytesHi,
               conf->lcpDoneBytesLo);
      conf->lcpScannedPages = 0;
      
      if (state == LcpStatusConf::LCP_SCANNING ||
          state == LcpStatusConf::LCP_WAIT_SYNC_DISK ||
          state == LcpStatusConf::LCP_WAIT_SYNC_EXTENT ||
          state == LcpStatusConf::LCP_WAIT_WRITE_CTL_FILE ||
          state == LcpStatusConf::LCP_WAIT_CLOSE_EMPTY ||
          state == LcpStatusConf::LCP_SCANNED)
      {
        jam();
        /* Actually scanning/closing a fragment, let's grab the details */
        TablePtr tabPtr;
        FragmentPtr fragPtr;
        BackupFilePtr filePtr;
        
        if (ptr.p->dataFilePtr[0] == RNIL)
        {
          jam();
          failCode = LcpStatusRef::NoFileRecord;
          break;
        }
        c_backupFilePool.getPtr(filePtr, ptr.p->dataFilePtr[0]);
        ndbrequire(filePtr.p->backupPtr == ptr.i);

        ptr.p->tables.first(tabPtr);
        if (tabPtr.i != RNIL)
        {
          jam();
          tabPtr.p->fragments.getPtr(fragPtr, 0);
          ndbrequire(fragPtr.p->tableId == tabPtr.p->tableId);
          conf->tableId = tabPtr.p->tableId;
          conf->fragId = fragPtr.p->fragmentId;
        }
        
        if (state == LcpStatusConf::LCP_SCANNING)
        {
          jam();
          setWords(filePtr.p->operation.noOfRecords,
                   conf->completionStateHi,
                   conf->completionStateLo);
          conf->lcpScannedPages = filePtr.p->operation.lcpScannedPages;
        }
        else if (state == LcpStatusConf::LCP_SCANNED)
        {
          jam();
          BackupFilePtr tmp_filePtr;
          Uint64 flushBacklog = 0;
          for (Uint32 i = 0; i < ptr.p->m_num_lcp_files; i++)
          {
            c_backupFilePool.getPtr(tmp_filePtr, ptr.p->dataFilePtr[i]);
            /* May take some time to drain the FS buffer, depending on
             * size of buff, achieved rate.
             * We provide the buffer fill level so that requestors
             * can observe whether there's progress in this phase.
             */
            flushBacklog +=
              tmp_filePtr.p->operation.dataBuffer.getUsableSize() -
              tmp_filePtr.p->operation.dataBuffer.getFreeSize();
          }
          setWords(flushBacklog,
                   conf->completionStateHi,
                   conf->completionStateLo);
        }
        else if (state == LcpStatusConf::LCP_WAIT_SYNC_DISK)
        {
          jam();
          conf->completionStateHi = 0;
          conf->completionStateLo = ptr.p->m_num_sync_pages_waiting;
        }
        else if (state == LcpStatusConf::LCP_WAIT_SYNC_EXTENT)
        {
          jam();
          conf->completionStateHi = 0;
          conf->completionStateLo = ptr.p->m_num_sync_extent_pages_written;
        }
        else if (state == LcpStatusConf::LCP_WAIT_WRITE_CTL_FILE)
        {
          jam();
          conf->completionStateHi = 0;
          conf->completionStateLo = 0;
        }
        else if (state == LcpStatusConf::LCP_WAIT_CLOSE_EMPTY)
        {
          jam();
          conf->completionStateHi = 0;
          conf->completionStateLo = ptr.p->m_outstanding_operations;
        }
        else
        {
          ndbabort(); // Impossible state
        }
      }
      else if (state == LcpStatusConf::LCP_WAIT_END_LCP)
      {
        jam();
        DeleteLcpFilePtr deleteLcpFilePtr;
        LocalDeleteLcpFile_list queue(c_deleteLcpFilePool,
                                      m_delete_lcp_file_head);
        ndbrequire(!queue.isEmpty());
        conf->completionStateHi = 0;
        conf->completionStateLo = m_newestRestorableGci;
      }
      else if (state == LcpStatusConf::LCP_WAIT_FINAL_SYNC_EXTENT)
      {
        jam();
        conf->completionStateHi = 0;
        conf->completionStateLo = ptr.p->m_num_sync_extent_pages_written;
      }
      else if (state == LcpStatusConf::LCP_PREPARED)
      {
        /**
         * We are in state of closing LCP control files with a
         * idle fragment LCP.
         */
        jam();
        TablePtr tabPtr;
        FragmentPtr fragPtr;
        ptr.p->tables.first(tabPtr);
        ndbrequire(tabPtr.i != RNIL);
        tabPtr.p->fragments.getPtr(fragPtr, 0);
        ndbrequire(fragPtr.p->tableId == tabPtr.p->tableId);
        conf->tableId = tabPtr.p->tableId;
        conf->fragId = fragPtr.p->fragmentId;
      }
      
      failCode = 0;
    }
  }

  if (failCode == 0)
  {
    jam();
    sendSignal(senderRef, GSN_LCP_STATUS_CONF, 
               signal, LcpStatusConf::SignalLength, JBB);
    return;
  }

  jam();
  LcpStatusRef* ref = (LcpStatusRef*) signal->getDataPtrSend();
  
  ref->senderRef = reference();
  ref->senderData = senderData;
  ref->error = failCode;
  
  sendSignal(senderRef, GSN_LCP_STATUS_REF, 
             signal, LcpStatusRef::SignalLength, JBB);
  return;
}

bool Backup::g_is_backup_running = false;<|MERGE_RESOLUTION|>--- conflicted
+++ resolved
@@ -7877,11 +7877,6 @@
 
   CRASH_INSERTION(10044);
   CRASH_INSERTION(10045);
-<<<<<<< HEAD
-  g_eventLogger->info("Crashing after FSAPPENDREF: error code: %u",
-                      errCode);
-  ndbabort();
-=======
   BackupRecordPtr ptr;
   c_backupPool.getPtr(ptr, filePtr.p->backupPtr);
   if (ptr.p->is_lcp())
@@ -7895,7 +7890,6 @@
     g_eventLogger->info("LCP got FSAPPENDREF, serious error: error code: %u",
                         errCode);
   }
->>>>>>> 7c5c1a43
   checkFile(signal, filePtr);
 }
 
