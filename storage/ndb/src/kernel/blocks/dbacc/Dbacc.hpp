/*
   Copyright (c) 2003, 2018, Oracle and/or its affiliates. All rights reserved.

   This program is free software; you can redistribute it and/or modify
   it under the terms of the GNU General Public License as published by
   the Free Software Foundation; version 2 of the License.

   This program is distributed in the hope that it will be useful,
   but WITHOUT ANY WARRANTY; without even the implied warranty of
   MERCHANTABILITY or FITNESS FOR A PARTICULAR PURPOSE.  See the
   GNU General Public License for more details.

   You should have received a copy of the GNU General Public License
   along with this program; if not, write to the Free Software
   Foundation, Inc., 51 Franklin St, Fifth Floor, Boston, MA 02110-1301  USA
*/

#ifndef DBACC_H
#define DBACC_H

#if defined (VM_TRACE) && !defined(ACC_SAFE_QUEUE)
#define ACC_SAFE_QUEUE
#endif

#include <pc.hpp>
#include "Bitmask.hpp"
#include <DynArr256.hpp>
#include <SimulatedBlock.hpp>
#include <LHLevel.hpp>
#include <IntrusiveList.hpp>
#include "Container.hpp"
#include "signaldata/AccKeyReq.hpp"

#define JAM_FILE_ID 344


#ifdef DBACC_C

// Constants
/** ------------------------------------------------------------------------ 
 *   THESE ARE CONSTANTS THAT ARE USED FOR DEFINING THE SIZE OF BUFFERS, THE
 *   SIZE OF PAGE HEADERS, THE NUMBER OF BUFFERS IN A PAGE AND A NUMBER OF 
 *   OTHER CONSTANTS WHICH ARE CHANGED WHEN THE BUFFER SIZE IS CHANGED. 
 * ----------------------------------------------------------------------- */
#define ZHEAD_SIZE 32
#define ZBUF_SIZE 28
#define ZFREE_LIMIT 65
#define ZNO_CONTAINERS 64
#define ZELEM_HEAD_SIZE 1
/* ------------------------------------------------------------------------- */
/*  THESE CONSTANTS DEFINE THE USE OF THE PAGE HEADER IN THE INDEX PAGES.    */
/* ------------------------------------------------------------------------- */
#define ZPOS_PAGE_TYPE_BIT 14
#define ZNORMAL_PAGE_TYPE 0
#define ZOVERFLOW_PAGE_TYPE 1
#define ZADDFRAG 0
#define ZFRAGMENTSIZE 64
#define ZLEFT 1
#define ZOPRECSIZE 740
#define ZPAGESIZE 128
#define ZPARALLEL_QUEUE 1
#define ZSCAN_MAX_LOCK 4
#define ZSERIAL_QUEUE 2
#define ZSPH1 1
#define ZSPH2 2
#define ZSPH3 3
#define ZSPH6 6
#define ZREADLOCK 0
#define ZRIGHT 2
/**
 * Check kernel_types for other operation types
 */
#define ZSCAN_OP 8
#define ZSCAN_REC_SIZE 256
#define ZTABLESIZE 16

/* --------------------------------------------------------------------------------- */
/* CONTINUEB CODES                                                                   */
/* --------------------------------------------------------------------------------- */
#define ZINITIALISE_RECORDS 1
#define ZREL_ROOT_FRAG 5
#define ZREL_FRAG 6
#define ZREL_DIR 7
/* ------------------------------------------------------------------------- */
/* ERROR CODES                                                               */
/* ------------------------------------------------------------------------- */
#define ZLIMIT_OF_ERROR 600 // Limit check for error codes
#define ZCHECKROOT_ERROR 601 // Delete fragment error code
#define ZCONNECT_SIZE_ERROR 602 // ACC_SEIZEREF
#define ZDIR_RANGE_ERROR 603 // Add fragment error code
#define ZFULL_FRAGRECORD_ERROR 604 // Add fragment error code
#define ZFULL_ROOTFRAGRECORD_ERROR 605 // Add fragment error code
#define ZROOTFRAG_STATE_ERROR 606 // Add fragment
#define ZOVERTAB_REC_ERROR 607 // Add fragment

#define ZSCAN_REFACC_CONNECT_ERROR 608 // ACC_SCANREF
#define ZFOUR_ACTIVE_SCAN_ERROR 609 // ACC_SCANREF
#define ZNULL_SCAN_REC_ERROR 610 // ACC_SCANREF
#define ZDIRSIZE_ERROR 623
#define ZOVER_REC_ERROR 624 // Insufficient Space
#define ZPAGESIZE_ERROR 625
#define ZTUPLE_DELETED_ERROR 626
#define ZREAD_ERROR 626
#define ZWRITE_ERROR 630
#define ZTO_OP_STATE_ERROR 631
#define ZTOO_EARLY_ACCESS_ERROR 632
#define ZDIR_RANGE_FULL_ERROR 633 // on fragment

#define ZLOCAL_KEY_LENGTH_ERROR 634 // From Dbdict via Dblqh

#endif

class ElementHeader {
  /**
   * 
   * l = Locked    -- If true contains operation else scan bits + hash value
   * i = page index in dbtup fix page
   * h = Reduced hash value. The lower bits used for address is shifted away
   * o = Operation ptr I
   *
   *           1111111111222222222233
   * 01234567890123456789012345678901
   * liiiiiiiiiiiii  hhhhhhhhhhhhhhhh
   *  ooooooooooooooooooooooooooooooo
   */
public:
  static bool getLocked(Uint32 data);
  static bool getUnlocked(Uint32 data);
  static Uint32 getOpPtrI(Uint32 data);
  static LHBits16 getReducedHashValue(Uint32 data);
  static Uint16 getPageIdx(Uint32 data);

  static Uint32 setLocked(Uint32 opPtrI);
  static Uint32 setUnlocked(Uint16 page_idx, LHBits16 const& reducedHashValue);
  static Uint32 setReducedHashValue(Uint32 header, LHBits16 const& reducedHashValue);

  static Uint32 setInvalid();
  static bool isValid(Uint32 header);
};

inline 
bool
ElementHeader::getLocked(Uint32 data){
  assert(isValid(data));
  return (data & 1) == 1;
}

inline 
bool
ElementHeader::getUnlocked(Uint32 data){
  assert(isValid(data));
  return (data & 1) == 0;
}

inline
LHBits16
ElementHeader::getReducedHashValue(Uint32 data){
  assert(isValid(data));
  assert(getUnlocked(data));
  return LHBits16::unpack(data >> 16);
}

inline
Uint16
ElementHeader::getPageIdx(Uint32 data)
{
  /* Bits 1-13 is reserved for page index */
  NDB_STATIC_ASSERT(MAX_TUPLES_BITS <= 13);
  return (data >> 1) & MAX_TUPLES_PER_PAGE;
}

inline
Uint32 
ElementHeader::getOpPtrI(Uint32 data){
  assert(isValid(data));
  assert(getLocked(data));
  return data >> 1;
}

inline 
Uint32 
ElementHeader::setLocked(Uint32 opPtrI){
  assert(opPtrI < 0x8000000);
  return (opPtrI << 1) + 1;
}
inline
Uint32 
ElementHeader::setUnlocked(Uint16 page_idx, LHBits16 const& reducedHashValue)
{
  assert(page_idx <= MAX_TUPLES_PER_PAGE);
  return (Uint32(reducedHashValue.pack()) << 16) | (page_idx << 1) | 0;
}

inline
Uint32
ElementHeader::setReducedHashValue(Uint32 header, LHBits16 const& reducedHashValue)
{
  assert(getUnlocked(header));
  return (Uint32(reducedHashValue.pack()) << 16) | (header & 0xffff);
}

inline
Uint32
ElementHeader::setInvalid()
{
  /* unlocked, unscanned, bad reduced hash value */
  return 0;
}

inline
bool
ElementHeader::isValid(Uint32 header)
{
  return header != 0;
}

class Element
{
  Uint32 m_header;
  Uint32 m_data;
public:
  Element(Uint32 header, Uint32 data): m_header(header), m_data(data) {}
  Uint32 getHeader() const { return m_header; }
  Uint32 getData() const { return m_data; }
};

typedef Container::Header ContainerHeader;

class Dbacc: public SimulatedBlock {
  friend class DbaccProxy;

public:
  void prepare_scan_ctx(Uint32 scanPtrI);

// State values
enum State {
  FREEFRAG = 0,
  ACTIVEFRAG = 1,
  //SEND_QUE_OP = 2,
  WAIT_NOTHING = 10,
  WAIT_ONE_CONF = 26,
  FREE_OP = 30,
  WAIT_EXE_OP = 32,
  WAIT_IN_QUEUE = 34,
  EXE_OP = 35,
  SCAN_ACTIVE = 36,
  SCAN_WAIT_IN_QUEUE = 37,
  IDLE = 39,
  ACTIVE = 40,
  WAIT_COMMIT_ABORT = 41,
  ABORT = 42,
  ABORTADDFRAG = 43,
  REFUSEADDFRAG = 44,
  DELETEFRAG = 45,
  DELETETABLE = 46,
  UNDEFINEDROOT = 47,
  ADDFIRSTFRAG = 48,
  ADDSECONDFRAG = 49,
  DELETEFIRSTFRAG = 50,
  DELETESECONDFRAG = 51,
  ACTIVEROOT = 52
};

// Records

/* --------------------------------------------------------------------------------- */
/* PAGE8                                                                             */
/* --------------------------------------------------------------------------------- */
struct Page8 {
  Uint32 word32[2048];
  enum Page_variables {
    /**
     * First words are for the 32KiB page and must patch with header in Page32.
     * Words should be zeroed out for second to fourth 8KiB page on 32KiB page
     */
    P32_MAGIC = 0,
    P32_LIST_ID = 1,
    P32_NEXT_PAGE = 2,
    P32_PREV_PAGE = 3,
    P32_WORD_COUNT = 4, // Not an variable index, but count of P32 variables
    /**
     * Following words are used for each 8KiB page
     */
    PAGE_ID = 4,
    EMPTY_LIST = 5,
    ALLOC_CONTAINERS = 6,
    CHECKSUM = 7,
    NEXT_PAGE = 8,
    PREV_PAGE = 9,
    SCAN_CON_0_3 = 10,
    SCAN_CON_4_7 = 11,
    SCAN_CON_8_11 = 12,
  };
  Uint8 getContainerShortIndex(Uint32 pointer) const;
  void setScanContainer(Uint16 scanbit, Uint32 conptr);
  void clearScanContainer(Uint16 scanbit, Uint32 conptr);
  bool checkScanContainer(Uint32 conptr) const;
  Uint16 checkScans(Uint16 scanmask, Uint32 conptr) const;
}; /* p2c: size = 8192 bytes */
  typedef Ptr<Page8> Page8Ptr;

struct Page8SLinkMethods
{
  static Uint32 getNext(Page8 const& item) { return item.word32[Page8::NEXT_PAGE]; }
  static void setNext(Page8& item, Uint32 next) { item.word32[Page8::NEXT_PAGE] = next; }
  static void setPrev(Page8& /* item */, Uint32 /* prev */) { /* no op for single linked list */ }
};

struct ContainerPageLinkMethods
{
  static Uint32 getNext(Page8 const& item) { return item.word32[Page8::NEXT_PAGE]; }
  static void setNext(Page8& item, Uint32 next) { item.word32[Page8::NEXT_PAGE] = next; }
  static Uint32 getPrev(Page8 const& item) { return item.word32[Page8::PREV_PAGE]; }
  static void setPrev(Page8& item, Uint32 prev) { item.word32[Page8::PREV_PAGE] = prev; }
};

struct Page32
{
  enum { MAGIC = 0x17283482 };
  union {
    struct {
      /* fields must match P32-values in Page_variables */
      Uint32 magic;
      Uint32 list_id;
      Uint32 nextList;
      Uint32 prevList;
    };
    Page8 page8[4];
  };
};

typedef Ptr<Page32> Page32Ptr;
typedef ArrayPool<Page32> Page32_pool;
typedef DLCFifoList<Page32_pool> Page32_list;
typedef LocalDLCFifoList<Page32_pool> LocalPage32_list;

  class Page32Lists {
    Page32_list::Head lists[16];
    Uint32 sub_page_id_count[4];
    Uint16 nonempty_lists;

    static Uint16 sub_page_id_to_list_id_set(int sub_page_id);
    static Uint8 list_id_to_sub_page_id_set(int list_id);
    static Uint8 sub_page_id_set_to_list_id(int sub_page_id_set);

    Uint8 least_free_list(Uint16 list_id_set);
public:
    enum { ANY_SUB_PAGE = -1, LEAST_COMMON_SUB_PAGE = -2 };
    Page32Lists();

    Uint32 getCount() const;
    void addPage32(Page32_pool& pool, Page32Ptr p);
    void dropLastPage32(Page32_pool& pool, Page32Ptr& p, Uint32 keep);
    void dropPage32(Page32_pool& pool, Page32Ptr p);
    void seizePage8(Page32_pool& pool, Page8Ptr& /* out */ p, int sub_page_id);
    void releasePage8(Page32_pool& pool, Page8Ptr p);
    bool haveFreePage8(int sub_page_id) const;
  };

class Page8_pool
{
public:
  typedef Page8 Type;
  explicit Page8_pool(Page32_pool& pool): m_page_pool(pool) { }
  void getPtr(Ptr<Page8>& page) const;
  void getPtrForce(Ptr<Page8>& page) const;
private:
  Page32_pool& m_page_pool;
};

typedef SLCFifoList<Page8_pool,Page8,Page8SLinkMethods> Page8List;
typedef LocalSLCFifoList<Page8_pool,Page8,Page8SLinkMethods> LocalPage8List;
typedef DLCFifoList<Page8_pool,Page8,ContainerPageLinkMethods> ContainerPageList;
typedef LocalDLCFifoList<Page8_pool,Page8,ContainerPageLinkMethods> LocalContainerPageList;

/* --------------------------------------------------------------------------------- */
/* FRAGMENTREC. ALL INFORMATION ABOUT FRAMENT AND HASH TABLE IS SAVED IN FRAGMENT    */
/*         REC  A POINTER TO FRAGMENT RECORD IS SAVED IN ROOTFRAGMENTREC FRAGMENT    */
/* --------------------------------------------------------------------------------- */
struct Fragmentrec {
  Uint32 scan[MAX_PARALLEL_SCANS_PER_FRAG];
  Uint16 activeScanMask;
  union {
    Uint32 mytabptr;
    Uint32 myTableId;
  };
  union {
    Uint32 fragmentid;
    Uint32 myfid;
  };
  Uint32 tupFragptr;
  Uint32 roothashcheck;
  Uint32 m_commit_count;
  State rootState;
  
//-----------------------------------------------------------------------------
// Temporary variables used during shrink and expand process.
//-----------------------------------------------------------------------------
  Uint32 expReceivePageptr;
  Uint32 expReceiveIndex;
  bool expReceiveIsforward;
  Uint32 expSenderDirIndex;
  Uint32 expSenderIndex;
  Uint32 expSenderPageptr;

//-----------------------------------------------------------------------------
// List of lock owners currently used only for self-check
//-----------------------------------------------------------------------------
  Uint32 lockOwnersList;

//-----------------------------------------------------------------------------
// References to Directory Ranges (which in turn references directories, which
// in its turn references the pages) for the bucket pages and the overflow
// bucket pages.
//-----------------------------------------------------------------------------
  DynArr256::Head directory;

//-----------------------------------------------------------------------------
// We have a list of overflow pages with free areas. We have a special record,
// the overflow record representing these pages. The reason is that the
// same record is also used to represent pages in the directory array that have
// been released since they were empty (there were however higher indexes with
// data in them). These are put in the firstFreeDirIndexRec-list.
// An overflow record representing a page can only be in one of these lists.
//-----------------------------------------------------------------------------
  ContainerPageList::Head fullpages; // For pages where only containers on page are allowed to overflow (word32[ZPOS_ALLOC_CONTAINERS] > ZFREE_LIMIT)
  ContainerPageList::Head sparsepages; // For pages that other pages are still allowed to overflow into (0 < word32[ZPOS_ALLOC_CONTAINERS] <= ZFREE_LIMIT)

//-----------------------------------------------------------------------------
// Counter keeping track of how many times we have expanded. We need to ensure
// that we do not shrink so many times that this variable becomes negative.
//-----------------------------------------------------------------------------
  Uint32 expandCounter;

//-----------------------------------------------------------------------------
// These variables are important for the linear hashing algorithm.
// localkeylen is the size of the local key (1 and 2 is currently supported)
// maxloadfactor is the factor specifying when to expand
// minloadfactor is the factor specifying when to shrink (hysteresis model)
// maxp and p
// maxp and p is the variables most central to linear hashing. p + maxp + 1 is the
// current number of buckets. maxp is the largest value of the type 2**n - 1
// which is smaller than the number of buckets. These values are used to find
// correct bucket with the aid of the hash value.
//
// slack is the variable keeping track of whether we have inserted more than
// the current size is suitable for or less. Slack together with the boundaries
// set by maxloadfactor and minloadfactor decides when to expand/shrink
// slackCheck When slack goes over this value it is time to expand.
// slackCheck = (maxp + p + 1)*(maxloadfactor - minloadfactor) or 
// bucketSize * hysteresis
// Since at most RNIL 8KiB-pages can be used for a fragment, the extreme values
// for slack will be within -2^43 and +2^43 words.
//-----------------------------------------------------------------------------
  LHLevelRH level;
  Uint32 localkeylen; // Currently only 1 is supported
  Uint32 maxloadfactor;
  Uint32 minloadfactor;
  Int64 slack;
  Int64 slackCheck;

//-----------------------------------------------------------------------------
// nextfreefrag is the next free fragment if linked into a free list
//-----------------------------------------------------------------------------
  Uint32 nextfreefrag;

//-----------------------------------------------------------------------------
// Fragment State, mostly applicable during LCP and restore
//-----------------------------------------------------------------------------
  State fragState;

//-----------------------------------------------------------------------------
// elementLength: Length of element in bucket and overflow pages
// keyLength: Length of key
//-----------------------------------------------------------------------------
  STATIC_CONST( elementLength = 2 );
  Uint16 keyLength;

//-----------------------------------------------------------------------------
// Only allow one expand or shrink signal in queue at the time.
//-----------------------------------------------------------------------------
  bool expandOrShrinkQueued;

//-----------------------------------------------------------------------------
// hashcheckbit is the bit to check whether to send element to split bucket or not
// k (== 6) is the number of buckets per page
//-----------------------------------------------------------------------------
  STATIC_CONST( k = 6 );
  STATIC_CONST( MIN_HASH_COMPARE_BITS = 7 );
  STATIC_CONST( MAX_HASH_VALUE_BITS = 31 );

//-----------------------------------------------------------------------------
// nodetype can only be STORED in this release. Is currently only set, never read
//-----------------------------------------------------------------------------
  Uint8 nodetype;

//-----------------------------------------------------------------------------
// flag to avoid accessing table record if no char attributes
//-----------------------------------------------------------------------------
  Uint8 hasCharAttr;

//-----------------------------------------------------------------------------
// flag to mark that execEXPANDCHECK2 has failed due to DirRange full
//-----------------------------------------------------------------------------
  Uint8 dirRangeFull;

  // Number of Page8 pages allocated for the hash index.
  Int32 m_noOfAllocatedPages;

//-----------------------------------------------------------------------------
// Lock stats
//-----------------------------------------------------------------------------
// Used to track row lock activity on this fragment
  struct LockStats 
  {
    /* Exclusive row lock counts */

    /*   Total requests received */
    Uint64 m_ex_req_count;

    /*   Total requests immediately granted */
    Uint64 m_ex_imm_ok_count;

    /*   Total requests granted after a wait */
    Uint64 m_ex_wait_ok_count;

    /*   Total requests failed after a wait */
    Uint64 m_ex_wait_fail_count;
    

    /* Shared row lock counts */

    /*   Total requests received */
    Uint64 m_sh_req_count;

    /*   Total requests immediately granted */
    Uint64 m_sh_imm_ok_count;

    /*   Total requests granted after a wait */
    Uint64 m_sh_wait_ok_count;

    /*   Total requests failed after a wait */
    Uint64 m_sh_wait_fail_count;

    /* Wait times */


    /*   Total time spent waiting for a lock
     *   which was eventually granted
     */
    Uint64 m_wait_ok_millis;

    /*   Total time spent waiting for a lock
     *   which was not eventually granted
     */
    Uint64 m_wait_fail_millis;
    
    void init()
    {
      m_ex_req_count       = 0;
      m_ex_imm_ok_count    = 0;
      m_ex_wait_ok_count   = 0;
      m_ex_wait_fail_count = 0;
    
      m_sh_req_count       = 0;
      m_sh_imm_ok_count    = 0;
      m_sh_wait_ok_count   = 0;
      m_sh_wait_fail_count = 0;

      m_wait_ok_millis     = 0;
      m_wait_fail_millis   = 0;
    };

    // req_start_imm_ok
    // A request was immediately granted (No contention)
    void req_start_imm_ok(bool ex,
                          NDB_TICKS& op_timestamp,
                          const NDB_TICKS now)
    {
      if (ex)
      {
        m_ex_req_count++;
        m_ex_imm_ok_count++;
      }
      else
      {
        m_sh_req_count++;
        m_sh_imm_ok_count++;
      }

      /* Hold-time starts */
      op_timestamp = now;
    }

    // req_start
    // A request was not granted immediately
    void req_start(bool ex, 
                   NDB_TICKS& op_timestamp, 
                   const NDB_TICKS now)
    {
      if (ex)
      {
        m_ex_req_count++;
      }
      else
      {
        m_sh_req_count++;
      }

      /* Wait-time starts */
      op_timestamp = now;
    }

    // wait_ok
    // A request that had to wait is now granted
    void wait_ok(bool ex, NDB_TICKS& op_timestamp, const NDB_TICKS now)
    {
      assert(NdbTick_IsValid(op_timestamp)); /* Set when starting to wait */
      if (ex)
      {
        m_ex_wait_ok_count++;
      }
      else
      {
        m_sh_wait_ok_count++;
      }

      const Uint64 wait_millis = NdbTick_Elapsed(op_timestamp,
                                                 now).milliSec();
      m_wait_ok_millis += wait_millis;
      
      /* Hold-time starts */
      op_timestamp = now;
    }
    
    // wait_fail
    // A request that had to wait has now been
    // aborted.  May or may not be due to TC
    // timeout
    void wait_fail(bool ex, NDB_TICKS& wait_start, const NDB_TICKS now)
    {
      assert(NdbTick_IsValid(wait_start));
      if (ex)
      {
        m_ex_wait_fail_count++;
      }
      else
      {
        m_sh_wait_fail_count++;
      }
      
      const Uint64 wait_millis = NdbTick_Elapsed(wait_start,
                                                 now).milliSec();
      m_wait_fail_millis += wait_millis;
      /* Debugging */
      NdbTick_Invalidate(&wait_start);
    }
  };

  LockStats m_lockStats;

public:
  Uint32 getPageNumber(Uint32 bucket_number) const;
  Uint32 getPageIndex(Uint32 bucket_number) const;
  bool enough_valid_bits(LHBits16 const& reduced_hash_value) const;
};

  typedef Ptr<Fragmentrec> FragmentrecPtr;
  void set_tup_fragptr(Uint32 fragptr, Uint32 tup_fragptr);

/* --------------------------------------------------------------------------------- */
/* OPERATIONREC                                                                      */
/* --------------------------------------------------------------------------------- */
struct Operationrec {
  Uint32 m_op_bits;
  Local_key localdata;
  Uint32 elementPage;
  Uint32 elementPointer;
  Uint32 fid;
  Uint32 fragptr;
  LHBits32 hashValue;
  Uint32 nextLockOwnerOp;
  Uint32 nextOp;
  Uint32 nextParallelQue;
  union {
    Uint32 nextSerialQue;      
    Uint32 m_lock_owner_ptr_i; // if nextParallelQue = RNIL, else undefined
  };
  Uint32 prevOp;
  Uint32 prevLockOwnerOp;
  union {
    Uint32 prevParallelQue;
    Uint32 m_lo_last_parallel_op_ptr_i;
  };
  union {
    Uint32 prevSerialQue;
    Uint32 m_lo_last_serial_op_ptr_i;
  };
  Uint32 scanRecPtr;
  Uint32 transId1;
  Uint32 transId2;
  Uint32 userptr;
  Uint16 elementContainer;
  Uint16 tupkeylen;
  Uint32 m_scanOpDeleteCountOpRef;
  Uint32 userblockref;
  enum { ANY_SCANBITS = Uint16(0xffff) };
  LHBits16 reducedHashValue;
  NDB_TICKS m_lockTime;

  enum OpBits {
    OP_MASK                 = 0x0000F // 4 bits for operation type
    ,OP_LOCK_MODE           = 0x00010 // 0 - shared lock, 1 = exclusive lock
    ,OP_ACC_LOCK_MODE       = 0x00020 // Or:de lock mode of all operation
                                      // before me
    ,OP_LOCK_OWNER          = 0x00040
    ,OP_RUN_QUEUE           = 0x00080 // In parallell queue of lock owner
    ,OP_DIRTY_READ          = 0x00100
    ,OP_LOCK_REQ            = 0x00200 // isAccLockReq
    ,OP_COMMIT_DELETE_CHECK = 0x00400
    ,OP_INSERT_IS_DONE      = 0x00800
    ,OP_ELEMENT_DISAPPEARED = 0x01000
    
    ,OP_STATE_MASK          = 0xF0000
    ,OP_STATE_IDLE          = 0xF0000
    ,OP_STATE_WAITING       = 0x00000
    ,OP_STATE_RUNNING       = 0x10000
    ,OP_STATE_EXECUTED      = 0x30000
    
    ,OP_EXECUTED_DIRTY_READ = 0x3050F
    ,OP_INITIAL             = ~(Uint32)0
  };
  
  Operationrec() {}
  bool is_same_trans(const Operationrec* op) const {
    return 
      transId1 == op->transId1 && transId2 == op->transId2;
  }
  
}; /* p2c: size = 168 bytes */

  typedef Ptr<Operationrec> OperationrecPtr;

/* --------------------------------------------------------------------------------- */
/* SCAN_REC                                                                          */
/* --------------------------------------------------------------------------------- */
struct ScanRec {
  enum ScanState {
    WAIT_NEXT = 0,
    SCAN_DISCONNECT = 1
  };
  enum ScanBucketState {
    FIRST_LAP = 0,
    SECOND_LAP = 1,
    SCAN_COMPLETED = 2
  };
  Uint32 activeLocalFrag;
  Uint32 nextBucketIndex;
  Uint32 scanNextfreerec;
  Uint32 scanFirstActiveOp;
  Uint32 scanFirstLockedOp;
  Uint32 scanLastLockedOp;
  Uint32 scanFirstQueuedOp;
  Uint32 scanLastQueuedOp;
  Uint32 scanUserptr;
  Uint32 scanTrid1;
  Uint32 scanTrid2;
  Uint32 startNoOfBuckets;
  Uint32 minBucketIndexToRescan;
  Uint32 maxBucketIndexToRescan;
  Uint32 scanOpsAllocated;
  Uint32 scanLockCount;
  ScanBucketState scanBucketState;
  ScanState scanState;
  Uint16 scanLockHeld;
  Uint16 scan_lastSeen;
  Uint32 scanUserblockref;
  Uint32 scanMask;
  Uint8 scanLockMode;
  Uint8 scanReadCommittedFlag;
private:
  Uint32 inPageI;
  Uint32 inConptr;
  Uint32 elemScanned;
  enum { ELEM_SCANNED_BITS = sizeof(Uint32) * 8 };
public:
  void initContainer();
  bool isInContainer() const;
  bool getContainer(Uint32& pagei, Uint32& conptr) const;
  void enterContainer(Uint32 pagei, Uint32 conptr);
  void leaveContainer(Uint32 pagei, Uint32 conptr);
  bool isScanned(Uint32 elemptr) const;
  void setScanned(Uint32 elemptr);
  void clearScanned(Uint32 elemptr);
  void moveScanBit(Uint32 toptr, Uint32 fromptr);
};

  typedef Ptr<ScanRec> ScanRecPtr;


/* --------------------------------------------------------------------------------- */
/* TABREC                                                                            */
/* --------------------------------------------------------------------------------- */
struct Tabrec {
  Uint32 fragholder[MAX_FRAG_PER_LQH];
  Uint32 fragptrholder[MAX_FRAG_PER_LQH];
  Uint32 tabUserPtr;
  BlockReference tabUserRef;
  Uint32 tabUserGsn;
};
  typedef Ptr<Tabrec> TabrecPtr;

public:
  Dbacc(Block_context&, Uint32 instanceNumber = 0);
  virtual ~Dbacc();

  // pointer to TUP instance in this thread
  class Dbtup* c_tup;
  class Dblqh* c_lqh;

  void execACCMINUPDATE(Signal* signal);
  // Get the size of the logical to physical page map, in bytes.
  Uint32 getL2PMapAllocBytes(Uint32 fragId) const;
  void removerow(Uint32 op, const Local_key*);

  // Get the size of the linear hash map in bytes.
  Uint64 getLinHashByteSize(Uint32 fragId) const;

private:
  BLOCK_DEFINES(Dbacc);

  // Transit signals
  void execDEBUG_SIG(Signal* signal);
  void execCONTINUEB(Signal* signal);
  void execACC_CHECK_SCAN(Signal* signal);
  void execEXPANDCHECK2(Signal* signal);
  void execSHRINKCHECK2(Signal* signal);
  void execACC_OVER_REC(Signal* signal);
  void execNEXTOPERATION(Signal* signal);

  // Received signals
  void execSTTOR(Signal* signal);
  void execACCKEYREQ(Signal* signal);
  void execACCSEIZEREQ(Signal* signal);
  void execACCFRAGREQ(Signal* signal);
  void execNEXT_SCANREQ(Signal* signal);
  void execACC_ABORTREQ(Signal* signal);
  void execACC_SCANREQ(Signal* signal);
  void execACC_COMMITREQ(Signal* signal);
  void execACC_TO_REQ(Signal* signal);
  void execACC_LOCKREQ(Signal* signal);
  void execNDB_STTOR(Signal* signal);
  void execDROP_TAB_REQ(Signal* signal);
  void execREAD_CONFIG_REQ(Signal* signal);
  void execDUMP_STATE_ORD(Signal* signal);

  void execDROP_FRAG_REQ(Signal*);

  void execDBINFO_SCANREQ(Signal *signal);

  // Statement blocks
  void commitDeleteCheck(Signal* signal);
  void report_pending_dealloc(Signal* signal,
                              Operationrec* opPtrP,
                              const Operationrec* countOpPtrP);
  void trigger_dealloc(Signal* signal, const Operationrec* opPtrP);

  typedef void * RootfragmentrecPtr;
  void initRootFragPageZero(FragmentrecPtr, Page8Ptr) const;
  void initFragAdd(Signal*, FragmentrecPtr) const;
  void initFragPageZero(FragmentrecPtr, Page8Ptr) const;
  void initFragGeneral(FragmentrecPtr) const;
  void verifyFragCorrect(FragmentrecPtr regFragPtr) const;
  void releaseFragResources(Signal* signal, Uint32 fragIndex);
  void releaseRootFragRecord(Signal* signal, RootfragmentrecPtr rootPtr) const;
  void releaseRootFragResources(Signal* signal, Uint32 tableId);
  void releaseDirResources(Signal* signal);
  void releaseDirectoryResources(Signal* signal,
                                 Uint32 fragIndex,
                                 Uint32 dirIndex,
                                 Uint32 startIndex,
                                 Uint32 directoryIndex) const;
  void releaseFragRecord(FragmentrecPtr regFragPtr);
  void initScanFragmentPart();
  Uint32 checkScanExpand(Uint32 splitBucket);
  Uint32 checkScanShrink(Uint32 sourceBucket, Uint32 destBucket);
  void initialiseFragRec();
  void initialiseFsConnectionRec(Signal* signal) const;
  void initialiseFsOpRec(Signal* signal) const;
  void initialiseOperationRec();
  void initialisePageRec();
  void initialiseRootfragRec(Signal* signal) const;
  void initialiseScanRec();
  void initialiseTableRec();
  bool addfragtotab(Uint32 rootIndex, Uint32 fragId) const;
  void initOpRec(const AccKeyReq* signal, Uint32 siglen) const;
  void sendAcckeyconf(Signal* signal) const;
  Uint32 getNoParallelTransaction(const Operationrec*) const;

#ifdef VM_TRACE
  Uint32 getNoParallelTransactionFull(const Operationrec*) const;
#endif
#ifdef ACC_SAFE_QUEUE
  bool validate_lock_queue(OperationrecPtr opPtr) const;
  Uint32 get_parallel_head(OperationrecPtr opPtr) const;
  void dump_lock_queue(OperationrecPtr loPtr) const;
#else
  bool validate_lock_queue(OperationrecPtr) const { return true;}
#endif
  /**
    Return true if the sum of per fragment pages counts matches the total
    page count (cnoOfAllocatedPages). Used for consistency checks. 
   */
  bool validatePageCount() const;
public:  
  void execACCKEY_ORD(Signal* signal, Uint32 opPtrI);
  void startNext(Signal* signal, OperationrecPtr lastOp);
  
private:
  Uint32 placeReadInLockQueue(OperationrecPtr lockOwnerPtr) const;
  Uint32 placeWriteInLockQueue(OperationrecPtr lockOwnerPtr) const;
  void placeSerialQueue(OperationrecPtr lockOwner, OperationrecPtr op) const;
  void abortSerieQueueOperation(Signal* signal, OperationrecPtr op);  
  void abortParallelQueueOperation(Signal* signal, OperationrecPtr op);
  
  void expandcontainer(Page8Ptr pageptr, Uint32 conidx);
  void shrinkcontainer(Page8Ptr pageptr,
                       Uint32 conptr,
                       bool isforward,
                       Uint32 conlen);
  void releaseAndCommitActiveOps(Signal* signal);
  void releaseAndCommitQueuedOps(Signal* signal);
  void releaseAndAbortLockedOps(Signal* signal);
  void getContainerIndex(Uint32 pointer, Uint32& index, bool& isforward) const;
  Uint32 getContainerPtr(Uint32 index, bool isforward) const;
  Uint32 getForwardContainerPtr(Uint32 index) const;
  Uint32 getBackwardContainerPtr(Uint32 index) const;
  bool getScanElement(Page8Ptr& pageptr,
                      Uint32& conidx,
                      Uint32& conptr,
                      bool& isforward,
                      Uint32& elemptr,
                      Uint32& islocked) const;
  void initScanOpRec(Page8Ptr pageptr,
                     Uint32 conptr,
                     Uint32 elemptr) const;
  void nextcontainerinfo(Page8Ptr& pageptr,
                         Uint32 conptr,
                         ContainerHeader containerhead,
                         Uint32& nextConidx,
                         bool& nextIsforward) const;
  void putActiveScanOp() const;
  void putOpScanLockQue() const;
  void putReadyScanQueue(Uint32 scanRecIndex) const;
  void releaseScanBucket(Page8Ptr pageptr,
                         Uint32 conidx,
                         Uint16 scanMask) const;
  void releaseScanContainer(Page8Ptr pageptr,
                            Uint32 conptr,
                            bool isforward,
                            Uint32 conlen,
                            Uint16 scanMask,
                            Uint16 allScanned) const;
  void releaseScanRec();
  bool searchScanContainer(Page8Ptr pageptr,
                           Uint32 conptr,
                           bool isforward,
                           Uint32 conlen,
                           Uint32& elemptr,
                           Uint32& islocked) const;
  void sendNextScanConf(Signal* signal);
  void setlock(Page8Ptr pageptr, Uint32 elemptr) const;
  void takeOutActiveScanOp() const;
  void takeOutScanLockQueue(Uint32 scanRecIndex) const;
  void takeOutReadyScanQueue() const;
  void insertElement(Element elem,
                     OperationrecPtr oprecptr,
                     Page8Ptr& pageptr,
                     Uint32& conidx,
                     bool& isforward,
                     Uint32& conptr,
                     Uint16 conScanMask,
                     bool newBucket);
  void insertContainer(Element elem,
                       OperationrecPtr  oprecptr,
                       Page8Ptr pageptr,
                       Uint32 conidx,
                       bool isforward,
                       Uint32& conptr,
                       ContainerHeader& containerhead,
                       Uint16 conScanMask,
                       bool newContainer,
                       Uint32& result);
  void addnewcontainer(Page8Ptr pageptr, Uint32 conptr,
    Uint32 nextConidx, Uint32 nextContype, bool nextSamepage,
    Uint32 nextPagei) const;
  void getfreelist(Page8Ptr pageptr, Uint32& pageindex, Uint32& buftype);
  void increaselistcont(Page8Ptr);
  void seizeLeftlist(Page8Ptr slPageptr, Uint32 conidx);
  void seizeRightlist(Page8Ptr slPageptr, Uint32 conidx);
<<<<<<< HEAD
  Uint32 readTablePk(Uint32, Uint32, Uint32, OperationrecPtr, Uint32*);
  Uint32 getElement(const AccKeyReq* signal,
=======
  Uint32 readTablePk(Uint32 lkey1, Uint32 lkey2, Uint32 eh, OperationrecPtr);
  Uint32 getElement(AccKeyReq* signal,
>>>>>>> 5030a029
                    OperationrecPtr& lockOwner,
                    Page8Ptr& bucketPageptr,
                    Uint32& bucketConidx,
                    Page8Ptr& elemPageptr,
                    Uint32& elemConptr,
                    Uint32& elemptr);
  LHBits32 getElementHash(OperationrecPtr& oprec);
  LHBits32 getElementHash(Uint32 const* element);
  LHBits32 getElementHash(Uint32 const* element, OperationrecPtr& oprec);
  void shrink_adjust_reduced_hash_value(Uint32 bucket_number);
  Uint32 getPagePtr(DynArr256::Head&, Uint32);
  bool setPagePtr(DynArr256::Head& directory, Uint32 index, Uint32 ptri);
  Uint32 unsetPagePtr(DynArr256::Head& directory, Uint32 index);
  void getdirindex(Page8Ptr& pageptr, Uint32& conidx);
  void commitdelete(Signal* signal);
  void deleteElement(Page8Ptr delPageptr, Uint32 delConptr,
      Uint32 delElemptr, Page8Ptr lastPageptr, Uint32 lastElemptr) const;
  void getLastAndRemove(Page8Ptr tlastPrevpageptr, Uint32 tlastPrevconptr,
     Page8Ptr& lastPageptr, Uint32& tlastPageindex, Uint32& tlastContainerptr,
     bool& tlastIsforward, Uint32& tlastElementptr);
  void releaseLeftlist(Page8Ptr rlPageptr, Uint32 conidx, Uint32 conptr);
  void releaseRightlist(Page8Ptr rlPageptr, Uint32 conidx, Uint32 conptr);
  void checkoverfreelist(Page8Ptr colPageptr);
  void abortOperation(Signal* signal);
  void commitOperation(Signal* signal);
  void copyOpInfo(OperationrecPtr dst, OperationrecPtr src) const;
  Uint32 executeNextOperation(Signal* signal) const;
  void releaselock(Signal* signal) const;
  void release_lockowner(Signal* signal, OperationrecPtr, bool commit);
  void startNew(Signal* signal, OperationrecPtr newOwner);
  void abortWaitingOperation(Signal*, OperationrecPtr) const;
  void abortExecutedOperation(Signal*, OperationrecPtr) const;
  
  void takeOutFragWaitQue(Signal* signal) const;
  void check_lock_upgrade(Signal* signal,
                          OperationrecPtr release_op,
                          bool lo) const;
  void check_lock_upgrade(Signal* signal, OperationrecPtr lock_owner,
			  OperationrecPtr release_op) const;
  Uint32 allocOverflowPage();
  bool getfragmentrec(FragmentrecPtr&, Uint32 fragId);
  void insertLockOwnersList(const OperationrecPtr&) const;
  void takeOutLockOwnersList(const OperationrecPtr&) const;

  void initFsOpRec(Signal* signal) const;
  void initOverpage(Page8Ptr);
  void initPage(Page8Ptr, Uint32);
  void initRootfragrec(Signal* signal) const;
  void putOpInFragWaitQue(Signal* signal) const;
  void releaseFsConnRec(Signal* signal) const;
  void releaseFsOpRec(Signal* signal) const;
  void releaseOpRec();
  void releaseOverpage(Page8Ptr ropPageptr);
  void releasePage(Page8Ptr rpPageptr);
  void seizeDirectory(Signal* signal) const;
  void seizeFragrec();
  void seizeFsConnectRec(Signal* signal) const;
  void seizeFsOpRec(Signal* signal) const;
  void seizeOpRec();
  Uint32 seizePage(Page8Ptr& spPageptr, int sub_page_id);
  void seizeRootfragrec(Signal* signal) const;
  void seizeScanRec();
  void sendSystemerror(int line) const;

  void addFragRefuse(Signal* signal, Uint32 errorCode) const;
  void acckeyref1Lab(Signal* signal, Uint32 result_code) const;
  void insertelementLab(Signal* signal,
                        Page8Ptr bucketPageptr,
                        Uint32 bucketConidx);
  void checkNextFragmentLab(Signal* signal);
  void endofexpLab(Signal* signal);
  void endofshrinkbucketLab(Signal* signal);
  void sttorrysignalLab(Signal* signal, Uint32 signalkey) const;
  void sendholdconfsignalLab(Signal* signal) const;
  void accIsLockedLab(Signal* signal, OperationrecPtr lockOwnerPtr) const;
  void insertExistElemLab(Signal* signal, OperationrecPtr lockOwnerPtr) const;
  void releaseScanLab(Signal* signal);
  void initialiseRecordsLab(Signal* signal, Uint32, Uint32, Uint32);
  void checkNextBucketLab(Signal* signal);
  void storeDataPageInDirectoryLab(Signal* signal) const;

  void zpagesize_error(const char* where);

  // charsets
  Uint32 xfrmKeyData(AccKeyReq* signal) const;

  // Initialisation
  void initData();
  void initRecords();

#ifdef VM_TRACE
  void debug_lh_vars(const char* where) const;
#else
  void debug_lh_vars(const char* where) const {}
#endif

private:
  // Variables
/* --------------------------------------------------------------------------------- */
/* DIRECTORY                                                                         */
/* --------------------------------------------------------------------------------- */
  DynArr256Pool   directoryPool;
/* --------------------------------------------------------------------------------- */
/* FRAGMENTREC. ALL INFORMATION ABOUT FRAMENT AND HASH TABLE IS SAVED IN FRAGMENT    */
/*         REC  A POINTER TO FRAGMENT RECORD IS SAVED IN ROOTFRAGMENTREC FRAGMENT    */
/* --------------------------------------------------------------------------------- */
  Fragmentrec *fragmentrec;
  FragmentrecPtr fragrecptr;
  Uint32 cfirstfreefrag;
  Uint32 cfragmentsize;
  RSS_OP_COUNTER(cnoOfFreeFragrec);
  RSS_OP_SNAPSHOT(cnoOfFreeFragrec);


/* --------------------------------------------------------------------------------- */
/* FS_CONNECTREC                                                                     */
/* --------------------------------------------------------------------------------- */
/* OPERATIONREC                                                                      */
/* --------------------------------------------------------------------------------- */
  Operationrec *operationrec;
  OperationrecPtr operationRecPtr;
  OperationrecPtr queOperPtr;
  Uint32 cfreeopRec;
  Uint32 coprecsize;

/* --------------------------------------------------------------------------------- */
/* PAGE8                                                                             */
/* --------------------------------------------------------------------------------- */
  /* 8 KB PAGE                       */
  Page32Lists pages;
  Page8List::Head cfreepages;
  Uint32 cpageCount;
  Uint32 cnoOfAllocatedPages;
  Uint32 cnoOfAllocatedPagesMax;

  Page32_pool c_page_pool;
  Page8_pool c_page8_pool;
  bool c_allow_use_of_spare_pages;
/* --------------------------------------------------------------------------------- */
/* ROOTFRAGMENTREC                                                                   */
/*          DURING EXPAND FRAGMENT PROCESS, EACH FRAGMEND WILL BE EXPAND INTO TWO    */
/*          NEW FRAGMENTS.TO MAKE THIS PROCESS EASIER, DURING ADD FRAGMENT PROCESS   */
/*          NEXT FRAGMENT IDENTIIES WILL BE CALCULATED, AND TWO FRAGMENTS WILL BE    */
/*          ADDED IN (NDBACC). THEREBY EXPAND OF FRAGMENT CAN BE PERFORMED QUICK AND */
/*          EASY.THE NEW FRAGMENT ID SENDS TO TUP MANAGER FOR ALL OPERATION PROCESS. */
/* --------------------------------------------------------------------------------- */
/* --------------------------------------------------------------------------------- */
/* SCAN_REC                                                                          */
/* --------------------------------------------------------------------------------- */
  ScanRec *scanRec;
  ScanRecPtr scanPtr;
  Uint32 cscanRecSize;
  Uint32 cfirstFreeScanRec;
/* --------------------------------------------------------------------------------- */
/* TABREC                                                                            */
/* --------------------------------------------------------------------------------- */
  Tabrec *tabrec;
  TabrecPtr tabptr;
  Uint32 ctablesize;
};

#ifdef DBACC_C

/**
 * Container short index is a third(!) numbering of containers on a Page8.
 *
 * pointer - is the container headers offset within the page.
 * index number with end indicator - index of buffer plus left or right.
 * short index - enumerates the containers with increasing pointer.
 *
 * Below formulas for valid values.
 * 32 is ZHEAD_SIZE the words in beginning of page reserved for page header.
 * 28 is ZBUF_SIZE buffer size, container grows either from left or right
 * end of buffer.
 * The left end header is on offset 0 in a buffer, the right end at offset 26,
 * since container header is 2 word big.
 * There are 72 container buffers on a page.
 *
 * Valid values for left containers are:
 * pointer: 32 + 28 * i
 * index number: i (end == left)
 * short index: 1 + 2 * i
 *
 * Valid values for right containers are:
 * pointer: 32 + 28 * i + 26
 * index number: i (end == right)
 * short index: 2 + 2 * i
 *
 * index number, i, goes from 0 to 71
 * short index, 0 means no container, valid values for container are 1 - 144
 *
 */

/**
 * getContainerShortIndex converts container pointer (p) to short index (s).
 *
 * short index = floor((page offset - page header size) / half-buf-size) + 1
 *
 * For left end containers odd numbers from 1 to 143 will be used
 * short index = floor((pointer - 32)/14) + 1 =
 *             = floor((32 + 28 * i - 32)/14) + 1 =
 *             = 2 * i + 1
 *
 * For right end containers even numbers from 2 to 144 will be used
 * short index = floor((pointer - 32)/14) + 1 =
 *             = floor((32 + 28 * i + 26 - 32)/14) + 1 =
 *             = 2 * i + floor(26/14) + 1 = 2 * i + 2
 *
 * In the implementation the +1 at the end are moved in to the dividend so
 * that only one addition and one division is needed.
 */

inline Uint8 Dbacc::Page8::getContainerShortIndex(Uint32 pointer) const
{
  return ((pointer - ZHEAD_SIZE) + (ZBUF_SIZE / 2)) / (ZBUF_SIZE / 2);
}

inline void Dbacc::Page8::setScanContainer(Uint16 scanbit, Uint32 conptr)
{
  assert(scanbit != 0);
  assert(scanbit < (1U << MAX_PARALLEL_SCANS_PER_FRAG));
  Uint8* p = reinterpret_cast<Uint8*>(&word32[SCAN_CON_0_3]);
  int i = BitmaskImpl::ffs(scanbit);
  assert(p[i] == 0);
  p[i] = getContainerShortIndex(conptr);
}

#ifdef NDEBUG
inline void Dbacc::Page8::clearScanContainer(Uint16 scanbit, Uint32)
#else
inline void Dbacc::Page8::clearScanContainer(Uint16 scanbit, Uint32 conptr)
#endif
{
  assert(scanbit != 0);
  assert(scanbit < (1U << MAX_PARALLEL_SCANS_PER_FRAG));
  Uint8* p = reinterpret_cast<Uint8*>(&word32[SCAN_CON_0_3]);
  int i = BitmaskImpl::ffs(scanbit);
  assert(p[i] == getContainerShortIndex(conptr));
  p[i] = 0;
}

inline bool Dbacc::Page8::checkScanContainer(Uint32 conptr) const
{
  const Uint8* p = reinterpret_cast<const Uint8*>(&word32[SCAN_CON_0_3]);
  return memchr(p, getContainerShortIndex(conptr), MAX_PARALLEL_SCANS_PER_FRAG);
}

inline Uint16 Dbacc::Page8::checkScans(Uint16 scanmask, Uint32 conptr) const
{
  const Uint8* p = reinterpret_cast<const Uint8*>(&word32[SCAN_CON_0_3]);
  Uint16 scanbit = 1U;
  Uint8 i = getContainerShortIndex(conptr);
  for(int j = 0; scanbit <= scanmask; ++j, scanbit <<= 1U)
  {
    if((scanbit & scanmask) && p[j] != i)
    {
      scanmask &= ~scanbit;
    }
  }
  return scanmask;
}

inline Uint32 Dbacc::Fragmentrec::getPageNumber(Uint32 bucket_number) const
{
  assert(bucket_number < RNIL);
  return bucket_number >> k;
}

inline Uint32 Dbacc::Fragmentrec::getPageIndex(Uint32 bucket_number) const
{
  assert(bucket_number < RNIL);
  return bucket_number & ((1 << k) - 1);
}

inline bool Dbacc::Fragmentrec::enough_valid_bits(LHBits16 const& reduced_hash_value) const
{
  // Forte C 5.0 needs use of intermediate constant
  int const bits = MIN_HASH_COMPARE_BITS;
  return level.getNeededValidBits(bits) <= reduced_hash_value.valid_bits();
}

inline void Dbacc::ScanRec::initContainer()
{
  inPageI = RNIL;
  inConptr = 0;
  elemScanned = 0;
}

inline bool Dbacc::ScanRec::isInContainer() const
{
  if (inPageI == RNIL)
  {
    assert(inConptr == 0);
    assert(elemScanned == 0);
    return false;
  }
  else
  {
    assert(inConptr != 0);
    return true;
  }
}

inline bool Dbacc::ScanRec::getContainer(Uint32& pagei, Uint32& conptr) const
{
  if (inPageI == RNIL)
  {
    assert(inConptr == 0);
    assert(elemScanned == 0);
    return false;
  }
  else
  {
    assert(inConptr!=0);
    pagei = inPageI;
    conptr = inConptr;
    return true;
  }
}

inline void Dbacc::ScanRec::enterContainer(Uint32 pagei, Uint32 conptr)
{
  assert(elemScanned == 0);
  assert(inPageI == RNIL);
  assert(inConptr == 0);
  inPageI = pagei;
  inConptr = conptr;
}

inline void Dbacc::ScanRec::leaveContainer(Uint32 pagei, Uint32 conptr)
{
  assert(inPageI == pagei);
  assert(inConptr == conptr);
  inPageI = RNIL;
  inConptr = 0;
  elemScanned = 0;
}

inline bool Dbacc::ScanRec::isScanned(Uint32 elemptr) const
{
  /**
   * Since element pointers within a container can not differ with more than
   * the buffer size (ZBUF_SIZE) we can use the pointer value modulo the
   * number of available bits in elemScanned to get an unique bit index for
   * each element.
   */
  NDB_STATIC_ASSERT(ZBUF_SIZE <= ELEM_SCANNED_BITS);
  return (elemScanned >> (elemptr % ELEM_SCANNED_BITS)) & 1;
}

inline void Dbacc::ScanRec::setScanned(Uint32 elemptr)
{
  assert(((elemScanned >> (elemptr % ELEM_SCANNED_BITS)) & 1) == 0);
  elemScanned |= (1 << (elemptr % ELEM_SCANNED_BITS));
}

inline void Dbacc::ScanRec::clearScanned(Uint32 elemptr)
{
  assert(((elemScanned >> (elemptr % ELEM_SCANNED_BITS)) & 1) == 1);
  elemScanned &= ~(1 << (elemptr % ELEM_SCANNED_BITS));
}

/**
 * moveScanBit are used when one moves an element within a container.
 *
 * This is done on delete there it can happen that the last element
 * in container is moved into the deleted elements place, this method
 * moves the elements scan bit accordingly.
 *
 * In case it is the last element in container that is deleted the
 * toptr and fromptr will be same, in that case the elements scan bit
 * must be cleared.
 */
inline void Dbacc::ScanRec::moveScanBit(Uint32 toptr, Uint32 fromptr)
{
  if (likely(toptr != fromptr))
  {
    /**
     * Move last elements scan bit to deleted elements place.
     * The scan bit at last elements place are cleared.
     */
    elemScanned = (elemScanned &
                   ~((1 << (toptr % ELEM_SCANNED_BITS)) |
                     (1 << (fromptr % ELEM_SCANNED_BITS)))) |
                  (isScanned(fromptr) << (toptr % ELEM_SCANNED_BITS));
  }
  else
  {
    /**
     * Clear the deleted elements scan bit since it is the last element
     * that is deleted.
     */
    elemScanned = (elemScanned &
                   ~(1 << (toptr % ELEM_SCANNED_BITS)));
  }
}

inline void Dbacc::Page8_pool::getPtr(Ptr<Page8>& page) const
{
  require(page.i != RNIL);
  Page32Ptr ptr;
  ptr.i = page.i >> 2;
  m_page_pool.getPtr(ptr);
  page.p = &ptr.p->page8[page.i & 3];
}

inline void Dbacc::Page8_pool::getPtrForce(Ptr<Page8>& page) const
{
  if (page.i == RNIL)
  {
    page.p = NULL;
    return;
  }
  Page32Ptr ptr;
  ptr.i = page.i >> 2;
  m_page_pool.getPtr(ptr);
  page.p = &ptr.p->page8[page.i & 3];
}

inline Uint32 Dbacc::getForwardContainerPtr(Uint32 index) const
{
  ndbassert(index <= Container::MAX_CONTAINER_INDEX);
  return ZHEAD_SIZE + index * Container::CONTAINER_SIZE;
}

inline Uint32 Dbacc::getBackwardContainerPtr(Uint32 index) const
{
  ndbassert(index <= Container::MAX_CONTAINER_INDEX);
  return ZHEAD_SIZE + index * Container::CONTAINER_SIZE +
         Container::CONTAINER_SIZE - Container::HEADER_SIZE;
}

inline void Dbacc::getContainerIndex(const Uint32 pointer,
                                     Uint32& index,
                                     bool& isforward) const
{
  index = (pointer - ZHEAD_SIZE) / ZBUF_SIZE;
  /**
   * All forward container pointers are distanced with a multiple of
   * ZBUF_SIZE to the first forward containers pointer (ZHEAD_SIZE).
   */
  isforward = (pointer % ZBUF_SIZE) == (ZHEAD_SIZE % ZBUF_SIZE);
}

inline Uint32 Dbacc::getContainerPtr(Uint32 index, bool isforward) const
{
  if (isforward)
  {
    return getForwardContainerPtr(index);
  }
  else
  {
    return getBackwardContainerPtr(index);
  }
}

/**
 * Implementation of Dbacc::Page32Lists
 */

inline Dbacc::Page32Lists::Page32Lists()
: nonempty_lists(0)
{
  for (unsigned i = 0; i < NDB_ARRAY_SIZE(lists); i++)
  {
    lists[i].init();
  }
  for (unsigned i = 0; i < NDB_ARRAY_SIZE(sub_page_id_count); i++)
  {
    sub_page_id_count[i] = 0;
  }
}

/**
 * The Dbacc 32KiB pages are arranged in 16 lists depending on which 8KiB
 * pages are in in use on 32KiB page.
 *
 * list#0 - no 8KiB page is in use.
 *        - all sub pages are free.
 *
 * list#1-#4 - one 8KiB page is in use (sub page id 0 - sub page id 3)
 * list#1 - sub page 0, 1, 2, are free.
 * list#2 - sub page 0, 1, 3, are free.
 * list#3 - sub page 0, 2, 3, are free.
 * list#4 - sub page 1, 2, 3, are free.
 *
 * list#5-#10 - two 8KiB pages are in use.
 * list#5  - sub page 0, 1, are free.
 * list#6  - sub page 0, 2, are free.
 * list#7  - sub page 0, 3, are free.
 * list#8  - sub page 1, 2, are free.
 * list#9  - sub page 1, 3, are free.
 * list#10 - sub page 2, 3, are free.
 *
 * list#11-14 - three 8KiB pages are in use.
 * list#11 - sub page 0 is free
 * list#12 - sub page 1 is free
 * list#13 - sub page 2 is free
 * list#14 - sub page 3 is free
 *
 * list#15 - all four 8KiB pages are in use.
 *         - no sub page is free.
 *
 * In list_id_set a set bit indicates that the corresponding list is
 * included.
 *
 * List with fewer 8KiB pages free than an other list have higher id.
 */

/**
 * sub_page_id_to_list_id
 *
 * Find lists of 32KiB pages with requested 8KiB page free, or if
 * ANY_SUB_PAGE are passed all lists with at least one 8KiB page free.
 *
 * @param[in] sub_page_id Index (0-3) of 8KiB page, or ANY_SUB_PAGE.
 *
 * @returns A bitmask with one bit set for each matching list.
 *          For list numbering see comment above.
 */
inline Uint16 Dbacc::Page32Lists::sub_page_id_to_list_id_set(int sub_page_id)
{
  switch (sub_page_id)
  {
  case ANY_SUB_PAGE: /* lists of 32KiB pages with at least one free 8KiB page */
    return 0x7fff;
  case 0: /* lists of 32KiB pages with 8KiB page with sub-id 0 free */
    return 0x08ef; // 0b0'0001'000111'0111'1
  case 1: /* lists of 32KiB pages with 8KiB page with sub-id 1 free */
    return 0x1337; // 0b0'0010'011001'1011'1
  case 2: /* lists of 32KiB pages with 8KiB page with sub-id 2 free */
    return 0x255b; // 0b0'0100'101010'1101'1
  case 3: /* lists of 32KiB pages with 8KiB page with sub-id 3 free */
    return 0x469d; // 0b0'1000'110100'1110'1
  }
  require(false);
  return 0;
}

/**
 * least_free_list
 *
 * Return one of the lists of 32KiB pages that have least number of 8KiB
 * pages free.
 *
 * Note that the list numbering is such (see comment above) that a list
 * with fewer free 8KiB pages have a higher id number than one with more
 * free 8KiB pages.
 *
 * @param[in] list_id_set A bitmask with one bit set for each list to
 *                        consider.
 *                        Note that at least one list must be given.
 *
 * @returns A list id (0-15).
 */
inline Uint8 Dbacc::Page32Lists::least_free_list(Uint16 list_id_set)
{
  require(list_id_set != 0);
  return BitmaskImpl::fls(list_id_set);
}

/**
 * list_id_to_sub_page_id_set
 *
 * Return the 8KiB sub pages that are free for 32KiB pages in a given
 * list.
 *
 * @param[in] list_id
 *
 * @returns A bitmask of four bits, with bit set for 8KiB page free.
 */
inline Uint8 Dbacc::Page32Lists::list_id_to_sub_page_id_set(int list_id)
{
  require(0 <= list_id && list_id <= 15);
  /**
   * The 64 bit word below should be viewed as an array of 16 entries
   * with 4 bits each.
   *
   * Index is the list_id, and a set bit in the 4 bits indicates that
   * corresponding 8KiB page is free.
   *
   * What 8KiB page that are free for pages in the different lists is
   * described in comment above.
   *
   * Example, list#0 have all 8KiB pages free so all 4 bits set, and
   * accordingly the least four bits in lid_to_pidset is set, in hex 0xf.
   */
  const Uint64 lid_to_pidset = 0x08421ca6953edb7fULL;
  return (lid_to_pidset >> (list_id * 4)) & 0xf;
}

/**
 * sub_page_id_set_to_list_id
 *
 * Get the list id for a page with a specific pattern of 8KiB sub pages
 * free.
 *
 * @param[in] sub_page_id_set A four bit bitmask, a bit is set for sub
 *                            page requested to be free.
 *
 * @returns A list id (0-15).
 */
inline Uint8 Dbacc::Page32Lists::sub_page_id_set_to_list_id(int sub_page_id_set)
{
  require(0 <= sub_page_id_set && sub_page_id_set <= 15);
  /**
   * The 64bit value below should be viewed as an array of 16 entries
   * with a 4 bit unsigned list id.
   *
   * There are 16 combinations of free sub pages, use the 4bit bitmask of
   * sub pages as an 4 bit unsigned int as index into the "array".
   *
   * The list numbering is described in comment above.
   */
  const Uint64 pidset_to_lid = 0x043a297e186d5cbfULL; // sub-page-id-set -> list-id
  return (pidset_to_lid >> (sub_page_id_set * 4)) & 0xf;
}

inline Uint32 Dbacc::Page32Lists::getCount() const
{
  Uint32 sum = 0;
  for (unsigned i = 0; i < NDB_ARRAY_SIZE(sub_page_id_count); i++)
    sum += sub_page_id_count[i];
  return sum;
}

inline bool Dbacc::Page32Lists::haveFreePage8(int sub_page_id) const
{
  Uint16 list_id_set = sub_page_id_to_list_id_set(sub_page_id);
  return (list_id_set & nonempty_lists) != 0;
}

#endif

#endif
#undef JAM_FILE_ID
<|MERGE_RESOLUTION|>--- conflicted
+++ resolved
@@ -998,13 +998,8 @@
   void increaselistcont(Page8Ptr);
   void seizeLeftlist(Page8Ptr slPageptr, Uint32 conidx);
   void seizeRightlist(Page8Ptr slPageptr, Uint32 conidx);
-<<<<<<< HEAD
   Uint32 readTablePk(Uint32, Uint32, Uint32, OperationrecPtr, Uint32*);
-  Uint32 getElement(const AccKeyReq* signal,
-=======
-  Uint32 readTablePk(Uint32 lkey1, Uint32 lkey2, Uint32 eh, OperationrecPtr);
   Uint32 getElement(AccKeyReq* signal,
->>>>>>> 5030a029
                     OperationrecPtr& lockOwner,
                     Page8Ptr& bucketPageptr,
                     Uint32& bucketConidx,
