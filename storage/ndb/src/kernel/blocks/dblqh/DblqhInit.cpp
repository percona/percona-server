--- conflicted
+++ resolved
@@ -340,17 +340,13 @@
   addRecSignal(GSN_PREPARE_COPY_FRAG_REQ,
 	       &Dblqh::execPREPARE_COPY_FRAG_REQ);
   
-<<<<<<< HEAD
   addRecSignal(GSN_DROP_FRAG_REQ, &Dblqh::execDROP_FRAG_REQ);
   addRecSignal(GSN_DROP_FRAG_REF, &Dblqh::execDROP_FRAG_REF);
   addRecSignal(GSN_DROP_FRAG_CONF, &Dblqh::execDROP_FRAG_CONF);
 
   addRecSignal(GSN_SUB_GCP_COMPLETE_REP, &Dblqh::execSUB_GCP_COMPLETE_REP);
-=======
-
   addRecSignal(GSN_FSWRITEREQ,
                &Dblqh::execFSWRITEREQ);
->>>>>>> 9b65946c
 
   initData();
 
