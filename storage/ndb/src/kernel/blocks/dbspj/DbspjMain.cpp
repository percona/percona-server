--- conflicted
+++ resolved
@@ -5463,46 +5463,11 @@
   const LqhKeyRef * rep = (LqhKeyRef*)signal->getDataPtr();
   const Uint32 errCode = rep->errorCode;
 
-<<<<<<< HEAD
   c_Counters.incr_counter(CI_READS_NOT_FOUND, 1);
 
   DEBUG("lookup_execLQHKEYREF, errorCode:" << errCode);
 
   if (treeNodePtr.p->m_bits & TreeNode::T_EXPECT_TRANSID_AI)
-=======
-Uint32
-Dbspj::handle_special_hash(Uint32 tableId, Uint32 dstHash[4],
-                           const Uint32* src,
-                           Uint32 srcLen,       // Len in #32bit words
-                           const KeyDescriptor* desc)
-{
-  Uint32 workspace[MAX_KEY_SIZE_IN_WORDS * MAX_XFRM_MULTIPLY];
-  const bool hasVarKeys = desc->noOfVarKeys > 0;
-  const bool hasCharAttr = desc->hasCharAttr;
-  const bool compute_distkey = desc->noOfDistrKeys > 0;
-
-  const Uint32 *hashInput = NULL;
-  Uint32 inputLen = 0;
-  Uint32 keyPartLen[MAX_ATTRIBUTES_IN_INDEX];
-  Uint32 * keyPartLenPtr;
-
-  /* Normalise KeyInfo into workspace if necessary */
-  if (hasCharAttr || (compute_distkey && hasVarKeys))
-  {
-    hashInput = workspace;
-    keyPartLenPtr = keyPartLen;
-    inputLen = xfrm_key(tableId,
-                        src,
-                        workspace,
-                        sizeof(workspace) >> 2,
-                        keyPartLenPtr);
-    if (unlikely(inputLen == 0))
-    {
-      return 290;  // 'Corrupt key in TC, unable to xfrm'
-    }
-  }
-  else
->>>>>>> 41a0ddc4
   {
     // Count the non-arriving TRANSID_AI due to the 'REF'
     lookup_countSignal(signal, requestPtr, treeNodePtr);
@@ -5524,7 +5489,6 @@
     case 626: // 'Soft error' : Row not found
     case 899: // 'Soft error' : Interpreter_exit_nok
 
-<<<<<<< HEAD
       jam();
       /**
        * Only Lookup-request need to send TCKEYREF...
@@ -5535,13 +5499,6 @@
         lookup_stop_branch(signal, requestPtr, treeNodePtr, errCode);
       }
       break;
-=======
-    Uint32 distrKeyHash[4];
-    /* Reshuffle primary key columns to get just distribution key */
-    Uint32 len = create_distr_key(tableId, hashInput, workspace, keyPartLenPtr);
-    /* Calculate distribution key hash */
-    md5_hash(distrKeyHash, workspace, len);
->>>>>>> 41a0ddc4
 
     default: // 'Hard error' : abort query
       jam();
@@ -5551,7 +5508,6 @@
   }
 
   /**
-<<<<<<< HEAD
    * Another TreeNode awaited for completion of this request
    * before it could resume its operation.
    */
@@ -5562,38 +5518,13 @@
     Ptr<TreeNode> resumeTreeNodePtr;
     m_treenode_pool.getPtr(resumeTreeNodePtr, treeNodePtr.p->m_resumePtrI);
     lookup_resume(signal, requestPtr, resumeTreeNodePtr);
-=======
-   * Essentially the same code as in Dbtc::hash().
-   * The code for user defined partitioning has been removed though.
-   */
-  SegmentedSectionPtr ptr;
-  getSection(ptr, ptrI);
-
-  Uint32 tmp32[MAX_KEY_SIZE_IN_WORDS];
-  ndbassert(ptr.sz <= MAX_KEY_SIZE_IN_WORDS);
-  copy(tmp32, ptr);
-
-  const KeyDescriptor* desc = g_key_descriptor_pool.getPtr(tableId);
-  ndbrequire(desc != NULL);
-
-  bool need_special_hash = desc->hasCharAttr | (desc->noOfDistrKeys > 0);
-  if (need_special_hash)
-  {
-    jam();
-    return handle_special_hash(tableId, dst.hashInfo, tmp32, ptr.sz, desc);
->>>>>>> 41a0ddc4
   }
 
   if (done && treeNodePtr.p->m_deferred.isEmpty())
   {
     jam();
-<<<<<<< HEAD
     // We have received all rows for this treeNode in this batch.
     handleTreeNodeComplete(signal, requestPtr, treeNodePtr);
-=======
-    md5_hash(dst.hashInfo, tmp32, ptr.sz);
-    return 0;
->>>>>>> 41a0ddc4
   }
 }
 
@@ -5617,7 +5548,6 @@
      << ", node: " << treeNodePtr.p->m_node_no
   );
 
-<<<<<<< HEAD
   /**
    * If this is a "leaf" node, either on its own, or
    * indirectly through an unique index lookup:
@@ -5629,19 +5559,6 @@
    * send this extra CONF as required by protocoll.
    */
   if (treeNodePtr.p->isLeaf())
-=======
-  Uint32 _space[MAX_KEY_SIZE_IN_WORDS];
-  Uint32 *tmp32 = _space;
-  Uint32 sz = ptr.sz;
-  ndbassert(ptr.sz <= MAX_KEY_SIZE_IN_WORDS);
-  copy(tmp32, ptr);
-
-  const KeyDescriptor* desc = g_key_descriptor_pool.getPtr(tableId);
-  ndbrequire(desc != NULL);
-
-  bool need_xfrm = desc->hasCharAttr || desc->noOfVarKeys;
-  if (need_xfrm)
->>>>>>> 41a0ddc4
   {
     jam();
     DEBUG("  Leaf-lookup: sending extra 'CONF' for nodefail handling");
@@ -5669,7 +5586,6 @@
             "for nodefail handling");
       lookup_sendLeafCONF(signal, requestPtr, childPtr, getOwnNodeId());
     }
-<<<<<<< HEAD
   }
 
   /**
@@ -5687,14 +5603,6 @@
 
   DEBUG("  send TCKEYREF");
   sendTCKEYREF(signal, resultRef, requestPtr.p->m_senderRef);
-=======
-    tmp32 = dst;
-    sz = dstPos;
-  }
-
-  md5_hash(dst.hashInfo, tmp32, sz);
-  return 0;
->>>>>>> 41a0ddc4
 }
 
 /**
@@ -6128,18 +6036,16 @@
 
 Uint32
 Dbspj::handle_special_hash(Uint32 tableId, Uint32 dstHash[4],
-                           const Uint64* src,
+                           const Uint32* src,
                            Uint32 srcLen,       // Len in #32bit words
                            const KeyDescriptor* desc)
 {
-  const Uint32 MAX_KEY_SIZE_IN_LONG_WORDS=
-    (MAX_KEY_SIZE_IN_WORDS + 1) / 2;
-  Uint64 alignedWorkspace[MAX_KEY_SIZE_IN_LONG_WORDS * MAX_XFRM_MULTIPLY];
+  Uint32 workspace[MAX_KEY_SIZE_IN_WORDS * MAX_XFRM_MULTIPLY];
   const bool hasVarKeys = desc->noOfVarKeys > 0;
   const bool hasCharAttr = desc->hasCharAttr;
   const bool compute_distkey = desc->noOfDistrKeys > 0;
 
-  const Uint64 *hashInput = 0;
+  const Uint32 *hashInput = NULL;
   Uint32 inputLen = 0;
   Uint32 keyPartLen[MAX_ATTRIBUTES_IN_INDEX];
   Uint32 * keyPartLenPtr;
@@ -6147,12 +6053,12 @@
   /* Normalise KeyInfo into workspace if necessary */
   if (hasCharAttr || (compute_distkey && hasVarKeys))
   {
-    hashInput = alignedWorkspace;
+    hashInput = workspace;
     keyPartLenPtr = keyPartLen;
     inputLen = xfrm_key(tableId,
-                        (Uint32*)src,
-                        (Uint32*)alignedWorkspace,
-                        sizeof(alignedWorkspace) >> 2,
+                        src,
+                        workspace,
+                        sizeof(workspace) >> 2,
                         keyPartLenPtr);
     if (unlikely(inputLen == 0))
     {
@@ -6180,9 +6086,9 @@
 
     Uint32 distrKeyHash[4];
     /* Reshuffle primary key columns to get just distribution key */
-    Uint32 len = create_distr_key(tableId, (Uint32*)hashInput, (Uint32*)alignedWorkspace, keyPartLenPtr);
+    Uint32 len = create_distr_key(tableId, hashInput, workspace, keyPartLenPtr);
     /* Calculate distribution key hash */
-    md5_hash(distrKeyHash, alignedWorkspace, len);
+    md5_hash(distrKeyHash, workspace, len);
 
     /* Just one word used for distribution */
     dstHash[1] = distrKeyHash[1];
@@ -6201,12 +6107,7 @@
   SegmentedSectionPtr ptr;
   getSection(ptr, ptrI);
 
-  /* NOTE:  md5_hash below require 64-bit alignment
-   */
-  const Uint32 MAX_KEY_SIZE_IN_LONG_WORDS=
-    (MAX_KEY_SIZE_IN_WORDS + 1) / 2;
-  Uint64 tmp64[MAX_KEY_SIZE_IN_LONG_WORDS];
-  Uint32 *tmp32 = (Uint32*)tmp64;
+  Uint32 tmp32[MAX_KEY_SIZE_IN_WORDS];
   ndbassert(ptr.sz <= MAX_KEY_SIZE_IN_WORDS);
   copy(tmp32, ptr);
 
@@ -6217,12 +6118,12 @@
   if (need_special_hash)
   {
     jam();
-    return handle_special_hash(tableId, dst.hashInfo, tmp64, ptr.sz, desc);
+    return handle_special_hash(tableId, dst.hashInfo, tmp32, ptr.sz, desc);
   }
   else
   {
     jam();
-    md5_hash(dst.hashInfo, tmp64, ptr.sz);
+    md5_hash(dst.hashInfo, tmp32, ptr.sz);
     return 0;
   }
 }
@@ -6238,13 +6139,8 @@
   SegmentedSectionPtr ptr;
   getSection(ptr, ptrI);
 
-  /* NOTE:  md5_hash below require 64-bit alignment
-   */
-  const Uint32 MAX_KEY_SIZE_IN_LONG_WORDS=
-    (MAX_KEY_SIZE_IN_WORDS + 1) / 2;
-  Uint64 _space[MAX_KEY_SIZE_IN_LONG_WORDS];
-  Uint64 *tmp64 = _space;
-  Uint32 *tmp32 = (Uint32*)tmp64;
+  Uint32 _space[MAX_KEY_SIZE_IN_WORDS];
+  Uint32 *tmp32 = _space;
   Uint32 sz = ptr.sz;
   ndbassert(ptr.sz <= MAX_KEY_SIZE_IN_WORDS);
   copy(tmp32, ptr);
@@ -6279,11 +6175,11 @@
         }
       }
     }
-    tmp64 = (Uint64*)dst;
+    tmp32 = dst;
     sz = dstPos;
   }
 
-  md5_hash(dst.hashInfo, tmp64, sz);
+  md5_hash(dst.hashInfo, tmp32, sz);
   return 0;
 }
 
