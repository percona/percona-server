/*
   Copyright (c) 2003, 2018, Oracle and/or its affiliates. All rights reserved.

   This program is free software; you can redistribute it and/or modify
   it under the terms of the GNU General Public License as published by
   the Free Software Foundation; version 2 of the License.

   This program is distributed in the hope that it will be useful,
   but WITHOUT ANY WARRANTY; without even the implied warranty of
   MERCHANTABILITY or FITNESS FOR A PARTICULAR PURPOSE.  See the
   GNU General Public License for more details.

   You should have received a copy of the GNU General Public License
   along with this program; if not, write to the Free Software
   Foundation, Inc., 51 Franklin St, Fifth Floor, Boston, MA 02110-1301  USA
*/

#ifndef DBTC_H
#define DBTC_H

#ifndef DBTC_STATE_EXTRACT
#include <ndb_limits.h>
#include <pc.hpp>
#include <SimulatedBlock.hpp>
#include <RWPool.hpp>
#include <DLHashTable.hpp>
#include <IntrusiveList.hpp>
#include <DataBuffer.hpp>
#include <Bitmask.hpp>
#include <AttributeList.hpp>
#include <signaldata/DihScanTab.hpp>
#include <signaldata/AttrInfo.hpp>
#include <signaldata/LqhTransConf.hpp>
#include <signaldata/LqhKey.hpp>
#include <signaldata/TrigAttrInfo.hpp>
#include <signaldata/TcIndx.hpp>
#include <signaldata/TransIdAI.hpp>
#include <signaldata/EventReport.hpp>
#include <trigger_definitions.h>
#include <SignalCounter.hpp>
#include <KeyTable.hpp>
#include <portlib/NdbTick.h>
#endif


#define JAM_FILE_ID 350

#define TIME_TRACK_HISTOGRAM_RANGES 32
#define TIME_TRACK_LOG_HISTOGRAM_RANGES 5
#define TIME_TRACK_INITIAL_RANGE_VALUE 50

#ifdef DBTC_C
/*
 * 2.2 LOCAL SYMBOLS
 * -----------------
 */
#define Z8NIL 255
#define ZAPI_CONNECT_FILESIZE 20
#define ZCLOSED 2
#define ZCOMMITING 0			 /* VALUE FOR TRANSTATUS        */
#define ZCOMMIT_SETUP 2
#define ZCONTINUE_ABORT_080 4
#define ZGCP_FILESIZE 10
#define ZINTSPH1 1
#define ZINTSPH2 2
#define ZINTSPH3 3
#define ZINTSPH6 6
#define ZLASTPHASE 255
#define ZNODEBUF_FILESIZE 2000
#define ZNR_OF_SEIZE 10
#define ZSCANREC_FILE_SIZE 100
#define ZSCAN_FRAGREC_FILE_SIZE 400
#define ZSCAN_OPREC_FILE_SIZE 400
#define ZSPH1 1
#define ZTABREC_FILESIZE 16
#define ZTAKE_OVER_ACTIVE 1
#define ZTAKE_OVER_IDLE 0
#define ZTC_CONNECT_FILESIZE 200
#define ZTCOPCONF_SIZE 6

// ----------------------------------------
// Error Codes for Scan
// ----------------------------------------
#define ZNO_CONCURRENCY_ERROR 242
#define ZTOO_HIGH_CONCURRENCY_ERROR 244
#define ZNO_SCANREC_ERROR 245
#define ZNO_FRAGMENT_ERROR 246
#define ZSCAN_AI_LEN_ERROR 269
#define ZSCAN_LQH_ERROR 270
#define ZSCAN_FRAG_LQH_ERROR 274

#define ZSCANTIME_OUT_ERROR 296
#define ZSCANTIME_OUT_ERROR2 297

// ----------------------------------------
// Error Codes for transactions
// ----------------------------------------
#define ZSTATE_ERROR 202
#define ZLENGTH_ERROR 207 // Also Scan
#define ZERO_KEYLEN_ERROR 208
#define ZSIGNAL_ERROR 209
#define ZGET_ATTRBUF_ERROR 217 // Also Scan
#define ZGET_DATAREC_ERROR 218
#define ZMORE_AI_IN_TCKEYREQ_ERROR 220
#define ZTOO_MANY_FIRED_TRIGGERS 221
#define ZCOMMITINPROGRESS 230
#define ZROLLBACKNOTALLOWED 232
#define ZNO_FREE_TC_CONNECTION 233 // Also Scan
#define ZABORTINPROGRESS 237
#define ZPREPAREINPROGRESS 238
#define ZWRONG_SCHEMA_VERSION_ERROR 241 // Also Scan
#define ZSCAN_NODE_ERROR 250
#define ZTRANS_STATUS_ERROR 253
#define ZTIME_OUT_ERROR 266
#define ZSIMPLE_READ_WITHOUT_AI 271
#define ZNO_AI_WITH_UPDATE 272
#define ZSEIZE_API_COPY_ERROR 275
#define ZSCANINPROGRESS 276
#define ZABORT_ERROR 277
#define ZCOMMIT_TYPE_ERROR 278

#define ZNO_FREE_TC_MARKER 279
#define ZNO_FREE_TC_MARKER_DATABUFFER 273
#define ZNODE_SHUTDOWN_IN_PROGRESS 280
#define ZCLUSTER_SHUTDOWN_IN_PROGRESS 281
#define ZWRONG_STATE 282
#define ZINCONSISTENT_TRIGGER_STATE 293
#define ZCLUSTER_IN_SINGLEUSER_MODE 299

#define ZDROP_TABLE_IN_PROGRESS 283
#define ZNO_SUCH_TABLE 284
#define ZUNKNOWN_TABLE_ERROR 285
#define ZNODEFAIL_BEFORE_COMMIT 286
#define ZINDEX_CORRUPT_ERROR 287
#define ZSCAN_FRAGREC_ERROR 291
#define ZMISSING_TRIGGER_DATA 240
#define ZINCONSISTENT_INDEX_USE 4349

// ----------------------------------------
// Seize error
// ----------------------------------------
#define ZNO_FREE_API_CONNECTION 219
#define ZSYSTEM_NOT_STARTED_ERROR 203

// ----------------------------------------
// Release errors
// ----------------------------------------
#define ZINVALID_CONNECTION 229


#define ZNOT_FOUND 626
#define ZALREADYEXIST 630
#define ZNOTUNIQUE 893
#define ZFK_NO_PARENT_ROW_EXISTS 255
#define ZFK_CHILD_ROW_EXISTS 256

#define ZINVALID_KEY 290
#define ZUNLOCKED_IVAL_TOO_HIGH 294
#define ZUNLOCKED_OP_HAS_BAD_STATE 295 
#define ZBAD_DIST_KEY 298
#define ZTRANS_TOO_BIG 261
#endif

class Dbtc
#ifndef DBTC_STATE_EXTRACT
  : public SimulatedBlock
#endif
{
public:

#ifndef DBTC_STATE_EXTRACT
  /**
   * Incase of mt-TC...only one instance will perform actual take-over
   *   let this be TAKE_OVER_INSTANCE
   */
  STATIC_CONST( TAKE_OVER_INSTANCE = 1 );
#endif

  enum ConnectionState {
    CS_CONNECTED = 0,
    CS_DISCONNECTED = 1,
    CS_STARTED = 2,
    CS_RECEIVING = 3,
    CS_RESTART = 7,
    CS_ABORTING = 8,
    CS_COMPLETING = 9,
    CS_COMPLETE_SENT = 10,
    CS_PREPARE_TO_COMMIT = 11,
    CS_COMMIT_SENT = 12,
    CS_START_COMMITTING = 13,
    CS_COMMITTING = 14,
    CS_REC_COMMITTING = 15,
    CS_WAIT_ABORT_CONF = 16,
    CS_WAIT_COMPLETE_CONF = 17,
    CS_WAIT_COMMIT_CONF = 18,
    CS_FAIL_ABORTING = 19,
    CS_FAIL_ABORTED = 20,
    CS_FAIL_PREPARED = 21,
    CS_FAIL_COMMITTING = 22,
    CS_FAIL_COMMITTED = 23,
    CS_FAIL_COMPLETED = 24,
    CS_START_SCAN = 25,

    /**
     * Sending FIRE_TRIG_REQ
     */
    CS_SEND_FIRE_TRIG_REQ = 26,

    /**
     * Waiting for FIRE_TRIG_CONF/REF (or operations generated by this)
     */
    CS_WAIT_FIRE_TRIG_REQ = 27
  };

#ifndef DBTC_STATE_EXTRACT
  enum OperationState {
    OS_CONNECTED = 1,
    OS_OPERATING = 2,
    OS_PREPARED = 3,
    OS_COMMITTING = 4,
    OS_COMMITTED = 5,
    OS_COMPLETING = 6,
    OS_COMPLETED = 7,

    OS_ABORTING = 9,
    OS_ABORT_SENT = 10,
    OS_TAKE_OVER = 11,
    OS_WAIT_DIH = 12,
    OS_WAIT_KEYINFO = 13,
    OS_WAIT_ATTR = 14,
    OS_WAIT_COMMIT_CONF = 15,
    OS_WAIT_ABORT_CONF = 16,
    OS_WAIT_COMPLETE_CONF = 17,

    OS_FIRE_TRIG_REQ = 19,
  };

  enum AbortState {
    AS_IDLE = 0,
    AS_ACTIVE = 1
  };

  enum HostState {
    HS_ALIVE = 0,
    HS_DEAD = 1
  };

  enum LqhTransState {
    LTS_IDLE = 0,
    LTS_ACTIVE = 1
  };

  enum FailState {
    FS_IDLE = 0,
    FS_LISTENING = 1,
    FS_COMPLETING = 2
  };

  enum SystemStartState {
    SSS_TRUE = 0,
    SSS_FALSE = 1
  };

  enum TimeOutCheckState {
    TOCS_TRUE = 0,
    TOCS_FALSE = 1
  };

  enum ReturnSignal {
    RS_NO_RETURN = 0,
    RS_TCKEYCONF = 1,
    RS_TC_COMMITCONF = 3,
    RS_TCROLLBACKCONF = 4,
    RS_TCROLLBACKREP = 5
  };
  
  enum IndexOperationState {
    IOS_NOOP = 0,
    IOS_INDEX_ACCESS = 1,
    IOS_INDEX_ACCESS_WAIT_FOR_TCKEYCONF = 2,
    IOS_INDEX_ACCESS_WAIT_FOR_TRANSID_AI = 3
  };
  
  enum IndexState {
    IS_BUILDING = 0,          // build in progress, start state at create
    IS_ONLINE = 1,            // ready to use
    IS_OFFLINE = 2            // not in use
  };

  /* Sub states of IndexOperation while waiting for TransId_AI
   * from index table lookup
   */
  enum IndexTransIdAIState {
    ITAS_WAIT_HEADER   = 0,     // Initial state
    ITAS_WAIT_FRAGID   = 1,     // Waiting for fragment id word
    ITAS_WAIT_KEY      = 2,     // Waiting for (more) key information
    ITAS_ALL_RECEIVED  = 3,     // All TransIdAI info received
    ITAS_WAIT_KEY_FAIL = 4     // Failed collecting key
  };
  
  /**--------------------------------------------------------------------------
   * LOCAL SYMBOLS PER 'SYMBOL-VALUED' VARIABLE
   *
   *
   *            NSYMB ZAPI_CONNECT_FILESIZE = 20
   *            NSYMB ZTC_CONNECT_FILESIZE  = 200
   *            NSYMB ZHOST_FILESIZE        = 16  
   *            NSYMB ZDATABUF_FILESIZE     = 4000
   *            NSYMB ZATTRBUF_FILESIZE     = 4000 
   *            NSYMB ZGCP_FILESIZE         = 10 
   *
   *
   *  ABORTED CODES
   *  TPHASE    NSYMB ZSPH1 = 1
   *            NSYMB ZLASTPHASE = 255
   *
   * 
   * LQH_TRANS
   *       NSYMB ZTRANS_ABORTED = 1 
   *       NSYMB ZTRANS_PREPARED = 2 
   *       NSYMB ZTRANS_COMMITTED = 3
   *       NSYMB ZCOMPLETED_LQH_TRANS = 4
   *       NSYMB ZTRANS_COMPLETED = 5 
   *
   * 
   * TAKE OVER 
   *       NSYMB ZTAKE_OVER_IDLE = 0
   *       NSYMB ZTAKE_OVER_ACTIVE = 1
   * 
   * ATTRBUF (ATTRBUF_RECORD)
   *          NSYMB ZINBUF_DATA_LEN = 24
   *          NSYMB ZINBUF_NEXTFREE = 25    (NOT USED )
   *          NSYMB ZINBUF_PREV = 26   
   *          NSYMB ZINBUF_NEXT = 27    
   -------------------------------------------------------------------------*/
  /*
    2.3 RECORDS AND FILESIZES
    -------------------------
  */
  typedef DataBuffer<11,ArrayPool<DataBufferSegment<11> > > AttributeBuffer;
  typedef LocalDataBuffer<11,ArrayPool<DataBufferSegment<11> > > LocalAttributeBuffer;

  /* **************************************************************** */
  /* ---------------------------------------------------------------- */
  /* ------------------- TRIGGER AND INDEX DATA --------------------- */
  /* ---------------------------------------------------------------- */
  /* **************************************************************** */
  /* ********* DEFINED TRIGGER DATA ********* */
  /* THIS RECORD FORMS LISTS OF ACTIVE        */
  /* TRIGGERS FOR EACH TABLE.                 */
  /* THE RECORDS ARE MANAGED BY A TRIGGER     */
  /* POOL WHERE A TRIGGER RECORD IS SEIZED    */
  /* WHEN A TRIGGER IS ACTIVATED AND RELEASED */
  /* WHEN THE TRIGGER IS DEACTIVATED.         */
  /* **************************************** */
  struct TcDefinedTriggerData {
    TcDefinedTriggerData() {}
    /**
     * Trigger id, used to identify the trigger
     */
    UintR triggerId;

    Uint32 refCount;

    /**
     * Trigger type, defines what the trigger is used for
     */
    TriggerType::Value triggerType;
    
    /**
     * Trigger type, defines what the trigger is used for
     */
    TriggerEvent::Value triggerEvent;
    
    /**
     * Next ptr (used in pool/list)
     */
    union {
      Uint32 nextPool;
      Uint32 nextList;
    };
    
    /**
     * Index id, only used by secondary_index triggers.  This is same as
     * index table id in DICT.
     **/
    union {
      Uint32 indexId; // For unique index trigger
      Uint32 tableId; // For reorg trigger
      Uint32 fkId;    // For FK trigger
    };

    /**
     * Prev pointer (used in list)
     */
    Uint32 prevList;

    Uint32 oldTriggerIds[2]; // For upgrade :(

    inline void print(NdbOut & s) const { 
      s << "[DefinedTriggerData = " << triggerId << "]"; 
    }
  };
  typedef Ptr<TcDefinedTriggerData> DefinedTriggerPtr;
  typedef ArrayPool<TcDefinedTriggerData> TcDefinedTriggerData_pool;
  typedef DLList<TcDefinedTriggerData_pool> TcDefinedTriggerData_list;
  
  /**
   * Pool of trigger data record
   */
  TcDefinedTriggerData_pool c_theDefinedTriggerPool;
  RSS_AP_SNAPSHOT(c_theDefinedTriggerPool);

  /**
   * The list of active triggers
   */  
  TcDefinedTriggerData_list c_theDefinedTriggers;

  AttributeBuffer::DataBufferPool c_theAttributeBufferPool;

  typedef ArrayPool<DataBufferSegment<5> > CommitAckMarkerBuffer_pool;
  typedef DataBuffer<5,CommitAckMarkerBuffer_pool> CommitAckMarkerBuffer;
  typedef LocalDataBuffer<5,CommitAckMarkerBuffer_pool> LocalCommitAckMarkerBuffer;

  CommitAckMarkerBuffer::DataBufferPool c_theCommitAckMarkerBufferPool;

  UintR c_transactionBufferSpace;


  /* ********** FIRED TRIGGER DATA ********** */
  /* THIS RECORD FORMS LISTS OF FIRED         */
  /* TRIGGERS FOR A TRANSACTION.              */
  /* THE RECORDS ARE MANAGED BY A TRIGGER     */
  /* POOL WHERE A TRIGGER RECORD IS SEIZED    */
  /* WHEN A TRIGGER IS ACTIVATED AND RELEASED */
  /* WHEN THE TRIGGER IS DEACTIVATED.         */
  /* **************************************** */
  struct TcFiredTriggerData {
    TcFiredTriggerData() {}

    /**
     * Trigger id, used to identify the trigger
     **/
    Uint32 triggerId;
    
    /**
     * The operation that fired the trigger
     */
    Uint32 fireingOperation;

    /**
     * The fragment id of the firing operation. This will be appended
     * to the Primary Key such that the record can be found even in the
     * case of user defined partitioning.
     */
    Uint32 fragId;

    /**
     * Used for scrapping in case of node failure
     */
    NodeId nodeId;

    /**
     * Trigger type, defines what the trigger is used for
     */
    TriggerType::Value triggerType;

    /**
     * Trigger type, defines what the trigger is used for
     */
    TriggerEvent::Value triggerEvent;

    /**
     * Trigger attribute info, primary key value(s)
     */
    AttributeBuffer::Head keyValues;
    
    /**
     * Trigger attribute info, attribute value(s) before operation
     */
    AttributeBuffer::Head beforeValues;
    
    /**
     * Trigger attribute info, attribute value(s) after operation
     */
    AttributeBuffer::Head afterValues;

    /**
     * Next ptr (used in pool/list)
     */
    union {
      Uint32 nextPool;
      Uint32 nextList;
      Uint32 nextHash;
    };
    
    /**
     * Prev pointer (used in list)
     */
    union {
      Uint32 prevList;
      Uint32 prevHash;
    };
    
    inline void print(NdbOut & s) const { 
      s << "[FiredTriggerData = " << triggerId << "]"; 
    }

    inline Uint32 hashValue() const {
      return fireingOperation ^ nodeId;
    }

    inline bool equal(const TcFiredTriggerData & rec) const {
      return fireingOperation == rec.fireingOperation && nodeId == rec.nodeId;
    }
  };
  typedef Ptr<TcFiredTriggerData> FiredTriggerPtr;
  typedef ArrayPool<TcFiredTriggerData> TcFiredTriggerData_pool;
  typedef DLFifoList<TcFiredTriggerData_pool> TcFiredTriggerData_fifo;
  typedef LocalDLFifoList<TcFiredTriggerData_pool> Local_TcFiredTriggerData_fifo;
  typedef DLHashTable<TcFiredTriggerData_pool> TcFiredTriggerData_hash;
  
  /**
   * Pool of trigger data record
   */
  TcFiredTriggerData_pool c_theFiredTriggerPool;
  TcFiredTriggerData_hash c_firedTriggerHash;
  AttributeBuffer::DataBufferPool c_theTriggerAttrInfoPool;
  RSS_AP_SNAPSHOT(c_theFiredTriggerPool);

  Uint32 c_maxNumberOfDefinedTriggers;
  Uint32 c_maxNumberOfFiredTriggers;

  // Max number of outstanding FireTrigRequests per transaction
  static const Uint32 MaxOutstandingFireTrigReqPerTrans = 32;

  struct AttrInfoRecord {
    /**
     * Pre-allocated AttrInfo signal
     */
    AttrInfo attrInfo;

    /**
     * Next ptr (used in pool/list)
     */
    union {
      Uint32 nextPool;
      Uint32 nextList;
    };
    /**
     * Prev pointer (used in list)
     */
    Uint32 prevList;
  };


  /* ************* INDEX DATA *************** */
  /* THIS RECORD FORMS LISTS OF ACTIVE        */
  /* INDEX FOR EACH TABLE.                    */
  /* THE RECORDS ARE MANAGED BY A INDEX       */
  /* POOL WHERE AN INDEX RECORD IS SEIZED     */
  /* WHEN AN INDEX IS CREATED AND RELEASED    */
  /* WHEN THE INDEX IS DROPPED.               */
  /* **************************************** */
  struct TcIndexData {
    TcIndexData() :
      indexState(IS_OFFLINE)
    {}

    /**
     *  IndexState
     */
    IndexState indexState;

    /**
     * Index id, same as index table id in DICT
     */
    Uint32 indexId;
    
    /**
     * Index attribute list.  Only the length is used in v21x.
     */
    IndexAttributeList attributeList;

    /**
     * Primary table id, the primary table to be indexed
     */
    Uint32 primaryTableId;

    /**
     *  Primary key position in secondary table
     */
    Uint32 primaryKeyPos;

    /**
     * Next ptr (used in pool/list)
     */
    union {
      Uint32 nextPool;
      Uint32 nextList;
    };
    /**
     * Prev pointer (used in list)
     */
    Uint32 prevList;
  };
  
  typedef Ptr<TcIndexData> TcIndexDataPtr;
  typedef ArrayPool<TcIndexData> TcIndexData_pool;
  typedef DLList<TcIndexData_pool> TcIndexData_list;

  /**
   * Pool of index data record
   */
  TcIndexData_pool c_theIndexPool;
  RSS_AP_SNAPSHOT(c_theIndexPool);
  
  /**
   * The list of defined indexes
   */  
  TcIndexData_list c_theIndexes;
  UintR c_maxNumberOfIndexes;

  struct TcIndexOperation {
    TcIndexOperation() :
      indexOpState(IOS_NOOP),
      pendingKeyInfo(0),
      keyInfoSectionIVal(RNIL),
      pendingAttrInfo(0),
      attrInfoSectionIVal(RNIL),
      transIdAIState(ITAS_WAIT_HEADER),
      pendingTransIdAI(0),
      transIdAISectionIVal(RNIL),
      indexReadTcConnect(RNIL),
      savedFlags(0)
    {}

    ~TcIndexOperation()
    {
    }
    
    // Index data
    Uint32 indexOpId;
    IndexOperationState indexOpState; // Used to mark on-going TcKeyReq
    Uint32 pendingKeyInfo;
    Uint32 keyInfoSectionIVal;
    Uint32 pendingAttrInfo;
    Uint32 attrInfoSectionIVal;
    IndexTransIdAIState transIdAIState;
    Uint32 pendingTransIdAI;
    Uint32 transIdAISectionIVal; // For accumulating TransId_AI
    Uint32 fragmentId;
    
    TcKeyReq tcIndxReq;
    UintR connectionIndex;
    UintR indexReadTcConnect; //
    
    Uint32 savedFlags; // Saved transaction flags

    /**
     * Next ptr (used in pool/list)
     */
    union {
      Uint32 nextPool;
      Uint32 nextList;
    };
    /**
     * Prev pointer (used in list)
     */
    Uint32 prevList;
  };
  
  typedef Ptr<TcIndexOperation> TcIndexOperationPtr;
  typedef ArrayPool<TcIndexOperation> TcIndexOperation_pool;
  typedef SLList<TcIndexOperation_pool> TcIndexOperation_sllist;
  typedef DLList<TcIndexOperation_pool> TcIndexOperation_dllist;

  /**
   * Pool of index data record
   */
  TcIndexOperation_pool c_theIndexOperationPool;
  RSS_AP_SNAPSHOT(c_theIndexOperationPool);

  UintR c_maxNumberOfIndexOperations;   

  struct TcFKData {
    TcFKData() {}

    Uint32 m_magic;

    union {
      Uint32 key;
      Uint32 fkId;
    };

    /**
     * Columns used in parent table
     */
    IndexAttributeList parentTableColumns;

    /**
     * Columns used in child table
     */
    IndexAttributeList childTableColumns;

    Uint32 parentTableId; // could be unique index table...
    Uint32 childTableId;  //
    Uint32 childIndexId;  // (could be tableId too)
    Uint32 bits;          // CreateFKImplReq::Bits

    Uint32 nextPool;
    Uint32 nextHash;
    Uint32 prevHash;

    Uint32 hashValue() const {
      return key;
    }

    bool equal(const TcFKData& obj) const {
      return key == obj.key;
    }
  };

  typedef RecordPool<RWPool<TcFKData> > FK_pool;
  typedef KeyTable<FK_pool> FK_hash;

  FK_pool c_fk_pool;
  FK_hash c_fk_hash;

  /************************** API CONNECT RECORD ***********************
   * The API connect record contains the connection record to which the
   * application connects.  
   *
   * The application can send one operation at a time.  It can send a 
   * new operation immediately after sending the previous operation. 
   * Thereby several operations can be active in one transaction within TC. 
   * This is achieved by using the API connect record. 
   * Each active operation is handled by the TC connect record. 
   * As soon as the TC connect record has sent the     
   * request to the LQH it is ready to receive new operations. 
   * The LQH connect record takes care of waiting for an operation to      
   * complete.  
   * When an operation has completed on the LQH connect record, 
   * a new operation can be started on this LQH connect record. 
   *******************************************************************
   *                                                                   
   *       API CONNECT RECORD ALIGNED TO BE 256 BYTES                  
   ********************************************************************/
  
  /*******************************************************************>*/
  // We break out the API Timer for optimisation on scanning rather than
  // on fast access.
  /*******************************************************************>*/
  inline void setApiConTimer(Uint32 apiConPtrI, Uint32 value, Uint32 line){
    c_apiConTimer[apiConPtrI] = value;
    c_apiConTimer_line[apiConPtrI] = line;
  }

  inline Uint32 getApiConTimer(Uint32 apiConPtrI) const {
    return c_apiConTimer[apiConPtrI];
  }
  UintR* c_apiConTimer;
  UintR* c_apiConTimer_line;

  /**
   * Limit the resource (signal/job buffer) usage of a transaction
   * by limiting :
   * - max cascading scans (FK child scans) and
   * - trigger operations.
   * An FK child scan is executed alone exclusively.
   */
  static const Uint8 MaxCascadingScansPerTransaction = 1;
  static const Uint32 MaxExecutingTriggerOpsPerTrans = 32;

  struct ApiConnectRecord {
    ApiConnectRecord(TcFiredTriggerData_pool & firedTriggerPool,
                     TcIndexOperation_pool & seizedIndexOpPool):
      nextApiConnect(RNIL),
      m_special_op_flags(0),
      theFiredTriggers(firedTriggerPool),
      theSeizedIndexOperations(seizedIndexOpPool) 
    {
      NdbTick_Invalidate(&m_start_ticks);
    }
    
    //---------------------------------------------------
    // First 16 byte cache line. Hot variables.
    //---------------------------------------------------
    ConnectionState apiConnectstate;
    UintR transid[2];
    UintR firstTcConnect;
    
    //---------------------------------------------------
    // Second 16 byte cache line. Hot variables.
    //---------------------------------------------------
    UintR lqhkeyconfrec;
    UintR cachePtr;
    UintR currSavePointId;
    UintR counter;
    
    //---------------------------------------------------
    // Third 16 byte cache line. First and second cache
    // line plus this will be enough for copy API records.
    // Variables used in late phases.
    //---------------------------------------------------
    UintR nextGcpConnect;
    UintR prevGcpConnect;
    UintR gcpPointer;
    UintR ndbapiConnect;
    
    //---------------------------------------------------
    // Fourth 16 byte cache line. Only used in late phases.
    // Plus 4 bytes of error handling.
    //---------------------------------------------------
    UintR nextApiConnect;
    BlockReference ndbapiBlockref;
    UintR apiCopyRecord;
    Uint64 globalcheckpointid;
    
    //---------------------------------------------------
    // Second 64 byte cache line starts. First 16 byte
    // cache line in this one. Variables primarily used
    // in early phase.
    //---------------------------------------------------
    UintR lastTcConnect;
    UintR lqhkeyreqrec;
    union {
      Uint32 buddyPtr;
      Int32 pendingTriggers; // For deferred triggers
    };
    union {
      UintR apiScanRec;
      UintR commitAckMarker;
    };

    /** 
     * num_commit_ack_markers
     *
     * Number of operations sent by this transaction 
     * to LQH with their CommitAckMarker flag set.
     *
     * Includes marked operations currently in-progress and 
     * those which prepared successfully, 
     * Excludes failed operations (LQHKEYREF)
     */
    Uint32 num_commit_ack_markers;
    Uint32 m_write_count;
    ReturnSignal returnsignal;
    AbortState abortState;

    enum TransactionFlags
    {
      TF_INDEX_OP_RETURN = 1,
      TF_TRIGGER_PENDING = 2, // Used to mark waiting for a CONTINUEB
      TF_EXEC_FLAG       = 4,
      TF_COMMIT_ACK_MARKER_RECEIVED = 8,
      TF_DEFERRED_CONSTRAINTS = 16, // check constraints in deferred fashion
      TF_DEFERRED_UK_TRIGGERS = 32, // trans has deferred UK triggers
      TF_DEFERRED_FK_TRIGGERS = 64, // trans has deferred FK triggers
      TF_DISABLE_FK_CONSTRAINTS = 128,
      TF_LATE_COMMIT = 256, // Wait sending apiCommit until complete phase done

      TF_END = 0
    };
    Uint32 m_flags;

    Uint16 m_special_op_flags; // Used to mark on-going TcKeyReq as indx table

    Uint8 takeOverRec;
    Uint8 currentReplicaNo;

    Uint8 tckeyrec; // Changed from R

    Uint8 tcindxrec;

    enum ApiFailStates
    {
      AFS_API_OK = 0,
      AFS_API_FAILED = 1,
      AFS_API_DISCONNECTED = 2
    };
    Uint8 apiFailState;

    Uint8 timeOutCounter;
    Uint8 singleUserMode;
    
    Uint16 returncode;
    Uint16 takeOverInd;
    //---------------------------------------------------
    // Error Handling variables. If cache line 32 bytes
    // ensures that cache line is still only read in
    // early phases.
    //---------------------------------------------------
    UintR currentTcConnect;
    BlockReference tcBlockref;
    UintR failureNr;
    
    //---------------------------------------------------
    // Second 64 byte cache line. Third 16 byte cache line
    // in this one. Variables primarily used in early phase
    // and checked in late phase.
    // Fourth cache line is the tcSendArray that is used
    // when two and three operations are responded to in
    // parallel. The first two entries in tcSendArray is
    // part of the third cache line.
    //---------------------------------------------------
    //---------------------------------------------------
    // timeOutCounter is used waiting for ABORTCONF, COMMITCONF
    // and COMPLETECONF
    //---------------------------------------------------
    UintR tcSendArray[6];
    NdbNodeBitmask m_transaction_nodes; 
    
    // Trigger data
    
    /**
     * The list of fired triggers
     */  
<<<<<<< HEAD
    TcFiredTriggerData_fifo theFiredTriggers;
    
    
=======
    DLFifoList<TcFiredTriggerData> theFiredTriggers;

    // Count the outstanding FIRE_TRIG_REQs of a transaction.
    // Limit it in order to avoid job buffer overload
    Uint32 m_outstanding_fire_trig_req;

    // First and last indices of the local tc connect pointers that will
    // be used to send fire trigger reqs when resumed in execFireTrigConf
    // or in execCONTINUEB
    UintR m_firstTcConnectPtrI_FT;
    UintR m_lastTcConnectPtrI_FT;


>>>>>>> 249812f3
    // Index data
    
    UintR noIndexOp;     // No outstanding index ops

    // Index op return context
    UintR indexOp;
    UintR clientData;
    Uint32 errorData;
    UintR attrInfoLen;
    Uint32 immediateTriggerId;  // Id of trigger op being fired NOW
    Uint32 firedFragId;
    
    UintR accumulatingIndexOp;
    UintR executingIndexOp;
    UintR tcIndxSendArray[6];
    NDB_TICKS m_start_ticks;
    TcIndexOperation_dllist theSeizedIndexOperations;

#ifdef ERROR_INSERT
    Uint32 continueBCount;  // ERROR_INSERT 8082
#endif
    Uint8 m_pre_commit_pass;

    bool isExecutingDeferredTriggers() const {
      return apiConnectstate == CS_SEND_FIRE_TRIG_REQ ||
        apiConnectstate == CS_WAIT_FIRE_TRIG_REQ ;
    }

    // number of on-going cascading scans (FK child scans) at a transaction.
    Uint8 cascading_scans_count;

    // Number of on-going trigger operations at a transaction
    // Limit them in order to avoid the transaction
    // overloading node resources (signal/job buffers).
    Uint32 m_executing_trigger_ops;

    // Trigger execution loop active
    bool m_inExecuteTriggers;
    /**
     * ExecTriggersGuard
     *
     * Used to avoid recursive calls of executeTriggers
     */
    class ExecTriggersGuard
    {
      ApiConnectRecord* m_recPtr;
    public:
      ExecTriggersGuard(ApiConnectRecord* recPtr)
      {
        if (recPtr->m_inExecuteTriggers)
        {
          m_recPtr = NULL;
        }
        else
        {
          m_recPtr = recPtr;
          m_recPtr->m_inExecuteTriggers = true;
        }
      }

      ~ExecTriggersGuard()
      {
        if (m_recPtr)
        {
          assert(m_recPtr->m_inExecuteTriggers == true);
          m_recPtr->m_inExecuteTriggers = false;
        }
      }

      bool canExecNow() const
      {
        assert(m_recPtr == NULL ||
               m_recPtr->m_inExecuteTriggers);
        return (m_recPtr != NULL);
      }
    };
  };
  
  typedef Ptr<ApiConnectRecord> ApiConnectRecordPtr;


  /************************** TC CONNECT RECORD ************************/
  /* *******************************************************************/
  /* TC CONNECT RECORD KEEPS ALL INFORMATION TO CARRY OUT A TRANSACTION*/
  /* THE TRANSACTION CONTROLLER ESTABLISHES CONNECTIONS TO DIFFERENT   */
  /* BLOCKS TO CARRY OUT THE TRANSACTION. THERE CAN BE SEVERAL RECORDS */
  /* PER ACTIVE TRANSACTION. THE TC CONNECT RECORD COOPERATES WITH THE */
  /* API CONNECT RECORD FOR COMMUNICATION WITH THE API AND WITH THE    */
  /* LQH CONNECT RECORD FOR COMMUNICATION WITH THE LQH'S INVOLVED IN   */
  /* THE TRANSACTION. TC CONNECT RECORD IS PERMANENTLY CONNECTED TO A  */
  /* RECORD IN DICT AND ONE IN DIH. IT CONTAINS A LIST OF ACTIVE LQH   */
  /* CONNECT RECORDS AND A LIST OF STARTED BUT NOT ACTIVE LQH CONNECT  */
  /* RECORDS. IT DOES ALSO CONTAIN A LIST OF ALL OPERATIONS THAT ARE   */
  /* EXECUTED WITH THE TC CONNECT RECORD.                              */
  /*******************************************************************>*/
  /*       TC_CONNECT RECORD ALIGNED TO BE 128 BYTES                   */
  /*******************************************************************>*/
  struct TcConnectRecord {
    TcConnectRecord()
    {
      NdbTick_Invalidate(&m_start_ticks);
    }
    //---------------------------------------------------
    // First 16 byte cache line. Those variables are only
    // used in error cases.
    //---------------------------------------------------
    UintR  tcOprec;      /* TC OPREC of operation being taken over       */
    Uint16 failData[4];  /* Failed nodes when taking over an operation   */
    UintR  nextTcFailHash;
    
    //---------------------------------------------------
    // Second 16 byte cache line. Those variables are used
    // from LQHKEYCONF to sending COMMIT and COMPLETED.
    //---------------------------------------------------
    UintR lastLqhCon;        /* Connect record in last replicas Lqh record   */
    Uint16 lastLqhNodeId;    /* Node id of last replicas Lqh                 */
    Uint16 m_execAbortOption;/* TcKeyReq::ExecuteAbortOption */
    UintR  commitAckMarker;  /* CommitMarker I value */
    
    //---------------------------------------------------
    // Third 16 byte cache line. The hottest variables.
    //---------------------------------------------------
    OperationState tcConnectstate;         /* THE STATE OF THE CONNECT*/
    UintR apiConnect;                      /* POINTER TO API CONNECT RECORD */
    UintR nextTcConnect;                   /* NEXT TC RECORD*/
    Uint8 dirtyOp;
    Uint8 opSimple;   
    Uint8 lastReplicaNo;     /* NUMBER OF THE LAST REPLICA IN THE OPERATION */
    Uint8 noOfNodes;         /* TOTAL NUMBER OF NODES IN OPERATION          */
    Uint8 operation;         /* OPERATION TYPE                              */
                             /* 0 = READ REQUEST                            */
                             /* 1 = UPDATE REQUEST                          */
                             /* 2 = INSERT REQUEST                          */
                             /* 3 = DELETE REQUEST                          */
    Uint16 m_special_op_flags; // See ApiConnectRecord::SpecialOpFlags
    enum SpecialOpFlags {
      SOF_NORMAL = 0,
      SOF_INDEX_TABLE_READ = 1,       // Read index table
      SOF_REORG_TRIGGER = 4,          // A reorg trigger
      SOF_REORG_MOVING = 8,           // A record that should be moved
      SOF_TRIGGER = 16,               // A trigger
      SOF_REORG_COPY = 32,
      SOF_REORG_DELETE = 64,
      SOF_DEFERRED_UK_TRIGGER = 128,  // Op has deferred trigger
      SOF_DEFERRED_FK_TRIGGER = 256,
      SOF_FK_READ_COMMITTED = 512,    // reply to TC even for dirty read
      SOF_FULLY_REPLICATED_TRIGGER = 1024,
      SOF_UTIL_FLAG = 2048            // Sender to TC is DBUTIL (higher prio)
    };
    
    static inline bool isIndexOp(Uint16 flags) {
      return (flags & SOF_INDEX_TABLE_READ) != 0;
    }

    //---------------------------------------------------
    // Fourth 16 byte cache line. The mildly hot variables.
    // tcNodedata expands 4 Bytes into the next cache line
    // with indexes almost never used.
    //---------------------------------------------------
    UintR clientData;           /* SENDERS OPERATION POINTER              */
    UintR prevTcConnect;        /* DOUBLY LINKED LIST OF TC CONNECT RECORDS*/
    UintR savePointId;

    Uint16 tcNodedata[4];
    /* Instance key to send to LQH.  Receiver maps it to actual instance. */
    Uint16 lqhInstanceKey;
    
    // Trigger data
    UintR numFiredTriggers;      // As reported by lqhKeyConf
    UintR numReceivedTriggers;   // FIRE_TRIG_ORD
    UintR triggerExecutionCount;// No of outstanding op due to triggers
    UintR savedState[LqhKeyConf::SignalLength];
    /**
     * The list of pending fired triggers
     */
    TcFiredTriggerData_fifo::Head thePendingTriggers;

    UintR triggeringOperation;  // Which operation was "cause" of this op
    
    // Index data
    UintR indexOp;
    UintR currentTriggerId;
    union {
      Uint32 attrInfoLen;
      Uint32 triggerErrorCode;
    };
    NDB_TICKS m_start_ticks;
  };
  
  friend struct TcConnectRecord;
  
  typedef Ptr<TcConnectRecord> TcConnectRecordPtr;
  
  // ********************** CACHE RECORD **************************************
  //---------------------------------------------------------------------------
  // This record is used between reception of TCKEYREQ and sending of LQHKEYREQ
  // It is separated so as to improve the cache hit rate and also to minimise 
  // the necessary memory storage in NDB Cluster.
  //---------------------------------------------------------------------------

  struct CacheRecord {
    /* Fields used by TCKEYREQ/TCINDXREQ/SCANTABREQ */
      Uint32 keyInfoSectionI;   /* KeyInfo section I-val */
      Uint32 attrInfoSectionI;  /* AttrInfo section I-val */

      // TODO : Consider using section length + other vars for this 
      UintR  currReclenAi;      /* AttrInfo words received so far */
      Uint16 attrlength;        /* Total AttrInfo length */
      Uint16 save1;             /* KeyInfo words received so far */
      Uint16 keylen;            /* KEY LENGTH SENT BY REQUEST SIGNAL */
    
      /* Distribution information */
      // TODO : Consider placing this info into other records
      Uint8  distributionKeyIndicator;
      Uint8  viaSPJFlag;        /* Send request via the SPJ block.*/
      UintR  distributionKey;
    /* End of fields used by TCKEYREQ/TCINDXREQ/SCANTABREQ */
    

    /* TCKEYREQ/TCINDXREQ only fields */
      UintR  schemaVersion;/* SCHEMA VERSION USED IN TRANSACTION         */
      UintR  tableref;     /* POINTER TO THE TABLE IN WHICH THE FRAGMENT EXISTS*/
    
      UintR  fragmentid;   /* THE COMPUTED FRAGMENT ID                     */
      UintR  hashValue;    /* THE HASH VALUE USED TO LOCATE FRAGMENT       */
    
      Uint8  m_special_hash; // collation or distribution key
      Uint8  m_no_hash;      // Hash not required for LQH (special variant)
      Uint8  m_no_disk_flag; 
      Uint8  m_op_queue;
      Uint8  lenAiInTckeyreq;  /* LENGTH OF ATTRIBUTE INFORMATION IN TCKEYREQ */
    
      Uint8  fragmentDistributionKey;  /* DIH generation no */
    
      /**
       * EXECUTION MODE OF OPERATION                    
       * 0 = NORMAL EXECUTION, 1 = INTERPRETED EXECUTION
       */
      Uint8  opExec;
      Uint8  m_read_committed_base;
    
      /* Use of Long signals */
      Uint8  isLongTcKeyReq;   /* Incoming TcKeyReq used long signal */
      Uint8  useLongLqhKeyReq; /* Outgoing LqhKeyReq should be long */
    
      UintR  nextCacheRec;
      Uint32 scanInfo;
    
      Uint32 scanTakeOverInd;
      Uint32 unlockNodeId;     /* NodeId for unlock operation */
    /* End of TCKEYREQ/TCINDXREQ only fields */

  };
  
  typedef Ptr<CacheRecord> CacheRecordPtr;
  
  /* ************************ HOST RECORD ********************************** */
  /********************************************************/
  /* THIS RECORD CONTAINS ALIVE-STATUS ON ALL NODES IN THE*/
  /* SYSTEM                                               */
  /********************************************************/
  struct HostRecord {
    struct PackedWordsContainer lqh_pack[MAX_NDBMT_LQH_THREADS+1];
    struct PackedWordsContainer packTCKEYCONF;
    HostState hostStatus;
    LqhTransState lqhTransStatus;
    bool  inPackedList;

    Uint32 m_location_domain_id;

    enum NodeFailBits
    {
      NF_TAKEOVER          = 0x1,
      NF_CHECK_SCAN        = 0x2,
      NF_CHECK_TRANSACTION = 0x4,
      NF_BLOCK_HANDLE      = 0x8,
      NF_NODE_FAIL_BITS    = 0xF // All bits...
    };
    Uint32 m_nf_bits;
    NdbNodeBitmask m_lqh_trans_conf;
    /**
     * Indicator if any history to track yet
     *
     * Tracking scan and scan errors (API node)
     * Tracking read key, write key and index key operations
     * (API node and primary DB node)
     * Tracking scan frag and scan frag errors (API node)
     * Tracking transactions (API node)
     */
    Uint32 time_tracked;
    Uint64 time_track_scan_histogram[TIME_TRACK_HISTOGRAM_RANGES];
    Uint64 time_track_scan_error_histogram[TIME_TRACK_HISTOGRAM_RANGES];
    Uint64 time_track_read_key_histogram[TIME_TRACK_HISTOGRAM_RANGES];
    Uint64 time_track_write_key_histogram[TIME_TRACK_HISTOGRAM_RANGES];
    Uint64 time_track_index_key_histogram[TIME_TRACK_HISTOGRAM_RANGES];
    Uint64 time_track_key_error_histogram[TIME_TRACK_HISTOGRAM_RANGES];
    Uint64 time_track_scan_frag_histogram[TIME_TRACK_HISTOGRAM_RANGES];
    Uint64 time_track_scan_frag_error_histogram[TIME_TRACK_HISTOGRAM_RANGES];
    Uint64 time_track_transaction_histogram[TIME_TRACK_HISTOGRAM_RANGES];
    Uint64 time_track_transaction_error_histogram[TIME_TRACK_HISTOGRAM_RANGES];
  };
  Uint32 m_my_location_domain_id;
  
  typedef Ptr<HostRecord> HostRecordPtr;
  
  /* *********** TABLE RECORD ********************************************* */

  /********************************************************/
  /* THIS RECORD CONTAINS THE CURRENT SCHEMA VERSION OF   */
  /* ALL TABLES IN THE SYSTEM.                            */
  /********************************************************/
  struct TableRecord {
    TableRecord() {}
    Uint32 currentSchemaVersion;
    Uint16 m_flags;
    Uint8 tableType;
    Uint8 singleUserMode;

    enum {
      TR_ENABLED      = 1 << 0,
      TR_DROPPING     = 1 << 1,
      TR_STORED_TABLE = 1 << 2,
      TR_PREPARED     = 1 << 3
      ,TR_USER_DEFINED_PARTITIONING = 1 << 4
      ,TR_READ_BACKUP = (1 << 5)
      ,TR_FULLY_REPLICATED = (1<<6)
      ,TR_DELAY_COMMIT = (1 << 7)
    };
    Uint8 get_enabled()     const { return (m_flags & TR_ENABLED)      != 0; }
    Uint8 get_dropping()    const { return (m_flags & TR_DROPPING)     != 0; }
    Uint8 get_storedTable() const { return (m_flags & TR_STORED_TABLE) != 0; }
    Uint8 get_prepared()    const { return (m_flags & TR_PREPARED)     != 0; }
    void set_enabled(Uint8 f)     { f ? m_flags |= (Uint16)TR_ENABLED      : m_flags &= ~(Uint16)TR_ENABLED; }
    void set_dropping(Uint8 f)    { f ? m_flags |= (Uint16)TR_DROPPING     : m_flags &= ~(Uint16)TR_DROPPING; }
    void set_storedTable(Uint8 f) { f ? m_flags |= (Uint16)TR_STORED_TABLE : m_flags &= ~(Uint16)TR_STORED_TABLE; }
    void set_prepared(Uint8 f)    { f ? m_flags |= (Uint16)TR_PREPARED : m_flags &= ~(Uint16)TR_PREPARED; }

    Uint8 get_user_defined_partitioning() const {
      return (m_flags & TR_USER_DEFINED_PARTITIONING) != 0;
    }

    void set_user_defined_partitioning(Uint8 f) {
      f ?
        m_flags |= (Uint16)TR_USER_DEFINED_PARTITIONING :
        m_flags &= ~(Uint16)TR_USER_DEFINED_PARTITIONING;
    }

    Uint8 noOfKeyAttr;
    Uint8 hasCharAttr;
    Uint8 noOfDistrKeys;
    Uint8 hasVarKeys;

    bool checkTable(Uint32 schemaVersion) const {
      return !get_dropping() &&
	((/** normal transaction path */
          get_enabled() &&
          table_version_major(schemaVersion) ==
          table_version_major(currentSchemaVersion)) 
         ||
         (/** 
           * unique index is relaxed for DbUtil and transactions ongoing
           * while index is created
           */
          get_prepared() && schemaVersion == currentSchemaVersion &&
          DictTabInfo::isUniqueIndex(tableType)));
    }
    
    Uint32 getErrorCode(Uint32 schemaVersion) const;
  };
  typedef Ptr<TableRecord> TableRecordPtr;

  /**
   * Specify the location of a fragment. The 'blockRef' is either
   * the specific LQH where the fragId resides, or the SPJ block
   * responsible for scaning this fragment, if 'viaSPJ'.
   */
  struct ScanFragLocationRec
  {
    Uint32 blockRef;
    Uint32 fragId;

    /**
     * Next ptr (used in pool/list)
     */
    union {
      Uint32 nextPool;
      Uint32 nextList;
    };

    Uint32 m_magic;    //Needed by RWPool
  };

  typedef Ptr<ScanFragLocationRec> ScanFragLocationPtr;
  typedef RecordPool<RWPool<ScanFragLocationRec> > ScanFragLocation_pool;
  typedef SLFifoList<ScanFragLocation_pool> ScanFragLocation_list;
  typedef LocalSLFifoList<ScanFragLocation_pool> Local_ScanFragLocation_list;

  ScanFragLocation_pool m_fragLocationPool;

  /**
   * There is max 16 ScanFragRec's for 
   * each scan started in TC. Each ScanFragRec is used by
   * a scan fragment "process" that scans one fragment at a time. 
   * It will receive max 16 tuples in each request
   */
  struct ScanFragRec {
    ScanFragRec(){ 
      stopFragTimer();
      lqhBlockref = 0;
      scanFragState = COMPLETED;
      scanRec = RNIL;
      NdbTick_Invalidate(&m_start_ticks);
    }
    /**
     * ScanFragState      
     *  WAIT_GET_PRIMCONF : Waiting for DIGETPRIMCONF when starting a new 
     *   fragment scan (Obsolete; Checked for, but never set)
     *  LQH_ACTIVE : The scan process has sent a command to LQH and is
     *   waiting for the response
     *  LQH_ACTIVE_CLOSE : The scan process has sent close to LQH and is
     *   waiting for the response (Unused)
     *  DELIVERED : The result have been delivered, this scan frag process 
     *   are waiting for a SCAN_NEXTREQ to tell us to continue scanning
     *  RETURNING_FROM_DELIVERY : SCAN_NEXTREQ received and continuing scan
     *   soon (Unused)
     *  QUEUED_FOR_DELIVERY : Result queued in TC and waiting for delivery
     *   to API
     *  COMPLETED : The fragment scan processes has completed and finally
     *    sent a SCAN_PROCCONF
     */
    enum ScanFragState {
      IDLE = 0,
      WAIT_GET_PRIMCONF = 1,
      LQH_ACTIVE = 2,
      DELIVERED = 4,
      QUEUED_FOR_DELIVERY = 6,
      COMPLETED = 7
    };
    // Timer for checking timeout of this fragment scan
    Uint32  scanFragTimer;

    // Fragment id as reported back by DIGETNODESREQ
    Uint32 lqhScanFragId;

    // Blockreference of LQH 
    BlockReference lqhBlockref;

    // getNodeInfo.m_connectCount, set at seize used so that
    // I don't accidently kill a starting node
    Uint32 m_connectCount;

    // State of this fragment scan
    ScanFragState scanFragState;

    // Id of the ScanRecord this fragment scan belongs to
    Uint32 scanRec;

    // The value of fragmentCompleted in the last received SCAN_FRAGCONF
    Uint8 m_scan_frag_conf_status;

    inline void startFragTimer(Uint32 timeVal){
      scanFragTimer = timeVal;
    }
    inline void stopFragTimer(void){
      scanFragTimer = 0;
    }

    Uint32 m_ops;
    Uint32 m_apiPtr;
    Uint32 m_totalLen;
    union {
      Uint32 nextPool;
      Uint32 nextList;
    };
    Uint32 prevList;
    NDB_TICKS m_start_ticks;
  };
  
  typedef Ptr<ScanFragRec> ScanFragRecPtr;
  typedef UnsafeArrayPool<ScanFragRec> ScanFragRec_pool;
  typedef SLList<ScanFragRec_pool> ScanFragRec_sllist;
  typedef DLList<ScanFragRec_pool> ScanFragRec_dllist;
  typedef LocalDLList<ScanFragRec_pool> Local_ScanFragRec_dllist;

  /**
   * Each scan allocates one ScanRecord to store information 
   * about the current scan
   *
   */
  struct ScanRecord {
    ScanRecord()
    {
      NdbTick_Invalidate(&m_start_ticks);
    }
    /** NOTE! This is the old comment for ScanState. - MASV
     *       STATE TRANSITIONS OF SCAN_STATE. SCAN_STATE IS THE STATE 
     *       VARIABLE OF THE RECEIVE AND DELIVERY PROCESS.
     *       THE PROCESS HAS THREE STEPS IT GOES THROUGH.  
     *       1) THE INITIAL STATES WHEN RECEIVING DATA FOR THE SCAN.         
     *          - WAIT_SCAN_TAB_INFO                                         
     *          - WAIT_AI                                                    
     *          - WAIT_FRAGMENT_COUNT                                        
     *       2) THE EXECUTION STATES WHEN THE SCAN IS PERFORMED.             
     *          - SCAN_NEXT_ORDERED                                          
     *          - DELIVERED                                                  
     *          - QUEUED_DELIVERED                                           
     *       3) THE CLOSING STATE WHEN THE SCAN PROCESS IS CLOSING UP 
     *          EVERYTHING.        
     *          - CLOSING_SCAN                                               
     *       INITIAL START WHEN SCAN_TABREQ RECEIVED                         
     *       -> WAIT_SCAN_TAB_INFO (IF ANY SCAN_TABINFO TO BE RECEIVED)      
     *       -> WAIT_AI (IF NO SCAN_TAB_INFO BUT ATTRINFO IS RECEIVED)       
     *       -> WAIT_FRAGMENT_COUNT (IF NEITHER SCAN_TABINFO OR ATTRINFO 
     *                               RECEIVED)       
     *                                                                       
     *       WAIT_SCAN_TAB_INFO TRANSITIONS:                                 
     *       -> WAIT_SCAN_TABINFO (WHEN MORE SCAN_TABINFO RECEIVED)          
     *       -> WAIT_AI (WHEN ATTRINFO RECEIVED AFTER RECEIVING ALL 
     *                    SCAN_TABINFO)        
     *       -> WAIT_FRAGMENT_COUNT (WHEN NO ATTRINFO RECEIVED AFTER 
     *                               RECEIVING ALL SCAN_TABINFO )            
     *       WAIT_AI TRANSITIONS:                                            
     *       -> WAIT_AI (WHEN MORE ATTRINFO RECEIVED)                        
     *       -> WAIT_FRAGMENT_COUNT (WHEN ALL ATTRINFO RECEIVED)             
     *                                                                       
     *       WAIT_FRAGMENT_COUNT TRANSITIONS:                                
     *       -> SCAN_NEXT_ORDERED                                            
     *                                                                       
     *       SCAN_NEXT_ORDERED TRANSITIONS:                                  
     *       -> DELIVERED (WHEN FIRST SCAN_FRAGCONF ARRIVES WITH OPERATIONS 
     *                     TO REPORT IN IT)                                  
     *       -> CLOSING_SCAN (WHEN SCAN IS CLOSED BY SCAN_NEXTREQ OR BY SOME 
     *                        ERROR)      
     *
     *       DELIVERED TRANSITIONS:
     *       -> SCAN_NEXT_ORDERED (IF SCAN_NEXTREQ ARRIVES BEFORE ANY NEW 
     *                             OPERATIONS TO REPORT ARRIVES)
     *       -> QUEUED_DELIVERED (IF NEW OPERATION TO REPORT ARRIVES BEFORE 
     *                            SCAN_NEXTREQ)
     *       -> CLOSING_SCAN (WHEN SCAN IS CLOSED BY SCAN_NEXTREQ OR BY SOME 
     *                        ERROR)      
     *   
     *       QUEUED_DELIVERED TRANSITIONS:  
     *       -> DELIVERED (WHEN SCAN_NEXTREQ ARRIVES AND QUEUED OPERATIONS 
     *                     TO REPORT ARE SENT TO THE APPLICATION)
     *       -> CLOSING_SCAN (WHEN SCAN IS CLOSED BY SCAN_NEXTREQ OR BY 
     *                        SOME ERROR)      
     */
    enum ScanState {
      IDLE = 0,
      WAIT_SCAN_TAB_INFO = 1,
      WAIT_AI = 2,
      WAIT_FRAGMENT_COUNT = 3,
      RUNNING = 4,
      CLOSING_SCAN = 5
    };

    // State of this scan
    ScanState scanState;
    Uint32 scanKeyInfoPtr;
    Uint32 scanAttrInfoPtr;

    // List of fragment locations as reported by DIH
    ScanFragLocation_list::Head m_fragLocations;

    ScanFragRec_dllist::Head m_running_scan_frags;  // Currently in LQH
    union { Uint32 m_queued_count; Uint32 scanReceivedOperations; };
    ScanFragRec_dllist::Head m_queued_scan_frags;   // In TC !sent to API
    ScanFragRec_dllist::Head m_delivered_scan_frags;// Delivered to API
    
    // Id of the next fragment to be scanned. Used by scan fragment 
    // processes when they are ready for the next fragment
    Uint32 scanNextFragId;
    
    // Total number of fragments in the table we are scanning
    Uint32 scanNoFrag;

    // Index of next ScanRecords when in free list
    Uint32 nextScan;

    // Length of expected attribute information
    Uint32 m_booked_fragments_count;

    // Reference to ApiConnectRecord
    Uint32 scanApiRec;

    // Number of scan frag processes that belong to this scan 
    Uint32 scanParallel;

    // Schema version used by this scan
    Uint32 scanSchemaVersion;

    // Index of stored procedure belonging to this scan
    Uint32 scanStoredProcId;

    // The index of table that is scanned
    Uint32 scanTableref;
    Uint32 m_scan_cookie;

    // Number of operation records per scanned fragment
    // Number of operations in first batch
    // Max number of bytes per batch
    union {
      Uint16 first_batch_size_rows;
      Uint16 batch_size_rows;
    };
    Uint32 batch_byte_size;
    Uint32 m_scan_block_no;

    Uint32 scanRequestInfo; // ScanFrag format

    // Close is ordered
    bool m_close_scan_req;
    // All SCAN_FRAGCONS should be passed on to the API as SCAN_TABCONFS.
    // This is needed to correctly propagate 'node masks' when scanning via the
    // SPJ block.
    bool m_pass_all_confs;

    /**
     * Send opcount/total len as different words
     */
    bool m_4word_conf;
    bool m_read_committed_base;

    /**
     *
     */
    bool m_scan_dist_key_flag;
    Uint32 m_scan_dist_key;
    Uint32 m_read_any_node;
    NDB_TICKS m_start_ticks;
  };
  typedef Ptr<ScanRecord> ScanRecordPtr;
  
  /*************************************************************************>*/
  /*                     GLOBAL CHECKPOINT INFORMATION RECORD                */
  /*                                                                         */
  /*       THIS RECORD IS USED TO STORE THE GLOBALCHECKPOINT NUMBER AND A 
   *       COUNTER DURING THE COMPLETION PHASE OF THE TRANSACTION            */
  /*************************************************************************>*/
  /*                                                                         */
  /*       GCP RECORD ALIGNED TO BE 32 BYTES                                 */
  /*************************************************************************>*/
  struct GcpRecord {
    Uint16 gcpNomoretransRec;
    UintR firstApiConnect;
    UintR lastApiConnect;
    UintR nextGcp;
    Uint64 gcpId;
  }; /* p2c: size = 32 bytes */
  
  typedef Ptr<GcpRecord> GcpRecordPtr;

  /*************************************************************************>*/
  /*               TC_FAIL_RECORD                                            */
  /*       THIS RECORD IS USED WHEN HANDLING TAKE OVER OF ANOTHER FAILED 
   *       TC NODE.       */
  /*************************************************************************>*/
  struct TcFailRecord {
    Uint16 queueList[MAX_NDB_NODES];
    Uint8 takeOverProcState[MAX_NDB_NODES];
    UintR completedTakeOver;
    UintR currentHashIndexTakeOver;
    Uint32 maxInstanceId;
    bool   takeOverFailed;
    bool   handledOneTransaction;
    Uint32 takeOverInstanceId;
    FailState failStatus;
    Uint16 queueIndex;
    Uint16 takeOverNode;
  };
  typedef Ptr<TcFailRecord> TcFailRecordPtr;

public:
  Dbtc(Block_context&, Uint32 instanceNumber = 0);
  virtual ~Dbtc();

private:
  BLOCK_DEFINES(Dbtc);

  // Transit signals
  void execPACKED_SIGNAL(Signal* signal);
  void execABORTED(Signal* signal);
  void execATTRINFO(Signal* signal);
  void execCONTINUEB(Signal* signal);
  void execKEYINFO(Signal* signal);
  void execSCAN_NEXTREQ(Signal* signal);
  void execSCAN_PROCREQ(Signal* signal);
  void execSCAN_PROCCONF(Signal* signal);
  void execTAKE_OVERTCCONF(Signal* signal);
  void execLQHKEYREF(Signal* signal);
  void execTRANSID_AI_R(Signal* signal);
  void execKEYINFO20_R(Signal* signal);
  void execROUTE_ORD(Signal* signal);
  // Received signals
  void execDUMP_STATE_ORD(Signal* signal);
  void execDBINFO_SCANREQ(Signal* signal);
  void execSEND_PACKED(Signal* signal);
  void execCOMPLETED(Signal* signal);
  void execCOMMITTED(Signal* signal);
  void execDIGETNODESREF(Signal* signal);
  void execDIVERIFYCONF(Signal* signal);
  void execDIH_SCAN_TAB_REF(Signal* signal,
                            ScanRecordPtr scanptr);
  void execDIH_SCAN_TAB_CONF(Signal* signal,
                             ScanRecordPtr scanptr,
                             TableRecordPtr tabPtr);
  void execGCP_NOMORETRANS(Signal* signal);
  void execLQHKEYCONF(Signal* signal);
  void execNDB_STTOR(Signal* signal);
  void execREAD_NODESCONF(Signal* signal);
  void execREAD_NODESREF(Signal* signal);
  void execSTTOR(Signal* signal);
  void execTC_COMMITREQ(Signal* signal);
  void execTC_CLOPSIZEREQ(Signal* signal);
  void execTCGETOPSIZEREQ(Signal* signal);
  void execTCKEYREQ(Signal* signal);
  void execTCRELEASEREQ(Signal* signal);
  void execTCSEIZEREQ(Signal* signal);
  void execTCROLLBACKREQ(Signal* signal);
  void execTC_HBREP(Signal* signal);
  void execTC_SCHVERREQ(Signal* signal);
  void execTAB_COMMITREQ(Signal* signal);
  void execSCAN_TABREQ(Signal* signal);
  void execSCAN_TABINFO(Signal* signal);
  void execSCAN_FRAGCONF(Signal* signal);
  void execSCAN_FRAGREF(Signal* signal);
  void execREAD_CONFIG_REQ(Signal* signal);
  void execLQH_TRANSCONF(Signal* signal);
  void execCOMPLETECONF(Signal* signal);
  void execCOMMITCONF(Signal* signal);
  void execABORTCONF(Signal* signal);
  void execNODE_FAILREP(Signal* signal);
  void execINCL_NODEREQ(Signal* signal);
  void execTIME_SIGNAL(Signal* signal);
  void execAPI_FAILREQ(Signal* signal);
  void execSCAN_HBREP(Signal* signal);

  void execABORT_ALL_REQ(Signal* signal);

  void execCREATE_TRIG_IMPL_REQ(Signal* signal);
  void execDROP_TRIG_IMPL_REQ(Signal* signal);
  void execFIRE_TRIG_ORD(Signal* signal);
  void execTRIG_ATTRINFO(Signal* signal);
  void execCREATE_INDX_IMPL_REQ(Signal* signal);
  void execDROP_INDX_IMPL_REQ(Signal* signal);
  void execTCINDXREQ(Signal* signal);
  void execINDXKEYINFO(Signal* signal);
  void execINDXATTRINFO(Signal* signal);
  void execALTER_INDX_IMPL_REQ(Signal* signal);
  void execSIGNAL_DROPPED_REP(Signal* signal);

  void execFIRE_TRIG_REF(Signal*);
  void execFIRE_TRIG_CONF(Signal*);

  void execCREATE_FK_IMPL_REQ(Signal* signal);
  void execDROP_FK_IMPL_REQ(Signal* signal);

  // Index table lookup
  void execTCKEYCONF(Signal* signal);
  void execTCKEYREF(Signal* signal);
  void execTRANSID_AI(Signal* signal);
  void execTCROLLBACKREP(Signal* signal);

  void execCREATE_TAB_REQ(Signal* signal);
  void execPREP_DROP_TAB_REQ(Signal* signal);
  void execDROP_TAB_REQ(Signal* signal);
  void checkWaitDropTabFailedLqh(Signal*, NodeId nodeId, Uint32 tableId);
  void execALTER_TAB_REQ(Signal* signal);
  void set_timeout_value(Uint32 timeOut);
  void set_appl_timeout_value(Uint32 timeOut);
  void set_no_parallel_takeover(Uint32);
  void updateBuddyTimer(ApiConnectRecordPtr);

  // Statement blocks
  void updatePackedList(Signal* signal, HostRecord* ahostptr, 
			Uint16 ahostIndex);
  void clearTcNodeData(Signal* signal, 
                       UintR TLastLqhIndicator,
                       UintR Tstart);
  void errorReport(Signal* signal, int place);
  void warningReport(Signal* signal, int place);
  void printState(Signal* signal, int place, bool force_trace=false);
  int seizeTcRecord(Signal* signal);
  int seizeCacheRecord(Signal* signal);
  void releaseCacheRecord(ApiConnectRecordPtr transPtr, CacheRecord*);
  void TCKEY_abort(Signal* signal, int place);
  void copyFromToLen(UintR* sourceBuffer, UintR* destBuffer, UintR copyLen);
  void reportNodeFailed(Signal* signal, NodeId nodeId);
  void sendPackedTCKEYCONF(Signal* signal,
                           HostRecord * ahostptr,
                           UintR hostId);
  void sendPackedSignal(Signal* signal,
                        struct PackedWordsContainer * container);
  Uint32 sendCommitLqh(Signal* signal,
                       TcConnectRecord * const regTcPtr);
  Uint32 sendCompleteLqh(Signal* signal,
                         TcConnectRecord * const regTcPtr);

  void startSendFireTrigReq(Signal*, Ptr<ApiConnectRecord>);

  void sendFireTrigReq(Signal*, Ptr<ApiConnectRecord>);

  Uint32 sendFireTrigReqLqh(Signal*, Ptr<TcConnectRecord>, Uint32 pass,
                            Ptr<ApiConnectRecord>);

  void checkWaitFireTrigConfDone(Signal*,
                                 Ptr<ApiConnectRecord>);

/**
 * These use modulo 2 hashing, so these need to be a number which is 2^n.
 */
#define TC_FAIL_HASH_SIZE 4096
#define TRANSID_FAIL_HASH_SIZE 1024

  void sendTCKEY_FAILREF(Signal* signal, ApiConnectRecord *);
  void sendTCKEY_FAILCONF(Signal* signal, ApiConnectRecord *);
  void routeTCKEY_FAILREFCONF(Signal* signal, const ApiConnectRecord *, 
			      Uint32 gsn, Uint32 len);
  void execTCKEY_FAILREFCONF_R(Signal* signal);
  void timer_handling(Signal *signal);
  void checkStartTimeout(Signal* signal);
  void checkStartFragTimeout(Signal* signal);
  void timeOutFoundFragLab(Signal* signal, Uint32 TscanConPtr);
  void timeOutLoopStartFragLab(Signal* signal, Uint32 TscanConPtr);
  int  releaseAndAbort(Signal* signal);

  void scan_for_read_backup(Signal *, Uint32, Uint32, Uint32);
  void releaseMarker(ApiConnectRecord * const regApiPtr);

  Uint32 get_transid_fail_bucket(Uint32 transid1);
  void insert_transid_fail_hash(Uint32 transid1);
  void remove_from_transid_fail_hash(Signal *signal, Uint32 transid1);
  Uint32 get_tc_fail_bucket(Uint32 transid1, Uint32 tcOprec);
  void insert_tc_fail_hash(Uint32 transid1, Uint32 tcOprec);
  void remove_transaction_from_tc_fail_hash(Signal *signal);

  void initTcFail(Signal* signal);
  void releaseTakeOver(Signal* signal);
  void setupFailData(Signal* signal);
  bool findApiConnectFail(Signal* signal, Uint32 transid1, Uint32 transid2);
  void initApiConnectFail(Signal* signal,
                          Uint32 transid1,
                          Uint32 transid2,
                          LqhTransConf::OperationStatus transStatus,
                          Uint32 reqinfo,
                          BlockReference applRef,
                          Uint64 gci,
                          NodeId nodeId);
  void updateApiStateFail(Signal* signal,
                          Uint32 transid1,
                          Uint32 transid2,
                          LqhTransConf::OperationStatus transStatus,
                          Uint32 reqinfo,
                          BlockReference applRef,
                          Uint64 gci,
                          NodeId nodeId);
  bool findTcConnectFail(Signal* signal,
                         Uint32 transid1,
                         Uint32 transid2,
                         Uint32 tcOprec);
  void initTcConnectFail(Signal* signal,
                         Uint32 instanceKey,
                         Uint32 tcOprec,
                         Uint32 reqinfo,
                         LqhTransConf::OperationStatus transStatus,
                         NodeId nodeId);
  void updateTcStateFail(Signal* signal,
                         Uint32 instanceKey,
                         Uint32 tcOprec,
                         Uint32 reqinfo,
                         LqhTransConf::OperationStatus transStatus,
                         NodeId nodeId);

  bool handleFailedApiConnection(Signal*,
                                 Uint32 *TloopCount,
                                 Uint32 TapiFailedNode,
                                 bool apiNodeFailed);
  void set_api_fail_state(Uint32 TapiFailedNode, bool apiNodeFailed);
  void handleApiFailState(Signal* signal, UintR anApiConnectptr);
  void handleFailedApiNode(Signal* signal,
                           UintR aFailedNode,
                           UintR anApiConnectPtr);
  void handleScanStop(Signal* signal, UintR aFailedNode);
  void initScanTcrec(Signal* signal);
  Uint32 initScanrec(ScanRecordPtr,  const class ScanTabReq*,
                     const UintR scanParallel,
                     const Uint32 apiPtr[]);
  void initScanfragrec(Signal* signal);
  void releaseScanResources(Signal*, ScanRecordPtr, bool not_started = false);
  ScanRecordPtr seizeScanrec(Signal* signal);

  void sendDihGetNodesLab(Signal*, ScanRecordPtr);
  bool sendDihGetNodeReq(Signal*, ScanRecordPtr, Uint32 scanFragId);
  void sendFragScansLab(Signal*, ScanRecordPtr);
  bool sendScanFragReq(Signal*, ScanRecordPtr, ScanFragRecPtr);
  void sendScanTabConf(Signal* signal, ScanRecordPtr);
  void close_scan_req(Signal*, ScanRecordPtr, bool received_req);
  void close_scan_req_send_conf(Signal*, ScanRecordPtr);
  
  void checkGcp(Signal* signal);
  void commitGciHandling(Signal* signal, Uint64 Tgci);
  void copyApi(Ptr<ApiConnectRecord> dst, Ptr<ApiConnectRecord> src);
  void DIVER_node_fail_handling(Signal* signal, Uint64 Tgci);
  void gcpTcfinished(Signal* signal, Uint64 gci);
  void handleGcp(Signal* signal, Ptr<ApiConnectRecord>);
  void hash(Signal* signal);
  bool handle_special_hash(Uint32 dstHash[4], 
                           const Uint32* src, Uint32 srcLen, 
                           Uint32 tabPtrI, bool distr);
  
  void initApiConnect(Signal* signal);
  void initApiConnectRec(Signal* signal, 
			 ApiConnectRecord * const regApiPtr,
			 bool releaseIndexOperations = false);
  void initgcp(Signal* signal);
  void inithost(Signal* signal);
  void initialiseScanrec(Signal* signal);
  void initialiseScanFragrec(Signal* signal);
  void initialiseScanOprec(Signal* signal);
  void initTable(Signal* signal);
  void initialiseTcConnect(Signal* signal);
  void linkApiToGcp(Ptr<GcpRecord>, Ptr<ApiConnectRecord>);
  void linkGciInGcilist(Ptr<GcpRecord>);
  void linkTcInConnectionlist(Signal* signal);
  void releaseAbortResources(Signal* signal);
  void releaseApiCon(Signal* signal, UintR aApiConnectPtr);
  void releaseApiConCopy(Signal* signal);
  void releaseApiConnectFail(Signal* signal);
  void releaseAttrinfo();
  void releaseKeys();
  void releaseDirtyRead(Signal*, ApiConnectRecordPtr, TcConnectRecord*);
  void releaseDirtyWrite(Signal* signal);
  void releaseTcCon();
  void releaseTcConnectFail(Signal* signal);
  void releaseTransResources(Signal* signal);
  void seizeApiConnect(Signal* signal);
  void seizeApiConnectCopy(Signal* signal);
  void seizeApiConnectFail(Signal* signal);
  void crash_gcp(Uint32 line);
  void seizeGcp(Ptr<GcpRecord> & dst, Uint64 gci);
  void seizeTcConnect(Signal* signal);
  void seizeTcConnectFail(Signal* signal);
  Ptr<ApiConnectRecord> sendApiCommitAndCopy(Signal* signal);
  void sendApiCommitSignal(Signal* signal, Ptr<ApiConnectRecord>);
  void sendApiLateCommitSignal(Signal* signal, Ptr<ApiConnectRecord> apiCopy);
  bool sendAttrInfoTrain(Signal* signal,
                         UintR TBRef,
                         Uint32 connectPtr,
                         Uint32 offset,
                         Uint32 attrInfoIVal);
  void sendContinueTimeOutControl(Signal* signal, Uint32 TapiConPtr);
  void sendlqhkeyreq(Signal* signal, 
                     BlockReference TBRef);
  void sendSystemError(Signal* signal, int line);
  void sendtckeyconf(Signal* signal, UintR TcommitFlag);
  void unlinkApiConnect(Ptr<GcpRecord>, Ptr<ApiConnectRecord>);
  void unlinkGcp(Ptr<GcpRecord>);
  void unlinkReadyTcCon(Signal* signal);
  void handleFailedOperation(Signal* signal,
			     const LqhKeyRef * const lqhKeyRef, 
			     bool gotLqhKeyRef);
  void markOperationAborted(ApiConnectRecord * const regApiPtr,
			    TcConnectRecord * const regTcPtr);
  void clearCommitAckMarker(ApiConnectRecord * const regApiPtr,
			    TcConnectRecord * const regTcPtr);
  // Trigger and index handling
  int saveINDXKEYINFO(Signal* signal,
                      TcIndexOperation* indexOp,
                      const Uint32 *src, 
                      Uint32 len);
  bool receivedAllINDXKEYINFO(TcIndexOperation* indexOp);
  int saveINDXATTRINFO(Signal* signal,
                        TcIndexOperation* indexOp,
                        const Uint32 *src, 
                        Uint32 len);
  bool receivedAllINDXATTRINFO(TcIndexOperation* indexOp);
  Uint32 saveTRANSID_AI(Signal* signal,
                        TcIndexOperation* indexOp, 
                        const Uint32 *src,
                        Uint32 len);
  bool receivedAllTRANSID_AI(TcIndexOperation* indexOp);
  void readIndexTable(Signal* signal,
                      ApiConnectRecordPtr transPtr,
                      TcIndexOperation* indexOp,
                      Uint32 special_op_flags);
  void executeIndexOperation(Signal* signal, 
			     ApiConnectRecord* regApiPtr,
			     TcIndexOperation* indexOp);
  bool seizeIndexOperation(ApiConnectRecord* regApiPtr,
			   TcIndexOperationPtr& indexOpPtr);
  void releaseIndexOperation(ApiConnectRecord* regApiPtr,
			     TcIndexOperation* indexOp);
  void releaseAllSeizedIndexOperations(ApiConnectRecord* regApiPtr);
  void setupIndexOpReturn(ApiConnectRecord* regApiPtr,
			  TcConnectRecord* regTcPtr);

  void saveTriggeringOpState(Signal* signal,
			     TcConnectRecord* trigOp);
  void restoreTriggeringOpState(Signal* signal, 
				TcConnectRecord* trigOp);
  void trigger_op_finished(Signal* signal,
                           ApiConnectRecordPtr,
                           Uint32 triggerPtrI,
                           TcConnectRecord* triggeringOp,
                           Uint32 returnCode);
  void continueTriggeringOp(Signal* signal,
                            TcConnectRecord* trigOp,
                            ApiConnectRecordPtr);

  void executeTriggers(Signal* signal, ApiConnectRecordPtr* transPtr);
  void waitToExecutePendingTrigger(Signal* signal, ApiConnectRecordPtr transPtr);
  bool executeTrigger(Signal* signal,
                      TcFiredTriggerData* firedTriggerData,
                      ApiConnectRecordPtr* transPtr,
                      TcConnectRecordPtr* opPtr);
  void executeIndexTrigger(Signal* signal,
                           TcDefinedTriggerData* definedTriggerData,
                           TcFiredTriggerData* firedTriggerData,
                           ApiConnectRecordPtr* transPtr,
                           TcConnectRecordPtr* opPtr);
  Uint32 appendDataToSection(Uint32& sectionIVal,
                             AttributeBuffer & src,
                             AttributeBuffer::DataBufferIterator & iter,
                             Uint32 len);
  bool appendAttrDataToSection(Uint32& sectionIVal,
                               AttributeBuffer& values,
                               bool withHeaders,
                               Uint32& attrId,
                               bool& hasNull);
  void insertIntoIndexTable(Signal* signal, 
                            TcFiredTriggerData* firedTriggerData, 
                            ApiConnectRecordPtr* transPtr,
                            TcConnectRecordPtr* opPtr,
                            TcIndexData* indexData);
  void deleteFromIndexTable(Signal* signal, 
                            TcFiredTriggerData* firedTriggerData, 
                            ApiConnectRecordPtr* transPtr,
                            TcConnectRecordPtr* opPtr,
                            TcIndexData* indexData);

  void executeReorgTrigger(Signal* signal,
                           TcDefinedTriggerData* definedTriggerData,
                           TcFiredTriggerData* firedTriggerData,
                           ApiConnectRecordPtr* transPtr,
                           TcConnectRecordPtr* opPtr);

  void executeFKParentTrigger(Signal* signal,
                              TcDefinedTriggerData* definedTriggerData,
                              TcFiredTriggerData* firedTriggerData,
                              ApiConnectRecordPtr* transPtr,
                              TcConnectRecordPtr* opPtr);

  void executeFKChildTrigger(Signal* signal,
                              TcDefinedTriggerData* definedTriggerData,
                              TcFiredTriggerData* firedTriggerData,
                              ApiConnectRecordPtr* transPtr,
                              TcConnectRecordPtr* opPtr);

  void fk_readFromParentTable(Signal* signal,
                              TcFiredTriggerData* firedTriggerData,
                              ApiConnectRecordPtr* transPtr,
                              TcConnectRecordPtr* opPtr,
                              TcFKData* fkData);
  void fk_readFromChildTable(Signal* signal,
                             TcFiredTriggerData* firedTriggerData,
                             ApiConnectRecordPtr* transPtr,
                             TcConnectRecordPtr* opPtr,
                             TcFKData* fkData,
                             Uint32 op, Uint32 attrValuesPtrI);

  Uint32 fk_buildKeyInfo(Uint32& keyInfoPtrI, bool& hasNull,
                         LocalAttributeBuffer& values,
                         TcFKData* fkData,
                         bool parent);

  void fk_execTCINDXREQ(Signal*, ApiConnectRecordPtr, TcConnectRecordPtr,
                        Uint32 operation);
  void fk_scanFromChildTable(Signal* signal,
                             TcFiredTriggerData* firedTriggerData,
                             ApiConnectRecordPtr* transPtr,
                             Uint32 opPtrI,
                             TcFKData* fkData,
                             Uint32 op, Uint32 attrValuesPtrI);
  void fk_scanFromChildTable_done(Signal* signal, TcConnectRecordPtr);
  void fk_scanFromChildTable_abort(Signal* signal, TcConnectRecordPtr);

  void execSCAN_TABREF(Signal*);
  void execSCAN_TABCONF(Signal*);
  void execKEYINFO20(Signal*);

  Uint32 fk_buildBounds(SegmentedSectionPtr & dst,
                        LocalAttributeBuffer & src,
                        TcFKData* fkData);
  Uint32 fk_constructAttrInfoSetNull(const TcFKData*);
  Uint32 fk_constructAttrInfoUpdateCascade(const TcFKData*,
                                           AttributeBuffer::Head&);

  bool executeFullyReplicatedTrigger(Signal* signal,
                                     TcDefinedTriggerData* definedTriggerData,
                                     TcFiredTriggerData* firedTriggerData,
                                     ApiConnectRecordPtr* transPtr,
                                     TcConnectRecordPtr* opPtr);

  void releaseFiredTriggerData(TcFiredTriggerData_fifo* triggers);
  void releaseFiredTriggerData(Local_TcFiredTriggerData_fifo* triggers);
  void abortTransFromTrigger(Signal* signal, const ApiConnectRecordPtr& transPtr, 
                             Uint32 error);
  // Generated statement blocks
  void warningHandlerLab(Signal* signal, int line);
  void systemErrorLab(Signal* signal, int line);
  void sendSignalErrorRefuseLab(Signal* signal);
  void scanTabRefLab(Signal* signal, Uint32 errCode);
  void diFcountReqLab(Signal* signal, ScanRecordPtr);
  void signalErrorRefuseLab(Signal* signal);
  void abort080Lab(Signal* signal);
  void sendKeyInfoTrain(Signal* signal,
                        BlockReference TBRef,
                        Uint32 connectPtr,
                        Uint32 offset,
                        Uint32 keyInfoIVal);
  void abortScanLab(Signal* signal, ScanRecordPtr, Uint32 errCode, 
		    bool not_started = false);
  void sendAbortedAfterTimeout(Signal* signal, int Tcheck);
  void abort010Lab(Signal* signal);
  void abort015Lab(Signal* signal);
  void packLqhkeyreq(Signal* signal, 
                     BlockReference TBRef);
  void packLqhkeyreq040Lab(Signal* signal,
                           BlockReference TBRef);
  void returnFromQueuedDeliveryLab(Signal* signal);
  void insert_take_over_failed_node(Signal*, Uint32 failedNodeId);
  void startTakeOverLab(Signal* signal,
                        Uint32 instanceId,
                        Uint32 failedNodeId);
  void toCompleteHandlingLab(Signal* signal);
  void toCommitHandlingLab(Signal* signal);
  void toAbortHandlingLab(Signal* signal);
  void abortErrorLab(Signal* signal);
  void nodeTakeOverCompletedLab(Signal* signal,
                                NodeId nodeId,
                                Uint32 maxInstanceId);
  void ndbsttorry010Lab(Signal* signal);
  void commit020Lab(Signal* signal);
  void complete010Lab(Signal* signal);
  void releaseAtErrorLab(Signal* signal);
  void seizeDatabuferrorLab(Signal* signal);
  void appendToSectionErrorLab(Signal* signal);
  void scanKeyinfoLab(Signal* signal);
  void scanAttrinfoLab(Signal* signal, UintR Tlen);
  void attrinfoDihReceivedLab(Signal* signal);
  void aiErrorLab(Signal* signal);
  void scanReleaseResourcesLab(Signal* signal);
  void scanCompletedLab(Signal* signal);
  void scanError(Signal* signal, ScanRecordPtr, Uint32 errorCode);
  void diverify010Lab(Signal* signal);
  void intstartphase3x010Lab(Signal* signal);
  void sttorryLab(Signal* signal);
  void abortBeginErrorLab(Signal* signal);
  void tabStateErrorLab(Signal* signal);
  void wrongSchemaVersionErrorLab(Signal* signal);
  void noFreeConnectionErrorLab(Signal* signal);
  void tckeyreq050Lab(Signal* signal);
  void timeOutFoundLab(Signal* signal, UintR anAdd, Uint32 errCode);
  void completeTransAtTakeOverLab(Signal* signal, UintR TtakeOverInd);
  void completeTransAtTakeOverDoLast(Signal* signal, UintR TtakeOverInd);
  void completeTransAtTakeOverDoOne(Signal* signal, UintR TtakeOverInd);
  void timeOutLoopStartLab(Signal* signal, Uint32 apiConnectPtr);
  void initialiseRecordsLab(Signal* signal, UintR Tdata0, Uint32, Uint32);
  void tckeyreq020Lab(Signal* signal);
  void intstartphase1x010Lab(Signal* signal, NodeId nodeId);
  void startphase1x010Lab(Signal* signal);

  void lqhKeyConf_checkTransactionState(Signal * signal,
                                        Ptr<ApiConnectRecord> regApiPtr);

  void checkDropTab(Signal* signal);

  void checkScanActiveInFailedLqh(Signal* signal,
				  Uint32 scanPtrI,
				  Uint32 failedNodeId);
  void checkScanFragList(Signal*, Uint32 failedNodeId, ScanRecord * scanP, 
                         Local_ScanFragRec_dllist::Head&);

  void nodeFailCheckTransactions(Signal*,Uint32 transPtrI,Uint32 failedNodeId);
  void ndbdFailBlockCleanupCallback(Signal* signal, Uint32 failedNodeId, Uint32 ignoredRc);
  void checkNodeFailComplete(Signal* signal, Uint32 failedNodeId, Uint32 bit);

  void apiFailBlockCleanupCallback(Signal* signal, Uint32 failedNodeId, Uint32 ignoredRc);
  bool isRefreshSupported() const;
  
  // Initialisation
  void initData();
  void initRecords();

  /**
   * Functions used at completion of activities tracked for timing.
   * Currently we track
   * 1) Transactions
   * 2) Key operations
   * 3) Scan operations
   * 4) Execution of SCAN_FRAGREQ's (local scans)
   */
   void time_track_init_histogram_limits(void);
   Uint32 time_track_calculate_histogram_position(NDB_TICKS & start_ticks);

   void time_track_complete_scan(ScanRecord * const scanPtr,
                                 Uint32 apiNodeId);
   void time_track_complete_scan_error(ScanRecord * const scanPtr,
                                       Uint32 apiNodeId);
   void time_track_complete_key_operation(TcConnectRecord * const tcConnectPtr,
                                          Uint32 apiNodeId,
                                          Uint32 dbNodeId);
   void time_track_complete_index_key_operation(
     TcConnectRecord * const tcConnectPtr,
     Uint32 apiNodeId,
     Uint32 dbNodeId);
   void time_track_complete_key_operation_error(
     TcConnectRecord * const tcConnectPtr,
     Uint32 apiNodeId,
     Uint32 dbNodeId);
   void time_track_complete_scan_frag(ScanFragRec * const scanFragPtr);
   void time_track_complete_scan_frag_error(ScanFragRec *const scanFragPtr);
   void time_track_complete_transaction(ApiConnectRecord *const apiConnectPtr);
   void time_track_complete_transaction_error(
     ApiConnectRecord * const apiConnectPtr);
   Uint32 check_own_location_domain(Uint16*, Uint32);
protected:
  virtual bool getParam(const char* name, Uint32* count);
  
private:
  Uint32 c_time_track_histogram_boundary[TIME_TRACK_HISTOGRAM_RANGES];
  bool c_time_track_activated;
  // Transit signals


  ApiConnectRecord *apiConnectRecord;
  ApiConnectRecordPtr apiConnectptr;
  UintR capiConnectFilesize;

  TcConnectRecord *tcConnectRecord;
  TcConnectRecordPtr tcConnectptr;
  UintR ctcConnectFilesize;

  CacheRecord *cacheRecord;
  CacheRecordPtr cachePtr;
  UintR ccacheFilesize;

  HostRecord *hostRecord;
  HostRecordPtr hostptr;
  UintR chostFilesize;
  NdbNodeBitmask c_alive_nodes;

  Uint32 c_ongoing_take_over_cnt;
  GcpRecord *gcpRecord;
  UintR cgcpFilesize;

  TableRecord *tableRecord;
  UintR ctabrecFilesize;

  UintR thashValue;
  UintR tdistrHashValue;

  UintR ttransid_ptr;
  UintR cfailure_nr;
  UintR coperationsize;
  UintR ctcTimer;
  UintR cDbHbInterval;

  Uint32 c_lqhkeyconf_direct_sent;

  Uint64 tcheckGcpId;

  // Montonically increasing counters
  struct MonotonicCounters {
    Uint64 cattrinfoCount;
    Uint64 ctransCount;
    Uint64 ccommitCount;
    Uint64 creadCount;
    Uint64 csimpleReadCount;
    Uint64 cwriteCount;
    Uint64 cabortCount;
    Uint64 c_scan_count;
    Uint64 c_range_scan_count;
    Uint64 clocalReadCount;
    Uint64 clocalWriteCount;

    // Resource usage counter(not monotonic)
    Uint32 cconcurrentOp;
    Uint32 cconcurrentScans;

    MonotonicCounters() :
     cattrinfoCount(0),
     ctransCount(0),
     ccommitCount(0),
     creadCount(0),
     csimpleReadCount(0),
     cwriteCount(0),
     cabortCount(0),
     c_scan_count(0),
     c_range_scan_count(0),
     clocalReadCount(0),
     clocalWriteCount(0),
     cconcurrentOp(0) {}

    Uint32 build_event_rep(Signal* signal)
    {
      /*
        Read saved value from CONTINUEB, subtract from
        counter and write to EVENT_REP
      */
      const Uint32 attrinfoCount =    diff(signal, 1, cattrinfoCount);
      const Uint32 transCount =       diff(signal, 3, ctransCount);
      const Uint32 commitCount =      diff(signal, 5, ccommitCount);
      const Uint32 readCount =        diff(signal, 7, creadCount);
      const Uint32 simpleReadCount =  diff(signal, 9, csimpleReadCount);
      const Uint32 writeCount =       diff(signal, 11, cwriteCount);
      const Uint32 abortCount =       diff(signal, 13, cabortCount);
      const Uint32 scan_count =       diff(signal, 15, c_scan_count);
      const Uint32 range_scan_count = diff(signal, 17, c_range_scan_count);
      const Uint32 localread_count = diff(signal, 19, clocalReadCount);
      const Uint32 localwrite_count = diff(signal, 21, clocalWriteCount);

      signal->theData[0] = NDB_LE_TransReportCounters;
      signal->theData[1] = transCount;
      signal->theData[2] = commitCount;
      signal->theData[3] = readCount;
      signal->theData[4] = simpleReadCount;
      signal->theData[5] = writeCount;
      signal->theData[6] = attrinfoCount;
      signal->theData[7] = cconcurrentOp; // Exception that confirms the rule!
      signal->theData[8] = abortCount;
      signal->theData[9] = scan_count;
      signal->theData[10] = range_scan_count;
      signal->theData[11] = localread_count;
      signal->theData[12] = localwrite_count;
      return 13;
    }

    Uint32 build_continueB(Signal* signal) const
    {
      /* Save current value of counters to CONTINUEB */
      const Uint64* vars[] = {
        &cattrinfoCount, &ctransCount, &ccommitCount,
        &creadCount, &csimpleReadCount, &cwriteCount,
        &cabortCount, &c_scan_count, &c_range_scan_count,
        &clocalReadCount, &clocalWriteCount
      };
      const size_t num = sizeof(vars)/sizeof(vars[0]);

      for (size_t i = 0; i < num; i++)
      {
        signal->theData[1+i*2] = Uint32(*vars[i] >> 32);
        signal->theData[1+i*2+1] = Uint32(*vars[i]);
      }
      return 1 + num * 2;
    }
  private:
    Uint32 diff(Signal* signal, size_t pos, Uint64 curr) const
    {
      const Uint64 old =
        (signal->theData[pos+1] | (Uint64(signal->theData[pos]) << 32));
      return (Uint32)(curr - old);
    }
  } c_counters;
  RSS_OP_SNAPSHOT(cconcurrentOp);

  Uint16 cownNodeid;
  Uint16 terrorCode;

  UintR cfirstfreeTcConnect;
  UintR cfirstfreeApiConnectCopy; /* CS_RESTART */
  UintR cfirstfreeCacheRec;
  Uint32 cfirstApiConnectPREPARE_TO_COMMIT;
  Uint32 clastApiConnectPREPARE_TO_COMMIT;

  UintR cfirstgcp;
  UintR clastgcp;
  UintR cfirstfreeGcp;
  UintR cfirstfreeScanrec;
  UintR cConcScanCount;
  RSS_OP_SNAPSHOT(cConcScanCount);

  TableRecordPtr tabptr;
  UintR cfirstfreeApiConnectFail;
  UintR cfirstfreeApiConnect;

  BlockReference cdihblockref;
  BlockReference cownref;                   /* OWN BLOCK REFERENCE */

  ApiConnectRecordPtr timeOutptr;

  ScanRecord *scanRecord;
  UintR cscanrecFileSize;

  ScanFragRec_pool c_scan_frag_pool;
  RSS_AP_SNAPSHOT(c_scan_frag_pool);
  ScanFragRecPtr scanFragptr;

  UintR cscanFragrecFileSize;

  BlockReference cndbcntrblockref;
  BlockInstance cspjInstanceRR;    // SPJ instance round-robin counter

  Uint16 csignalKey;
  Uint16 csystemnodes;
  Uint16 cnodes[4];
  NodeId cmasterNodeId;
  UintR cnoParallelTakeOver;
  TimeOutCheckState ctimeOutCheckFragActive;

  Uint32 ctimeOutCheckFragCounter;
  Uint32 ctimeOutCheckCounter;
  Uint32 ctimeOutValue;
  Uint32 ctimeOutCheckDelay;
  Uint32 ctimeOutCheckDelayScan;
  Uint32 ctimeOutCheckHeartbeat;
  Uint32 ctimeOutCheckLastHeartbeat;
  Uint32 ctimeOutMissedHeartbeats;
  Uint32 ctimeOutCheckHeartbeatScan;
  Uint32 ctimeOutCheckLastHeartbeatScan;
  Uint32 ctimeOutMissedHeartbeatsScan;
  Uint32 c_appl_timeout_value;

  TimeOutCheckState ctimeOutCheckActive;

  Uint64 c_elapsed_time_millis;
  NDB_TICKS c_latestTIME_SIGNAL;

  BlockReference capiFailRef;
  UintR cpackedListIndex;
  Uint16 cpackedList[MAX_NODES];
  UintR capiConnectClosing[MAX_NODES];
  UintR con_lineNodes;

  UintR tabortInd;

  BlockReference tblockref;

  Uint8 tcurrentReplicaNo;

  UintR tindex;
  UintR tmaxData;

  BlockReference tusersblkref;
  UintR tuserpointer;

  UintR ctransidFailHash[TRANSID_FAIL_HASH_SIZE];
  UintR ctcConnectFailHash[TC_FAIL_HASH_SIZE];

  /**
   * Commit Ack handling
   */
public:
  struct CommitAckMarker {
    CommitAckMarker() {}
    Uint32 transid1;
    Uint32 transid2;
    union { Uint32 nextPool; Uint32 nextHash; };
    Uint32 prevHash;
    Uint32 apiConnectPtr;
    Uint16 apiNodeId;
    CommitAckMarkerBuffer::Head theDataBuffer;

    inline bool equal(const CommitAckMarker & p) const {
      return ((p.transid1 == transid1) && (p.transid2 == transid2));
    }
    
    inline Uint32 hashValue() const {
      return transid1;
    }
    bool insert_in_commit_ack_marker(Dbtc *tc,
                                     Uint32 instanceKey,
                                     NodeId nodeId);
    // insert all keys when exact keys not known
    bool insert_in_commit_ack_marker_all(Dbtc *tc,
                                         NodeId nodeId);
  };

private:
  typedef Ptr<CommitAckMarker> CommitAckMarkerPtr;
  typedef ArrayPool<CommitAckMarker> CommitAckMarker_pool;
  typedef DLHashTable<CommitAckMarker_pool> CommitAckMarker_hash;
  typedef CommitAckMarker_hash::Iterator CommitAckMarkerIterator;
  
  CommitAckMarker_pool m_commitAckMarkerPool;
  CommitAckMarker_hash m_commitAckMarkerHash;
  RSS_AP_SNAPSHOT(m_commitAckMarkerPool);
  
  void execTC_COMMIT_ACK(Signal* signal);
  void sendRemoveMarkers(Signal*, CommitAckMarker *, Uint32);
  void sendRemoveMarker(Signal* signal, 
			NodeId nodeId,
                        Uint32 instanceKey,
			Uint32 transid1, 
			Uint32 transid2,
                        Uint32 removed_by_fail_api);
  void removeMarkerForFailedAPI(Signal* signal, NodeId nodeId, Uint32 bucket);

  bool getAllowStartTransaction(NodeId nodeId, Uint32 table_single_user_mode) const {
    if (unlikely(getNodeState().getSingleUserMode()))
    {
      if (getNodeState().getSingleUserApi() == nodeId || table_single_user_mode)
        return true;
      else
        return false;
    }
    return getNodeState().startLevel < NodeState::SL_STOPPING_2;
  }
  
  void checkAbortAllTimeout(Signal* signal, Uint32 sleepTime);
  struct AbortAllRecord {
    AbortAllRecord() : clientRef(0), oldTimeOutValue(0) {}
    Uint32 clientData;
    BlockReference clientRef;
    
    Uint32 oldTimeOutValue;
  };
  AbortAllRecord c_abortRec;

  bool validate_filter(Signal*);
  bool match_and_print(Signal*, ApiConnectRecordPtr);
  bool ndbinfo_write_trans(Ndbinfo::Row&, ApiConnectRecordPtr);

#ifdef ERROR_INSERT
  bool testFragmentDrop(Signal* signal);
#endif

  /************************** API CONNECT RECORD ***********************/
  /* *******************************************************************/
  /* THE API CONNECT RECORD CONTAINS THE CONNECTION RECORD TO WHICH THE*/
  /* APPLICATION CONNECTS. THE APPLICATION CAN SEND ONE OPERATION AT A */
  /* TIME. IT CAN SEND A NEW OPERATION IMMEDIATELY AFTER SENDING THE   */
  /* PREVIOUS OPERATION. THEREBY SEVERAL OPERATIONS CAN BE ACTIVE IN   */
  /* ONE TRANSACTION WITHIN TC. THIS IS ACHIEVED BY USING THE API      */
  /* CONNECT RECORD. EACH ACTIVE OPERATION IS HANDLED BY THE TC        */
  /* CONNECT RECORD. AS SOON AS THE TC CONNECT RECORD HAS SENT THE     */
  /* REQUEST TO THE LQH IT IS READY TO RECEIVE NEW OPERATIONS. THE     */
  /* LQH CONNECT RECORD TAKES CARE OF WAITING FOR AN OPERATION TO      */
  /* COMPLETE. WHEN AN OPERATION HAS COMPLETED ON THE LQH CONNECT      */
  /* RECORD A NEW OPERATION CAN BE STARTED ON THIS LQH CONNECT RECORD. */
  /*******************************************************************>*/
  /*                                                                   */
  /*       API CONNECT RECORD ALIGNED TO BE 256 BYTES                  */
  /*******************************************************************>*/
  /************************** TC CONNECT RECORD ************************/
  /* *******************************************************************/
  /* TC CONNECT RECORD KEEPS ALL INFORMATION TO CARRY OUT A TRANSACTION*/
  /* THE TRANSACTION CONTROLLER ESTABLISHES CONNECTIONS TO DIFFERENT   */
  /* BLOCKS TO CARRY OUT THE TRANSACTION. THERE CAN BE SEVERAL RECORDS */
  /* PER ACTIVE TRANSACTION. THE TC CONNECT RECORD COOPERATES WITH THE */
  /* API CONNECT RECORD FOR COMMUNICATION WITH THE API AND WITH THE    */
  /* LQH CONNECT RECORD FOR COMMUNICATION WITH THE LQH'S INVOLVED IN   */
  /* THE TRANSACTION. TC CONNECT RECORD IS PERMANENTLY CONNECTED TO A  */
  /* RECORD IN DICT AND ONE IN DIH. IT CONTAINS A LIST OF ACTIVE LQH   */
  /* CONNECT RECORDS AND A LIST OF STARTED BUT NOT ACTIVE LQH CONNECT  */
  /* RECORDS. IT DOES ALSO CONTAIN A LIST OF ALL OPERATIONS THAT ARE   */
  /* EXECUTED WITH THE TC CONNECT RECORD.                              */
  /*******************************************************************>*/
  /*       TC_CONNECT RECORD ALIGNED TO BE 128 BYTES                   */
  /*******************************************************************>*/
  UintR cfirstfreeTcConnectFail;

  /* POINTER FOR THE LQH RECORD*/
  /* ************************ HOST RECORD ********************************* */
  /********************************************************/
  /* THIS RECORD CONTAINS ALIVE-STATUS ON ALL NODES IN THE*/
  /* SYSTEM                                               */
  /********************************************************/
  /*       THIS RECORD IS ALIGNED TO BE 8 BYTES.         */
  /********************************************************/
  /* ************************ TABLE RECORD ******************************** */
  /********************************************************/
  /* THIS RECORD CONTAINS THE CURRENT SCHEMA VERSION OF   */
  /* ALL TABLES IN THE SYSTEM.                            */
  /********************************************************/
  /*-------------------------------------------------------------------------*/
  /*       THE TC CONNECTION USED BY THIS SCAN.                              */
  /*-------------------------------------------------------------------------*/
  /*-------------------------------------------------------------------------*/
  /*	LENGTH READ FOR A PARTICULAR SCANNED OPERATION.			     */
  /*-------------------------------------------------------------------------*/
  /*-------------------------------------------------------------------------*/
  /*       REFERENCE TO THE SCAN RECORD FOR THIS SCAN PROCESS.               */
  /*-------------------------------------------------------------------------*/
  /* *********************************************************************** */
  /* ******$                           DATA BUFFER                   ******$ */
  /*                                                                         */
  /*       THIS BUFFER IS USED AS A GENERAL DATA STORAGE.                    */
  /* *********************************************************************** */
  /* *********************************************************************** */
  /* ******$                 ATTRIBUTE INFORMATION RECORD            ******$ */
  /*
    CAN CONTAIN ONE (1) ATTRINFO SIGNAL. ONE SIGNAL CONTAINS 24 ATTR.          
    INFO WORDS. BUT 32 ELEMENTS ARE USED TO MAKE PLEX HAPPY.                   
    SOME OF THE ELEMENTS ARE USED TO THE FOLLOWING THINGS:                     
    DATA LENGHT IN THIS RECORD IS STORED IN THE ELEMENT INDEXED BY             
    ZINBUF_DATA_LEN.                                                           
    NEXT FREE ATTRBUF IS POINTED OUT BY THE ELEMENT INDEXED BY                 
    PREVIOUS ATTRBUF IS POINTED OUT BY THE ELEMENT INDEXED BY ZINBUF_PREV      
    (NOT USED YET).                                                            
    NEXT ATTRBUF IS POINTED OUT BY THE ELEMENT INDEXED BY ZINBUF_NEXT.        
  */
  /* ********************************************************************** */
  /**************************************************************************/
  /*           GLOBAL CHECKPOINT INFORMATION RECORD                         */
  /*                                                                        */
  /*       THIS RECORD IS USED TO STORE THE GCP NUMBER AND A COUNTER        */
  /*                DURING THE COMPLETION PHASE OF THE TRANSACTION          */
  /**************************************************************************/
  /*                                                                        */
  /*       GCP RECORD ALIGNED TO BE 32 BYTES                                */
  /**************************************************************************/
  /**************************************************************************/
  /*                          TC_FAIL_RECORD                                */
  /*  THIS RECORD IS USED WHEN HANDLING TAKE OVER OF ANOTHER FAILED TC NODE.*/
  /**************************************************************************/
  TcFailRecord *tcFailRecord;
  TcFailRecordPtr tcNodeFailptr;
  /**************************************************************************/
  // Temporary variables that are not allowed to use for storage between
  // signals. They
  // can only be used in a signal to transfer values between subroutines.
  // In the long run
  // those variables should be removed and exchanged for stack
  // variable communication.
  /**************************************************************************/

  Uint32 c_gcp_ref;
  Uint32 c_gcp_data;

  Uint32 c_sttor_ref;

  Uint32 m_load_balancer_location;

#ifdef ERROR_INSERT
  // Used with ERROR_INSERT 8078 + 8079 to check API_FAILREQ handling
  Uint32 c_lastFailedApi;
#endif
  Uint32 m_deferred_enabled;
  Uint32 m_max_writes_per_trans;
#endif

#ifndef DBTC_STATE_EXTRACT
  void dump_trans(ApiConnectRecordPtr transPtr);
  bool hasOp(ApiConnectRecordPtr transPtr, Uint32 op);
#endif
};


#undef JAM_FILE_ID

#endif<|MERGE_RESOLUTION|>--- conflicted
+++ resolved
@@ -916,12 +916,8 @@
     /**
      * The list of fired triggers
      */  
-<<<<<<< HEAD
+
     TcFiredTriggerData_fifo theFiredTriggers;
-    
-    
-=======
-    DLFifoList<TcFiredTriggerData> theFiredTriggers;
 
     // Count the outstanding FIRE_TRIG_REQs of a transaction.
     // Limit it in order to avoid job buffer overload
@@ -934,7 +930,6 @@
     UintR m_lastTcConnectPtrI_FT;
 
 
->>>>>>> 249812f3
     // Index data
     
     UintR noIndexOp;     // No outstanding index ops
