--- conflicted
+++ resolved
@@ -900,11 +900,7 @@
       /* Distribution information */
       // TODO : Consider placing this info into other records
       Uint8  distributionKeyIndicator;
-<<<<<<< HEAD
-      Uint8  viaSPJFlag;        /* Send request via the SPJ block.*/ 
-=======
       Uint8  viaSPJFlag;        /* Send request via the SPJ block.*/
->>>>>>> 61ef6922
       UintR  distributionKey;
     /* End of fields used by TCKEYREQ/TCINDXREQ/SCANTABREQ */
     
