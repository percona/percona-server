/*
<<<<<<< HEAD
   Copyright (c) 2003, 2020, Oracle and/or its affiliates.
=======
   Copyright (c) 2003, 2021, Oracle and/or its affiliates.
>>>>>>> a2036369

   This program is free software; you can redistribute it and/or modify
   it under the terms of the GNU General Public License, version 2.0,
   as published by the Free Software Foundation.

   This program is also distributed with certain software (including
   but not limited to OpenSSL) that is licensed under separate terms,
   as designated in a particular file or component or in included license
   documentation.  The authors of MySQL hereby grant you an additional
   permission to link the program and your derivative works with the
   separately licensed software that they have included with MySQL.

   This program is distributed in the hope that it will be useful,
   but WITHOUT ANY WARRANTY; without even the implied warranty of
   MERCHANTABILITY or FITNESS FOR A PARTICULAR PURPOSE.  See the
   GNU General Public License, version 2.0, for more details.

   You should have received a copy of the GNU General Public License
   along with this program; if not, write to the Free Software
   Foundation, Inc., 51 Franklin St, Fifth Floor, Boston, MA 02110-1301  USA
*/

#define DBTUP_C
#define DBTUP_GEN_CPP
#include <dblqh/Dblqh.hpp>
#include "Dbtup.hpp"
#include <RefConvert.hpp>
#include <ndb_limits.h>
#include <pc.hpp>
#include <AttributeDescriptor.hpp>
#include "AttributeOffset.hpp"
#include <AttributeHeader.hpp>
#include <Interpreter.hpp>
#include <signaldata/FsConf.hpp>
#include <signaldata/FsRef.hpp>
#include <signaldata/FsRemoveReq.hpp>
#include <signaldata/TupCommit.hpp>
#include <signaldata/TupKey.hpp>
#include <signaldata/NodeFailRep.hpp>
#include <signaldata/NodeStateSignalData.hpp>

#include <signaldata/DropTab.hpp>
#include <IntrusiveList.hpp>

#include <EventLogger.hpp>

#if (defined(VM_TRACE) || defined(ERROR_INSERT))
//#define DO_TRANSIENT_POOL_STAT 1
#endif

#define JAM_FILE_ID 420

extern EventLogger * g_eventLogger;

void Dbtup::initData() 
{
  cownNodeId = getOwnNodeId();
  TablerecPtr tablePtr;
  (void)tablePtr; // hide unused warning
  cnoOfFragrec = NDB_ARRAY_SIZE(tablePtr.p->fragrec);
  cnoOfFragoprec = NDB_ARRAY_SIZE(tablePtr.p->fragrec);
  cnoOfAlterTabOps = NDB_ARRAY_SIZE(tablePtr.p->fragrec);
  c_maxTriggersPerTable = ZDEFAULT_MAX_NO_TRIGGERS_PER_TABLE;
  c_noOfBuildIndexRec = 32;

  cCopyProcedure = RNIL;
  cCopyLastSeg = RNIL;
  cCopyOverwrite = 0;
  cCopyOverwriteLen = 0;

  c_debug_count = 0;

  // Records with constant sizes
  init_list_sizes();
  cpackedListIndex = 0;
}//Dbtup::initData()

Dbtup::Dbtup(Block_context& ctx,
             Uint32 instanceNumber,
             Uint32 blockNo)
  : SimulatedBlock(blockNo, ctx, instanceNumber),
    c_lqh(0),
    c_backup(0),
    c_tsman(0),
    c_lgman(0),
    c_pgman(0),
    c_acc(0),
    c_tux(0),
    c_extent_hash(c_extent_pool),
    c_storedProcPool(),
    c_buildIndexList(c_buildIndexPool),
    c_undo_buffer(&ctx.m_mm),
    m_pages_allocated(0),
    m_pages_allocated_max(0),
    c_pending_undo_page_hash(c_pending_undo_page_pool),
    f_undo_done(true)
{
  BLOCK_CONSTRUCTOR(Dbtup);

  if (blockNo == DBTUP)
  {
    addRecSignal(GSN_DEBUG_SIG, &Dbtup::execDEBUG_SIG);
    addRecSignal(GSN_CONTINUEB, &Dbtup::execCONTINUEB);
    addRecSignal(GSN_NODE_FAILREP, &Dbtup::execNODE_FAILREP);

    addRecSignal(GSN_DUMP_STATE_ORD, &Dbtup::execDUMP_STATE_ORD);
    addRecSignal(GSN_DBINFO_SCANREQ, &Dbtup::execDBINFO_SCANREQ);
    addRecSignal(GSN_SEND_PACKED, &Dbtup::execSEND_PACKED, true);
    addRecSignal(GSN_STTOR, &Dbtup::execSTTOR);
    addRecSignal(GSN_MEMCHECKREQ, &Dbtup::execMEMCHECKREQ);
    addRecSignal(GSN_TUPSEIZEREQ, &Dbtup::execTUPSEIZEREQ);
    addRecSignal(GSN_STORED_PROCREQ, &Dbtup::execSTORED_PROCREQ); 
    addRecSignal(GSN_CREATE_TAB_REQ, &Dbtup::execCREATE_TAB_REQ);
    addRecSignal(GSN_TUPFRAGREQ, &Dbtup::execTUPFRAGREQ);
    addRecSignal(GSN_TUP_ADD_ATTRREQ, &Dbtup::execTUP_ADD_ATTRREQ);
    addRecSignal(GSN_ALTER_TAB_REQ, &Dbtup::execALTER_TAB_REQ);
    addRecSignal(GSN_TUP_COMMITREQ, &Dbtup::execTUP_COMMITREQ);
    addRecSignal(GSN_TUP_ABORTREQ, &Dbtup::execTUP_ABORTREQ);
    addRecSignal(GSN_NDB_STTOR, &Dbtup::execNDB_STTOR);
    addRecSignal(GSN_READ_CONFIG_REQ, &Dbtup::execREAD_CONFIG_REQ, true);

    // Trigger Signals
    addRecSignal(GSN_CREATE_TRIG_IMPL_REQ, &Dbtup::execCREATE_TRIG_IMPL_REQ);
    addRecSignal(GSN_DROP_TRIG_IMPL_REQ,  &Dbtup::execDROP_TRIG_IMPL_REQ);

    addRecSignal(GSN_DROP_TAB_REQ, &Dbtup::execDROP_TAB_REQ);

    addRecSignal(GSN_TUP_DEALLOCREQ, &Dbtup::execTUP_DEALLOCREQ);
    addRecSignal(GSN_TUP_WRITELOG_REQ, &Dbtup::execTUP_WRITELOG_REQ);

    // Ordered index related
    addRecSignal(GSN_BUILD_INDX_IMPL_REQ, &Dbtup::execBUILD_INDX_IMPL_REQ);
    addRecSignal(GSN_BUILD_INDX_IMPL_REF, &Dbtup::execBUILD_INDX_IMPL_REF);
    addRecSignal(GSN_BUILD_INDX_IMPL_CONF, &Dbtup::execBUILD_INDX_IMPL_CONF);
    addRecSignal(GSN_ALTER_TAB_CONF, &Dbtup::execALTER_TAB_CONF);
    m_max_parallel_index_build = 0;

    // Tup scan
    addRecSignal(GSN_ACC_SCANREQ, &Dbtup::execACC_SCANREQ);
    addRecSignal(GSN_NEXT_SCANREQ, &Dbtup::execNEXT_SCANREQ);
    addRecSignal(GSN_ACC_CHECK_SCAN, &Dbtup::execACC_CHECK_SCAN);
    addRecSignal(GSN_ACCKEYCONF, &Dbtup::execACCKEYCONF);
    addRecSignal(GSN_ACCKEYREF, &Dbtup::execACCKEYREF);
    addRecSignal(GSN_ACC_ABORTCONF, &Dbtup::execACC_ABORTCONF);

    // Drop table
    addRecSignal(GSN_FSREMOVEREF, &Dbtup::execFSREMOVEREF, true);
    addRecSignal(GSN_FSREMOVECONF, &Dbtup::execFSREMOVECONF, true);
    addRecSignal(GSN_FSOPENREF, &Dbtup::execFSOPENREF, true);
    addRecSignal(GSN_FSOPENCONF, &Dbtup::execFSOPENCONF, true);
    addRecSignal(GSN_FSREADREF, &Dbtup::execFSREADREF, true);
    addRecSignal(GSN_FSREADCONF, &Dbtup::execFSREADCONF, true);
    addRecSignal(GSN_FSCLOSEREF, &Dbtup::execFSCLOSEREF, true);
    addRecSignal(GSN_FSCLOSECONF, &Dbtup::execFSCLOSECONF, true);

    addRecSignal(GSN_DROP_FRAG_REQ, &Dbtup::execDROP_FRAG_REQ);
    addRecSignal(GSN_SUB_GCP_COMPLETE_REP, &Dbtup::execSUB_GCP_COMPLETE_REP);

    addRecSignal(GSN_FIRE_TRIG_REQ, &Dbtup::execFIRE_TRIG_REQ);
    m_is_query_block = false;
    m_is_in_query_thread = false;
    m_acc_block = DBACC;
    m_tup_block = DBTUP;
    m_lqh_block = DBLQH;
    m_tux_block = DBTUX;
    m_backup_block = BACKUP;
    m_ldm_instance_used = this;
  }
  else
  {
    ndbrequire(blockNo == DBQTUP);
    m_is_query_block = true;
    m_is_in_query_thread = true;
    m_acc_block = DBQACC;
    m_tup_block = DBQTUP;
    m_lqh_block = DBQLQH;
    m_tux_block = DBQTUX;
    m_backup_block = QBACKUP;
    m_ldm_instance_used = nullptr;
    addRecSignal(GSN_TUP_DEALLOCREQ, &Dbtup::execTUP_DEALLOCREQ);
    addRecSignal(GSN_CONTINUEB, &Dbtup::execCONTINUEB);
    addRecSignal(GSN_DUMP_STATE_ORD, &Dbtup::execDUMP_STATE_ORD);
    addRecSignal(GSN_DBINFO_SCANREQ, &Dbtup::execDBINFO_SCANREQ);
    addRecSignal(GSN_SEND_PACKED, &Dbtup::execSEND_PACKED, true);
    addRecSignal(GSN_STTOR, &Dbtup::execSTTOR);
    addRecSignal(GSN_TUPSEIZEREQ, &Dbtup::execTUPSEIZEREQ);
    addRecSignal(GSN_STORED_PROCREQ, &Dbtup::execSTORED_PROCREQ);
    addRecSignal(GSN_TUP_COMMITREQ, &Dbtup::execTUP_COMMITREQ);
    addRecSignal(GSN_TUP_ABORTREQ, &Dbtup::execTUP_ABORTREQ);
    addRecSignal(GSN_ACC_SCANREQ, &Dbtup::execACC_SCANREQ);
    addRecSignal(GSN_NEXT_SCANREQ, &Dbtup::execNEXT_SCANREQ);
    addRecSignal(GSN_ACC_CHECK_SCAN, &Dbtup::execACC_CHECK_SCAN);
    addRecSignal(GSN_ACCKEYCONF, &Dbtup::execACCKEYCONF);
    addRecSignal(GSN_ACCKEYREF, &Dbtup::execACCKEYREF);
    addRecSignal(GSN_READ_CONFIG_REQ, &Dbtup::execREAD_CONFIG_REQ, true);
  }
  fragoperrec = 0;
  fragrecord = 0;
  alterTabOperRec = 0;
  hostBuffer = 0;
  tablerec = 0;
  tableDescriptor = 0;

  initData();
  CLEAR_ERROR_INSERT_VALUE;

  RSS_OP_COUNTER_INIT(cnoOfFreeFragoprec);
  RSS_OP_COUNTER_INIT(cnoOfFreeFragrec);
  RSS_OP_COUNTER_INIT(cnoOfFreeTabDescrRec);
  c_storedProcCountNonAPI = 0;

  {
    CallbackEntry& ce = m_callbackEntry[THE_NULL_CALLBACK];
    ce.m_function = TheNULLCallback.m_callbackFunction;
    ce.m_flags = 0;
  }
  { // 1
    CallbackEntry& ce = m_callbackEntry[DROP_TABLE_LOG_BUFFER_CALLBACK];
    ce.m_function = safe_cast(&Dbtup::drop_table_log_buffer_callback);
    ce.m_flags = 0;
  }
  { // 2
    CallbackEntry& ce =
      m_callbackEntry[DROP_FRAGMENT_FREE_EXTENT_LOG_BUFFER_CALLBACK];
    ce.m_function = safe_cast(
      &Dbtup::drop_fragment_free_extent_log_buffer_callback);
    ce.m_flags = 0;
  }
  { // 3
    CallbackEntry& ce = m_callbackEntry[NR_DELETE_LOG_BUFFER_CALLBACK];
    ce.m_function = safe_cast(&Dbtup::nr_delete_log_buffer_callback);
    ce.m_flags = 0;
  }
  { // 4
    CallbackEntry& ce = m_callbackEntry[DISK_PAGE_LOG_BUFFER_CALLBACK];
    ce.m_function = safe_cast(&Dbtup::disk_page_log_buffer_callback);
    ce.m_flags = CALLBACK_ACK;
  }
  {
    CallbackTable& ct = m_callbackTable;
    ct.m_count = COUNT_CALLBACKS;
    ct.m_entry = m_callbackEntry;
    m_callbackTableAddr = &ct;
  }
  c_transient_pools[DBTUP_OPERATION_RECORD_TRANSIENT_POOL_INDEX] =
    &c_operation_pool;
  c_transient_pools[DBTUP_STORED_PROCEDURE_TRANSIENT_POOL_INDEX] =
    &c_storedProcPool;
  c_transient_pools[DBTUP_SCAN_LOCK_TRANSIENT_POOL_INDEX] =
    &c_scanLockPool;
  c_transient_pools[DBTUP_SCAN_OPERATION_TRANSIENT_POOL_INDEX] =
    &c_scanOpPool;
  NDB_STATIC_ASSERT(c_transient_pool_count == 4);
  c_transient_pools_shrinking.clear();
}//Dbtup::Dbtup()

Dbtup::~Dbtup() 
{
  /* Free Fragment Copy Procedure info */
  freeCopyProcedure();

  // Records with dynamic sizes
  c_page_pool.clear();
  
  deallocRecord((void **)&fragoperrec,"Fragoperrec",
		sizeof(Fragoperrec),
		cnoOfFragoprec);
  
  deallocRecord((void **)&fragrecord,"Fragrecord",
		sizeof(Fragrecord), 
		cnoOfFragrec);

  deallocRecord((void **)&alterTabOperRec,"AlterTabOperRec",
                sizeof(alterTabOperRec),
                cnoOfAlterTabOps);
  
  deallocRecord((void **)&hostBuffer,"HostBuffer",
		sizeof(HostBuffer), 
		MAX_NODES);
  
  deallocRecord((void **)&tablerec,"Tablerec",
		sizeof(Tablerec), 
		cnoOfTablerec);
  
  deallocRecord((void **)&tableDescriptor, "TableDescriptor",
		sizeof(TableDescriptor),
		cnoOfTabDescrRec);
  
}//Dbtup::~Dbtup()

Dbtup::Apply_undo::Apply_undo()
{
  m_in_intermediate_log_record = false;
  m_type = 0;
  m_len = 0;
  m_ptr = 0;
  m_lsn = (Uint64)0;
  m_table_ptr.setNull();
  m_fragment_ptr.setNull();
  m_page_ptr.setNull();
  m_extent_ptr.setNull();
  m_key.setNull();
}

BLOCK_FUNCTIONS(Dbtup)

Uint64 Dbtup::getTransactionMemoryNeed(
    const Uint32 ldm_instance_count,
    const ndb_mgm_configuration_iterator * mgm_cfg,
    const bool use_reserved)
{
  Uint32 tup_scan_recs = 0;
  Uint32 tup_op_recs = 0;
  Uint32 tup_sp_recs = 0;
  Uint32 tup_scan_lock_recs = 0;

  if (use_reserved)
  {
    require(!ndb_mgm_get_int_parameter(mgm_cfg,
                                       CFG_TUP_RESERVED_SCAN_RECORDS,
                                       &tup_scan_recs));
    require(!ndb_mgm_get_int_parameter(mgm_cfg,
                                       CFG_LDM_RESERVED_OPERATIONS,
                                       &tup_op_recs));
    tup_sp_recs = tup_scan_recs;
    tup_scan_lock_recs = 1000;
  }
  else
  {
    Uint32 scanBatch = 0;
    require(!ndb_mgm_get_int_parameter(mgm_cfg,
                                       CFG_TUX_SCAN_OP,
                                       &tup_scan_recs));
    require(!ndb_mgm_get_int_parameter(mgm_cfg,
                                       CFG_LDM_BATCH_SIZE,
                                       &scanBatch));
    require(!ndb_mgm_get_int_parameter(mgm_cfg,
                                       CFG_TUP_OP_RECS,
                                       &tup_op_recs));
    require(!ndb_mgm_get_int_parameter(mgm_cfg,
                                       CFG_TUP_STORED_PROC,
                                       &tup_sp_recs));
    tup_scan_lock_recs = tup_scan_recs * scanBatch;
  }
  Uint64 scan_op_byte_count = 0;
  scan_op_byte_count += ScanOp_pool::getMemoryNeed(tup_scan_recs + 1);
  scan_op_byte_count *= ldm_instance_count;

  Uint64 op_byte_count = 0;
  op_byte_count += Operationrec_pool::getMemoryNeed(tup_op_recs);
  op_byte_count *= ldm_instance_count;

  Uint64 sp_byte_count = 0;
  sp_byte_count += StoredProc_pool::getMemoryNeed(tup_sp_recs);
  sp_byte_count *= ldm_instance_count;

  Uint64 scan_lock_byte_count = 0;
  scan_lock_byte_count += ScanLock_pool::getMemoryNeed(tup_scan_lock_recs);
  scan_lock_byte_count *= ldm_instance_count;

  return (op_byte_count +
          sp_byte_count +
          scan_lock_byte_count +
          scan_op_byte_count);
}

void Dbtup::execCONTINUEB(Signal* signal) 
{
  jamEntry();
  Uint32 actionType = signal->theData[0];
  Uint32 dataPtr = signal->theData[1];

  switch (actionType) {
  case ZTUP_REPORT_COMMIT_PERFORMED:
  {
    jam();
    continue_report_commit_performed(signal, dataPtr);
    return;
  }
  case ZTUP_SHRINK_TRANSIENT_POOLS:
  {
    jam();
    Uint32 pool_index = signal->theData[1];
    ndbassert(signal->getLength() == 2);
    shrinkTransientPools(pool_index);
    return;
  }
#if (defined(VM_TRACE) || \
     defined(ERROR_INSERT)) && \
    defined(DO_TRANSIENT_POOL_STAT)

  case ZTUP_TRANSIENT_POOL_STAT:
  {
    for (Uint32 pool_index = 0;
         pool_index < c_transient_pool_count;
         pool_index++)
    {
      g_eventLogger->info(
        "DBTUP %u: Transient slot pool %u %p: Entry size %u:"
       " Free %u: Used %u: Used high %u: Size %u: For shrink %u",
       instance(),
       pool_index,
       c_transient_pools[pool_index],
       c_transient_pools[pool_index]->getEntrySize(),
       c_transient_pools[pool_index]->getNoOfFree(),
       c_transient_pools[pool_index]->getUsed(),
       c_transient_pools[pool_index]->getUsedHi(),
       c_transient_pools[pool_index]->getSize(),
       c_transient_pools_shrinking.get(pool_index));
    }
    sendSignalWithDelay(reference(), GSN_CONTINUEB, signal, 5000, 1);
    break;
  }
#endif
  case ZINITIALISE_RECORDS:
    jam();
    initialiseRecordsLab(signal, dataPtr, 
			 signal->theData[2], signal->theData[3]);
    break;
  case ZREL_FRAG:
    jam();
    releaseFragment(signal, dataPtr, signal->theData[2]);
    break;
  case ZBUILD_INDEX:
    jam();
    buildIndex(signal, dataPtr);
    break;
  case ZTUP_SCAN:
    jam();
    {
      ScanOpPtr scanPtr;
      scanPtr.i = dataPtr;
      ndbrequire(c_scanOpPool.getValidPtr(scanPtr));
      c_lqh->checkLcpStopBlockedLab(signal, scanPtr.p->m_userPtr);
    }
    return;
  case ZFREE_EXTENT:
  {
    jam();
    TablerecPtr tabPtr;
    tabPtr.i= dataPtr;
    FragrecordPtr fragPtr;
    fragPtr.i= signal->theData[2];
    ptrCheckGuard(tabPtr, cnoOfTablerec, tablerec);
    ptrCheckGuard(fragPtr, cnoOfFragrec, fragrecord);
    drop_fragment_free_extent(signal, tabPtr, fragPtr, signal->theData[3]);
    return;
  }
  case ZUNMAP_PAGES:
  {
    jam();
    TablerecPtr tabPtr;
    tabPtr.i= dataPtr;
    FragrecordPtr fragPtr;
    fragPtr.i= signal->theData[2];
    ptrCheckGuard(tabPtr, cnoOfTablerec, tablerec);
    ptrCheckGuard(fragPtr, cnoOfFragrec, fragrecord);
    drop_fragment_unmap_pages(signal, tabPtr, fragPtr, signal->theData[3]);
    return;
  }
  case ZFREE_VAR_PAGES:
  {
    jam();
    drop_fragment_free_var_pages(signal);
    return;
  }
  case ZFREE_PAGES:
  {
    jam();
    drop_fragment_free_pages(signal);
    return;
  }
  case ZREBUILD_FREE_PAGE_LIST:
  {
    jam();
    rebuild_page_free_list(signal);
    return;
  }
  case ZDISK_RESTART_UNDO:
  {
    jam();
    if (!assembleFragments(signal)) {
      jam();
      return;
    }
    Uint32 type = signal->theData[1];
    Uint32 len = signal->theData[2];
    Uint64 lsn_hi = signal->theData[3];
    Uint64 lsn_lo = signal->theData[4];
    Uint64 lsn = (lsn_hi << 32) | lsn_lo;
    SectionHandle handle(this, signal);
    ndbrequire(handle.m_cnt == 1);
    SegmentedSectionPtr ssptr;
    handle.getSection(ssptr, 0);
    ::copy(f_undo.m_data, ssptr);
    releaseSections(handle);
    disk_restart_undo(signal,
                      lsn,
                      type,
                      f_undo.m_data,
                      len);
    return;
  }

  default:
    ndbabort();
  }//switch
}//Dbtup::execTUP_CONTINUEB()

/* **************************************************************** */
/* ---------------------------------------------------------------- */
/* ------------------- SYSTEM RESTART MODULE ---------------------- */
/* ---------------------------------------------------------------- */
/* **************************************************************** */
void Dbtup::execSTTOR(Signal* signal) 
{
  jamEntry();
  Uint32 startPhase = signal->theData[1];
  Uint32 sigKey = signal->theData[6];
  switch (startPhase) {
  case ZSTARTPHASE1:
    jam();
    c_started = false;
    if (m_is_query_block)
    {
      ndbrequire((c_tux = (Dbtux*)globalData.getBlock(DBQTUX,
                                                      instance())) != 0);
      ndbrequire((c_acc = (Dbacc*)globalData.getBlock(DBQACC,
                                                      instance())) != 0);
      ndbrequire((c_lqh = (Dblqh*)globalData.getBlock(DBQLQH,
                                                      instance())) != 0);
      ndbrequire((c_backup =
        (Backup*)globalData.getBlock(QBACKUP, instance())) != 0);
    }
    else
    {
      ndbrequire((c_tux = (Dbtux*)globalData.getBlock(DBTUX,
                                                      instance())) != 0);
      ndbrequire((c_acc = (Dbacc*)globalData.getBlock(DBACC,
                                                      instance())) != 0);
      ndbrequire((c_lqh = (Dblqh*)globalData.getBlock(DBLQH,
                                                      instance())) != 0);
      ndbrequire((c_backup =
        (Backup*)globalData.getBlock(BACKUP, instance())) != 0);
    }
    ndbrequire((c_tsman = (Tsman*)globalData.getBlock(TSMAN)) != 0);
    ndbrequire((c_lgman = (Lgman*)globalData.getBlock(LGMAN)) != 0);
    ndbrequire((c_pgman =
                (Pgman*)globalData.getBlock(PGMAN, instance())) != 0);
    cownref = reference();
    break;
  case 3:
  {
#if (defined(VM_TRACE) || \
     defined(ERROR_INSERT)) && \
    defined(DO_TRANSIENT_POOL_STAT)
    /* Start reporting statistics for transient pools */
    signal->theData[0] = ZTUP_TRANSIENT_POOL_STAT;
    sendSignal(reference(), GSN_CONTINUEB, signal, 1, JBB);
#endif
    break;
  }
  case 50:
    c_started = true;
    break;
  default:
    jam();
    break;
  }//switch
  if (m_is_query_block)
  {
    jam();
    signal->theData[0] = sigKey;
    signal->theData[1] = 3;
    signal->theData[2] = 2;
    signal->theData[3] = ZSTARTPHASE1;
    signal->theData[4] = 3;
    signal->theData[5] = 50;
    signal->theData[6] = 255;
    sendSignal(DBQTUP_REF, GSN_STTORRY, signal, 7, JBB);
  }
  else
  {
    jam();
    signal->theData[0] = sigKey;
    signal->theData[1] = 3;
    signal->theData[2] = 2;
    signal->theData[3] = ZSTARTPHASE1;
    signal->theData[4] = 3;
    signal->theData[5] = 50;
    signal->theData[6] = 255;
    BlockReference cntrRef = !isNdbMtLqh() ? NDBCNTR_REF : DBTUP_REF;
    sendSignal(cntrRef, GSN_STTORRY, signal, 7, JBB);
  }
}//Dbtup::execSTTOR()

/************************************************************************************************/
// SIZE_ALTREP INITIALIZE DATA STRUCTURES, FILES AND DS VARIABLES, GET READY FOR EXTERNAL 
// CONNECTIONS.
/************************************************************************************************/
void Dbtup::execREAD_CONFIG_REQ(Signal* signal) 
{
  const ReadConfigReq * req = (ReadConfigReq*)signal->getDataPtr();
  Uint32 ref = req->senderRef;
  Uint32 senderData = req->senderData;
  ndbrequire(req->noOfParameters == 0);
  
  jamEntry();

  const ndb_mgm_configuration_iterator * p = 
    m_ctx.m_config.getOwnConfigIterator();
  ndbrequire(p != 0);
  
  ndbrequire(!ndb_mgm_get_int_parameter(p, CFG_TUP_FRAG, &cnoOfFragrec));
  
  Uint32 noOfTriggers= 0;
  Uint32 noOfAttribs = 0;
  
  ndbrequire(!ndb_mgm_get_int_parameter(p, CFG_TUP_TABLE, &cnoOfTablerec));
  ndbrequire(!ndb_mgm_get_int_parameter(p,
                                        CFG_DB_NO_ATTRIBUTES,
                                        &noOfAttribs));

  ndbrequire(!ndb_mgm_get_int_parameter(p, CFG_TUP_NO_TRIGGERS, 
					&noOfTriggers));


  {
    Uint32 keyDesc = noOfAttribs;
    Uint32 maxKeyDesc = cnoOfTablerec * MAX_ATTRIBUTES_IN_INDEX;
    if (keyDesc > maxKeyDesc)
    {
      /**
       * There can be no-more key's
       *   than "cnoOfTablerec * MAX_ATTRIBUTES_IN_INDEX"
       */
      jam();
      keyDesc = maxKeyDesc;
    }

    cnoOfTabDescrRec =
      cnoOfTablerec * 2 * (ZTD_SIZE + ZTD_TRAILER_SIZE) +
      noOfAttribs * (sizeOfReadFunction() + // READ
                     sizeOfReadFunction() + // UPDATE
                     (sizeof(char*) >> 2) + // Charset
                     ZAD_SIZE +             // Descriptor
                     1 +                    // real order
                     InternalMaxDynFix) +   // Worst case dynamic
      keyDesc;                              // key-descr

    cnoOfTabDescrRec = (cnoOfTabDescrRec & 0xFFFFFFF0) + 16;
  }

  initRecords(p);

  // Allocate fragment copy procedure
  allocCopyProcedure();

  if (m_is_query_block)
  {
    c_noOfBuildIndexRec = 0;
  }
  c_buildIndexPool.setSize(c_noOfBuildIndexRec);
  c_triggerPool.setSize(noOfTriggers, false, true, true, CFG_TUP_NO_TRIGGERS);

  c_extent_hash.setSize(1024); // 4k

  c_pending_undo_page_hash.setSize(MAX_PENDING_UNDO_RECORDS);
  
  Pool_context pc;
  pc.m_block = this;
  c_page_request_pool.wo_pool_init(RT_DBTUP_PAGE_REQUEST, pc);
  c_apply_undo_pool.init(RT_DBTUP_UNDO, pc);
  c_pending_undo_page_pool.init(RT_DBTUP_UNDO, pc);

  c_extent_pool.init(RT_DBTUP_EXTENT_INFO, pc);
  if (!m_is_query_block)
  {
    NdbMutex_Init(&c_page_map_pool_mutex);
    c_page_map_pool.init(&c_page_map_pool_mutex, RT_DBTUP_PAGE_MAP, pc);
    c_page_map_pool_ptr = &c_page_map_pool;
  }
  else
  {
    c_page_map_pool_ptr = 0;
  }
  
  /* read ahead for disk scan can not be more that disk page buffer */
  {
    Uint64 tmp = 64*1024*1024;
    ndb_mgm_get_int64_parameter(p, CFG_DB_DISK_PAGE_BUFFER_MEMORY, &tmp);
    tmp = (tmp  + GLOBAL_PAGE_SIZE - 1) / GLOBAL_PAGE_SIZE; // in pages
    // never read ahead more than 32 pages
    if (tmp > 32)
      m_max_page_read_ahead = 32;
    else
      m_max_page_read_ahead = (Uint32)tmp;
  }


  ScanOpPtr lcp;
  ndbrequire(c_scanOpPool.seize(lcp));
  c_lcp_scan_op = lcp.i;

  ScanOpPtr copy_frag;
  ndbrequire(c_scanOpPool.seize(copy_frag));
  c_copy_frag_scan_op = copy_frag.i;
  copy_frag.p->m_state = ScanOp::First;

  czero = 0;
  cminusOne = czero - 1;
  clastBitMask = 1;
  clastBitMask = clastBitMask << 31;

  ndb_mgm_get_int_parameter(p, CFG_DB_MT_BUILD_INDEX,
                            &m_max_parallel_index_build);

  if (isNdbMtLqh() && globalData.ndbMtLqhWorkers > 1)
  {
    /**
     * Divide by LQH threads
     */
    Uint32 val = m_max_parallel_index_build;
    val = (val + instance() - 1) / globalData.ndbMtLqhWorkers;
    m_max_parallel_index_build = val;
  }
  
  initialiseRecordsLab(signal, 0, ref, senderData);

  {
    Uint32 val = 0;
    ndb_mgm_get_int_parameter(p, CFG_DB_CRASH_ON_CORRUPTED_TUPLE,
                              &val);
    c_crashOnCorruptedTuple = val ? true : false;
  }
  /**
   * Set up read buffer used by Drop Table
   */
  NewVARIABLE *bat = allocateBat(1);
  bat[0].WA = &m_read_ctl_file_data[0];
  bat[0].nrr = (BackupFormat::LCP_CTL_FILE_BUFFER_SIZE_IN_WORDS * 4);
}

void Dbtup::initRecords(const ndb_mgm_configuration_iterator *mgm_cfg) 
{
  unsigned i;
  const ndb_mgm_configuration_iterator * p = 
    m_ctx.m_config.getOwnConfigIterator();
  ndbrequire(p != 0);

#if defined(USE_INIT_GLOBAL_VARIABLES)
  {
    void* tmp[] =
    {
      &prepare_fragptr,
      &prepare_tabptr,
      &prepare_oper_ptr,
      &prepare_pageptr,
      &m_curr_tabptr,
      &m_curr_fragptr,
    };
    init_global_ptrs(tmp, sizeof(tmp)/sizeof(tmp[0]));
  }
  {
    void * tmp[] =
    {
      &prepare_page_idx,
      &prepare_page_no,
    };
    init_global_uint32(tmp, sizeof(tmp)/sizeof(tmp[0]));
  }
  {
    void * tmp[] =
    {
      &prepare_tuple_ptr,
    };
    init_global_uint32_ptrs(tmp, sizeof(tmp)/sizeof(tmp[0]));
  }
#endif
  // Records with dynamic sizes
  void* ptr = m_ctx.m_mm.get_memroot();
  c_page_pool.set((Page*)ptr, (Uint32)~0);
  c_allow_alloc_spare_page=false;

  if (m_is_query_block)
  {
    cnoOfFragoprec = 1;
    cnoOfFragrec = 0;
    cnoOfAlterTabOps = 0;
    cnoOfTabDescrRec = 0;
    cnoOfTablerec = 0;
  }
  fragoperrec = (Fragoperrec*)allocRecord("Fragoperrec",
					  sizeof(Fragoperrec),
					  cnoOfFragoprec);

  fragrecord = (Fragrecord*)allocRecord("Fragrecord",
					sizeof(Fragrecord), 
					cnoOfFragrec);
  
  alterTabOperRec = (AlterTabOperation*)allocRecord("AlterTabOperation",
                                                    sizeof(AlterTabOperation),
                                                    cnoOfAlterTabOps);

  hostBuffer = (HostBuffer*)allocRecord("HostBuffer",
					sizeof(HostBuffer), 
					MAX_NODES);

  tableDescriptor = (TableDescriptor*)allocRecord("TableDescriptor",
						  sizeof(TableDescriptor),
						  cnoOfTabDescrRec);

  tablerec = (Tablerec*)allocRecord("Tablerec",
				    sizeof(Tablerec), 
				    cnoOfTablerec);

  for (i = 0; i<cnoOfTablerec; i++) {
    void * p = &tablerec[i];
    new (p) Tablerec(c_triggerPool);
  }

  Pool_context pc;
  pc.m_block = this;

  Uint32 reserveOpRecs = 1;
  ndbrequire(!ndb_mgm_get_int_parameter(mgm_cfg,
                             CFG_LDM_RESERVED_OPERATIONS,
                             &reserveOpRecs));
  if (m_is_query_block)
  {
    reserveOpRecs = 200;
  }
  c_operation_pool.init(
    Operationrec::TYPE_ID,
    pc,
    reserveOpRecs,
    UINT32_MAX);
  while (c_operation_pool.startup())
  {
    refresh_watch_dog();
  }

  Uint32 reserveSpRecs = 200;
  ndbrequire(!ndb_mgm_get_int_parameter(mgm_cfg,
                             CFG_TUP_RESERVED_SCAN_RECORDS,
                             &reserveSpRecs));
  if (m_is_query_block)
  {
    reserveSpRecs = 1;
  }
  c_storedProcPool.init(
    storedProc::TYPE_ID,
    pc,
    reserveSpRecs,
    UINT32_MAX);
  while (c_storedProcPool.startup())
  {
    refresh_watch_dog();
  }

  Uint32 tup_scan_lock_recs = 1000;
  c_freeScanLock = RNIL;
  if (m_is_query_block)
  {
    tup_scan_lock_recs = 1;
  }
  c_scanLockPool.init(
    ScanLock::TYPE_ID,
    pc,
    tup_scan_lock_recs,
    UINT32_MAX);
  while (c_scanLockPool.startup())
  {
    refresh_watch_dog();
  }
  {
    ScanLockPtr lockPtr;
    ndbrequire(c_scanLockPool.seize(lockPtr));
    lockPtr.p->m_accLockOp = RNIL;
    lockPtr.p->prevList = RNIL;
    lockPtr.p->nextList = RNIL;
    c_copy_frag_scan_lock = lockPtr.i;
  }

  c_scanOpPool.init(
    ScanOp::TYPE_ID,
    pc,
    reserveSpRecs + 1,
    UINT32_MAX);
  while (c_scanOpPool.startup())
  {
    refresh_watch_dog();
  }
}//Dbtup::initRecords()

void Dbtup::initialiseRecordsLab(Signal* signal, Uint32 switchData,
				 Uint32 retRef, Uint32 retData) 
{
  switch (switchData) {
  case 0:
    jam();
    initializeHostBuffer();
    break;
  case 1:
    jam();
    initializePage();
    break;
  case 2:
    jam();
    initializeTablerec();
    break;
  case 3:
    jam();
    initializeFragrecord();
    break;
  case 4:
    jam();
    initializeFragoperrec();
    break;
  case 5:
    jam();
    initializeTabDescr();
    break;
  case 6:
    jam();
    initializeAlterTabOperation();
    break;
  case 7:
    jam();

    {
      ReadConfigConf * conf = (ReadConfigConf*)signal->getDataPtrSend();
      conf->senderRef = reference();
      conf->senderData = retData;
      sendSignal(retRef, GSN_READ_CONFIG_CONF, signal, 
		 ReadConfigConf::SignalLength, JBB);
    }
    return;
  default:
    ndbabort();
  }//switch
  signal->theData[0] = ZINITIALISE_RECORDS;
  signal->theData[1] = switchData + 1;
  signal->theData[2] = retRef;
  signal->theData[3] = retData;
  sendSignal(reference(), GSN_CONTINUEB, signal, 4, JBB);
  return;
}//Dbtup::initialiseRecordsLab()

void Dbtup::execNDB_STTOR(Signal* signal) 
{
  jamEntry();
  cndbcntrRef = signal->theData[0];
  Uint32 startPhase = signal->theData[2];
  switch (startPhase) {
  case ZSTARTPHASE1:
    jam();
    ndbassert(!m_is_query_block);
    initializeDefaultValuesFrag();
    break;
  case ZSTARTPHASE2:
    jam();
    break;
  case ZSTARTPHASE3:
    jam();
    break;
  case ZSTARTPHASE4:
    jam();
    break;
  case ZSTARTPHASE6:
    jam();
    break;
  default:
    jam();
    break;
  }//switch
  signal->theData[0] = cownref;
  BlockReference cntrRef = !isNdbMtLqh() ? NDBCNTR_REF : DBTUP_REF;
  sendSignal(cntrRef, GSN_NDB_STTORRY, signal, 1, JBB);
}//Dbtup::execNDB_STTOR()

void Dbtup::initializeDefaultValuesFrag()
{
  /* Grab and initialize a fragment record for storing default
   * values for the table fragments held by this TUP instance
   */
  seizeFragrecord(DefaultValuesFragment);
  DefaultValuesFragment.p->fragStatus = Fragrecord::FS_ONLINE;
  DefaultValuesFragment.p->m_undo_complete= 0;
  DefaultValuesFragment.p->m_lcp_scan_op = RNIL;
  DefaultValuesFragment.p->noOfPages = 0;
  DefaultValuesFragment.p->noOfVarPages = 0;
  DefaultValuesFragment.p->m_varWordsFree = 0;
  DefaultValuesFragment.p->m_max_page_cnt = 0;
  DefaultValuesFragment.p->m_free_page_id_list = FREE_PAGE_RNIL;
  ndbrequire(DefaultValuesFragment.p->m_page_map.isEmpty());
  DefaultValuesFragment.p->m_restore_lcp_id = RNIL;
  for (Uint32 i = 0; i<MAX_FREE_LIST+1; i++)
    ndbrequire(DefaultValuesFragment.p->free_var_page_array[i].isEmpty());

  DefaultValuesFragment.p->m_logfile_group_id = RNIL;

  return;
}

void Dbtup::initializeFragoperrec() 
{
  FragoperrecPtr fragoperPtr;
  for (fragoperPtr.i = 0; fragoperPtr.i < cnoOfFragoprec; fragoperPtr.i++) {
    ptrAss(fragoperPtr, fragoperrec);
    fragoperPtr.p->nextFragoprec = fragoperPtr.i + 1;
  }//for
  fragoperPtr.i = cnoOfFragoprec - 1;
  ptrAss(fragoperPtr, fragoperrec);
  fragoperPtr.p->nextFragoprec = RNIL;
  cfirstfreeFragopr = 0;
}//Dbtup::initializeFragoperrec()

void Dbtup::initializeFragrecord() 
{
  if (m_is_query_block)
  {
    cfirstfreefrag = RNIL;
    return;
  }
  FragrecordPtr regFragPtr;
  for (regFragPtr.i = 0; regFragPtr.i < cnoOfFragrec; regFragPtr.i++) {
    refresh_watch_dog();
    ptrAss(regFragPtr, fragrecord);
    new (regFragPtr.p) Fragrecord();
    regFragPtr.p->nextfreefrag = regFragPtr.i + 1;
    regFragPtr.p->fragStatus = Fragrecord::FS_FREE;
  }//for
  regFragPtr.i = cnoOfFragrec - 1;
  ptrAss(regFragPtr, fragrecord);
  regFragPtr.p->nextfreefrag = RNIL;
  cfirstfreefrag = 0;
}//Dbtup::initializeFragrecord()

void Dbtup::initializeAlterTabOperation()
{
  if (m_is_query_block)
  {
    cfirstfreeAlterTabOp = RNIL;
    return;
  }
  AlterTabOperationPtr regAlterTabOpPtr;
  for (regAlterTabOpPtr.i= 0;
       regAlterTabOpPtr.i<cnoOfAlterTabOps;
       regAlterTabOpPtr.i++)
  {
    refresh_watch_dog();
    ptrAss(regAlterTabOpPtr, alterTabOperRec);
    new (regAlterTabOpPtr.p) AlterTabOperation();
    regAlterTabOpPtr.p->nextAlterTabOp= regAlterTabOpPtr.i+1;
  }
  regAlterTabOpPtr.i= cnoOfAlterTabOps-1;
  ptrAss(regAlterTabOpPtr, alterTabOperRec);
  regAlterTabOpPtr.p->nextAlterTabOp= RNIL;
  cfirstfreeAlterTabOp= 0;
}

void Dbtup::initializeHostBuffer() 
{
  Uint32 hostId;
  cpackedListIndex = 0;
  for (hostId = 0; hostId < MAX_NODES; hostId++) {
    hostBuffer[hostId].inPackedList = false;
    hostBuffer[hostId].noOfPacketsTA = 0;
    hostBuffer[hostId].packetLenTA = 0;
  }//for
}//Dbtup::initializeHostBuffer()


void Dbtup::initializeTablerec() 
{
  TablerecPtr regTabPtr;
  for (regTabPtr.i = 0; regTabPtr.i < cnoOfTablerec; regTabPtr.i++) {
    jam();
    refresh_watch_dog();
    ptrAss(regTabPtr, tablerec);
    initTab(regTabPtr.p);
  }//for
}//Dbtup::initializeTablerec()

void
Dbtup::initTab(Tablerec* const regTabPtr)
{
  for (Uint32 i = 0; i < NDB_ARRAY_SIZE(regTabPtr->fragid); i++) {
    regTabPtr->fragid[i] = RNIL;
    regTabPtr->fragrec[i] = RNIL;
  }//for
  regTabPtr->readFunctionArray = NULL;
  regTabPtr->updateFunctionArray = NULL;
  regTabPtr->charsetArray = NULL;

  regTabPtr->tabDescriptor = RNIL;
  regTabPtr->readKeyArray = RNIL;
  regTabPtr->dynTabDescriptor[MM] = RNIL;
  regTabPtr->dynTabDescriptor[DD] = RNIL;
  regTabPtr->dynFixSizeMask[MM] = NULL;
  regTabPtr->dynVarSizeMask[MM] = NULL;
  regTabPtr->dynFixSizeMask[DD] = NULL;
  regTabPtr->dynVarSizeMask[DD] = NULL;

  regTabPtr->m_bits = 0;

  regTabPtr->m_no_of_attributes = 0;
  regTabPtr->noOfKeyAttr = 0;

  regTabPtr->m_dropTable.tabUserPtr = RNIL;
  regTabPtr->m_dropTable.tabUserRef = 0;
  regTabPtr->tableStatus = NOT_DEFINED;
  regTabPtr->m_default_value_location.setNull();

  // Clear trigger data
  if (!regTabPtr->afterInsertTriggers.isEmpty())
    while (regTabPtr->afterInsertTriggers.releaseFirst());
  if (!regTabPtr->afterDeleteTriggers.isEmpty())
    while (regTabPtr->afterDeleteTriggers.releaseFirst());
  if (!regTabPtr->afterUpdateTriggers.isEmpty())
    while (regTabPtr->afterUpdateTriggers.releaseFirst());
  if (!regTabPtr->subscriptionInsertTriggers.isEmpty())
    while (regTabPtr->subscriptionInsertTriggers.releaseFirst());
  if (!regTabPtr->subscriptionDeleteTriggers.isEmpty())
    while (regTabPtr->subscriptionDeleteTriggers.releaseFirst());
  if (!regTabPtr->subscriptionUpdateTriggers.isEmpty())
    while (regTabPtr->subscriptionUpdateTriggers.releaseFirst());
  if (!regTabPtr->constraintUpdateTriggers.isEmpty())
    while (regTabPtr->constraintUpdateTriggers.releaseFirst());
  if (!regTabPtr->tuxCustomTriggers.isEmpty())
    while (regTabPtr->tuxCustomTriggers.releaseFirst());
}//Dbtup::initTab()

void Dbtup::initializeTabDescr() 
{
  TableDescriptorPtr regTabDesPtr;
  for (Uint32 i = 0; i < 16; i++) {
    cfreeTdList[i] = RNIL;
  }//for
  if (m_is_query_block)
  {
    return;
  }
  for (regTabDesPtr.i = 0; regTabDesPtr.i < cnoOfTabDescrRec; regTabDesPtr.i++) {
    refresh_watch_dog();
    ptrAss(regTabDesPtr, tableDescriptor);
    regTabDesPtr.p->tabDescr = RNIL;
  }//for
  freeTabDescr(0, cnoOfTabDescrRec);
}//Dbtup::initializeTabDescr()

/* ---------------------------------------------------------------- */
/* ---------------------------------------------------------------- */
/* --------------- CONNECT/DISCONNECT MODULE ---------------------- */
/* ---------------------------------------------------------------- */
/* ---------------------------------------------------------------- */
void Dbtup::execTUPSEIZEREQ(Signal* signal)
{
  OperationrecPtr regOperPtr;
  jamEntry();
  Uint32 userPtr = signal->theData[0];
  BlockReference userRef = signal->theData[1];
  if (!c_operation_pool.seize(regOperPtr))
  {
    jam();
    signal->theData[0] = userPtr;
    signal->theData[1] = ZGET_OPREC_ERROR;
    sendSignal(userRef, GSN_TUPSEIZEREF, signal, 2, JBB);
    return;
  }//if
  initOpConnection(regOperPtr.p);
  regOperPtr.p->userpointer = userPtr;
  signal->theData[0] = regOperPtr.p->userpointer;
  signal->theData[1] = regOperPtr.i;
  sendSignal(userRef, GSN_TUPSEIZECONF, signal, 2, JBB);
  return;
}//Dbtup::execTUPSEIZEREQ()

#define printFragment(t){ for(Uint32 i = 0; i < NDB_ARRAY_SIZE(t.p->fragid);i++){ \
  ndbout_c("table = %d fragid[%d] = %d fragrec[%d] = %d", \
           t.i, t.p->fragid[i], i, t.p->fragrec[i]); }}

Dbtup::Operationrec*
Dbtup::get_operation_ptr(Uint32 i)
{
  OperationrecPtr opPtr;
  opPtr.i = i;
  require(c_operation_pool.getValidPtr(opPtr));
  return opPtr.p;
}

bool Dbtup::seize_op_rec(Uint32 userPtr,
                         BlockReference ref,
                         Uint32 &i_val,
                         Dbtup::Operationrec **opPtrP)
{
  OperationrecPtr opPtr;
  (void)ref;
  if (unlikely(!c_operation_pool.seize(opPtr)))
  {
    jam();
    return false;
  }
  opPtr.p->userpointer = userPtr;
  initOpConnection(opPtr.p);
  i_val = opPtr.i;
  *opPtrP = opPtr.p;
  return true;
}

void Dbtup::releaseFragrec(FragrecordPtr regFragPtr) 
{
  for (Uint32 i = 0; i < NUM_TUP_FRAGMENT_MUTEXES; i++)
  {
    NdbMutex_Deinit(&regFragPtr.p->tup_frag_mutex[i]);
  }
  NdbMutex_Deinit(&regFragPtr.p->tup_frag_page_map_mutex);
  regFragPtr.p->nextfreefrag = cfirstfreefrag;
  cfirstfreefrag = regFragPtr.i;
  RSS_OP_FREE(cnoOfFreeFragrec);
}//Dbtup::releaseFragrec()


void Dbtup::execNODE_FAILREP(Signal* signal)
{
  jamEntry();
  NodeFailRep * rep = (NodeFailRep*)signal->getDataPtr();
  if(signal->getLength() == NodeFailRep::SignalLength)
  {
    ndbrequire(signal->getNoOfSections() == 1);
    ndbrequire(ndbd_send_node_bitmask_in_section(
        getNodeInfo(refToNode(signal->getSendersBlockRef())).m_version));
    SegmentedSectionPtr ptr;
    SectionHandle handle(this, signal);
    handle.getSection(ptr, 0);
    memset(rep->theNodes, 0, sizeof(rep->theNodes));
    copy(rep->theNodes, ptr);
    releaseSections(handle);
  }
  else
  {
    memset(rep->theNodes + NdbNodeBitmask48::Size,
           0,
           _NDB_NBM_DIFF_BYTES);
  }
  NdbNodeBitmask failed; 
  failed.assign(NdbNodeBitmask::Size, rep->theNodes);

  /* Block level cleanup */
  for(unsigned i = 1; i < MAX_NDB_NODES; i++) {
    jam();
    if(failed.get(i)) {
      jam();
      Uint32 elementsCleaned = simBlockNodeFailure(signal, i); // No callback
      ndbassert(elementsCleaned == 0); // No distributed fragmented signals
      (void) elementsCleaned; // Remove compiler warning
    }//if
  }//for
}

void
Dbtup::sendPoolShrink(const Uint32 pool_index)
{
  const bool need_send = c_transient_pools_shrinking.get(pool_index) == 0;
  c_transient_pools_shrinking.set(pool_index);
  if (need_send)
  {
    Signal25 signal[1] = {};
    signal->theData[0] = ZTUP_SHRINK_TRANSIENT_POOLS;
    signal->theData[1] = pool_index;
    sendSignal(reference(), GSN_CONTINUEB, signal, 2, JBB);
  }
}

void
Dbtup::shrinkTransientPools(Uint32 pool_index)
{
  ndbrequire(pool_index < c_transient_pool_count);
  ndbrequire(c_transient_pools_shrinking.get(pool_index));
  if (c_transient_pools[pool_index]->rearrange_free_list_and_shrink(1))
  {
    sendPoolShrink(pool_index);
  }
  else
  {
    c_transient_pools_shrinking.clear(pool_index);
  }
}<|MERGE_RESOLUTION|>--- conflicted
+++ resolved
@@ -1,9 +1,5 @@
 /*
-<<<<<<< HEAD
-   Copyright (c) 2003, 2020, Oracle and/or its affiliates.
-=======
    Copyright (c) 2003, 2021, Oracle and/or its affiliates.
->>>>>>> a2036369
 
    This program is free software; you can redistribute it and/or modify
    it under the terms of the GNU General Public License, version 2.0,
