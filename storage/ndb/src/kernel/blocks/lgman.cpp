--- conflicted
+++ resolved
@@ -1,12 +1,13 @@
 /* Copyright (c) 2005, 2011, 2013, Oracle and/or its affiliates. All rights reserved.
 
-   This program is free software; you can redistribute it and/or modify
-   it under the terms of the GNU General Public License as published by
-   the Free Software Foundation; version 2 of the License.
+   This program is free software; you can redistribute it and/or
+   modify it under the terms of the GNU General Public License
+   as published by the Free Software Foundation; version 2 of
+   the License.
 
    This program is distributed in the hope that it will be useful,
    but WITHOUT ANY WARRANTY; without even the implied warranty of
-   MERCHANTABILITY or FITNESS FOR A PARTICULAR PURPOSE.  See the
+   MERCHANTABILITY or FITNESS FOR A PARTICULAR PURPOSE. See the
    GNU General Public License for more details.
 
    You should have received a copy of the GNU General Public License
@@ -2903,40 +2904,10 @@
       /**
        * Insert in correct position in list of logfile_group's
        */
-<<<<<<< HEAD
-      ptr.p->m_free_buffer_words -= File_formats::UNDO_PAGE_WORDS;
-      ptr.p->m_pos[CONSUMER].m_current_page.m_idx = 0; // 0 more pages read
-      ptr.p->m_pos[PRODUCER].m_current_page.m_idx = 0; // 0 more pages read
-      
-      Uint32 page = ptr.p->m_pos[CONSUMER].m_current_pos.m_ptr_i;
-      File_formats::Undofile::Undo_page* pageP = 
-	(File_formats::Undofile::Undo_page*)m_shared_page_pool.getPtr(page);
-      
-      ptr.p->m_pos[CONSUMER].m_current_pos.m_idx = pageP->m_words_used;
-      ptr.p->m_pos[PRODUCER].m_current_pos.m_idx = 1;
-      ptr.p->m_last_read_lsn++;
-    }
-    
-    /**
-     * Start producer thread
-     */
-    signal->theData[0] = LgmanContinueB::READ_UNDO_LOG;
-    signal->theData[1] = ptr.i;
-    sendSignal(reference(), GSN_CONTINUEB, signal, 2, JBB);
-    
-    /**
-     * Insert in correct postion in list of logfile_group's
-     */
-    Ptr<Logfile_group> pos;
-    for(tmp.first(pos); !pos.isNull(); tmp.next(pos))
-      if(ptr.p->m_last_read_lsn >= pos.p->m_last_read_lsn)
-	break;
-=======
       Ptr<Logfile_group> pos;
       for (tmp.first(pos); !pos.isNull(); tmp.next(pos))
         if (ptr.p->m_last_read_lsn >= pos.p->m_last_read_lsn)
           break;
->>>>>>> 9562d7c2
     
       if (pos.isNull())
         tmp.addLast(ptr);
