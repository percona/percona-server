/* Copyright (C) 2003 MySQL AB

   This program is free software; you can redistribute it and/or modify
   it under the terms of the GNU General Public License as published by
   the Free Software Foundation; version 2 of the License.

   This program is distributed in the hope that it will be useful,
   but WITHOUT ANY WARRANTY; without even the implied warranty of
   MERCHANTABILITY or FITNESS FOR A PARTICULAR PURPOSE.  See the
   GNU General Public License for more details.

   You should have received a copy of the GNU General Public License
   along with this program; if not, write to the Free Software
   Foundation, Inc., 59 Temple Place, Suite 330, Boston, MA  02111-1307  USA */

#ifndef SIMBLOCKASYNCFILESYSTEM_H
#define SIMBLOCKASYNCFILESYSTEM_H

#include <pc.hpp>
#include <SimulatedBlock.hpp>
#include "Pool.hpp"
#include "AsyncFile.hpp"
#include "OpenFiles.hpp"
<<<<<<< HEAD

class AsyncIoThread;
=======
#include <signaldata/FsOpenReq.hpp>

>>>>>>> ec410f53

// Because one NDB Signal request can result in multiple requests to
// AsyncFile one class must be made responsible to keep track
// of all out standing request and when all are finished the result
// must be reported to the sending block.

class Ndbfs : public SimulatedBlock
{
  friend class AsyncIoThread;
public:
  Ndbfs(Block_context&);
  virtual ~Ndbfs();
  virtual const char* get_filename(Uint32 fd) const;

protected:
  BLOCK_DEFINES(Ndbfs);

  // The signal processing functions
  void execREAD_CONFIG_REQ(Signal* signal);
  void execDUMP_STATE_ORD(Signal* signal);
  void execFSOPENREQ(Signal* signal);
  void execFSCLOSEREQ(Signal* signal);
  void execFSWRITEREQ(Signal* signal);
  void execFSREADREQ(Signal* signal);
  void execFSSYNCREQ(Signal* signal);
  void execFSAPPENDREQ(Signal* signal);
  void execFSREMOVEREQ(Signal* signal);
  void execSTTOR(Signal* signal);
  void execCONTINUEB(Signal* signal);

  bool scanningInProgress;
  Uint16 newId();

private:
  int forward(AsyncFile *file, Request* Request);
  void report(Request* request, Signal* signal);
  bool scanIPC(Signal* signal);

  // Declared but not defined
  Ndbfs(Ndbfs & );
  void operator = (Ndbfs &);
  
  // Used for uniqe number generation
  Uint16 theLastId;
  BlockReference cownref;

  // Communication from/to files
  MemoryChannel<Request> theFromThreads;
  MemoryChannel<Request> theToThreads;

  Pool<Request>* theRequestPool;

  AsyncIoThread* createIoThread(AsyncFile* file);
  AsyncFile* createAsyncFile(bool bound);
  AsyncFile* getIdleFile(bool bound);
  void pushIdleFile(AsyncFile*);

  Vector<AsyncIoThread*> theThreads;// List of all created threads
  Vector<AsyncFile*> theFiles;      // List all created AsyncFiles
  Vector<AsyncFile*> theIdleBoundFiles;   // List of idle AsyncFiles
  Vector<AsyncFile*> theIdleUnboundFiles; // List of idle AsyncFiles
  OpenFiles theOpenFiles;           // List of open AsyncFiles

  BaseString m_base_path[FsOpenReq::BP_MAX];
  
  // Statistics variables
  Uint32 m_maxOpenedFiles;
  
  // Limit for max number of AsyncFiles created
  Uint32 m_maxFiles;

  void readWriteRequest(  int action, Signal * signal );

  static Uint32 translateErrno(int aErrno);
};

class VoidFs : public SimulatedBlock
{
public:
  VoidFs(Block_context&);
  virtual ~VoidFs();

protected:
  BLOCK_DEFINES(VoidFs);

  // The signal processing functions
  void execREAD_CONFIG_REQ(Signal* signal);
  void execDUMP_STATE_ORD(Signal* signal);
  void execFSOPENREQ(Signal* signal);
  void execFSCLOSEREQ(Signal* signal);
  void execFSWRITEREQ(Signal* signal);
  void execFSREADREQ(Signal* signal);
  void execFSSYNCREQ(Signal* signal);
  void execFSAPPENDREQ(Signal* signal);
  void execFSREMOVEREQ(Signal* signal);
  void execSTTOR(Signal* signal);

private:
  // Declared but not defined
  VoidFs(VoidFs & );
  void operator = (VoidFs &);
  
  // Used for uniqe number generation
  Uint32 c_maxFileNo;
};

#endif

<|MERGE_RESOLUTION|>--- conflicted
+++ resolved
@@ -21,13 +21,9 @@
 #include "Pool.hpp"
 #include "AsyncFile.hpp"
 #include "OpenFiles.hpp"
-<<<<<<< HEAD
+#include <signaldata/FsOpenReq.hpp>
 
 class AsyncIoThread;
-=======
-#include <signaldata/FsOpenReq.hpp>
-
->>>>>>> ec410f53
 
 // Because one NDB Signal request can result in multiple requests to
 // AsyncFile one class must be made responsible to keep track
