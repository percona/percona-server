/* Copyright (c) 2009, 2024, Oracle and/or its affiliates.

   This program is free software; you can redistribute it and/or modify
   it under the terms of the GNU General Public License, version 2.0,
   as published by the Free Software Foundation.

   This program is designed to work with certain software (including
   but not limited to OpenSSL) that is licensed under separate terms,
   as designated in a particular file or component or in included license
   documentation.  The authors of MySQL hereby grant you an additional
   permission to link the program and your derivative works with the
   separately licensed software that they have either included with
   the program or referenced in the documentation.

   This program is distributed in the hope that it will be useful,
   but WITHOUT ANY WARRANTY; without even the implied warranty of
   MERCHANTABILITY or FITNESS FOR A PARTICULAR PURPOSE.  See the
   GNU General Public License, version 2.0, for more details.

   You should have received a copy of the GNU General Public License
   along with this program; if not, write to the Free Software
   Foundation, Inc., 51 Franklin St, Fifth Floor, Boston, MA 02110-1301  USA */

#include <ndb_global.h>
#include "my_config.h"
#include "util/require.h"

#include <algorithm>

#include <NdbConfig.h>
#include <NdbEnv.h>
#include <NdbSleep.h>
#include <portlib/NdbNuma.h>
#include <NdbAutoPtr.hpp>
#include <portlib/NdbDir.hpp>

#include "vm/Configuration.hpp"
#include "vm/SimBlockList.hpp"
#include "vm/ThreadConfig.hpp"
#include "vm/WatchDog.hpp"

#include "main.hpp"
#include "ndb_stacktrace.h"
#include "ndbd.hpp"

#include <TransporterRegistry.hpp>

#include <ConfigRetriever.hpp>
#include <LogLevel.hpp>

#if defined NDB_SOLARIS
#include <sys/processor.h>
#endif

#include <NdbGetRUsage.h>
#include <ndb_openssl_evp.h>
#include <EventLogger.hpp>
#include <LogBuffer.hpp>
#include <OutputStream.hpp>

#define JAM_FILE_ID 484

static void systemInfo(const Configuration &config, const LogLevel &logLevel) {
#ifdef _WIN32
  int processors = 0;
  int speed;
  SYSTEM_INFO sinfo;
  GetSystemInfo(&sinfo);
  processors = sinfo.dwNumberOfProcessors;
  HKEY hKey;
  if (ERROR_SUCCESS ==
      RegOpenKeyEx(HKEY_LOCAL_MACHINE,
                   TEXT("HARDWARE\\DESCRIPTION\\System\\CentralProcessor\\0"),
                   0, KEY_READ, &hKey)) {
    DWORD dwMHz;
    DWORD cbData = sizeof(dwMHz);
    if (ERROR_SUCCESS ==
        RegQueryValueEx(hKey, "~MHz", 0, 0, (LPBYTE)&dwMHz, &cbData)) {
      speed = int(dwMHz);
    }
    RegCloseKey(hKey);
  }
#elif defined NDB_SOLARIS
  // Search for at max 16 processors among the first 256 processor ids
  processor_info_t pinfo;

  memset(&pinfo, 0, sizeof(pinfo));
  int pid = 0;
  while (processors < 16 && pid < 256) {
    if (!processor_info(pid++, &pinfo)) processors++;
  }
  speed = pinfo.pi_clock;
#endif

  if (logLevel.getLogLevel(LogLevel::llStartUp) > 0) {
    g_eventLogger->info("NDB Cluster -- DB node %d", globalData.ownId);
    g_eventLogger->info("%s --", NDB_VERSION_STRING);
#ifdef NDB_SOLARIS
    g_eventLogger->info(
        "NDB is running on a machine with %d processor(s) at %d MHz", processor,
        speed);
#endif
  }
  if (logLevel.getLogLevel(LogLevel::llStartUp) > 3) {
    Uint32 t = config.timeBetweenWatchDogCheck();
    g_eventLogger->info("WatchDog timer is set to %d ms", t);
  }
}

static Uint64 parse_size(const char *src) {
  Uint64 num = 0;
  char *endptr = 0;
  num = strtoll(src, &endptr, 10);

  if (endptr) {
    switch (*endptr) {
      case 'k':
      case 'K':
        num *= 1024;
        break;
      case 'm':
      case 'M':
        num *= 1024;
        num *= 1024;
        break;
      case 'g':
      case 'G':
        num *= 1024;
        num *= 1024;
        num *= 1024;
        break;
    }
  }
  return num;
}

/*
  Return the value given by specified key in semicolon separated list
  of name=value and name:value pairs which is found before first
  name:value pair

  i.e list looks like
    [name1=value1][;name2=value2][;name3:value3][;name4:value4][;name5=value5]
    ^^^^^^^^^^^^^^^^^^^^^^^^^^^^^
    searches this part of list

  the function will terminate it's search when first name:value pair
  is found

  NOTE! This is anlogue to how the InitialLogFileGroup and
  InitialTablespace strings are parsed in NdbCntrMain.cpp
*/

static void parse_key_value_before_filespecs(const char *src, const char *key,
                                             Uint64 &value) {
  const size_t keylen = strlen(key);
  BaseString arg(src);
  Vector<BaseString> list;
  arg.split(list, ";");

  for (unsigned i = 0; i < list.size(); i++) {
    list[i].trim();
    if (native_strncasecmp(list[i].c_str(), key, keylen) == 0) {
      // key found, save its value
      value = parse_size(list[i].c_str() + keylen);
    }

    if (strchr(list[i].c_str(), ':')) {
      // found name:value pair, look no further
      return;
    }
  }
}

Uint32 compute_acc_32kpages(const ndb_mgm_configuration_iterator *p) {
  Uint64 accmem = 0;
  ndb_mgm_get_int64_parameter(p, CFG_DB_INDEX_MEM, &accmem);
  if (accmem) {
    accmem /= GLOBAL_PAGE_SIZE;

    Uint32 lqhInstances = 1;
    if (globalData.isNdbMtLqh) {
      lqhInstances = globalData.ndbMtLqhWorkers;
    }

    accmem += lqhInstances * (32 / 4);  // Added as safety in Configuration.cpp
  }
  return Uint32(accmem);
}

/**
 * We currently allocate the following large chunks of memory:
 * -----------------------------------------------------------
 *
 * RG_DATAMEM:
 * This is a resource which one sets the min == max. This means that
 * we cannot overallocate this resource. The size of the resource
 * is based on the sum of the configuration variables DataMemory
 * and IndexMemory. It's used for main memory tuples, indexes and
 * hash indexes. We add an extra 8 32kB pages for safety reasons
 * if IndexMemory is set.
 *
 * RG_FILE_BUFFERS:
 * This is a resource used by the REDO log handler in DBLQH. It is
 * also a resource we cannot overallocate. The size of it is based
 * on the multiplication of the config variables NoOfLogFileParts
 * and RedoBuffer. In addition we add a constant 1 MByte per each
 * log file part to handle some extra outstanding requests.
 *
 * RG_JOB_BUFFERS:
 * This is a resource used to allocate job buffers by multithreaded
 * NDB scheduler to handle various job buffers and alike. It has
 * a complicated algorithm to calculate its size. It allocates a
 * bit more than 2 MByte per thread and it also allocates a 1 MByte
 * buffer in both directions for all threads that can communicate.
 * For large configurations this becomes a fairly large memory
 * that can consume up to a number of GBytes of memory. It is
 * also a resource that cannot be overallocated.
 *
 * RG_TRANSPORTER_BUFFERS:
 * This is a resource used for send buffers in ndbmtd. It is set to
 * a size of the sum of TotalSendBufferMemory and ExtraSendBufferMemory.
 * It is a resource that can be overallocated by 25%.
 * TotalSendBufferMemory is by default set to 0. In this the this
 * variable is calculated by summing the send buffer memory per node.
 * The default value per send buffer per node is 2 MByte. So this
 * means that in a system with 4 data nodes and 8 client nodes the
 * data nodes will have 11 * 2 MByte of total memory. The extra
 * memory is by default 0. However for ndbmtd we also add more memory
 * in the extra part. We add 2 MBytes per thread used in the node.
 * So with 4 LDM threads, 2 TC threads, 1 main thread, 1 rep thread,
 * and 2 receive threads then we have 10 threads and allocate another
 * extra 20 MBytes. The user can never set this below 16MByte +
 * 2 MByte per thread + 256 kByte per node. So default setting is
 * 2MByte * (#nodes + #threads) and we can oversubscribe by 25% by
 * using the SharedGlobalMemory.
 *
 * RG_DISK_PAGE_BUFFER:
 * This is a resource that is used for the disk page buffer. It cannot
 * be overallocated. Its size is calculated based on the config variable
 * DiskPageBufferMemory.
 *
 * RG_SCHEMA_TRANS_MEMORY:
 * This is a resource that is set to a minimum of 2 MByte. It can be
 * overallocated at any size as long as there is still memory
 * remaining.
 *
 * RG_TRANSACTION_MEMORY:
 * This is a resource that is either set to zero size but can be overallocated
 * without limit. If a log file group is allocated based on the config, then
 * the size of the UNDO log buffer is used to set the size of this resource.
 * This resource is only used to allocate the UNDO log buffer of an UNDO log
 * file group and there can only be one such group. It is using overallocating
 * if this happens through an SQL command.
 *
 * RG_QUERY_MEMORY:
 * Like transaction memory, query memory may be overallocated. Unlike
 * transaction memory, query memory may not use the last free 10% of shared
 * global memory.  This is controlled by setting the reserved memory to zero.
 * This indicates to memory manager that the resource is low priority and
 * should not be allowed to starve out other higher priority resource.
 *
 * Dbspj is the user of query memory serving join queries and "only" read data.
 * A bad join query could easily consume a lot of memory.
 *
 * Dbtc, which uses transaction memory, on the other hand also serves writes,
 * and typically memory consumption per request are more limited.
 *
 * In situations there there are small amount of free memory left one want to
 * Dbtc to be prioritized over Dbspj.
 *
 * Overallocating and total memory
 * -------------------------------
 * The total memory allocated by the global memory manager is the sum of the
 * sizes of the above resources. On top of this one also adds the global
 * shared memory resource. The size of this is set to the config variable
 * SharedGlobalMemory. The global shared memory resource is the resource used
 * when we're overallocating as is currently possible for the UNDO log
 * memory and also for schema transaction memory. GlobalSharedMemory cannot
 * be set lower than 128 MByte.
 */
static int init_global_memory_manager(EmulatorData &ed, Uint32 *watchCounter) {
  const ndb_mgm_configuration_iterator *p =
      ed.theConfiguration->getOwnConfigIterator();
  if (p == nullptr) {
    g_eventLogger->alert(
        "Failed to get node config iterator, "
        "exiting.");
    return -1;
  }

  Uint32 numa = 0;
  ndb_mgm_get_int_parameter(p, CFG_DB_NUMA, &numa);
  if (numa == 1) {
    int res = NdbNuma_setInterleaved();
    g_eventLogger->info("numa_set_interleave_mask(numa_all_nodes) : %s",
                        res == 0 ? "OK" : "no numa support");
  }

  Uint64 shared_mem = 8 * 1024 * 1024;
  ndb_mgm_get_int64_parameter(p, CFG_DB_SGA, &shared_mem);
  Uint32 shared_pages = Uint32(shared_mem /= GLOBAL_PAGE_SIZE);

  g_eventLogger->info("SharedGlobalMemory set to %u MB", shared_pages / 32);
  Uint32 tupmem = 0;
  if (ndb_mgm_get_int_parameter(p, CFG_TUP_PAGE, &tupmem)) {
    g_eventLogger->alert(
        "Failed to get CFG_TUP_PAGE parameter from "
        "config, exiting.");
    return -1;
  }

  {
    /**
     * IndexMemory
     */
    Uint32 accpages = compute_acc_32kpages(p);
    tupmem += accpages;  // Add to RG_DATAMEM
  }

  Uint32 lqhInstances = 1;
  if (globalData.isNdbMtLqh) {
    lqhInstances = globalData.ndbMtLqhWorkers;
  }

  if (tupmem) {
    Resource_limit rl;
    rl.m_min = tupmem;
    rl.m_max = tupmem;
    rl.m_resource_id = RG_DATAMEM;
    ed.m_mem_manager->set_resource_limit(rl);
  } else {
    g_eventLogger->alert("No data memory, exiting.");
    return -1;
  }
  g_eventLogger->info("DataMemory set to %u MB", tupmem / 32);

  Uint32 logParts = NDB_DEFAULT_LOG_PARTS;
  ndb_mgm_get_int_parameter(p, CFG_DB_NO_REDOLOG_PARTS, &logParts);

  Uint32 maxopen = logParts * 4;  // 4 redo parts, max 4 files per part
  Uint32 filebuffer = NDB_FILE_BUFFER_SIZE;
  Uint32 filepages = (filebuffer / GLOBAL_PAGE_SIZE) * maxopen;
  globalData.ndbLogParts = logParts;

  {
    /**
     * RedoBuffer
     */
    Uint32 redomem = 0;
    ndb_mgm_get_int_parameter(p, CFG_DB_REDO_BUFFER, &redomem);

    if (redomem) {
      redomem /= GLOBAL_PAGE_SIZE;
      Uint32 tmp = redomem & 15;
      if (tmp != 0) {
        redomem += (16 - tmp);
      }

      filepages += logParts * redomem;  // Add to RG_FILE_BUFFERS
    }
  }

  Resource_limit rl;
  rl.m_min = filepages;
  rl.m_max = filepages;
  rl.m_resource_id = RG_FILE_BUFFERS;
  ed.m_mem_manager->set_resource_limit(rl);
  g_eventLogger->info("RedoLogBuffer uses %u MB", filepages / 32);

  Uint32 jbpages = compute_jb_pages(&ed);
  if (jbpages) {
    require(globalData.isNdbMt);
    Resource_limit rl;
    rl.m_min = jbpages;
    rl.m_max = jbpages;
    rl.m_resource_id = RG_JOBBUFFER;
    ed.m_mem_manager->set_resource_limit(rl);
    g_eventLogger->info("Job buffers use %u MB", jbpages / 32);
  } else if (globalData.isNdbMt) {
    g_eventLogger->alert("No job buffer memory, exiting.");
    return -1;
  } else {
    Resource_limit rl;
    rl.m_min = 0;
    rl.m_max = 0;  // Not used by ndbd
    rl.m_resource_id = RG_JOBBUFFER;
    ed.m_mem_manager->set_resource_limit(rl);
  }

  Uint32 sbpages = 0;
  if (globalData.isNdbMt) {
    /**
     * This path is normally always taken for ndbmtd as the transporter
     * registry defined in mt.cpp is hard coded to set this to false.
     * For ndbd it is hard coded similarly to be set to true in
     * TransporterCallback.cpp. So for ndbd this code isn't executed.
     */
    Uint64 mem;
    {
      Uint32 tot_mem = 0;
      ndb_mgm_get_int_parameter(p, CFG_TOTAL_SEND_BUFFER_MEMORY, &tot_mem);
      if (tot_mem) {
        mem = (Uint64)tot_mem;
      } else {
        mem = globalTransporterRegistry.get_total_max_send_buffer();
      }
    }

    sbpages = Uint32((mem + GLOBAL_PAGE_SIZE - 1) / GLOBAL_PAGE_SIZE);

    /**
     * Add extra send buffer pages for NDB multithreaded case
     */
    {
      Uint64 extra_mem = 0;
      ndb_mgm_get_int64_parameter(p, CFG_EXTRA_SEND_BUFFER_MEMORY, &extra_mem);
      Uint32 extra_mem_pages = Uint32(Uint64(extra_mem + GLOBAL_PAGE_SIZE - 1) /
                                      Uint64(GLOBAL_PAGE_SIZE));
      sbpages += mt_get_extra_send_buffer_pages(sbpages, extra_mem_pages);
    }

    Resource_limit rl;
    rl.m_min = sbpages;
    /**
     * allow over allocation (from SharedGlobalMemory) of up to 25% of
     *   totally allocated SendBuffer, at most 25% of SharedGlobalMemory.
     */
    const Uint32 sb_max_shared_pages =
        25 * std::min(sbpages, shared_pages) / 100;
    require(sbpages + sb_max_shared_pages > 0);
    rl.m_max = sbpages + sb_max_shared_pages;
    rl.m_resource_id = RG_TRANSPORTER_BUFFERS;
    ed.m_mem_manager->set_resource_limit(rl);
    g_eventLogger->info(
        "Send buffers use %u MB, can overallocate %u MB"
        " more using SharedGlobalMemory.",
        sbpages / 32, sb_max_shared_pages / 32);
  } else {
    Resource_limit rl;
    rl.m_min = 0;
    rl.m_max = 0;  // Not used by ndbd
    rl.m_resource_id = RG_TRANSPORTER_BUFFERS;
    ed.m_mem_manager->set_resource_limit(rl);
  }

  Uint32 pgman_pages = 0;
  {
    /**
     * Disk page buffer memory
     */
    Uint32 recoverInstances =
        globalData.ndbMtRecoverThreads + globalData.ndbMtQueryThreads;
    Uint64 page_buffer = 64 * 1024 * 1024;
    ndb_mgm_get_int64_parameter(p, CFG_DB_DISK_PAGE_BUFFER_MEMORY,
                                &page_buffer);

    Uint32 pages = 0;
    pages += Uint32(page_buffer / GLOBAL_PAGE_SIZE);  // in pages
    pages += LCP_RESTORE_BUFFER * lqhInstances;
    pages += LCP_RESTORE_BUFFER * recoverInstances;

    pgman_pages += pages;
    pgman_pages += 64;

    Resource_limit rl;
    rl.m_min = pgman_pages;
    require(pgman_pages > 0);
    rl.m_max = pgman_pages;
    rl.m_resource_id = RG_DISK_PAGE_BUFFER;  // Add to RG_DISK_PAGE_BUFFER
    ed.m_mem_manager->set_resource_limit(rl);
  }
  Uint32 pgman_mbytes = pgman_pages / 32;
  g_eventLogger->info("DiskPageBuffer uses %u MB", pgman_mbytes);

  Uint32 ldmInstances = 1;
  if (globalData.ndbMtLqhWorkers > 1) {
    ldmInstances = globalData.ndbMtLqhThreads;
  }

  Uint32 stpages = 64;
  {
    Resource_limit rl;
    rl.m_min = stpages;
    rl.m_max = Resource_limit::HIGHEST_LIMIT;
    rl.m_resource_id = RG_SCHEMA_TRANS_MEMORY;
    ed.m_mem_manager->set_resource_limit(rl);
  }
  g_eventLogger->info("SchemaTransactionMemory uses 2 MB");

  Uint32 transmem = 0;
  Uint32 tcInstances = 1;
  if (globalData.ndbMtTcThreads > 1) {
    tcInstances = globalData.ndbMtTcThreads;
  }

  Uint64 TransactionMemory = 0;

  ndb_mgm_get_int64_parameter(p, CFG_DB_TRANSACTION_MEM, &TransactionMemory);

  Uint64 transmem_bytes =
      globalEmulatorData.theSimBlockList->getTransactionMemoryNeed(
          tcInstances, ldmInstances, p, false);

  Uint64 reserved_transmem_bytes =
      globalEmulatorData.theSimBlockList->getTransactionMemoryNeed(
          tcInstances, ldmInstances, p, true);

  Uint32 reserved_transmem = Uint32(reserved_transmem_bytes / Uint64(32768));
  transmem = Uint32(transmem_bytes / Uint64(32768));

  if (TransactionMemory != 0) {
    Uint32 new_transmem = Uint32(TransactionMemory / Uint64(32768));
    g_eventLogger->warning(
        "Calculated TransactionMemory %u MB replaced by"
        " setting it to %u MB",
        transmem / 32, new_transmem / 32);
    transmem = new_transmem;
  }
  /**
   * The minimum setting of TransactionMemory is the reserved transaction
   * memory and an additional 4 MByte (128 pages) per LDM and TC instance.
   */
  Uint32 min_transmem = reserved_transmem + (tcInstances + ldmInstances) * 128;

  if (transmem < min_transmem) {
    g_eventLogger->info(
        "TransactionMemory %u MB isn't enough, setting it to"
        " %u MB",
        transmem / 32, min_transmem / 32);
    transmem = min_transmem;
  }
  if (TransactionMemory != 0) {
    g_eventLogger->info("TransactionMemory set to %u MB", transmem / 32);
    g_eventLogger->info("Reserved part of TransactionMemory is %u MB",
                        reserved_transmem / 32);
  } else {
    g_eventLogger->info("TransactionMemory calculated to %u MB", transmem / 32);
    g_eventLogger->info("Reserved part of TransactionMemory is %u MB",
                        reserved_transmem / 32);
  }

  {
    /**
     * Request extra undo buffer memory to be allocated when
     * InitialLogFileGroup is specified in config.
     *
     *  - Use default size or the value specified by the
     *    undo_buffer_size= key.
     *
     * Note! The default value should be aligned with code in NdbCntrMain.cpp
     * which does the full parse of InitialLogFileGroup. This code only peeks
     * at the undo_buffer_size value
     *
     */
    Uint32 dl = 0;
    Uint32 undopages = 0;
    ndb_mgm_get_int_parameter(p, CFG_DB_DISCLESS, &dl);

    if (dl == 0) {
      const char *lgspec = 0;
      if (!ndb_mgm_get_string_parameter(p, CFG_DB_DD_LOGFILEGROUP_SPEC,
                                        &lgspec)) {
        Uint64 undo_buffer_size = 64 * 1024 * 1024;  // Default
        parse_key_value_before_filespecs(lgspec,
                                         "undo_buffer_size=", undo_buffer_size);

        undopages = Uint32(undo_buffer_size / GLOBAL_PAGE_SIZE);
        g_eventLogger->info("Reserving %u MB for undo buffer memory",
                            undopages / 32);
        transmem += undopages;
      }
    }
    Resource_limit rl;
    rl.m_min = transmem;
    rl.m_max = Resource_limit::HIGHEST_LIMIT;
    rl.m_resource_id = RG_TRANSACTION_MEMORY;
    ed.m_mem_manager->set_resource_limit(rl);
    if (undopages == 0) {
      g_eventLogger->info(
          "No Undo log buffer used, will be allocated from"
          " TransactionMemory if later defined by command");
    }
  }
  g_eventLogger->info(
      "TransactionMemory can expand and use"
      " SharedGlobalMemory if required");

  {
    Resource_limit rl;
    /*
     * Setting m_min = 0 makes QUERY_MEMORY a low priority resource group
     * which can not use the last 10% of shared global page memory.
     *
     * For example TRANSACTION_MEMORY will have access to those last
     * percent of global shared global page memory.
     */
    rl.m_min = 0;
    rl.m_max = Resource_limit::HIGHEST_LIMIT;
    rl.m_resource_id = RG_QUERY_MEMORY;
    ed.m_mem_manager->set_resource_limit(rl);
  }
  g_eventLogger->info(
      "QueryMemory can use memory from SharedGlobalMemory"
      " until 90%% used");

  {
    Resource_limit rl;
    rl.m_min = 0;
    rl.m_max = Resource_limit::HIGHEST_LIMIT;
    rl.m_resource_id = RG_DISK_RECORDS;
    ed.m_mem_manager->set_resource_limit(rl);
  }

  Uint32 sum = shared_pages + tupmem + filepages + jbpages + sbpages +
               pgman_pages + stpages + transmem;

  /**
   * We allocate a bit of extra pages to handle map pages in the NDB memory
   * manager. We need 2 extra pages per 8 GByte of memory added and one more
   * page per chunk. We add the first chunk already here.
   */
  Uint32 extra_chunk_pages = (2 * (sum / (32768 * 8))) + 3;
  sum += extra_chunk_pages;

  if (!ed.m_mem_manager->init(watchCounter, sum)) {
    struct ndb_mgm_param_info dm;
    struct ndb_mgm_param_info sga;
    size_t size;

    size = sizeof(ndb_mgm_param_info);
    ndb_mgm_get_db_parameter_info(CFG_DB_DATA_MEM, &dm, &size);
    size = sizeof(ndb_mgm_param_info);
    ndb_mgm_get_db_parameter_info(CFG_DB_SGA, &sga, &size);

    g_eventLogger->alert("Malloc (%lld bytes) for %s and %s failed, exiting",
                         Uint64(shared_mem + tupmem) * GLOBAL_PAGE_SIZE,
                         dm.m_name, sga.m_name);
    return -1;
  }

  Uint32 late_alloc = 0;
  ndb_mgm_get_int_parameter(p, CFG_DB_LATE_ALLOC, &late_alloc);

  Uint32 memlock = 0;
  ndb_mgm_get_int_parameter(p, CFG_DB_MEMLOCK, &memlock);

  if (late_alloc) {
    /**
     * Only map these groups that are required for ndb to even "start"
     */
    Uint32 rg[] = {RG_JOBBUFFER, RG_FILE_BUFFERS, RG_TRANSPORTER_BUFFERS, 0};
    ed.m_mem_manager->map(watchCounter, memlock, rg);
  } else {
    ed.m_mem_manager->map(watchCounter, memlock);  // Map all
  }

  return 0;  // Success
}

static int get_multithreaded_config(EmulatorData &ed) {
  // multithreaded is compiled in ndbd/ndbmtd for now
<<<<<<< HEAD
  if (!globalData.isNdbMt) {
    g_eventLogger->info("NDBMT: non-mt");
=======
  if (!globalData.isNdbMt)
  {
    ndbout << "NDBMT: non-mt" << endl;
    g_eventLogger->warning(
        "Running ndbd with a single thread of signal execution.  "
        "For multi-threaded signal execution run the ndbmtd binary.");

>>>>>>> a02e7e32
    return 0;
  }

  THRConfig &conf = ed.theConfiguration->m_thr_config;
  Uint32 threadcount = conf.getThreadCount();
  g_eventLogger->info("NDBMT: MaxNoOfExecutionThreads=%u", threadcount);

  if (!globalData.isNdbMtLqh) return 0;

  g_eventLogger->info("NDBMT: workers=%u threads=%u tc=%u send=%u receive=%u",
                      globalData.ndbMtLqhWorkers, globalData.ndbMtLqhThreads,
                      globalData.ndbMtTcThreads, globalData.ndbMtSendThreads,
                      globalData.ndbMtReceiveThreads);

  return 0;
}

static void ndbd_exit(int code) {
  // Don't allow negative return code
  if (code < 0) code = 255;

  NdbSleep_MilliSleep(1);

// gcov will not produce results when using _exit
#ifdef HAVE_GCOV
  exit(code);
#else
  _exit(code);
#endif
}

static FILE *angel_info_w = NULL;

static void writeChildInfo(const char *token, int val) {
  fprintf(angel_info_w, "%s=%d\n", token, val);
  fflush(angel_info_w);
}

static void childReportSignal(int signum) { writeChildInfo("signal", signum); }

static void childExit(int error_code, int exit_code, Uint32 currentStartPhase) {
  writeChildInfo("error", error_code);
  writeChildInfo("sphase", currentStartPhase);
  fprintf(angel_info_w, "\n");
  fclose(angel_info_w);
  ndbd_exit(exit_code);
}

static void childAbort(int error_code, int exit_code,
                       Uint32 currentStartPhase) {
  writeChildInfo("error", error_code);
  writeChildInfo("sphase", currentStartPhase);
  fprintf(angel_info_w, "\n");
  fclose(angel_info_w);

#ifdef _WIN32
  // Don't use 'abort' on Windows since it returns
  // exit code 3 which conflict with NRT_NoStart_InitialStart
  ndbd_exit(exit_code);
#else
  signal(SIGABRT, SIG_DFL);
  abort();
#endif
}

extern "C" void handler_shutdown(int signum) {
  g_eventLogger->info("Received signal %d. Performing stop.", signum);
  ndb_print_stacktrace();
  childReportSignal(signum);
  globalData.theRestartFlag = perform_stop;
}

extern NdbMutex *theShutdownMutex;

extern "C" void handler_error(int signum) {
  // only let one thread run shutdown
  static bool handling_error = false;
  static my_thread_t thread_id;  // Valid when handling_error is true

  if (handling_error && my_thread_equal(thread_id, my_thread_self())) {
    // Shutdown thread received signal
#ifndef _WIN32
    signal(signum, SIG_DFL);
    kill(getpid(), signum);
#endif
    while (true) NdbSleep_MilliSleep(10);
  }
  if (theShutdownMutex && NdbMutex_Trylock(theShutdownMutex) != 0)
    while (true) NdbSleep_MilliSleep(10);

  thread_id = my_thread_self();
  handling_error = true;

  g_eventLogger->info("Received signal %d. Running error handler.", signum);
  ndb_print_stacktrace();
  childReportSignal(signum);
  // restart the system
  char errorData[64], *info = 0;
#ifdef HAVE_STRSIGNAL
  info = strsignal(signum);
#endif
  BaseString::snprintf(errorData, sizeof(errorData), "Signal %d received; %s",
                       signum, info ? info : "No text for signal available");
  ERROR_SET_SIGNAL(fatal, NDBD_EXIT_OS_SIGNAL_RECEIVED, errorData, __FILE__);
}

static void catchsigs(bool foreground) {
  static const int signals_shutdown[] = {
#ifdef SIGBREAK
    SIGBREAK,
#endif
#ifdef SIGHUP
    SIGHUP,
#endif
    SIGINT,
#if defined SIGPWR
    SIGPWR,
#elif defined SIGINFO
    SIGINFO,
#endif
#ifdef _WIN32
    SIGTERM,
#else
    SIGQUIT,
#endif
    SIGTERM,
#ifdef SIGTSTP
    SIGTSTP,
#endif
#ifdef SIGTTIN
    SIGTTIN,
#endif
#ifdef SIGTTOU
    SIGTTOU
#endif
  };

  static const int signals_error[] = {SIGABRT,
#ifdef SIGALRM
                                      SIGALRM,
#endif
#ifdef SIGBUS
                                      SIGBUS,
#endif
                                      SIGFPE,  SIGILL,
#ifdef SIGIO
                                      SIGIO,
#endif
#ifdef SIGPOLL
                                      SIGPOLL,
#endif
                                      SIGSEGV};

  static const int signals_ignore[] = {
#ifdef SIGCHLD
      /**
       * Ignore SIGCHLD  - we have no children,
       * but may inherit others' children
       */
      SIGCHLD,
#endif
#ifdef _WIN32
      SIGINT
#else
      SIGPIPE
#endif
  };

  size_t i;
  for (i = 0; i < sizeof(signals_shutdown) / sizeof(signals_shutdown[0]); i++)
    signal(signals_shutdown[i], handler_shutdown);
  for (i = 0; i < sizeof(signals_error) / sizeof(signals_error[0]); i++)
    signal(signals_error[i], handler_error);
  for (i = 0; i < sizeof(signals_ignore) / sizeof(signals_ignore[0]); i++)
    signal(signals_ignore[i], SIG_IGN);

#ifdef SIGTRAP
  if (!foreground) signal(SIGTRAP, handler_error);
#endif
}

#ifdef _WIN32
static HANDLE g_shutdown_event;

DWORD WINAPI shutdown_thread(LPVOID) {
  // Wait forever until the shutdown event is signaled
  WaitForSingleObject(g_shutdown_event, INFINITE);

  g_eventLogger->info("Performing stop");
  globalData.theRestartFlag = perform_stop;
  return 0;
}
#endif

struct ThreadData {
  FILE *f;
  LogBuffer *logBuf;
  bool stop;
};

/**
 * This function/thread is responsible for getting
 * bytes from the log buffer and writing them
 * to the log file.
 */

void *async_log_func(void *args) {
  ThreadData *data = (ThreadData *)args;
  FILE *f = data->f;
  LogBuffer *logBuf = data->logBuf;
  const size_t get_bytes = 512;
  char buf[get_bytes + 1];
  size_t bytes;
  int part_bytes = 0, bytes_printed = 0;

  while (!data->stop) {
    part_bytes = 0;
    bytes_printed = 0;
    if ((bytes = logBuf->get(buf, get_bytes))) {
      fwrite(buf, bytes, 1, f);
      fflush(f);
    }
  }

  while ((bytes = logBuf->get(buf, get_bytes, 1)))  // flush remaining logs
  {
    fwrite(buf, bytes, 1, f);
    fflush(f);
  }

  // print lost count in the end, if any
  size_t lost_count = logBuf->getLostCount();
  if (lost_count) {
    fprintf(f, LostMsgHandler::LOST_BYTES_FMT, lost_count);
    fflush(f);
  }

  return NULL;
}

static void log_memusage(const char *where = NULL) {
#ifdef DEBUG_RSS
  const char *location = (where != NULL) ? where : "Unknown";
  ndb_rusage ru;
  if (Ndb_GetRUsage(&ru, true) != 0) {
    g_eventLogger->error("Failed to get rusage");
  } else {
    g_eventLogger->info("ndbd.cpp %s : RSS : %llu kB", location, ru.ru_rss);
  }
#else
  (void)where;
#endif
}

void stop_async_log_func(NdbThread *thr, ThreadData &thr_args) {
  if (thr) {
    void *dummy_return_status;
    thr_args.stop = true;
    NdbThread_WaitFor(thr, &dummy_return_status);
  }
}

void ndbd_run(bool foreground, int report_fd, const char *connect_str,
              int force_nodeid, const char *bind_address, bool no_start,
              bool initial, bool initialstart, unsigned allocated_nodeid,
              int connect_retries, int connect_delay, size_t logbuffer_size) {
  log_memusage("ndbd_run");
  LogBuffer *logBuf = new LogBuffer(logbuffer_size);
  BufferedOutputStream *ndbouts_bufferedoutputstream =
      new BufferedOutputStream(logBuf);

  // Make ndbout point to the BufferedOutputStream.
  NdbOut_ReInit(ndbouts_bufferedoutputstream, ndbouts_bufferedoutputstream);

  struct NdbThread *log_threadvar = NULL;
  ThreadData thread_args = {stdout, logBuf, false};
  // Create log thread.
  log_threadvar =
      NdbThread_Create(async_log_func, (void **)&thread_args, 0,
                       (char *)"async_log_thread", NDB_THREAD_PRIO_MEAN);
#ifdef _WIN32
  {
    char shutdown_event_name[32];
    _snprintf(shutdown_event_name, sizeof(shutdown_event_name),
              "ndbd_shutdown_%d", GetCurrentProcessId());

    g_shutdown_event = CreateEvent(NULL, true, false, shutdown_event_name);
    if (g_shutdown_event == NULL) {
      g_eventLogger->error("Failed to create shutdown event, error: %d",
                           GetLastError());
      stop_async_log_func(log_threadvar, thread_args);
      ndbd_exit(1);
    }

    HANDLE thread = CreateThread(NULL, 0, &shutdown_thread, NULL, 0, NULL);
    if (thread == NULL) {
      g_eventLogger->error("couldn't start shutdown thread, error: %d",
                           GetLastError());
      stop_async_log_func(log_threadvar, thread_args);
      ndbd_exit(1);
    }
  }
#endif

  ndb_init_stacktrace();

  if (foreground) g_eventLogger->info("Ndb started in foreground");

  if (report_fd) {
    g_eventLogger->debug("Opening report stream on fd: %d", report_fd);
    // Open a stream for sending extra status to angel
    if (!(angel_info_w = fdopen(report_fd, "w"))) {
      g_eventLogger->error(
          "Failed to open stream for reporting "
          "to angel, error: %d (%s)",
          errno, strerror(errno));

      stop_async_log_func(log_threadvar, thread_args);
      ndbd_exit(-1);
    }
  } else {
    // No reporting requested, open /dev/null
    const char *dev_null = IF_WIN("nul", "/dev/null");
    if (!(angel_info_w = fopen(dev_null, "w"))) {
      g_eventLogger->error(
          "Failed to open stream for reporting to "
          "'%s', error: %d (%s)",
          dev_null, errno, strerror(errno));
      stop_async_log_func(log_threadvar, thread_args);
      ndbd_exit(-1);
    }
  }

  if (initialstart) {
    g_eventLogger->info("Performing partial initial start of this Cluster");
  } else if (initial) {
    g_eventLogger->info(
        "Initial start of data node, ignoring any info on disk");
  } else {
    g_eventLogger->info(
        "Normal start of data node using checkpoint and log info if existing");
  }

  log_memusage("init1");

  globalEmulatorData.create();

  log_memusage("Emulator init");

  Configuration *theConfig = globalEmulatorData.theConfiguration;
  if (!theConfig->init(no_start, initial, initialstart)) {
    g_eventLogger->error("Failed to init Configuration");
    stop_async_log_func(log_threadvar, thread_args);
    ndbd_exit(-1);
  }

  log_memusage("Config init");

  /**
    Read the configuration from the assigned management server (could be
    a set of management servers, normally when we arrive here we have
    already assigned the nodeid, either by the operator or by the angel
    process.
  */
  theConfig->fetch_configuration(connect_str, force_nodeid, bind_address,
                                 allocated_nodeid, connect_retries,
                                 connect_delay);

  /**
    Set the NDB DataDir, this is where we will locate log files and data
    files unless specifically configured to be elsewhere.
  */
  g_eventLogger->info("Changing directory to '%s'", NdbConfig_get_path(NULL));

  if (NdbDir::chdir(NdbConfig_get_path(NULL)) != 0) {
    g_eventLogger->warning("Cannot change directory to '%s', error: %d",
                           NdbConfig_get_path(NULL), errno);
    // Ignore error
  }

  log_memusage("Config fetch");

  theConfig->setupConfiguration();

  /**
    Printout various information about the threads in the
    run-time environment
  */
  if (get_multithreaded_config(globalEmulatorData)) {
    stop_async_log_func(log_threadvar, thread_args);
    ndbd_exit(-1);
  }
  systemInfo(*theConfig, *theConfig->m_logLevel);

  /**
    Start the watch-dog thread before we start allocating memory.
    Allocation of memory can be a very time-consuming process.
    The watch-dog will have a special timeout for the phase where
    we allocate memory.
  */
  NdbThread *pWatchdog = globalEmulatorData.theWatchDog->doStart();

  log_memusage("Watchdog started");

  g_eventLogger->info("Memory Allocation for global memory pools Starting");
  {
    /*
     * Memory allocation can take a long time for large memory.
     *
     * So we want the watchdog to monitor the process of initial allocation.
     */
    Uint32 watchCounter;
    watchCounter = 9;  //  Means "doing allocation"
    globalEmulatorData.theWatchDog->registerWatchedThread(&watchCounter, 0);
    if (init_global_memory_manager(globalEmulatorData, &watchCounter) != 0) {
      stop_async_log_func(log_threadvar, thread_args);
      ndbd_exit(1);
    }
    globalEmulatorData.theWatchDog->unregisterWatchedThread(0);
  }
  g_eventLogger->info("Memory Allocation for global memory pools Completed");

  log_memusage("Global memory pools allocated");

  const ndb_mgm_configuration_iterator *p =
      globalEmulatorData.theConfiguration->getOwnConfigIterator();
  require(p != nullptr);

  bool have_password_option =
      g_filesystem_password_state.have_password_option();
  Uint32 encrypted_file_system = 0;
  ndb_mgm_get_int_parameter(p, CFG_DB_ENCRYPTED_FILE_SYSTEM,
                            &encrypted_file_system);
  if (have_password_option && encrypted_file_system == 0) {
    g_eventLogger->warning(
        "Data node is not configured with "
        "EncryptedFileSystem=1, filesystem password will be ignored");
  }
  if (!have_password_option && encrypted_file_system == 1) {
    g_eventLogger->info(
        "Data node configured to have encryption "
        "but password not provided");
    ndbd_exit(-1);
  }

  if (have_password_option && encrypted_file_system == 1) {
    const char *pwd = g_filesystem_password_state.get_password();
    size_t pwd_size = g_filesystem_password_state.get_password_length();
    if (pwd_size <= 0) {
      g_eventLogger->info(
          "Invalid filesystem password, "
          "empty password not allowed");
      ndbd_exit(-1);
    }

    memcpy(globalData.filesystemPassword, pwd, pwd_size);
    globalData.filesystemPassword[pwd_size] = '\0';
    globalData.filesystemPasswordLength = pwd_size;
    require(globalData.filesystemPasswordLength > 0);
  }

  /**
    Initialise the data of the run-time environment, this prepares the
    data setup for the various threads that need to communicate using
    our internal memory. The threads haven't started yet, but as soon as
    they start they will be ready to communicate.
  */
  globalEmulatorData.theThreadConfig->init();

  globalEmulatorData.theConfiguration->addThread(log_threadvar, NdbfsThread);

  log_memusage("Thread config initialised");

#ifdef VM_TRACE
  // Initialize signal logger before block constructors
  char *signal_log_name = NdbConfig_SignalLogFileName(globalData.ownId);
  FILE *signalLog = fopen(signal_log_name, "a");
  if (signalLog) {
    globalSignalLoggers.setOutputStream(signalLog);
    globalSignalLoggers.setOwnNodeId(globalData.ownId);

    const char *p = NdbEnv_GetEnv("NDB_SIGNAL_LOG", (char *)0, 0);
    if (p != 0) {
      fprintf(signalLog, "START\n");
      fflush(signalLog);

      char buf[200];
      BaseString::snprintf(buf, sizeof(buf), "BLOCK=%s", p);
      for (char *q = buf; *q != 0; q++) *q = toupper(toascii(*q));
      g_eventLogger->info("Turning on signal logging using block spec.: '%s'",
                          buf);
      globalSignalLoggers.log(SignalLoggerManager::LogInOut, buf);
      globalData.testOn = 1;
    }
  } else {
    // Failed to open signal log, print an error and ignore
    g_eventLogger->info("Failed to open signal logging file '%s', errno: %d",
                        signal_log_name, errno);
  }
  free(signal_log_name);
#endif

  /** Create all the blocks used by the run-time environment. */
  g_eventLogger->info("Loading blocks for data node run-time environment");
  // Load blocks (both main and workers)
  globalEmulatorData.theSimBlockList->load(globalEmulatorData);

  log_memusage("Load blocks completed");

  catchsigs(foreground);

  /**
   * Send the start signal to the CMVMI block. The start will however
   * not start until we have started the thread that runs the CMVMI
   * block. As soon as this thread starts it will find the signal
   * there to execute and we can start executing signals.
   */
  switch (globalData.theRestartFlag) {
    case initial_state:
      globalEmulatorData.theThreadConfig->doStart(NodeState::SL_CMVMI);
      break;
    case perform_start:
      globalEmulatorData.theThreadConfig->doStart(NodeState::SL_CMVMI);
      globalEmulatorData.theThreadConfig->doStart(NodeState::SL_STARTING);
      break;
    default:
      assert("Illegal state globalData.theRestartFlag" == 0);
  }

  /**
    Before starting the run-time environment we also need to activate the
    send and receive services. We need for some cases to prepare some data
    in the TransporterRegistry before we start the communication service.
    The connection to the management server is reused as a connection to
    the management server node.
    The final steps is to start the client connections, these are all the
    nodes that we need to be client in the communication setup. Then start
    the socket server where other nodes can connect to us for those nodes
    where our node is the server part of the connection. The logic is that
    the node with the lower nodeid is the server and the other one the client,
    this can be changed by the configuration. This is implemented by the
    management server in the function fixPortNumber.
  */
  g_eventLogger->info("Starting Sending and Receiving services");
  globalTransporterRegistry.startSending();
  globalTransporterRegistry.startReceiving();
  if (!globalTransporterRegistry.start_service(
          *globalEmulatorData.m_socket_server)) {
    g_eventLogger->info("globalTransporterRegistry.start_service() failed");
    stop_async_log_func(log_threadvar, thread_args);
    ndbd_exit(-1);
  }
  // Re-use the mgm handle as a transporter
  if (!globalTransporterRegistry.connect_client(
          theConfig->get_config_retriever()->get_mgmHandlePtr()))
    ERROR_SET(fatal, NDBD_EXIT_CONNECTION_SETUP_FAILED,
              "Failed to convert mgm connection to a transporter", __FILE__);
  NdbThread *pTrp = globalTransporterRegistry.start_clients();
  if (pTrp == 0) {
    g_eventLogger->info("globalTransporterRegistry.start_clients() failed");
    stop_async_log_func(log_threadvar, thread_args);
    ndbd_exit(-1);
  }
  NdbThread *pSockServ = globalEmulatorData.m_socket_server->startServer();

  /**
    Report the new threads started, there is one thread started now to handle
    the watchdog, one to handle the socket server part and one to regularly
    attempt to connect as client to other nodes.
  */
  globalEmulatorData.theConfiguration->addThread(pTrp, SocketClientThread);
  globalEmulatorData.theConfiguration->addThread(pWatchdog, WatchDogThread);
  globalEmulatorData.theConfiguration->addThread(pSockServ, SocketServerThread);

  g_eventLogger->info("Starting the data node run-time environment");
  {
    /**
      We have finally arrived at the point where we start the run-time
      environment, in this method we will create the needed threads.
      We still have two different ThreadConfig objects, one to run
      ndbd (the single threaded variant of the data node process) and
      one to run ndbmtd (the multithreaded variant of the data node
      process).

      Mostly the ndbmtd should be used, but there could still be
      cases where someone prefers the single-threaded variant since
      this can provide lower latency if throughput isn't an issue.
    */
    NdbThread *pThis = NdbThread_CreateObject(0);
    globalEmulatorData.theThreadConfig->ipControlLoop(pThis);
  }
  g_eventLogger->info("The data node run-time environment has been stopped");

  /**
    The data node process is stopping, we remove the watchdog thread, the
    socket server and socket client thread from the list of running
    threads.
  */
  globalEmulatorData.theConfiguration->removeThread(pWatchdog);
  globalEmulatorData.theConfiguration->removeThread(pTrp);
  globalEmulatorData.theConfiguration->removeThread(pSockServ);

  NdbShutdown(0, NST_Normal);

  /**
   * Stopping the log thread is done at the very end since the
   * data node logs should be available until complete shutdown.
   */
  logBuf->stop();
  stop_async_log_func(log_threadvar, thread_args);
  globalEmulatorData.theConfiguration->removeThread(log_threadvar);
  NdbThread_Destroy(&log_threadvar);
  delete logBuf;
  delete ndbouts_bufferedoutputstream;
  ndbd_exit(0);
}

extern bool opt_core;

// instantiated and updated in NdbcntrMain.cpp
extern Uint32 g_currentStartPhase;

int simulate_error_during_shutdown = 0;

void NdbShutdown(int error_code, NdbShutdownType type,
                 NdbRestartType restartType) {
  if (type == NST_ErrorInsert) {
    type = NST_Restart;
    restartType =
        (NdbRestartType)
            globalEmulatorData.theConfiguration->getRestartOnErrorInsert();
    if (restartType == NRT_Default) {
      type = NST_ErrorHandler;
      globalEmulatorData.theConfiguration->stopOnError(true);
    }
  }

  if ((type ==
       NST_ErrorHandlerSignal) ||  // Signal handler has already locked mutex
      (NdbMutex_Trylock(theShutdownMutex) == 0)) {
    globalData.theRestartFlag = perform_stop;

    bool restart = false;

    if ((type != NST_Normal &&
         globalEmulatorData.theConfiguration->stopOnError() == false) ||
        type == NST_Restart) {
      restart = true;
    }

    const char *shutting = "shutting down";
    if (restart) {
      shutting = "restarting";
    }

    switch (type) {
      case NST_Normal:
        g_eventLogger->info("Shutdown initiated");
        break;
      case NST_Watchdog:
        g_eventLogger->info("Watchdog %s system", shutting);
        break;
      case NST_ErrorHandler:
        g_eventLogger->info("Error handler %s system", shutting);
        break;
      case NST_ErrorHandlerSignal:
        g_eventLogger->info("Error handler signal %s system", shutting);
        break;
      case NST_Restart:
        g_eventLogger->info("Restarting system");
        break;
      default:
        g_eventLogger->info("Error handler %s system (unknown type: %u)",
                            shutting, (unsigned)type);
        type = NST_ErrorHandler;
        break;
    }

    const char *exitAbort = 0;
    if (opt_core)
      exitAbort = "aborting";
    else
      exitAbort = "exiting";

    if (type == NST_Watchdog) {
      /**
       * Very serious, don't attempt to free, just die!!
       */
      g_eventLogger->info("Watchdog shutdown completed - %s", exitAbort);
      if (opt_core) {
        childAbort(error_code, -1, g_currentStartPhase);
      } else {
        childExit(error_code, -1, g_currentStartPhase);
      }
    }

#ifndef _WIN32
    if (simulate_error_during_shutdown) {
      kill(getpid(), simulate_error_during_shutdown);
      while (true) NdbSleep_MilliSleep(10);
    }
#endif

    globalEmulatorData.theWatchDog->doStop();

#ifdef VM_TRACE
    FILE *outputStream = globalSignalLoggers.setOutputStream(0);
    if (outputStream != 0) fclose(outputStream);
#endif

      /**
       * Don't touch transporter here (yet)
       *   cause with ndbmtd, there are locks and nasty stuff
       *   and we don't know which we are holding...
       */
#ifdef NOT_YET

    /**
     * Stop all transporter connection attempts and accepts
     */
    globalEmulatorData.m_socket_server->stopServer();
    globalEmulatorData.m_socket_server->stopSessions();
    globalTransporterRegistry.stop_clients();

    /**
     * Stop transporter communication with other nodes
     */
    globalTransporterRegistry.stopSending();
    globalTransporterRegistry.stopReceiving();

    /**
     * Remove all transporters
     */
    globalTransporterRegistry.removeAll();
#endif

    if (type == NST_ErrorInsert && opt_core) {
      // Unload some structures to reduce size of core
      globalEmulatorData.theSimBlockList->unload();
      NdbMutex_Unlock(theShutdownMutex);
      globalEmulatorData.destroy();
    }

    if (type != NST_Normal && type != NST_Restart) {
      g_eventLogger->info("Error handler shutdown completed - %s", exitAbort);
      if (opt_core) {
        childAbort(error_code, -1, g_currentStartPhase);
      } else {
        childExit(error_code, -1, g_currentStartPhase);
      }
    }

    /**
     * This is a normal restart, depend on angel
     */
    if (type == NST_Restart) {
      childExit(error_code, restartType, g_currentStartPhase);
    }

    g_eventLogger->info("Shutdown completed - exiting");
  } else {
    /**
     * Shutdown is already in progress
     */

    /**
     * If this is the watchdog, kill system the hard way
     */
    if (type == NST_Watchdog) {
      g_eventLogger->info("Watchdog is killing system the hard way");
#if defined VM_TRACE
      childAbort(error_code, -1, g_currentStartPhase);
#else
      childExit(error_code, -1, g_currentStartPhase);
#endif
    }

    while (true) NdbSleep_MilliSleep(10);
  }
}<|MERGE_RESOLUTION|>--- conflicted
+++ resolved
@@ -660,18 +660,12 @@
 
 static int get_multithreaded_config(EmulatorData &ed) {
   // multithreaded is compiled in ndbd/ndbmtd for now
-<<<<<<< HEAD
   if (!globalData.isNdbMt) {
     g_eventLogger->info("NDBMT: non-mt");
-=======
-  if (!globalData.isNdbMt)
-  {
-    ndbout << "NDBMT: non-mt" << endl;
     g_eventLogger->warning(
         "Running ndbd with a single thread of signal execution.  "
         "For multi-threaded signal execution run the ndbmtd binary.");
 
->>>>>>> a02e7e32
     return 0;
   }
 
