/*
<<<<<<< HEAD
   Copyright (c) 2003-2006, 2008, 2011, Oracle and/or its affiliates. All rights reserved.
=======
   Copyright (c) 2003-2006, 2008, 2013, Oracle and/or its affiliates. All 
   rights reserved.
>>>>>>> e6ffef75

   This program is free software; you can redistribute it and/or modify
   it under the terms of the GNU General Public License as published by
   the Free Software Foundation; version 2 of the License.

   This program is distributed in the hope that it will be useful,
   but WITHOUT ANY WARRANTY; without even the implied warranty of
   MERCHANTABILITY or FITNESS FOR A PARTICULAR PURPOSE.  See the
   GNU General Public License for more details.

   You should have received a copy of the GNU General Public License
   along with this program; if not, write to the Free Software
   Foundation, Inc., 51 Franklin St, Fifth Floor, Boston, MA 02110-1301  USA
*/

#ifndef DL_HASHTABLE_HPP
#define DL_HASHTABLE_HPP

#include <ndb_global.h>

#define JAM_FILE_ID 313


/**
 * DLMHashTable implements a hashtable using chaining
 *   (with a double linked list)
 *
 * The entries in the (uninstansiated) meta class passed to the
 * hashtable must have the following methods:
 *
 *  -# nextHash(T&) returning a reference to the next link
 *  -# prevHash(T&) returning a reference to the prev link
 *  -# bool equal(T const&,T const&) returning equality of the objects keys
 *  -# hashValue(T) calculating the hash value
 */

template <typename T, typename U = T> struct DLHashTableDefaultMethods {
static Uint32& nextHash(U& t) { return t.nextHash; }
static Uint32& prevHash(U& t) { return t.prevHash; }
static Uint32 hashValue(T const& t) { return t.hashValue(); }
static bool equal(T const& lhs, T const& rhs) { return lhs.equal(rhs); }
};

template <typename P, typename T, typename M = DLHashTableDefaultMethods<T> >
class DLMHashTable
{
public:
  explicit DLMHashTable(P & thePool);
  ~DLMHashTable();
private:
  DLMHashTable(const DLMHashTable&);
  DLMHashTable&  operator=(const DLMHashTable&);

public:
  /**
   * Set the no of bucket in the hashtable
   *
   * Note, can currently only be called once
   */
  bool setSize(Uint32 noOfElements);

  /**
   * Seize element from pool - return i
   *
   * Note *must* be added using <b>add</b> (even before hash.release)
   *             or be released using pool
   */
  bool seize(Ptr<T> &);

  /**
   * Add an object to the hashtable
   */
  void add(Ptr<T> &);

  /**
   * Find element key in hashtable update Ptr (i & p)
   *   (using key.equal(...))
   * @return true if found and false otherwise
   */
  bool find(Ptr<T> &, const T & key) const;

  /**
   * Update i & p value according to <b>i</b>
   */
  void getPtr(Ptr<T> &, Uint32 i) const;

  /**
   * Get element using ptr.i (update ptr.p)
   */
  void getPtr(Ptr<T> &) const;

  /**
   * Get P value for i
   */
  T * getPtr(Uint32 i) const;

  /**
   * Remove element (and set Ptr to removed element)
   * Note does not return to pool
   */
  void remove(Ptr<T> &, const T & key);

  /**
   * Remove element
   * Note does not return to pool
   */
  void remove(Uint32 i);

  /**
   * Remove element
   * Note does not return to pool
   */
  void remove(Ptr<T> &);

  /**
   * Remove all elements, but dont return them to pool
   */
  void removeAll();

  /**
   * Remove element and return to pool
   */
  void release(Uint32 i);

  /**
   * Remove element and return to pool
   */
  void release(Ptr<T> &);

  class Iterator {
  public:
    Ptr<T> curr;
    Uint32 bucket;
    inline bool isNull() const { return curr.isNull();}
    inline void setNull() { curr.setNull(); }
  };

  /**
   * Sets curr.p according to curr.i
   */
  void getPtr(Iterator & iter) const ;

  /**
   * First element in bucket
   */
  bool first(Iterator & iter) const;

  /**
   * Next Element
   *
   * param iter - A "fully set" iterator
   */
  bool next(Iterator & iter) const;

  /**
   * Get next element starting from bucket
   *
   * @param bucket - Which bucket to start from
   * @param iter - An "uninitialized" iterator
   */
  bool next(Uint32 bucket, Iterator & iter) const;

private:
  Uint32 mask;
  Uint32 * hashValues;
  P & thePool;
};

template <typename P, typename T, typename M>
inline
DLMHashTable<P, T, M>::DLMHashTable(P & _pool)
  : thePool(_pool)
{
  // Require user defined constructor on T since we fiddle
  // with T's members
  ASSERT_TYPE_HAS_CONSTRUCTOR(T);

  mask = 0;
  hashValues = 0;
}

template <typename P, typename T, typename M>
inline
DLMHashTable<P, T, M>::~DLMHashTable()
{
  if (hashValues != 0)
    delete [] hashValues;
}

template <typename P, typename T, typename M>
inline
bool
DLMHashTable<P, T, M>::setSize(Uint32 size)
{
  Uint32 i = 1;
  while (i < size) i *= 2;

  if (mask == (i - 1))
  {
    /**
     * The size is already set to <b>size</b>
     */
    return true;
  }

  if (mask != 0)
  {
    /**
     * The mask is already set
     */
    return false;
  }

  mask = (i - 1);
  hashValues = new Uint32[i];
  for (Uint32 j = 0; j<i; j++)
    hashValues[j] = RNIL;

  return true;
}

template <typename P, typename T, typename M>
inline
void
DLMHashTable<P, T, M>::add(Ptr<T> & obj)
{
  const Uint32 hv = M::hashValue(*obj.p) & mask;
  const Uint32 i  = hashValues[hv];

  if (i == RNIL)
  {
    hashValues[hv] = obj.i;
    M::nextHash(*obj.p) = RNIL;
    M::prevHash(*obj.p) = RNIL;
  }
  else
  {
    T * tmp = thePool.getPtr(i);
    M::prevHash(*tmp) = obj.i;
    M::nextHash(*obj.p) = i;
    M::prevHash(*obj.p) = RNIL;

    hashValues[hv] = obj.i;
  }
}

/**
 * First element
 */
template <typename P, typename T, typename M>
inline
bool
DLMHashTable<P, T, M>::first(Iterator & iter) const
{
  Uint32 i = 0;
  while (i <= mask && hashValues[i] == RNIL) i++;
  if (i <= mask)
  {
    iter.bucket = i;
    iter.curr.i = hashValues[i];
    iter.curr.p = thePool.getPtr(iter.curr.i);
    return true;
  }
  else
  {
    iter.curr.i = RNIL;
  }
  return false;
}

template <typename P, typename T, typename M>
inline
bool
DLMHashTable<P, T, M>::next(Iterator & iter) const
{
  if (M::nextHash(*iter.curr.p) == RNIL)
  {
    Uint32 i = iter.bucket + 1;
    while (i <= mask && hashValues[i] == RNIL) i++;
    if (i <= mask)
    {
      iter.bucket = i;
      iter.curr.i = hashValues[i];
      iter.curr.p = thePool.getPtr(iter.curr.i);
      return true;
    }
    else
    {
      iter.curr.i = RNIL;
      return false;
    }
  }

  iter.curr.i = M::nextHash(*iter.curr.p);
  iter.curr.p = thePool.getPtr(iter.curr.i);
  return true;
}

template <typename P, typename T, typename M>
inline
void
DLMHashTable<P, T, M>::remove(Ptr<T> & ptr, const T & key)
{
  const Uint32 hv = M::hashValue(key) & mask;

  Uint32 i;
  T * p;
  Ptr<T> prev;
  LINT_INIT(prev.p);
  prev.i = RNIL;

  i = hashValues[hv];
  while (i != RNIL)
  {
    p = thePool.getPtr(i);
    if (M::equal(key, * p))
    {
      const Uint32 next = M::nextHash(*p);
      if (prev.i == RNIL)
      {
        hashValues[hv] = next;
      }
      else
      {
        M::nextHash(*prev.p) = next;
      }

      if (next != RNIL)
      {
        T * nextP = thePool.getPtr(next);
        M::prevHash(*nextP) = prev.i;
      }

      ptr.i = i;
      ptr.p = p;
      return;
    }
    prev.p = p;
    prev.i = i;
    i = M::nextHash(*p);
  }
  ptr.i = RNIL;
}

template <typename P, typename T, typename M>
inline
void
DLMHashTable<P, T, M>::remove(Uint32 i)
{
  Ptr<T> tmp;
  tmp.i = i;
  tmp.p = thePool.getPtr(i);
  remove(tmp);
}

template <typename P, typename T, typename M>
inline
void
DLMHashTable<P, T, M>::release(Uint32 i)
{
  Ptr<T> tmp;
  tmp.i = i;
  tmp.p = thePool.getPtr(i);
  release(tmp);
}

template <typename P, typename T, typename M>
inline
void
DLMHashTable<P, T, M>::remove(Ptr<T> & ptr)
{
  const Uint32 next = M::nextHash(*ptr.p);
  const Uint32 prev = M::prevHash(*ptr.p);

  if (prev != RNIL)
  {
    T * prevP = thePool.getPtr(prev);
    M::nextHash(*prevP) = next;
  }
  else
  {
    const Uint32 hv = M::hashValue(*ptr.p) & mask;
    if (hashValues[hv] == ptr.i)
    {
      hashValues[hv] = next;
    }
    else
    {
      // Will add assert in 5.1
      assert(false);
    }
  }

  if (next != RNIL)
  {
    T * nextP = thePool.getPtr(next);
    M::prevHash(*nextP) = prev;
  }
}

template <typename P, typename T, typename M>
inline
void
DLMHashTable<P, T, M>::release(Ptr<T> & ptr)
{
  const Uint32 next = M::nextHash(*ptr.p);
  const Uint32 prev = M::prevHash(*ptr.p);

  if (prev != RNIL)
  {
    T * prevP = thePool.getPtr(prev);
    M::nextHash(*prevP) = next;
  }
  else
  {
    const Uint32 hv = M::hashValue(*ptr.p) & mask;
    if (hashValues[hv] == ptr.i)
    {
      hashValues[hv] = next;
    }
    else
    {
      assert(false);
      // Will add assert in 5.1
    }
  }

  if (next != RNIL)
  {
    T * nextP = thePool.getPtr(next);
    M::prevHash(*nextP) = prev;
  }

  thePool.release(ptr);
}

template <typename P, typename T, typename M>
inline
void
DLMHashTable<P, T, M>::removeAll()
{
  for (Uint32 i = 0; i<=mask; i++)
    hashValues[i] = RNIL;
}

template <typename P, typename T, typename M>
inline
bool
DLMHashTable<P, T, M>::next(Uint32 bucket, Iterator & iter) const
{
  while (bucket <= mask && hashValues[bucket] == RNIL)
    bucket++;

  if (bucket > mask)
  {
    iter.bucket = bucket;
    iter.curr.i = RNIL;
    return false;
  }

  iter.bucket = bucket;
  iter.curr.i = hashValues[bucket];
  iter.curr.p = thePool.getPtr(iter.curr.i);
  return true;
}

template <typename P, typename T, typename M>
inline
bool
DLMHashTable<P, T, M>::seize(Ptr<T> & ptr)
{
  if (thePool.seize(ptr)){
    M::nextHash(*ptr.p) = M::prevHash(*ptr.p) = RNIL;
    return true;
  }
  return false;
}

template <typename P, typename T, typename M>
inline
void
DLMHashTable<P, T, M>::getPtr(Ptr<T> & ptr, Uint32 i) const
{
  ptr.i = i;
  ptr.p = thePool.getPtr(i);
}

template <typename P, typename T, typename M>
inline
void
DLMHashTable<P, T, M>::getPtr(Ptr<T> & ptr) const
{
  thePool.getPtr(ptr);
}

template <typename P, typename T, typename M>
inline
T *
DLMHashTable<P, T, M>::getPtr(Uint32 i) const
{
  return thePool.getPtr(i);
}

template <typename P, typename T, typename M>
inline
bool
DLMHashTable<P, T, M>::find(Ptr<T> & ptr, const T & key) const
{
  const Uint32 hv = M::hashValue(key) & mask;

  Uint32 i;
  T * p;

  i = hashValues[hv];
  while (i != RNIL)
  {
    p = thePool.getPtr(i);
    if (M::equal(key, * p))
    {
      ptr.i = i;
      ptr.p = p;
      return true;
    }
    i = M::nextHash(*p);
  }
  ptr.i = RNIL;
  ptr.p = NULL;
  return false;
}

// Specializations

<<<<<<< HEAD
#include "ArrayPool.hpp"

template <typename P, typename T, typename U = T >
class DLHashTableImpl: public DLMHashTable<P, T, DLHashTableDefaultMethods<T, U> >
{
public:
  explicit DLHashTableImpl(P & p): DLMHashTable<P, T, DLHashTableDefaultMethods<T, U> >(p) { }
private:
  DLHashTableImpl(const DLHashTableImpl&);
  DLHashTableImpl&  operator=(const DLHashTableImpl&);
};

template <typename T, typename U = T, typename P = ArrayPool<T> >
class DLHashTable: public DLMHashTable<P, T, DLHashTableDefaultMethods<T, U> >
{
public:
  explicit DLHashTable(P & p): DLMHashTable<P, T, DLHashTableDefaultMethods<T, U> >(p) { }
private:
  DLHashTable(const DLHashTable&);
  DLHashTable&  operator=(const DLHashTable&);
=======
template <typename P, typename T, typename U = T >
class DLHashTableImpl: public DLMHashTable<P, T, DLHashTableDefaultMethods<T, U> >
{
public:
  explicit DLHashTableImpl(P & p): DLMHashTable<P, T, DLHashTableDefaultMethods<T, U> >(p) { }
private:
  DLHashTableImpl(const DLHashTableImpl&);
  DLHashTableImpl&  operator=(const DLHashTableImpl&);
>>>>>>> e6ffef75
};

template <typename T, typename U = T, typename P = ArrayPool<T> >
class DLHashTable: public DLMHashTable<P, T, DLHashTableDefaultMethods<T, U> >
{
public:
  explicit DLHashTable(P & p): DLMHashTable<P, T, DLHashTableDefaultMethods<T, U> >(p) { }
private:
  DLHashTable(const DLHashTable&);
  DLHashTable&  operator=(const DLHashTable&);
};


#undef JAM_FILE_ID

#endif<|MERGE_RESOLUTION|>--- conflicted
+++ resolved
@@ -1,10 +1,6 @@
 /*
-<<<<<<< HEAD
-   Copyright (c) 2003-2006, 2008, 2011, Oracle and/or its affiliates. All rights reserved.
-=======
    Copyright (c) 2003-2006, 2008, 2013, Oracle and/or its affiliates. All 
    rights reserved.
->>>>>>> e6ffef75
 
    This program is free software; you can redistribute it and/or modify
    it under the terms of the GNU General Public License as published by
@@ -24,6 +20,7 @@
 #define DL_HASHTABLE_HPP
 
 #include <ndb_global.h>
+#include "ArrayPool.hpp"
 
 #define JAM_FILE_ID 313
 
@@ -537,9 +534,6 @@
 
 // Specializations
 
-<<<<<<< HEAD
-#include "ArrayPool.hpp"
-
 template <typename P, typename T, typename U = T >
 class DLHashTableImpl: public DLMHashTable<P, T, DLHashTableDefaultMethods<T, U> >
 {
@@ -558,28 +552,8 @@
 private:
   DLHashTable(const DLHashTable&);
   DLHashTable&  operator=(const DLHashTable&);
-=======
-template <typename P, typename T, typename U = T >
-class DLHashTableImpl: public DLMHashTable<P, T, DLHashTableDefaultMethods<T, U> >
-{
-public:
-  explicit DLHashTableImpl(P & p): DLMHashTable<P, T, DLHashTableDefaultMethods<T, U> >(p) { }
-private:
-  DLHashTableImpl(const DLHashTableImpl&);
-  DLHashTableImpl&  operator=(const DLHashTableImpl&);
->>>>>>> e6ffef75
 };
 
-template <typename T, typename U = T, typename P = ArrayPool<T> >
-class DLHashTable: public DLMHashTable<P, T, DLHashTableDefaultMethods<T, U> >
-{
-public:
-  explicit DLHashTable(P & p): DLMHashTable<P, T, DLHashTableDefaultMethods<T, U> >(p) { }
-private:
-  DLHashTable(const DLHashTable&);
-  DLHashTable&  operator=(const DLHashTable&);
-};
-
 
 #undef JAM_FILE_ID
 
