/*
   Copyright (c) 2005, 2023, Oracle and/or its affiliates.

   This program is free software; you can redistribute it and/or modify
   it under the terms of the GNU General Public License, version 2.0,
   as published by the Free Software Foundation.

   This program is also distributed with certain software (including
   but not limited to OpenSSL) that is licensed under separate terms,
   as designated in a particular file or component or in included license
   documentation.  The authors of MySQL hereby grant you an additional
   permission to link the program and your derivative works with the
   separately licensed software that they have included with MySQL.

   This program is distributed in the hope that it will be useful,
   but WITHOUT ANY WARRANTY; without even the implied warranty of
   MERCHANTABILITY or FITNESS FOR A PARTICULAR PURPOSE.  See the
   GNU General Public License, version 2.0, for more details.

   You should have received a copy of the GNU General Public License
   along with this program; if not, write to the Free Software
   Foundation, Inc., 51 Franklin St, Fifth Floor, Boston, MA 02110-1301  USA
*/

#ifndef KEY_DESCRIPTOR_HPP
#define KEY_DESCRIPTOR_HPP

#include <ndb_limits.h>
#include <ndb_types.h>
#include "CArray.hpp"

#define JAM_FILE_ID 259

struct CHARSET_INFO;

struct KeyDescriptor {
  KeyDescriptor() {
    primaryTableId = RNIL;
    noOfKeyAttr = hasCharAttr = noOfDistrKeys = noOfVarKeys = 0;
  }

  Uint32 primaryTableId;
  Uint8 noOfKeyAttr;
  Uint8 hasCharAttr;
  Uint8 noOfDistrKeys;
  Uint8 noOfVarKeys;
  struct KeyAttr {
    Uint32 attributeDescriptor;
<<<<<<< HEAD
    const CHARSET_INFO* charsetInfo;
=======
    const CHARSET_INFO *charsetInfo;
>>>>>>> 824e2b40
  } keyAttr[MAX_ATTRIBUTES_IN_INDEX];
};

extern CArray<KeyDescriptor> g_key_descriptor_pool;

#undef JAM_FILE_ID

#endif<|MERGE_RESOLUTION|>--- conflicted
+++ resolved
@@ -46,11 +46,7 @@
   Uint8 noOfVarKeys;
   struct KeyAttr {
     Uint32 attributeDescriptor;
-<<<<<<< HEAD
-    const CHARSET_INFO* charsetInfo;
-=======
     const CHARSET_INFO *charsetInfo;
->>>>>>> 824e2b40
   } keyAttr[MAX_ATTRIBUTES_IN_INDEX];
 };
 
