/*
<<<<<<< HEAD
   Copyright (c) 2005, 2013, Oracle and/or its affiliates. All rights reserved.
=======
   Copyright (c) 2005, 2016, Oracle and/or its affiliates. All rights reserved.
>>>>>>> 0920cfc8

   This program is free software; you can redistribute it and/or modify
   it under the terms of the GNU General Public License as published by
   the Free Software Foundation; version 2 of the License.

   This program is distributed in the hope that it will be useful,
   but WITHOUT ANY WARRANTY; without even the implied warranty of
   MERCHANTABILITY or FITNESS FOR A PARTICULAR PURPOSE.  See the
   GNU General Public License for more details.

   You should have received a copy of the GNU General Public License
   along with this program; if not, write to the Free Software
   Foundation, Inc., 51 Franklin St, Fifth Floor, Boston, MA 02110-1301  USA
*/

#ifndef NDB_ROPE_HPP
#define NDB_ROPE_HPP

#include "ArrayPool.hpp"
#include "DataBuffer.hpp"

#define JAM_FILE_ID 316


<<<<<<< HEAD
typedef DataBuffer<7> RopeBase;
typedef DataBuffer<7>::DataBufferPool RopePool;
=======
typedef DataBuffer<7,ArrayPool<DataBufferSegment<7> > > RopeBase;
typedef RopeBase::DataBufferPool RopePool;
>>>>>>> 0920cfc8

struct RopeHandle {
  RopeHandle() { m_hash = 0; }

  Uint32 m_hash;
  RopeBase::Head m_head; 

  Uint32 hashValue() const { return m_hash; }
};

class ConstRope : private RopeBase {
public:
  ConstRope(RopePool& thePool, const RopeHandle& handle)  
    : RopeBase(thePool), src(handle)
  {
    this->head = src.m_head;
  }
  
  ~ConstRope(){
  }

  Uint32 size() const;
  bool empty() const;

  void copy(char* buf) const;
  
  int compare(const char * s) const { return compare(s, (Uint32)strlen(s) + 1);}
  int compare(const char *, Uint32 len) const; 

  bool equal(const ConstRope& r2) const;
private:
  const RopeHandle & src;
};

class LocalRope : private RopeBase {
public:
  LocalRope(RopePool& thePool, RopeHandle& handle)
    : RopeBase(thePool), src(handle)
  {
    this->head = src.m_head;
    m_hash = src.m_hash;
  }
  
  ~LocalRope(){
    src.m_head = this->head;
    src.m_hash = m_hash;
  }

  Uint32 size() const;
  bool empty() const;

  void copy(char* buf) const;
  
  int compare(const char * s) const { return compare(s, Uint32(strlen(s) + 1));}
  int compare(const char *, Uint32 len) const; 
  
  bool assign(const char * s) { return assign(s, Uint32(strlen(s) + 1));}
  bool assign(const char * s, Uint32 l) { return assign(s, l, hash(s, l));}
  bool assign(const char *, Uint32 len, Uint32 hash);

  void erase();
  
  static Uint32 hash(const char * str, Uint32 len);

  static Uint32 getSegmentSize() { return RopeBase::getSegmentSize();}
private:
  Uint32 m_hash;
  RopeHandle & src;
};

inline
Uint32
LocalRope::size() const {
  return head.used;
}

inline
bool
LocalRope::empty() const {
  return head.used == 0;
}

inline
Uint32
ConstRope::size() const {
  return head.used;
}

inline
bool
ConstRope::empty() const {
  return head.used == 0;
}


#undef JAM_FILE_ID

#endif
<|MERGE_RESOLUTION|>--- conflicted
+++ resolved
@@ -1,9 +1,5 @@
 /*
-<<<<<<< HEAD
-   Copyright (c) 2005, 2013, Oracle and/or its affiliates. All rights reserved.
-=======
    Copyright (c) 2005, 2016, Oracle and/or its affiliates. All rights reserved.
->>>>>>> 0920cfc8
 
    This program is free software; you can redistribute it and/or modify
    it under the terms of the GNU General Public License as published by
@@ -28,13 +24,8 @@
 #define JAM_FILE_ID 316
 
 
-<<<<<<< HEAD
-typedef DataBuffer<7> RopeBase;
-typedef DataBuffer<7>::DataBufferPool RopePool;
-=======
 typedef DataBuffer<7,ArrayPool<DataBufferSegment<7> > > RopeBase;
 typedef RopeBase::DataBufferPool RopePool;
->>>>>>> 0920cfc8
 
 struct RopeHandle {
   RopeHandle() { m_hash = 0; }
