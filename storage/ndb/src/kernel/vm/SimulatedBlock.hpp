/*
   Copyright (C) 2003 MySQL AB
    All rights reserved. Use is subject to license terms.

   This program is free software; you can redistribute it and/or modify
   it under the terms of the GNU General Public License as published by
   the Free Software Foundation; version 2 of the License.

   This program is distributed in the hope that it will be useful,
   but WITHOUT ANY WARRANTY; without even the implied warranty of
   MERCHANTABILITY or FITNESS FOR A PARTICULAR PURPOSE.  See the
   GNU General Public License for more details.

   You should have received a copy of the GNU General Public License
   along with this program; if not, write to the Free Software
   Foundation, Inc., 51 Franklin St, Fifth Floor, Boston, MA 02110-1301  USA
*/

#ifndef SIMULATEDBLOCK_H
#define SIMULATEDBLOCK_H

#include <NdbTick.h>
#include <kernel_types.h>
#include <util/version.h>
#include <ndb_limits.h>

#include "VMSignal.hpp"
#include <RefConvert.hpp>
#include <BlockNumbers.h>
#include <GlobalSignalNumbers.h>

#include "pc.hpp"
#include "Pool.hpp"
#include <NodeInfo.hpp>
#include <NodeState.hpp>
#include "GlobalData.hpp"
#include "LongSignal.hpp"
#include <SignalLoggerManager.hpp>

#include <ErrorReporter.hpp>
#include <ErrorHandlingMacros.hpp>

#include "DLList.hpp"
#include "ArrayPool.hpp"
#include "DLHashTable.hpp"
#include "WOPool.hpp"
#include "RWPool.hpp"
#include "Callback.hpp"
#include "SafeCounter.hpp"

#include <mgmapi.h>
#include <mgmapi_config_parameters.h>
#include <mgmapi_config_parameters_debug.h>
#include <kernel_config_parameters.h>
#include <Configuration.hpp>

#include <signaldata/ReadConfig.hpp>
#include "ndbd_malloc_impl.hpp"
#include <blocks/record_types.hpp>

#ifdef VM_TRACE
#define D(x) \
  do { \
    char buf[200]; \
    if (!debugOutOn()) break; \
    debugOutLock(); \
    debugOutStream() << debugOutTag(buf, __LINE__) << x << dec << "\n"; \
    debugOutUnlock(); \
  } while (0)
#define V(x) " " << #x << ":" << (x)
#else
#define D(x) do { } while(0)
#undef V
#endif

/**
 * Something for filesystem access
 */
struct  NewBaseAddrBits              /* 32 bits */
{
  unsigned int     q               : 4;    /* Highest index - 2log */
  /* Strings are treated as 16 bit indexed        */
  /* variables with the number of characters in   */
  /* index 0, byte 0                              */
  unsigned int     v               : 3;    /* Size in bits - 2log */
  unsigned int     unused : 25 ;
};

typedef struct NewVar
{
  Uint32 *              WA;
  Uint32                nrr;
  Uint32                ClusterSize;    /* Real Cluster size    */
  NewBaseAddrBits       bits;
} NewVARIABLE;  /* 128 bits */

struct Block_context
{
  Block_context(class Configuration& cfg, class Ndbd_mem_manager& mm)
    : m_config(cfg), m_mm(mm) {}
  class Configuration& m_config;
  class Ndbd_mem_manager& m_mm;
};

class SimulatedBlock {
  friend class TraceLCP;
  friend class SafeCounter;
  friend class SafeCounterManager;
  friend class AsyncFile;
  friend class PosixAsyncFile; // FIXME
  friend class Win32AsyncFile;
  friend class Pgman;
  friend class Page_cache_client;
  friend class Lgman;
  friend class Logfile_client;
  friend class Tablespace_client;
  friend class Dbtup_client;
  friend struct Pool_context;
  friend struct SectionHandle;
  friend class LockQueue;
  friend class SimplePropertiesSectionWriter;
public:
  friend class BlockComponent;
  virtual ~SimulatedBlock();
  
protected:
  /**
   * Constructor
   */
  SimulatedBlock(BlockNumber blockNumber,
		 struct Block_context & ctx,
                 Uint32 instanceNumber = 0);
  
  /**********************************************************
   * Handling of execFunctions
   */
  typedef void (SimulatedBlock::* ExecFunction)(Signal* signal);
  void addRecSignalImpl(GlobalSignalNumber g, ExecFunction fun, bool f =false);
  void installSimulatedBlockFunctions();
  ExecFunction theExecArray[MAX_GSN+1];

  void initCommon();
public:
  typedef void (SimulatedBlock::* CallbackFunction)(class Signal*,
						    Uint32 callbackData,
						    Uint32 returnCode);
  struct Callback {
    CallbackFunction m_callbackFunction;
    Uint32 m_callbackData;
  };

  /**
   * 
   */
  inline void executeFunction(GlobalSignalNumber gsn, Signal* signal);

  /* Multiple block instances */
  Uint32 instance() const {
    return theInstance;
  }
  SimulatedBlock* getInstance(Uint32 instanceNumber) {
    ndbrequire(theInstance == 0); // valid only on main instance
    if (instanceNumber == 0)
      return this;
    ndbrequire(instanceNumber < MaxInstances);
    if (theInstanceList != 0)
      return theInstanceList[instanceNumber];
    return 0;
  }
  virtual void loadWorkers() {}

  struct ThreadContext
  {
    Uint32 threadId;
    EmulatedJamBuffer* jamBuffer;
    Uint32 * watchDogCounter;
    SectionSegmentPool::Cache * sectionPoolCache;
  };
  /* Setup state of a block object for executing in a particular thread. */
  void assignToThread(ThreadContext ctx);
  /* For multithreaded ndbd, get the id of owning thread. */
  uint32 getThreadId() const { return m_threadId; }
  static bool isMultiThreaded();

  /* Configuration based alternative.  Applies only to this node */
  static bool isNdbMt() { return globalData.isNdbMt; }
  static bool isNdbMtLqh() { return globalData.isNdbMtLqh; }
  static Uint32 getLqhWorkers() { return globalData.ndbMtLqhWorkers; }

  /*
   * Instance key (1-4) is used only when sending a signal.  Receiver
   * maps it to actual instance (0, if receiver is not MT LQH).
   *
   * For performance reason, DBTC gets instance key directly from DBDIH
   * via DI*GET*NODES*REQ signals.
   */
  static Uint32 getInstanceKey(Uint32 tabId, Uint32 fragId);
  static Uint32 getInstanceFromKey(Uint32 instanceKey); // local use only

  /**
   * This method will make sure that when callback in called each
   *   thread running an instance any of the threads in blocks[]
   *   will have executed a signal
   */
  void synchronize_threads_for_blocks(Signal*, const Uint32 blocks[],
                                      const Callback&, JobBufferLevel = JBB);
  
private:
  struct SyncThreadRecord
  {
    Callback m_callback;
    Uint32 m_cnt;
    Uint32 nextPool;
  };
  ArrayPool<SyncThreadRecord> c_syncThreadPool;
  void execSYNC_THREAD_REQ(Signal*);
  void execSYNC_THREAD_CONF(Signal*);

public:
  virtual const char* get_filename(Uint32 fd) const { return "";}
protected:
  static Callback TheEmptyCallback;
  void TheNULLCallbackFunction(class Signal*, Uint32, Uint32);
  static Callback TheNULLCallback;
  void execute(Signal* signal, Callback & c, Uint32 returnCode);
  
  
  /**********************************************************
   * Send signal - dialects
   */

  void sendSignal(BlockReference ref, 
		  GlobalSignalNumber gsn, 
                  Signal* signal, 
		  Uint32 length, 
		  JobBufferLevel jbuf ) const ;

  void sendSignal(NodeReceiverGroup rg,
		  GlobalSignalNumber gsn, 
                  Signal* signal, 
		  Uint32 length, 
		  JobBufferLevel jbuf ) const ;

  void sendSignal(BlockReference ref, 
		  GlobalSignalNumber gsn, 
                  Signal* signal, 
		  Uint32 length, 
		  JobBufferLevel jbuf,
		  SectionHandle* sections) const;

  void sendSignal(NodeReceiverGroup rg,
		  GlobalSignalNumber gsn,
                  Signal* signal,
		  Uint32 length,
		  JobBufferLevel jbuf,
		  SectionHandle* sections) const;

  void sendSignal(BlockReference ref,
		  GlobalSignalNumber gsn,
                  Signal* signal,
		  Uint32 length,
		  JobBufferLevel jbuf,
		  LinearSectionPtr ptr[3],
		  Uint32 noOfSections) const ;
  
  void sendSignal(NodeReceiverGroup rg, 
		  GlobalSignalNumber gsn, 
                  Signal* signal, 
		  Uint32 length, 
		  JobBufferLevel jbuf,
		  LinearSectionPtr ptr[3],
		  Uint32 noOfSections) const ;

  /* NoRelease sendSignal variants do not release sections as
   * a side-effect of sending.  This requires extra
   * copying for local sends
   */
  void sendSignalNoRelease(BlockReference ref, 
                           GlobalSignalNumber gsn, 
                           Signal* signal, 
                           Uint32 length, 
                           JobBufferLevel jbuf,
                           SectionHandle* sections) const;

  void sendSignalNoRelease(NodeReceiverGroup rg,
                           GlobalSignalNumber gsn,
                           Signal* signal,
                           Uint32 length,
                           JobBufferLevel jbuf,
                           SectionHandle* sections) const;

  // Send multiple signal with delay. In this VM the jobbufffer level has 
  // no effect on on delayed signals
  //
  void sendSignalWithDelay(BlockReference ref, 
			   GlobalSignalNumber gsn, 
                           Signal* signal,
                           Uint32 delayInMilliSeconds, 
			   Uint32 length) const ;

  void sendSignalWithDelay(BlockReference ref,
			   GlobalSignalNumber gsn,
                           Signal* signal,
                           Uint32 delayInMilliSeconds,
			   Uint32 length,
			   SectionHandle* sections) const;

  /*
   * Instance defaults to instance of sender.  Using explicit
   * instance argument asserts that the call is thread-safe.
   */
  void EXECUTE_DIRECT(Uint32 block, 
		      Uint32 gsn, 
		      Signal* signal, 
		      Uint32 len,
                      Uint32 givenInstanceNo = ZNIL);
  
  class SectionSegmentPool& getSectionSegmentPool();
  void release(SegmentedSectionPtr & ptr);
  void releaseSection(Uint32 firstSegmentIVal);
  void releaseSections(struct SectionHandle&);

  bool import(Ptr<SectionSegment> & first, const Uint32 * src, Uint32 len);
  bool import(SegmentedSectionPtr& ptr, const Uint32* src, Uint32 len);
  bool appendToSection(Uint32& firstSegmentIVal, const Uint32* src, Uint32 len);
  bool dupSection(Uint32& copyFirstIVal, Uint32 srcFirstIVal);

  void handle_invalid_sections_in_send_signal(Signal*) const;
  void handle_lingering_sections_after_execute(Signal*) const;
  void handle_lingering_sections_after_execute(SectionHandle*) const;

  /**
   * Send routed signals (ONLY LOCALLY)
   *
   * NOTE: Only localhost is allowed!
   */
  struct RoutePath
  {
    Uint32 ref;
    JobBufferLevel prio;
  };
  void sendRoutedSignal(RoutePath path[],
                        Uint32 pathcnt,      // #hops
                        Uint32 dst[],        // Final destination(s)
                        Uint32 dstcnt,       // #final destination(s)
                        Uint32 gsn,          // Final GSN
                        Signal*,
                        Uint32 len,
                        JobBufferLevel prio, // Final prio
                        SectionHandle * handle = 0);


  /**
   * Check that signal sent from remote node
   *   is guaranteed to be correctly serialized wrt to NODE_FAILREP
   */
  bool checkNodeFailSequence(Signal*);

  /**********************************************************
   * Fragmented signals
   */
  
  /**
   * Assemble fragments
   *
   * @return true if all fragments has arrived
   *         false otherwise
   */
  bool assembleFragments(Signal * signal);
  
  /**
   * Assemble dropped fragments
   *
   * Should be called at the start of a Dropped Signal Report 
   * (GSN_DROPPED_SIGNAL_REP) handler when it is expected that
   * the block could receive fragmented signals.
   * No dropped signal handling should be done until this method
   * returns true.
   * 
   * @return true if all fragments has arrived and dropped signal
   *              handling can proceed.
   *         false otherwise
   */
  bool assembleDroppedFragments(Signal * signal);
  
  /* If send size is > FRAGMENT_WORD_SIZE, fragments of this size
   * will be sent by the sendFragmentedSignal variants
   */
  STATIC_CONST( FRAGMENT_WORD_SIZE = 240 );

  void sendFragmentedSignal(BlockReference ref, 
			    GlobalSignalNumber gsn, 
			    Signal* signal, 
			    Uint32 length, 
			    JobBufferLevel jbuf,
			    SectionHandle * sections,
			    Callback & = TheEmptyCallback,
			    Uint32 messageSize = FRAGMENT_WORD_SIZE);

  void sendFragmentedSignal(NodeReceiverGroup rg, 
			    GlobalSignalNumber gsn, 
			    Signal* signal, 
			    Uint32 length, 
			    JobBufferLevel jbuf,
			    SectionHandle * sections,
			    Callback & = TheEmptyCallback,
			    Uint32 messageSize = FRAGMENT_WORD_SIZE);

  void sendFragmentedSignal(BlockReference ref, 
			    GlobalSignalNumber gsn, 
			    Signal* signal, 
			    Uint32 length, 
			    JobBufferLevel jbuf,
			    LinearSectionPtr ptr[3],
			    Uint32 noOfSections,
			    Callback & = TheEmptyCallback,
			    Uint32 messageSize = FRAGMENT_WORD_SIZE);

  void sendFragmentedSignal(NodeReceiverGroup rg, 
			    GlobalSignalNumber gsn, 
			    Signal* signal, 
			    Uint32 length, 
			    JobBufferLevel jbuf,
			    LinearSectionPtr ptr[3],
			    Uint32 noOfSections,
			    Callback & = TheEmptyCallback,
			    Uint32 messageSize = FRAGMENT_WORD_SIZE);

  /**********************************************************
   * Fragmented signals structures
   */

  /**
   * Struct used when assembling fragmented long signals at receiver side
   */
  struct FragmentInfo {
    FragmentInfo(Uint32 fragId, Uint32 sender);
    
    Uint32 m_senderRef;
    Uint32 m_fragmentId;
    Uint32 m_sectionPtrI[3];
    union {
      Uint32 nextPool;
      Uint32 nextHash;
    };
    Uint32 prevHash;
    
    inline bool equal(FragmentInfo & p) const {
      return m_senderRef == p.m_senderRef && m_fragmentId == p.m_fragmentId;
    }
    
    inline Uint32 hashValue() const {
      return m_senderRef + m_fragmentId ;
    }

    inline bool isDropped() const {
      /* IsDropped when entry in hash, but no segments stored */
      return (( m_sectionPtrI[0] == RNIL ) &&
              ( m_sectionPtrI[1] == RNIL ) &&
              ( m_sectionPtrI[2] == RNIL ) );
    }
  }; // sizeof() = 32 bytes
  
  /**
   * Struct used when sending fragmented signals
   */
  struct FragmentSendInfo {
    FragmentSendInfo();
    
    enum Status {
      SendNotComplete = 0,
      SendComplete    = 1
    };
    Uint8  m_status;
    Uint8  m_prio;
    Uint8  m_fragInfo;
    enum Flags {
      SendNoReleaseSeg = 0x1
    };
    Uint8  m_flags;
    Uint16 m_gsn;
    Uint16 m_messageSize; // Size of each fragment
    Uint32 m_fragmentId;
    union {
      Ptr<struct SectionSegment> m_segmented;
      LinearSectionPtr m_linear;
    } m_sectionPtr[3];
    LinearSectionPtr m_theDataSection;
    NodeReceiverGroup m_nodeReceiverGroup; // 3
    Callback m_callback;
    union  {
      Uint32 nextPool;
      Uint32 nextList;
    };
    Uint32 prevList;
  };
  
  /**
   * sendFirstFragment
   *   Used by sendFragmentedSignal
   *   noRelease can only be used if the caller can guarantee
   *   not to free the supplied sections until all fragments 
   *   have been sent.
   */
  bool sendFirstFragment(FragmentSendInfo & info,
			 NodeReceiverGroup rg, 
			 GlobalSignalNumber gsn, 
			 Signal* signal, 
			 Uint32 length, 
			 JobBufferLevel jbuf,
			 SectionHandle * sections,
                         bool noRelease,
			 Uint32 messageSize = FRAGMENT_WORD_SIZE);
  
  bool sendFirstFragment(FragmentSendInfo & info,
			 NodeReceiverGroup rg, 
			 GlobalSignalNumber gsn, 
			 Signal* signal, 
			 Uint32 length, 
			 JobBufferLevel jbuf,
			 LinearSectionPtr ptr[3],
			 Uint32 noOfSections,
			 Uint32 messageSize = FRAGMENT_WORD_SIZE);
  
  /**
   * Send signal fragment
   *
   * @see sendFragmentedSignal
   */
  void sendNextSegmentedFragment(Signal* signal, FragmentSendInfo & info);

  /**
   * Send signal fragment
   *
   * @see sendFragmentedSignal
   */
  void sendNextLinearFragment(Signal* signal, FragmentSendInfo & info);
  
  BlockNumber    number() const;
public:
  /* Must be public so that we can jam() outside of block scope. */
  EmulatedJamBuffer *jamBuffer() const;
protected:
  BlockReference reference() const;
  NodeId         getOwnNodeId() const;

  /**
   * Refresh Watch Dog in initialising code
   *
   */
  void refresh_watch_dog(Uint32 place = 1);
  void update_watch_dog_timer(Uint32 interval);

  /**
   * Prog error
   * This function should be called when this node should be shutdown
   * If the cause of the shutdown is known use extradata to add an 
   * errormessage describing the problem
   */
  void progError(int line, int err_code, const char* extradata=NULL) const ;
private:
  void  signal_error(Uint32, Uint32, Uint32, const char*, int) const ;
  const NodeId         theNodeId;
  const BlockNumber    theNumber;
  const Uint32 theInstance;
  const BlockReference theReference;
  /*
   * Instance 0 is the main instance.  It creates/owns other instances.
   * In MT LQH main instance is the LQH proxy and the others ("workers")
   * are real LQHs run by multiple threads.
   */
  enum { MaxInstances = 1 + MAX_NDBMT_LQH_WORKERS + 1 }; // main+lqh+extra
  SimulatedBlock** theInstanceList; // set in main, indexed by instance
  SimulatedBlock* theMainInstance;  // set in all
  /*
    Thread id currently executing this block.
    Not used in singlethreaded ndbd.
  */
  Uint32 m_threadId;
  /*
    Jam buffer reference.
    In multithreaded ndbd, this is different in each thread, and must be
    updated if migrating the block to another thread.
  */
  EmulatedJamBuffer *m_jamBuffer;
  /* For multithreaded ndb, the thread-specific watchdog counter. */
  Uint32 *m_watchDogCounter;

  SectionSegmentPool::Cache * m_sectionPoolCache;
protected:
  Block_context m_ctx;
  NewVARIABLE* allocateBat(int batSize);
  void freeBat();
  static const NewVARIABLE* getBat    (BlockNumber blockNo,
                                       Uint32 instanceNo);
  static Uint16             getBatSize(BlockNumber blockNo,
                                       Uint32 instanceNo);
  
  static BlockReference calcTcBlockRef   (NodeId aNode);
  static BlockReference calcLqhBlockRef  (NodeId aNode);
  static BlockReference calcAccBlockRef  (NodeId aNode);
  static BlockReference calcTupBlockRef  (NodeId aNode);
  static BlockReference calcTuxBlockRef  (NodeId aNode);
  static BlockReference calcDihBlockRef  (NodeId aNode);
  static BlockReference calcQmgrBlockRef (NodeId aNode);
  static BlockReference calcDictBlockRef (NodeId aNode);
  static BlockReference calcNdbCntrBlockRef (NodeId aNode);
  static BlockReference calcTrixBlockRef (NodeId aNode);
  static BlockReference calcBackupBlockRef (NodeId aNode);
  static BlockReference calcSumaBlockRef (NodeId aNode);

  static BlockReference calcApiClusterMgrBlockRef (NodeId aNode);

  // matching instance on same node e.g. LQH-ACC-TUP
  BlockReference calcInstanceBlockRef(BlockNumber aBlock);

  // matching instance on another node e.g. LQH-LQH
  // valid only if receiver has same number of workers
  BlockReference calcInstanceBlockRef(BlockNumber aBlock, NodeId aNode);

  /** 
   * allocRecord
   * Allocates memory for the datastructures where ndb keeps the data
   *
   */
  void* allocRecord(const char * type, size_t s, size_t n, bool clear = true, Uint32 paramId = 0);
  void* allocRecordAligned(const char * type, size_t s, size_t n, void **unaligned_buffer, Uint32 align = NDB_O_DIRECT_WRITE_ALIGNMENT, bool clear = true, Uint32 paramId = 0);
  
  /**
   * Deallocate record
   *
   * NOTE: Also resets pointer
   */
  void deallocRecord(void **, const char * type, size_t s, size_t n);
  
  /**
   * General info event (sent to cluster log)
   */
  void infoEvent(const char * msg, ...) const
    ATTRIBUTE_FORMAT(printf, 2, 3);
  void warningEvent(const char * msg, ...) const
    ATTRIBUTE_FORMAT(printf, 2, 3);
  
  /**
   * Get node state
   */
  const NodeState & getNodeState() const;

  /**
   * Get node info
   */
  const NodeInfo & getNodeInfo(NodeId nodeId) const;
  NodeInfo & setNodeInfo(NodeId);

  const NodeVersionInfo& getNodeVersionInfo() const;
  NodeVersionInfo& setNodeVersionInfo();
  
  /**********************
   * Xfrm stuff
   */
  
  /**
   * @return length
   */
  Uint32 xfrm_key(Uint32 tab, const Uint32* src, 
		  Uint32 *dst, Uint32 dstSize,
		  Uint32 keyPartLen[MAX_ATTRIBUTES_IN_INDEX]) const;

  Uint32 xfrm_attr(Uint32 attrDesc, CHARSET_INFO* cs,
                   const Uint32* src, Uint32 & srcPos,
                   Uint32* dst, Uint32 & dstPos, Uint32 dstSize) const;
  
  /**
   *
   */
  Uint32 create_distr_key(Uint32 tableId,
			  const Uint32* src,
                          Uint32 *dst, 
			  const Uint32 keyPaLen[MAX_ATTRIBUTES_IN_INDEX])const;
  
private:
  NewVARIABLE* NewVarRef;      /* New Base Address Table for block  */
  Uint16       theBATSize;     /* # entries in BAT */

protected:  
  SafeArrayPool<GlobalPage>& m_global_page_pool;
  ArrayPool<GlobalPage>& m_shared_page_pool;
  
  void execNDB_TAMPER(Signal * signal);
  void execNODE_STATE_REP(Signal* signal);
  void execCHANGE_NODE_STATE_REQ(Signal* signal);

  void execSIGNAL_DROPPED_REP(Signal* signal);
  void execCONTINUE_FRAGMENTED(Signal* signal);
  void execSTOP_FOR_CRASH(Signal* signal);
  void execAPI_START_REP(Signal* signal);
  void execNODE_START_REP(Signal* signal);
<<<<<<< HEAD
  void execSEND_PACKED(Signal* signal);
=======

  void execLOCAL_ROUTE_ORD(Signal*);
>>>>>>> dba4cc91
private:
  /**
   * Node state
   */
  NodeState theNodeState;

  Uint32 c_fragmentIdCounter;
  ArrayPool<FragmentInfo> c_fragmentInfoPool;
  DLHashTable<FragmentInfo> c_fragmentInfoHash;
  
  bool c_fragSenderRunning;
  ArrayPool<FragmentSendInfo> c_fragmentSendPool;
  DLList<FragmentSendInfo> c_linearFragmentSendList;
  DLList<FragmentSendInfo> c_segmentedFragmentSendList;
  
public: 
  class MutexManager {
    friend class Mutex;
    friend class SimulatedBlock;
    friend class DbUtil;
  public:
    MutexManager(class SimulatedBlock &);
    
    bool setSize(Uint32 maxNoOfActiveMutexes);
    Uint32 getSize() const ; // Get maxNoOfActiveMutexes
    
  private:
    /**
     * core interface
     */
    struct ActiveMutex {
      Uint32 m_gsn; // state
      Uint32 m_mutexId;
      Callback m_callback;
      union {
	Uint32 nextPool;
	Uint32 nextList;
      };
      Uint32 prevList;
    };
    typedef Ptr<ActiveMutex> ActiveMutexPtr;
    
    bool seize(ActiveMutexPtr& ptr);
    void release(Uint32 activeMutexPtrI);
    
    void getPtr(ActiveMutexPtr& ptr);
    
    void create(Signal*, ActiveMutexPtr&);
    void destroy(Signal*, ActiveMutexPtr&);
    void lock(Signal*, ActiveMutexPtr&, Uint32 flags);
    void unlock(Signal*, ActiveMutexPtr&);
    
  private:
    void execUTIL_CREATE_LOCK_REF(Signal* signal);
    void execUTIL_CREATE_LOCK_CONF(Signal* signal);
    void execUTIL_DESTORY_LOCK_REF(Signal* signal);
    void execUTIL_DESTORY_LOCK_CONF(Signal* signal);
    void execUTIL_LOCK_REF(Signal* signal);
    void execUTIL_LOCK_CONF(Signal* signal);
    void execUTIL_UNLOCK_REF(Signal* signal);
    void execUTIL_UNLOCK_CONF(Signal* signal);
    
    SimulatedBlock & m_block;
    ArrayPool<ActiveMutex> m_mutexPool;
    DLList<ActiveMutex> m_activeMutexes;
    
    BlockReference reference() const;
    void progError(int line, int err_code, const char* extra = 0);
  };
  
  friend class MutexManager;
  MutexManager c_mutexMgr;

  void ignoreMutexUnlockCallback(Signal* signal, Uint32 ptrI, Uint32 retVal);
  virtual bool getParam(const char * param, Uint32 * retVal) { return false;}

  SafeCounterManager c_counterMgr;
private:
  void execUTIL_CREATE_LOCK_REF(Signal* signal);
  void execUTIL_CREATE_LOCK_CONF(Signal* signal);
  void execUTIL_DESTORY_LOCK_REF(Signal* signal);
  void execUTIL_DESTORY_LOCK_CONF(Signal* signal);
  void execUTIL_LOCK_REF(Signal* signal);
  void execUTIL_LOCK_CONF(Signal* signal);
  void execUTIL_UNLOCK_REF(Signal* signal);
  void execUTIL_UNLOCK_CONF(Signal* signal);

protected:

  void fsRefError(Signal* signal, Uint32 line, const char *msg);
  void execFSWRITEREF(Signal* signal);
  void execFSREADREF(Signal* signal);
  void execFSOPENREF(Signal* signal);
  void execFSCLOSEREF(Signal* signal);
  void execFSREMOVEREF(Signal* signal);
  void execFSSYNCREF(Signal* signal);
  void execFSAPPENDREF(Signal* signal);

  // MT LQH callback CONF via signal
public:
  struct CallbackPtr {
    Uint32 m_callbackIndex;
    Uint32 m_callbackData;
  };
protected:
  enum CallbackFlags {
    CALLBACK_DIRECT = 0x0001, // use EXECUTE_DIRECT (assumed thread safe)
    CALLBACK_ACK    = 0x0002  // send ack at the end of callback timeslice
  };

  struct CallbackEntry {
    CallbackFunction m_function;
    Uint32 m_flags;
  };

  struct CallbackTable {
    Uint32 m_count;
    CallbackEntry* m_entry; // array
  };

  CallbackTable* m_callbackTableAddr; // set by block if used

  enum {
    THE_NULL_CALLBACK = 0 // must assign TheNULLCallbackFunction
  };

  void execute(Signal* signal, CallbackPtr & cptr, Uint32 returnCode);
  const CallbackEntry& getCallbackEntry(Uint32 ci);
  void sendCallbackConf(Signal* signal, Uint32 fullBlockNo,
                        CallbackPtr& cptr, Uint32 returnCode);
  void execCALLBACK_CONF(Signal* signal);

  // Variable for storing inserted errors, see pc.H
  ERROR_INSERT_VARIABLE;

#ifdef VM_TRACE_TIME
public:
  void clearTimes();
  void printTimes(FILE * output);
  void addTime(Uint32 gsn, Uint64 time);
  void subTime(Uint32 gsn, Uint64 time);
  struct TimeTrace {
    Uint32 cnt;
    Uint64 sum, sub;
  } m_timeTrace[MAX_GSN+1];
  Uint32 m_currentGsn;
#endif

#ifdef VM_TRACE
  Ptr<void> **m_global_variables, **m_global_variables_save;
  void clear_global_variables();
  void init_globals_list(void ** tmp, size_t cnt);
  void disable_global_variables();
  void enable_global_variables();
#endif

#ifdef VM_TRACE
public:
  NdbOut debugOut;
  NdbOut& debugOutStream() { return debugOut; };
  bool debugOutOn();
  void debugOutLock() { globalSignalLoggers.lock(); }
  void debugOutUnlock() { globalSignalLoggers.unlock(); }
  const char* debugOutTag(char* buf, int line);
#endif
};

// outside blocks e.g. within a struct
#ifdef VM_TRACE
#define DEBUG_OUT_DEFINES(blockNo) \
static SimulatedBlock* debugOutBlock() \
  { return globalData.getBlock(blockNo); } \
static NdbOut& debugOutStream() \
  { return debugOutBlock()->debugOutStream(); } \
static bool debugOutOn() \
  { return debugOutBlock()->debugOutOn(); } \
static void debugOutLock() \
  { debugOutBlock()->debugOutLock(); } \
static void debugOutUnlock() \
  { debugOutBlock()->debugOutUnlock(); } \
static const char* debugOutTag(char* buf, int line) \
  { return debugOutBlock()->debugOutTag(buf, line); } \
static void debugOutDefines()
#else
#define DEBUG_OUT_DEFINES(blockNo) \
static void debugOutDefines()
#endif

inline 
void 
SimulatedBlock::executeFunction(GlobalSignalNumber gsn, Signal* signal){
  ExecFunction f = theExecArray[gsn];
  if(gsn <= MAX_GSN && f != 0){
#ifdef VM_TRACE
    clear_global_variables();
#endif
    (this->*f)(signal);

    if (unlikely(signal->header.m_noOfSections))
    {
      handle_lingering_sections_after_execute(signal);
    }
    return;
  }

  /**
   * This point only passed if an error has occurred
   */
  char errorMsg[255];
  if (!(gsn <= MAX_GSN)) {
    BaseString::snprintf(errorMsg, 255, "Illegal signal received (GSN %d too high)", gsn);
    ERROR_SET(fatal, NDBD_EXIT_PRGERR, errorMsg, errorMsg);
  }
  if (!(theExecArray[gsn] != 0)) {
    BaseString::snprintf(errorMsg, 255, "Illegal signal received (GSN %d not added)", gsn);
    ERROR_SET(fatal, NDBD_EXIT_PRGERR, errorMsg, errorMsg);
  }
  ndbrequire(false);
}

inline
void
SimulatedBlock::execute(Signal* signal, Callback & c, Uint32 returnCode){
  CallbackFunction fun = c.m_callbackFunction; 
  if (fun == TheNULLCallback.m_callbackFunction)
    return;
  ndbrequire(fun != 0);
  c.m_callbackFunction = NULL;
  (this->*fun)(signal, c.m_callbackData, returnCode);
}

inline
void
SimulatedBlock::execute(Signal* signal, CallbackPtr & cptr, Uint32 returnCode){
  const CallbackEntry& ce = getCallbackEntry(cptr.m_callbackIndex);
  cptr.m_callbackIndex = ZNIL;
  Callback c;
  c.m_callbackFunction = ce.m_function;
  c.m_callbackData = cptr.m_callbackData;
  execute(signal, c, returnCode);
}
                        
inline 
BlockNumber
SimulatedBlock::number() const {
   return theNumber;
}

inline
EmulatedJamBuffer *
SimulatedBlock::jamBuffer() const {
   return m_jamBuffer;
}

inline
BlockReference
SimulatedBlock::reference() const {
   return theReference;
}

inline
NodeId
SimulatedBlock::getOwnNodeId() const {
  return theNodeId;
}

inline
BlockReference
SimulatedBlock::calcTcBlockRef   (NodeId aNodeId){
  return numberToRef(DBTC, aNodeId);
}

inline
BlockReference
SimulatedBlock::calcLqhBlockRef  (NodeId aNodeId){
return numberToRef(DBLQH, aNodeId);
}

inline
BlockReference
SimulatedBlock::calcAccBlockRef  (NodeId aNodeId){
  return numberToRef(DBACC, aNodeId);
}

inline
BlockReference
SimulatedBlock::calcTupBlockRef  (NodeId aNodeId){
  return numberToRef(DBTUP, aNodeId);
}

inline
BlockReference
SimulatedBlock::calcTuxBlockRef  (NodeId aNodeId){
  return numberToRef(DBTUX, aNodeId);
}

inline
BlockReference
SimulatedBlock::calcDihBlockRef  (NodeId aNodeId){
  return numberToRef(DBDIH, aNodeId);
}

inline
BlockReference
SimulatedBlock::calcDictBlockRef (NodeId aNodeId){
  return numberToRef(DBDICT, aNodeId);
}

inline
BlockReference
SimulatedBlock::calcQmgrBlockRef (NodeId aNodeId){
  return numberToRef(QMGR, aNodeId);
}

inline
BlockReference
SimulatedBlock::calcNdbCntrBlockRef (NodeId aNodeId){
  return numberToRef(NDBCNTR, aNodeId);
}

inline
BlockReference
SimulatedBlock::calcTrixBlockRef (NodeId aNodeId){
  return numberToRef(TRIX, aNodeId);
}

inline
BlockReference
SimulatedBlock::calcBackupBlockRef (NodeId aNodeId){
  return numberToRef(BACKUP, aNodeId);
}

inline
BlockReference
SimulatedBlock::calcSumaBlockRef (NodeId aNodeId){
  return numberToRef(SUMA, aNodeId);
}

inline
BlockReference
SimulatedBlock::calcApiClusterMgrBlockRef (NodeId aNodeId){
  return numberToRef(API_CLUSTERMGR, aNodeId);
}

inline
BlockReference
SimulatedBlock::calcInstanceBlockRef(BlockNumber aBlock){
  return numberToRef(aBlock, instance(), getOwnNodeId());
}

inline
BlockReference
SimulatedBlock::calcInstanceBlockRef(BlockNumber aBlock, NodeId aNodeId){
  return numberToRef(aBlock, instance(), aNodeId);
}

inline
const NodeState &
SimulatedBlock::getNodeState() const {
  return theNodeState;
}

inline
const NodeInfo &
SimulatedBlock::getNodeInfo(NodeId nodeId) const {
  ndbrequire(nodeId > 0 && nodeId < MAX_NODES);
  return globalData.m_nodeInfo[nodeId];
}

inline
const NodeVersionInfo &
SimulatedBlock::getNodeVersionInfo() const {
  return globalData.m_versionInfo;
}

inline
NodeVersionInfo &
SimulatedBlock::setNodeVersionInfo() {
  return globalData.m_versionInfo;
}

#ifdef VM_TRACE_TIME
inline
void
SimulatedBlock::addTime(Uint32 gsn, Uint64 time){
  m_timeTrace[gsn].cnt ++;
  m_timeTrace[gsn].sum += time;
}

inline
void
SimulatedBlock::subTime(Uint32 gsn, Uint64 time){
  m_timeTrace[gsn].sub += time;
}
#endif

inline
void
SimulatedBlock::EXECUTE_DIRECT(Uint32 block, 
			       Uint32 gsn, 
			       Signal* signal, 
			       Uint32 len,
                               Uint32 givenInstanceNo)
{
  signal->setLength(len);
  SimulatedBlock* b = globalData.getBlock(block);
  ndbassert(b != 0);
  /**
   * In multithreaded NDB, blocks run in different threads, and EXECUTE_DIRECT
   * (unlike sendSignal) is generally not thread-safe.
   * So only allow EXECUTE_DIRECT between blocks that run in the same thread,
   * unless caller explicitly marks it as being thread safe (eg NDBFS),
   * by using an explicit instance argument.
   * By default instance of sender is used.  This is automatically thread-safe
   * for worker instances (instance != 0).
   */
  Uint32 instanceNo = givenInstanceNo;
  if (instanceNo == ZNIL)
    instanceNo = instance();
  if (instanceNo != 0)
    b = b->getInstance(instanceNo);
  ndbassert(b != 0);
  ndbassert(givenInstanceNo != ZNIL || b->getThreadId() == getThreadId());
#ifdef VM_TRACE
  if(globalData.testOn){
    signal->header.theVerId_signalNumber = gsn;
    signal->header.theReceiversBlockNumber = numberToBlock(block, instanceNo);
    signal->header.theSendersBlockRef = reference();
    globalSignalLoggers.executeDirect(signal->header,
				      0,        // in
				      &signal->theData[0],
                                      globalData.ownId);
  }
#endif
#ifdef VM_TRACE_TIME
  Uint32 us1, us2;
  Uint64 ms1, ms2;
  NdbTick_CurrentMicrosecond(&ms1, &us1);
  Uint32 tGsn = m_currentGsn;
  b->m_currentGsn = gsn;
#endif
  b->executeFunction(gsn, signal);
#ifdef VM_TRACE_TIME
  NdbTick_CurrentMicrosecond(&ms2, &us2);
  Uint64 diff = ms2;
  diff -= ms1;
  diff *= 1000000;
  diff += us2;
  diff -= us1;
  b->addTime(gsn, diff);
  m_currentGsn = tGsn;
  subTime(tGsn, diff);
#endif
#ifdef VM_TRACE
  if(globalData.testOn){
    signal->header.theVerId_signalNumber = gsn;
    signal->header.theReceiversBlockNumber = numberToBlock(block, instanceNo);
    signal->header.theSendersBlockRef = reference();
    globalSignalLoggers.executeDirect(signal->header,
				      1,        // out
				      &signal->theData[0],
                                      globalData.ownId);
  }
#endif
}

/**
 * Defines for backward compatiblility
 */

#define BLOCK_DEFINES(BLOCK) \
  typedef void (BLOCK::* ExecSignalLocal) (Signal* signal); \
  typedef void (BLOCK::* BlockCallback)(Signal*, Uint32 callb, Uint32 retCode); \
  inline CallbackFunction safe_cast(BlockCallback f){ \
    return static_cast<CallbackFunction>(f); \
  } \
public:\
private: \
  void addRecSignal(GlobalSignalNumber gsn, ExecSignalLocal f, bool force = false)

#define BLOCK_CONSTRUCTOR(BLOCK) do { SimulatedBlock::initCommon(); } while(0)

#define BLOCK_FUNCTIONS(BLOCK) \
void \
BLOCK::addRecSignal(GlobalSignalNumber gsn, ExecSignalLocal f, bool force){ \
  addRecSignalImpl(gsn, (ExecFunction)f, force);\
}

#include "Mutex.hpp"

inline
SectionHandle::~SectionHandle()
{
  if (unlikely(m_cnt))
  {
    m_block->handle_lingering_sections_after_execute(this);
  }
}

#ifdef ERROR_INSERT
#define RSS_AP_SNAPSHOT(x) Uint32 rss_##x
#define RSS_AP_SNAPSHOT_SAVE(x) rss_##x = x.getNoOfFree()
#define RSS_AP_SNAPSHOT_CHECK(x) ndbrequire(rss_##x == x.getNoOfFree())

#define RSS_OP_COUNTER(x) Uint32 x
#define RSS_OP_COUNTER_INIT(x) x = 0
#define RSS_OP_ALLOC(x) x ++
#define RSS_OP_FREE(x) x --
#define RSS_OP_ALLOC_X(x,n) x += n
#define RSS_OP_FREE_X(x,n) x -= n

#define RSS_OP_SNAPSHOT(x) Uint32 rss_##x
#define RSS_OP_SNAPSHOT_SAVE(x) rss_##x = x
#define RSS_OP_SNAPSHOT_CHECK(x) ndbrequire(rss_##x == x)
#else
#define RSS_AP_SNAPSHOT(x)
#define RSS_AP_SNAPSHOT_SAVE(x)
#define RSS_AP_SNAPSHOT_CHECK(x)

#define RSS_OP_COUNTER(x)
#define RSS_OP_COUNTER_INIT(x)
#define RSS_OP_ALLOC(x)
#define RSS_OP_FREE(x)
#define RSS_OP_ALLOC_X(x,n)
#define RSS_OP_FREE_X(x,n)

#define RSS_OP_SNAPSHOT(x)
#define RSS_OP_SNAPSHOT_SAVE(x)
#define RSS_OP_SNAPSHOT_CHECK(x)

#endif

struct Hash2FragmentMap
{
  STATIC_CONST( MAX_MAP = 240 );
  Uint32 m_cnt;
  Uint32 m_fragments;
  Uint8 m_map[MAX_MAP];
  Uint32 nextPool;
  Uint32 m_object_id;
};

extern ArrayPool<Hash2FragmentMap> g_hash_map;

#endif
<|MERGE_RESOLUTION|>--- conflicted
+++ resolved
@@ -695,12 +695,8 @@
   void execSTOP_FOR_CRASH(Signal* signal);
   void execAPI_START_REP(Signal* signal);
   void execNODE_START_REP(Signal* signal);
-<<<<<<< HEAD
   void execSEND_PACKED(Signal* signal);
-=======
-
   void execLOCAL_ROUTE_ORD(Signal*);
->>>>>>> dba4cc91
 private:
   /**
    * Node state
