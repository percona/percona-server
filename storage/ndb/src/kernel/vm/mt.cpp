--- conflicted
+++ resolved
@@ -5059,15 +5059,11 @@
   selfptr->m_spintime = conf.do_get_spintime(selfptr->m_instance_list,
                                              selfptr->m_instance_count);
 
-<<<<<<< HEAD
-  selfptr->m_thr_id = my_thread_self();
-=======
   selfptr->m_sched_responsiveness =
     globalEmulatorData.theConfiguration->schedulerResponsiveness();
   calculate_max_signals_parameters(selfptr);
 
-  selfptr->m_thr_id = pthread_self();
->>>>>>> e4dbf95a
+  selfptr->m_thr_id = my_thread_self();
 
   for (Uint32 i = 0; i < selfptr->m_instance_count; i++) 
   {
