--- conflicted
+++ resolved
@@ -3089,7 +3089,6 @@
   DBUG_RETURN(retval);
 }
 
-<<<<<<< HEAD
 extern "C"
 int
 ndb_mgm_set_configuration(NdbMgmHandle h, ndb_mgm_configuration *c)
@@ -3369,46 +3368,4 @@
   return h->socket;
 }
 
-extern "C" const struct Ndb_Mgm_Error_Msg ndb_mgm_error_msgs[] = {
-  { NDB_MGM_NO_ERROR, "No error" },
-  
-  /* Request for service errors */
-  { NDB_MGM_ILLEGAL_CONNECT_STRING, "Illegal connect string" },
-  { NDB_MGM_ILLEGAL_SERVER_HANDLE, "Illegal server handle" },
-  { NDB_MGM_ILLEGAL_SERVER_REPLY, "Illegal reply from server" },
-  { NDB_MGM_ILLEGAL_NUMBER_OF_NODES, "Illegal number of nodes" },
-  { NDB_MGM_ILLEGAL_NODE_STATUS, "Illegal node status" },
-  { NDB_MGM_OUT_OF_MEMORY, "Out of memory" },
-  { NDB_MGM_SERVER_NOT_CONNECTED, "Management server not connected" },
-  { NDB_MGM_COULD_NOT_CONNECT_TO_SOCKET, "Could not connect to socket" },
-  
-  /* Service errors - Start/Stop Node or System */
-  { NDB_MGM_START_FAILED, "Start failed" },
-  { NDB_MGM_STOP_FAILED, "Stop failed" },
-  { NDB_MGM_RESTART_FAILED, "Restart failed" },
-  
-  /* Service errors - Backup */
-  { NDB_MGM_COULD_NOT_START_BACKUP, "Could not start backup" },
-  { NDB_MGM_COULD_NOT_ABORT_BACKUP, "Could not abort backup" },
-  
-  /* Service errors - Single User Mode */
-  { NDB_MGM_COULD_NOT_ENTER_SINGLE_USER_MODE,
-    "Could not enter single user mode" },
-  { NDB_MGM_COULD_NOT_EXIT_SINGLE_USER_MODE,
-    "Could not exit single user mode" },
-  
-  /* Service errors - Configuration change */
-  { NDB_MGM_CONFIG_CHANGE_FAILED,
-    "Failed to complete configuration change" },
-  
-  /* Usage errors */
-  { NDB_MGM_USAGE_ERROR,
-    "Usage error" }
-};
-
-extern "C" const int ndb_mgm_noOfErrorMsgs =
-  sizeof(ndb_mgm_error_msgs)/sizeof(struct Ndb_Mgm_Error_Msg);
-
-=======
->>>>>>> e6726401
 template class Vector<const ParserRow<ParserDummy>*>;