--- conflicted
+++ resolved
@@ -82,11 +82,7 @@
   )
 
 NDB_ADD_TEST(MgmConfig-t testConfig.cpp
-<<<<<<< HEAD
   LIBS ndbmgmapi ndbtrace ndbconf ndblogger ndbgeneral ndbportlib
   )
-=======
-  LIBS ndbmgmapi ndbtrace ndbconf ndblogger ndbgeneral ndbportlib)
 NDB_ADD_TEST(InitConfigFileParser-t InitConfigFileParser.cpp
-  LIBS ndbconf ndbgeneral ndbportlib)
->>>>>>> 34b14581
+  LIBS ndbconf ndbgeneral ndbportlib)