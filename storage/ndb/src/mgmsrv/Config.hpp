<<<<<<< HEAD
/* 
   Copyright (C) 2003-2008 MySQL AB, 2008 Sun Microsystems, Inc.
=======
/*
   Copyright (C) 2003-2006 MySQL AB, 2009 Sun Microsystems, Inc.
>>>>>>> c6834530
    All rights reserved. Use is subject to license terms.

   This program is free software; you can redistribute it and/or modify
   it under the terms of the GNU General Public License as published by
   the Free Software Foundation; version 2 of the License.

   This program is distributed in the hope that it will be useful,
   but WITHOUT ANY WARRANTY; without even the implied warranty of
   MERCHANTABILITY or FITNESS FOR A PARTICULAR PURPOSE.  See the
   GNU General Public License for more details.

   You should have received a copy of the GNU General Public License
   along with this program; if not, write to the Free Software
   Foundation, Inc., 51 Franklin St, Fifth Floor, Boston, MA 02110-1301  USA
*/

#ifndef Config_H
#define Config_H

#include <kernel/NodeBitmask.hpp>
#include "ConfigInfo.hpp"
#include <mgmapi.h>
#include <mgmapi_configuration.hpp>


/**
 * @class Config
 * @brief Cluster Configuration Wrapper
 *
 * Adds a C++ wrapper around 'ndb_mgm_configuration' which is
 * exposed from mgmapi_configuration
 *
 */

class Config {
public:
  Config(struct ndb_mgm_configuration *config_values = NULL);
  Config(ConfigValues* config_values);
  Config(const Config*);
  virtual ~Config();

  void print(const char* section_filter = NULL, NodeId nodeid_filter = NULL,
             const char* param_filter = NULL,
             NdbOut& out = ndbout) const;

  /*
    Returns generation of the config
    0 => not set(yet), ie. config has never been committed
   */
  Uint32 getGeneration() const;
  bool setGeneration(Uint32);

  /*
    Returns name of the config
  */
  const char* getName() const;
  bool setName(const char* new_name);

  /*
    Returns primary MGM node of the config, this is used to
    protect the config being overwritten by an "old" config.ini
    or my.cnf - i.e as soon as the config.ini has been updated
    and reloaded from one node, the config.ini on other nodes
    become obsolete and a reload from those would revert to an
    old config.
    0 => config updated from mgmapi, no node is primary anymore
    1 - MAX_NODES => only node with specified nodeid can reload
                     config without force
   */
  Uint32 getPrimaryMgmNode() const;
  bool setPrimaryMgmNode(Uint32);

  /*
   Pack the config into a UtilBuffer and return it's size in bytes
  */
  Uint32 pack(UtilBuffer&) const;

  /*
    Pack the config as base64
  */
  bool pack64(BaseString&) const;

  /*
    Compare against another config and return a list of
    differences in a Properties object
  */
  void diff(const Config* other, Properties& diff_list,
            const unsigned* exclude=NULL) const;

  /*
    Print the difference against another config
   */
  void print_diff(const Config* other) const;


  /*
    Get the full connectstring for this configuration. ie
    a list of all the mgmd servers and their port separated
    by separator.
   */
  void getConnectString(BaseString&,
                        const BaseString& separator = BaseString(";")) const;

  /*
    Print the difference to string buffer
  */
  const char* diff2str(const Config* other, BaseString& str,
                       const unsigned* exclude = NULL) const;

  /*
    Determine if changing to the other config is illegal
  */
  bool illegal_change(const Config* other) const;

  /*
    Check if the config is equal to another config
  */
  bool equal(const Config*, const unsigned* exclude = NULL) const;

  /*
    Return the checksum of the config. The checksum can be used to compare
    two configs without having the whole config available(for example on
    a remote host). It can also be printed to log files for manual verification
    that same config is used
  */
  Uint32 checksum(void) const;

  /*
    Return bitmask of all defined nodes of a certain type
    returns all defined nodes by default.
   */
  void get_nodemask(NodeBitmask& mask,
                    ndb_mgm_node_type type = NDB_MGM_NODE_TYPE_UNKNOWN) const;

  struct ndb_mgm_configuration * m_configValues;
  struct ndb_mgm_configuration * values(void) const { return m_configValues; };

private:
  bool setValue(Uint32 section, Uint32 section_no,
                Uint32 id, Uint32 new_val);
  bool setValue(Uint32 section, Uint32 section_no,
                Uint32 id, const char* new_val);

  bool illegal_change(const Properties&) const;
  bool equal(const Properties&) const;
  const char* diff2str(const Properties&, BaseString& str) const;
};

class ConfigIter : public ndb_mgm_configuration_iterator {
public:
  ConfigIter(const Config* conf, unsigned type) :
    ndb_mgm_configuration_iterator(*conf->m_configValues, type) {};
};

#endif // Config_H<|MERGE_RESOLUTION|>--- conflicted
+++ resolved
@@ -1,10 +1,5 @@
-<<<<<<< HEAD
-/* 
-   Copyright (C) 2003-2008 MySQL AB, 2008 Sun Microsystems, Inc.
-=======
 /*
-   Copyright (C) 2003-2006 MySQL AB, 2009 Sun Microsystems, Inc.
->>>>>>> c6834530
+   Copyright (C) 2003-2006, 2008 MySQL AB, 2008, 2009 Sun Microsystems, Inc.
     All rights reserved. Use is subject to license terms.
 
    This program is free software; you can redistribute it and/or modify
