--- conflicted
+++ resolved
@@ -2510,19 +2510,14 @@
 MgmtSrvr::handleStatus(NodeId nodeId, bool alive, bool nfComplete)
 {
   DBUG_ENTER("MgmtSrvr::handleStatus");
-<<<<<<< HEAD
   DBUG_PRINT("enter",("nodeid: %d, alive: %d, nfComplete: %d",
                       nodeId, alive, nfComplete));
 
-  Uint32 theData[25];
-  EventReport *rep = (EventReport *)theData;
-=======
   union {
     Uint32 theData[25];
     EventReport repData;
   };
   EventReport * rep = &repData;
->>>>>>> c750970e
 
   theData[1] = nodeId;
   if (alive) {
