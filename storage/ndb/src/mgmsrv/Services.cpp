--- conflicted
+++ resolved
@@ -336,16 +336,10 @@
 
   struct sockaddr_in addr;
   SOCKET_SIZE_TYPE addrlen= sizeof(addr);
-<<<<<<< HEAD
-  my_getpeername(sock, (struct sockaddr*)&addr, &addrlen);
-  m_name.assfmt("%s:%d", inet_ntoa(addr.sin_addr), ntohs(addr.sin_port));
-  DBUG_PRINT("info", ("new connection from: %s", m_name.c_str()));
-=======
-  if (getpeername(sock, (struct sockaddr*)&addr, &addrlen) == 0)
+  if (my_getpeername(sock, (struct sockaddr*)&addr, &addrlen) == 0)
     m_name.assfmt("%s:%d", inet_ntoa(addr.sin_addr), ntohs(addr.sin_port));
   DBUG_PRINT("info", ("new connection from: %s", m_name.c_str()));
 
->>>>>>> d1b1378b
   DBUG_VOID_RETURN;
 }
 
@@ -1709,7 +1703,6 @@
 MgmApiSession::transporter_connect(Parser_t::Context &ctx,
 				   Properties const &args)
 {
-<<<<<<< HEAD
   if (!m_mgmsrv.transporter_connect(m_socket))
   {
     // Connection not allowed or failed
@@ -1730,29 +1723,6 @@
     my_socket_invalidate(&m_socket);   // so nobody closes it
   }
 
-=======
-
-  if (!m_mgmsrv.transporter_connect(m_socket))
-  {
-    // Connection not allowed or failed
-    g_eventLogger->warning("Failed to convert connection "
-                           "from '%s' to transporter",
-                           name());
-
-    // Close the socket to indicate failure to other side
-  }
-  else
-  {
-    /*
-      Conversion to transporter suceeded
-      Stop this session thread and release resources
-      but don't close the socket, it's been taken over
-      by the transporter
-    */
-    m_socket= NDB_INVALID_SOCKET;   // so nobody closes it
-  }
-
->>>>>>> d1b1378b
   m_stop= true; // Stop the session
 }
 
