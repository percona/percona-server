--- conflicted
+++ resolved
@@ -279,7 +279,6 @@
   MGM_CMD("get session", &MgmApiSession::getSession, ""),
     MGM_ARG("id", Int, Mandatory, "SessionID"),
 
-<<<<<<< HEAD
   MGM_CMD("set config", &MgmApiSession::setConfig, ""),
     MGM_ARG("Content-Length", Int, Mandatory, "Length of config"),
     MGM_ARG("Content-Type", String, Mandatory, "Type of config"),
@@ -302,11 +301,10 @@
     MGM_ARG("force", Int, Optional, "Force reload"),
 
   MGM_CMD("show variables", &MgmApiSession::show_variables, ""),
-=======
+
   MGM_CMD("dump events", &MgmApiSession::dump_events, ""),
     MGM_ARG("type", Int, Mandatory, "Type of event"),
     MGM_ARG("nodes", String, Optional, "Nodes to include"),
->>>>>>> 0f0d84c9
 
   MGM_END()
 };
@@ -1974,7 +1972,6 @@
   m_output->println("%s", "");
 }
 
-<<<<<<< HEAD
 
 static bool
 clear_dynamic_ports_from_config(Config* config)
@@ -2002,23 +1999,11 @@
       if (!i2.set(CFG_CONNECTION_SERVER_PORT, zero_port))
         return false;
     }
-=======
-static bool
-valid_nodes(const NdbNodeBitmask& nodes, unsigned max_nodeid)
-{
-  unsigned nodeid = 0;
-  while((nodeid = nodes.find(nodeid)) != NdbNodeBitmask::NotFound)
-  {
-    if (nodeid == 0 || nodeid > max_nodeid)
-      return false;
-    nodeid++;
->>>>>>> 0f0d84c9
   }
   return true;
 }
 
 
-<<<<<<< HEAD
 void MgmApiSession::setConfig(Parser_t::Context &ctx, Properties const &args)
 {
   BaseString result("Ok");
@@ -2149,7 +2134,23 @@
   NdbOut socket_out(*m_output, false /* turn off autoflush */);
   m_mgmsrv.show_variables(socket_out);
   m_output->println("%s", "");
-=======
+}
+
+
+static bool
+valid_nodes(const NdbNodeBitmask& nodes, unsigned max_nodeid)
+{
+  unsigned nodeid = 0;
+  while((nodeid = nodes.find(nodeid)) != NdbNodeBitmask::NotFound)
+  {
+    if (nodeid == 0 || nodeid > max_nodeid)
+      return false;
+    nodeid++;
+  }
+  return true;
+}
+
+
 #include <signaldata/DumpStateOrd.hpp>
 
 static const
@@ -2182,6 +2183,7 @@
   args.get("type", &type);
 
   const dump_request* request = dump_requests;
+
   for (; request->type != NDB_LE_ILLEGAL_TYPE; request++)
   {
     if (request->type == (Ndb_logevent_type)type)
@@ -2243,14 +2245,10 @@
     m_output->println("%s", str.c_str());
 
   }
->>>>>>> 0f0d84c9
 }
 
 
 template class MutexVector<int>;
 template class Vector<ParserRow<MgmApiSession> const*>;
-<<<<<<< HEAD
 template class Vector<NDB_SOCKET_TYPE>;
-=======
-template class Vector<SimpleSignal>;
->>>>>>> 0f0d84c9
+template class Vector<SimpleSignal>;