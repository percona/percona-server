--- conflicted
+++ resolved
@@ -2211,13 +2211,10 @@
     const Uint32 pollTimeout = (remaining > waitSlot) ? waitSlot :
       remaining;
     const int res = pollEvents2((int)pollTimeout, latestGCI);
-<<<<<<< HEAD
-=======
 
     if ((latestGCI) && (isExpectingHigherQueuedEpochs() == false))
       *latestGCI= NDB_FAILURE_GCI;
 
->>>>>>> 32ede7ee
     if (res < 0)
     {
       return res;
