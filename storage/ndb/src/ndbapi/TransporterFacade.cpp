--- conflicted
+++ resolved
@@ -1103,8 +1103,6 @@
 
   // Configure send buffers
   if (!m_send_buffer.inited())
-<<<<<<< HEAD
-=======
   {
     Uint32 total_send_buffer = 0;
     Uint64 total_send_buffer64;
@@ -1146,45 +1144,6 @@
     reserved_send_buffer_size_t = (size_t)reserved_send_buffer;
     if (!m_send_buffer.init(total_send_buffer_size_t,
                             reserved_send_buffer_size_t))
-    {
-      ndbout << "Unable to allocate "
-             << total_send_buffer_size_t
-             << " bytes of memory for send buffers!!" << endl;
-      DBUG_RETURN(false);
-    }
-  }
-
-  Uint32 auto_reconnect=1;
-  iter.get(CFG_AUTO_RECONNECT, &auto_reconnect);
-
-  const char * priospec = 0;
-  if (iter.get(CFG_HB_THREAD_PRIO, &priospec) == 0)
->>>>>>> 7757d419
-  {
-    Uint32 total_send_buffer = 0;
-    Uint64 total_send_buffer64;
-    size_t total_send_buffer_size_t;
-    iter.get(CFG_TOTAL_SEND_BUFFER_MEMORY, &total_send_buffer);
-
-    total_send_buffer64 = total_send_buffer;
-    if (total_send_buffer64 == 0)
-    {
-      total_send_buffer64 = theTransporterRegistry->get_total_max_send_buffer();
-    }
-
-    Uint64 extra_send_buffer = 0;
-    iter.get(CFG_EXTRA_SEND_BUFFER_MEMORY, &extra_send_buffer);
-
-    total_send_buffer64 += extra_send_buffer;
-#if SIZEOF_CHARP == 4
-    /* init method can only handle 32-bit sizes on 32-bit platforms */
-    if (total_send_buffer64 > 0xFFFFFFFF)
-    {
-      total_send_buffer64 = 0xFFFFFFFF;
-    }
-#endif
-    total_send_buffer_size_t = (size_t)total_send_buffer64;
-    if (!m_send_buffer.init(total_send_buffer_size_t))
     {
       ndbout << "Unable to allocate "
              << total_send_buffer_size_t
@@ -2371,7 +2330,6 @@
       {
         assert(tmp != clnt->m_poll.m_locked_clients[j]);
       }
-<<<<<<< HEAD
     }
     if (DBG_POLL) printf("\n");
 
@@ -2464,30 +2422,10 @@
       new_owner_locked = false;
       add_to_poll_queue(new_owner);
       dbg("try-lock failed %p", new_owner);
-=======
-    }
-    if (DBG_POLL) printf("\n");
-
-    for (Uint32 i = 1; i < lock_cnt; i++)
-    {
-      trp_client * tmp = clnt->m_poll.m_locked_clients[i];
-      if (tmp->m_poll.m_locked == true)
-      {
-        assert(tmp->m_poll.m_waiting != trp_client::PollQueue::PQ_IDLE);
-      }
-      else
-      {
-        assert(tmp->m_poll.m_poll_owner == false);
-        assert(tmp->m_poll.m_poll_queue == false);
-        assert(tmp->m_poll.m_waiting == trp_client::PollQueue::PQ_IDLE);
-      }
->>>>>>> 7757d419
-    }
-  }
-#endif
+    }
+  }
 
   /**
-<<<<<<< HEAD
    * clear poll owner variable and unlock
    */
   m_poll_owner = 0;
@@ -2756,54 +2694,11 @@
   m_locked_cnt = locked_cnt + 1;
   NdbMutex_Lock(clnt->m_mutex);
   return;
-=======
-   * we're finished polling
-   */
-  clnt->m_poll.m_waiting = trp_client::PollQueue::PQ_IDLE;
-  assert(clnt->is_locked_for_poll() == true);
-  clnt->set_locked_for_poll(false);
-  dbg("%p->set_locked_for_poll false", clnt);
-
-  /**
-   * count woken clients
-   *   and put them to the left in array
-   */
-  for (Uint32 i = 0; i < cnt; i++)
-  {
-    trp_client * tmp = arr[i];
-    bool woken = (tmp->m_poll.m_waiting == trp_client::PollQueue::PQ_WOKEN);
-    assert(tmp->is_locked_for_poll() == true);
-    tmp->set_locked_for_poll(false);
-    dbg("%p->set_locked_for_poll false", tmp);
-    if (woken)
-    {
-      arr[i] = arr[cnt_woken];
-      arr[cnt_woken] = tmp;
-      cnt_woken++;
-    }
-  }
-
-  if (DBG_POLL)
-  {
-    Uint32 lock_cnt = clnt->m_poll.m_locked_cnt;
-    printf("after sort: cnt: %u ", lock_cnt);
-    for (Uint32 i = 0; i < lock_cnt; i++)
-    {
-      trp_client * tmp = clnt->m_poll.m_locked_clients[i];
-      printf("%p(%u) ", tmp, tmp->m_poll.m_waiting);
-    }
-    printf("\n");
-  }
->>>>>>> 7757d419
-}
-
-void
-TransporterFacade::try_lock_last_client(trp_client* clnt,
-                                        bool& new_owner_locked,
-                                        trp_client** new_owner_ptr,
-                                        Uint32 first_check)
-{
-<<<<<<< HEAD
+}
+
+void
+TransporterFacade::add_to_poll_queue(trp_client* clnt)
+{
   assert(clnt != 0);
   assert(clnt->m_poll.m_prev == 0);
   assert(clnt->m_poll.m_next == 0);
@@ -2813,341 +2708,6 @@
 
   clnt->m_poll.m_poll_queue = true;
   if (m_poll_queue_head == 0)
-=======
-  /**
-   * take last client in poll queue and try lock it
-   */
-  bool already_locked = false;
-  trp_client* new_owner = remove_last_from_poll_queue();
-  *new_owner_ptr = new_owner;
-  assert(new_owner != clnt);
-  if (new_owner != 0)
->>>>>>> 7757d419
-  {
-    dbg("0 new_owner: %p", new_owner);
-    /**
-     * Note: we can only try lock here, to prevent potential deadlock
-     *   given that we acquire mutex in different order when starting to poll
-     *   Only lock if not already locked (can happen when signals received
-     *   and trp_client isn't ready).
-     */
-    already_locked = clnt->m_poll.check_if_locked(new_owner, first_check);
-    if ((!already_locked) &&
-        (NdbMutex_Trylock(new_owner->m_mutex) != 0))
-    {
-      /**
-       * If we fail to try lock...we put him back into poll-queue
-       */
-      new_owner_locked = false;
-      add_to_poll_queue(new_owner);
-      dbg("try-lock failed %p", new_owner);
-    }
-  }
-
-  /**
-   * clear poll owner variable and unlock
-   */
-  m_poll_owner = 0;
-  unlock_poll_mutex();
-
-  if (new_owner && new_owner_locked)
-  {
-    /**
-     * Propose a poll owner
-     *   Wakeup a client, that will race to become poll-owner
-     *   I.e we don't assign m_poll_owner but let the wakeing up thread
-     *   do this itself, if it is first
-     */
-    dbg("wake new_owner(%p)", new_owner);
-#ifndef NDEBUG
-    for (Uint32 i = 0; i < first_check; i++)
-    {
-      assert(clnt->m_poll.m_locked_clients[i] != new_owner);
-    }
-#endif
-    assert(new_owner->m_poll.m_waiting == trp_client::PollQueue::PQ_WAITING);
-    new_owner->m_poll.m_poll_owner = true;
-    NdbCondition_Signal(new_owner->m_poll.m_condition);
-    if (!already_locked)
-    {
-      /* Don't release lock if already locked */
-      NdbMutex_Unlock(new_owner->m_mutex);
-    }
-  }
-}
-
-<<<<<<< HEAD
-void
-TransporterFacade::remove_from_poll_queue(trp_client* const * arr, Uint32 cnt)
-{
-  for (Uint32 i = 0; i< cnt; i++)
-  {
-    if (arr[i]->m_poll.m_poll_queue)
-    {
-      remove_from_poll_queue(arr[i]);
-    }
-  }
-}
-
-void
-TransporterFacade::remove_from_poll_queue(trp_client* clnt)
-=======
-/**
- * Poll the Transporters for incomming messages.
- * Also 'update_connections' status in regular intervals
- * controlled by the flag 'm_check_connections'.
- * (::threadMainReceive() is responsible for requesting
- * this in regular intervals)
- * 
- * Both of these operations require the poll right to
- * have been aquired. If we are not already 'is_poll_owner',
- * we will try to set it within the timeout 'wait_time'.
- *
- * Poll ownership might be release on return if not
- * 'stay_poll_owner' is requested.
- *
- * Return 'true' if poll right is still owned upon return.
- */
-bool
-TransporterFacade::do_poll(trp_client* clnt,
-                           Uint32 wait_time,
-                           bool is_poll_owner,
-                           bool stay_poll_owner)
->>>>>>> 7757d419
-{
-  dbg("do_poll(%p)", clnt);
-  clnt->m_poll.m_waiting = trp_client::PollQueue::PQ_WAITING;
-  assert(clnt->m_poll.m_locked == true);
-  assert(clnt->m_poll.m_poll_owner == false);
-<<<<<<< HEAD
-  assert(clnt->m_poll.m_poll_queue == true);
-
-=======
-  assert(clnt->m_poll.m_poll_queue == false);
-  if (!is_poll_owner)
-  {
-    if (!try_become_poll_owner(clnt, wait_time))
-      return false;
-  }
-
-  /**
-   * We have the poll "right" and we poll until data is received. After
-   * receiving data we will check if all data is received,
-   * if not we poll again.
-   */
-  clnt->m_poll.m_poll_owner = true;
-  clnt->m_poll.start_poll(clnt);
-  dbg("%p->external_poll", clnt);
-  external_poll(wait_time);
-
-  Uint32 cnt_woken = 0;
-  Uint32 cnt = clnt->m_poll.m_locked_cnt - 1; // skip self
-  trp_client ** arr = clnt->m_poll.m_locked_clients + 1; // skip self
-  clnt->m_poll.m_poll_owner = false;
-  finish_poll(clnt, cnt, cnt_woken, arr);
-
-  lock_poll_mutex();
-
-  if ((cnt + 1) > m_num_active_clients)
-  {
-    m_num_active_clients = cnt + 1;
-  }
-  /**
-   * now remove all woken from poll queue
-   * note: poll mutex held
-   */
-  remove_from_poll_queue(arr, cnt_woken);
-
-  bool new_owner_locked = true;
-  trp_client * new_owner = NULL;
-  if (stay_poll_owner)
-  {
-    unlock_poll_mutex();
-  }
-  else
-  {
-    try_lock_last_client(clnt,
-                         new_owner_locked,
-                         &new_owner,
-                         cnt_woken + 1);
-  }
-
-  /**
-   * Now wake all the woken clients
-   */
-  unlock_and_signal(arr, cnt_woken);
-
-  /**
-   * And unlock the rest that we delivered messages to
-   */
-  for (Uint32 i = cnt_woken; i < cnt; i++)
-  {
-    dbg("unlock (%p)", arr[i]);
-    NdbMutex_Unlock(arr[i]->m_mutex);
-  }
-
-  if (stay_poll_owner)
-  {
-    clnt->m_poll.m_locked_cnt = 0;
-    dbg("%p->do_poll return", clnt);
-    return true;
-  }
-  /**
-   * If we failed to propose new poll owner above, then we retry it here
-   */
-  if (new_owner_locked == false)
-  {
-    dbg("new_owner_locked == %s", "false");
-    trp_client * new_owner;
-    while (true)
-    {
-      new_owner = 0;
-      lock_poll_mutex();
-      if (m_poll_owner != 0)
-      {
-        /**
-         * new poll owner already appointed...no need to do anything
-         */
-        break;
-      }
-
-      new_owner = remove_last_from_poll_queue();
-      if (new_owner == 0)
-      {
-        /**
-         * poll queue empty...no need to do anything
-         */
-        break;
-      }
-
-      if (NdbMutex_Trylock(new_owner->m_mutex) == 0)
-      {
-        /**
-         * We locked a client that we will propose as poll owner
-         */
-        break;
-      }
-
-      /**
-       * Failed to lock new owner, put him back on queue, and retry
-       */
-      add_to_poll_queue(new_owner);
-      unlock_poll_mutex();
-    }
-
-    unlock_poll_mutex();
-
-    if (new_owner)
-    {
-      /**
-       * Propose a poll owner
-       */
-      assert(new_owner->m_poll.m_waiting == trp_client::PollQueue::PQ_WAITING);
-      new_owner->m_poll.m_poll_owner = true;
-      NdbCondition_Signal(new_owner->m_poll.m_condition);
-      NdbMutex_Unlock(new_owner->m_mutex);
-    }
-  }
-
-  clnt->m_poll.m_locked_cnt = 0;
-  dbg("%p->do_poll return", clnt);
-  return false;
-}
-
-void
-TransporterFacade::wakeup(trp_client* clnt)
-{
-  switch(clnt->m_poll.m_waiting) {
-  case trp_client::PollQueue::PQ_WAITING:
-    dbg2("wakeup(%p) PQ_WAITING => PQ_WOKEN on %p", clnt, this);
-    clnt->m_poll.m_waiting = trp_client::PollQueue::PQ_WOKEN;
-    break;
-  case trp_client::PollQueue::PQ_WOKEN:
-    dbg2("wakeup(%p) PQ_WOKEN on %p", clnt, this);
-    break;
-  case trp_client::PollQueue::PQ_IDLE:
-    dbg2("wakeup(%p) PQ_IDLE on %p", clnt, this);
-    break;
-  }
-}
-
-void
-TransporterFacade::unlock_and_signal(trp_client * const * arr, Uint32 cnt)
-{
-  for (Uint32 i = 0; i < cnt; i++)
-  {
-    NdbCondition_Signal(arr[i]->m_poll.m_condition);
-    NdbMutex_Unlock(arr[i]->m_mutex);
-  }
-}
-
-void
-TransporterFacade::complete_poll(trp_client* clnt)
-{
-  dbg2("%p->complete_poll on %p", clnt, this);
-  assert(clnt->m_poll.m_poll_owner == false);
-  assert(clnt->m_poll.m_poll_queue == false);
-  assert(clnt->m_poll.m_waiting == trp_client::PollQueue::PQ_IDLE);
-  clnt->flush_send_buffers();
-}
-
-void
-trp_client::PollQueue::start_poll(trp_client* self)
-{
-  assert(m_waiting == PQ_WAITING);
-  assert(m_locked);
-  assert(m_poll_owner);
-  assert(m_locked_cnt == 0);
-  assert(&self->m_poll == this);
-  m_locked_cnt = 1;
-  m_locked_clients[0] = self;
-  assert(self->is_locked_for_poll() == false);
-  self->set_locked_for_poll(true);
-  dbg("%p becomes poll owner", self);
-}
-
-bool
-trp_client::PollQueue::check_if_locked(const trp_client* clnt,
-                                       const Uint32 start) const
-{
-  for (Uint32 i = start; i<m_locked_cnt; i++)
-  {
-    if (m_locked_clients[i] == clnt) // already locked
-      return true;
-  }
-  return false;
-}
-
-void
-trp_client::PollQueue::lock_client(trp_client* clnt)
-{
-  assert(m_locked_cnt <= m_lock_array_size);
-  assert(check_if_locked((const trp_client*)this, (const Uint32)0) == false);
-  assert(!clnt->is_locked_for_poll());
-
-  Uint32 locked_cnt = m_locked_cnt;
-  clnt->set_locked_for_poll(true);
-  dbg("lock_client(%p)", clnt);
-
-  assert(m_locked_cnt < m_lock_array_size);
-  m_locked_clients[locked_cnt] = clnt;
-  m_locked_cnt = locked_cnt + 1;
-  NdbMutex_Lock(clnt->m_mutex);
-  return;
-}
-
-void
-TransporterFacade::add_to_poll_queue(trp_client* clnt)
-{
-  assert(clnt != 0);
-  assert(clnt->m_poll.m_prev == 0);
-  assert(clnt->m_poll.m_next == 0);
-  assert(clnt->m_poll.m_locked == true);
-  assert(clnt->m_poll.m_poll_owner == false);
-  assert(clnt->m_poll.m_poll_queue == false);
-
-  clnt->m_poll.m_poll_queue = true;
-  if (m_poll_queue_head == 0)
   {
     assert(m_poll_queue_tail == 0);
     m_poll_queue_head = clnt;
@@ -3182,7 +2742,6 @@
   assert(clnt->m_poll.m_poll_owner == false);
   assert(clnt->m_poll.m_poll_queue == true);
 
->>>>>>> 7757d419
   clnt->m_poll.m_poll_queue = false;
   if (clnt->m_poll.m_prev != 0)
   {
@@ -3830,9 +3389,6 @@
   {
     dozer->trp_wakeup();
   };
-<<<<<<< HEAD
-}
-=======
 }
 
 #ifdef ERROR_INSERT
@@ -3895,5 +3451,4 @@
            m_send_buffer.get_total_used_send_buffer_size());
 }
 
-#endif
->>>>>>> 7757d419
+#endif