--- conflicted
+++ resolved
@@ -1,8 +1,4 @@
-<<<<<<< HEAD
-# Copyright © 2010, Oracle and/or its affiliates. All rights reserved.
-=======
 # Copyright (c) 2010, 2012, Oracle and/or its affiliates. All rights reserved.
->>>>>>> df6c0ff5
 #
 # This program is free software; you can redistribute it and/or modify
 # it under the terms of the GNU General Public License as published by
@@ -17,18 +13,6 @@
 # along with this program; if not, write to the Free Software
 # Foundation, Inc., 51 Franklin St, Fifth Floor, Boston, MA  02110-1301  USA
 
-<<<<<<< HEAD
-FILE(GLOB JAVA_SOURCES ${CMAKE_CURRENT_SOURCE_DIR}/test/*.java)
-
-SET ( CLASSPATH 
-  ${CMAKE_BINARY_DIR}/storage/ndb/src/ndbjtie/target/classes
-  ${CMAKE_BINARY_DIR}/storage/ndb/src/ndbjtie/jtie/target/classes
-  ${CMAKE_BINARY_DIR}/storage/ndb/src/ndbjtie/jtie/test/myjapi/target/classes)
-
-CREATE_JAR(ndbjtie-test ${JAVA_SOURCES} 
-  CLASSPATH ${CLASSPATH} 
-  DEPENDENCIES ndbjtie.jar jtie-test-myjapi.jar)
-=======
 # neither wildcards (nor line breaks) for clean targets supported by cmake
 SET_DIRECTORY_PROPERTIES(PROPERTIES ADDITIONAL_MAKE_CLEAN_FILES
   "test_mutils.sh.log;test_mutils.cmd.log;test_ndbjtie_multilib.sh.log;test_ndbjtie_multilib.cmd.log;test_ndbjtie_smoke.sh.log;test_ndbjtie_smoke.cmd.log;test_unload_mutils.sh.log;test_unload_mutils.cmd.log;test_unload_ndbjtie_multilib.sh.log;test_unload_ndbjtie_multilib.cmd.log;test_unload_ndbjtie_smoke.sh.log;test_unload_ndbjtie_smoke.cmd.log;")
@@ -76,5 +60,44 @@
                  ${CMAKE_CURRENT_BINARY_DIR}/test_unload_ndbjtie_smoke.cmd
 		 @ONLY NEWLINE_STYLE WIN32)
 
-ENDIF(WIN32)
->>>>>>> df6c0ff5
+ELSE(WIN32)
+
+  # build the unit-test scripts for *nix
+  CONFIGURE_FILE(${CMAKE_CURRENT_SOURCE_DIR}/test_mutils.sh.in
+                 ${CMAKE_CURRENT_BINARY_DIR}/test_mutils.sh
+		 @ONLY NEWLINE_STYLE UNIX)
+  ADD_CUSTOM_TARGET(chmod_x_mutils ALL
+    chmod a+x "${CMAKE_CURRENT_BINARY_DIR}/test_mutils.sh"
+    || echo "") # don't break the build if file was deleted)
+  CONFIGURE_FILE(${CMAKE_CURRENT_SOURCE_DIR}/test_ndbjtie_multilib.sh.in
+                 ${CMAKE_CURRENT_BINARY_DIR}/test_ndbjtie_multilib.sh
+		 @ONLY NEWLINE_STYLE UNIX)
+  ADD_CUSTOM_TARGET(chmod_x_ndbjtie_multilib ALL
+    chmod a+x "${CMAKE_CURRENT_BINARY_DIR}/test_ndbjtie_multilib.sh"
+    || echo "") # don't break the build if file was deleted)
+  CONFIGURE_FILE(${CMAKE_CURRENT_SOURCE_DIR}/test_ndbjtie_smoke.sh.in
+                 ${CMAKE_CURRENT_BINARY_DIR}/test_ndbjtie_smoke.sh
+		 @ONLY NEWLINE_STYLE UNIX)
+  ADD_CUSTOM_TARGET(chmod_x_ndbjtie_smoke ALL
+    chmod a+x "${CMAKE_CURRENT_BINARY_DIR}/test_ndbjtie_smoke.sh"
+    || echo "") # don't break the build if file was deleted)
+  CONFIGURE_FILE(${CMAKE_CURRENT_SOURCE_DIR}/test_unload_mutils.sh.in
+                 ${CMAKE_CURRENT_BINARY_DIR}/test_unload_mutils.sh
+		 @ONLY NEWLINE_STYLE UNIX)
+  ADD_CUSTOM_TARGET(chmod_x_unload_mutils ALL
+    chmod a+x "${CMAKE_CURRENT_BINARY_DIR}/test_unload_mutils.sh"
+    || echo "") # don't break the build if file was deleted)
+  CONFIGURE_FILE(${CMAKE_CURRENT_SOURCE_DIR}/test_unload_ndbjtie_multilib.sh.in
+                 ${CMAKE_CURRENT_BINARY_DIR}/test_unload_ndbjtie_multilib.sh
+		 @ONLY NEWLINE_STYLE UNIX)
+  ADD_CUSTOM_TARGET(chmod_x_unload_ndbjtie_multilib ALL
+    chmod a+x "${CMAKE_CURRENT_BINARY_DIR}/test_unload_ndbjtie_multilib.sh"
+    || echo "") # don't break the build if file was deleted)
+  CONFIGURE_FILE(${CMAKE_CURRENT_SOURCE_DIR}/test_unload_ndbjtie_smoke.sh.in
+                 ${CMAKE_CURRENT_BINARY_DIR}/test_unload_ndbjtie_smoke.sh
+		 @ONLY NEWLINE_STYLE UNIX)
+  ADD_CUSTOM_TARGET(chmod_x_unload_ndbjtie_smoke ALL
+    chmod a+x "${CMAKE_CURRENT_BINARY_DIR}/test_unload_ndbjtie_smoke.sh"
+    || echo "") # don't break the build if file was deleted)
+
+ENDIF(WIN32)