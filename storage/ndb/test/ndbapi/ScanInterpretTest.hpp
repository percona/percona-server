/*
   Copyright (c) 2003, 2021, Oracle and/or its affiliates.
<<<<<<< HEAD
    All rights reserved. Use is subject to license terms.
=======
    Use is subject to license terms.
>>>>>>> 6cbf5325

   This program is free software; you can redistribute it and/or modify
   it under the terms of the GNU General Public License, version 2.0,
   as published by the Free Software Foundation.

   This program is also distributed with certain software (including
   but not limited to OpenSSL) that is licensed under separate terms,
   as designated in a particular file or component or in included license
   documentation.  The authors of MySQL hereby grant you an additional
   permission to link the program and your derivative works with the
   separately licensed software that they have included with MySQL.

   This program is distributed in the hope that it will be useful,
   but WITHOUT ANY WARRANTY; without even the implied warranty of
   MERCHANTABILITY or FITNESS FOR A PARTICULAR PURPOSE.  See the
   GNU General Public License, version 2.0, for more details.

   You should have received a copy of the GNU General Public License
   along with this program; if not, write to the Free Software
   Foundation, Inc., 51 Franklin St, Fifth Floor, Boston, MA 02110-1301  USA
*/

#ifndef SCAN_INTERPRET_TEST_HPP
#define SCAN_INTERPRET_TEST_HPP

#include "ScanFilter.hpp"

class ScanInterpretTest {
public:
  ScanInterpretTest(const NdbDictionary::Table& _tab, 
		    const NdbDictionary::Table& _restab) : 
    tab(_tab),
    restab(_restab),
    row(_tab){
  }

  int scanRead(Ndb*, 
	       int records,
	       int parallelism,
	       ScanFilter& filter);
  int scanReadVerify(Ndb*, 
		     int records,
		     int parallelism,
		     ScanFilter& filter);

  int addRowToInsert(Ndb* pNdb, 
		     NdbConnection* pInsTrans);
  int addRowToCheckTrans(Ndb* pNdb, 
			 NdbConnection* pCheckTrans);
private:
  const NdbDictionary::Table& tab;
  const NdbDictionary::Table& restab;
  NDBT_ResultRow row;
  
};


inline
int 
ScanInterpretTest::addRowToInsert(Ndb* pNdb, 
				  NdbConnection* pInsTrans){

  NdbOperation* pOp = 
    pInsTrans->getNdbOperation(restab.getName());	
  if (pOp == NULL) {
    NDB_ERR(pInsTrans->getNdbError());
    pNdb->closeTransaction(pInsTrans);
    return NDBT_FAILED;
  }
  
  if( pOp->insertTuple() == -1 ) {
    NDB_ERR(pInsTrans->getNdbError());
    pNdb->closeTransaction(pInsTrans);
    return NDBT_FAILED;
  }
  
  // Copy all attribute to the new operation
  for (int a = 0; a<restab.getNoOfColumns(); a++){
    const NdbDictionary::Column* attr = tab.getColumn(a); 
    NdbRecAttr* reca = row.attributeStore(a);
    int check = -1;
    switch (attr->getType()){
    case NdbDictionary::Column::Char:
    case NdbDictionary::Column::Varchar:
    case NdbDictionary::Column::Binary:
    case NdbDictionary::Column::Varbinary:{
      check = pOp->setValue( attr->getName(), 
			     reca->aRef());
      break;
    }
    case NdbDictionary::Column::Int:{
      check = pOp->setValue( attr->getName(), 
			     reca->int32_value());      
    }
      break;
    case NdbDictionary::Column::Bigint:{
      check = pOp->setValue( attr->getName(), 
			     reca->int64_value());
    }
      break;
    case NdbDictionary::Column::Unsigned:{
      check = pOp->setValue( attr->getName(), 
			     reca->u_32_value());
    }
      break;
    case NdbDictionary::Column::Bigunsigned:{
      check = pOp->setValue( attr->getName(), 
			     reca->u_64_value());
    }
      break;
    case NdbDictionary::Column::Float:
      check = pOp->setValue( attr->getName(), 
			     reca->float_value());

      break;
    default:
      check = -1;
      break;
    }
    if(check != 0){
      NDB_ERR(pInsTrans->getNdbError());
      pNdb->closeTransaction(pInsTrans);
      return NDBT_FAILED;
    }
  }
  
  return NDBT_OK;
}

inline
int 
ScanInterpretTest::addRowToCheckTrans(Ndb* pNdb, 
				      NdbConnection* pCheckTrans){

  NdbOperation* pOp = 
    pCheckTrans->getNdbOperation(restab.getName());	
  if (pOp == NULL) {
    NDB_ERR(pNdb->getNdbError());
    return NDBT_FAILED;
  }
  
  if(pOp->readTuple() != 0) {
    NDB_ERR(pNdb->getNdbError());
    return NDBT_FAILED;
  }
  
  // Copy pk attribute's to the new operation
  for (int a = 0; a<restab.getNoOfColumns(); a++){
    const NdbDictionary::Column* attr = restab.getColumn(a); 
    if (attr->getPrimaryKey() == true){
      NdbRecAttr* reca = row.attributeStore(a);
      int check = -1;
      switch (attr->getType()){
      case NdbDictionary::Column::Char:
      case NdbDictionary::Column::Varchar:
      case NdbDictionary::Column::Binary:
      case NdbDictionary::Column::Varbinary:{
	check = pOp->equal( attr->getName(), 
			       reca->aRef());
	break;
      }
      case NdbDictionary::Column::Int:{
	check = pOp->equal( attr->getName(), 
			       reca->int32_value());      
      }
	break;
      case NdbDictionary::Column::Bigint:{
	check = pOp->equal( attr->getName(), 
			       reca->int64_value());
      }
	break;
      case NdbDictionary::Column::Unsigned:{
	check = pOp->equal( attr->getName(), 
			       reca->u_32_value());
      }
	break;
      case NdbDictionary::Column::Bigunsigned:{
	check = pOp->equal( attr->getName(), 
			       reca->u_64_value());
      }
	break;
      default:
	check = -1;
	break;
      }
      if(check != 0){
	NDB_ERR(pNdb->getNdbError());
	return NDBT_FAILED;
      }
    }
  }

  return NDBT_OK;
}

inline
int 
ScanInterpretTest::scanRead(Ndb* pNdb,
			    int records,
			    int parallelism,
			    ScanFilter& filter){
  int                  retryAttempt = 0;	
  int            retryMax = 100;
  int                  check;
  NdbConnection	       *pTrans;
  NdbScanOperation	       *pOp;

  while (true){

    if (retryAttempt >= retryMax){
      ndbout << "ERROR: has retried this operation " << retryAttempt 
	     << " times, failing!" << endl;
      return NDBT_FAILED;
    }

    pTrans = pNdb->startTransaction();
    if (pTrans == NULL) {
      const NdbError err = pNdb->getNdbError();
      if (err.status == NdbError::TemporaryError){
	NDB_ERR(err);
	NdbSleep_MilliSleep(50);
	retryAttempt++;
	continue;
      }
      NDB_ERR(err);
      return NDBT_FAILED;
    }
    
    pOp = pTrans->getNdbScanOperation(tab.getName());	
    if (pOp == NULL) {
      NDB_ERR(pTrans->getNdbError());
      pNdb->closeTransaction(pTrans);
      return NDBT_FAILED;
    }
   
    if( pOp->readTuples(NdbScanOperation::LM_Read, 0, parallelism) ) {
      NDB_ERR(pTrans->getNdbError());
      pNdb->closeTransaction(pTrans);
      return NDBT_FAILED;
    }

    if (filter.filterOp(pOp) != 0){
      NDB_ERR(pTrans->getNdbError());
      pNdb->closeTransaction(pTrans);
      return NDBT_FAILED;
    }
    
    // Read all attributes  
    for(int a = 0; a<tab.getNoOfColumns(); a++){
      if((row.attributeStore(a) = 
	  pOp->getValue(tab.getColumn(a)->getName())) == 0) {
	NDB_ERR(pTrans->getNdbError());
	pNdb->closeTransaction(pTrans);
	return NDBT_FAILED;
      }
    }      
    check = pTrans->execute(NoCommit);   
    if( check == -1 ) {
      NDB_ERR(pTrans->getNdbError());
      pNdb->closeTransaction(pTrans);
      return NDBT_FAILED;
    }

    int eof;
    int rows = 0;

    while((eof = pOp->nextResult(true)) == 0){
      do {
	rows++;
	if (addRowToInsert(pNdb, pTrans) != 0){
	  pNdb->closeTransaction(pTrans);
	  return NDBT_FAILED;
	}
      } while((eof = pOp->nextResult(false)) == 0);
      
      check = pTrans->execute(Commit);   
      if( check == -1 ) {
	const NdbError err = pTrans->getNdbError();    
	NDB_ERR(err);
	pNdb->closeTransaction(pTrans);
	return NDBT_FAILED;
      }
    }
    if (eof == -1) {
      const NdbError err = pTrans->getNdbError();

      if (err.status == NdbError::TemporaryError){
	NDB_ERR(err);
	pNdb->closeTransaction(pTrans);
	NdbSleep_MilliSleep(50);
	retryAttempt++;
	continue;
      }
      NDB_ERR(err);
      pNdb->closeTransaction(pTrans);
      return NDBT_FAILED;
    }
    
    pNdb->closeTransaction(pTrans);

    g_info << rows << " rows have been scanned" << endl;
    
    return NDBT_OK;
  }
  return NDBT_FAILED;
}

inline
int 
ScanInterpretTest::scanReadVerify(Ndb* pNdb,
				  int records,
				  int parallelism,
				  ScanFilter& filter){
  int                  retryAttempt = 0;
  const int            retryMax = 100;
  int                  check;
  NdbConnection	       *pTrans;
  NdbScanOperation	       *pOp;
  
  while (true){
    
    if (retryAttempt >= retryMax){
      ndbout << "ERROR: has retried this operation " << retryAttempt 
	     << " times, failing!" << endl;
      return NDBT_FAILED;
    }
    
    pTrans = pNdb->startTransaction();
    if (pTrans == NULL) {
      const NdbError err = pNdb->getNdbError();
      if (err.status == NdbError::TemporaryError){
	NDB_ERR(err);
	NdbSleep_MilliSleep(50);
	retryAttempt++;
	continue;
      }
      NDB_ERR(err);
      return NDBT_FAILED;
    }
    
    
    pOp = pTrans->getNdbScanOperation(tab.getName());	
    if (pOp == NULL || pOp->getValue("KOL2") == NULL)
    {
      NDB_ERR(pTrans->getNdbError());
      pNdb->closeTransaction(pTrans);
      return NDBT_FAILED;
    }
   
    if( pOp->readTuples(NdbScanOperation::LM_Read, 0, parallelism) ) {
      NDB_ERR(pTrans->getNdbError());
      pNdb->closeTransaction(pTrans);
      return NDBT_FAILED;
    }

    // Read all attributes  
    for(int a = 0; a<tab.getNoOfColumns(); a++){
      if((row.attributeStore(a) = 
	  pOp->getValue(tab.getColumn(a)->getName())) == 0) {
	NDB_ERR(pTrans->getNdbError());
	pNdb->closeTransaction(pTrans);
	return NDBT_FAILED;
      }
    }      
    check = pTrans->execute(NoCommit);   
    if( check == -1 ) {
      NDB_ERR(pTrans->getNdbError());
      pNdb->closeTransaction(pTrans);
      return NDBT_FAILED;
    }

    int eof;
    int rows = 0;
    int rowsNoExist = 0;
    int rowsExist = 0;    
    int existingRecordsNotFound = 0;
    int nonExistingRecordsFound = 0;


    NdbConnection* pExistTrans;
    NdbConnection* pNoExistTrans;
    
    while((eof = pOp->nextResult(true)) == 0){
      pExistTrans = pNdb->startTransaction();
      if (pExistTrans == NULL) {
	const NdbError err = pNdb->getNdbError();
	NDB_ERR(err);
	return NDBT_FAILED;
      }
      pNoExistTrans = pNdb->startTransaction();
      if (pNoExistTrans == NULL) {
	const NdbError err = pNdb->getNdbError();
	NDB_ERR(err);
	return NDBT_FAILED;
      }
      do {
	rows++;
	if (filter.verifyRecord(row) == NDBT_OK){
	  rowsExist++;
	  if (addRowToCheckTrans(pNdb, pExistTrans) != 0){
	    pNdb->closeTransaction(pTrans);
	    pNdb->closeTransaction(pExistTrans);
	    pNdb->closeTransaction(pNoExistTrans);
	    return NDBT_FAILED;
	  }
	}else{
	  rowsNoExist++;
	  if (addRowToCheckTrans(pNdb, pNoExistTrans) != 0){
	    pNdb->closeTransaction(pTrans);
	    pNdb->closeTransaction(pExistTrans);
	    pNdb->closeTransaction(pNoExistTrans);
	    return NDBT_FAILED;
	  }
	}
      } while((eof = pOp->nextResult(false)) == 0);


      // Execute the transaction containing reads of 
      // all the records that should be in the result table
      check = pExistTrans->execute(Commit);   
      if( check == -1 ) {
	const NdbError err = pExistTrans->getNdbError();    
	NDB_ERR(err);
	if (err.code != 626){
	  pNdb->closeTransaction(pExistTrans);
	  pNdb->closeTransaction(pNoExistTrans);
	  pNdb->closeTransaction(pTrans);
	  return NDBT_FAILED;
	}else{
	  // Some of the records expected to be found wasn't 
	  // there
	  existingRecordsNotFound = 1;
	}
      }
      pNdb->closeTransaction(pExistTrans);

      // Execute the transaction containing reads of 
      // all the records that should NOT be in the result table
      check = pNoExistTrans->execute(Commit, CommitAsMuchAsPossible);   
      if( check == -1 ) {
	const NdbError err = pNoExistTrans->getNdbError();    
	// The transactions error code should be zero
	if (err.code != 626){
	  NDB_ERR(err);
	  pNdb->closeTransaction(pNoExistTrans);
	  pNdb->closeTransaction(pTrans);
	  return NDBT_FAILED;
	}
	// Loop through the no existing transaction and check that no 
	// operations where successful
	const NdbOperation* pOp2 = NULL;
	while ((pOp2 = pNoExistTrans->getNextCompletedOperation(pOp2)) != NULL){
	  const NdbError err = pOp2->getNdbError();
	  if (err.code != 626){
	    ndbout << "err.code = " << err.code<< endl;
	    nonExistingRecordsFound = 1;
	  }
	}
      } 
      
      pNdb->closeTransaction(pNoExistTrans);
      

    }
    if (eof == -1) {
      const NdbError err = pTrans->getNdbError();
      
      if (err.status == NdbError::TemporaryError){
	NDB_ERR(err);
	pNdb->closeTransaction(pTrans);
	NdbSleep_MilliSleep(50);
	retryAttempt++;
	continue;
      }
      NDB_ERR(err);
      pNdb->closeTransaction(pTrans);
      return NDBT_FAILED;
    }
    
    int testResult = NDBT_OK;
    int rowsResult = 0;
    UtilTransactions utilTrans(restab);  
    if (utilTrans.selectCount(pNdb, 
			      240,
			      &rowsResult) != 0){
      return NDBT_FAILED;
    }
    if (existingRecordsNotFound == 1){
      ndbout << "!!! Expected records not found" << endl;
      testResult = NDBT_FAILED;
    }
    if (nonExistingRecordsFound == 1){
      ndbout << "!!! Unxpected records found" << endl;
      testResult = NDBT_FAILED;
    }
    ndbout << rows << " rows scanned("
	   << rowsExist << " found, " << rowsResult<<" expected)" << endl;
    if (rowsResult != rowsExist){
      ndbout << "!!! Number of rows in result table different from expected" << endl;
      testResult = NDBT_FAILED;
    }

    return testResult;
  }
  return NDBT_FAILED;
}

#endif<|MERGE_RESOLUTION|>--- conflicted
+++ resolved
@@ -1,10 +1,6 @@
 /*
    Copyright (c) 2003, 2021, Oracle and/or its affiliates.
-<<<<<<< HEAD
-    All rights reserved. Use is subject to license terms.
-=======
     Use is subject to license terms.
->>>>>>> 6cbf5325
 
    This program is free software; you can redistribute it and/or modify
    it under the terms of the GNU General Public License, version 2.0,
