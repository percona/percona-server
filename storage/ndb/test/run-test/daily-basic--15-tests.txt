# Copyright (c) 2016, 2019 Oracle and/or its affiliates. All rights reserved.
#
# This program is free software; you can redistribute it and/or modify
# it under the terms of the GNU General Public License, version 2.0,
# as published by the Free Software Foundation.
#
# This program is also distributed with certain software (including
# but not limited to OpenSSL) that is licensed under separate terms,
# as designated in a particular file or component or in included license
# documentation.  The authors of MySQL hereby grant you an additional
# permission to link the program and your derivative works with the
# separately licensed software that they have included with MySQL.
#
# This program is distributed in the hope that it will be useful,
# but WITHOUT ANY WARRANTY; without even the implied warranty of
# MERCHANTABILITY or FITNESS FOR A PARTICULAR PURPOSE.  See the
# GNU General Public License, version 2.0, for more details.
#
# You should have received a copy of the GNU General Public License
# along with this program; if not, write to the Free Software
# Foundation, Inc., 51 Franklin St, Fifth Floor, Boston, MA 02110-1301  USA
#
# GENERATED FILE
#
cmd: testNdbApi
args: -n UpdateWithoutKeys D1 D2
max-time: 180

cmd: testSystemRestart
args: -n SR_DD_2_LCP D2
max-time: 900

cmd: testBasic
args: -n RollbackUpdate D1 D2
max-time: 180

cmd: testNdbApi
args: -n UpdateWithoutValues D1 D2
max-time: 180

cmd: testBasic
args: -n MassiveRollback D1 D2
max-time: 1080

cmd: testDict
args: -n CreateAndDropDuring D1 D2
max-time: 360

cmd: testSystemRestart
args: -n SR2 D1
max-time: 3240

cmd: testSystemRestart
args: -n SR1 D1
max-time: 4140

cmd: testSystemRestart
args: -n PLCP_1 T17
max-time: 900

cmd: testSystemRestart
args: -n PLCP_2 T17
max-time: 900

cmd: testSystemRestart
args: -n PLCP_3 T17
max-time: 1000

cmd: testSystemRestart
args: -n PLCP_4 T17
max-time: 1200

cmd: testSystemRestart
args: -n PLCP_5 T17
max-time: 900

cmd: testBackup
args: -n RestoreEpochRetry T1
max-time: 900

cmd: testNodeRestart
<<<<<<< HEAD
args: -n MultiSocketRestart T1
max-time: 2500
=======
args: -n SumaHandover3rpl T1
max-time: 180
>>>>>>> e08c1d04
<|MERGE_RESOLUTION|>--- conflicted
+++ resolved
@@ -79,10 +79,9 @@
 max-time: 900
 
 cmd: testNodeRestart
-<<<<<<< HEAD
 args: -n MultiSocketRestart T1
 max-time: 2500
-=======
+
+cmd: testNodeRestart
 args: -n SumaHandover3rpl T1
 max-time: 180
->>>>>>> e08c1d04
