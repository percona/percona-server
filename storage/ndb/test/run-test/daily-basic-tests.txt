max-time: 600
cmd: atrt-testBackup
args: -n NFMaster T1

max-time: 600
cmd: testBasic
args: -n PkRead T1

max-time: 600
cmd: atrt-testBackup
args: -n NFMasterAsSlave T1

max-time: 600
cmd: testBasic
args: -n PkRead T1

max-time: 600
cmd: atrt-testBackup
args: -n NFSlave T1 

max-time: 600
cmd: testBasic
args: -n PkRead T1

max-time: 600
cmd: atrt-testBackup
args: -n FailMaster T1

max-time: 600
cmd: testBasic
args: -n PkRead T1

max-time: 600
cmd: atrt-testBackup
args: -n FailMasterAsSlave T1

max-time: 600
cmd: testBasic
args: -n PkRead T1

max-time: 600
cmd: atrt-testBackup
args: -n FailSlave T1

max-time: 600
cmd: testBasic
args: -n PkRead T1

max-time: 600
cmd: atrt-testBackup
args: -n BackupOne T1 T6 I3 D2

max-time: 600
cmd: atrt-testBackup
args: -n BackupDDL T1

# BASIC FUNCTIONALITY
max-time: 500
cmd: testBasic
args: -n PkRead

max-time: 500
cmd: testBasic
args: -n PkSimpleRead

max-time: 500
cmd: testBasic
args: -n PkDirtyRead

max-time: 500
cmd: testBasic
args: -n PkUpdate 

max-time: 500
cmd: testBasic
args: -n PkDelete 

max-time: 500
cmd: testBasic
args: -n PkInsert 

max-time: 660
cmd: testBasic
args: -n UpdateAndRead 

max-time: 500
cmd: testBasic
args: -n DeleteRead

max-time: 500
cmd: testBasic
args: -n PkReadAndLocker T6 D1 D2

max-time: 500
cmd: testBasic
args: -n PkReadAndLocker2 T6 D1 D2

max-time: 500
cmd: testBasic
args: -n PkReadUpdateAndLocker T6 D1 D2

max-time: 500
cmd: testBasic
args: -n ReadWithLocksAndInserts T6 D1 D2

max-time: 500
cmd: testBasic
args: -n PkInsertTwice T1 T6 D1 D2

max-time: 1500
cmd: testBasic
args: -n Fill T13 

max-time: 1500
cmd: testBasic
args: -n Fill T6 

max-time: 500
cmd: testBasic
args: -n NoCommitSleep T6 D1 D2

max-time: 500
cmd: testBasic
args: -n NoCommit626 T6 D1 D2

max-time: 500
cmd: testBasic
args: -n NoCommitAndClose T6 D1 D2

max-time: 500
cmd: testBasic
args: -n Commit626 T6 D1 D2

max-time: 500
cmd: testBasic
args: -n CommitTry626 T6 D1 D2

max-time: 500
cmd: testBasic
args: -n CommitAsMuch626 T6 D1 D2

max-time: 500
cmd: testBasic
args: -n NoCommit626 T6 D1 D2

max-time: 500
cmd: testBasic
args: -n NoCommitRollback626 T1 T6 D1 D2

max-time: 500
cmd: testBasic
args: -n Commit630 T1 T6 D1 D2

max-time: 500
cmd: testBasic
args: -n CommitTry630 T1 T6 D1 D2

max-time: 500
cmd: testBasic
args: -n CommitAsMuch630 T1 T6 D1 D2

max-time: 500
cmd: testBasic
args: -n NoCommit630 T1 T6 D1 D2

max-time: 500
cmd: testBasic
args: -n NoCommitRollback630 T1 T6 D1 D2 

max-time: 500
cmd: testBasic
args: -n NoCommitAndClose T1 T6 D1 D2 

max-time: 500
cmd: testBasic
args: -n RollbackUpdate T1 T6 D1 D2 

max-time: 500
cmd: testBasic
args: -n RollbackDeleteMultiple T1 T6 D1 D2 

max-time: 500
cmd: testBasic
args: -n ImplicitRollbackDelete T1 T6 D1 D2 

max-time: 500
cmd: testBasic
args: -n CommitDelete T1 T6 D1 D2 

max-time: 500
cmd: testBasic
args: -n RollbackNothing T1 T6 D1 D2 

max-time: 500
cmd: testBasicAsynch
args: -n PkInsertAsynch 

max-time: 500
cmd: testBasicAsynch
args: -n PkReadAsynch 

max-time: 500
cmd: testBasicAsynch
args: -n PkUpdateAsynch 

max-time: 500
cmd: testBasicAsynch
args: -n PkDeleteAsynch 

max-time: 1000
cmd: testBasic
args: -n MassiveRollback T1 T6 D1 D2

max-time: 500
cmd: testBasic
args: -n MassiveRollback2 T1 T6 D1 D2

max-time: 500
cmd: testBasic
args: -n MassiveRollback3 T1 T6 D1 D2

max-time: 500
cmd: testBasic
args: -n MassiveRollback4 T1 T6 D1 D2

max-time: 500
cmd: testBasic
args: -n TupError

max-time: 500
cmd: testBasic
args: -n InsertError T1

max-time: 500
cmd: testBasic
args: -n InsertError2 T1

max-time: 500
cmd: testTimeout
args: T1 

max-time: 500
cmd: testBasic
args: -n Bug25090 T1

max-time: 1000
cmd: testBasic
args: -n Bug27756

max-time: 500
cmd: testBasic
args: -n Bug28073

max-time: 500
cmd: testBasic
args: -n Bug20535

max-time: 500
cmd: testIndex
args: -n Bug25059 -r 3000 T1

# SCAN TESTS
#
max-time: 500
cmd: testScan
args: -n ScanRead16 

max-time: 500
cmd: testScan
args: -n ScanRead240 

max-time: 500
cmd: testScan
args: -n ScanReadCommitted240 

max-time: 500
cmd: testScan
args: -n ScanUpdate 

max-time: 500
cmd: testScan
args: -n ScanUpdate2 T6 D1 D2

max-time: 500
cmd: testScan
args: -n ScanDelete 

max-time: 500
cmd: testScan
args: -n ScanDelete2 D1 D2

max-time: 500
cmd: testScan
args: -n ScanUpdateAndScanRead T6 D1 D2

max-time: 500
cmd: testScan
args: -n ScanReadAndLocker T6 D1 D2

max-time: 500
cmd: testScan
args: -n ScanReadAndPkRead T6 D1 D2

max-time: 500
cmd: testScan
args: -n ScanRead488 -l 10 T6 D1 D2

max-time: 500
cmd: testScan
args: -n ScanRead488O -l 10 T6 D1 D2 

max-time: 1000
cmd: testScan
args: -n ScanRead488T -l 10 T6 D1 D2 

max-time: 1000
cmd: testScan
args: -n ScanRead488_Mixed -l 10 T6 D1 D2

max-time: 500
cmd: testScan
args: -n ScanRead488Timeout -l 10 T6 D1 D2

max-time: 1200
cmd: testScan
args: -n ScanRead40 -l 100 T6 D1 D2 

max-time: 1800
cmd: testScan
args: -n ScanRead100 -l 100 T1 D1 D2 

max-time: 600
cmd: testScan
args: -n ScanRead40 -l 100 T1 D1 D2 

max-time: 1800
cmd: testScan
args: -n ScanRead40RandomTable -l 100 T1 

max-time: 500
cmd: testScan
args: -n ScanWithLocksAndInserts T6 D1 D2

max-time: 500
cmd: testScan
args: -n ScanReadAbort T6 D1 D2 

max-time: 500
cmd: testScan
args: -n ScanReadAbort15 T6 D1 D2 

max-time: 500
cmd: testScan
args: -n ScanReadAbort240 T6 D1 D2 

max-time: 500
cmd: testScan
args: -n ScanUpdateAbort16 T6 D1 D2 

max-time: 3600
cmd: testScan
args: -n ScanReadRestart T1 T6 T13

max-time: 3600
cmd: testScan
args: -n ScanReadRestart D1 D2

max-time: 1200
cmd: testScan
args: -n ScanUpdateRestart T6

max-time: 1200
cmd: testScan
args: -n ScanUpdateRestart D1 D2 

max-time: 500
cmd: testScan
args: -n CheckGetValue T6 D1 D2 

max-time: 500
cmd: testScan
args: -n CloseWithoutStop T6 D1 D2 

max-time: 500
cmd: testScan
args: -n NextScanWhenNoMore T6 D1 D2 

max-time: 500
cmd: testScan
args: -n ExecuteScanWithoutOpenScan T6 D1 D2 

max-time: 500
cmd: testScan
args: -n OnlyOpenScanOnce T6 D1 D2 

max-time: 500
cmd: testScan
args: -n OnlyOneOpInScanTrans T6 D1 D2 

max-time: 500
cmd: testScan
args: -n OnlyOneOpBeforeOpenScan T6 D1 D2 

max-time: 500
cmd: testScan
args: -n OnlyOneScanPerTrans T6 D1 D2 

max-time: 500
cmd: testScan
args: -n NoCloseTransaction T6 D1 D2 

max-time: 500
cmd: testScan
args: -n CheckInactivityTimeOut T6 D1 D2 

max-time: 500
cmd: testScan
args: -n CheckInactivityBeforeClose T6 D1 D2 

max-time: 500
cmd: testScan
args: -n CheckAfterTerror T6 D1 D2 

max-time: 500
cmd: testScan
args: -n ScanReadError5021 T1 D1 D2 

max-time: 500
cmd: testScan
args: -n ScanReaderror5022 T1 D1 D2 

max-time: 500
cmd: testScan
args: -n ScanReadError5023 T1 D1 D2 

max-time: 500
cmd: testScan
args: -n ScanReadError5024 T1 D1 D2 

max-time: 500
cmd: testScan
args: -n ScanReadError5025 T1 D1 D2 

max-time: 500
cmd: testScan
args: -n ScanReadError5030 T1 D1 D2 

max-time: 500
cmd: testScan
args: -n InsertDelete T1 T6 D1 D2 

max-time: 500
cmd: testScan
args: -n CheckAfterTerror T1 D1 D2 

max-time: 1200
cmd: testScan
args: -n ScanReadWhileNodeIsDown T1

max-time: 1200
cmd: testScan
args: -n ScanReadWhileNodeIsDown D1 D2 

max-time: 500
cmd: testScan
args: -l 100 -n Scan-bug8262 T6 D1 D2

max-time: 500
cmd: testScan
args: -n ScanParallelism

max-time: 500
cmd: testScan
args: -n Bug24447 T1

max-time: 1000
cmd: testScan
args: -n ScanVariants

max-time: 500
cmd: testScan
args: -n Bug36124 T1

max-time: 1000
cmd: testNodeRestart
args: -n Bug27003 T1

max-time: 300
cmd: testSystemRestart
args: -n Bug29167 T1

max-time: 300
cmd: testSystemRestart
args: -l 2 -n Bug28770 T1

max-time: 1000
cmd: testNodeRestart
args: -n Bug27283 T1

max-time: 500
cmd: testNodeRestart
args: -n Bug15587 T1

max-time: 500
cmd: testNodeRestart
args: -n Bug15632 T1

max-time: 500
cmd: testNodeRestart
args: -n Bug15685 T1

max-time: 500
cmd: testNodeRestart
args: -n Bug16772 T1

#max-time: 500
#cmd: testSystemRestart
#args: -n Bug18385 T1
#
max-time: 1000
cmd: testNodeRestart
args: -n Bug18414 T1

max-time: 1000
cmd: testNodeRestart
args: -n Bug18612 T1

max-time: 1000
cmd: testNodeRestart
args: -n Bug18612SR T1

max-time: 1000
cmd: testNodeRestart
args: -n Bug20185 T1

max-time: 1000
cmd: testNodeRestart
args: -n Bug21271 T6

max-time: 1000
cmd: testIndex
args: -n Bug21384

max-time: 1000
cmd: testNodeRestart
args: -n Bug24717 T1

max-time: 1000
cmd: testNodeRestart
args: -n Bug25364 T1

max-time: 1000
cmd: testNodeRestart
args: -n Bug25554 T1

max-time: 1000
cmd: testNodeRestart
args: -n Bug26457 T1

max-time: 1000
cmd: testNodeRestart
args: -n Bug26481 T1

max-time: 1000
cmd: testNodeRestart
args: -n Bug29364 T1

max-time: 1000
cmd: testNodeRestart
args: -n Bug28023 T6 D2

max-time: 3000
cmd: testNodeRestart
args: -n Bug25984 T1

max-time: 1000
cmd: testNodeRestart
args: -n Bug26457 T1

max-time: 1000
cmd: testNodeRestart
args: -n Bug26481 T1

max-time: 1000
cmd: testNodeRestart
args: -n Bug28023 T6 D2

max-time: 1000
cmd: testNodeRestart
args: -n Bug29364 T1

max-time: 300
cmd: testNodeRestart
args: -n Bug32160 T1

#
# DICT TESTS
max-time: 500
cmd: testDict
args: -n Bug29501 T1

max-time: 500
cmd: testDict
args: -n testDropDDObjects T1

max-time: 1500
cmd: testDict
args: -n CreateAndDrop 

max-time: 1000
cmd: testNodeRestart
args: -n Bug28717 T1

max-time: 1500
cmd: testDict
args: -n CreateAndDropAtRandom -l 200 T1

max-time: 1500
cmd: testDict
args: -n CreateAndDropWithData 

max-time: 1500
cmd: testDict
args: -n CreateAndDropDuring T6 D1 D2

max-time: 1500
cmd: testDict
args: -n CreateInvalidTables T1 

max-time: 1500
cmd: testDict
args: -n CreateTableWhenDbIsFull T6 

max-time: 1500
cmd: testDict
args: -n CreateMaxTables T6 

max-time: 500
cmd: testDict
args: -n FragmentTypeSingle T1 

max-time: 1500
cmd: testDict
args: -n FragmentTypeAllSmall T1 T6

max-time: 1500
cmd: testDict
args: -n FragmentTypeAllLarge T1 T6

max-time: 1500
cmd: testDict
args: -n TemporaryTables T1 T6

max-time: 1500
cmd: testDict
args: -n Restart_NR2 T1 I3

max-time: 500
cmd: testDict
args: -n Bug21755 T1

max-time: 1500
cmd: testDict
args: -l 25 -n DictRestart T1

max-time: 1500
cmd: testDict
args: -n TableAddAttrs

max-time: 1500
cmd: testDict
args: -n TableAddAttrsDuring T1 T6

max-time: 500
cmd: testDict
args: -n Bug24631 T1

#
# TEST NDBAPI
#
max-time: 500
cmd: testDataBuffers
args: 

# Testsuite: testNdbApi
# Number of tests: 5
max-time: 500
cmd: testNdbApi
args: -n MaxNdb T6 

max-time: 500
cmd: testNdbApi
args: -n MaxTransactions T1 T6 T13 

max-time: 500
cmd: testNdbApi
args: -n MaxOperations T1 T6 T13 

max-time: 500
cmd: testNdbApi
args: -n MaxGetValue T1 T6 T13 

max-time: 500
cmd: testNdbApi
args: -n MaxEqual 

max-time: 500
cmd: testNdbApi
args: -n DeleteNdb T1 T6 

max-time: 500
cmd: testNdbApi
args: -n WaitUntilReady T1 T6 T13 

max-time: 500
cmd: testNdbApi
args: -n GetOperationNoTab T6 

max-time: 500
cmd: testNdbApi
args: -n NdbErrorOperation T6 

max-time: 500
cmd: testNdbApi
args: -n MissingOperation T6 

max-time: 500
cmd: testNdbApi
args: -n GetValueInUpdate T6 

max-time: 500
cmd: testNdbApi
args: -n UpdateWithoutKeys T6 D1 D2 

max-time: 500
cmd: testNdbApi
args: -n UpdateWithoutValues T6 D1 D2 

max-time: 500
cmd: testNdbApi
args: -n ReadWithoutGetValue D1 D2 

max-time: 500
cmd: testNdbApi
args: -n Bug_11133 T1 D1 D2 

max-time: 500
cmd: testNdbApi
args: -n Scan_4006 T1 D1 D2 

max-time: 500
cmd: testNdbApi
args: -n Bug_WritePartialIgnoreError T1 

max-time: 500
cmd: testNdbApi
args: -n ExecuteAsynch T1

max-time: 1000
cmd: testNdbApi
args: -n Bug28443

max-time: 500
cmd: testNdbApi
args: -n BadColNameHandling T6

max-time: 500
cmd: testNdbApi
args: -n SimpleReadAbortOnError T1 T6 T15

max-time: 500
cmd: testInterpreter
args: T1 

max-time: 150000
cmd: testOperations
args:

max-time: 15000
cmd: testTransactions
args:

max-time: 1500
cmd: testRestartGci
args: T6 

max-time: 1500
cmd: testBlobs
args: -version 1

max-time: 1500
cmd: testBlobs
args:

max-time: 600
cmd: testBlobs
args: -bug 27018 -skip p

max-time: 600
cmd: testBlobs
args: -bug 27370 -skip p

max-time: 600
cmd: testBlobs
args: -bug 36756 -skip p

max-time: 5000
cmd: testOIBasic
args: -case abcdefz

max-time: 2000
cmd: testOIBasic
args: -case gz

max-time: 2000
cmd: testOIBasic
args: -case hz

max-time: 2500
cmd: testBitfield
args:

max-time: 2500
cmd: testPartitioning
args:

#
#
# SYSTEM RESTARTS
#
max-time: 1500
cmd: testSystemRestart
args: -n basic T1 

max-time: 1500
cmd: testSystemRestart
args: -n SR1 T1 

max-time: 1500
cmd: testSystemRestart
args: -n SR1 T6 

max-time: 1500
cmd: testSystemRestart
args: -n SR1 D1

max-time: 1500
cmd: testSystemRestart
args: -n SR1 D2 

max-time: 1500
cmd: testSystemRestart
args: -n SR2 T1 

max-time: 1500
cmd: testSystemRestart
args: -n SR2 T6 

max-time: 1500
cmd: testSystemRestart
args: -n SR2 D1

max-time: 1500
cmd: testSystemRestart
args: -n SR2 D2 

max-time: 1500
cmd: testSystemRestart
args: -n SR_UNDO T1 

max-time: 1500
cmd: testSystemRestart
args: -n SR_UNDO T6 

max-time: 1000
cmd: testSRBank
args: -n SR -l 300 -r 15 T1

max-time: 1000
cmd: testSRBank
args: -n NR -l 300 -r 15 T1

max-time: 1000
cmd: testSRBank
args: -n Mix -l 300 -r 15 T1

max-time: 300
cmd: testNodeRestart
args: -n Bug24543 T1

max-time: 1500
cmd: testSystemRestart
args: -n Bug24664

max-time: 1000
cmd: testNodeRestart
args: -n Bug25468 T1

max-time: 1000
cmd: testNodeRestart
args: -n Bug27466 T1

max-time: 1500
cmd: testSystemRestart
args: -n Bug27434 T1

max-time: 1000
cmd: test_event
args: -l 10 -n Bug27169 T1

max-time: 300
cmd: testNodeRestart
args: -n Bug31980 T1

# OLD FLEX
max-time: 500
cmd: flexBench
args: -c 25 -t 10 

max-time: 500
cmd: flexHammer
args: -r 5 -t 32 

max-time: 300
cmd: DbCreate
args:

max-time: 180
cmd: DbAsyncGenerator
args: -time 60 -p 1
type: bench

max-time: 180
cmd: DbAsyncGenerator
args: -time 60 -p 25
type: bench

max-time: 180
cmd: DbAsyncGenerator
args: -time 60 -p 100
type: bench

max-time: 180
cmd: DbAsyncGenerator
args: -time 60 -p 200
type: bench

max-time: 180
cmd: DbAsyncGenerator
args: -time 60 -p 1 -proc 25
type: bench

max-time: 5000
cmd: testNodeRestart
args: -n GCP T1

max-time: 1200
cmd: testNodeRestart
args: -n Bug41469 T1

max-time: 180
cmd: testIndex
args: -n Bug28804 T1 T6

max-time: 180
cmd: testIndex
args: -n Bug28804_ATTRINFO T1 T6

max-time: 1500
cmd: testSystemRestart
args: -n SR_DD_1 D1

max-time: 1500
cmd: testSystemRestart
args: -n SR_DD_1b D1

max-time: 1500
cmd: testSystemRestart
args: -n SR_DD_1 D2

max-time: 1500
cmd: testSystemRestart
args: -n SR_DD_1b D2

max-time: 1500
cmd: testSystemRestart
args: -n SR_DD_1_LCP D1

max-time: 1500
cmd: testSystemRestart
args: -n SR_DD_1b_LCP D1

max-time: 1500
cmd: testSystemRestart
args: -n SR_DD_1_LCP D2

max-time: 1500
cmd: testSystemRestart
args: -n SR_DD_1b_LCP D2

max-time: 1500
cmd: testSystemRestart
args: -n SR_DD_2 D1

max-time: 1500
cmd: testSystemRestart
args: -n SR_DD_2b D1

max-time: 1500
cmd: testSystemRestart
args: -n SR_DD_2 D2

max-time: 1500
cmd: testSystemRestart
args: -n SR_DD_2b D2

max-time: 1500
cmd: testSystemRestart
args: -n SR_DD_2_LCP D1

max-time: 1500
cmd: testSystemRestart
args: -n SR_DD_2b_LCP D1

max-time: 1500
cmd: testSystemRestart
args: -n SR_DD_2_LCP D2

max-time: 1500
cmd: testSystemRestart
args: -n SR_DD_2b_LCP D2

max-time: 300
cmd: test_event
args: -n Bug31701 T1

max-time: 300
cmd: testSystemRestart
args: -n Bug22696 T1

max-time: 600
cmd: testNodeRestart
args: -n pnr --nologging T1

max-time: 600
cmd: testNodeRestart
args: -n pnr_lcp T1

max-time: 600
cmd: testSystemRestart
args: -n to T1

max-time: 600
cmd: testSystemRestart
args: -n to I3

max-time: 600
cmd: testSystemRestart
args: -n to D2

max-time: 300
cmd: testNodeRestart
args: -n Bug32922 T1

max-time: 300
cmd: test_event
args: -n Bug33793 T1

max-time: 1200
cmd: testNodeRestart
args: -n Bug34216 -l 10 T1 I3 D2

max-time: 1200
cmd: testNodeRestart
args: -n mixedmultiop T1 I2 I3 D2

max-time: 600
cmd: test_event
args: -l 1 -n SubscribeNR T1

max-time: 600
cmd: testNodeRestart
args: -n Bug34702 T1

max-time: 600
cmd: test_event
args: -n Bug35208 T1

max-time: 300
cmd: test_event
args: -n Bug37279 T1

max-time: 300
cmd: test_event
args: -n Bug37338 T1

max-time: 300
cmd: test_event
args: -n Bug37442 T1

# 2008-04-22
max-time: 1500
cmd: testNodeRestart
args: -n MNF -l 15 T1

max-time: 300
cmd: testNodeRestart
args: -n Bug36199 T1

max-time: 300
cmd: testNodeRestart
args: -n Bug36246 T1

max-time: 300
cmd: testNodeRestart
args: -n Bug36247 T1

max-time: 300
cmd: testNodeRestart
args: -n Bug36276 T1

# 2008-04-25
max-time: 300
cmd: testNodeRestart
args: -n Bug36245 T1

max-time: 300
cmd: test_event
args: -n Bug34853 T1

# EOF 2008-04-25
# 2008-05-29
max-time: 1200
cmd: testDict
args: -l 1 -n FailAddFragment

# EOF 2008-05-29
# 2008-05-30
max-time: 1200
cmd: testDict
args: -l 1 -n FailCreateHashmap T1

# EOF 2008-05-30
# 2008-06-03
max-time: 1200
cmd: testNdbApi
args: -l 100 -n Bug37158

# EOF 2008-06-03
# 2008-06-05
max-time: 1200
cmd: testDict
args: -n FailAddPartition T1 I3

# EOF 2008-06-05
# Test data buffering for TCKEYREQ
max-time: 500
cmd: testLimits
args: -n ExhaustSegmentedSectionPk WIDE_2COL

# Test data buffering for TCINDXREQ
max-time: 500
cmd: testLimits
args: -n ExhaustSegmentedSectionIx WIDE_2COL_IX

# Run some tests on max size / max num cols tables
max-time: 500
cmd: testBasic
args: -n PkRead WIDE_MAXKEY_HUGO WIDE_MAXATTR_HUGO WIDE_MAXKEYMAXCOLS_HUGO WIDE_MINKEYMAXCOLS_HUGO

max-time: 500
cmd: testBasic
args: -n PkUpdate WIDE_MAXKEY_HUGO WIDE_MAXATTR_HUGO WIDE_MAXKEYMAXCOLS_HUGO WIDE_MINKEYMAXCOLS_HUGO

# EOF 2008-06-30
max-time: 500
cmd: test_event
args: -n bug37672 T1

#EOF 2008-07-04
max-time: 500
cmd: testScanFilter T1
args: 

#EOF 2008-07-09
max-time: 600
cmd: test_event
args: -r 5000 -n Bug30780 T1

#EOF 2008-08-11
# Test data buffering for SCANTABREQ
max-time: 500
cmd: testLimits
args: -n ExhaustSegmentedSectionScan WIDE_2COL

#EOF 2008-08-20
max-time: 1200
cmd: testNodeRestart
<<<<<<< HEAD
args -n Bug41295 T1

max-time: 300 
cmd: testMgm
args: 

max-time: 500
cmd: testLimits
args: -n DropSignalFragments T1
=======
args: -n Bug41295 T1
>>>>>>> 8d9aa5d3
<|MERGE_RESOLUTION|>--- conflicted
+++ resolved
@@ -1196,16 +1196,12 @@
 #EOF 2008-08-20
 max-time: 1200
 cmd: testNodeRestart
-<<<<<<< HEAD
-args -n Bug41295 T1
+args: -n Bug41295 T1
+
+max-time: 500
+cmd: testLimits
+args: -n DropSignalFragments T1
 
 max-time: 300 
 cmd: testMgm
 args: 
-
-max-time: 500
-cmd: testLimits
-args: -n DropSignalFragments T1
-=======
-args: -n Bug41295 T1
->>>>>>> 8d9aa5d3
