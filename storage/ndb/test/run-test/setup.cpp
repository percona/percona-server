#include "atrt.hpp"
#include <ndb_global.h>
#include <my_sys.h>
#include <my_getopt.h>
#include <NdbOut.hpp>

extern int g_mt;
extern int g_mt_rr;

static atrt_host * find(const char * hostname, Vector<atrt_host*>&);
static bool load_process(atrt_config&, atrt_cluster&, atrt_process::Type, 
			 unsigned idx, const char * hostname);
static bool load_options(int argc, char** argv, int type, atrt_options&);

enum {
  PO_NDB = atrt_options::AO_NDBCLUSTER
  
  ,PO_REP_SLAVE = 256
  ,PO_REP_MASTER = 512
  ,PO_REP = (atrt_options::AO_REPLICATION | PO_REP_SLAVE | PO_REP_MASTER)
};

struct proc_option
{
  const char * name;
  int type;
  int options;
};

static
struct proc_option f_options[] = {
  { "--FileSystemPath=",     atrt_process::AP_NDBD, 0 }
  ,{ "--PortNumber=",        atrt_process::AP_NDB_MGMD, 0 }
  ,{ "--datadir=",     atrt_process::AP_MYSQLD, 0 }
  ,{ "--socket=",      atrt_process::AP_MYSQLD | atrt_process::AP_CLIENT, 0 }
  ,{ "--port=",        atrt_process::AP_MYSQLD | atrt_process::AP_CLIENT, 0 }
  ,{ "--host=",        atrt_process::AP_CLIENT, 0 }
  ,{ "--server-id=",   atrt_process::AP_MYSQLD, PO_REP }
  ,{ "--log-bin",      atrt_process::AP_MYSQLD, PO_REP_MASTER }
  ,{ "--master-host=", atrt_process::AP_MYSQLD, PO_REP_SLAVE }
  ,{ "--master-port=", atrt_process::AP_MYSQLD, PO_REP_SLAVE }
  ,{ "--master-user=", atrt_process::AP_MYSQLD, PO_REP_SLAVE }
  ,{ "--master-password=", atrt_process::AP_MYSQLD, PO_REP_SLAVE }
  ,{ "--ndb-connectstring=", atrt_process::AP_MYSQLD | atrt_process::AP_CLUSTER
     ,PO_NDB }
  ,{ "--ndbcluster", atrt_process::AP_MYSQLD, PO_NDB }
  ,{ 0, 0, 0 }
};
const char * ndbcs = "--ndb-connectstring=";

bool
setup_config(atrt_config& config, const char* atrt_mysqld)
{
  BaseString tmp(g_clusters);
  
  if (atrt_mysqld)
  {
    tmp.appfmt(",.atrt");
  }
  Vector<BaseString> clusters;
  tmp.split(clusters, ",");

  bool fqpn = clusters.size() > 1 || g_fqpn;
  
  size_t j,k;
  for (size_t i = 0; i<clusters.size(); i++)
  {
    struct atrt_cluster *cluster = new atrt_cluster;
    config.m_clusters.push_back(cluster);

    cluster->m_name = clusters[i];
    cluster->m_options.m_features = 0;
    if (fqpn)
    {
      cluster->m_dir.assfmt("cluster%s/", cluster->m_name.c_str());
    }
    else
    {
      cluster->m_dir = "";
    }
    cluster->m_next_nodeid= 1;
    
    int argc = 1;
    const char * argv[] = { "atrt", 0, 0 };

    BaseString buf;
    buf.assfmt("--defaults-group-suffix=%s", clusters[i].c_str());
    argv[argc++] = buf.c_str();
    char ** tmp = (char**)argv;
    const char *groups[] = { "cluster_config", 0 };
    int ret = load_defaults(g_my_cnf, groups, &argc, &tmp);
    if (ret)
    {
      g_logger.error("Unable to load defaults for cluster: %s", 
		     clusters[i].c_str());
      return false;
    }

    struct 
    {
      atrt_process::Type type;
      const char * name;
      const char * value;
    } proc_args[] = {
      { atrt_process::AP_NDB_MGMD, "--ndb_mgmd=", 0 },
      { atrt_process::AP_NDBD, "--ndbd=", 0 },
      { atrt_process::AP_NDB_API, "--ndbapi=", 0 },
      { atrt_process::AP_NDB_API, "--api=", 0 },
      { atrt_process::AP_MYSQLD, "--mysqld=", 0 },
      { atrt_process::AP_ALL, 0, 0}
    };

    /**
     * Find all processes...
     */
    for (j = 0; j<(size_t)argc; j++)
    {
      for (k = 0; proc_args[k].name; k++)
      {
	if (!strncmp(tmp[j], proc_args[k].name, strlen(proc_args[k].name)))
	{
	  proc_args[k].value = tmp[j] + strlen(proc_args[k].name);
	  break;
	}
      }      
    }

    if (strcmp(clusters[i].c_str(), ".atrt") == 0)
    {
      /**
       * Only use a mysqld...
       */
      proc_args[0].value = 0;
      proc_args[1].value = 0;
      proc_args[2].value = 0;      
      proc_args[3].value = 0;      
      proc_args[4].value = atrt_mysqld;
    }

    /**
     * Load each process
     */
    for (j = 0; proc_args[j].name; j++)
    {
      if (proc_args[j].value)
      {
	BaseString tmp(proc_args[j].value);
	Vector<BaseString> list;
	tmp.split(list, ",");
	for (k = 0; k<list.size(); k++)
	  if (!load_process(config, *cluster, proc_args[j].type, 
			    k + 1, list[k].c_str()))
	    return false;
      }
    }

    {
      /**
       * Load cluster options
       */
      int argc = 1;
      const char * argv[] = { "atrt", 0, 0 };
      argv[argc++] = buf.c_str();
      const char *groups[] = { "mysql_cluster", 0 };
      char ** tmp = (char**)argv;
      ret = load_defaults(g_my_cnf, groups, &argc, &tmp);
      
      if (ret)
      {
	g_logger.error("Unable to load defaults for cluster: %s", 
		       clusters[i].c_str());
	return false;
      }
      
      load_options(argc, tmp, atrt_process::AP_CLUSTER, cluster->m_options);
    }
  }
  return true;
}

static
atrt_host *
find(const char * hostname, Vector<atrt_host*> & hosts){
  for (size_t i = 0; i<hosts.size(); i++){
    if (hosts[i]->m_hostname == hostname){
      return hosts[i];
    }
  }

  atrt_host* host = new atrt_host;
  host->m_index = hosts.size();
  host->m_cpcd = new SimpleCpcClient(hostname, 1234);
  host->m_basedir = g_basedir;
  host->m_user = g_user;
  host->m_hostname = hostname;
  hosts.push_back(host);
  return host;
} 

static 
bool 
load_process(atrt_config& config, atrt_cluster& cluster, 
	     atrt_process::Type type, 
	     unsigned idx,
	     const char * hostname)
{
  atrt_host * host_ptr = find(hostname, config.m_hosts);
  atrt_process *proc_ptr = new atrt_process;

  const unsigned proc_no = (unsigned)config.m_processes.size();
  config.m_processes.push_back(proc_ptr);
  host_ptr->m_processes.push_back(proc_ptr);
  cluster.m_processes.push_back(proc_ptr);
  
  atrt_process& proc = *proc_ptr;
  
  proc.m_index = idx;
  proc.m_type = type;
  proc.m_host = host_ptr;
  proc.m_save.m_saved = false;
  proc.m_nodeid= cluster.m_next_nodeid++;
  proc.m_cluster = &cluster;
  proc.m_options.m_features = 0;
  proc.m_rep_src = 0;
  proc.m_proc.m_id = -1;
  proc.m_proc.m_type = "temporary";
  proc.m_proc.m_owner = "atrt";  
  proc.m_proc.m_group = cluster.m_name.c_str();
  proc.m_proc.m_stdout = "log.out";
  proc.m_proc.m_stderr = "2>&1";
  proc.m_proc.m_runas = proc.m_host->m_user;
  proc.m_proc.m_ulimit = "c:unlimited";
  proc.m_proc.m_env.assfmt("MYSQL_BASE_DIR=%s", g_prefix);
  proc.m_proc.m_env.appfmt(" MYSQL_HOME=%s", g_basedir);
  proc.m_proc.m_env.appfmt(" ATRT_PID=%u", (unsigned)proc_no);
  proc.m_proc.m_shutdown_options = "";

  int argc = 1;
  const char * argv[] = { "atrt", 0, 0 };
  
  BaseString buf[10];
  char ** tmp = (char**)argv;
  const char *groups[] = { 0, 0, 0, 0 };
  switch(type){
  case atrt_process::AP_NDB_MGMD:
    groups[0] = "cluster_config";
    buf[1].assfmt("cluster_config.ndb_mgmd.%u", idx);
    groups[1] = buf[1].c_str();
    buf[0].assfmt("--defaults-group-suffix=%s", cluster.m_name.c_str());
    argv[argc++] = buf[0].c_str();
    break;
  case atrt_process::AP_NDBD: 
    groups[0] = "cluster_config";
    buf[1].assfmt("cluster_config.ndbd.%u", idx);
    groups[1] = buf[1].c_str();
    buf[0].assfmt("--defaults-group-suffix=%s", cluster.m_name.c_str());
    argv[argc++] = buf[0].c_str();
    break;
  case atrt_process::AP_MYSQLD:
    groups[0] = "mysqld";
    groups[1] = "mysql_cluster";
    buf[0].assfmt("--defaults-group-suffix=.%u%s",idx,cluster.m_name.c_str());
    argv[argc++] = buf[0].c_str();
    break;
  case atrt_process::AP_CLIENT:
    buf[0].assfmt("client.%u%s", idx, cluster.m_name.c_str());
    groups[0] = buf[0].c_str();
    break;
  case atrt_process::AP_NDB_API:
    break;
  default:
    g_logger.critical("Unhandled process type: %d", type);
    return false;
  }

  int ret = load_defaults(g_my_cnf, groups, &argc, &tmp);
  if (ret)
  {
    g_logger.error("Unable to load defaults for cluster: %s", 
		   cluster.m_name.c_str());
    return false;
  }
  
  load_options(argc, tmp, type, proc.m_options);
  
  BaseString dir;
  dir.assfmt("%s/%s",
	     proc.m_host->m_basedir.c_str(),
	     cluster.m_dir.c_str());
  
  switch(type){
  case atrt_process::AP_NDB_MGMD:
  {
    proc.m_proc.m_name.assfmt("%u-%s", proc_no, "ndb_mgmd");
    proc.m_proc.m_path.assign(g_prefix).append("/libexec/ndb_mgmd");
    proc.m_proc.m_args.assfmt("--defaults-file=%s/my.cnf",
			      proc.m_host->m_basedir.c_str());
    proc.m_proc.m_args.appfmt(" --defaults-group-suffix=%s",
			      cluster.m_name.c_str());
    proc.m_proc.m_args.append(" --nodaemon --mycnf");
<<<<<<< HEAD
    proc.m_proc.m_args.appfmt(" --ndb-nodeid=%d", proc.m_nodeid);
    proc.m_proc.m_cwd.assfmt("%sndb_mgmd.%d", dir.c_str(), proc.m_index);
    proc.m_proc.m_args.appfmt(" --configdir=%s", proc.m_proc.m_cwd.c_str());
=======
    if (g_fix_nodeid)
      proc.m_proc.m_args.appfmt(" --ndb-nodeid=%d", proc.m_nodeid);
    proc.m_proc.m_cwd.assfmt("%sndb_mgmd.%u", dir.c_str(), proc.m_index);
>>>>>>> cf079273
    proc.m_proc.m_env.appfmt(" MYSQL_GROUP_SUFFIX=%s", 
			     cluster.m_name.c_str());
    break;
  } 
  case atrt_process::AP_NDBD:
  {
<<<<<<< HEAD
    if (g_mt == 0 || (g_mt == 1 && ((g_mt_rr++) & 1) == 0))
    {
      proc.m_proc.m_path.assign(g_prefix).append("/libexec/ndbd");
    }
    else
    {
      proc.m_proc.m_path.assign(g_prefix).append("/libexec/ndbmtd");
    }
    
    proc.m_proc.m_name.assfmt("%d-%s", proc_no, "ndbd");
=======
    proc.m_proc.m_name.assfmt("%u-%s", proc_no, "ndbd");
    proc.m_proc.m_path.assign(g_prefix).append("/libexec/ndbd");
>>>>>>> cf079273
    proc.m_proc.m_args.assfmt("--defaults-file=%s/my.cnf",
			      proc.m_host->m_basedir.c_str());
    proc.m_proc.m_args.appfmt(" --defaults-group-suffix=%s",
			      cluster.m_name.c_str());
    proc.m_proc.m_args.append(" --nodaemon --initial -n");
    if (g_fix_nodeid)
      proc.m_proc.m_args.appfmt(" --ndb-nodeid=%d", proc.m_nodeid);
    proc.m_proc.m_cwd.assfmt("%sndbd.%u", dir.c_str(), proc.m_index);
    proc.m_proc.m_env.appfmt(" MYSQL_GROUP_SUFFIX=%s", 
			     cluster.m_name.c_str());
    break;
  } 
  case atrt_process::AP_MYSQLD:
  {
    proc.m_proc.m_name.assfmt("%u-%s", proc_no, "mysqld");
    proc.m_proc.m_path.assign(g_prefix).append("/libexec/mysqld");
    proc.m_proc.m_args.assfmt("--defaults-file=%s/my.cnf",
			      proc.m_host->m_basedir.c_str());
    proc.m_proc.m_args.appfmt(" --defaults-group-suffix=.%d%s",
			      proc.m_index,
			      cluster.m_name.c_str());
    proc.m_proc.m_args.append(" --core-file");
    if (g_fix_nodeid)
      proc.m_proc.m_args.appfmt(" --ndb-nodeid=%d", proc.m_nodeid);
    proc.m_proc.m_cwd.appfmt("%smysqld.%u", dir.c_str(), proc.m_index);
    proc.m_proc.m_shutdown_options = "SIGKILL"; // not nice
    proc.m_proc.m_env.appfmt(" MYSQL_GROUP_SUFFIX=.%u%s", 
			     proc.m_index,
			     cluster.m_name.c_str());
    break;
  } 
  case atrt_process::AP_NDB_API:
  {
    proc.m_proc.m_name.assfmt("%u-%s", proc_no, "ndb_api");
    proc.m_proc.m_path = "";
    proc.m_proc.m_args = "";
    proc.m_proc.m_cwd.appfmt("%sndb_api.%u", dir.c_str(), proc.m_index);
    proc.m_proc.m_env.appfmt(" MYSQL_GROUP_SUFFIX=%s", 
			     cluster.m_name.c_str());
    break;
  } 
  case atrt_process::AP_CLIENT:
  {
    proc.m_proc.m_name.assfmt("%u-%s", proc_no, "mysql");
    proc.m_proc.m_path = "";
    proc.m_proc.m_args = "";
    proc.m_proc.m_cwd.appfmt("%s/client.%u", dir.c_str(), proc.m_index);
    proc.m_proc.m_env.appfmt(" MYSQL_GROUP_SUFFIX=.%d%s", 
			     proc.m_index,
			     cluster.m_name.c_str());
    break;
  }
  case atrt_process::AP_ALL:
  case atrt_process::AP_CLUSTER:
    g_logger.critical("Unhandled process type: %d", proc.m_type);
    return false;
  }
  
  if (type == atrt_process::AP_MYSQLD)
  {
    /**
     * Add a client for each mysqld
     */
    if (!load_process(config, cluster, atrt_process::AP_CLIENT, idx, hostname))
    {
      return false;
    }
  }
  
  if (type == atrt_process::AP_CLIENT)
  {
    proc.m_mysqld = cluster.m_processes[cluster.m_processes.size()-2];
  }
  
  return true;
}

static 
bool
load_options(int argc, char** argv, int type, atrt_options& opts)
{
  for (size_t i = 0; i<(size_t)argc; i++)
  {
    for (size_t j = 0; f_options[j].name; j++)
    {
      const char * name = f_options[j].name;
      const size_t len = strlen(name);
      
      if ((f_options[j].type & type) && strncmp(argv[i], name, len) == 0)
      {
	opts.m_loaded.put(name, argv[i]+len, true);
	break;
      }
    }
  }
  return true;
}

struct proc_rule_ctx
{
  int m_setup;
  atrt_config* m_config;
  atrt_host * m_host;
  atrt_cluster* m_cluster;
  atrt_process* m_process;
};

struct proc_rule
{
  int type;
  bool (* func)(Properties& prop, proc_rule_ctx&, int extra);
  int extra;
};

static bool pr_check_replication(Properties&, proc_rule_ctx&, int);
static bool pr_check_features(Properties&, proc_rule_ctx&, int);
static bool pr_fix_client(Properties&, proc_rule_ctx&, int);
static bool pr_proc_options(Properties&, proc_rule_ctx&, int);
static bool pr_fix_ndb_connectstring(Properties&, proc_rule_ctx&, int);
static bool pr_set_ndb_connectstring(Properties&, proc_rule_ctx&, int);
static bool pr_check_proc(Properties&, proc_rule_ctx&, int);

static
proc_rule f_rules[] = 
{
  { atrt_process::AP_CLUSTER, pr_check_features, 0 }
  ,{ atrt_process::AP_MYSQLD, pr_check_replication, 0 }
  ,{ (atrt_process::AP_ALL & ~atrt_process::AP_CLIENT), pr_proc_options, 
     ~(PO_REP | PO_NDB) }
  ,{ (atrt_process::AP_ALL & ~atrt_process::AP_CLIENT), pr_proc_options, PO_REP }
  ,{ atrt_process::AP_CLIENT, pr_fix_client, 0 }
  ,{ atrt_process::AP_CLUSTER, pr_fix_ndb_connectstring, 0 }
  ,{ atrt_process::AP_MYSQLD, pr_set_ndb_connectstring, 0 }
  ,{ atrt_process::AP_ALL, pr_check_proc, 0 }
  ,{ 0, 0, 0 }
};

bool
configure(atrt_config& config, int setup)
{
  Properties props;
  
  for (size_t i = 0; f_rules[i].func; i++)
  {
    bool ok = true;
    proc_rule_ctx ctx;
    bzero(&ctx, sizeof(ctx));
    ctx.m_setup = setup;
    ctx.m_config = &config;
    
    for (size_t j = 0; j < config.m_clusters.size(); j++)
    {
      ctx.m_cluster = config.m_clusters[j];
      
      if (f_rules[i].type & atrt_process::AP_CLUSTER)
      {
	g_logger.debug("applying rule %u to cluster %s", (unsigned)i, 
		       ctx.m_cluster->m_name.c_str());
	if (! (* f_rules[i].func)(props, ctx, f_rules[i].extra))
	  ok = false;
      }
      else
      {
	atrt_cluster& cluster = *config.m_clusters[j];
	for (size_t k = 0; k<cluster.m_processes.size(); k++)
	{
	  atrt_process& proc = *cluster.m_processes[k];
	  ctx.m_process = cluster.m_processes[k];
	  if (proc.m_type & f_rules[i].type)
	  {
	    g_logger.debug("applying rule %u to %s", (unsigned)i, 
			   proc.m_proc.m_cwd.c_str());
	    if (! (* f_rules[i].func)(props, ctx, f_rules[i].extra))
	      ok = false;
	  }
	}
      }
    }
    
    if (!ok)
    {
      return false;
    }
  }

  return true;
}

static
atrt_process*
find(atrt_config& config, int type, const char * name)
{
  BaseString tmp(name);
  Vector<BaseString> src;
  Vector<BaseString> dst;
  tmp.split(src, ".");
  
  if (src.size() != 2)
  {
    return 0;
  }
  atrt_cluster* cluster = 0;
  BaseString cl;
  cl.appfmt(".%s", src[1].c_str());
  for (size_t i = 0; i<config.m_clusters.size(); i++)
  {
    if (config.m_clusters[i]->m_name == cl)
    {
      cluster = config.m_clusters[i];
      break;
    }
  }   
  
  if (cluster == 0)
  {
    return 0;
  }
  
  int idx = atoi(src[0].c_str()) - 1;
  for (size_t i = 0; i<cluster->m_processes.size(); i++)
  {
    if (cluster->m_processes[i]->m_type & type)
    {
      if (idx == 0)
	return cluster->m_processes[i];
      else
	idx --;
    }
  }
  
  return 0;
}

static 
bool 
pr_check_replication(Properties& props, proc_rule_ctx& ctx, int)
{
  if (! (ctx.m_config->m_replication == ""))
  {
    Vector<BaseString> list;
    ctx.m_config->m_replication.split(list, ";");
    atrt_config& config = *ctx.m_config;
    
    ctx.m_config->m_replication = "";
    
    const char * msg = "Invalid replication specification";
    for (size_t i = 0; i<list.size(); i++)
    {
      Vector<BaseString> rep;
      list[i].split(rep, ":");
      if (rep.size() != 2)
      {
	g_logger.error("%s: %s (split: %d)", msg, list[i].c_str(), rep.size());
      return false;
      }
      
      atrt_process* src = find(config, atrt_process::AP_MYSQLD,rep[0].c_str());
      atrt_process* dst = find(config, atrt_process::AP_MYSQLD,rep[1].c_str());
      
      if (src == 0 || dst == 0)
      {
	g_logger.error("%s: %s (%d %d)",
		       msg, list[i].c_str(), src != 0, dst != 0);
	return false;
      }
      
      
      if (dst->m_rep_src != 0)
      {
	g_logger.error("%s: %s : %s already has replication src (%s)",
		       msg,
		       list[i].c_str(),
		       dst->m_proc.m_cwd.c_str(),
		       dst->m_rep_src->m_proc.m_cwd.c_str());
	return false;
      }
      
      dst->m_rep_src = src;
      src->m_rep_dst.push_back(dst);
      
      src->m_options.m_features |= PO_REP_MASTER;
      dst->m_options.m_features |= PO_REP_SLAVE;
    }
  }
  return true;
}

static 
bool 
pr_check_features(Properties& props, proc_rule_ctx& ctx, int)
{
  int features = 0;
  atrt_cluster& cluster = *ctx.m_cluster;
  for (size_t i = 0; i<cluster.m_processes.size(); i++)
  {
    if (cluster.m_processes[i]->m_type == atrt_process::AP_NDB_MGMD ||
	cluster.m_processes[i]->m_type == atrt_process::AP_NDB_API ||
	cluster.m_processes[i]->m_type == atrt_process::AP_NDBD)
    {
      features |= atrt_options::AO_NDBCLUSTER;
      break;
    }
  }
  
  if (features)
  {
    cluster.m_options.m_features |= features;
    for (size_t i = 0; i<cluster.m_processes.size(); i++)
    {
      cluster.m_processes[i]->m_options.m_features |= features;
    }
  }
  return true;
}

static 
bool 
pr_fix_client(Properties& props, proc_rule_ctx& ctx, int)
{
  atrt_process& proc = *ctx.m_process; 
  const char * val, *name = "--host=";
  if (!proc.m_options.m_loaded.get(name, &val))
  {
    val = proc.m_mysqld->m_host->m_hostname.c_str();
    proc.m_options.m_loaded.put(name, val);
    proc.m_options.m_generated.put(name, val);
  }

  for (size_t i = 0; f_options[i].name; i++)
  {
    proc_option& opt = f_options[i];
    const char * name = opt.name;
    if (opt.type & atrt_process::AP_CLIENT)
    {
      const char * val;
      if (!proc.m_options.m_loaded.get(name, &val))
      {
	require(proc.m_mysqld->m_options.m_loaded.get(name, &val));
	proc.m_options.m_loaded.put(name, val);
	proc.m_options.m_generated.put(name, val);
      }
    }
  }
  
  return true;
}

static
Uint32
try_default_port(atrt_process& proc, const char * name)
{
  Uint32 port = 
    strcmp(name, "--port=") == 0 ? 3306 :
    strcmp(name, "--PortNumber=") == 0 ? 1186 : 
    0;
  
  atrt_host * host = proc.m_host;
  for (size_t i = 0; i<host->m_processes.size(); i++)
  {
    const char * val;
    if (host->m_processes[i]->m_options.m_loaded.get(name, &val))
    {
      if ((Uint32)atoi(val) == port)
	return 0;
    }
  }
  return port;
}

static
bool
generate(atrt_process& proc, const char * name, Properties& props)
{
  atrt_options& opts = proc.m_options;
  if (strcmp(name, "--port=") == 0 || 
      strcmp(name, "--PortNumber=") == 0)
  {
    Uint32 val;
    if (g_default_ports == 0 || (val = try_default_port(proc, name)) == 0)
    {
      val = g_baseport;
      props.get("--PortNumber=", &val);
      props.put("--PortNumber=", (val + 1), true);
    }
    
    char buf[255];
    snprintf(buf, sizeof(buf), "%u", val);
    opts.m_loaded.put(name, buf);
    opts.m_generated.put(name, buf);
    return true;
  }
  else if (strcmp(name, "--datadir=") == 0)
  {
    opts.m_loaded.put(name, proc.m_proc.m_cwd.c_str());
    opts.m_generated.put(name, proc.m_proc.m_cwd.c_str());
    return true;
  }
  else if (strcmp(name, "--FileSystemPath=") == 0)
  {
    opts.m_loaded.put(name, proc.m_proc.m_cwd.c_str());
    opts.m_generated.put(name, proc.m_proc.m_cwd.c_str());
    return true;
  }
  else if (strcmp(name, "--socket=") == 0)
  {
    const char * sock = 0;
    if (g_default_ports)
    {
      sock = "/tmp/mysql.sock";
      atrt_host * host = proc.m_host;
      for (size_t i = 0; i<host->m_processes.size(); i++)
      {
	const char * val;
	if (host->m_processes[i]->m_options.m_loaded.get(name, &val))
	{
	  if (strcmp(sock, val) == 0)
	  {
	    sock = 0;
	    break;
	  }
	}
      }
    }
    
    BaseString tmp;
    if (sock == 0)
    {
      tmp.assfmt("%s/mysql.sock", proc.m_proc.m_cwd.c_str());
      sock = tmp.c_str();
    }
    
    opts.m_loaded.put(name, sock);
    opts.m_generated.put(name, sock);
    return true;
  }
  else if (strcmp(name, "--server-id=") == 0)
  {
    Uint32 val = 1;
    props.get(name, &val);
    char buf[255];
    snprintf(buf, sizeof(buf), "%u", val);
    opts.m_loaded.put(name, buf);
    opts.m_generated.put(name, buf);
    props.put(name, (val + 1), true);
    return true;
  } 
  else if (strcmp(name, "--log-bin") == 0)
  {
    opts.m_loaded.put(name, "");
    opts.m_generated.put(name, "");
    return true;
  }
  else if (strcmp(name, "--master-host=") == 0)
  {
    require(proc.m_rep_src != 0);
    opts.m_loaded.put(name, proc.m_rep_src->m_host->m_hostname.c_str());
    opts.m_generated.put(name, proc.m_rep_src->m_host->m_hostname.c_str());
    return true;
  }
  else if (strcmp(name, "--master-port=") == 0)
  {
    const char* val;
    require(proc.m_rep_src->m_options.m_loaded.get("--port=", &val));
    opts.m_loaded.put(name, val);
    opts.m_generated.put(name, val);
    return true;
  }
  else if (strcmp(name, "--master-user=") == 0)
  {
    opts.m_loaded.put(name, "root");
    opts.m_generated.put(name, "root");
    return true;
  }
  else if (strcmp(name, "--master-password=") == 0)
  {
    opts.m_loaded.put(name, "\"\"");
    opts.m_generated.put(name, "\"\"");
    return true;
  }
  
  g_logger.warning("Unknown parameter: %s", name);
  return true;
}

static 
bool 
pr_proc_options(Properties& props, proc_rule_ctx& ctx, int extra)
{
  for (size_t i = 0; f_options[i].name; i++)
  {
    proc_option& opt = f_options[i];
    atrt_process& proc = *ctx.m_process; 
    const char * name = opt.name;
    if (opt.type & proc.m_type)
    {
      if (opt.options == 0 || 
	  (opt.options & extra & proc.m_options.m_features))
      {
	const char * val;
	if (!proc.m_options.m_loaded.get(name, &val))
	{
	  generate(proc, name, props);
	}
      }
    }
  }
  return true;
}

static 
bool 
pr_fix_ndb_connectstring(Properties& props, proc_rule_ctx& ctx, int)
{
  const char * val;
  atrt_cluster& cluster = *ctx.m_cluster;

  if (cluster.m_options.m_features & atrt_options::AO_NDBCLUSTER)
  {
    if (!cluster.m_options.m_loaded.get(ndbcs, &val))
    {
      /**
       * Construct connect string for this cluster
     */
      BaseString str;
      for (size_t i = 0; i<cluster.m_processes.size(); i++)
      {
	atrt_process* tmp = cluster.m_processes[i];
	if (tmp->m_type == atrt_process::AP_NDB_MGMD)
	{
	  if (str.length())
	  {
	    str.append(";");
	  }
	  const char * port;
	  require(tmp->m_options.m_loaded.get("--PortNumber=", &port));
	  str.appfmt("%s:%s", tmp->m_host->m_hostname.c_str(), port);
	}
      }
      cluster.m_options.m_loaded.put(ndbcs, str.c_str());
      cluster.m_options.m_generated.put(ndbcs, str.c_str());
      cluster.m_options.m_loaded.get(ndbcs, &val);
    }
    
    for (size_t i = 0; i<cluster.m_processes.size(); i++)
    {
      cluster.m_processes[i]->m_proc.m_env.appfmt(" NDB_CONNECTSTRING=%s", 
						  val);
    }
  }
  return true;
}

static 
bool 
pr_set_ndb_connectstring(Properties& props, proc_rule_ctx& ctx, int)
{
  const char * val;
  
  atrt_process& proc = *ctx.m_process;
  if (proc.m_options.m_features & atrt_options::AO_NDBCLUSTER)
  {
    if (!proc.m_options.m_loaded.get(ndbcs, &val))
    {
      require(proc.m_cluster->m_options.m_loaded.get(ndbcs, &val));
      proc.m_options.m_loaded.put(ndbcs, val);
      proc.m_options.m_generated.put(ndbcs, val);
    }
    
    if (!proc.m_options.m_loaded.get("--ndbcluster", &val))
    {
      proc.m_options.m_loaded.put("--ndbcluster", "");
      proc.m_options.m_generated.put("--ndbcluster", "");
    }
  }
  return true;
}

static 
bool 
pr_check_proc(Properties& props, proc_rule_ctx& ctx, int)
{
  bool ok = true;
  bool generated = false;
  const int setup = ctx.m_setup;
  atrt_process& proc = *ctx.m_process; 
  for (size_t i = 0; f_options[i].name; i++)
  {
    proc_option& opt = f_options[i];
    const char * name = opt.name;
    if ((ctx.m_process->m_type & opt.type) &&
	(opt.options == 0 || (ctx.m_process->m_options.m_features & opt.options)))
    {
      const char * val;
      if (!proc.m_options.m_loaded.get(name, &val))
      {
	ok = false;
	g_logger.warning("Missing parameter: %s for %s",
			 name, proc.m_proc.m_cwd.c_str());
      }
      else if (proc.m_options.m_generated.get(name, &val))
      {
	if (setup == 0)
	{
	  ok = false;
	  g_logger.warning("Missing parameter: %s for %s",
			   name, proc.m_proc.m_cwd.c_str());
	}
	else
	{
	  generated = true;
	}
      }
    }
  }
  
  if (generated)
  {
    ctx.m_config->m_generated = true;
  }
  
  //ndbout << proc << endl;
  
  return ok;
}


NdbOut&
operator<<(NdbOut& out, const atrt_process& proc)
{
  out << "[ atrt_process: ";
  switch(proc.m_type){
  case atrt_process::AP_NDB_MGMD:
    out << "ndb_mgmd";
    break;
  case atrt_process::AP_NDBD: 
    out << "ndbd";
    break;
  case atrt_process::AP_MYSQLD:
    out << "mysqld";
    break;
  case atrt_process::AP_NDB_API:
    out << "ndbapi";
    break;
  case atrt_process::AP_CLIENT:
    out << "client";
    break;
  default:
    out << "<unknown: " << (int)proc.m_type << " >";
  }
  
  out << " cluster: " << proc.m_cluster->m_name.c_str()
      << " host: " << proc.m_host->m_hostname.c_str()
      << endl << " cwd: " << proc.m_proc.m_cwd.c_str()
      << endl << " path: " << proc.m_proc.m_path.c_str()
      << endl << " args: " << proc.m_proc.m_args.c_str()
      << endl << " env: " << proc.m_proc.m_env.c_str() << endl;
  
  proc.m_options.m_generated.print(stdout, "generated: ");
  
  out << " ]";
  
#if 0  
  proc.m_index = 0; //idx;
  proc.m_host = host_ptr;
  proc.m_cluster = cluster;
  proc.m_proc.m_id = -1;
  proc.m_proc.m_type = "temporary";
  proc.m_proc.m_owner = "atrt";  
  proc.m_proc.m_group = cluster->m_name.c_str();
  proc.m_proc.m_cwd.assign(dir).append("/atrt/").append(cluster->m_dir);
  proc.m_proc.m_stdout = "log.out";
  proc.m_proc.m_stderr = "2>&1";
  proc.m_proc.m_runas = proc.m_host->m_user;
  proc.m_proc.m_ulimit = "c:unlimited";
  proc.m_proc.m_env.assfmt("MYSQL_BASE_DIR=%s", dir);
  proc.m_proc.m_shutdown_options = "";
#endif
  
  return out;
}
<|MERGE_RESOLUTION|>--- conflicted
+++ resolved
@@ -298,22 +298,15 @@
     proc.m_proc.m_args.appfmt(" --defaults-group-suffix=%s",
 			      cluster.m_name.c_str());
     proc.m_proc.m_args.append(" --nodaemon --mycnf");
-<<<<<<< HEAD
-    proc.m_proc.m_args.appfmt(" --ndb-nodeid=%d", proc.m_nodeid);
-    proc.m_proc.m_cwd.assfmt("%sndb_mgmd.%d", dir.c_str(), proc.m_index);
+    proc.m_proc.m_args.appfmt(" --ndb-nodeid=%u", proc.m_nodeid);
+    proc.m_proc.m_cwd.assfmt("%sndb_mgmd.%u", dir.c_str(), proc.m_index);
     proc.m_proc.m_args.appfmt(" --configdir=%s", proc.m_proc.m_cwd.c_str());
-=======
-    if (g_fix_nodeid)
-      proc.m_proc.m_args.appfmt(" --ndb-nodeid=%d", proc.m_nodeid);
-    proc.m_proc.m_cwd.assfmt("%sndb_mgmd.%u", dir.c_str(), proc.m_index);
->>>>>>> cf079273
     proc.m_proc.m_env.appfmt(" MYSQL_GROUP_SUFFIX=%s", 
 			     cluster.m_name.c_str());
     break;
   } 
   case atrt_process::AP_NDBD:
   {
-<<<<<<< HEAD
     if (g_mt == 0 || (g_mt == 1 && ((g_mt_rr++) & 1) == 0))
     {
       proc.m_proc.m_path.assign(g_prefix).append("/libexec/ndbd");
@@ -323,18 +316,14 @@
       proc.m_proc.m_path.assign(g_prefix).append("/libexec/ndbmtd");
     }
     
-    proc.m_proc.m_name.assfmt("%d-%s", proc_no, "ndbd");
-=======
     proc.m_proc.m_name.assfmt("%u-%s", proc_no, "ndbd");
-    proc.m_proc.m_path.assign(g_prefix).append("/libexec/ndbd");
->>>>>>> cf079273
     proc.m_proc.m_args.assfmt("--defaults-file=%s/my.cnf",
 			      proc.m_host->m_basedir.c_str());
     proc.m_proc.m_args.appfmt(" --defaults-group-suffix=%s",
 			      cluster.m_name.c_str());
     proc.m_proc.m_args.append(" --nodaemon --initial -n");
     if (g_fix_nodeid)
-      proc.m_proc.m_args.appfmt(" --ndb-nodeid=%d", proc.m_nodeid);
+      proc.m_proc.m_args.appfmt(" --ndb-nodeid=%u", proc.m_nodeid);
     proc.m_proc.m_cwd.assfmt("%sndbd.%u", dir.c_str(), proc.m_index);
     proc.m_proc.m_env.appfmt(" MYSQL_GROUP_SUFFIX=%s", 
 			     cluster.m_name.c_str());
