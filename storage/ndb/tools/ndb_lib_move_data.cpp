--- conflicted
+++ resolved
@@ -21,13 +21,6 @@
    Foundation, Inc., 51 Franklin St, Fifth Floor, Boston, MA 02110-1301  USA */
 
 #include <ndb_global.h>
-<<<<<<< HEAD
-#include "mysql/strings/m_ctype.h"
-#include <NdbOut.hpp>
-#include <NdbApi.hpp>
-#include <NDBT.hpp>
-=======
->>>>>>> 824e2b40
 #include <ndb_limits.h>
 #include <ndb_rand.h>
 #include <NDBT.hpp>
