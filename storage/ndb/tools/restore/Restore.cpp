/*
   Copyright (c) 2003, 2019, Oracle and/or its affiliates. All rights reserved.

   This program is free software; you can redistribute it and/or modify
   it under the terms of the GNU General Public License as published by
   the Free Software Foundation; version 2 of the License.

   This program is distributed in the hope that it will be useful,
   but WITHOUT ANY WARRANTY; without even the implied warranty of
   MERCHANTABILITY or FITNESS FOR A PARTICULAR PURPOSE.  See the
   GNU General Public License for more details.

   You should have received a copy of the GNU General Public License
   along with this program; if not, write to the Free Software
   Foundation, Inc., 51 Franklin St, Fifth Floor, Boston, MA 02110-1301  USA
*/

#include "Restore.hpp"
#include <NdbTCP.h>
#include <OutputStream.hpp>
#include <Bitmask.hpp>

#include <AttributeHeader.hpp>
#include <trigger_definitions.h>
#include <SimpleProperties.hpp>
#include <signaldata/DictTabInfo.hpp>
#include <ndb_limits.h>
#include <NdbAutoPtr.hpp>
#include "../src/ndbapi/NdbDictionaryImpl.hpp"

#include "../../../../sql/ha_ndbcluster_tables.h"
extern NdbRecordPrintFormat g_ndbrecord_print_format;
extern bool ga_skip_unknown_objects;
extern bool ga_skip_broken_objects;

Uint16 Twiddle16(Uint16 in); // Byte shift 16-bit data
Uint32 Twiddle32(Uint32 in); // Byte shift 32-bit data
Uint64 Twiddle64(Uint64 in); // Byte shift 64-bit data


/*
  TwiddleUtil

  Utility class used when swapping byteorder
  of one attribute in a table

*/

class TwiddleUtil {
  Uint32 m_twiddle_size;
  Uint32 m_twiddle_array_size;
public:
  TwiddleUtil(); // Not implemented
  TwiddleUtil(const TwiddleUtil&); // Not implemented

  TwiddleUtil(const AttributeDesc * const attr_desc) {
    const NdbDictionary::Column::Type attribute_type =
      attr_desc->m_column->getType();

    switch(attribute_type){
    case NdbDictionary::Column::Datetime:
      // Datetime is stored as 8x8, should be twiddled as 64 bit
      assert(attr_desc->size == 8);
      assert(attr_desc->arraySize == 8);
      m_twiddle_size = 64;
      m_twiddle_array_size = 1;
      break;

    case NdbDictionary::Column::Timestamp:
      // Timestamp is stored as 4x8, should be twiddled as 32 bit
      assert(attr_desc->size == 8);
      assert(attr_desc->arraySize == 4);
      m_twiddle_size = 32;
      m_twiddle_array_size = 1;
      break;

    case NdbDictionary::Column::Blob:
    case NdbDictionary::Column::Text:
      if (attr_desc->m_column->getArrayType() ==
          NdbDictionary::Column::ArrayTypeFixed)
      {
        // Length of fixed size blob which is stored in first 64 bit's
        // has to be twiddled, the remaining byte stream left as is
        assert(attr_desc->size == 8);
        assert(attr_desc->arraySize > 8);
        m_twiddle_size = 64;
        m_twiddle_array_size = 1;
        break;
      }
      // Fallthrough for blob/text with ArrayTypeVar

    default:
      // Default twiddling parameters
      m_twiddle_size = attr_desc->size;
      m_twiddle_array_size = attr_desc->arraySize;
      break;
    }

    assert(m_twiddle_array_size);
    assert(m_twiddle_size);
  }

  bool is_aligned (void* data_ptr) const {
    switch (m_twiddle_size){
    case 8:
      // Always aligned
      return true;
      break;
    case 16:
      return ((((size_t)data_ptr) & 1) == 0);
      break;
    case 32:
      return ((((size_t)data_ptr) & 3) == 0);
      break;
    case 64:
      return ((((size_t)data_ptr) & 7) == 0);
      break;
    default:
      abort();
      break;
    }
    return false; // Never reached
  }

  void twiddle_aligned(void* const data_ptr) const {
    // Make sure the data pointer is properly aligned
    assert(is_aligned(data_ptr));

    switch(m_twiddle_size){
    case 8:
      // Nothing to swap
      break;
    case 16:
    {
      Uint16* ptr = (Uint16*)data_ptr;
      for (Uint32 i = 0; i < m_twiddle_array_size; i++){
        *ptr = Twiddle16(*ptr);
        ptr++;
      }
      break;
    }
    case 32:
    {
      Uint32* ptr = (Uint32*)data_ptr;
      for (Uint32 i = 0; i < m_twiddle_array_size; i++){
        *ptr = Twiddle32(*ptr);
        ptr++;
      }
      break;
    }
    case 64:
    {
      Uint64* ptr = (Uint64*)data_ptr;
      for (Uint32 i = 0; i < m_twiddle_array_size; i++){
        *ptr = Twiddle64(*ptr);
        ptr++;
      }
      break;
    }
    default:
      abort();
    } // switch
  }
};


/*
  BackupFile::twiddle_attribute

  Swap the byte order of one attribute whose data may or may not
  be properly aligned for the current datatype

*/

void
BackupFile::twiddle_atribute(const AttributeDesc * const attr_desc,
                             AttributeData* attr_data)
{
  TwiddleUtil map(attr_desc);

  // Check if data is aligned properly
  void* data_ptr = (char*)attr_data->void_value;
  Uint32 data_sz = attr_desc->getSizeInBytes();
  bool aligned= map.is_aligned(data_ptr);
  if (!aligned)
  {
    // The pointer is not properly aligned, copy the data
    // to aligned memory before twiddling
    m_twiddle_buffer.assign(data_ptr, data_sz);
    data_ptr = m_twiddle_buffer.get_data();
  }

  // Swap the byteorder of the aligned data
  map.twiddle_aligned(data_ptr);

  if (!aligned)
  {
    // Copy data back from aligned memory
    memcpy(attr_data->void_value,
           m_twiddle_buffer.get_data(),
           data_sz);
  }
}


/*
  BackupFile::Twiddle

  Swap the byteorder for one attribute if it was stored
  in different byteorder than current host

*/

bool
BackupFile::Twiddle(const AttributeDesc * const attr_desc,
                    AttributeData* attr_data)
{
  // Check parameters are not NULL
  assert(attr_desc);
  assert(attr_data);

  // Make sure there is data to fiddle with
  assert(!attr_data->null);
  assert(attr_data->void_value);

  if(unlikely(!m_hostByteOrder))
  {
    // The data file is not in host byte order, the
    // attribute need byte order swapped
    twiddle_atribute(attr_desc, attr_data);
  }
#ifdef VM_TRACE
  else
  {
    // Increase test converage in debug mode by doing
    // a double byte order swap to prove that both ways work
    twiddle_atribute(attr_desc, attr_data);
    twiddle_atribute(attr_desc, attr_data);
  }
#endif

  return true;
}


FilteredNdbOut err(* new FileOutputStream(stderr), 0, 0);
FilteredNdbOut info(* new FileOutputStream(stdout), 1, 1);
FilteredNdbOut debug(* new FileOutputStream(stdout), 2, 0);

// To decide in what byte order data is
const Uint32 magicByteOrder = 0x12345678;
const Uint32 swappedMagicByteOrder = 0x78563412;

RestoreMetaData::RestoreMetaData(const char* path, Uint32 nodeId, Uint32 bNo) {
  
  debug << "RestoreMetaData constructor" << endl;
  setCtlFile(nodeId, bNo, path);
}

RestoreMetaData::~RestoreMetaData(){
  for(Uint32 i= 0; i < allTables.size(); i++)
  {
    TableS *table = allTables[i];
    for(Uint32 j= 0; j < table->m_fragmentInfo.size(); j++)
      delete table->m_fragmentInfo[j];
    delete table;
  }
  allTables.clear();
}

TableS * 
RestoreMetaData::getTable(Uint32 tableId) const {
  for(Uint32 i= 0; i < allTables.size(); i++)
    if(allTables[i]->getTableId() == tableId)
      return allTables[i];
  return NULL;
}

Uint32
RestoreMetaData::getStartGCP() const {
  return m_startGCP;
}

Uint32
RestoreMetaData::getStopGCP() const {
  return m_stopGCP;
}

int
RestoreMetaData::loadContent() 
{
  Uint32 noOfTables = readMetaTableList();
  if(noOfTables == 0) {
    return 1;
  }
  for(Uint32 i = 0; i<noOfTables; i++){
    if(!readMetaTableDesc()){
      return 0;
    }
  }
  if (!markSysTables())
    return 0;
  if (!fixBlobs())
    return 0;
  if(!readGCPEntry())
    return 0;

  if(!readFragmentInfo())
    return 0;
  return 1;
}

Uint32
RestoreMetaData::readMetaTableList() {
  
  Uint32 sectionInfo[2];
  
  if (buffer_read(&sectionInfo, sizeof(sectionInfo), 1) != 1){
    err << "readMetaTableList read header error" << endl;
    return 0;
  }
  sectionInfo[0] = ntohl(sectionInfo[0]);
  sectionInfo[1] = ntohl(sectionInfo[1]);

  const Uint32 tabCount = sectionInfo[1] - 2;

  void *tmp;
  Uint32 tabsRead = 0;
  while (tabsRead < tabCount){
    int count = buffer_get_ptr(&tmp, 4, tabCount - tabsRead);
    if(count == 0)
      break;
    tabsRead += count;
  }
  if (tabsRead != tabCount){
    err << "readMetaTableList read tabCount error, expected count = " << tabCount << ", actual count =" << tabsRead << endl;
    return 0;
  }
#ifdef ERROR_INSERT
  if(m_error_insert == NDB_RESTORE_ERROR_INSERT_SMALL_BUFFER)
  {
    // clear error insert
    m_error_insert = 0;
    m_buffer_sz = BUFFER_SIZE;
  }
#endif  
  return tabCount;
}

bool
RestoreMetaData::readMetaTableDesc() {
  
  Uint32 sectionInfo[3];
  
  // Read section header 
  Uint32 sz = sizeof(sectionInfo) >> 2;
  if (m_fileHeader.NdbVersion < NDBD_ROWID_VERSION ||
      isDrop6(m_fileHeader.NdbVersion))
  {
    sz = 2;
    sectionInfo[2] = htonl(DictTabInfo::UserTable);
  }
  if (buffer_read(&sectionInfo, 4*sz, 1) != 1){
    err << "readMetaTableDesc read header error" << endl;
    return false;
  } // if
  sectionInfo[0] = ntohl(sectionInfo[0]);
  sectionInfo[1] = ntohl(sectionInfo[1]);
  sectionInfo[2] = ntohl(sectionInfo[2]);
  
  assert(sectionInfo[0] == BackupFormat::TABLE_DESCRIPTION);
  
  // Read dictTabInfo buffer
  const Uint32 len = (sectionInfo[1] - sz);
  void *ptr;
  if (buffer_get_ptr(&ptr, 4, len) != len){
    err << "readMetaTableDesc read error" << endl;
    return false;
  } // if
  
  int errcode = 0;
  DictObject obj = { sectionInfo[2], 0 };
  switch(obj.m_objType){
  case DictTabInfo::SystemTable:
  case DictTabInfo::UserTable:
  case DictTabInfo::UniqueHashIndex:
  case DictTabInfo::OrderedIndex:
    return parseTableDescriptor((Uint32*)ptr, len);	     
    break;
  case DictTabInfo::Tablespace:
  {
    NdbDictionary::Tablespace * dst = new NdbDictionary::Tablespace;
    errcode = 
      NdbDictInterface::parseFilegroupInfo(NdbTablespaceImpl::getImpl(* dst), 
					   (Uint32*)ptr, len);
    if (errcode)
      delete dst;
    obj.m_objPtr = dst;
    debug << hex << obj.m_objPtr << " " 
	   << dec << dst->getObjectId() << " " << dst->getName() << endl;
    break;
  }
  case DictTabInfo::LogfileGroup:
  {
    NdbDictionary::LogfileGroup * dst = new NdbDictionary::LogfileGroup;
    errcode = 
      NdbDictInterface::parseFilegroupInfo(NdbLogfileGroupImpl::getImpl(* dst),
					   (Uint32*)ptr, len);
    if (errcode)
      delete dst;
    obj.m_objPtr = dst;
    debug << hex << obj.m_objPtr << " " 
	   << dec << dst->getObjectId() << " " << dst->getName() << endl;
    break;
  }
  case DictTabInfo::Datafile:
  {
    NdbDictionary::Datafile * dst = new NdbDictionary::Datafile;
    errcode = 
      NdbDictInterface::parseFileInfo(NdbDatafileImpl::getImpl(* dst), 
				      (Uint32*)ptr, len);
    if (errcode)
      delete dst;
    obj.m_objPtr = dst;
    debug << hex << obj.m_objPtr << " "
	   << dec << dst->getObjectId() << " " << dst->getPath() << endl;
    break;
  }
  case DictTabInfo::Undofile:
  {
    NdbDictionary::Undofile * dst = new NdbDictionary::Undofile;
    errcode = 
      NdbDictInterface::parseFileInfo(NdbUndofileImpl::getImpl(* dst), 
				      (Uint32*)ptr, len);
    if (errcode)
      delete dst;
    obj.m_objPtr = dst;
    debug << hex << obj.m_objPtr << " " 
	   << dec << dst->getObjectId() << " " << dst->getPath() << endl;
    break;
  }
  case DictTabInfo::HashMap:
  {
    NdbDictionary::HashMap * dst = new NdbDictionary::HashMap;
    errcode =
      NdbDictInterface::parseHashMapInfo(NdbHashMapImpl::getImpl(* dst),
                                         (Uint32*)ptr, len);
    if (errcode)
      delete dst;
    obj.m_objPtr = dst;

    if (!m_hostByteOrder)
    {
      /**
       * Bloddy byte-array, need to twiddle
       */
      Vector<Uint32> values;
      Uint32 len = dst->getMapLen();
      Uint32 zero = 0;
      values.fill(len - 1, zero);
      dst->getMapValues(values.getBase(), values.size());
      for (Uint32 i = 0; i<len; i++)
      {
        values[i] = Twiddle16(values[i]);
      }
      dst->setMap(values.getBase(), values.size());
    }

    m_objects.push(obj, 0); // Put first
    return true;
    break;
  }
  case DictTabInfo::ForeignKey:
  {
    NdbDictionary::ForeignKey * dst = new NdbDictionary::ForeignKey;
    errcode =
      NdbDictInterface::parseForeignKeyInfo(NdbForeignKeyImpl::getImpl(* dst),
                                            (const Uint32*)ptr, len);
    if (errcode)
      delete dst;
    obj.m_objPtr = dst;
    debug << hex << obj.m_objPtr << " " 
	   << dec << dst->getObjectId() << " " << dst->getName() << endl;
    break;
  }
  default:
    if (ga_skip_unknown_objects)
    {
      info << "Skipping schema object with unknown table type "
           << sectionInfo[2] << endl;
      return true;
    }
    else
    {
      err << "Unsupported table type!! " << sectionInfo[2] << endl;
      return false;
    }
  }
  if (errcode)
  {
    err << "Unable to parse dict info..." 
	<< sectionInfo[2] << " " << errcode << endl;
    return false;
  }

  /**
   * DD objects need to be sorted...
   */
  for(Uint32 i = 0; i<m_objects.size(); i++)
  {
    switch(sectionInfo[2]){
    case DictTabInfo::Tablespace:
      if (DictTabInfo::isFile(m_objects[i].m_objType))
      {
	m_objects.push(obj, i);
	goto end;
      }
      break;
    case DictTabInfo::LogfileGroup:
    {
      if (DictTabInfo::isFile(m_objects[i].m_objType) ||
	  m_objects[i].m_objType == DictTabInfo::Tablespace)
      {
	m_objects.push(obj, i);
	goto end;
      }
      break;
    }
    default:
      m_objects.push_back(obj);
      goto end;
    }
  }
  m_objects.push_back(obj);
  
end:
  return true;
}

#define OLD_NDB_REP_DB  "cluster"
#define OLD_NDB_APPLY_TABLE "apply_status"
#define OLD_NDB_SCHEMA_TABLE "schema"

bool
RestoreMetaData::markSysTables()
{
  Uint32 i;
  for (i = 0; i < getNoOfTables(); i++) {
    TableS* table = allTables[i];
    table->m_local_id = i;
    const char* tableName = table->getTableName();
    if ( // XXX should use type
        strcmp(tableName, "SYSTAB_0") == 0 ||
        strcmp(tableName, "NDB$EVENTS_0") == 0 ||
        strcmp(tableName, "sys/def/SYSTAB_0") == 0 ||
        strcmp(tableName, "sys/def/NDB$EVENTS_0") == 0 ||
        // index stats tables and indexes
        strncmp(tableName, NDB_INDEX_STAT_PREFIX,
                sizeof(NDB_INDEX_STAT_PREFIX)-1) == 0 ||
        strstr(tableName, "/" NDB_INDEX_STAT_PREFIX) != 0 ||
        /*
          The following is for old MySQL versions,
           before we changed the database name of the tables from
           "cluster_replication" -> "cluster" -> "mysql"
        */
        strcmp(tableName, "cluster_replication/def/" OLD_NDB_APPLY_TABLE) == 0 ||
        strcmp(tableName, OLD_NDB_REP_DB "/def/" OLD_NDB_APPLY_TABLE) == 0 ||
        strcmp(tableName, OLD_NDB_REP_DB "/def/" OLD_NDB_SCHEMA_TABLE) == 0 ||
        strcmp(tableName, NDB_REP_DB "/def/" NDB_APPLY_TABLE) == 0 ||
        strcmp(tableName, NDB_REP_DB "/def/" NDB_SCHEMA_TABLE)== 0 )
    {
      table->m_isSysTable = true;
      if (strcmp(tableName, "SYSTAB_0") == 0 ||
          strcmp(tableName, "sys/def/SYSTAB_0") == 0)
        table->m_isSYSTAB_0 = true;
    }
  }
  for (i = 0; i < getNoOfTables(); i++) {
    TableS* blobTable = allTables[i];
    const char* blobTableName = blobTable->getTableName();
    // yet another match blob
    int cnt, id1, id2;
    char buf[256];
    cnt = sscanf(blobTableName, "%[^/]/%[^/]/NDB$BLOB_%d_%d",
                 buf, buf, &id1, &id2);
    if (cnt == 4) {
      Uint32 j;
      for (j = 0; j < getNoOfTables(); j++) {
        TableS* table = allTables[j];
        if (table->getTableId() == (Uint32) id1) {
          if (table->m_isSysTable)
            blobTable->m_isSysTable = true;
          blobTable->m_main_table = table;
          blobTable->m_main_column_id = id2;
          break;
        }
      }
      if (j == getNoOfTables()) {
        err << "Restore: Bad primary table id in " << blobTableName << endl;
        return false;
      }
    }
  }
  return true;
}

bool
RestoreMetaData::fixBlobs()
{
  Uint32 i;
  for (i = 0; i < getNoOfTables(); i++) {
    TableS* table = allTables[i];
    assert(table->m_dictTable != NULL);
    NdbTableImpl& t = NdbTableImpl::getImpl(*table->m_dictTable);
    const Uint32 noOfBlobs = t.m_noOfBlobs;
    if (noOfBlobs == 0)
      continue;
    Uint32 n = 0;
    Uint32 j;
    for (j = 0; n < noOfBlobs; j++) {
      NdbColumnImpl* c = t.getColumn(j);
      assert(c != NULL);
      if (!c->getBlobType())
        continue;
      // tinyblobs are counted in noOfBlobs...
      n++;
      if (c->getPartSize() == 0)
        continue;
      Uint32 k;
      TableS* blobTable = NULL;
      for (k = 0; k < getNoOfTables(); k++) {
        TableS* tmp = allTables[k];
        if (tmp->m_main_table == table &&
            tmp->m_main_column_id == j) {
          blobTable = tmp;
          break;
        }
      }
      if (blobTable == NULL)
      {
        table->m_broken = true;
        /* Corrupt backup, has main table, but no blob table */
        err << "Table " << table->m_dictTable->getName()
            << " has blob column " << j << " (" 
            << c->m_name.c_str()
            << ") with missing parts table in backup."
            << endl;
        if (ga_skip_broken_objects)
        {
          continue;
        }
        else
        {
          return false;
        }
      }
      assert(blobTable->m_dictTable != NULL);
      NdbTableImpl& bt = NdbTableImpl::getImpl(*blobTable->m_dictTable);
      const char* colName = c->m_blobVersion == 1 ? "DATA" : "NDB$DATA";
      const NdbColumnImpl* bc = bt.getColumn(colName);
      assert(bc != NULL);
      assert(c->m_storageType == NDB_STORAGETYPE_MEMORY);
      c->m_storageType = bc->m_storageType;
    }
  }
  return true;
}

bool
RestoreMetaData::readGCPEntry() {

  BackupFormat::CtlFile::GCPEntry dst;
  
  if(buffer_read(&dst, 1, sizeof(dst)) != sizeof(dst)){
    err << "readGCPEntry read error" << endl;
    return false;
  }
  
  dst.SectionType = ntohl(dst.SectionType);
  dst.SectionLength = ntohl(dst.SectionLength);
  
  if(dst.SectionType != BackupFormat::GCP_ENTRY){
    err << "readGCPEntry invalid format" << endl;
    return false;
  }
  
  dst.StartGCP = ntohl(dst.StartGCP);
  dst.StopGCP = ntohl(dst.StopGCP);
  
  m_startGCP = dst.StartGCP;
  /**
   * Stop GCP is recorded as StopGCP -1 by Backup.cpp
   * We correct this here
   * Backup format not changed
   */
  m_stopGCP = dst.StopGCP + 1;
  return true;
}

bool
RestoreMetaData::readFragmentInfo()
{
  BackupFormat::CtlFile::FragmentInfo fragInfo;
  TableS * table = 0;
  Uint32 tableId = RNIL;

  while (buffer_read(&fragInfo, 4, 2) == 2)
  {
    fragInfo.SectionType = ntohl(fragInfo.SectionType);
    fragInfo.SectionLength = ntohl(fragInfo.SectionLength);

    if (fragInfo.SectionType != BackupFormat::FRAGMENT_INFO)
    {
      err << "readFragmentInfo invalid section type: " <<
        fragInfo.SectionType << endl;
      return false;
    }

    if (buffer_read(&fragInfo.TableId, (fragInfo.SectionLength-2)*4, 1) != 1)
    {
      err << "readFragmentInfo invalid section length: " <<
        fragInfo.SectionLength << endl;
      return false;
    }

    fragInfo.TableId = ntohl(fragInfo.TableId);
    if (fragInfo.TableId != tableId)
    {
      tableId = fragInfo.TableId;
      table = getTable(tableId);
    }

    FragmentInfo * tmp = new FragmentInfo;
    tmp->fragmentNo = ntohl(fragInfo.FragmentNo);
    tmp->noOfRecords = ntohl(fragInfo.NoOfRecordsLow) +
      (((Uint64)ntohl(fragInfo.NoOfRecordsHigh)) << 32);
    tmp->filePosLow = ntohl(fragInfo.FilePosLow);
    tmp->filePosHigh = ntohl(fragInfo.FilePosHigh);

    table->m_fragmentInfo.push_back(tmp);
    table->m_noOfRecords += tmp->noOfRecords;
  }
  return true;
}

TableS::TableS(Uint32 version, NdbTableImpl* tableImpl)
  : m_dictTable(tableImpl)
{
  m_dictTable = tableImpl;
  m_noOfNullable = m_nullBitmaskSize = 0;
  m_auto_val_attrib = 0;
  m_max_auto_val= 0;
  m_noOfRecords= 0;
  backupVersion = version;
  m_isSysTable = false;
  m_isSYSTAB_0 = false;
  m_broken = false;
  m_main_table = NULL;
  m_main_column_id = ~(Uint32)0;
  
  for (int i = 0; i < tableImpl->getNoOfColumns(); i++)
    createAttr(tableImpl->getColumn(i));

  m_staging = false;
  m_stagingTable = NULL;
  m_stagingFlags = 0;
}

TableS::~TableS()
{
  for (Uint32 i= 0; i < allAttributesDesc.size(); i++)
  {
    if (allAttributesDesc[i]->parameter)
      free(allAttributesDesc[i]->parameter);
    delete allAttributesDesc[i];
  }
}


// Parse dictTabInfo buffer and pushback to to vector storage 
bool
RestoreMetaData::parseTableDescriptor(const Uint32 * data, Uint32 len)
{
  NdbTableImpl* tableImpl = 0;
  int ret = NdbDictInterface::parseTableInfo
    (&tableImpl, data, len, false,
     isDrop6(m_fileHeader.NdbVersion) ? MAKE_VERSION(5,1,2) :
     m_fileHeader.NdbVersion);
  
  if (ret != 0) {
    err << "parseTableInfo " << " failed" << endl;
    return false;
  }
  if(tableImpl == 0)
    return false;

  debug << "parseTableInfo " << tableImpl->getName() << " done" << endl;
  TableS * table = new TableS(m_fileHeader.NdbVersion, tableImpl);
  if(table == NULL) {
    return false;
  }

  debug << "Parsed table id " << table->getTableId() << endl;
  debug << "Parsed table #attr " << table->getNoOfAttributes() << endl;
  debug << "Parsed table schema version not used " << endl;

  debug << "Pushing table " << table->getTableName() << endl;
  debug << "   with " << table->getNoOfAttributes() << " attributes" << endl;
  
  allTables.push_back(table);

  return true;
}

// Constructor
RestoreDataIterator::RestoreDataIterator(const RestoreMetaData & md, void (* _free_data_callback)())
  : BackupFile(_free_data_callback), m_metaData(md)
{
  debug << "RestoreDataIterator constructor" << endl;
  setDataFile(md, 0);

  m_bitfield_storage_len = 8192;
  m_bitfield_storage_ptr = (Uint32*)malloc(4*m_bitfield_storage_len);
  m_bitfield_storage_curr_ptr = m_bitfield_storage_ptr;
  m_row_bitfield_len = 0;
}


bool
RestoreDataIterator::validateRestoreDataIterator()
{
    if (!m_bitfield_storage_ptr)
    {
        err << "m_bitfield_storage_ptr is NULL" << endl;
        return false;
    }
    return true;
}


RestoreDataIterator::~RestoreDataIterator()
{
  free_bitfield_storage();
}

void
RestoreDataIterator::init_bitfield_storage(const NdbDictionary::Table* tab)
{
  Uint32 len = 0;
  for (Uint32 i = 0; i<(Uint32)tab->getNoOfColumns(); i++)
  {
    if (tab->getColumn(i)->getType() == NdbDictionary::Column::Bit)
    {
      len += (tab->getColumn(i)->getLength() + 31) >> 5;
    }
  }

  m_row_bitfield_len = len;
}

void
RestoreDataIterator::reset_bitfield_storage()
{
  m_bitfield_storage_curr_ptr = m_bitfield_storage_ptr;
}

void
RestoreDataIterator::free_bitfield_storage()
{
  if (m_bitfield_storage_ptr)
    free(m_bitfield_storage_ptr);
  m_bitfield_storage_ptr = 0;
  m_bitfield_storage_curr_ptr = 0;
  m_bitfield_storage_len = 0;
}

Uint32
RestoreDataIterator::get_free_bitfield_storage() const
{
  
  return Uint32((m_bitfield_storage_ptr + m_bitfield_storage_len) - 
    m_bitfield_storage_curr_ptr);
}

Uint32*
RestoreDataIterator::get_bitfield_storage(Uint32 len)
{
  Uint32 * currptr = m_bitfield_storage_curr_ptr;
  Uint32 * nextptr = currptr + len;
  Uint32 * endptr = m_bitfield_storage_ptr + m_bitfield_storage_len;

  if (nextptr <= endptr)
  {
    m_bitfield_storage_curr_ptr = nextptr;
    return currptr;
  }
  
  abort();
  return 0;
}

TupleS & TupleS::operator=(const TupleS& tuple)
{
  prepareRecord(*tuple.m_currentTable);

  if (allAttrData)
    memcpy(allAttrData, tuple.allAttrData, getNoOfAttributes()*sizeof(AttributeData));
  
  return *this;
}
int TupleS::getNoOfAttributes() const {
  if (m_currentTable == 0)
    return 0;
  return m_currentTable->getNoOfAttributes();
}

TableS * TupleS::getTable() const {
  return m_currentTable;
}

AttributeDesc * TupleS::getDesc(int i) const {
  return m_currentTable->allAttributesDesc[i];
}

AttributeData * TupleS::getData(int i) const{
  return &(allAttrData[i]);
}

bool
TupleS::prepareRecord(TableS & tab){
  if (allAttrData) {
    if (getNoOfAttributes() == tab.getNoOfAttributes())
    {
      m_currentTable = &tab;
      return true;
    }
    delete [] allAttrData;
    m_currentTable= 0;
  }
  
  allAttrData = new AttributeData[tab.getNoOfAttributes()];
  if (allAttrData == 0)
    return false;
  
  m_currentTable = &tab;

  return true;
}

static
inline
Uint8*
pad(Uint8* src, Uint32 align, Uint32 bitPos)
{
  UintPtr ptr = UintPtr(src);
  switch(align){
  case DictTabInfo::aBit:
  case DictTabInfo::a32Bit:
  case DictTabInfo::a64Bit:
  case DictTabInfo::a128Bit:
    return (Uint8*)(((ptr + 3) & ~(UintPtr)3) + 4 * ((bitPos + 31) >> 5));
charpad:
  case DictTabInfo::an8Bit:
  case DictTabInfo::a16Bit:
    return src + 4 * ((bitPos + 31) >> 5);
  default:
#ifdef VM_TRACE
    abort();
#endif
    goto charpad;
  }
}

const TupleS *
RestoreDataIterator::getNextTuple(int  & res)
{
  if (m_currentTable->backupVersion >= NDBD_RAW_LCP)
  {
    if (m_row_bitfield_len >= get_free_bitfield_storage())
    {
      /**
       * Informing buffer reader that it does not need to cache
       * "old" data here would be clever...
       * But I can't find a good/easy way to do this
       */
      if (free_data_callback)
        (*free_data_callback)();
      reset_bitfield_storage();
    }
  }
  
  Uint32  dataLength = 0;
  // Read record length
  if (buffer_read(&dataLength, sizeof(dataLength), 1) != 1){
    err << "getNextTuple:Error reading length  of data part" << endl;
    res = -1;
    return NULL;
  } // if
  
  // Convert length from network byte order
  dataLength = ntohl(dataLength);
  const Uint32 dataLenBytes = 4 * dataLength;
  
  if (dataLength == 0) {
    // Zero length for last tuple
    // End of this data fragment
    debug << "End of fragment" << endl;
    res = 0;
    return NULL;
  } // if

  // Read tuple data
  void *_buf_ptr;
  if (buffer_get_ptr(&_buf_ptr, 1, dataLenBytes) != dataLenBytes) {
    err << "getNextTuple:Read error: " << endl;
    res = -1;
    return NULL;
  }

  Uint32 *buf_ptr = (Uint32*)_buf_ptr;
  if (m_currentTable->backupVersion >= NDBD_RAW_LCP)
  {
    res = readTupleData_packed(buf_ptr, dataLength);
  }
  else
  {
    res = readTupleData_old(buf_ptr, dataLength);
  }
  
  if (res)
  {
    return NULL;
  }

  m_count ++;  
  res = 0;
  return &m_tuple;
} // RestoreDataIterator::getNextTuple

TableS *
RestoreDataIterator::getCurrentTable()
{
  return m_currentTable;
}

int
RestoreDataIterator::readTupleData_packed(Uint32 *buf_ptr, 
                                          Uint32 dataLength)
{
  Uint32 * ptr = buf_ptr;
  /**
   * Unpack READ_PACKED header
   */
  Uint32 rp = * ptr;
  if(unlikely(!m_hostByteOrder))
    rp = Twiddle32(rp);

  AttributeHeader ah(rp);
  assert(ah.getAttributeId() == AttributeHeader::READ_PACKED);
  Uint32 bmlen = ah.getByteSize();
  assert((bmlen & 3) == 0);
  Uint32 bmlen32 = bmlen / 4;

  /**
   * Twiddle READ_BACKED header
   */
  if (!m_hostByteOrder)
  {
    for (Uint32 i = 0; i < 1 + bmlen32; i++)
    {
      ptr[i] = Twiddle32(ptr[i]);
    }
  }
  
  const NdbDictionary::Table* tab = m_currentTable->m_dictTable;
  
  // All columns should be present...
  assert(((tab->getNoOfColumns() + 31) >> 5) <= (int)bmlen32);
  
  /**
   * Iterate through attributes...
   */
  const Uint32 * bmptr = ptr + 1;
  Uint8* src = (Uint8*)(bmptr + bmlen32);
  Uint32 bmpos = 0;
  Uint32 bitPos = 0;
  for (Uint32 i = 0; i < (Uint32)tab->getNoOfColumns(); i++, bmpos++)
  {
    // All columns should be present
    assert(BitmaskImpl::get(bmlen32, bmptr, bmpos));
    const NdbColumnImpl & col = NdbColumnImpl::getImpl(* tab->getColumn(i));
    AttributeData * attr_data = m_tuple.getData(i);
    const AttributeDesc * attr_desc = m_tuple.getDesc(i);
    if (col.getNullable())
    {
      bmpos++;
      if (BitmaskImpl::get(bmlen32, bmptr, bmpos))
      {
        attr_data->null = true;
        attr_data->void_value = NULL;
        continue;
      }
    }
    
    attr_data->null = false;
    
    /**
     * Handle padding
     */
    Uint32 align = col.m_orgAttrSize;
    Uint32 attrSize = col.m_attrSize;
    Uint32 array = col.m_arraySize;
    Uint32 len = col.m_length;
    Uint32 sz = attrSize * array;
    Uint32 arrayType = col.m_arrayType;
    
    switch(align){
    case DictTabInfo::aBit:{ // Bit
      src = pad(src, 0, 0);
      Uint32* src32 = (Uint32*)src;
      
      Uint32 len32 = (len + 31) >> 5;
      Uint32* tmp = get_bitfield_storage(len32);
      attr_data->null = false;
      attr_data->void_value = tmp;
      attr_data->size = 4*len32;
      
      if (m_hostByteOrder)
      {
        BitmaskImpl::getField(1 + len32, src32, bitPos, len, tmp);
      }
      else
      {
        Uint32 ii;
        for (ii = 0; ii< (1 + len32); ii++)
          src32[ii] = Twiddle32(src32[ii]);
        BitmaskImpl::getField(1 + len32, (Uint32*)src, bitPos, len, tmp);
        for (ii = 0; ii< (1 + len32); ii++)
          src32[ii] = Twiddle32(src32[ii]);
      }
      
      src += 4 * ((bitPos + len) >> 5);
      bitPos = (bitPos + len) & 31;
      goto next;
    }
    default:
      src = pad(src, align, bitPos);
    }
    switch(arrayType){
    case NDB_ARRAYTYPE_FIXED:
      break;
    case NDB_ARRAYTYPE_SHORT_VAR:
      sz = 1 + src[0];
      break;
    case NDB_ARRAYTYPE_MEDIUM_VAR:
      sz = 2 + src[0] + 256 * src[1];
      break;
    default:
      abort();
    }
    
    attr_data->void_value = src;
    attr_data->size = sz;
    
    if(!Twiddle(attr_desc, attr_data))
    {
      return -1;
    }
    
    /**
     * Next
     */
    bitPos = 0;
    src += sz;
next:
    (void)1;
  }
  return 0;
}

int
RestoreDataIterator::readTupleData_old(Uint32 *buf_ptr, 
                                       Uint32 dataLength)
{
  Uint32 * ptr = buf_ptr;
  ptr += m_currentTable->m_nullBitmaskSize;
  Uint32 i;
  for(i= 0; i < m_currentTable->m_fixedKeys.size(); i++){
    assert(ptr < buf_ptr + dataLength);
 
    const Uint32 attrId = m_currentTable->m_fixedKeys[i]->attrId;

    AttributeData * attr_data = m_tuple.getData(attrId);
    const AttributeDesc * attr_desc = m_tuple.getDesc(attrId);

    const Uint32 sz = attr_desc->getSizeInWords();

    attr_data->null = false;
    attr_data->void_value = ptr;
    attr_data->size = 4*sz;

    if(!Twiddle(attr_desc, attr_data))
    {
      return -1;
    }
    ptr += sz;
  }
  
  for(i = 0; i < m_currentTable->m_fixedAttribs.size(); i++){
    assert(ptr < buf_ptr + dataLength);

    const Uint32 attrId = m_currentTable->m_fixedAttribs[i]->attrId;

    AttributeData * attr_data = m_tuple.getData(attrId);
    const AttributeDesc * attr_desc = m_tuple.getDesc(attrId);

    const Uint32 sz = attr_desc->getSizeInWords();

    attr_data->null = false;
    attr_data->void_value = ptr;
    attr_data->size = 4*sz;

    if(!Twiddle(attr_desc, attr_data))
    {
      return -1;
    }
    
    ptr += sz;
  }

  // init to NULL
  for(i = 0; i < m_currentTable->m_variableAttribs.size(); i++){
    const Uint32 attrId = m_currentTable->m_variableAttribs[i]->attrId;

    AttributeData * attr_data = m_tuple.getData(attrId);
    
    attr_data->null = true;
    attr_data->void_value = NULL;
  }

  int res;
  if (!isDrop6(m_currentTable->backupVersion))
  {
    if ((res = readVarData(buf_ptr, ptr, dataLength)))
      return res;
  }
  else
  {
    if ((res = readVarData_drop6(buf_ptr, ptr, dataLength)))
      return res;
  }

  return 0;
}

int
RestoreDataIterator::readVarData(Uint32 *buf_ptr, Uint32 *ptr,
                                  Uint32 dataLength)
{
  while (ptr + 2 < buf_ptr + dataLength)
  {
    typedef BackupFormat::DataFile::VariableData VarData;
    VarData * data = (VarData *)ptr;
    Uint32 sz = ntohl(data->Sz);
    Uint32 attrId = ntohl(data->Id); // column_no

    AttributeData * attr_data = m_tuple.getData(attrId);
    const AttributeDesc * attr_desc = m_tuple.getDesc(attrId);
    
    // just a reminder - remove when backwards compat implemented
    if (m_currentTable->backupVersion < MAKE_VERSION(5,1,3) && 
        attr_desc->m_column->getNullable())
    {
      const Uint32 ind = attr_desc->m_nullBitIndex;
      if(BitmaskImpl::get(m_currentTable->m_nullBitmaskSize, 
                          buf_ptr,ind))
      {
        attr_data->null = true;
        attr_data->void_value = NULL;
        continue;
      }
    }

    if (m_currentTable->backupVersion < MAKE_VERSION(5,1,3))
    {
      sz *= 4;
    }
    
    attr_data->null = false;
    attr_data->void_value = &data->Data[0];
    attr_data->size = sz;

    //convert the length of blob(v1) and text(v1)
    if(!Twiddle(attr_desc, attr_data))
    {
      return -1;
    }
    
    ptr += ((sz + 3) >> 2) + 2;
  }

  assert(ptr == buf_ptr + dataLength);

  return 0;
}


int
RestoreDataIterator::readVarData_drop6(Uint32 *buf_ptr, Uint32 *ptr,
                                       Uint32 dataLength)
{
  Uint32 i;
  for (i = 0; i < m_currentTable->m_variableAttribs.size(); i++)
  {
    const Uint32 attrId = m_currentTable->m_variableAttribs[i]->attrId;

    AttributeData * attr_data = m_tuple.getData(attrId);
    const AttributeDesc * attr_desc = m_tuple.getDesc(attrId);

    if(attr_desc->m_column->getNullable())
    {
      const Uint32 ind = attr_desc->m_nullBitIndex;
      if(BitmaskImpl::get(m_currentTable->m_nullBitmaskSize, 
                          buf_ptr,ind))
      {
        attr_data->null = true;
        attr_data->void_value = NULL;
        continue;
      }
    }

    assert(ptr < buf_ptr + dataLength);

    typedef BackupFormat::DataFile::VariableData VarData;
    VarData * data = (VarData *)ptr;
    Uint32 sz = ntohl(data->Sz);
    assert(ntohl(data->Id) == attrId);

    attr_data->null = false;
    attr_data->void_value = &data->Data[0];

    if (!Twiddle(attr_desc, attr_data))
    {
      return -1;
    }
    ptr += (sz + 2);
  }
  assert(ptr == buf_ptr + dataLength);
  return 0;
}

BackupFile::BackupFile(void (* _free_data_callback)()) 
  : free_data_callback(_free_data_callback)
{
  memset(&m_file,0,sizeof(m_file));
  m_path[0] = 0;
  m_fileName[0] = 0;

  m_buffer_sz = BUFFER_SIZE;
  m_buffer = malloc(m_buffer_sz);
  m_buffer_ptr = m_buffer;
  m_buffer_data_left = 0;

  m_file_size = 0;
  m_file_pos = 0;
  m_is_undolog = false;
#ifdef ERROR_INSERT
  m_error_insert = 0;
#endif
}

bool
BackupFile::validateBackupFile()
{
    if (!m_buffer)
    {
        err << "m_buffer is NULL" << endl;
        return false;
    }
    return true;
}

BackupFile::~BackupFile()
{
  (void)ndbzclose(&m_file);

  if(m_buffer != 0)
    free(m_buffer);
}

bool
BackupFile::openFile(){
  (void)ndbzclose(&m_file);
  m_file_size = 0;
  m_file_pos = 0;

  info.setLevel(254);
  info << "Opening file '" << m_fileName << "'\n";
  int r= ndbzopen(&m_file, m_fileName, O_RDONLY);

  if(r != 1)
    return false;

  size_t size;
  if (ndbz_file_size(&m_file, &size) == 0)
  {
    m_file_size = (Uint64)size;
    info << "File size " << m_file_size << " bytes\n";
  }
  else
  {
    info << "Progress reporting degraded output since fstat failed,"
         << "errno: " << errno << endl;
    m_file_size = 0;
  }

  return true;
}

Uint32 BackupFile::buffer_get_ptr_ahead(void **p_buf_ptr, Uint32 size, Uint32 nmemb)
{
  Uint32 sz = size*nmemb;
  if (sz > m_buffer_data_left) {

    if (free_data_callback)
      (*free_data_callback)();

    reset_buffers();

    if (m_is_undolog)
    {
      /* move the left data to the end of buffer
       */
      size_t r = 0;
      int error;
      /* move the left data to the end of buffer
       * m_buffer_ptr point the end of the left data. buffer_data_start point the start of left data
       * m_buffer_data_left is the length of left data.
       */
      Uint64 file_left_entry_data = 0;
      Uint32 buffer_free_space = m_buffer_sz - m_buffer_data_left;
      void * buffer_end = (char *)m_buffer + m_buffer_sz;
      void * buffer_data_start = (char *)m_buffer_ptr - m_buffer_data_left;

      memmove((char *)buffer_end - m_buffer_data_left, buffer_data_start, m_buffer_data_left);
      buffer_data_start = (char *)buffer_end - m_buffer_data_left;
      /*
       * For undo log file we should read log entris backwards from log file.
       *   That mean the first entries should start at sizeof(m_fileHeader).
       *   The end of the last entries should be the end of log file(EOF-1).
       * If ther are entries left in log file to read.
       *   m_file_pos should bigger than sizeof(m_fileHeader).
       * If the length of left log entries less than the residual length of buffer,
       *   we just need to read all the left entries from log file into the buffer.
       *   and all the left entries in log file should been read into buffer. Or
       * If the length of left entries is bigger than the residual length of buffer,
       *   we should fill the buffer because the current buffer can't contain
           all the left log entries, we should read more times.
       * 
       */
      if (m_file_pos > sizeof(m_fileHeader))
      {
        /*
         * We read(consume) data from the end of the buffer.
         * If the left data is not enough for next read in buffer,
         *   we move the residual data to the end of buffer.
         *   Then we will fill the start of buffer with new data from log file.
         * eg. If the buffer length is 10. "+" denotes useless content.
         *                          top        end
         *   Bytes in file        abcdefgh0123456789
         *   Byte in buffer       0123456789             --after first read
         *   Consume datas...     (6789) (2345)
         *   Bytes in buffer      01++++++++             --after several consumes
         *   Move data to end     ++++++++01
         *   Bytes in buffer      abcdefgh01             --after second read
         */
	file_left_entry_data = m_file_pos - sizeof(m_fileHeader);
        if (file_left_entry_data <= buffer_free_space)
        {
          /* All remaining data fits in space available in buffer. 
	   * Read data into buffer before existing data.
	   */
          // Move to the start of data to be read
          ndbzseek(&m_file, sizeof(m_fileHeader), SEEK_SET);
          r = ndbzread(&m_file,
                       (char *)buffer_data_start - file_left_entry_data,
                       Uint32(file_left_entry_data),
                       &error);
          //move back
          ndbzseek(&m_file, sizeof(m_fileHeader), SEEK_SET);
        }
        else
        {
	  // Fill remaing space at start of buffer with data from file.
          ndbzseek(&m_file, m_file_pos-buffer_free_space, SEEK_SET);
          r = ndbzread(&m_file, ((char *)m_buffer), buffer_free_space, &error);
          ndbzseek(&m_file, m_file_pos-buffer_free_space, SEEK_SET);
        }
      }
      m_file_pos -= r;
      m_buffer_data_left += (Uint32)r;
      //move to the end of buffer
      m_buffer_ptr = buffer_end;
    }
    else
    {
      memmove(m_buffer, m_buffer_ptr, m_buffer_data_left);
      int error;
      Uint32 r = ndbzread(&m_file,
                          ((char *)m_buffer) + m_buffer_data_left,
                          m_buffer_sz - m_buffer_data_left, &error);
      m_file_pos += r;
      m_buffer_data_left += r;
      m_buffer_ptr = m_buffer;
    }

    if (sz > m_buffer_data_left)
      sz = size * (m_buffer_data_left / size);
  }

  /*
   * For undolog, the m_buffer_ptr points to the end of the left data.
   * After we get data from the end of buffer, the data-end move forward.
   *   So we should move m_buffer_ptr to the right place.
   */
  if(m_is_undolog)
    *p_buf_ptr = (char *)m_buffer_ptr - sz;
  else
    *p_buf_ptr = m_buffer_ptr;

  return sz/size;
}
Uint32 BackupFile::buffer_get_ptr(void **p_buf_ptr, Uint32 size, Uint32 nmemb)
{
  Uint32 r = buffer_get_ptr_ahead(p_buf_ptr, size, nmemb);

  if(m_is_undolog)
  {
    /* we read from end of buffer to start of buffer.
     * m_buffer_ptr keep at the end of real data in buffer.
     */
    m_buffer_ptr = ((char*)m_buffer_ptr)-(r*size);
    m_buffer_data_left -= (r*size);
  }
  else
  {
    m_buffer_ptr = ((char*)m_buffer_ptr)+(r*size);
    m_buffer_data_left -= (r*size);
  }

  return r;
}

Uint32 BackupFile::buffer_read_ahead(void *ptr, Uint32 size, Uint32 nmemb)
{
  void *buf_ptr;
  Uint32 r = buffer_get_ptr_ahead(&buf_ptr, size, nmemb);
  memcpy(ptr, buf_ptr, r*size);

  return r;
}

Uint32 BackupFile::buffer_read(void *ptr, Uint32 size, Uint32 nmemb)
{
  void *buf_ptr;
  Uint32 r = buffer_get_ptr(&buf_ptr, size, nmemb);
  memcpy(ptr, buf_ptr, r*size);

  return r;
}

void
BackupFile::setCtlFile(Uint32 nodeId, Uint32 backupId, const char * path){
  m_nodeId = nodeId;
  m_expectedFileHeader.BackupId = backupId;
  m_expectedFileHeader.FileType = BackupFormat::CTL_FILE;

  char name[PATH_MAX]; const Uint32 sz = sizeof(name);
  BaseString::snprintf(name, sz, "BACKUP-%u.%d.ctl", backupId, nodeId);  
  setName(path, name);
}

void
BackupFile::setDataFile(const BackupFile & bf, Uint32 no){
  m_nodeId = bf.m_nodeId;
  m_expectedFileHeader = bf.m_fileHeader;
  m_expectedFileHeader.FileType = BackupFormat::DATA_FILE;
  
  char name[PATH_MAX]; const Uint32 sz = sizeof(name);
  BaseString::snprintf(name, sz, "BACKUP-%u-%d.%d.Data", 
	   m_expectedFileHeader.BackupId, no, m_nodeId);
  setName(bf.m_path, name);
}

void
BackupFile::setLogFile(const BackupFile & bf, Uint32 no){
  m_nodeId = bf.m_nodeId;
  m_expectedFileHeader = bf.m_fileHeader;
  m_expectedFileHeader.FileType = BackupFormat::LOG_FILE;
  
  char name[PATH_MAX]; const Uint32 sz = sizeof(name);
  BaseString::snprintf(name, sz, "BACKUP-%u.%d.log", 
	   m_expectedFileHeader.BackupId, m_nodeId);
  setName(bf.m_path, name);
}

void
BackupFile::setName(const char * p, const char * n){
  const Uint32 sz = sizeof(m_path);
  if(p != 0 && strlen(p) > 0){
    if(p[strlen(p)-1] == DIR_SEPARATOR[0]){
      BaseString::snprintf(m_path, sz, "%s", p);
    } else {
      BaseString::snprintf(m_path, sz, "%s%s", p, DIR_SEPARATOR);
    }
  } else {
    m_path[0] = 0;
  }

  BaseString::snprintf(m_fileName, sizeof(m_fileName), "%s%s", m_path, n);
  debug << "Filename = " << m_fileName << endl;
}

bool
BackupFile::readHeader(){
  if(!openFile()){
    return false;
  }
  
  Uint32 oldsz = sizeof(BackupFormat::FileHeader_pre_backup_version);
  if(buffer_read(&m_fileHeader, oldsz, 1) != 1){
    err << "readDataFileHeader: Error reading header" << endl;
    return false;
  }
  
  // Convert from network to host byte order for platform compatibility
  /*
    Due to some optimization going on when using gcc 4.2.3 we
    have to read 'backup_version' into tmp variable. If
    'm_fileHeader.BackupVersion' is used directly in the if statement
    below it will have the wrong value.
  */
  Uint32 backup_version = ntohl(m_fileHeader.BackupVersion);
  m_fileHeader.BackupVersion = backup_version;
  m_fileHeader.SectionType = ntohl(m_fileHeader.SectionType);
  m_fileHeader.SectionLength = ntohl(m_fileHeader.SectionLength);
  m_fileHeader.FileType = ntohl(m_fileHeader.FileType);
  m_fileHeader.BackupId = ntohl(m_fileHeader.BackupId);
  m_fileHeader.BackupKey_0 = ntohl(m_fileHeader.BackupKey_0);
  m_fileHeader.BackupKey_1 = ntohl(m_fileHeader.BackupKey_1);

  if (backup_version >= NDBD_RAW_LCP)
  {
    if (buffer_read(&m_fileHeader.NdbVersion, 
                    sizeof(m_fileHeader) - oldsz, 1) != 1)
    {
      err << "readDataFileHeader: Error reading header" << endl;
      return false;
    }
    
    m_fileHeader.NdbVersion = ntohl(m_fileHeader.NdbVersion);
    m_fileHeader.MySQLVersion = ntohl(m_fileHeader.MySQLVersion);
  }
  else
  {
    m_fileHeader.NdbVersion = m_fileHeader.BackupVersion;
    m_fileHeader.MySQLVersion = 0;
  }
  
  debug << "FileHeader: " << m_fileHeader.Magic << " " <<
    m_fileHeader.BackupVersion << " " <<
    m_fileHeader.SectionType << " " <<
    m_fileHeader.SectionLength << " " <<
    m_fileHeader.FileType << " " <<
    m_fileHeader.BackupId << " " <<
    m_fileHeader.BackupKey_0 << " " <<
    m_fileHeader.BackupKey_1 << " " <<
    m_fileHeader.ByteOrder << endl;
  
  debug << "ByteOrder is " << m_fileHeader.ByteOrder << endl;
  debug << "magicByteOrder is " << magicByteOrder << endl;
  

  if (m_fileHeader.FileType != m_expectedFileHeader.FileType &&
      !(m_expectedFileHeader.FileType == BackupFormat::LOG_FILE &&
      m_fileHeader.FileType == BackupFormat::UNDO_FILE)){
    // UNDO_FILE will do in case where we expect LOG_FILE
    abort();
  }
  
  if(m_fileHeader.FileType == BackupFormat::UNDO_FILE){
      m_is_undolog = true;
      /* move pointer to end of data part. 
         move 4 bytes from the end of file 
         because footer contain 4 bytes 0 at the end of file.
         we discard the remain data stored in m_buffer.
      */
      size_t size;
      if (ndbz_file_size(&m_file, &size) == 0)
        m_file_size = (Uint64)size;
      ndbzseek(&m_file, 4, SEEK_END);
      m_file_pos = m_file_size - 4;
      m_buffer_data_left = 0;
      m_buffer_ptr = m_buffer;
  }

  // Check for BackupFormat::FileHeader::ByteOrder if swapping is needed
  if (m_fileHeader.ByteOrder == magicByteOrder) {
    m_hostByteOrder = true;
  } else if (m_fileHeader.ByteOrder == swappedMagicByteOrder){
    m_hostByteOrder = false;
  } else {
    abort();
  }
  
  return true;
} // BackupFile::readHeader

bool
BackupFile::validateFooter(){
  return true;
}

#ifdef ERROR_INSERT
void BackupFile::error_insert(unsigned int code)
{
  if(code == NDB_RESTORE_ERROR_INSERT_SMALL_BUFFER)
  {
    // Reduce size of buffer to test buffer overflow
    // handling. The buffer must still be large enough to
    // accommodate the file header.
    m_buffer_sz = 256;
    m_error_insert = NDB_RESTORE_ERROR_INSERT_SMALL_BUFFER;
  }
}
#endif

bool RestoreDataIterator::readFragmentHeader(int & ret, Uint32 *fragmentId)
{
  BackupFormat::DataFile::FragmentHeader Header;
  
  debug << "RestoreDataIterator::getNextFragment" << endl;
  
  while (1)
  {
    /* read first part of header */
    if (buffer_read(&Header, 8, 1) != 1)
    {
      ret = 0;
      return false;
    } // if

    /* skip if EMPTY_ENTRY */
    Header.SectionType  = ntohl(Header.SectionType);
    Header.SectionLength  = ntohl(Header.SectionLength);
    if (Header.SectionType == BackupFormat::EMPTY_ENTRY)
    {
      void *tmp;
      if (Header.SectionLength < 2)
      {
        err << "getFragmentFooter:Error reading fragment footer" << endl;
        return false;
      }
      if (Header.SectionLength > 2)
        buffer_get_ptr(&tmp, Header.SectionLength*4-8, 1);
      continue;
    }
    break;
  }
  /* read rest of header */
  if (buffer_read(((char*)&Header)+8, Header.SectionLength*4-8, 1) != 1)
  {
    ret = 0;
    return false;
  }
  Header.TableId  = ntohl(Header.TableId);
  Header.FragmentNo  = ntohl(Header.FragmentNo);
  Header.ChecksumType  = ntohl(Header.ChecksumType);
  
  debug << "FragmentHeader: " << Header.SectionType 
	<< " " << Header.SectionLength 
	<< " " << Header.TableId 
	<< " " << Header.FragmentNo 
	<< " " << Header.ChecksumType << endl;
  
  m_currentTable = m_metaData.getTable(Header.TableId);
  if(m_currentTable == 0){
    ret = -1;
    return false;
  }
  
  if(!m_tuple.prepareRecord(*m_currentTable))
  {
    ret =-1;
    return false;
  }

  init_bitfield_storage(m_currentTable->m_dictTable);

  info.setLevel(254);
  info << "_____________________________________________________" << endl
       << "Processing data in table: " << m_currentTable->getTableName() 
       << "(" << Header.TableId << ") fragment " 
       << Header.FragmentNo << endl;
  
  m_count = 0;
  ret = 0;
  *fragmentId = Header.FragmentNo;
  return true;
} // RestoreDataIterator::getNextFragment


bool
RestoreDataIterator::validateFragmentFooter() {
  BackupFormat::DataFile::FragmentFooter footer;
  
  if (buffer_read(&footer, sizeof(footer), 1) != 1){
    err << "getFragmentFooter:Error reading fragment footer" << endl;
    return false;
  } 
  
  // TODO: Handle footer, nothing yet
  footer.SectionType  = ntohl(footer.SectionType);
  footer.SectionLength  = ntohl(footer.SectionLength);
  footer.TableId  = ntohl(footer.TableId);
  footer.FragmentNo  = ntohl(footer.FragmentNo);
  footer.NoOfRecords  = ntohl(footer.NoOfRecords);
  footer.Checksum  = ntohl(footer.Checksum);

  assert(m_count == footer.NoOfRecords);
  
  return true;
} // RestoreDataIterator::getFragmentFooter

AttributeDesc::AttributeDesc(NdbDictionary::Column *c)
  : m_column(c), truncation_detected(false)
{
  size = 8*NdbColumnImpl::getImpl(* c).m_attrSize;
  arraySize = NdbColumnImpl::getImpl(* c).m_arraySize;
  staging = false;
  parameterSz = 0;
}

void TableS::createAttr(NdbDictionary::Column *column)
{
  AttributeDesc * d = new AttributeDesc(column);
  if(d == NULL) {
    ndbout_c("Restore: Failed to allocate memory");
    abort();
  }
  d->attrId = allAttributesDesc.size();
  d->convertFunc = NULL;
  d->parameter = NULL;
  d->m_exclude = false;
  allAttributesDesc.push_back(d);

  if (d->m_column->getAutoIncrement())
    m_auto_val_attrib = d;

  if(d->m_column->getPrimaryKey() && backupVersion <= MAKE_VERSION(4,1,7))
  {
    m_fixedKeys.push_back(d);
    return;
  }
  
  if (d->m_column->getArrayType() == NDB_ARRAYTYPE_FIXED &&
      ! d->m_column->getNullable())
  {
    m_fixedAttribs.push_back(d);
    return;
  }

  // just a reminder - does not solve backwards compat
  if (backupVersion < MAKE_VERSION(5,1,3) || isDrop6(backupVersion))
  {
    d->m_nullBitIndex = m_noOfNullable; 
    m_noOfNullable++;
    m_nullBitmaskSize = (m_noOfNullable + 31) / 32;
  }
  m_variableAttribs.push_back(d);
} // TableS::createAttr

bool
TableS::get_auto_data(const TupleS & tuple, Uint32 * syskey, Uint64 * nextid) const
{
  /*
    Read current (highest) auto_increment value for
    a table. Currently there can only be one per table.
    The values are stored in sustable SYSTAB_0 as
    {SYSKEY,NEXTID} values where SYSKEY (32-bit) is
    the table_id and NEXTID (64-bit) is the next auto_increment
    value in the sequence (note though that sequences of
    values can have been fetched and that are cached in NdbAPI).
    SYSTAB_0 can contain other data so we need to check that
    the found SYSKEY value is a valid table_id (< 0x10000000).
   */
  AttributeData * attr_data = tuple.getData(0);
  AttributeDesc * attr_desc = tuple.getDesc(0);
  const AttributeS attr1 = {attr_desc, *attr_data};
  memcpy(syskey ,attr1.Data.u_int32_value, sizeof(Uint32));
  attr_data = tuple.getData(1);
  attr_desc = tuple.getDesc(1);
  const AttributeS attr2 = {attr_desc, *attr_data};
  memcpy(nextid, attr2.Data.u_int64_value, sizeof(Uint64));
  if (*syskey < 0x10000000)
  {
    return true;
  }
  return false;
};

Uint16 Twiddle16(Uint16 in)
{
  Uint16 retVal = 0;

  retVal = ((in & 0xFF00) >> 8) |
    ((in & 0x00FF) << 8);

  return(retVal);
} // Twiddle16

Uint32 Twiddle32(Uint32 in)
{
  Uint32 retVal = 0;

  retVal = ((in & 0x000000FF) << 24) | 
    ((in & 0x0000FF00) << 8)  |
    ((in & 0x00FF0000) >> 8)  |
    ((in & 0xFF000000) >> 24);
  
  return(retVal);
} // Twiddle32

Uint64 Twiddle64(Uint64 in)
{
  Uint64 retVal = 0;

  retVal = 
    ((in & (Uint64)0x00000000000000FFLL) << 56) | 
    ((in & (Uint64)0x000000000000FF00LL) << 40) | 
    ((in & (Uint64)0x0000000000FF0000LL) << 24) | 
    ((in & (Uint64)0x00000000FF000000LL) << 8) | 
    ((in & (Uint64)0x000000FF00000000LL) >> 8) | 
    ((in & (Uint64)0x0000FF0000000000LL) >> 24) | 
    ((in & (Uint64)0x00FF000000000000LL) >> 40) | 
    ((in & (Uint64)0xFF00000000000000LL) >> 56);

  return(retVal);
} // Twiddle64


RestoreLogIterator::RestoreLogIterator(const RestoreMetaData & md)
  : m_metaData(md) 
{
  debug << "RestoreLog constructor" << endl;
  setLogFile(md, 0);

  m_count = 0;
  m_last_gci = 0;
}

const LogEntry *
RestoreLogIterator::getNextLogEntry(int & res) {
  // Read record length
  const Uint32 startGCP = m_metaData.getStartGCP();
  const Uint32 stopGCP = m_metaData.getStopGCP();
  Uint32 tableId;
  Uint32 triggerEvent;
  Uint32 frag_id;
  Uint32 *attr_data;
  Uint32 attr_data_len;
  bool skip_entry = false;
  do {
    Uint32 len;
    Uint32 *logEntryPtr;
    if(m_is_undolog){
      int read_result = 0;
      read_result = buffer_read(&len, sizeof(Uint32), 1);
      //no more log data to read
      if (read_result == 0 ) {
        res = 0;
        return 0;
      }
      if (read_result != 1) {
        res= -1;
        return 0;
      }
    }
    else{
      if (buffer_read_ahead(&len, sizeof(Uint32), 1) != 1){
        res= -1;
        return 0;
      }
    }
    len= ntohl(len);

    Uint32 data_len = sizeof(Uint32) + len*4;
    if (buffer_get_ptr((void **)(&logEntryPtr), 1, data_len) != data_len) {
      res= -2;
      return 0;
    }
    
    if(len == 0){
      res= 0;
      return 0;
    }

    if (unlikely(m_metaData.getFileHeader().NdbVersion < NDBD_FRAGID_VERSION ||
                 isDrop6(m_metaData.getFileHeader().NdbVersion)))
    {
      /*
        FragId was introduced in LogEntry in version
        5.1.6
        We set FragId to 0 in older versions (these versions
        do not support restore of user defined partitioned
        tables.
      */
      typedef BackupFormat::LogFile::LogEntry_no_fragid LogE_no_fragid;
      LogE_no_fragid * logE_no_fragid= (LogE_no_fragid *)logEntryPtr;
      tableId= ntohl(logE_no_fragid->TableId);
      triggerEvent= ntohl(logE_no_fragid->TriggerEvent);
      frag_id= 0;
      attr_data= &logE_no_fragid->Data[0];
      attr_data_len= len - ((offsetof(LogE_no_fragid, Data) >> 2) - 1);
    }
    else /* normal case */
    {
      typedef BackupFormat::LogFile::LogEntry LogE;
      LogE * logE= (LogE *)logEntryPtr;
      tableId= ntohl(logE->TableId);
      triggerEvent= ntohl(logE->TriggerEvent);
      frag_id= ntohl(logE->FragId);
      attr_data= &logE->Data[0];
      attr_data_len= len - ((offsetof(LogE, Data) >> 2) - 1);
    }
    
    const bool hasGcp= (triggerEvent & 0x10000) != 0;
    triggerEvent &= 0xFFFF;

    if(hasGcp){
      // last attr_data is gci info
      attr_data_len--;
      m_last_gci = ntohl(*(attr_data + attr_data_len));
    }
    if (m_is_undolog)
    {
      // Do not apply anything from startGCP or lower
      skip_entry = (m_last_gci <= startGCP);
    }
    else
    {
      // Do not apply anything after stopGCP
      skip_entry = (m_last_gci > stopGCP);
    }
    // Skip entries instead of stopping scan since entries are not ordered
    // by GCP. Entries from different GCPs may be interleaved, so scan till
    // EOF to read all matching entries.
  } while (skip_entry);

  m_logEntry.m_table = m_metaData.getTable(tableId);
  /* We should 'invert' the operation type when we restore an Undo log.
   *   To undo an insert operation, a delete is required.
   *   To undo a delete operation, an insert is required.
   * The backup have collected 'before values' for undoing 'delete+update' to make this work.
   * To undo insert, we only need primary key.
   */
  switch(triggerEvent){
  case TriggerEvent::TE_INSERT:
    if(m_is_undolog)
      m_logEntry.m_type = LogEntry::LE_DELETE;
    else
      m_logEntry.m_type = LogEntry::LE_INSERT;
    break;
  case TriggerEvent::TE_UPDATE:
    m_logEntry.m_type = LogEntry::LE_UPDATE;
    break;
  case TriggerEvent::TE_DELETE:
    if(m_is_undolog)
      m_logEntry.m_type = LogEntry::LE_INSERT;
    else
      m_logEntry.m_type = LogEntry::LE_DELETE;
    break;
  default:
    res = -1;
    return NULL;
  }

  const TableS * tab = m_logEntry.m_table;
  m_logEntry.clear();

  AttributeHeader * ah = (AttributeHeader *)attr_data;
  AttributeHeader *end = (AttributeHeader *)(attr_data + attr_data_len);
  AttributeS * attr;
  m_logEntry.m_frag_id = frag_id;
  while(ah < end){
    attr = m_logEntry.add_attr();
    if(attr == NULL) {
      ndbout_c("Restore: Failed to allocate memory");
      res = -1;
      return 0;
    }

    if(unlikely(!m_hostByteOrder))
      *(Uint32*)ah = Twiddle32(*(Uint32*)ah);

    attr->Desc = tab->getAttributeDesc(ah->getAttributeId());
    assert(attr->Desc != 0);

    const Uint32 sz = ah->getByteSize();
    if(sz == 0){
      attr->Data.null = true;
      attr->Data.void_value = NULL;
      attr->Data.size = 0;
    } else {
      attr->Data.null = false;
      attr->Data.void_value = ah->getDataPtr();
      attr->Data.size = sz;
      Twiddle(attr->Desc, &(attr->Data));
    }
    
    
    ah = ah->getNext();
  }

  m_count ++;
  res = 0;
  return &m_logEntry;
}

NdbOut &
operator<<(NdbOut& ndbout, const AttributeS& attr){
  const AttributeData & data = attr.Data;
  const AttributeDesc & desc = *(attr.Desc);

  if (data.null)
  {
    ndbout << g_ndbrecord_print_format.null_string;
    return ndbout;
  }
  
  NdbRecAttr tmprec(0);
  tmprec.setup(desc.m_column, 0);

  assert(desc.size % 8 == 0);
#ifndef NDEBUG
  const Uint32 length = (desc.size)/8 * (desc.arraySize);
#endif
  assert((desc.m_column->getArrayType() == NdbDictionary::Column::ArrayTypeFixed)
         ? (data.size == length)
         : (data.size <= length));

  tmprec.receive_data((Uint32*)data.void_value, data.size);

  ndbrecattr_print_formatted(ndbout, tmprec, g_ndbrecord_print_format);

  return ndbout;
}

// Print tuple data
NdbOut& 
operator<<(NdbOut& ndbout, const TupleS& tuple)
{
  for (int i = 0; i < tuple.getNoOfAttributes(); i++) 
  {
    if (i > 0)
      ndbout << g_ndbrecord_print_format.fields_terminated_by;
    AttributeData * attr_data = tuple.getData(i);
    AttributeDesc * attr_desc = tuple.getDesc(i);
    const AttributeS attr = {attr_desc, *attr_data};
    debug << i << " " << attr_desc->m_column->getName();
    ndbout << attr;
  } // for
  return ndbout;
}

// Print tuple data
NdbOut& 
operator<<(NdbOut& ndbout, const LogEntry& logE)
{
  switch(logE.m_type)
  {
  case LogEntry::LE_INSERT:
    ndbout << "INSERT " << logE.m_table->getTableName() << " ";
    break;
  case LogEntry::LE_DELETE:
    ndbout << "DELETE " << logE.m_table->getTableName() << " ";
    break;
  case LogEntry::LE_UPDATE:
    ndbout << "UPDATE " << logE.m_table->getTableName() << " ";
    break;
  default:
    ndbout << "Unknown log entry type (not insert, delete or update)" ;
  }
  
  for (Uint32 i= 0; i < logE.size();i++) 
  {
    const AttributeS * attr = logE[i];
    ndbout << attr->Desc->m_column->getName() << "=";
    ndbout << (* attr);
    if (i < (logE.size() - 1))
      ndbout << ", ";
  }
  return ndbout;
}

<<<<<<< HEAD
void
AttributeS::printAttributeValue() const {
  NdbDictionary::Column::Type columnType =
      this->Desc->m_column->getType();
  switch(columnType)
  {
    case NdbDictionary::Column::Char:
    case NdbDictionary::Column::Varchar:
    case NdbDictionary::Column::Binary:
    case NdbDictionary::Column::Varbinary:
    case NdbDictionary::Column::Datetime:
    case NdbDictionary::Column::Date:
    case NdbDictionary::Column::Longvarchar:
    case NdbDictionary::Column::Longvarbinary:
    case NdbDictionary::Column::Time:
    case NdbDictionary::Column::Timestamp:
    case NdbDictionary::Column::Time2:
    case NdbDictionary::Column::Datetime2:
    case NdbDictionary::Column::Timestamp2:
      ndbout << "\'" << (* this) << "\'";
      break;
    default:
      ndbout << (* this);
  }
}

void
LogEntry::printSqlLog() const {
  /* Extract the table name from log entry which is stored in
   * database/schema/table and convert to database.table format
   */
  BaseString tableName(m_table->getTableName());
  Vector<BaseString> tableNameParts;
  Uint32 noOfPK = m_table->m_dictTable->getNoOfPrimaryKeys();
  tableName.split(tableNameParts, "/");
  tableName.assign("");
  tableName.assign(tableNameParts[0]);
  tableName.append(".");
  tableName.append(tableNameParts[2]);
  switch(m_type)
  {
    case LE_INSERT:
      ndbout << "INSERT INTO " << tableName.c_str() << " VALUES(";
      for (Uint32 i = noOfPK; i < size(); i++)
      {
        /* Skip the first field(s) which contains additional
         * instance of the primary key */
        const AttributeS * attr = m_values[i];
        attr->printAttributeValue();
        if (i < (size() - 1))
          ndbout << ",";
      }
      ndbout << ")";
      break;
    case LE_DELETE:
      ndbout << "DELETE FROM " << tableName.c_str() << " WHERE ";
      for (Uint32 i = 0; i < size();i++)
      {
        /* Primary key(s) clauses */
        const AttributeS * attr = m_values[i];
        const char* columnName = attr->Desc->m_column->getName();
        ndbout << columnName << "=";
        attr->printAttributeValue();
        if (i < (size() - 1))
          ndbout << " AND ";
      }
      break;
    case LE_UPDATE:
      ndbout << "UPDATE " << tableName.c_str() << " SET ";
      for (Uint32 i = noOfPK; i < size(); i++)
      {
        /* Print column(s) being set*/
        const AttributeS * attr = m_values[i];
        const char* columnName = attr->Desc->m_column->getName();
        ndbout << columnName << "=";
        attr->printAttributeValue();
        if (i < (size() - 1))
          ndbout << ", ";
      }
      /*Print where clause with primary key(s)*/
      ndbout << " WHERE ";
      for (Uint32 i = 0; i < noOfPK; i++)
      {
        const AttributeS * attr = m_values[i];
        const char* columnName = attr->Desc->m_column->getName();
        ndbout << columnName << "=";
        attr->printAttributeValue();
        if(i < noOfPK-1)
          ndbout << " AND ";
      }
      break;
    default:
      ndbout << "Unknown log entry type (not insert, delete or update)" ;
  }
  ndbout << ";";
}

#include <NDBT.hpp>

NdbOut & 
operator<<(NdbOut& ndbout, const TableS & table){
  
  ndbout << (* (NDBT_Table*)table.m_dictTable) << endl;
=======
NdbOut &
operator<<(NdbOut& ndbout, const TableS & table)
{
  ndbout << "-- " << table.getTableName() << " --" << endl;
  ndbout << *(table.m_dictTable) << endl;
>>>>>>> 5b108d00
  return ndbout;
}

template class Vector<TableS*>;
template class Vector<AttributeS*>;
template class Vector<AttributeDesc*>;
template class Vector<FragmentInfo*>;
template class Vector<DictObject>;<|MERGE_RESOLUTION|>--- conflicted
+++ resolved
@@ -2203,7 +2203,6 @@
   return ndbout;
 }
 
-<<<<<<< HEAD
 void
 AttributeS::printAttributeValue() const {
   NdbDictionary::Column::Type columnType =
@@ -2301,19 +2300,11 @@
   ndbout << ";";
 }
 
-#include <NDBT.hpp>
-
-NdbOut & 
-operator<<(NdbOut& ndbout, const TableS & table){
-  
-  ndbout << (* (NDBT_Table*)table.m_dictTable) << endl;
-=======
 NdbOut &
 operator<<(NdbOut& ndbout, const TableS & table)
 {
   ndbout << "-- " << table.getTableName() << " --" << endl;
   ndbout << *(table.m_dictTable) << endl;
->>>>>>> 5b108d00
   return ndbout;
 }
 
