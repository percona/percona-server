/*
   Copyright (c) 2004, 2020, Oracle and/or its affiliates. All rights reserved.

   This program is free software; you can redistribute it and/or modify
   it under the terms of the GNU General Public License, version 2.0,
   as published by the Free Software Foundation.

   This program is also distributed with certain software (including
   but not limited to OpenSSL) that is licensed under separate terms,
   as designated in a particular file or component or in included license
   documentation.  The authors of MySQL hereby grant you an additional
   permission to link the program and your derivative works with the
   separately licensed software that they have included with MySQL.

   This program is distributed in the hope that it will be useful,
   but WITHOUT ANY WARRANTY; without even the implied warranty of
   MERCHANTABILITY or FITNESS FOR A PARTICULAR PURPOSE.  See the
   GNU General Public License, version 2.0, for more details.

   You should have received a copy of the GNU General Public License
   along with this program; if not, write to the Free Software
   Foundation, Inc., 51 Franklin St, Fifth Floor, Boston, MA 02110-1301  USA
*/

#include "consumer_restore.hpp"
#include <kernel/ndb_limits.h>
#include <my_sys.h>
#include <NdbSleep.h>
#include <NdbTick.h>
#include <Properties.hpp>
#include <NdbTypesUtil.hpp>

#include <ndb_internal.hpp>
#include <ndb_logevent.h>
#include "../src/ndbapi/NdbDictionaryImpl.hpp"
#include "../ndb_lib_move_data.hpp"

#define NDB_ANYVALUE_FOR_NOLOGGING 0x8000007f
static const int MAX_RETRIES = 11;

/**
 * PK mapping index has a known name.
 * Multiple ndb_restore instances can share an index
 */
static const char* PK_MAPPING_IDX_NAME = "NDB$RESTORE_PK_MAPPING";

extern FilteredNdbOut err;
extern FilteredNdbOut info;
extern FilteredNdbOut debug;

static void callback(int, NdbTransaction*, void*);
static Uint32 get_part_id(const NdbDictionary::Table *table,
                          Uint32 hash_value);

extern BaseString g_options;
extern unsigned int opt_no_binlog;
extern bool ga_skip_broken_objects;

extern Properties g_rewrite_databases;

bool BackupRestore::m_preserve_trailing_spaces = false;

// ----------------------------------------------------------------------
// conversion handlers
// ----------------------------------------------------------------------

void *
BackupRestore::convert_bitset(const void *source,
                              void *target,
                              bool &truncated)
{
  if (!source || !target)
    return NULL;

  // shortcuts
  const unsigned char * const s = (const unsigned char *)source;
  char_n_padding_struct * const t = (char_n_padding_struct *)target;

  // write data
  if (t->n_new >= t->n_old)
  {
    // clear all bits
    memset(t->new_row, 0, t->n_new);

    memcpy(t->new_row, s, t->n_old);
    truncated = false;
  } else {
    // set all bits, for parity with replication's demotion semantics
    memset(t->new_row, 0xFF, t->n_new);
    truncated = true;
  }

  return t->new_row;
}

template< typename S, typename T >
void *
BackupRestore::convert_array(const void * source,
                             void * target,
                             bool & truncated)
{
  if (!source || !target)
    return NULL;

  // shortcuts (note that all S::... and T::... are compile-time expr)
  const unsigned char * const s = (const unsigned char *)source;
  char_n_padding_struct * const t = (char_n_padding_struct *)target;
  const Uint32 s_prefix_length = S::lengthPrefixSize();
  const Uint32 t_prefix_length = T::lengthPrefixSize();

  // read and adjust length
  Uint32 length = (S::isFixedSized() ? t->n_old : S::readLengthPrefix(s));
  const Uint32 max_length = t->n_new - t_prefix_length;
  if (S::isFixedSized() && !m_preserve_trailing_spaces) {
    const char s_padding_char = (S::isBinary() ? 0x00 : ' ');
    // ignore padding chars for data copying or truncation reporting
    while (length > 0 && s[length - 1] == s_padding_char) {
      length--;
    }
  }
  if (length <= max_length) {
    truncated = false;
  } else {
    length = max_length;
    truncated = true;
  }

  // write length prefix
  if (!T::isFixedSized()) {
    T::writeLengthPrefix(t->new_row, length);
  }

  // write data
  memcpy(t->new_row + t_prefix_length, s + s_prefix_length, length);

  // write padding
  if (T::isFixedSized()) {
    const char t_padding_char = (T::isBinary() ? 0x00 : ' ');
    const Uint32 l = max_length - length;
    memset(t->new_row + t_prefix_length + length, t_padding_char, l);
  }

  return t->new_row;
}

template< typename S, typename T >
void *
BackupRestore::convert_integral(const void * source,
                                void * target,
                                bool & truncated)
{
  if (!source || !target)
    return NULL;

  // read the source value
  typename S::DomainT s;
  S::load(&s, (char *)source);

  // Note: important to correctly handle mixed signedness comparisons.
  //
  // The problem: A straight-forward approach to convert value 's' into
  // type 'T' might be to check into which of these subranges 's' falls
  //    ... < T's lower bound <= ... <= T's upper bound < ...
  // However, this approach is _incorrect_ when applied to generic code
  //    if (s < T::lowest()) ... else if (s > T::highest()) ... else ...
  // since 'S' and 'T' may be types of different signedness.
  //
  // Under ansi (and even more K&R) C promotion rules, if 'T' is unsigned
  // and if there's no larger signed type available, the value 's' gets
  // promoted to unsigned; then, a negative value of 's' becomes (large)
  // positive -- with a wrong comparison outcome.
  //
  // Furthermore, the code should not trigger compiler warnings for any
  // selection of integral types 'S', 'T' ("mixed signedness comparison",
  // "comparison of unsigned expression <0 / >=0 is always false/true").
  //
  // The correct approach: do lower bound comparisons on signed types and
  // upper bound comparisons on unsigned types only; this requires casts.
  // For the casts to be safe, compare the value against the zero literal
  //    if (s <= 0) { check as signed } else { check as unsigned }
  // which is a valid + nontrivial test for signed and unsigned types.
  //
  // This implies that correct, generic conversion code must test into
  // which of these _four_ subranges value 's' falls
  //    ... < T's lower bound <= ... <= 0 < ... <= T's upper bound < ...
  // while handling 's' as signed/unsigned where less-equal/greater zero.
  //
  // Obviously, simplifications are possible if 'S' is unsigned or known
  // to be a subset of 'T'.  This can be accomplished by a few additional
  // compile-time expression tests, which allow code optimization to
  // issue fewer checks for certain specializations of types 'S' and 'T'.

  // write the target value
  typename T::DomainT t;
  if (s <= 0) {

    // check value against lower bound as _signed_, safe since all <= 0
    assert(S::lowest() <= 0 && T::lowest() <= 0 && s <= 0);
    const typename S::SignedT s_l_s = S::asSigned(S::lowest());
    const typename T::SignedT t_l_s = T::asSigned(T::lowest());
    const typename S::SignedT s_s = S::asSigned(s);
    if ((s_l_s < t_l_s)      // compile-time expr
        && (s_s < t_l_s)) {  // lower bound check
      t = T::lowest();
      truncated = true;
    } else {                 // within both bounds
      t = static_cast< typename T::DomainT >(s);
      truncated = false;
    }

  } else { // (s > 0)

    // check value against upper bound as _unsigned_, safe since all > 0
    assert(S::highest() > 0 && T::highest() > 0 && s > 0);
    const typename S::UnsignedT s_h_u = S::asUnsigned(S::highest());
    const typename T::UnsignedT t_h_u = T::asUnsigned(T::highest());
    const typename S::UnsignedT s_u = S::asUnsigned(s);
    if ((s_h_u > t_h_u)      // compile-time expr
        && (s_u > t_h_u)) {  // upper bound check
      t = T::highest();
      truncated = true;
    } else {                 // within both bounds
      t = static_cast< typename T::DomainT >(s);
      truncated = false;
    }

  }
  T::store((char *)target, &t);

  return target;
}

static uint
truncate_fraction(uint f, uint n_old, uint n_new, bool& truncated)
{
  static const uint pow10[1 + 6] = {
    1, 10, 100, 1000, 10000, 100000, 1000000
  };
  assert(n_old <= 6 && n_new <= 6);
  if (n_old <= n_new)
    return f;
  uint k = n_old - n_new;
  uint n = pow10[k];
  uint g = f / n;
  if (g * n != f)
    truncated = true;
  return g;
}

void *
BackupRestore::convert_time_time2(const void * source,
                                  void * target,
                                  bool & truncated)
{
  if (!source || !target)
    return NULL;

  const uchar* s = (const uchar*)source;
  char_n_padding_struct* t = (char_n_padding_struct*)target;
  assert(t->n_old == 0 && t->n_new <= 6);

  NdbSqlUtil::Time ss;
  NdbSqlUtil::Time2 ts;
  truncated = false;

  NdbSqlUtil::unpack_time(ss, s);

  ts.sign = ss.sign;
  ts.interval = 0;
  ts.hour = ss.hour;
  ts.minute = ss.minute;
  ts.second = ss.second;
  ts.fraction = 0;
  NdbSqlUtil::pack_time2(ts, (uchar*)t->new_row, t->n_new);

  return t->new_row;
}

void *
BackupRestore::convert_time2_time(const void * source,
                                  void * target,
                                  bool & truncated)
{
  if (!source || !target)
    return NULL;

  const uchar* s = (const uchar*)source;
  char_n_padding_struct* t = (char_n_padding_struct*)target;
  assert(t->n_old <= 6 && t->n_new == 0);

  NdbSqlUtil::Time2 ss;
  NdbSqlUtil::Time ts;
  truncated = false;

  NdbSqlUtil::unpack_time2(ss, s, t->n_old);
  if (ss.fraction != 0)
    truncated = true;

  ts.sign = ss.sign;
  ts.hour = ss.hour;
  ts.minute = ss.minute;
  ts.second = ss.second;
  NdbSqlUtil::pack_time(ts, (uchar*)t->new_row);

  return t->new_row;
}

void *
BackupRestore::convert_time2_time2(const void * source,
                                   void * target,
                                   bool & truncated)
{
  if (!source || !target)
    return NULL;

  const uchar* s = (const uchar*)source;
  char_n_padding_struct* t = (char_n_padding_struct*)target;
  assert(t->n_old <= 6 && t->n_new <= 6);

  NdbSqlUtil::Time2 ss;
  NdbSqlUtil::Time2 ts;
  truncated = false;

  NdbSqlUtil::unpack_time2(ss, s, t->n_old);
  uint fraction = truncate_fraction(ss.fraction,
                                    t->n_old, t->n_new, truncated);

  ts.sign = ss.sign;
  ts.interval = ss.interval;
  ts.hour = ss.hour;
  ts.minute = ss.minute;
  ts.second = ss.second;
  ts.fraction = fraction;
  NdbSqlUtil::pack_time2(ts, (uchar*)t->new_row, t->n_new);

  return t->new_row;
}

void *
BackupRestore::convert_datetime_datetime2(const void * source,
                                          void * target,
                                          bool & truncated)
{
  if (!source || !target)
    return NULL;

  const uchar* s = (const uchar*)source;
  char_n_padding_struct* t = (char_n_padding_struct*)target;
  assert(t->n_old == 0 && t->n_new <= 6);

  NdbSqlUtil::Datetime ss;
  NdbSqlUtil::Datetime2 ts;
  truncated = false;

  NdbSqlUtil::unpack_datetime(ss, s);

  ts.sign = 1;
  ts.year = ss.year;
  ts.month = ss.month;
  ts.day = ss.day;
  ts.hour = ss.hour;
  ts.minute = ss.minute;
  ts.second = ss.second;
  ts.fraction = 0;
  NdbSqlUtil::pack_datetime2(ts, (uchar*)t->new_row, t->n_new);

  return t->new_row;
}

void *
BackupRestore::convert_datetime2_datetime(const void * source,
                                          void * target,
                                          bool & truncated)
{
  if (!source || !target)
    return NULL;

  const uchar* s = (const uchar*)source;
  char_n_padding_struct* t = (char_n_padding_struct*)target;
  assert(t->n_old <= 6 && t->n_new == 0);

  NdbSqlUtil::Datetime2 ss;
  NdbSqlUtil::Datetime ts;
  truncated = false;

  NdbSqlUtil::unpack_datetime2(ss, s, t->n_old);
  if (ss.fraction != 0)
    truncated = true;
  if (ss.sign != 1) // should not happen
    truncated = true;

  ts.year = ss.year;
  ts.month = ss.month;
  ts.day = ss.day;
  ts.hour = ss.hour;
  ts.minute = ss.minute;
  ts.second = ss.second;
  NdbSqlUtil::pack_datetime(ts, (uchar*)t->new_row);

  return t->new_row;
}

void *
BackupRestore::convert_datetime2_datetime2(const void * source,
                                           void * target,
                                           bool & truncated)
{
  if (!source || !target)
    return NULL;

  const uchar* s = (const uchar*)source;
  char_n_padding_struct* t = (char_n_padding_struct*)target;
  assert(t->n_old <= 6 && t->n_new <= 6);

  NdbSqlUtil::Datetime2 ss;
  NdbSqlUtil::Datetime2 ts;
  truncated = false;

  NdbSqlUtil::unpack_datetime2(ss, s, t->n_old);
  uint fraction = truncate_fraction(ss.fraction,
                                    t->n_old, t->n_new, truncated);

  ts.sign = ss.sign;
  ts.year = ss.year;
  ts.month = ss.month;
  ts.day = ss.day;
  ts.hour = ss.hour;
  ts.minute = ss.minute;
  ts.second = ss.second;
  ts.fraction = fraction;
  NdbSqlUtil::pack_datetime2(ts, (uchar*)t->new_row, t->n_new);

  return t->new_row;
}

void *
BackupRestore::convert_timestamp_timestamp2(const void * source,
                                            void * target,
                                            bool & truncated)
{
  if (!source || !target)
    return NULL;

  const uchar* s = (const uchar*)source;
  char_n_padding_struct* t = (char_n_padding_struct*)target;
  assert(t->n_old == 0 && t->n_new <= 6);

  NdbSqlUtil::Timestamp ss;
  NdbSqlUtil::Timestamp2 ts;
  truncated = false;

  NdbSqlUtil::unpack_timestamp(ss, s);

  ts.second = ss.second;
  ts.fraction = 0;
  NdbSqlUtil::pack_timestamp2(ts, (uchar*)t->new_row, t->n_new);

  return t->new_row;
}

void *
BackupRestore::convert_timestamp2_timestamp(const void * source,
                                            void * target,
                                            bool & truncated)
{
  if (!source || !target)
    return NULL;

  const uchar* s = (const uchar*)source;
  char_n_padding_struct* t = (char_n_padding_struct*)target;
  assert(t->n_old <= 6 && t->n_new == 0);

  NdbSqlUtil::Timestamp2 ss;
  NdbSqlUtil::Timestamp ts;
  truncated = false;

  NdbSqlUtil::unpack_timestamp2(ss, s, t->n_old);
  if (ss.fraction != 0)
    truncated = true;

  ts.second = ss.second;
  NdbSqlUtil::pack_timestamp(ts, (uchar*)t->new_row);

  return t->new_row;
}

void *
BackupRestore::convert_timestamp2_timestamp2(const void * source,
                                             void * target,
                                             bool & truncated)
{
  if (!source || !target)
    return NULL;

  const uchar* s = (const uchar*)source;
  char_n_padding_struct* t = (char_n_padding_struct*)target;
  assert(t->n_old <= 6 && t->n_new <= 6);

  NdbSqlUtil::Timestamp2 ss;
  NdbSqlUtil::Timestamp2 ts;
  truncated = false;

  NdbSqlUtil::unpack_timestamp2(ss, s, t->n_old);
  uint fraction = truncate_fraction(ss.fraction,
                                    t->n_old, t->n_new, truncated);

  ts.second = ss.second;
  ts.fraction = fraction;
  NdbSqlUtil::pack_timestamp2(ts, (uchar*)t->new_row, t->n_new);

  return t->new_row;
}

// ----------------------------------------------------------------------
// conversion rules
// ----------------------------------------------------------------------

const PromotionRules 
BackupRestore::m_allowed_promotion_attrs[] = {
  // bitset promotions/demotions
  {NDBCOL::Bit,            NDBCOL::Bit,            check_compat_sizes,
   convert_bitset},

  // char array promotions/demotions
  {NDBCOL::Char,           NDBCOL::Char,           check_compat_sizes,
   convert_array< Hchar, Hchar >},
  {NDBCOL::Char,           NDBCOL::Varchar,        check_compat_sizes,
   convert_array< Hchar, Hvarchar >},
  {NDBCOL::Char,           NDBCOL::Longvarchar,    check_compat_sizes,
   convert_array< Hchar, Hlongvarchar >},
  {NDBCOL::Varchar,        NDBCOL::Char,           check_compat_sizes,
   convert_array< Hvarchar, Hchar >},
  {NDBCOL::Varchar,        NDBCOL::Varchar,        check_compat_sizes,
   convert_array< Hvarchar, Hvarchar >},
  {NDBCOL::Varchar,        NDBCOL::Longvarchar,    check_compat_sizes,
   convert_array< Hvarchar, Hlongvarchar >},
  {NDBCOL::Longvarchar,    NDBCOL::Char,           check_compat_sizes,
   convert_array< Hlongvarchar, Hchar >},
  {NDBCOL::Longvarchar,    NDBCOL::Varchar,        check_compat_sizes,
   convert_array< Hlongvarchar, Hvarchar >},
  {NDBCOL::Longvarchar,    NDBCOL::Longvarchar,    check_compat_sizes,
   convert_array< Hlongvarchar, Hlongvarchar >},

  // binary array promotions/demotions
  {NDBCOL::Binary,         NDBCOL::Binary,         check_compat_sizes,
   convert_array< Hbinary, Hbinary >},
  {NDBCOL::Binary,         NDBCOL::Varbinary,      check_compat_sizes,
   convert_array< Hbinary, Hvarbinary >},
  {NDBCOL::Binary,         NDBCOL::Longvarbinary,  check_compat_sizes,
   convert_array< Hbinary, Hlongvarbinary >},
  {NDBCOL::Varbinary,      NDBCOL::Binary,         check_compat_sizes,
   convert_array< Hvarbinary, Hbinary >},
  {NDBCOL::Varbinary,      NDBCOL::Varbinary,      check_compat_sizes,
   convert_array< Hvarbinary, Hvarbinary >},
  {NDBCOL::Varbinary,      NDBCOL::Longvarbinary,  check_compat_sizes,
   convert_array< Hvarbinary, Hlongvarbinary >},
  {NDBCOL::Longvarbinary,  NDBCOL::Binary,         check_compat_sizes,
   convert_array< Hlongvarbinary, Hbinary >},
  {NDBCOL::Longvarbinary,  NDBCOL::Varbinary,      check_compat_sizes,
   convert_array< Hlongvarbinary, Hvarbinary >},
  {NDBCOL::Longvarbinary,  NDBCOL::Longvarbinary,  check_compat_sizes,
   convert_array< Hlongvarbinary, Hlongvarbinary >},

  // char to binary promotions/demotions
  {NDBCOL::Char,           NDBCOL::Binary,         check_compat_char_binary,
   convert_array< Hchar, Hbinary >},
  {NDBCOL::Char,           NDBCOL::Varbinary,      check_compat_char_binary,
   convert_array< Hchar, Hvarbinary >},
  {NDBCOL::Char,           NDBCOL::Longvarbinary,  check_compat_char_binary,
   convert_array< Hchar, Hlongvarbinary >},
  {NDBCOL::Varchar,        NDBCOL::Binary,         check_compat_char_binary,
   convert_array< Hvarchar, Hbinary >},
  {NDBCOL::Varchar,        NDBCOL::Varbinary,      check_compat_char_binary,
   convert_array< Hvarchar, Hvarbinary >},
  {NDBCOL::Varchar,        NDBCOL::Longvarbinary,  check_compat_char_binary,
   convert_array< Hvarchar, Hlongvarbinary >},
  {NDBCOL::Longvarchar,    NDBCOL::Binary,         check_compat_char_binary,
   convert_array< Hlongvarchar, Hbinary >},
  {NDBCOL::Longvarchar,    NDBCOL::Varbinary,      check_compat_char_binary,
   convert_array< Hlongvarchar, Hvarbinary >},
  {NDBCOL::Longvarchar,    NDBCOL::Longvarbinary,  check_compat_char_binary,
   convert_array< Hlongvarchar, Hlongvarbinary >},

  // binary to char promotions/demotions
  {NDBCOL::Binary,         NDBCOL::Char,           check_compat_char_binary,
   convert_array< Hbinary, Hchar >},
  {NDBCOL::Binary,         NDBCOL::Varchar,        check_compat_char_binary,
   convert_array< Hbinary, Hvarchar >},
  {NDBCOL::Binary,         NDBCOL::Longvarchar,    check_compat_char_binary,
   convert_array< Hbinary, Hlongvarchar >},
  {NDBCOL::Varbinary,      NDBCOL::Char,           check_compat_char_binary,
   convert_array< Hvarbinary, Hchar >},
  {NDBCOL::Varbinary,      NDBCOL::Varchar,        check_compat_char_binary,
   convert_array< Hvarbinary, Hvarchar >},
  {NDBCOL::Varbinary,      NDBCOL::Longvarchar,    check_compat_char_binary,
   convert_array< Hvarbinary, Hlongvarchar >},
  {NDBCOL::Longvarbinary,  NDBCOL::Char,           check_compat_char_binary,
   convert_array< Hlongvarbinary, Hchar >},
  {NDBCOL::Longvarbinary,  NDBCOL::Varchar,        check_compat_char_binary,
   convert_array< Hlongvarbinary, Hvarchar >},
  {NDBCOL::Longvarbinary,  NDBCOL::Longvarchar,    check_compat_char_binary,
   convert_array< Hlongvarbinary, Hlongvarchar >},
 
  // char to text promotions (uses staging table)
  {NDBCOL::Char,           NDBCOL::Text,           check_compat_char_to_text,
   NULL},
  {NDBCOL::Varchar,        NDBCOL::Text,           check_compat_char_to_text,
   NULL},
  {NDBCOL::Longvarchar,    NDBCOL::Text,           check_compat_char_to_text,
   NULL},
 
  // text to char promotions (uses staging table)
  {NDBCOL::Text,           NDBCOL::Char,           check_compat_text_to_char,
   NULL},
  {NDBCOL::Text,           NDBCOL::Varchar,        check_compat_text_to_char,
   NULL},
  {NDBCOL::Text,           NDBCOL::Longvarchar,    check_compat_text_to_char,
   NULL},

  // text to text promotions (uses staging table)
  // required when part lengths of text columns are not equal 
  {NDBCOL::Text,           NDBCOL::Text,           check_compat_text_to_text,
   NULL},

  // text to blob promotions (uses staging table)
  // blobs use the BINARY charset, while texts use charsets like UTF8
  // ignore charset diffs by using check_compat_blob_to_blob
  {NDBCOL::Text,           NDBCOL::Blob, check_compat_blob_to_blob,
   NULL},

  // binary to blob promotions (uses staging table)
  {NDBCOL::Binary,         NDBCOL::Blob,           check_compat_binary_to_blob,
   NULL},
  {NDBCOL::Varbinary,      NDBCOL::Blob,           check_compat_binary_to_blob,
   NULL},
  {NDBCOL::Longvarbinary,  NDBCOL::Blob,           check_compat_binary_to_blob,
   NULL},

  // blob to binary promotions (uses staging table)
  {NDBCOL::Blob,           NDBCOL::Binary,         check_compat_blob_to_binary,
   NULL},
  {NDBCOL::Blob,           NDBCOL::Varbinary,      check_compat_blob_to_binary,
   NULL},
  {NDBCOL::Blob,           NDBCOL::Longvarbinary,  check_compat_blob_to_binary,
   NULL},

  // blob to blob promotions (uses staging table)
  // required when part lengths of blob columns are not equal
  {NDBCOL::Blob,           NDBCOL::Blob,           check_compat_blob_to_blob,
   NULL},

  // blob to text promotions (uses staging table)
  // blobs use the BINARY charset, while texts use charsets like UTF8
  // ignore charset diffs by using check_compat_blob_to_blob
  {NDBCOL::Blob,           NDBCOL::Text, check_compat_blob_to_blob,
   NULL},

  // integral promotions
  {NDBCOL::Tinyint,        NDBCOL::Smallint,       check_compat_promotion,
   convert_integral< Hint8, Hint16>},
  {NDBCOL::Tinyint,        NDBCOL::Mediumint,      check_compat_promotion,
   convert_integral< Hint8, Hint24>},
  {NDBCOL::Tinyint,        NDBCOL::Int,            check_compat_promotion,
   convert_integral< Hint8, Hint32>},
  {NDBCOL::Tinyint,        NDBCOL::Bigint,         check_compat_promotion,
   convert_integral< Hint8, Hint64>},
  {NDBCOL::Smallint,       NDBCOL::Mediumint,      check_compat_promotion,
   convert_integral< Hint16, Hint24>},
  {NDBCOL::Smallint,       NDBCOL::Int,            check_compat_promotion,
   convert_integral< Hint16, Hint32>},
  {NDBCOL::Smallint,       NDBCOL::Bigint,         check_compat_promotion,
   convert_integral< Hint16, Hint64>},
  {NDBCOL::Mediumint,      NDBCOL::Int,            check_compat_promotion,
   convert_integral< Hint24, Hint32>},
  {NDBCOL::Mediumint,      NDBCOL::Bigint,         check_compat_promotion,
   convert_integral< Hint24, Hint64>},
  {NDBCOL::Int,            NDBCOL::Bigint,         check_compat_promotion,
   convert_integral< Hint32, Hint64>},
  {NDBCOL::Tinyunsigned,   NDBCOL::Smallunsigned,  check_compat_promotion,
   convert_integral< Huint8, Huint16>},
  {NDBCOL::Tinyunsigned,   NDBCOL::Mediumunsigned, check_compat_promotion,
   convert_integral< Huint8, Huint24>},
  {NDBCOL::Tinyunsigned,   NDBCOL::Unsigned,       check_compat_promotion,
   convert_integral< Huint8, Huint32>},
  {NDBCOL::Tinyunsigned,   NDBCOL::Bigunsigned,    check_compat_promotion,
   convert_integral< Huint8, Huint64>},
  {NDBCOL::Smallunsigned,  NDBCOL::Mediumunsigned, check_compat_promotion,
   convert_integral< Huint16, Huint24>},
  {NDBCOL::Smallunsigned,  NDBCOL::Unsigned,       check_compat_promotion,
   convert_integral< Huint16, Huint32>},
  {NDBCOL::Smallunsigned,  NDBCOL::Bigunsigned,    check_compat_promotion,
   convert_integral< Huint16, Huint64>},
  {NDBCOL::Mediumunsigned, NDBCOL::Unsigned,       check_compat_promotion,
   convert_integral< Huint24, Huint32>},
  {NDBCOL::Mediumunsigned, NDBCOL::Bigunsigned,    check_compat_promotion,
   convert_integral< Huint24, Huint64>},
  {NDBCOL::Unsigned,       NDBCOL::Bigunsigned,    check_compat_promotion,
   convert_integral< Huint32, Huint64>},

  // integral demotions
  {NDBCOL::Smallint,       NDBCOL::Tinyint,        check_compat_lossy,
   convert_integral< Hint16, Hint8>},
  {NDBCOL::Mediumint,      NDBCOL::Tinyint,        check_compat_lossy,
   convert_integral< Hint24, Hint8>},
  {NDBCOL::Mediumint,      NDBCOL::Smallint,       check_compat_lossy,
   convert_integral< Hint24, Hint16>},
  {NDBCOL::Int,            NDBCOL::Tinyint,        check_compat_lossy,
   convert_integral< Hint32, Hint8>},
  {NDBCOL::Int,            NDBCOL::Smallint,       check_compat_lossy,
   convert_integral< Hint32, Hint16>},
  {NDBCOL::Int,            NDBCOL::Mediumint,      check_compat_lossy,
   convert_integral< Hint32, Hint24>},
  {NDBCOL::Bigint,         NDBCOL::Tinyint,        check_compat_lossy,
   convert_integral< Hint64, Hint8>},
  {NDBCOL::Bigint,         NDBCOL::Smallint,       check_compat_lossy,
   convert_integral< Hint64, Hint16>},
  {NDBCOL::Bigint,         NDBCOL::Mediumint,      check_compat_lossy,
   convert_integral< Hint64, Hint24>},
  {NDBCOL::Bigint,         NDBCOL::Int,            check_compat_lossy,
   convert_integral< Hint64, Hint32>},
  {NDBCOL::Smallunsigned,  NDBCOL::Tinyunsigned,   check_compat_lossy,
   convert_integral< Huint16, Huint8>},
  {NDBCOL::Mediumunsigned, NDBCOL::Tinyunsigned,   check_compat_lossy,
   convert_integral< Huint24, Huint8>},
  {NDBCOL::Mediumunsigned, NDBCOL::Smallunsigned,  check_compat_lossy,
   convert_integral< Huint24, Huint16>},
  {NDBCOL::Unsigned,       NDBCOL::Tinyunsigned,   check_compat_lossy,
   convert_integral< Huint32, Huint8>},
  {NDBCOL::Unsigned,       NDBCOL::Smallunsigned,  check_compat_lossy,
   convert_integral< Huint32, Huint16>},
  {NDBCOL::Unsigned,       NDBCOL::Mediumunsigned, check_compat_lossy,
   convert_integral< Huint32, Huint24>},
  {NDBCOL::Bigunsigned,    NDBCOL::Tinyunsigned,   check_compat_lossy,
   convert_integral< Huint64, Huint8>},
  {NDBCOL::Bigunsigned,    NDBCOL::Smallunsigned,  check_compat_lossy,
   convert_integral< Huint64, Huint16>},
  {NDBCOL::Bigunsigned,    NDBCOL::Mediumunsigned, check_compat_lossy,
   convert_integral< Huint64, Huint24>},
  {NDBCOL::Bigunsigned,    NDBCOL::Unsigned,       check_compat_lossy,
   convert_integral< Huint64, Huint32>},

  // integral signedness conversions
  {NDBCOL::Tinyint,        NDBCOL::Tinyunsigned,   check_compat_lossy,
   convert_integral< Hint8, Huint8>},
  {NDBCOL::Smallint,       NDBCOL::Smallunsigned,  check_compat_lossy,
   convert_integral< Hint16, Huint16>},
  {NDBCOL::Mediumint,      NDBCOL::Mediumunsigned, check_compat_lossy,
   convert_integral< Hint24, Huint24>},
  {NDBCOL::Int,            NDBCOL::Unsigned,       check_compat_lossy,
   convert_integral< Hint32, Huint32>},
  {NDBCOL::Bigint,         NDBCOL::Bigunsigned,    check_compat_lossy,
   convert_integral< Hint64, Huint64>},
  {NDBCOL::Tinyunsigned,   NDBCOL::Tinyint,        check_compat_lossy,
   convert_integral< Huint8, Hint8>},
  {NDBCOL::Smallunsigned,  NDBCOL::Smallint,       check_compat_lossy,
   convert_integral< Huint16, Hint16>},
  {NDBCOL::Mediumunsigned, NDBCOL::Mediumint,      check_compat_lossy,
   convert_integral< Huint24, Hint24>},
  {NDBCOL::Unsigned,       NDBCOL::Int,            check_compat_lossy,
   convert_integral< Huint32, Hint32>},
  {NDBCOL::Bigunsigned,    NDBCOL::Bigint,         check_compat_lossy,
   convert_integral< Huint64, Hint64>},

  // integral signedness+promotion conversions
  {NDBCOL::Tinyint,        NDBCOL::Smallunsigned,  check_compat_lossy,
   convert_integral< Hint8, Huint16>},
  {NDBCOL::Tinyint,        NDBCOL::Mediumunsigned, check_compat_lossy,
   convert_integral< Hint8, Huint24>},
  {NDBCOL::Tinyint,        NDBCOL::Unsigned,       check_compat_lossy,
   convert_integral< Hint8, Huint32>},
  {NDBCOL::Tinyint,        NDBCOL::Bigunsigned,    check_compat_lossy,
   convert_integral< Hint8, Huint64>},
  {NDBCOL::Smallint,       NDBCOL::Mediumunsigned, check_compat_lossy,
   convert_integral< Hint16, Huint24>},
  {NDBCOL::Smallint,       NDBCOL::Unsigned,       check_compat_lossy,
   convert_integral< Hint16, Huint32>},
  {NDBCOL::Smallint,       NDBCOL::Bigunsigned,    check_compat_lossy,
   convert_integral< Hint16, Huint64>},
  {NDBCOL::Mediumint,      NDBCOL::Unsigned,       check_compat_lossy,
   convert_integral< Hint24, Huint32>},
  {NDBCOL::Mediumint,      NDBCOL::Bigunsigned,    check_compat_lossy,
   convert_integral< Hint24, Huint64>},
  {NDBCOL::Int,            NDBCOL::Bigunsigned,    check_compat_lossy,
   convert_integral< Hint32, Huint64>},
  {NDBCOL::Tinyunsigned,   NDBCOL::Smallint,       check_compat_lossy,
   convert_integral< Huint8, Hint16>},
  {NDBCOL::Tinyunsigned,   NDBCOL::Mediumint,      check_compat_lossy,
   convert_integral< Huint8, Hint24>},
  {NDBCOL::Tinyunsigned,   NDBCOL::Int,            check_compat_lossy,
   convert_integral< Huint8, Hint32>},
  {NDBCOL::Tinyunsigned,   NDBCOL::Bigint,         check_compat_lossy,
   convert_integral< Huint8, Hint64>},
  {NDBCOL::Smallunsigned,  NDBCOL::Mediumint,      check_compat_lossy,
   convert_integral< Huint16, Hint24>},
  {NDBCOL::Smallunsigned,  NDBCOL::Int,            check_compat_lossy,
   convert_integral< Huint16, Hint32>},
  {NDBCOL::Smallunsigned,  NDBCOL::Bigint,         check_compat_lossy,
   convert_integral< Huint16, Hint64>},
  {NDBCOL::Mediumunsigned, NDBCOL::Int,            check_compat_lossy,
   convert_integral< Huint24, Hint32>},
  {NDBCOL::Mediumunsigned, NDBCOL::Bigint,         check_compat_lossy,
   convert_integral< Huint24, Hint64>},
  {NDBCOL::Unsigned,       NDBCOL::Bigint,         check_compat_lossy,
   convert_integral< Huint32, Hint64>},

  // integral signedness+demotion conversions
  {NDBCOL::Smallint,       NDBCOL::Tinyunsigned,   check_compat_lossy,
   convert_integral< Hint16, Huint8>},
  {NDBCOL::Mediumint,      NDBCOL::Tinyunsigned,   check_compat_lossy,
   convert_integral< Hint24, Huint8>},
  {NDBCOL::Mediumint,      NDBCOL::Smallunsigned,  check_compat_lossy,
   convert_integral< Hint24, Huint16>},
  {NDBCOL::Int,            NDBCOL::Tinyunsigned,   check_compat_lossy,
   convert_integral< Hint32, Huint8>},
  {NDBCOL::Int,            NDBCOL::Smallunsigned,  check_compat_lossy,
   convert_integral< Hint32, Huint16>},
  {NDBCOL::Int,            NDBCOL::Mediumunsigned, check_compat_lossy,
   convert_integral< Hint32, Huint24>},
  {NDBCOL::Bigint,         NDBCOL::Tinyunsigned,   check_compat_lossy,
   convert_integral< Hint64, Huint8>},
  {NDBCOL::Bigint,         NDBCOL::Smallunsigned,  check_compat_lossy,
   convert_integral< Hint64, Huint16>},
  {NDBCOL::Bigint,         NDBCOL::Mediumunsigned, check_compat_lossy,
   convert_integral< Hint64, Huint24>},
  {NDBCOL::Bigint,         NDBCOL::Unsigned,       check_compat_lossy,
   convert_integral< Hint64, Huint32>},
  {NDBCOL::Smallunsigned,  NDBCOL::Tinyint,        check_compat_lossy,
   convert_integral< Huint16, Hint8>},
  {NDBCOL::Mediumunsigned, NDBCOL::Tinyint,        check_compat_lossy,
   convert_integral< Huint24, Hint8>},
  {NDBCOL::Mediumunsigned, NDBCOL::Smallint,       check_compat_lossy,
   convert_integral< Huint24, Hint16>},
  {NDBCOL::Unsigned,       NDBCOL::Tinyint,        check_compat_lossy,
   convert_integral< Huint32, Hint8>},
  {NDBCOL::Unsigned,       NDBCOL::Smallint,       check_compat_lossy,
   convert_integral< Huint32, Hint16>},
  {NDBCOL::Unsigned,       NDBCOL::Mediumint,      check_compat_lossy,
   convert_integral< Huint32, Hint24>},
  {NDBCOL::Bigunsigned,    NDBCOL::Tinyint,        check_compat_lossy,
   convert_integral< Huint64, Hint8>},
  {NDBCOL::Bigunsigned,    NDBCOL::Smallint,       check_compat_lossy,
   convert_integral< Huint64, Hint16>},
  {NDBCOL::Bigunsigned,    NDBCOL::Mediumint,      check_compat_lossy,
   convert_integral< Huint64, Hint24>},
  {NDBCOL::Bigunsigned,    NDBCOL::Int,            check_compat_lossy,
   convert_integral< Huint64, Hint32>},

  // times with fractional seconds
  {NDBCOL::Time,           NDBCOL::Time2,          check_compat_precision,
   convert_time_time2},
  {NDBCOL::Time2,          NDBCOL::Time,           check_compat_precision,
   convert_time2_time},
  {NDBCOL::Time2,          NDBCOL::Time2,          check_compat_precision,
   convert_time2_time2},
  {NDBCOL::Datetime,       NDBCOL::Datetime2,      check_compat_precision,
   convert_datetime_datetime2},
  {NDBCOL::Datetime2,      NDBCOL::Datetime,       check_compat_precision,
   convert_datetime2_datetime},
  {NDBCOL::Datetime2,      NDBCOL::Datetime2,      check_compat_precision,
   convert_datetime2_datetime2},
  {NDBCOL::Timestamp,      NDBCOL::Timestamp2,     check_compat_precision,
   convert_timestamp_timestamp2},
  {NDBCOL::Timestamp2,     NDBCOL::Timestamp,      check_compat_precision,
   convert_timestamp2_timestamp},
  {NDBCOL::Timestamp2,     NDBCOL::Timestamp2,     check_compat_precision,
   convert_timestamp2_timestamp2},

  {NDBCOL::Undefined,      NDBCOL::Undefined,      NULL,                  NULL}
};

bool
BackupRestore::init(Uint32 tableChangesMask)
{
  release();

  if (!m_restore && !m_restore_meta && !m_restore_epoch &&
      !m_rebuild_indexes && !m_disable_indexes)
    return true;

  m_tableChangesMask = tableChangesMask;
  m_cluster_connection = new Ndb_cluster_connection(m_ndb_connectstring,
                                                    m_ndb_nodeid);
  if (m_cluster_connection == NULL)
  {
    err << "Failed to create cluster connection!!" << endl;
    return false;
  }
  m_cluster_connection->set_name(g_options.c_str());
  if(m_cluster_connection->connect(m_ndb_connect_retries - 1, m_ndb_connect_retry_delay, 1) != 0)
  {
    return false;
  }

  m_ndb = new Ndb(m_cluster_connection);

  if (m_ndb == NULL)
    return false;
  
  m_ndb->init(1024);
  if (m_ndb->waitUntilReady(30) != 0)
  {
    err << "Failed to connect to ndb!!" << endl;
    return false;
  }
  info << "Connected to ndb!!" << endl;

  m_callback = new restore_callback_t[m_parallelism];

  if (m_callback == 0)
  {
    err << "Failed to allocate callback structs" << endl;
    return false;
  }

  m_free_callback= m_callback;
  for (Uint32 i= 0; i < m_parallelism; i++) {
    m_callback[i].restore= this;
    m_callback[i].connection= 0;
    if (i > 0)
      m_callback[i-1].next= &(m_callback[i]);
  }
  m_callback[m_parallelism-1].next = 0;

  return true;
}

void BackupRestore::release()
{
  if (m_ndb)
  {
    delete m_ndb;
    m_ndb= 0;
  }

  if (m_callback)
  {
    delete [] m_callback;
    m_callback= 0;
  }

  if (m_cluster_connection)
  {
    delete m_cluster_connection;
    m_cluster_connection= 0;
  }
}

BackupRestore::~BackupRestore()
{
  release();
}

static
int 
match_blob(const char * name){
  int cnt, id1, id2;
  char buf[256];
  if((cnt = sscanf(name, "%[^/]/%[^/]/NDB$BLOB_%d_%d", buf, buf, &id1, &id2)) == 4){
    return id1;
  }
  
  return -1;
}

/**
 * Extracts the database, schema, and table name from an internal table name;
 * prints an error message and returns false in case of a format violation.
 */
static
bool
dissect_table_name(const char * qualified_table_name,
                   BaseString & db_name,
                   BaseString & schema_name,
                   BaseString & table_name) {
  Vector<BaseString> split;
  BaseString tmp(qualified_table_name);
  if (tmp.split(split, "/") != 3) {
    err << "Invalid table name format `" << qualified_table_name
        << "`" << endl;
    return false;
  }
  db_name = split[0];
  schema_name = split[1];
  table_name = split[2];
  return true;
}

/**
 * Similar method for index, only last component is relevant.
 */
static
bool
dissect_index_name(const char * qualified_index_name,
                   BaseString & db_name,
                   BaseString & schema_name,
                   BaseString & index_name) {
  Vector<BaseString> split;
  BaseString tmp(qualified_index_name);
  if (tmp.split(split, "/") != 4) {
    err << "Invalid index name format `" << qualified_index_name
        << "`" << endl;
    return false;
  }
  db_name = split[0];
  schema_name = split[1];
  index_name = split[3];
  return true;
}

/**
 * Assigns the new name for a database, if and only if to be rewritten.
 */
static
void
check_rewrite_database(BaseString & db_name) {
  const char * new_db_name;
  if (g_rewrite_databases.get(db_name.c_str(), &new_db_name))
    db_name.assign(new_db_name);
}

const NdbDictionary::Table*
BackupRestore::get_table(const TableS & tableS){
  const NdbDictionary::Table * tab = tableS.m_dictTable;
  if(m_cache.m_old_table == tab)
    return m_cache.m_new_table;
  m_cache.m_old_table = tab;

  int cnt, id1, id2;
  char db[256], schema[256];
  if (strcmp(tab->getName(), "SYSTAB_0") == 0 ||
      strcmp(tab->getName(), "sys/def/SYSTAB_0") == 0) {
    /*
      Restore SYSTAB_0 to itself
    */
    m_cache.m_new_table = tab;
  }
  else if((cnt = sscanf(tab->getName(), "%[^/]/%[^/]/NDB$BLOB_%d_%d", 
                        db, schema, &id1, &id2)) == 4){
    m_ndb->setDatabaseName(db);
    m_ndb->setSchemaName(schema);

    assert(tableS.getMainTable() != NULL);
    const TableS & mainTableS = *tableS.getMainTable();

    int mainColumnId = (int)tableS.getMainColumnId();
    assert(mainColumnId >= 0 && mainColumnId < mainTableS.getNoOfAttributes());

    const AttributeDesc & attr_desc =
      *mainTableS.getAttributeDesc(mainColumnId);
    
    BaseString::snprintf(db, sizeof(db), "NDB$BLOB_%d_%d", 
			 m_new_tables[id1]->getTableId(), attr_desc.attrId);
    
    m_cache.m_new_table = m_ndb->getDictionary()->getTable(db);
    
  } else {
    m_cache.m_new_table = m_new_tables[tab->getTableId()];
  }
  assert(m_cache.m_new_table);
  return m_cache.m_new_table;
}

// create staging table
bool
BackupRestore::prepare_staging(const TableS & tableS)
{
  NdbDictionary::Dictionary* dict = m_ndb->getDictionary();

  NdbDictionary::Table* stagingTable = tableS.m_stagingTable;
  const BaseString& stagingName = tableS.m_stagingName;

  const char* tablename = stagingName.c_str();
  BaseString db_name, schema_name, table_name;
  if (!dissect_table_name(tablename, db_name, schema_name, table_name)) {
    return false;
  }
  stagingTable->setName(table_name.c_str());

  int retries;
  for (retries = 0; retries < MAX_RETRIES; retries++)
  {
    m_ndb->setDatabaseName(db_name.c_str());
    m_ndb->setSchemaName(schema_name.c_str());
    if (dict->createTable(*stagingTable) != 0)
    {
      const NdbError& error = dict->getNdbError();
      if (error.status != NdbError::TemporaryError)
      {
        err << "Error: Failed to create staging source " << tablename
            << ": " << error << endl;
        return false;
      }
      err << "Temporary: Failed to create staging source " << tablename
          << ": " << error << endl;

      int createdelay = 100 + retries * 300;
      info << "Sleeping " << createdelay << "ms" << endl;
      NdbSleep_MilliSleep(createdelay);
      continue;
    }
    info << "Created staging source " << tablename << endl;
    break;
  }

  if (retries == MAX_RETRIES)
  {
      err << "Create table " << tablename <<
          ": too many temporary errors: " << MAX_RETRIES << endl;
      return false;
  }

  const NdbDictionary::Table* tab = dict->getTable(table_name.c_str());
  if (tab == NULL)
  {
    err << "Unable to find table '" << tablename << "'"
        << " error : " << dict->getNdbError() << endl;
  }

  /* Replace real target table with staging table in m_new_tables */
  const Uint32 orig_table_id = tableS.m_dictTable->getTableId();
  assert(m_new_tables[orig_table_id] != NULL);

  m_new_tables[orig_table_id] = tab;
  m_cache.m_old_table = NULL;

  return true;
}

// move rows from staging to real and drop staging
bool
BackupRestore::finalize_staging(const TableS & tableS)
{
  NdbDictionary::Dictionary* dict = m_ndb->getDictionary();

  const NdbDictionary::Table* source = 0;
  const NdbDictionary::Table* target = 0;

  const char* stablename = tableS.m_stagingName.c_str();
  BaseString sdb_name, sschema_name, stable_name;
  if (!dissect_table_name(stablename, sdb_name, sschema_name, stable_name)) {
    return false;
  }
  m_ndb->setDatabaseName(sdb_name.c_str());
  m_ndb->setSchemaName(sschema_name.c_str());
  source = dict->getTable(stable_name.c_str());
  if (source == 0)
  {
    err << "Failed to find staging source " << stablename
        << ": " << dict->getNdbError() << endl;
    return false;
  }

  const char* ttablename = tableS.getTableName();
  BaseString tdb_name, tschema_name, ttable_name;
  if (!dissect_table_name(ttablename, tdb_name, tschema_name, ttable_name)) {
    return false;
  }
  m_ndb->setDatabaseName(tdb_name.c_str());
  m_ndb->setSchemaName(tschema_name.c_str());
  target = dict->getTable(ttable_name.c_str());
  if (target == 0)
  {
    err << "Failed to find staging target " << ttablename
        << ": " << dict->getNdbError() << endl;
    return false;
  }

  Ndb_move_data md;
  const Ndb_move_data::Stat& stat = md.get_stat();

  if (md.init(source, target) != 0)
  {
    const Ndb_move_data::Error& error = md.get_error();
    err << "Move data " << stablename << " to " << ttablename
        << ": " << error << endl;
    return false;
  }

  md.set_opts_flags(tableS.m_stagingFlags);

  int retries;
  for (retries = 0; retries < MAX_RETRIES; retries++)
  {
    if (md.move_data(m_ndb) != 0)
    {
      const Ndb_move_data::Error& error = md.get_error();
      err
          << "Move data " << stablename << " to " << ttablename << " "
          << (error.is_temporary() ? "temporary error" : "permanent error")
          << " at try " << retries // default is no limit
          << " at rows moved " << stat.rows_moved
          << " total " << stat.rows_total
          << ": " << error << endl;

      if (!error.is_temporary())
        return false;

      int delay = 100 + retries * 300;
      info << "Sleeping " << delay << "ms" << endl;
      NdbSleep_MilliSleep(delay);
      continue;
    }

    info << "Successfully staged " << ttablename << ","
         << " moved all " << stat.rows_total << " rows" << endl;
    if ((tableS.m_stagingFlags & Ndb_move_data::Opts::MD_ATTRIBUTE_DEMOTION)
        || stat.truncated != 0) // just in case
      info << "Truncated " << stat.truncated << " attribute values" << endl;
    break;
  }

  if (retries == MAX_RETRIES)
  {
     err << "Move data " << stablename << " to " << ttablename
         << ": too many temporary errors: " << MAX_RETRIES << endl;
     return false;
  }

  for (retries = 0; retries < MAX_RETRIES; retries++)
  {
    // dropTable(const Table&) is not defined ...
    m_ndb->setDatabaseName(sdb_name.c_str());
    m_ndb->setSchemaName(sschema_name.c_str());
    if (dict->dropTable(stable_name.c_str()) != 0)
    {
      const NdbError& error = dict->getNdbError();
      if (error.status != NdbError::TemporaryError)
      {
        err << "Error: Failed to drop staging source " << stablename
            << ": " << error << endl;
        return false;
      }
      err << "Temporary: Failed to drop staging source " << stablename
          << ": " << error << endl;

      int dropdelay = 100 + retries * 300;
      info << "Sleeping " << dropdelay << "ms" << endl;
      NdbSleep_MilliSleep(dropdelay);
      continue;
    }
    info << "Dropped staging source " << stablename << endl;
    break;
  }

  if (retries == MAX_RETRIES)
  {
     err << "Drop table " << stablename
         << ": too many temporary errors: " << MAX_RETRIES << endl;
     return false;
  }

  /* Replace staging table with real target table in m_new_tables */
  const Uint32 orig_table_id = tableS.m_dictTable->getTableId();
  assert(m_new_tables[orig_table_id] == source);

  m_new_tables[orig_table_id] = target;
  m_cache.m_old_table = NULL;

  return true;
}

bool
BackupRestore::finalize_table(const TableS & table){
  bool ret= true;
  if (!m_restore && !m_restore_meta)
    return ret;

  if (!table.have_auto_inc())
    return ret;

  const Uint32 orig_table_id = table.m_dictTable->getTableId();
  const Uint64 restore_next_val = m_auto_values[orig_table_id];

  for (int retries = 0; retries < MAX_RETRIES; retries++)
  {
    Uint64 db_next_val = ~(Uint64)0;
    int r= m_ndb->readAutoIncrementValue(get_table(table), db_next_val);
    if (r == -1)
    {
      if (m_ndb->getNdbError().status == NdbError::TemporaryError)
      {
        NdbSleep_MilliSleep(100 + retries * 300);
        continue; // retry
      }
      err << "Finalize_table failed to read auto increment value for table "
          << get_table(table)->getName()
          << " Error : "
          << m_ndb->getNdbError()
          << endl;
      return false;
    }
    if (restore_next_val > db_next_val)
    {
      Ndb::TupleIdRange emptyRange;
      emptyRange.reset();

      r= m_ndb->setAutoIncrementValue(get_table(table),
                                      emptyRange,
                                      restore_next_val,
                                      true);
      if (r == -1 &&
            m_ndb->getNdbError().status == NdbError::TemporaryError)
      {
        NdbSleep_MilliSleep(100 + retries * 300);
        continue; // retry
      }
      ret = (r == 0);
    }
    return (ret);
  }
  return (ret);
}

bool
BackupRestore::rebuild_indexes(const TableS& table)
{
  const char *tablename = table.getTableName();

  const NdbDictionary::Table * tab = get_table(table);
  Uint32 id = tab->getObjectId();
  if (m_index_per_table.size() <= id)
    return true;

  BaseString db_name, schema_name, table_name;
  if (!dissect_table_name(tablename, db_name, schema_name, table_name)) {
    return false;
  }
  check_rewrite_database(db_name);

  m_ndb->setDatabaseName(db_name.c_str());
  m_ndb->setSchemaName(schema_name.c_str());
  NdbDictionary::Dictionary* dict = m_ndb->getDictionary();

  /* First drop any support indexes */
  if (!dropPkMappingIndex(&table))
  {
    return false;
  }

  Vector<NdbDictionary::Index*> & indexes = m_index_per_table[id];
  for(unsigned i = 0; i<indexes.size(); i++)
  {
    const NdbDictionary::Index * const idx = indexes[i];
    const char * const idx_name = idx->getName();
    const char * const tab_name = idx->getTable();
    const NDB_TICKS start = NdbTick_getCurrentTicks();
    info << "Rebuilding index `" << idx_name << "` on table `"
      << tab_name << "` ..." << flush;
    bool done = false;
    for(int retries = 0; retries < MAX_RETRIES; retries++)
    {
      if ((dict->getIndex(idx_name, tab_name) == NULL)
          && (dict->createIndex(* idx, 1) != 0))
      {
        if(dict->getNdbError().status == NdbError::TemporaryError)
        {
          int sleep_duration = 100 + retries * 300;
          err << "retry sleep " << sleep_duration << " ms on error " <<
                      dict->getNdbError().code << endl;
          NdbSleep_MilliSleep(sleep_duration);
          continue;  // retry on temporary error
        }
        else
        {
          break;
        }
      }
      else
      {
        done = true;
        break;
      }
    }
    if(!done)
    {
      info << "FAIL!" << endl;
      err << "Rebuilding index `" << idx_name << "` on table `"
        << tab_name <<"` failed: ";
      err << dict->getNdbError() << endl;
      return false;
    }
    const NDB_TICKS stop = NdbTick_getCurrentTicks();
    const Uint64 elapsed = NdbTick_Elapsed(start,stop).seconds();
    info << "OK (" << elapsed << "s)" <<endl;
  }

  return true;
}

#ifdef NOT_USED
static bool default_nodegroups(NdbDictionary::Table *table)
{
  Uint16 *node_groups = (Uint16*)table->getFragmentData();
  Uint32 no_parts = table->getFragmentDataLen() >> 1;
  Uint32 i;

  if (node_groups[0] != 0)
    return false; 
  for (i = 1; i < no_parts; i++) 
  {
    if (node_groups[i] != NDB_UNDEF_NODEGROUP)
      return false;
  }
  return true;
}
#endif


static Uint32 get_no_fragments(Uint64 max_rows, Uint32 no_nodes)
{
  Uint32 i = 0;
  Uint32 acc_row_size = 27;
  Uint32 acc_fragment_size = 512*1024*1024;
  Uint32 no_parts= Uint32((max_rows*acc_row_size)/acc_fragment_size + 1);
  Uint32 reported_parts = no_nodes; 
  while (reported_parts < no_parts && ++i < 4 &&
         (reported_parts + no_parts) < MAX_NDB_PARTITIONS)
    reported_parts+= no_nodes;
  if (reported_parts < no_parts)
  {
    err << "Table will be restored but will not be able to handle the maximum";
    err << " amount of rows as requested" << endl;
  }
  return reported_parts;
}


static void set_default_nodegroups(NdbDictionary::Table *table)
{
  Uint32 no_parts = table->getFragmentCount();
  Uint32 node_group[MAX_NDB_PARTITIONS];
  Uint32 i;

  node_group[0] = 0;
  for (i = 1; i < no_parts; i++)
  {
    node_group[i] = NDB_UNDEF_NODEGROUP;
  }
  table->setFragmentData(node_group, no_parts);
}

Uint32 BackupRestore::map_ng(Uint32 ng)
{
  NODE_GROUP_MAP *ng_map = m_nodegroup_map;

  if (ng == NDB_UNDEF_NODEGROUP ||
      ng_map[ng].map_array[0] == NDB_UNDEF_NODEGROUP)
  {
    return ng;
  }
  else
  {
    Uint32 new_ng;
    Uint32 curr_inx = ng_map[ng].curr_index;
    Uint32 new_curr_inx = curr_inx + 1;

    assert(ng < MAX_NDB_PARTITIONS);
    assert(curr_inx < MAX_MAPS_PER_NODE_GROUP);
    assert(new_curr_inx < MAX_MAPS_PER_NODE_GROUP);

    if (new_curr_inx >= MAX_MAPS_PER_NODE_GROUP)
      new_curr_inx = 0;
    else if (ng_map[ng].map_array[new_curr_inx] == NDB_UNDEF_NODEGROUP)
      new_curr_inx = 0;
    new_ng = ng_map[ng].map_array[curr_inx];
    ng_map[ng].curr_index = new_curr_inx;
    return new_ng;
  }
}


bool BackupRestore::map_nodegroups(Uint32 *ng_array, Uint32 no_parts)
{
  Uint32 i;
  bool mapped = FALSE;
  DBUG_ENTER("map_nodegroups");

  assert(no_parts < MAX_NDB_PARTITIONS);
  for (i = 0; i < no_parts; i++)
  {
    Uint32 ng;
    ng = map_ng(ng_array[i]);
    if (ng != ng_array[i])
      mapped = TRUE;
    ng_array[i] = ng;
  }
  DBUG_RETURN(mapped);
}


static void copy_byte(const char **data, char **new_data, uint *len)
{
  **new_data = **data;
  (*data)++;
  (*new_data)++;
  (*len)++;
}


bool BackupRestore::search_replace(char *search_str, char **new_data,
                                   const char **data, const char *end_data,
                                   uint *new_data_len)
{
  uint search_str_len = (uint)strlen(search_str);
  uint inx = 0;
  bool in_delimiters = FALSE;
  bool escape_char = FALSE;
  char start_delimiter = 0;
  DBUG_ENTER("search_replace");

  do
  {
    char c = **data;
    copy_byte(data, new_data, new_data_len);
    if (escape_char)
    {
      escape_char = FALSE;
    }
    else if (in_delimiters)
    {
      if (c == start_delimiter)
        in_delimiters = FALSE;
    }
    else if (c == '\'' || c == '\"')
    {
      in_delimiters = TRUE;
      start_delimiter = c;
    }
    else if (c == '\\')
    {
      escape_char = TRUE;
    }
    else if (c == search_str[inx])
    {
      inx++;
      if (inx == search_str_len)
      {
        bool found = FALSE;
        uint number = 0;
        while (*data != end_data)
        {
          if (isdigit(**data))
          {
            found = TRUE;
            number = (10 * number) + (**data);
            if (number > MAX_NDB_NODES)
              break;
          }
          else if (found)
          {
            /*
               After long and tedious preparations we have actually found
               a node group identifier to convert. We'll use the mapping
               table created for node groups and then insert the new number
               instead of the old number.
            */
            uint temp = map_ng(number);
            int no_digits = 0;
            char digits[10];
            while (temp != 0)
            {
              digits[no_digits] = temp % 10;
              no_digits++;
              temp/=10;
            }
            for (no_digits--; no_digits >= 0; no_digits--)
            {
              **new_data = digits[no_digits];
              *new_data_len+=1;
            }
            DBUG_RETURN(FALSE); 
          }
          else
            break;
          (*data)++;
        }
        DBUG_RETURN(TRUE);
      }
    }
    else
      inx = 0;
  } while (*data < end_data);
  DBUG_RETURN(FALSE);
}

bool BackupRestore::map_in_frm(char *new_data, const char *data,
                                       uint data_len, uint *new_data_len)
{
  const char *end_data= data + data_len;
  const char *end_part_data;
  const char *part_data;
  char *extra_ptr;
  uint start_key_definition_len = uint2korr(data + 6);
  uint key_definition_len = uint4korr(data + 47);
  uint part_info_len;
  DBUG_ENTER("map_in_frm");

  if (data_len < 4096) goto error;
  extra_ptr = (char*)data + start_key_definition_len + key_definition_len;
  if ((int)data_len < ((extra_ptr - data) + 2)) goto error;
  extra_ptr = extra_ptr + 2 + uint2korr(extra_ptr);
  if ((int)data_len < ((extra_ptr - data) + 2)) goto error;
  extra_ptr = extra_ptr + 2 + uint2korr(extra_ptr);
  if ((int)data_len < ((extra_ptr - data) + 4)) goto error;
  part_info_len = uint4korr(extra_ptr);
  part_data = extra_ptr + 4;
  if ((int)data_len < ((part_data + part_info_len) - data)) goto error;
 
  do
  {
    copy_byte(&data, &new_data, new_data_len);
  } while (data < part_data);
  end_part_data = part_data + part_info_len;
  do
  {
    if (search_replace((char*)" NODEGROUP = ", &new_data, &data,
                       end_part_data, new_data_len))
      goto error;
  } while (data != end_part_data);
  do
  {
    copy_byte(&data, &new_data, new_data_len);
  } while (data < end_data);
  DBUG_RETURN(FALSE);
error:
  DBUG_RETURN(TRUE);
}


bool BackupRestore::translate_frm(NdbDictionary::Table *table)
{
  uchar *pack_data, *data, *new_pack_data;
  char *new_data;
  uint new_data_len;
  size_t data_len, new_pack_len;
  uint no_parts, extra_growth;
  DBUG_ENTER("translate_frm");

  pack_data = (uchar*) table->getFrmData();
  no_parts = table->getFragmentCount();
  /*
    Add max 4 characters per partition to handle worst case
    of mapping from single digit to 5-digit number.
    Fairly future-proof, ok up to 99999 node groups.
  */
  extra_growth = no_parts * 4;
  if (unpackfrm(&data, &data_len, pack_data))
  {
    DBUG_RETURN(TRUE);
  }
  if ((new_data = (char*) malloc(data_len + extra_growth)))
  {
    DBUG_RETURN(TRUE);
  }
  if (map_in_frm(new_data, (const char*)data, (uint)data_len, &new_data_len))
  {
    free(new_data);
    DBUG_RETURN(TRUE);
  }
  if (packfrm((uchar*) new_data, new_data_len,
              &new_pack_data, &new_pack_len))
  {
    free(new_data);
    DBUG_RETURN(TRUE);
  }
  table->setFrm(new_pack_data, (Uint32)new_pack_len);
  DBUG_RETURN(FALSE);
}

#include <signaldata/DictTabInfo.hpp>

bool
BackupRestore::object(Uint32 type, const void * ptr)
{
  if (!m_restore_meta)
    return true;
  
  NdbDictionary::Dictionary* dict = m_ndb->getDictionary();
  switch(type){
  case DictTabInfo::Tablespace:
  {
    NdbDictionary::Tablespace old(*(NdbDictionary::Tablespace*)ptr);

    Uint32 id = old.getObjectId();

    if (!m_no_restore_disk)
    {
      NdbDictionary::LogfileGroup * lg = m_logfilegroups[old.getDefaultLogfileGroupId()];
      old.setDefaultLogfileGroup(* lg);
      info << "Creating tablespace: " << old.getName() << "..." << flush;
      int ret = dict->createTablespace(old);
      if (ret)
      {
	NdbError errobj= dict->getNdbError();
	info << "FAILED" << endl;
        err << "Create tablespace failed: " << old.getName() << ": " << errobj << endl;
	return false;
      }
      info << "done" << endl;
    }
    
    NdbDictionary::Tablespace curr = dict->getTablespace(old.getName());
    NdbError errobj = dict->getNdbError();
    if ((int) errobj.classification == (int) ndberror_cl_none)
    {
      NdbDictionary::Tablespace* currptr = new NdbDictionary::Tablespace(curr);
      NdbDictionary::Tablespace * null = 0;
      m_tablespaces.set(currptr, id, null);
      debug << "Retreived tablespace: " << currptr->getName() 
	    << " oldid: " << id << " newid: " << currptr->getObjectId() 
	    << " " << (void*)currptr << endl;
      m_n_tablespace++;
      return true;
    }
    
    err << "Failed to retrieve tablespace \"" << old.getName() << "\": "
	<< errobj << endl;
    
    return false;
    break;
  }
  case DictTabInfo::LogfileGroup:
  {
    NdbDictionary::LogfileGroup old(*(NdbDictionary::LogfileGroup*)ptr);
    
    Uint32 id = old.getObjectId();
    
    if (!m_no_restore_disk)
    {
      info << "Creating logfile group: " << old.getName() << "..." << flush;
      int ret = dict->createLogfileGroup(old);
      if (ret)
      {
	NdbError errobj= dict->getNdbError();
	info << "FAILED" << endl;
        err << "Create logfile group failed: " << old.getName() << ": " << errobj << endl;
	return false;
      }
      info << "done" << endl;
    }
    
    NdbDictionary::LogfileGroup curr = dict->getLogfileGroup(old.getName());
    NdbError errobj = dict->getNdbError();
    if ((int) errobj.classification == (int) ndberror_cl_none)
    {
      NdbDictionary::LogfileGroup* currptr = 
	new NdbDictionary::LogfileGroup(curr);
      NdbDictionary::LogfileGroup * null = 0;
      m_logfilegroups.set(currptr, id, null);
      debug << "Retreived logfile group: " << currptr->getName() 
	    << " oldid: " << id << " newid: " << currptr->getObjectId() 
	    << " " << (void*)currptr << endl;
      m_n_logfilegroup++;
      return true;
    }
    
    err << "Failed to retrieve logfile group \"" << old.getName() << "\": "
	<< errobj << endl;
    
    return false;
    break;
  }
  case DictTabInfo::Datafile:
  {
    if (!m_no_restore_disk)
    {
      NdbDictionary::Datafile old(*(NdbDictionary::Datafile*)ptr);
      NdbDictionary::ObjectId objid;
      old.getTablespaceId(&objid);
      NdbDictionary::Tablespace * ts = m_tablespaces[objid.getObjectId()];
      debug << "Connecting datafile " << old.getPath() 
	    << " to tablespace: oldid: " << objid.getObjectId()
	    << " newid: " << ts->getObjectId() << endl;
      old.setTablespace(* ts);
      info << "Creating datafile \"" << old.getPath() << "\"..." << flush;
      if (dict->createDatafile(old))
      {
	NdbError errobj= dict->getNdbError();
	info << "FAILED" << endl;
        err << "Create datafile failed: " << old.getPath() << ": " << errobj << endl;
	return false;
      }
      info << "done" << endl;
      m_n_datafile++;
    }
    return true;
    break;
  }
  case DictTabInfo::Undofile:
  {
    if (!m_no_restore_disk)
    {
      NdbDictionary::Undofile old(*(NdbDictionary::Undofile*)ptr);
      NdbDictionary::ObjectId objid;
      old.getLogfileGroupId(&objid);
      NdbDictionary::LogfileGroup * lg = m_logfilegroups[objid.getObjectId()];
      debug << "Connecting undofile " << old.getPath() 
	    << " to logfile group: oldid: " << objid.getObjectId()
	    << " newid: " << lg->getObjectId() 
	    << " " << (void*)lg << endl;
      old.setLogfileGroup(* lg);
      info << "Creating undofile \"" << old.getPath() << "\"..." << flush;
      if (dict->createUndofile(old))
      {
	NdbError errobj= dict->getNdbError();
	info << "FAILED" << endl;
        err << "Create undofile failed: " << old.getPath() << ": " << errobj << endl;
	return false;
      }
      info << "done" << endl;
      m_n_undofile++;
    }
    return true;
    break;
  }
  case DictTabInfo::HashMap:
  {
    NdbDictionary::HashMap old(*(NdbDictionary::HashMap*)ptr);

    Uint32 id = old.getObjectId();

    if (m_restore_meta)
    {
      int ret = dict->createHashMap(old);
      if (ret == 0)
      {
        info << "Created hashmap: " << old.getName() << endl;
      }
      else
      {
        NdbError errobj = dict->getNdbError();
        // We ignore schema already exists, this is fine
        if (errobj.code != 721)
        {
          err << "Could not create hashmap \"" << old.getName() << "\": "
              << errobj << endl;
          return false;
        }
      }
    }

    NdbDictionary::HashMap curr;
    if (dict->getHashMap(curr, old.getName()) == 0)
    {
      NdbDictionary::HashMap* currptr =
        new NdbDictionary::HashMap(curr);
      NdbDictionary::HashMap * null = 0;
      m_hashmaps.set(currptr, id, null);
      debug << "Retreived hashmap: " << currptr->getName()
            << " oldid: " << id << " newid: " << currptr->getObjectId()
            << " " << (void*)currptr << endl;
      return true;
    }

    NdbError errobj = dict->getNdbError();
    err << "Failed to retrieve hashmap \"" << old.getName() << "\": "
	<< errobj << endl;

    return false;
  }
  case DictTabInfo::ForeignKey: // done after tables
  {
    return true;
  }
  default:
  {
    err << "Unknown object type: " << type << endl;
    break;
  }
  }
  return true;
}

bool
BackupRestore::has_temp_error(){
  return m_temp_error;
}

struct TransGuard
{
  NdbTransaction* pTrans;
  TransGuard(NdbTransaction* p) : pTrans(p) {}
  ~TransGuard() { if (pTrans) pTrans->close();}
};

bool
BackupRestore::update_apply_status(const RestoreMetaData &metaData, bool snapshotstart)
{
  if (!m_restore_epoch)
    return true;

  bool result= false;
  unsigned apply_table_format= 0;

  m_ndb->setDatabaseName(NDB_REP_DB);
  m_ndb->setSchemaName("def");

  NdbDictionary::Dictionary *dict= m_ndb->getDictionary();
  const NdbDictionary::Table *ndbtab= dict->getTable(NDB_APPLY_TABLE);
  if (!ndbtab)
  {
    err << NDB_APPLY_TABLE << ": "
	<< dict->getNdbError() << endl;
    return false;
  }
  if (ndbtab->getColumn(0)->getType() == NdbDictionary::Column::Unsigned &&
      ndbtab->getColumn(1)->getType() == NdbDictionary::Column::Bigunsigned)
  {
    if (ndbtab->getNoOfColumns() == 2)
    {
      apply_table_format= 1;
    }
    else if
      (ndbtab->getColumn(2)->getType() == NdbDictionary::Column::Varchar &&
       ndbtab->getColumn(3)->getType() == NdbDictionary::Column::Bigunsigned &&
       ndbtab->getColumn(4)->getType() == NdbDictionary::Column::Bigunsigned)
    {
      apply_table_format= 2;
    }
  }
  if (apply_table_format == 0)
  {
    err << NDB_APPLY_TABLE << " has wrong format\n";
    return false;
  }

  Uint32 server_id= 0;
  Uint32 version= metaData.getNdbVersion();

  Uint64 epoch= 0;
  if (snapshotstart)
  {
    epoch = Uint64(metaData.getStartGCP());
  }
  else
  {
    epoch = Uint64(metaData.getStopGCP());
  }

  if (version >= NDBD_MICRO_GCP_63 ||
      (version >= NDBD_MICRO_GCP_62 && getMinor(version) == 2))
  {
    epoch<<= 32; // Only gci_hi is saved...

    /**
     * Backup contains all epochs with those top bits,
     * so we indicate that with max setting
     */
    epoch += (Uint64(1) << 32) - 1;
  }

  Uint64 zero= 0;
  char empty_string[1];
  empty_string[0]= 0;
  int retries;
  for (retries = 0; retries < MAX_RETRIES; retries++)
  {
    if (retries > 0)
    {
      NdbSleep_MilliSleep(100 + retries * 300);
    }
    NdbTransaction * trans= m_ndb->startTransaction();
    if (!trans)
    {
      err << NDB_APPLY_TABLE << ": failed to get transaction in --restore-epoch: "
          << m_ndb->getNdbError() << endl;
      if (m_ndb->getNdbError().status == NdbError::TemporaryError)
      {
        continue;
      }
    }

    TransGuard g(trans);
    NdbOperation * op= trans->getNdbOperation(ndbtab);
    if (!op)
    {
      err << NDB_APPLY_TABLE << ": failed to get operation in --restore-epoch: "
          << trans->getNdbError() << endl;
      if (trans->getNdbError().status == NdbError::TemporaryError)
      {
        continue;
      }
      return false;
    }
    if (op->writeTuple() ||
        op->equal(0u, (const char *)&server_id, sizeof(server_id)) ||
        op->setValue(1u, (const char *)&epoch, sizeof(epoch)))
    {
      err << NDB_APPLY_TABLE
          << ": failed to set epoch value in --restore-epoch: "
          << op->getNdbError() << endl;
      return false;
    }
    if ((apply_table_format == 2) &&
        (op->setValue(2u, (const char *)&empty_string, 1) ||
         op->setValue(3u, (const char *)&zero, sizeof(zero)) ||
         op->setValue(4u, (const char *)&zero, sizeof(zero))))
    {
      err << NDB_APPLY_TABLE << ": failed to set values in --restore-epoch: "
          << op->getNdbError() << endl;
      return false;
    }

    int res = trans->execute(NdbTransaction::Commit);
    if (res != 0)
    {
      err << NDB_APPLY_TABLE << ": failed to commit transaction in "
          << "--restore-epoch: " << trans->getNdbError() << endl;
      if (trans->getNdbError().status == NdbError::TemporaryError)
      {
        continue;
      }
      return false;
    }
    else
    {
      result= true;
      break;
    }
  }
  if (result &&
      retries > 0)
    err << "--restore-epoch completed successfully after retries" << endl;

  return result;
}

bool
BackupRestore::report_started(unsigned backup_id, unsigned node_id)
{
  if (m_ndb)
  {
    Uint32 data[3];
    data[0]= NDB_LE_RestoreStarted;
    data[1]= backup_id;
    data[2]= node_id;
    Ndb_internal::send_event_report(false /* has lock */, m_ndb, data, 3);
  }
  return true;
}

bool
BackupRestore::report_meta_data(unsigned backup_id, unsigned node_id)
{
  if (m_ndb)
  {
    Uint32 data[8];
    data[0]= NDB_LE_RestoreMetaData;
    data[1]= backup_id;
    data[2]= node_id;
    data[3]= m_n_tables;
    data[4]= m_n_tablespace;
    data[5]= m_n_logfilegroup;
    data[6]= m_n_datafile;
    data[7]= m_n_undofile;
    Ndb_internal::send_event_report(false /* has lock */, m_ndb, data, 8);
  }
  return true;
}
bool
BackupRestore::report_data(unsigned backup_id, unsigned node_id)
{
  if (m_ndb)
  {
    Uint32 data[7];
    data[0]= NDB_LE_RestoreData;
    data[1]= backup_id;
    data[2]= node_id;
    data[3]= m_dataCount & 0xFFFFFFFF;
    data[4]= 0;
    data[5]= (Uint32)(m_dataBytes & 0xFFFFFFFF);
    data[6]= (Uint32)((m_dataBytes >> 32) & 0xFFFFFFFF);
    Ndb_internal::send_event_report(false /* has lock */, m_ndb, data, 7);
  }
  return true;
}

bool
BackupRestore::report_log(unsigned backup_id, unsigned node_id)
{
  if (m_ndb)
  {
    Uint32 data[7];
    data[0]= NDB_LE_RestoreLog;
    data[1]= backup_id;
    data[2]= node_id;
    data[3]= m_logCount & 0xFFFFFFFF;
    data[4]= 0;
    data[5]= (Uint32)(m_logBytes & 0xFFFFFFFF);
    data[6]= (Uint32)((m_logBytes >> 32) & 0xFFFFFFFF);
    Ndb_internal::send_event_report(false /* has lock */, m_ndb, data, 7);
  }
  return true;
}

bool
BackupRestore::report_completed(unsigned backup_id, unsigned node_id)
{
  if (m_ndb)
  {
    Uint32 data[3];
    data[0]= NDB_LE_RestoreCompleted;
    data[1]= backup_id;
    data[2]= node_id;
    Ndb_internal::send_event_report(false /* has lock */, m_ndb, data, 3);
  }
  return true;
}

bool
BackupRestore::column_compatible_check(const char* tableName, 
                                       const NDBCOL* backupCol, 
                                       const NDBCOL* dbCol)
{
  if (backupCol->equal(*dbCol))
    return true;

  /* Something is different between the columns, but some differences don't
   * matter.
   * Investigate which parts are different, and inform user
   */
  bool similarEnough = true;

  /* We check similar things to NdbColumnImpl::equal() here */
  if (strcmp(backupCol->getName(), dbCol->getName()) != 0)
  {
    info << "Column " << tableName << "." << backupCol->getName()
         << " has different name in DB (" << dbCol->getName() << ")"
         << endl;
    similarEnough = false;
  }
  
  if (backupCol->getType() != dbCol->getType())
  {
    info << "Column " << tableName << "." << backupCol->getName()
         << (" has different type in DB; promotion or lossy type conversion"
             " (demotion, signed/unsigned) may be required.") << endl;
    similarEnough = false;
  }

  if (backupCol->getPrimaryKey() != dbCol->getPrimaryKey())
  {
    info << "Column " << tableName << "." << backupCol->getName()
         << (dbCol->getPrimaryKey()?" is":" is not")
         << " a primary key in the DB." << endl;
    /* If --allow-pk-changes is set, this may be ok */
  }
  else
  {
    if (backupCol->getPrimaryKey())
    {
      if (backupCol->getDistributionKey() != dbCol->getDistributionKey())
      {
        info << "Column " << tableName << "." << backupCol->getName()
             << (dbCol->getDistributionKey()?" is":" is not")
             << " a distribution key in the DB." << endl;
        /* Not a problem for restore though */
      }
    }
  }

  if (backupCol->getNullable() != dbCol->getNullable())
  {
    info << "Column " << tableName << "." << backupCol->getName()
         << (dbCol->getNullable()?" is":" is not")
         << " nullable in the DB." << endl;
    similarEnough = false;
  }

  if (backupCol->getPrecision() != dbCol->getPrecision())
  {
    info << "Column " << tableName << "." << backupCol->getName()
         << " precision is different in the DB" << endl;
    similarEnough = false;
  }

  if (backupCol->getScale() != dbCol->getScale())
  {
    info <<  "Column " << tableName << "." << backupCol->getName()
         << " scale is different in the DB" << endl;
    similarEnough = false;
  }

  if (backupCol->getLength() != dbCol->getLength())
  {
    info <<  "Column " << tableName << "." << backupCol->getName()
         << " length is different in the DB" << endl;
    similarEnough = false;
  }

  if (backupCol->getCharset() != dbCol->getCharset())
  {
    info <<  "Column " << tableName << "." << backupCol->getName()
         << " charset is different in the DB" << endl;
    similarEnough = false;
  }
  
  if (backupCol->getAutoIncrement() != dbCol->getAutoIncrement())
  {
    info << "Column " << tableName << "." << backupCol->getName()
         << (dbCol->getAutoIncrement()?" is":" is not")
         << " AutoIncrementing in the DB" << endl;
    /* TODO : Can this be ignored? */
    similarEnough = false;
  }
  
  {
    unsigned int backupDefaultLen, dbDefaultLen;
    const void *backupDefaultPtr, *dbDefaultPtr;
    backupDefaultPtr = backupCol->getDefaultValue(&backupDefaultLen);
    dbDefaultPtr = dbCol->getDefaultValue(&dbDefaultLen);
    
    if ((backupDefaultLen != dbDefaultLen) ||
        (memcmp(backupDefaultPtr, dbDefaultPtr, backupDefaultLen) != 0))
    {
      info << "Column " << tableName << "." << backupCol->getName()
           << " Default value is different in the DB" << endl;
      /* This doesn't matter */
    }
  }

  if (backupCol->getArrayType() != dbCol->getArrayType())
  {
    info << "Column " << tableName << "." << backupCol->getName()
         << " ArrayType is different in the DB" << endl;
    similarEnough = false;
  }

  if (backupCol->getStorageType() != dbCol->getStorageType())
  {
    info << "Column " << tableName << "." << backupCol->getName()
         << " Storagetype is different in the DB" << endl;
    /* This doesn't matter */
  }

  if (backupCol->getBlobVersion() != dbCol->getBlobVersion())
  {
    info << "Column " << tableName << "." << backupCol->getName()
         << " Blob version is different in the DB" << endl;
    similarEnough = false;
  }

  if (backupCol->getDynamic() != dbCol->getDynamic())
  {
    info << "Column " << tableName << "." << backupCol->getName()
         << (dbCol->getDynamic()?" is":" is not")
         << " Dynamic in the DB" << endl;
    /* This doesn't matter */
  }

  if (similarEnough)
    info << "  Difference(s) will be ignored during restore." << endl;
  else
    info << "  Difference(s) cannot be ignored.  Column requires conversion to restore." << endl;

  return similarEnough;
}

bool is_array(NDBCOL::Type type)
{
  if (type == NDBCOL::Char ||
      type == NDBCOL::Binary ||
      type == NDBCOL::Varchar ||
      type == NDBCOL::Varbinary ||
      type == NDBCOL::Longvarchar ||
      type == NDBCOL::Longvarbinary)
  {
    return true;
  }
  return false;
 
}

bool
BackupRestore::check_blobs(TableS & tableS)
{
   /**
   * Nothing to check when printing data
   */
  if (!m_restore) {
    return true;
  }

  /**
   * For blob tables, check if there is a conversion on any PK of the main table.
   * If there is, the blob table PK needs the same conversion as the main table PK.
   * Copy the conversion to the blob table. 
   * If a staging table is used, there may only be a partial conversion done
   * during data + log restore
   */
  if(match_blob(tableS.getTableName()) == -1)
    return true;

  int mainColumnId = tableS.getMainColumnId();
  const TableS *mainTableS = tableS.getMainTable();
  if(mainTableS->m_dictTable->getColumn(mainColumnId)->getBlobVersion() == NDB_BLOB_V1)
    return true; /* only to make old ndb_restore_compat* tests on v1 blobs pass */

  /**
   * Loop over columns in Backup schema for Blob parts table.
   * v2 Blobs have e.g. <Main table PK col(s)>, NDB$PART, NDB$PKID, NDB$DATA
   */
  for(int i=0; i<tableS.m_dictTable->getNoOfColumns(); i++)
  {
    NDBCOL *col = tableS.m_dictTable->getColumn(i);
    AttributeDesc *attrDesc = tableS.getAttributeDesc(col->getAttrId());
  
    /* get corresponding pk column in main table, backup + kernel versions */
    NDBCOL *backupMainCol = mainTableS->m_dictTable->getColumn(col->getName());
    const NdbDictionary::Table* ndbMainTab = get_table(*mainTableS);
    const NdbDictionary::Column* ndbMainCol = ndbMainTab->getColumn(col->getName());
    const NdbDictionary::Table* ndbTab = get_table(tableS);
    const NdbDictionary::Column* ndbCol = ndbTab->getColumn(col->getName());

    if(!backupMainCol || !backupMainCol->getPrimaryKey())
    {
      /* Finished with Blob part table's pk columns shared with main table
       * (Blob parts table always has main table PKs first)
       * Now just setting attrId values to match kernel table
       */
      assert(ndbCol != NULL);
      attrDesc->attrId = ndbCol->getColumnNo();
      continue;
    }

    int mainTableAttrId = backupMainCol->getAttrId();
    AttributeDesc *mainTableAttrDesc = mainTableS->getAttributeDesc(mainTableAttrId);

    if (mainTableAttrDesc->m_exclude)
    {
      /**
       * This column is gone from the main table pk, remove it from the
       * Blob part table pk here
       */
      debug << "Column excluded from main table, exclude from blob parts pk" << endl;
      attrDesc->m_exclude = true;
      continue;
    }

    /* Column is part of main table pk in backup, check DB */
    if (!ndbMainCol->getPrimaryKey())
    {
      /* This column is still in the main table, but no longer
       * as part of the primary key
       */
      debug << "Column moved from pk in main table, exclude from blob parts pk" << endl;
      attrDesc->m_exclude = true;
      continue;
    }

    attrDesc->attrId = ndbCol->getColumnNo();

    if(mainTableAttrDesc->convertFunc)
    {
      /* copy convertFunc from main table PK to blob table PK */
      attrDesc->convertFunc = mainTableAttrDesc->convertFunc;     
      attrDesc->parameter = malloc(mainTableAttrDesc->parameterSz);
      memcpy(attrDesc->parameter, mainTableAttrDesc->parameter, mainTableAttrDesc->parameterSz);
    }
  }
  return true;
}

bool
BackupRestore::table_compatible_check(TableS & tableS)
{
  if (!m_restore)
    return true;

  const char *tablename = tableS.getTableName();

  if(tableS.m_dictTable == NULL){
    err << "Table " << tablename << " has no m_dictTable." << endl;
    return false;
  }
  /**
   * Ignore blob tables
   */
  if(match_blob(tablename) >= 0)
    return true;

  const NdbTableImpl & tmptab = NdbTableImpl::getImpl(* tableS.m_dictTable);
  if ((int) tmptab.m_indexType != (int) NdbDictionary::Index::Undefined)
  {
    if((int) tmptab.m_indexType == (int) NdbDictionary::Index::UniqueHashIndex)
    {
      BaseString dummy1, dummy2, indexname;
      dissect_index_name(tablename, dummy1, dummy2, indexname);
      info << "WARNING: Table " << tmptab.m_primaryTable.c_str() << " contains unique index " << indexname.c_str() << ". ";
      info << "This can cause ndb_restore failures with duplicate key errors while restoring data. ";
      info << "To avoid duplicate key errors, use --disable-indexes before restoring data ";
      info << "and --rebuild-indexes after data is restored." << endl;
    }
    return true;
  }

  BaseString db_name, schema_name, table_name;
  if (!dissect_table_name(tablename, db_name, schema_name, table_name)) {
    err << "Failed to dissect table name " << tablename << endl;
    return false;
  }
  check_rewrite_database(db_name);

  m_ndb->setDatabaseName(db_name.c_str());
  m_ndb->setSchemaName(schema_name.c_str());

  NdbDictionary::Dictionary* dict = m_ndb->getDictionary();
  const NdbDictionary::Table* tab = dict->getTable(table_name.c_str());
  if(tab == 0){
    err << "Unable to find table: " << table_name 
        << " error: " << dict->getNdbError().code << endl;
    return false;
  }

  /**
   * Allowed primary key modifications
   *
   * Extend pk
   *   a) Using existing non-pk non-nullable column(s)
   *   b) NOT SUPPORTED Using new defaulted columns
   *
   * Contract pk
   *   c) Leaving columns in the table
   *   d) Removing columns entirely
   *
   * b) not currently supported as
   *   - NdbApi does not represent default-valued pk
   *     columns
   *   - NdbApi does not have a concept of a default-init
   *     value for a type like MySQLD
   *   In future these concepts could be added to NdbApi
   *   or even to ndb_restore.
   *   An autoincrement column could also be considered a
   *   type of defaulted column in a future extension.
   *
   * Note that
   *   a) + c) are symmetric
   *   b) + d) are symmetric
   *
   * Since b) is not supported, d) must be used with care
   * as it is not 'reversible' in e.g. a rollback / replication
   * use case.
   *
   * Reducing or demoting the pk columns has the risk that
   * the reduced pk is no longer unique across the set of
   * key values in the backup.
   * This is a user responsibility to avoid, as it is today
   * when a pk column undergoes a lossy type demotion.
   *
   * When INSERTing rows (from .Data or .Log), all column
   * values are present, so support is trivial.
   *
   * PK mapping index
   *
   * For UPDATE and DELETE, c) and d) are trivial, but
   * a) requires some way to identify which row to
   * update or delete.  This is managed using an optional
   * secondary index on the old primary key column(s).
   *
   * Changes to PK columns in log
   *
   * For case a), it is possible that a backup log contains
   * UPDATEs to the columns which are becoming part
   * of the primary key.  When applying those to the new
   * table schema, they are mapped to separate DELETE + INSERT
   * operations.
   *
   * Blobs
   *
   * Blob columns have part tables which share the primary key of
   * the main table, but do not have all of the other columns.
   *
   * For a), this would require that a column from the main table row
   * is found and used when inserting/updating/deleting a part table
   * row.
   *
   * This is not practical for ndb_restore to do inline in a single
   * pass, so for pk changes to tables with Blobs, we require the
   * use of a staging table to achieve this transform.
   */
  bool full_pk_present_in_kernel = true;
  bool pk_extended_in_kernel = false;
  bool table_has_blob_parts = false;

  /**
   * remap column(s) based on column-names
   * Loop over columns recorded in the Backup
   */
  for (int i = 0; i<tableS.m_dictTable->getNoOfColumns(); i++)
  {
    AttributeDesc * attr_desc = tableS.getAttributeDesc(i);
    const NDBCOL * col_in_backup = tableS.m_dictTable->getColumn(i);
    const NDBCOL * col_in_kernel = tab->getColumn(col_in_backup->getName());
    const bool col_in_backup_pk = col_in_backup->getPrimaryKey();

    if (col_in_kernel == 0)
    {
      /* Col in backup does not exist in kernel */

      if ((m_tableChangesMask & TCM_EXCLUDE_MISSING_COLUMNS) == 0)
      {
        err << "Missing column("
            << tableS.m_dictTable->getName() << "."
            << col_in_backup->getName()
            << ") in DB and exclude-missing-columns not specified" << endl;
        return false;
      }

      info << "Column in backup ("
           << tableS.m_dictTable->getName() << "."
           << col_in_backup->getName()
           << ") missing in DB.  Excluding column from restore." << endl;

      attr_desc->m_exclude = true;

      if (col_in_backup_pk)
      {
        info << "  Missing column ("
             << tableS.m_dictTable->getName() << "."
             << col_in_backup->getName()
             << ") in DB was part of primary key in Backup. "
             << "Risk of row loss or merge if remaining key(s) "
             << "not unique." << endl;

        full_pk_present_in_kernel = false;
      }
    }
    else
    {
      /* Col in backup exists in kernel */
      attr_desc->attrId = col_in_kernel->getColumnNo();

      {
        const bool col_in_kernel_pk = col_in_kernel->getPrimaryKey();

        if (col_in_backup_pk)
        {
          if (!col_in_kernel_pk)
          {
            info << "Column ("
                 << tableS.m_dictTable->getName() << "."
                 << col_in_backup->getName()
                 << ") is part of primary key in Backup but "
                 << "not part of primary key in DB."
                 << " Risk of row loss or merge if remaining"
                 << " key(s) not unique." << endl;

            full_pk_present_in_kernel = false;
          }
        }
        else
        {
          if (col_in_kernel_pk)
          {
            info << "Column ("
                 << tableS.m_dictTable->getName() << "."
                 << col_in_backup->getName()
                 << ") is not part of primary key in Backup "
                 << "but changed to be part of primary "
                 << "key in DB." << endl;

            pk_extended_in_kernel = true;
          }
        }

        /* Check for blobs with part tables */
        switch (col_in_kernel->getType())
        {
        case NDB_TYPE_BLOB:
        case NDB_TYPE_TEXT:
          if (col_in_kernel->getPartSize() > 0)
          {
            table_has_blob_parts = true;
          }
        default:
          break;
        }
      }
    }
  }

  /* Loop over columns present in the DB */
  for (int i = 0; i<tab->getNoOfColumns(); i++)
  {
    const NDBCOL * col_in_kernel = tab->getColumn(i);
    const NDBCOL * col_in_backup =
      tableS.m_dictTable->getColumn(col_in_kernel->getName());

    if (col_in_backup == 0)
    {
      /* New column in database */
      if ((m_tableChangesMask & TCM_EXCLUDE_MISSING_COLUMNS) == 0)
      {
        err << "Missing column("
            << tableS.m_dictTable->getName() << "."
            << col_in_kernel->getName()
            << ") in backup and exclude-missing-columns not specified"
            << endl;
        return false;
      }

      /**
       * only nullable or defaulted non primary key columns can be missing from backup
       *
       */
      if (col_in_kernel->getPrimaryKey() ||
          ((col_in_kernel->getNullable() == false) &&
           (col_in_kernel->getDefaultValue() == NULL)))
      {
        err << "Missing column("
            << tableS.m_dictTable->getName() << "."
            << col_in_kernel->getName()
            << ") in backup is primary key or not nullable or defaulted in DB"
            << endl;
        return false;
      }

      info << "Column in DB ("
           << tableS.m_dictTable->getName() << "."
           << col_in_kernel->getName()
           << ") missing in Backup.  Will be set to "
           << ((col_in_kernel->getDefaultValue() == NULL)?"Null":"Default value")
           << "." << endl;
    }
  }

  /* Check pk changes against flags */

  if (pk_extended_in_kernel)
  {
    if ((m_tableChangesMask & TCM_ALLOW_PK_CHANGES) == 0)
    {
      err << "Error : Primary key extended in DB without "
          << "allow-pk-changes." << endl;
      return false;
    }

    if (m_restore && !m_disable_indexes)
    {
      /**
       * Prefer to use disable_indexes here as it supports safer use of
       * a single shared mapping index rather than per
       * ndb_restore / slice / thread indices
       */
      info << "Warning : Primary key extended in DB with allow-pk-changes, "
           << "and --restore-data but without --disable-indexes.  "
           << "A final --rebuild-indexes step is required to drop any mapping "
           << "indices created." << endl;
      /**
       * This could be a hard error (requiring --disable-indexes), but
       * for now it is a warning, allowing serialised use of ndb_restore
       * without --disable-indexes and --rebuild-indexes
       */
      //return false;
    }

    if (table_has_blob_parts)
    {
      /**
       * Problem as the blob parts tables will not have the
       * non-pk column(s) required to do a 1-pass reformat.
       * This requires staging tables.
       */
      info << "Table " << tableS.getTableName()
           << " has Blob/Text columns with part tables "
           << "and an extended primary key.  This requires "
           << "staging." << endl;
      tableS.m_staging = true;
    }
  }

  if (!full_pk_present_in_kernel)
  {
    if ((m_tableChangesMask & TCM_ALLOW_PK_CHANGES) == 0)
    {
      err << "Error : Primary key reduced in DB without "
          << "allow-pk-changes." << endl;
      return false;
    }
    if ((m_tableChangesMask & TCM_ATTRIBUTE_DEMOTION) == 0)
    {
      err << "Error : Primary key reduced in DB without "
          << "lossy-conversions." << endl;
      return false;
    }
  }

  if (pk_extended_in_kernel ||
      !full_pk_present_in_kernel)
  {
    if (tab->getFragmentType() == NdbDictionary::Object::UserDefined)
    {
      /**
       * Note
       *
       * 1.  Type promotion/demotion on distribution keys may also
       *     affect stored hash for user defined partitioning
       *     As we don't know the function mapping we cannot allow
       *     this.
       *
       * 2.  Could allow changes to non-distribution primary keys
       *     if there are any, but not for now.
       */
      err << "Error : Primary key changes to table with user-defined "
          << "partitioning not supported as new value of stored "
          << "distribution keys potentially unknown." << endl;
      return false;
    }
  }

  tableS.m_pk_extended = pk_extended_in_kernel;

  AttrCheckCompatFunc attrCheckCompatFunc = NULL;
  for(int i = 0; i<tableS.m_dictTable->getNoOfColumns(); i++)
  {
    AttributeDesc * attr_desc = tableS.getAttributeDesc(i);
    attr_desc->staging = false;
    if (attr_desc->m_exclude)
      continue;

    const NDBCOL * col_in_kernel = tab->getColumn(attr_desc->attrId);
    const NDBCOL * col_in_backup = tableS.m_dictTable->getColumn(i);

    if(column_compatible_check(tablename,
                               col_in_backup, 
                               col_in_kernel))
    {
      continue;
    }

    NDBCOL::Type type_in_backup = col_in_backup->getType();
    NDBCOL::Type type_in_kernel = col_in_kernel->getType();
    const bool col_in_kernel_pk = col_in_kernel->getPrimaryKey();
    attrCheckCompatFunc = get_attr_check_compatability(type_in_backup,
                                                       type_in_kernel);
    AttrConvType compat
      = (attrCheckCompatFunc == NULL ? ACT_UNSUPPORTED
         : attrCheckCompatFunc(*col_in_backup, *col_in_kernel));
    switch (compat) {
    case ACT_UNSUPPORTED:
      {
        err << "Table: "<< tablename
            << " column: " << col_in_backup->getName()
            << " incompatible with kernel's definition."
            << " Conversion not possible." << endl;
        return false;
      }
    case ACT_PRESERVING:
      if ((m_tableChangesMask & TCM_ATTRIBUTE_PROMOTION) == 0)
      {
        err << "Table: "<< tablename
            << " column: " << col_in_backup->getName()
            << " promotable to kernel's definition but option"
            << " promote-attributes not specified" << endl;
        return false;
      }
      break;
    case ACT_LOSSY:
      if ((m_tableChangesMask & TCM_ATTRIBUTE_DEMOTION) == 0)
      {
        err << "Table: "<< tablename
            << " column: " << col_in_backup->getName()
            << " convertable to kernel's definition but option"
            << " lossy-conversions not specified" << endl;
        return false;
      }
      if (col_in_kernel_pk)
      {
        info << "Warning : Table: " << tablename
             << " column: " << col_in_backup->getName()
             << " is part of primary key and involves"
             << " a lossy conversion.  Risk of row loss"
             << " or merge if demoted key(s) not unique."
             << endl;
      }
      break;
    case ACT_STAGING_PRESERVING:
      if ((m_tableChangesMask & TCM_ATTRIBUTE_PROMOTION) == 0)
      {
        err << "Table: "<< tablename
            << " column: " << col_in_backup->getName()
            << " promotable to kernel's definition via staging but option"
            << " promote-attributes not specified" << endl;
        return false;
      }
      attr_desc->staging = true;
      tableS.m_staging = true;
      tableS.m_stagingFlags |= Ndb_move_data::Opts::MD_ATTRIBUTE_PROMOTION;
      break;
    case ACT_STAGING_LOSSY:
      if ((m_tableChangesMask & TCM_ATTRIBUTE_DEMOTION) == 0)
      {
        err << "Table: "<< tablename
            << " column: " << col_in_backup->getName()
            << " convertable to kernel's definition via staging but option"
            << " lossy-conversions not specified" << endl;
        return false;
      }
      /**
       * Staging lossy conversions should be safe w.r.t pk uniqueness
       * as staging conversion rejects duplicate keys
       */
      attr_desc->staging = true;
      tableS.m_staging = true;
      tableS.m_stagingFlags |= Ndb_move_data::Opts::MD_ATTRIBUTE_DEMOTION;
      break;
    default:
      err << "internal error: illegal value of compat = " << compat << endl;
      assert(false);
      return false;
    };

    attr_desc->convertFunc = get_convert_func(type_in_backup,
                                              type_in_kernel);
    Uint32 m_attrSize = NdbColumnImpl::getImpl(*col_in_kernel).m_attrSize;
    Uint32 m_arraySize = NdbColumnImpl::getImpl(*col_in_kernel).m_arraySize;

    // use a char_n_padding_struct to pass length information to convert()
    if (type_in_backup == NDBCOL::Char ||
        type_in_backup == NDBCOL::Binary ||
        type_in_backup == NDBCOL::Bit ||
        type_in_backup == NDBCOL::Varchar ||
        type_in_backup == NDBCOL::Longvarchar ||
        type_in_backup == NDBCOL::Varbinary ||
        type_in_backup == NDBCOL::Longvarbinary)
    {
      unsigned int size = sizeof(struct char_n_padding_struct) +
        m_attrSize * m_arraySize;
      struct char_n_padding_struct *s = (struct char_n_padding_struct *)
        malloc(size +2);
      if (!s)
      {
        err << "No more memory available!" << endl;
        exitHandler();
      }
      s->n_old = (attr_desc->size * attr_desc->arraySize) / 8;
      s->n_new = m_attrSize * m_arraySize;
      memset(s->new_row, 0 , m_attrSize * m_arraySize + 2);
      attr_desc->parameter = s;
      attr_desc->parameterSz = size + 2;
    }
    else if (type_in_backup == NDBCOL::Time ||
             type_in_backup == NDBCOL::Datetime ||
             type_in_backup == NDBCOL::Timestamp ||
             type_in_backup == NDBCOL::Time2 ||
             type_in_backup == NDBCOL::Datetime2 ||
             type_in_backup == NDBCOL::Timestamp2)
    {
      const unsigned int maxdata = 8;
      unsigned int size = sizeof(struct char_n_padding_struct) + maxdata;
      struct char_n_padding_struct *s = (struct char_n_padding_struct *)
        malloc(size);
      if (!s)
      {
        err << "No more memory available!" << endl;
        exitHandler();
      }
      s->n_old = col_in_backup->getPrecision();
      s->n_new = col_in_kernel->getPrecision();
      memset(s->new_row, 0 , maxdata);
      attr_desc->parameter = s;
    }
    else
    {
      unsigned int size = m_attrSize * m_arraySize;
      attr_desc->parameter = malloc(size + 2);
      if (!attr_desc->parameter)
      {
        err << "No more memory available!" << endl;
        exitHandler();
      }
      memset(attr_desc->parameter, 0, size + 2);
      attr_desc->parameterSz = size + 2;
    }

    info << "Data for column "
         << tablename << "."
         << col_in_backup->getName()
         << " will be converted from Backup type into DB type." << endl;
  }

  if (tableS.m_staging)
  {
    // fully qualified name, dissected at createTable()
    BaseString& stagingName = tableS.m_stagingName;
    stagingName.assfmt("%s%s%s", tableS.getTableName(),
                       NDB_RESTORE_STAGING_SUFFIX, m_restore_id.c_str());

    NdbDictionary::Table* stagingTable = new NdbDictionary::Table;

    // handle very many rows
    stagingTable->setFragmentType(tab->getFragmentType());
    // XXX not sure about this
    if (tab->getFragmentType() == NdbDictionary::Table::HashMapPartition &&
        !tab->getDefaultNoPartitionsFlag())
    {
      stagingTable->setDefaultNoPartitionsFlag(false);
      stagingTable->setFragmentCount(tab->getFragmentCount());
      stagingTable->setFragmentData(0, 0);
    }

    // if kernel is DD, staging will be too
    bool kernel_is_dd = false;
    Uint32 ts_id = ~(Uint32)0;
    if (tab->getTablespace(&ts_id))
    {
      // must be an initialization
      NdbDictionary::Tablespace ts = dict->getTablespace(ts_id);
      const char* ts_name = ts.getName();
      // how to detect error?
      if (strlen(ts_name) == 0)
      {
        err << "Kernel table " << tablename
            << ": Failed to fetch tablespace id=" << ts_id
            << ": " << dict->getNdbError() << endl;
        return false;
      }
      info << "Kernel table " << tablename
           << " tablespace " << ts_name << endl;
      stagingTable->setTablespaceName(ts_name);
      kernel_is_dd = true;
    }

    /*
     * Staging table is the table in backup, omit excluded columns.
     * Reset column mappings and convert methods.
     */
    int j = 0;
    for (int i = 0; i < tableS.m_dictTable->getNoOfColumns(); i++)
    {
      AttributeDesc * attr_desc = tableS.getAttributeDesc(i);
      const NDBCOL * col_in_backup = tableS.m_dictTable->getColumn(i);
      if (attr_desc->m_exclude)
        continue;
      attr_desc->attrId = (uint32)(j++);
      if(attr_desc->convertFunc)
      {
        const NDBCOL * col_in_kernel = tab->getColumn(col_in_backup->getName());
       
        // Skip built-in conversions from smaller array types 
        // to larger array types so that they are handled by staging.
        // This prevents staging table from growing too large and
        // causing ndb_restore to fail with error 738: record too big.
        NDBCOL::Type type_in_backup = col_in_backup->getType();
        NDBCOL::Type type_in_kernel = col_in_kernel->getType();
        if(is_array(type_in_backup) && is_array(type_in_kernel) && 
           col_in_kernel->getLength() > col_in_backup->getLength()) 
        {
          stagingTable->addColumn(*col_in_backup);
          attr_desc->convertFunc = NULL;
          attr_desc->staging = true;
          tableS.m_stagingFlags |= Ndb_move_data::Opts::MD_ATTRIBUTE_PROMOTION;
        }
        else
        {
          // Add column of destination type to staging table so that
          // built-in conversion is done while loading data into
          // staging table. 
          stagingTable->addColumn(*col_in_kernel);
        }
      } 
      else 
      {
        stagingTable->addColumn(*col_in_backup);
        attr_desc->convertFunc = NULL;
      }
    }

    if (m_tableChangesMask & TCM_EXCLUDE_MISSING_COLUMNS)
      tableS.m_stagingFlags |= Ndb_move_data::Opts::MD_EXCLUDE_MISSING_COLUMNS;

    tableS.m_stagingTable = stagingTable;
  }

  return true;  
}

bool
BackupRestore::createSystable(const TableS & tables){
  if (!m_restore && !m_restore_meta && !m_restore_epoch)
    return true;
  const char *tablename = tables.getTableName();

  if( strcmp(tablename, NDB_REP_DB "/def/" NDB_APPLY_TABLE) != 0 &&
      strcmp(tablename, NDB_REP_DB "/def/" NDB_SCHEMA_TABLE) != 0 )
  {
    return true;
  }

  BaseString db_name, schema_name, table_name;
  if (!dissect_table_name(tablename, db_name, schema_name, table_name)) {
    return false;
  }
  // do not rewrite database for system tables:
  // check_rewrite_database(db_name);

  m_ndb->setDatabaseName(db_name.c_str());
  m_ndb->setSchemaName(schema_name.c_str());

  NdbDictionary::Dictionary* dict = m_ndb->getDictionary();
  if( dict->getTable(table_name.c_str()) != NULL ){
    return true;
  }
  return table(tables);
}

bool
BackupRestore::table(const TableS & table){
  if (!m_restore && !m_restore_meta && !m_rebuild_indexes && !m_disable_indexes)
    return true;

  const char * name = table.getTableName();
 
  /**
   * Ignore blob tables
   */
  if(match_blob(name) >= 0)
    return true;
  
  const NdbTableImpl & tmptab = NdbTableImpl::getImpl(* table.m_dictTable);
  if ((int) tmptab.m_indexType != (int) NdbDictionary::Index::Undefined){
    m_indexes.push_back(table.m_dictTable);
    return true;
  }
  
  BaseString db_name, schema_name, table_name;
  if (!dissect_table_name(name, db_name, schema_name, table_name)) {
    return false;
  }
  check_rewrite_database(db_name);

  m_ndb->setDatabaseName(db_name.c_str());
  m_ndb->setSchemaName(schema_name.c_str());
  
  NdbDictionary::Dictionary* dict = m_ndb->getDictionary();
  if(m_restore_meta)
  {
    NdbDictionary::Table* tab = table.m_dictTable;
    NdbDictionary::Table copy(*tab);

    copy.setName(table_name.c_str());
    Uint32 id;
    if (copy.getTablespace(&id))
    {
      debug << "Connecting " << name << " to tablespace oldid: " << id << flush;
      NdbDictionary::Tablespace* ts = m_tablespaces[id];
      debug << " newid: " << ts->getObjectId() << endl;
      copy.setTablespace(* ts);
    }

    NdbDictionary::Object::PartitionBalance part_bal;
    part_bal = copy.getPartitionBalance();
    assert(part_bal != 0);
    if (part_bal == NdbDictionary::Object::PartitionBalance_ForRPByLDM)
    {
      /**
       * For backups created by versions prior to the introduction of
       * PartitionBalance, we may have picked up the default partition
       * balance member, but we should have a specific setting.
       */
      if (!copy.getDefaultNoPartitionsFlag())
      {
        /* This is actually a specifically partitioned table, check that
         * it has a specific fragment count we can reuse
         */
        assert(copy.getFragmentCount() != 0);
        part_bal = NdbDictionary::Object::PartitionBalance_Specific;
        copy.setPartitionBalance(part_bal);
        info << "Setting " << name << " to specific partition balance with "
             << copy.getFragmentCount() << " fragments." << endl;
      }
    }
    if (part_bal != NdbDictionary::Object::PartitionBalance_Specific)
    {
      /* Let the partition balance decide partition count */
      copy.setFragmentCount(0);
    }
    if (copy.getFragmentType() == NdbDictionary::Object::HashMapPartition)
    {
      /**
       * The only specific information we have in specific hash map
       * partitions is really the number of fragments. Other than
       * that we can use a new hash map. We won't be able to restore
       * in exactly the same distribution anyways. So we set the
       * hash map to be non-existing and thus it will be created
       * as part of creating the table. The fragment count is already
       * set in the copy object.
       *
       * Use the PartitionBalance to resize table for this cluster...
       *   set "null" hashmap
       */
      NdbDictionary::HashMap nullMap;
      assert(Uint32(nullMap.getObjectId()) == RNIL);
      assert(Uint32(nullMap.getObjectVersion()) == ~Uint32(0));
      copy.setHashMap(nullMap);
    }
    else if (copy.getDefaultNoPartitionsFlag())
    {
      /*
        Table was defined with default number of partitions. We can restore
        it with whatever is the default in this cluster.
        We use the max_rows parameter in calculating the default number.
      */
      Uint32 no_nodes = m_cluster_connection->no_db_nodes();
      copy.setFragmentCount(get_no_fragments(copy.getMaxRows(),
                            no_nodes));
      set_default_nodegroups(&copy);
    }
    else
    {
      /*
        Table was defined with specific number of partitions. It should be
        restored with the same number of partitions. It will either be
        restored in the same node groups as when backup was taken or by
        using a node group map supplied to the ndb_restore program.
      */
      Vector<Uint32> new_array;
      Uint16 no_parts = copy.getFragmentCount();
      new_array.assign(copy.getFragmentData(), no_parts);
      if (map_nodegroups(new_array.getBase(), no_parts))
      {
        if (translate_frm(&copy))
        {
          err << "Create table " << table.getTableName() << " failed: ";
          err << "Translate frm error" << endl;
          return false;
        }
      }
      copy.setFragmentData(new_array.getBase(), no_parts);
    }

    /**
     * Force of varpart was introduced in 5.1.18, telco 6.1.7 and 6.2.1
     * Since default from mysqld is to add force of varpart (disable with
     * ROW_FORMAT=FIXED) we force varpart onto tables when they are restored
     * from backups taken with older versions. This will be wrong if
     * ROW_FORMAT=FIXED was used on original table, however the likelyhood of
     * this is low, since ROW_FORMAT= was a NOOP in older versions.
     */

    if (table.getBackupVersion() < MAKE_VERSION(5,1,18))
      copy.setForceVarPart(true);
    else if (getMajor(table.getBackupVersion()) == 6 &&
             (table.getBackupVersion() < MAKE_VERSION(6,1,7) ||
              table.getBackupVersion() == MAKE_VERSION(6,2,0)))
      copy.setForceVarPart(true);

    /*
      update min and max rows to reflect the table, this to
      ensure that memory is allocated properly in the ndb kernel
    */
    copy.setMinRows(table.getNoOfRecords());
    if (tab->getMaxRows() != 0 &&
        table.getNoOfRecords() > copy.getMaxRows())
    {
      copy.setMaxRows(table.getNoOfRecords());
    }
    
    NdbTableImpl &tableImpl = NdbTableImpl::getImpl(copy);
    if (table.getBackupVersion() < MAKE_VERSION(5,1,0) && !m_no_upgrade){
      for(int i= 0; i < copy.getNoOfColumns(); i++)
      {
        NdbDictionary::Column::Type t = copy.getColumn(i)->getType();

        if (t == NdbDictionary::Column::Varchar ||
          t == NdbDictionary::Column::Varbinary)
          tableImpl.getColumn(i)->setArrayType(NdbDictionary::Column::ArrayTypeShortVar);
        if (t == NdbDictionary::Column::Longvarchar ||
          t == NdbDictionary::Column::Longvarbinary)
          tableImpl.getColumn(i)->setArrayType(NdbDictionary::Column::ArrayTypeMediumVar);
      }
    }

    if (dict->createTable(copy) == -1) 
    {
      err << "Create table `" << table.getTableName() << "` failed: "
          << dict->getNdbError() << endl;
      if (dict->getNdbError().code == 771)
      {
        /*
          The user on the cluster where the backup was created had specified
          specific node groups for partitions. Some of these node groups
          didn't exist on this cluster. We will warn the user of this and
          inform him of his option.
        */
        err << "The node groups defined in the table didn't exist in this";
        err << " cluster." << endl << "There is an option to use the";
        err << " the parameter ndb-nodegroup-map to define a mapping from";
        err << endl << "the old nodegroups to new nodegroups" << endl; 
      }
      return false;
    }
    info.setLevel(254);
    info << "Successfully restored table `"
         << table.getTableName() << "`" << endl;
  }  
  
  const NdbDictionary::Table* tab = dict->getTable(table_name.c_str());
  if(tab == 0){
    err << "Unable to find table: `" << table_name << "`" 
        << " error : " << dict->getNdbError().code << endl;
    return false;
  }
  if(m_restore_meta)
  {
    if (tab->getFrmData())
    {
      // a MySQL Server table is restored, thus an event should be created
      BaseString event_name("REPL$");
      event_name.append(db_name.c_str());
      event_name.append("/");
      event_name.append(table_name.c_str());

      NdbDictionary::Event my_event(event_name.c_str());
      my_event.setTable(*tab);
      my_event.addTableEvent(NdbDictionary::Event::TE_ALL);
      my_event.setReport(NdbDictionary::Event::ER_DDL);

      // add all columns to the event
      bool has_blobs = false;
      for(int a= 0; a < tab->getNoOfColumns(); a++)
      {
	my_event.addEventColumn(a);
        NdbDictionary::Column::Type t = tab->getColumn(a)->getType();
        if (t == NdbDictionary::Column::Blob ||
            t == NdbDictionary::Column::Text)
          has_blobs = true;
      }
      if (has_blobs)
        my_event.mergeEvents(true);

      while ( dict->createEvent(my_event) ) // Add event to database
      {
	if (dict->getNdbError().classification == NdbError::SchemaObjectExists)
	{
	  info << "Event for table " << table.getTableName()
	       << " already exists, removing.\n";
	  if (!dict->dropEvent(my_event.getName(), 1))
	    continue;
	}
	err << "Create table event for " << table.getTableName() << " failed: "
	    << dict->getNdbError() << endl;
	dict->dropTable(table_name.c_str());
	return false;
      }
      info.setLevel(254);
      info << "Successfully restored table event " << event_name << endl ;
    }
    if (tab->getNoOfAutoIncrementColumns())
    {
      // Ensure that auto-inc metadata is created in database
      Uint32 retries = MAX_RETRIES;
      while (retries--)
      {
        int res = m_ndb->setAutoIncrementValue(tab,
                                               Uint64(1),
                                               false);
        if (res == 0)
        {
          break;
        }

        if (m_ndb->getNdbError().status == NdbError::TemporaryError)
        {
          NdbSleep_MilliSleep(100 + retries * 300);
          continue;
        }
        err << "Failed to create auto increment value for table : "
            << table_name << " error : " << m_ndb->getNdbError()
            << endl;
        return false;
      }
    }
  }
  const Uint32 orig_table_id = table.m_dictTable->getTableId();
  const NdbDictionary::Table* null = 0;
  m_new_tables.fill(orig_table_id, null);
  m_new_tables[orig_table_id] = tab;
  Uint64 zeroAutoVal = 0;
  m_auto_values.fill(orig_table_id, zeroAutoVal);

  m_n_tables++;

  return true;
}

bool
BackupRestore::fk(Uint32 type, const void * ptr)
{
  if (!m_restore_meta && !m_rebuild_indexes && !m_disable_indexes)
    return true;

  // only record FKs, create in endOfTables()
  switch (type){
  case DictTabInfo::ForeignKey:
  {
    const NdbDictionary::ForeignKey* fk_ptr =
      (const NdbDictionary::ForeignKey*)ptr;
    const NdbDictionary::Table *child = NULL, *parent=NULL;
    BaseString db_name, dummy, table_name;
    //check if the child table is a part of the restoration
    if (!dissect_table_name(fk_ptr->getChildTable(),
                       db_name, dummy, table_name))
      return false;
    for(unsigned i = 0; i < m_new_tables.size(); i++)
    {
      if(m_new_tables[i] == NULL)
        continue;
      BaseString new_table_name(m_new_tables[i]->getMysqlName());
      //table name in format db-name/table-name
      Vector<BaseString> split;
      if (new_table_name.split(split, "/") != 2) {
        continue;
      }
      if(db_name == split[0] && table_name == split[1])
      {
        child = m_new_tables[i];
        break;
      }
    }
    if(child)
    {
      //check if parent exists
      if (!dissect_table_name(fk_ptr->getParentTable(),
                              db_name, dummy, table_name))
        return false;
      m_ndb->setDatabaseName(db_name.c_str());
      NdbDictionary::Dictionary* dict = m_ndb->getDictionary();
      parent = dict->getTable(table_name.c_str());
      if (parent == 0)
      {
        err << "Foreign key " << fk_ptr->getName() << " parent table "
            << db_name.c_str() << "." << table_name.c_str()
            << " not found: " << dict->getNdbError() << endl;
        return false;
      }
      m_fks.push_back(fk_ptr);
      info << "Save FK " << fk_ptr->getName() << endl;
    }
    return true;
    break;
  }
  default:
  {
    break;
  }
  }
  return true;
}

bool
BackupRestore::endOfTables(){
  if(!m_restore_meta && !m_rebuild_indexes && !m_disable_indexes)
    return true;

  NdbDictionary::Dictionary* dict = m_ndb->getDictionary();
  for(unsigned i = 0; i<m_indexes.size(); i++){
    NdbTableImpl & indtab = NdbTableImpl::getImpl(* m_indexes[i]);

    BaseString db_name, schema_name, table_name;
    if (!dissect_table_name(indtab.m_primaryTable.c_str(),
                            db_name, schema_name, table_name)) {
      return false;
    }
    check_rewrite_database(db_name);

    m_ndb->setDatabaseName(db_name.c_str());
    m_ndb->setSchemaName(schema_name.c_str());

    const NdbDictionary::Table * prim = dict->getTable(table_name.c_str());
    if(prim == 0){
      err << "Unable to find base table `" << table_name
	  << "` for index `"
	  << indtab.getName() << "`" << endl;
      if (ga_skip_broken_objects)
      {
        continue;
      }
      return false;
    }
    NdbTableImpl& base = NdbTableImpl::getImpl(*prim);
    NdbIndexImpl* idx;
    Vector<BaseString> split_idx;
    {
      BaseString tmp(indtab.getName());
      if (tmp.split(split_idx, "/") != 4)
      {
        err << "Invalid index name format `" << indtab.getName() << "`" << endl;
        return false;
      }
    }
    if(NdbDictInterface::create_index_obj_from_table(&idx, &indtab, &base))
    {
      err << "Failed to create index `" << split_idx[3]
	  << "` on " << table_name << endl;
	return false;
    }
    idx->setName(split_idx[3].c_str());
    if (m_restore_meta && !m_disable_indexes && !m_rebuild_indexes)
    {
      bool done = false;
      for(unsigned int retries = 0; retries < MAX_RETRIES; retries++)
      {
        if(dict->createIndex(* idx) == 0)
        {
          done = true;  // success
          break;
        }
        else if(dict->getNdbError().status == NdbError::TemporaryError)
        {
          int sleep_duration = 100 + retries * 300;
          err << "retry sleep " << sleep_duration << " ms on error " <<
                      dict->getNdbError().code << endl;
          NdbSleep_MilliSleep(sleep_duration);
          continue;  // retry on temporary error
        }
        else
        {
          break; // error out on permanent error
        }
      }
      if(!done)
      {
        delete idx;
        err << "Failed to create index `" << split_idx[3].c_str()
            << "` on `" << table_name << "`" << endl
            << dict->getNdbError() << endl;
        return false;
      }
      info << "Successfully created index `" << split_idx[3].c_str()
          << "` on `" << table_name << "`" << endl;
    }
    else if (m_disable_indexes)
    {
      int res = dict->dropIndex(idx->getName(), prim->getName());
      if (res == 0)
      {
        info << "Dropped index `" << split_idx[3].c_str()
            << "` on `" << table_name << "`" << endl;
      }
    }
    Uint32 id = prim->getObjectId();
    if (m_index_per_table.size() <= id)
    {
      Vector<NdbDictionary::Index*> tmp;
      m_index_per_table.fill(id + 1, tmp);
    }
    Vector<NdbDictionary::Index*> & list = m_index_per_table[id];
    list.push_back(idx);
  }
  return true;
}

bool
BackupRestore::endOfTablesFK()
{
  if (!m_restore_meta && !m_rebuild_indexes && !m_disable_indexes)
    return true;

  NdbDictionary::Dictionary* dict = m_ndb->getDictionary();
  info << "Create foreign keys" << endl;
  for (unsigned i = 0; i < m_fks.size(); i++)
  {
    const NdbDictionary::ForeignKey& fkinfo = *m_fks[i];

    // full name is e.g. 10/14/fk1 where 10,14 are old table ids
    const char* fkname = 0;
    Vector<BaseString> splitname;
    BaseString tmpname(fkinfo.getName());
    int n = tmpname.split(splitname, "/");
    // may get these from ndbapi-created FKs prior to bug#18824753
    if (n == 1)
      fkname = splitname[0].c_str();
    else if (n == 3)
      fkname = splitname[2].c_str();
    else
    {
      err << "Invalid foreign key name " << tmpname.c_str() << endl;
      return false;
    }

    // retrieve fk parent and child
    const NdbDictionary::Table* pTab = 0;
    const NdbDictionary::Index* pInd = 0;
    const NdbDictionary::Table* cTab = 0;
    const NdbDictionary::Index* cInd = 0;
    // parent and child info - db.table.index
    char pInfo[512] = "?";
    char cInfo[512] = "?";
    {
      BaseString db_name, dummy2, table_name;
      if (!dissect_table_name(fkinfo.getParentTable(),
                              db_name, dummy2, table_name))
        return false;
      m_ndb->setDatabaseName(db_name.c_str());
      pTab = dict->getTable(table_name.c_str());
      if (pTab == 0)
      {
        err << "Foreign key " << fkname << " parent table "
            << db_name.c_str() << "." << table_name.c_str()
            << " not found: " << dict->getNdbError() << endl;
        return false;
      }
      if (fkinfo.getParentIndex() != 0)
      {
        BaseString dummy1, dummy2, index_name;
        if (!dissect_index_name(fkinfo.getParentIndex(),
                                dummy1, dummy2, index_name))
          return false;
        pInd = dict->getIndex(index_name.c_str(), table_name.c_str());
        if (pInd == 0)
        {
          err << "Foreign key " << fkname << " parent index "
              << db_name.c_str() << "." << table_name.c_str()
              << "." << index_name.c_str()
              << " not found: " << dict->getNdbError() << endl;
          return false;
        }
      }
      BaseString::snprintf(pInfo, sizeof(pInfo), "%s.%s.%s",
          db_name.c_str(), table_name.c_str(),
          pInd ? pInd->getName() : "PK");
    }
    {
      BaseString db_name, dummy2, table_name;
      if (!dissect_table_name(fkinfo.getChildTable(),
                              db_name, dummy2, table_name))
        return false;
      m_ndb->setDatabaseName(db_name.c_str());
      cTab = dict->getTable(table_name.c_str());
      if (cTab == 0)
      {
        err << "Foreign key " << fkname << " child table "
            << db_name.c_str() << "." << table_name.c_str()
            << " not found: " << dict->getNdbError() << endl;
        return false;
      }
      if (fkinfo.getChildIndex() != 0)
      {
        BaseString dummy1, dummy2, index_name;
        if (!dissect_index_name(fkinfo.getChildIndex(),
                                dummy1, dummy2, index_name))
          return false;
        cInd = dict->getIndex(index_name.c_str(), table_name.c_str());
        if (cInd == 0)
        {
          err << "Foreign key " << fkname << " child index "
              << db_name.c_str() << "." << table_name.c_str()
              << "." << index_name.c_str()
              << " not found: " << dict->getNdbError() << endl;
          return false;
        }
      }
      BaseString::snprintf(cInfo, sizeof(cInfo), "%s.%s.%s",
          db_name.c_str(), table_name.c_str(),
          cInd ? cInd->getName() : "PK");
    }

    // define the fk
    NdbDictionary::ForeignKey fk;
    fk.setName(fkname);
    static const int MaxAttrs = MAX_ATTRIBUTES_IN_INDEX;
    {
      const NdbDictionary::Column* cols[MaxAttrs+1]; // NULL terminated
      const int n = fkinfo.getParentColumnCount();
      int i = 0;
      while (i < n)
      {
        int j = fkinfo.getParentColumnNo(i);
        const NdbDictionary::Column* pCol = pTab->getColumn(j);
        if (pCol == 0)
        {
          err << "Foreign key " << fkname << " fk column " << i
              << " parent column " << j << " out of range" << endl;
          return false;
        }
        cols[i++] = pCol;
      }
      cols[i] = 0;
      fk.setParent(*pTab, pInd, cols);
    }
    {
      const NdbDictionary::Column* cols[MaxAttrs+1]; // NULL terminated
      const int n = fkinfo.getChildColumnCount();
      int i = 0;
      while (i < n)
      {
        int j = fkinfo.getChildColumnNo(i);
        const NdbDictionary::Column* cCol = cTab->getColumn(j);
        if (cCol == 0)
        {
          err << "Foreign key " << fkname << " fk column " << i
              << " child column " << j << " out of range" << endl;
          return false;
        }
        cols[i++] = cCol;
      }
      cols[i] = 0;
      fk.setChild(*cTab, cInd, cols);
    }
    fk.setOnUpdateAction(fkinfo.getOnUpdateAction());
    fk.setOnDeleteAction(fkinfo.getOnDeleteAction());

    // create
    if (dict->createForeignKey(fk) != 0)
    {
      err << "Failed to create foreign key " << fkname
          << " parent " << pInfo
          << " child " << cInfo
          << ": " << dict->getNdbError() << endl;
      return false;
    }
    info << "Successfully created foreign key " << fkname
         << " parent " << pInfo
         << " child " << cInfo
         << endl;
  }
  info << "Create foreign keys done" << endl;
  return true;
}

static Uint64 extract_auto_val(const char *data,
                               int size,
                               NdbDictionary::Column::Type type)
{
  union {
    Int8  i8;
    Int16 i16;
    Int32 i32;
  } val;
  Int64 v; /* Get sign-extension on assignment */
  switch(size){
  case 64:
    memcpy(&v,data,8);
    break;
  case 32:
    memcpy(&val.i32,data,4);
    v= val.i32;
    break;
  case 24:
    v= sint3korr((unsigned char*)data);
    break;
  case 16:
    memcpy(&val.i16,data,2);
    v= val.i16;
    break;
  case 8:
    memcpy(&val.i8,data,1);
    v= val.i8;
    break;
  default:
    return 0;
  };

  /* Don't return negative signed values */
  if (unlikely(v & 0x80000000))
  {
    if (type == NdbDictionary::Column::Bigint ||
        type == NdbDictionary::Column::Int ||
        type == NdbDictionary::Column::Mediumint ||
        type == NdbDictionary::Column::Smallint ||
        type == NdbDictionary::Column::Tinyint)
    {
      /* Negative signed value */
      v = 0;
    }
  }

  return (Uint64) v;
};

void
BackupRestore::update_next_auto_val(Uint32 orig_table_id,
                                    Uint64 next_val)
{
  if (orig_table_id < m_auto_values.size())
  {
    if (next_val > m_auto_values[orig_table_id])
    {
      m_auto_values[orig_table_id] = next_val;
    }
  }
}

void BackupRestore::tuple(const TupleS & tup, Uint32 fragmentId)
{
  const TableS * tab = tup.getTable();

  if (!m_restore) 
    return;

  while (m_free_callback == 0)
  {
    assert(m_transactions == m_parallelism);
    // send-poll all transactions
    // close transaction is done in callback
    m_ndb->sendPollNdb(3000, 1);
  }
  
  restore_callback_t * cb = m_free_callback;
  
  if (cb == 0)
    assert(false);
  
  cb->retries = 0;
  cb->fragId = fragmentId;
  cb->tup = tup; // must do copy!

  if (tab->isSYSTAB_0())
  {
    tuple_SYSTAB_0(cb, *tab);
    return;
  }

  m_free_callback = cb->next;

  tuple_a(cb);
}

void BackupRestore::tuple_a(restore_callback_t *cb)
{
  Uint32 partition_id = cb->fragId;
  Uint32 n_bytes;
  while (cb->retries < MAX_RETRIES)
  {
    /**
     * start transactions
     */
    cb->connection = m_ndb->startTransaction();
    if (cb->connection == NULL) 
    {
      if (errorHandler(cb)) 
      {
	m_ndb->sendPollNdb(3000, 1);
	continue;
      }
      err << "Cannot start transaction" << endl;
      exitHandler();
    } // if
    
    const TupleS &tup = cb->tup;
    const NdbDictionary::Table * table = get_table(*tup.getTable());

    NdbOperation * op = cb->connection->getNdbOperation(table);
    
    if (op == NULL) 
    {
      if (errorHandler(cb)) 
	continue;
      err << "Cannot get operation: " << cb->connection->getNdbError() << endl;
      exitHandler();
    } // if
    
    if (op->writeTuple() == -1) 
    {
      if (errorHandler(cb))
	continue;
      err << "Error defining op: " << cb->connection->getNdbError() << endl;
      exitHandler();
    } // if

    // XXX until NdbRecord is used
    op->set_disable_fk();

    n_bytes= 0;

    if (table->getFragmentType() == NdbDictionary::Object::UserDefined)
    {
      if (table->getDefaultNoPartitionsFlag())
      {
        /*
          This can only happen for HASH partitioning with
          user defined hash function where user hasn't
          specified the number of partitions and we
          have to calculate it. We use the hash value
          stored in the record to calculate the partition
          to use.
        */
        int i = tup.getNoOfAttributes() - 1;
	const AttributeData  *attr_data = tup.getData(i);
        Uint32 hash_value =  *attr_data->u_int32_value;
        op->setPartitionId(get_part_id(table, hash_value));
      }
      else
      {
        /*
          Either RANGE or LIST (with or without subparts)
          OR HASH partitioning with user defined hash
          function but with fixed set of partitions.
        */
        op->setPartitionId(partition_id);
      }
    }
    int ret = 0;
    for (int j = 0; j < 2; j++)
    {
      for (int i = 0; i < tup.getNoOfAttributes(); i++) 
      {
	AttributeDesc * attr_desc = tup.getDesc(i);
	const AttributeData * attr_data = tup.getData(i);
	int size = attr_desc->size;
	int arraySize = attr_desc->arraySize;
	char * dataPtr = attr_data->string_value;
	Uint32 length = 0;

        if (attr_desc->m_exclude)
          continue;
       
        if (!attr_data->null)
        {
          const unsigned char * src = (const unsigned char *)dataPtr;
          switch(attr_desc->m_column->getType()){
          case NdbDictionary::Column::Varchar:
          case NdbDictionary::Column::Varbinary:
            length = src[0] + 1;
            break;
          case NdbDictionary::Column::Longvarchar:
          case NdbDictionary::Column::Longvarbinary:
            length = src[0] + (src[1] << 8) + 2;
            break;
          default:
            length = attr_data->size;
            break;
          }
        }
	if (j == 0 && tup.getTable()->have_auto_inc(i))
        {
          Uint64 usedAutoVal = extract_auto_val(dataPtr,
                                                size * arraySize,
                                                attr_desc->m_column->getType());
          Uint32 orig_table_id = tup.getTable()->m_dictTable->getTableId();
          update_next_auto_val(orig_table_id, usedAutoVal + 1);
        }
	
        /* Use column's DB pk status to decide whether it is a key or data */
        const bool col_pk_in_kernel =
          table->getColumn(attr_desc->attrId)->getPrimaryKey();

        if (attr_desc->convertFunc)
        {
          if ((col_pk_in_kernel && j == 0) ||
              (j == 1 && !attr_data->null))
          {
            bool truncated = true; // assume data truncation until overridden
            dataPtr = (char*)attr_desc->convertFunc(dataPtr,
                                                    attr_desc->parameter,
                                                    truncated);
            if (!dataPtr)
            {
              const char* tabname = tup.getTable()->m_dictTable->getName();
              err << "Error: Convert data failed when restoring tuples!"
                  << " Data part, table " << tabname << endl;
              exitHandler();
            }
            if (truncated)
            {
              // wl5421: option to report data truncation on tuple of desired
              //err << "======  data truncation detected for column: "
              //    << attr_desc->m_column->getName() << endl;
              attr_desc->truncation_detected = true;
            }
          }            
        }

	if (col_pk_in_kernel)
	{
	  if (j == 1) continue;
	  ret = op->equal(attr_desc->attrId, dataPtr, length);
	}
	else
	{
	  if (j == 0) continue;
	  if (attr_data->null) 
	    ret = op->setValue(attr_desc->attrId, NULL, 0);
	  else
	    ret = op->setValue(attr_desc->attrId, dataPtr, length);
	}
	if (ret < 0) {
	  ndbout_c("Column: %d type %d %d %d %d",i,
		   attr_desc->m_column->getType(),
		   size, arraySize, length);
	  break;
	}
        n_bytes+= length;
      }
      if (ret < 0)
	break;
    }
    if (ret < 0)
    {
      if (errorHandler(cb)) 
	continue;
      err << "Error defining op: " << cb->connection->getNdbError() << endl;
      exitHandler();
    }

    if (opt_no_binlog)
    {
      op->setAnyValue(NDB_ANYVALUE_FOR_NOLOGGING);
    }

    // Prepare transaction (the transaction is NOT yet sent to NDB)
    cb->n_bytes= n_bytes;
    cb->connection->executeAsynchPrepare(NdbTransaction::Commit,
					 &callback, cb);
    m_transactions++;
    return;
  }
  err << "Retried transaction " << cb->retries << " times.\nLast error"
      << m_ndb->getNdbError(cb->error_code) << endl
      << "...Unable to recover from errors. Exiting..." << endl;
  exitHandler();
}

void BackupRestore::tuple_SYSTAB_0(restore_callback_t *cb,
                                   const TableS & tab)
{
  const TupleS & tup = cb->tup;
  Uint32 syskey;
  Uint64 nextid;

  if (tab.get_auto_data(tup, &syskey, &nextid))
  {
    /*
      We found a valid auto_increment value in SYSTAB_0
      where syskey is a table_id and nextid is next auto_increment
      value.
      Update next auto val metadata
     */
    update_next_auto_val(syskey, nextid);
  }
}

bool BackupRestore::isMissingTable(const TableS& table)
{
  NdbDictionary::Dictionary* dict = m_ndb->getDictionary();
  const char* tablename = table.getTableName();
  BaseString db_name, schema_name, table_name;
  Vector<BaseString> split;
  BaseString tmp(tablename);
  if (tmp.split(split, "/") != 3) {
    return false;
  }
  db_name = split[0];
  schema_name = split[1];
  table_name = split[2];
  check_rewrite_database(db_name);
  m_ndb->setDatabaseName(db_name.c_str());
  m_ndb->setSchemaName(schema_name.c_str());

  const NdbDictionary::Table* tab = dict->getTable(table_name.c_str());

  /* 723 == NoSuchTableExisted */
  return ((tab == NULL) && (dict->getNdbError().code == 723));
}

void BackupRestore::cback(int result, restore_callback_t *cb)
{
  m_transactions--;

  if (result < 0)
  {
    /**
     * Error. temporary or permanent?
     */
    if (errorHandler(cb))
      tuple_a(cb); // retry
    else
    {
      err << "Restore: Failed to restore data due to a unrecoverable error. Exiting..." << endl;
      exitHandler();
    }
  }
  else
  {
    /**
     * OK! close transaction
     */
    m_ndb->closeTransaction(cb->connection);
    cb->connection= 0;
    cb->next= m_free_callback;
    m_free_callback= cb;
    m_dataBytes+= cb->n_bytes;
    m_dataCount++;
  }
}

/**
 * returns true if is recoverable,
 * Error handling based on hugo
 *  false if it is an  error that generates an abort.
 */
bool BackupRestore::errorHandler(restore_callback_t *cb) 
{
  NdbError error;
  if(cb->connection)
  {
    error= cb->connection->getNdbError();
    m_ndb->closeTransaction(cb->connection);
    cb->connection= 0;
  }
  else
  {
    error= m_ndb->getNdbError();
  } 

  Uint32 sleepTime = 100 + cb->retries * 300;
  
  cb->retries++;
  cb->error_code = error.code;

  switch(error.status)
  {
  case NdbError::Success:
    err << "Success error: " << error << endl;
    return false;
    // ERROR!
    
  case NdbError::TemporaryError:
    err << "Temporary error: " << error << endl;
    m_temp_error = true;
    NdbSleep_MilliSleep(sleepTime);
    return true;
    // RETRY
    
  case NdbError::UnknownResult:
    err << "Unknown: " << error << endl;
    return false;
    // ERROR!
    
  default:
  case NdbError::PermanentError:
    //ERROR
    err << "Permanent: " << error << endl;
    return false;
  }
  err << "No error status" << endl;
  return false;
}

void BackupRestore::exitHandler() 
{
  release();
  exit(NdbRestoreStatus::Failed);
}


void
BackupRestore::tuple_free()
{
  if (!m_restore)
    return;

  // Poll all transactions
  while (m_transactions)
  {
    m_ndb->sendPollNdb(3000);
  }
}

void
BackupRestore::endOfTuples()
{
  tuple_free();
}

bool
BackupRestore::tryCreatePkMappingIndex(TableS* table,
                                       const char* short_table_name)
{
  NdbDictionary::Dictionary* dict = m_ndb->getDictionary();
  const NdbDictionary::Table* ndbtab = dict->getTable(short_table_name);

  if (ndbtab == NULL)
  {
    err << "Failed to find table "
        << table->getTableName()
        << "in DB.  Error : "
        << dict->getNdbError()
        << endl;
    return false;
  }
  NdbDictionary::Index idx(PK_MAPPING_IDX_NAME);

  if (idx.setTable(short_table_name) != 0)
  {
    err << "Error in setTable." << endl;
    return false;
  }

  idx.setType(NdbDictionary::Index::UniqueHashIndex);
  idx.setLogging(false); /* Save on redo + lcp */

  Uint32 oldPkColsAvailable = 0;

  for (int i=0; i<table->getNoOfAttributes(); i++)
  {
    const AttributeDesc* attrDesc = table->getAttributeDesc(i);
    if (attrDesc->m_column->getPrimaryKey())
    {
      /* This was a primary key before.
       * If it's still in the table then add as
       * an index key
       */
      const NdbDictionary::Column* col =
        ndbtab->getColumn(attrDesc->m_column->getName());

      if (col != NULL)
      {
        info << "Adding column ("
             << attrDesc->m_column->getName()
             << ") DB("
             << col->getName()
             << ") to PK mapping index for table "
             << table->getTableName() << "."
             << endl;

        if (idx.addColumn(*col) != 0)
        {
          err << "Problem adding column to index : " << col << endl;
          return false;
        }

        oldPkColsAvailable++;
      }
      else
      {
        info << "Warning : Table "
             << table->getTableName()
             << " primary key column "
             << attrDesc->m_column->getName()
             << " no longer exists in DB."
             << endl;
      }
    }
  }

  if (oldPkColsAvailable == 0)
  {
    err << "Table " << table->getTableName()
        << " has update or delete backup log "
        << "entries and no columns from the old "
        << "primary key are available. "
        << "Restore using backup schema then ALTER to "
        << "new schema."
        << endl;
    return false;
  }

  if (dict->createIndex(idx) == 0)
  {
    info << "Built PK mapping index on table "
         << table->getTableName()
         << "." << endl;
    info << "Remember to run ndb_restore --rebuild-indexes "
         << "after all ndb_restore --restore-data steps as this "
         << "will also drop this PK mapping index." << endl;
    return true;
  }


  /* Potential errors :
     - Index now exists - someone else created it
     - System busy with other operation
     - Temp error
     - Permanent error
  */
  NdbError createError = dict->getNdbError();

  if (createError.code == 721)
  {
    /* Index now exists - we will use it */
    return true;
  } else if (createError.code == 701)
  {
    /**
     * System busy with other (schema) operation
     *
     * This could be e.g. another ndb_restore instance building
     * the index, or something else
     */
    info << "Build PK mapping index : System busy with "
         << "other schema operation, retrying."
         << endl;
    NdbSleep_MilliSleep(1000);
    return true;
  }
  else if (createError.status == NdbError::TemporaryError)
  {
    NdbSleep_MilliSleep(500);
    return true;
  }
  else
  {
    err << "Failed to create pk mapping index on table "
        << table->getTableName()
        << ".  Error " << createError
        << endl;
    return false;
  }
}

bool
BackupRestore::getPkMappingIndex(TableS* table)
{
  /**
   * A table can have more pk columns in the DB than
   * in the Backup.
   * For UPDATE and DELETE log events, where the full
   * DB pk is not available, we need some means to
   * identify which row to modify.
   * This is done using a PkMappingIndex, on the
   * available primary keys from the Backup schema.
   *
   * Optimisations :
   *  - A mapping index is only built if needed
   *    (e.g. pk extension + UPDATE/DELETE log
   *    event must be applied)
   *  - A mapping index can be shared between
   *    multiple ndb_restore instances
   *    - It is created when the first
   *      ndb_restore instance to need one
   *      creates one
   *    - It is dropped as part of the
   *      --rebuild-indexes step
   */
  const NdbDictionary::Index* dbIdx = NULL;
  const Uint32 Max_Retries = 20;
  Uint32 retry_count = 0;

  NdbDictionary::Dictionary* dict = m_ndb->getDictionary();

  /* Set database, schema */
  BaseString db_name, schema_name, table_name;
  if (!dissect_table_name(table->getTableName(),
                          db_name, schema_name, table_name))
  {
    err << "Failed to dissect table name : "
        << table->getTableName()
        << endl;
    return false;
  }

  check_rewrite_database(db_name);
  m_ndb->setDatabaseName(db_name.c_str());
  m_ndb->setSchemaName(schema_name.c_str());
  const char* short_table_name = table_name.c_str();

  do
  {
    dbIdx = dict->getIndex(PK_MAPPING_IDX_NAME,
                           short_table_name);

    if (dbIdx)
    {
      /* Found index, use it */
      table->m_pk_index = dbIdx;
      return true;
    }
    else
    {
      NdbError getErr = dict->getNdbError();

      if (getErr.code == 701)
      {
        /**
         * System busy with other (schema) operation
         *
         * This could be e.g. another ndb_restore instance building
         * the index, or some other DDL.
         */
        info << "Build PK mapping index : System busy with "
             << "other schema operation, retrying."
             << endl;
        NdbSleep_MilliSleep(1000);
        continue;
      }

      if (getErr.code == 4243)
      {
        /**
         * Index not found
         * Let's try to create it
         */
        if (!tryCreatePkMappingIndex(table,
                                     short_table_name))
        {
          /* Hard failure */
          return false;
        }
        retry_count = 0;

        /* Retry lookup */
        continue;
      }
      else if (getErr.status == NdbError::TemporaryError)
      {
        NdbSleep_MilliSleep(500);

        /* Retry lookup */
        continue;
      }
      else
      {
        err << "Failure looking up PK mapping index on table "
            << table->getTableName()
            << ".  Error " << getErr
            << endl;
        return false;
      }
    }
  } while (retry_count++ < Max_Retries);

  err << "Failure to lookup / create PK mapping index after "
      << Max_Retries << " attempts." << endl;
  return false;
}

bool
BackupRestore::dropPkMappingIndex(const TableS* table)
{
  const char *tablename = table->getTableName();

  BaseString db_name, schema_name, table_name;
  if (!dissect_table_name(tablename, db_name, schema_name, table_name)) {
    return false;
  }
  check_rewrite_database(db_name);

  m_ndb->setDatabaseName(db_name.c_str());
  m_ndb->setSchemaName(schema_name.c_str());
  NdbDictionary::Dictionary* dict = m_ndb->getDictionary();

  /* Drop any support indexes */
  bool dropped = false;
  int attempts = 11;
  while (!dropped && attempts--)
  {
    dict->dropIndex(PK_MAPPING_IDX_NAME,
                    table_name.c_str());
    const NdbError dropErr = dict->getNdbError();
    switch (dropErr.status)
    {
    case NdbError::Success:
      info << "Dropped PK mapping index on " << tablename << endl;
      dropped = true;
      break;
    case NdbError::TemporaryError:
      err << "Temporary error: " << dropErr << endl;
      NdbSleep_MilliSleep(500);
      continue;
    case NdbError::PermanentError:
      if (dropErr.code == 723 ||
          dropErr.code == 4243)
      {
        // No such table exists
        dropped = true;
        break;
      }
    default:
      err << "Error dropping mapping index on "
          << tablename << " : "
          << dropErr << endl;
      return false;
    }
  }

  return dropped;
}


#ifdef NOT_USED
static bool use_part_id(const NdbDictionary::Table *table)
{
  if (table->getDefaultNoPartitionsFlag() &&
      (table->getFragmentType() == NdbDictionary::Object::UserDefined))
    return false;
  else
    return true;
}
#endif

static Uint32 get_part_id(const NdbDictionary::Table *table,
                          Uint32 hash_value)
{
  Uint32 no_frags = table->getFragmentCount();
  
  if (table->getLinearFlag())
  {
    Uint32 part_id;
    Uint32 mask = 1;
    while (no_frags > mask) mask <<= 1;
    mask--;
    part_id = hash_value & mask;
    if (part_id >= no_frags)
      part_id = hash_value & (mask >> 1);
    return part_id;
  }
  else
    return (hash_value % no_frags);
}

void
BackupRestore::logEntry(const LogEntry & tup)
{
  if (!m_restore)
    return;

  bool use_mapping_idx = false;

  if (unlikely((tup.m_table->m_pk_extended) &&
               (tup.m_type != LogEntry::LE_INSERT) &&
               (!tup.m_table->m_staging)))
  {
    /**
     * We will need to find a row to operate on, using
     * a secondary unique index on the remains of the
     * old PK
     */
    if (unlikely(tup.m_table->m_pk_index == NULL))
    {
      /* Need to get/build an index for this purpose */
      if (!getPkMappingIndex(tup.m_table))
      {
        err << "Build of PK mapping index failed on table "
            << tup.m_table->getTableName() << endl;
        exitHandler();
      }
      assert(tup.m_table->m_pk_index != NULL);

      info << "Using PK mapping index on table "
           << tup.m_table->getTableName() << endl;
    }

    use_mapping_idx = true;
  }

  if (tup.m_table->isSYSTAB_0())
  {
    /* We don't restore from SYSTAB_0 log entries */
    return;
  }

  Uint32 retries = 0;
  NdbError errobj;
retry:
<<<<<<< HEAD
  Uint32 mapping_idx_key_count = 0;

  if (retries == 11)
=======
  if (retries == MAX_RETRIES)
>>>>>>> d844e011
  {
    err << "execute failed: " << errobj << endl;
    exitHandler();
  }
  else if (retries > 0)
  {
    NdbSleep_MilliSleep(100 + retries * 300);
  }
  
  retries++;

  NdbTransaction * trans = m_ndb->startTransaction();
  if (trans == NULL) 
  {
    errobj = m_ndb->getNdbError();
    if (errobj.status == NdbError::TemporaryError)
    {
      goto retry;
    }
    err << "Cannot start transaction: " << errobj << endl;
    exitHandler();
  } // if
  
  TransGuard g(trans);
  const NdbDictionary::Table * table = get_table(*tup.m_table);
  NdbOperation* op = NULL;

  if (unlikely(use_mapping_idx))
  {
    /* UI access */
    op = trans->getNdbIndexOperation(tup.m_table->m_pk_index,
                                     table);
  }
  else
  {
    /* Normal pk access */
    op = trans->getNdbOperation(table);
  }
  if (op == NULL) 
  {
    err << "Cannot get operation: " << trans->getNdbError() << endl;
    exitHandler();
  } // if
  
  int check = 0;
  switch(tup.m_type)
  {
  case LogEntry::LE_INSERT:
    check = op->insertTuple();
    break;
  case LogEntry::LE_UPDATE:
    check = op->updateTuple();
    break;
  case LogEntry::LE_DELETE:
    check = op->deleteTuple();
    break;
  default:
    err << "Log entry has wrong operation type."
	   << " Exiting...";
    exitHandler();
  }

  if (check != 0) 
  {
    err << "Error defining op: " << trans->getNdbError() << endl;
    exitHandler();
  } // if

  op->set_disable_fk();

  if (table->getFragmentType() == NdbDictionary::Object::UserDefined)
  {
    if (table->getDefaultNoPartitionsFlag())
    {
      const AttributeS * attr = tup[tup.size()-1];
      Uint32 hash_value = *(Uint32*)attr->Data.string_value;
      op->setPartitionId(get_part_id(table, hash_value));
    }
    else
      op->setPartitionId(tup.m_frag_id);
  }

  Bitmask<4096> keys;
  Uint32 n_bytes= 0;
  for (Uint32 pass= 0; pass < 2; pass++)  // Keys then Values
  {
    for (Uint32 i= 0; i < tup.size(); i++)
    {
      const AttributeS * attr = tup[i];
      int size = attr->Desc->size;
      int arraySize = attr->Desc->arraySize;
      const char * dataPtr = attr->Data.string_value;
      const bool col_pk_in_backup = attr->Desc->m_column->getPrimaryKey();

      if (attr->Desc->m_exclude)
        continue;

      const bool col_pk_in_kernel =
        table->getColumn(attr->Desc->attrId)->getPrimaryKey();
      bool col_is_key = col_pk_in_kernel;
      Uint32 keyAttrId = attr->Desc->attrId;

      if (unlikely(use_mapping_idx))
      {
        if (col_pk_in_backup)
        {
          /* Using a secondary UI to map non-excluded
           * backup keys to kernel rows.
           * Backup pks are UI keys, using key
           * AttrIds in declaration order.
           * Therefore we set the attrId here.
           */
          col_is_key = true;
          keyAttrId = mapping_idx_key_count++;
        }
        else
        {
          col_is_key = false;
        }
      }

      if ((!col_is_key && pass == 0) ||  // Keys
          (col_is_key && pass == 1))     // Values
      {
        continue;
      }

      /* Check for unsupported PK update */
      if (unlikely(!col_pk_in_backup && col_pk_in_kernel))
      {
        if (unlikely(tup.m_type == LogEntry::LE_UPDATE))
        {
          if ((m_tableChangesMask & TCM_IGNORE_EXTENDED_PK_UPDATES) != 0)
          {
            /* Ignore it as requested */
            m_pk_update_warning_count++;
            continue;
          }
          else
          {
            /**
             * Problem as a non-pk column has become part of
             * the table's primary key, but is updated in
             * the backup - which would require DELETE + INSERT
             * to represent
             */
            err << "Error : Primary key remapping failed during "
                << "log apply for table " << tup.m_table->m_dictTable->getName()
                << " which UPDATEs column(s) now included in the "
                << "table's primary key.  "
                << "Perhaps a --ignore-extended-pk-updates switch is missing?"
                << endl << flush;
            exitHandler();
          }
        }
      }

      if (tup.m_table->have_auto_inc(attr->Desc->attrId))
      {
        Uint64 usedAutoVal = extract_auto_val(dataPtr,
                                              size * arraySize,
                                              attr->Desc->m_column->getType());
        Uint32 orig_table_id = tup.m_table->m_dictTable->getTableId();
        update_next_auto_val(orig_table_id, usedAutoVal + 1);
      }

      const Uint32 length = (size / 8) * arraySize;
      n_bytes+= length;

      if (attr->Desc->convertFunc &&
          dataPtr != NULL) // NULL will not be converted
      {
        bool truncated = true; // assume data truncation until overridden
        dataPtr = (char*)attr->Desc->convertFunc(dataPtr,
                                                 attr->Desc->parameter,
                                                 truncated);
        if (!dataPtr)
        {
          const char* tabname = tup.m_table->m_dictTable->getName();
          err << "Error: Convert data failed when restoring tuples!"
              << " Log part, table " << tabname
              << ", entry type " << tup.m_type << endl;
          exitHandler();
        }
        if (truncated)
        {
          // wl5421: option to report data truncation on tuple of desired
          //err << "******  data truncation detected for column: "
          //    << attr->Desc->m_column->getName() << endl;
          attr->Desc->truncation_detected = true;
        }
      }

      if (col_is_key)
      {
        assert(pass == 0);

        if(!keys.get(keyAttrId))
        {
          keys.set(keyAttrId);
          check= op->equal(keyAttrId, dataPtr, length);
        }
      }
      else
      {
        assert(pass == 1);
        if (tup.m_type != LogEntry::LE_DELETE)
        {
          check= op->setValue(attr->Desc->attrId, dataPtr, length);
        }
      }

      if (check != 0)
      {
        err << "Error defining op: " << trans->getNdbError() << endl;
        exitHandler();
      } // if
    }
  }
  
  if (opt_no_binlog)
  {
    op->setAnyValue(NDB_ANYVALUE_FOR_NOLOGGING);
  }
  const int ret = trans->execute(NdbTransaction::Commit);

#ifndef DBUG_OFF
  /* Test retry path */
  if ((m_logCount % 100000) == 3)
  {
    if (retries < 3)
    {
      info << "Testing log retry path" << endl;
      goto retry;
    }
  }
#endif

  if (ret != 0)
  {
    // Both insert update and delete can fail during log running
    // and it's ok
    bool ok= false;
    errobj= trans->getNdbError();
    if (errobj.status == NdbError::TemporaryError)
      goto retry;

    switch(tup.m_type)
    {
    case LogEntry::LE_INSERT:
      if(errobj.status == NdbError::PermanentError &&
	 errobj.classification == NdbError::ConstraintViolation)
	ok= true;
      break;
    case LogEntry::LE_UPDATE:
    case LogEntry::LE_DELETE:
      if(errobj.status == NdbError::PermanentError &&
	 errobj.classification == NdbError::NoDataFound)
	ok= true;
      break;
    }
    if (!ok)
    {
      err << "execute failed: " << errobj << endl;
      exitHandler();
    }
  }
  
  m_logBytes+= n_bytes;
  m_logCount++;
}

void
BackupRestore::endOfLogEntrys()
{
  if (!m_restore)
    return;

  if (m_pk_update_warning_count > 0)
  {
    info << "Warning : --ignore-extended-pk-updates resulted in "
         << m_pk_update_warning_count
         << " modifications to extended primary key columns"
         << " being ignored."
         << endl;
  }

  info.setLevel(254);
  info << "Restored " << m_dataCount << " tuples and "
       << m_logCount << " log entries" << endl;
}

/*
 *   callback : This is called when the transaction is polled
 *              
 *   (This function must have three arguments: 
 *   - The result of the transaction, 
 *   - The NdbTransaction object, and 
 *   - A pointer to an arbitrary object.)
 */

static void
callback(int result, NdbTransaction* trans, void* aObject)
{
  restore_callback_t *cb = (restore_callback_t *)aObject;
  (cb->restore)->cback(result, cb);
}


AttrCheckCompatFunc 
BackupRestore::get_attr_check_compatability(const NDBCOL::Type &old_type, 
                                            const NDBCOL::Type &new_type) 
{
  int i = 0;
  NDBCOL::Type first_item = m_allowed_promotion_attrs[0].old_type;
  NDBCOL::Type second_item = m_allowed_promotion_attrs[0].new_type;

  while (first_item != old_type || second_item != new_type) 
  {
    if (first_item == NDBCOL::Undefined)
      break;

    i++;
    first_item = m_allowed_promotion_attrs[i].old_type;
    second_item = m_allowed_promotion_attrs[i].new_type;
  }
  if (first_item == old_type && second_item == new_type)
    return m_allowed_promotion_attrs[i].attr_check_compatability;
  return  NULL;
}

AttrConvertFunc
BackupRestore::get_convert_func(const NDBCOL::Type &old_type, 
                                const NDBCOL::Type &new_type) 
{
  int i = 0;
  NDBCOL::Type first_item = m_allowed_promotion_attrs[0].old_type;
  NDBCOL::Type second_item = m_allowed_promotion_attrs[0].new_type;

  while (first_item != old_type || second_item != new_type)
  {
    if (first_item == NDBCOL::Undefined)
      break;
    i++;
    first_item = m_allowed_promotion_attrs[i].old_type;
    second_item = m_allowed_promotion_attrs[i].new_type;
  }
  if (first_item == old_type && second_item == new_type)
    return m_allowed_promotion_attrs[i].attr_convert;

  return  NULL;

}

AttrConvType
BackupRestore::check_compat_promotion(const NDBCOL &old_col,
                                      const NDBCOL &new_col)
{
  return ACT_PRESERVING;
}

AttrConvType
BackupRestore::check_compat_lossy(const NDBCOL &old_col,
                                  const NDBCOL &new_col)
{
  return ACT_LOSSY;
}

AttrConvType
BackupRestore::check_compat_sizes(const NDBCOL &old_col,
                                  const NDBCOL &new_col)
{
  // the size (width) of the element type
  Uint32 new_size = new_col.getSize();
  Uint32 old_size = old_col.getSize();
  // the fixed/max array length (1 for scalars)
  Uint32 new_length = new_col.getLength();
  Uint32 old_length = old_col.getLength();

  // identity conversions have been handled by column_compatible_check()
  assert(new_size != old_size
         || new_length != old_length
         || new_col.getArrayType() != old_col.getArrayType());

  // test for loss of element width or array length
  if (new_size < old_size || new_length < old_length) {
    return ACT_LOSSY;
  }

  // not tested: conversions varying in both, array length and element width
  if (new_size != old_size && new_length != old_length) {
    return ACT_UNSUPPORTED;
  }

  assert(new_size >= old_size && new_length >= old_length);
  return ACT_PRESERVING;
}

AttrConvType
BackupRestore::check_compat_precision(const NDBCOL &old_col,
                                      const NDBCOL &new_col)
{
  Uint32 new_prec = new_col.getPrecision();
  Uint32 old_prec = old_col.getPrecision();

  if (new_prec < old_prec)
    return ACT_LOSSY;
  return ACT_PRESERVING;
}

AttrConvType
BackupRestore::check_compat_char_binary(const NDBCOL &old_col,
                                           const NDBCOL &new_col)
{
  // as in check_compat_sizes
  assert(old_col.getSize() == 1 && new_col.getSize() == 1);
  Uint32 new_length = new_col.getLength();
  Uint32 old_length = old_col.getLength();

  if (new_length < old_length) {
    return ACT_LOSSY;
  }
  return ACT_PRESERVING;
}

AttrConvType
BackupRestore::check_compat_char_to_text(const NDBCOL &old_col,
                                         const NDBCOL &new_col)
{
  if (new_col.getPrimaryKey()) {
    // staging will refuse this so detect early
    info << "convert of TEXT to primary key column not supported" << endl;
    return ACT_UNSUPPORTED;
  }
  return ACT_STAGING_PRESERVING;
}

AttrConvType
BackupRestore::check_compat_text_to_char(const NDBCOL &old_col,
                                         const NDBCOL &new_col)
{
  if (old_col.getPrimaryKey()) {
    // staging will refuse this so detect early
    info << "convert of primary key column to TEXT not supported" << endl;
    return ACT_UNSUPPORTED;
  }
  return ACT_STAGING_LOSSY;
}

AttrConvType
BackupRestore::check_compat_text_to_text(const NDBCOL &old_col,
                                         const NDBCOL &new_col)
{
  if(old_col.getCharset() != new_col.getCharset()) 
  {
    info << "convert to field with different charset not supported" << endl; 
    return ACT_UNSUPPORTED;
  }
  if(old_col.getPartSize() > new_col.getPartSize()) 
  {
   // TEXT/MEDIUMTEXT/LONGTEXT to TINYTEXT conversion is potentially lossy at the 
   // Ndb level because there is a hard limit on the TINYTEXT size.
   // TEXT/MEDIUMTEXT/LONGTEXT is not lossy at the Ndb level, but can be at the 
   // MySQL level.
   // Both conversions require the lossy switch, but they are not lossy in the same way.
    return ACT_STAGING_LOSSY;
  }
  return ACT_STAGING_PRESERVING;
}

AttrConvType
BackupRestore::check_compat_binary_to_blob(const NDBCOL &old_col,
                                           const NDBCOL &new_col)
{
  return ACT_STAGING_PRESERVING;
}

AttrConvType
BackupRestore::check_compat_blob_to_binary(const NDBCOL &old_col,
                                           const NDBCOL &new_col)
{
  return ACT_STAGING_LOSSY;
}

AttrConvType
BackupRestore::check_compat_blob_to_blob(const NDBCOL &old_col,
                                         const NDBCOL &new_col)
{
  if(old_col.getPartSize() > new_col.getPartSize())
  {
   // BLOB/MEDIUMBLOB/LONGBLOB to TINYBLOB conversion is potentially lossy at the
   // Ndb level because there is a hard limit on the TINYBLOB size.
   // BLOB/MEDIUMBLOB/LONGBLOB is not lossy at the Ndb level, but can be at the
   // MySQL level.
   // Both conversions require the lossy switch, but they are not lossy in the same way.
    return ACT_STAGING_LOSSY;
  }
  return ACT_STAGING_PRESERVING;
}


// ----------------------------------------------------------------------
// explicit template instantiations
// ----------------------------------------------------------------------

template class Vector<NdbDictionary::Table*>;
template class Vector<const NdbDictionary::Table*>;
template class Vector<NdbDictionary::Tablespace*>;
template class Vector<NdbDictionary::LogfileGroup*>;
template class Vector<NdbDictionary::HashMap*>;
template class Vector<NdbDictionary::Index*>;
template class Vector<Vector<NdbDictionary::Index*> >;

// char array promotions/demotions
template void * BackupRestore::convert_array< Hchar, Hchar >(const void *, void *, bool &);
template void * BackupRestore::convert_array< Hchar, Hvarchar >(const void *, void *, bool &);
template void * BackupRestore::convert_array< Hchar, Hlongvarchar >(const void *, void *, bool &);
template void * BackupRestore::convert_array< Hvarchar, Hchar >(const void *, void *, bool &);
template void * BackupRestore::convert_array< Hvarchar, Hvarchar >(const void *, void *, bool &);
template void * BackupRestore::convert_array< Hvarchar, Hlongvarchar >(const void *, void *, bool &);
template void * BackupRestore::convert_array< Hlongvarchar, Hchar >(const void *, void *, bool &);
template void * BackupRestore::convert_array< Hlongvarchar, Hvarchar >(const void *, void *, bool &);
template void * BackupRestore::convert_array< Hlongvarchar, Hlongvarchar >(const void *, void *, bool &);

// binary array promotions/demotions
template void * BackupRestore::convert_array< Hbinary, Hbinary >(const void *, void *, bool &);
template void * BackupRestore::convert_array< Hbinary, Hvarbinary >(const void *, void *, bool &);
template void * BackupRestore::convert_array< Hbinary, Hlongvarbinary >(const void *, void *, bool &);
template void * BackupRestore::convert_array< Hvarbinary, Hbinary >(const void *, void *, bool &);
template void * BackupRestore::convert_array< Hvarbinary, Hvarbinary >(const void *, void *, bool &);
template void * BackupRestore::convert_array< Hvarbinary, Hlongvarbinary >(const void *, void *, bool &);
template void * BackupRestore::convert_array< Hlongvarbinary, Hbinary >(const void *, void *, bool &);
template void * BackupRestore::convert_array< Hlongvarbinary, Hvarbinary >(const void *, void *, bool &);
template void * BackupRestore::convert_array< Hlongvarbinary, Hlongvarbinary >(const void *, void *, bool &);

// char to binary promotions/demotions
template void * BackupRestore::convert_array< Hchar, Hbinary >(const void *, void *, bool &);
template void * BackupRestore::convert_array< Hchar, Hvarbinary >(const void *, void *, bool &);
template void * BackupRestore::convert_array< Hchar, Hlongvarbinary >(const void *, void *, bool &);
template void * BackupRestore::convert_array< Hvarchar, Hbinary >(const void *, void *, bool &);
template void * BackupRestore::convert_array< Hvarchar, Hvarbinary >(const void *, void *, bool &);
template void * BackupRestore::convert_array< Hvarchar, Hlongvarbinary >(const void *, void *, bool &);
template void * BackupRestore::convert_array< Hlongvarchar, Hbinary >(const void *, void *, bool &);
template void * BackupRestore::convert_array< Hlongvarchar, Hvarbinary >(const void *, void *, bool &);
template void * BackupRestore::convert_array< Hlongvarchar, Hlongvarbinary >(const void *, void *, bool &);

// binary array to char array promotions/demotions
template void * BackupRestore::convert_array< Hbinary, Hchar >(const void *, void *, bool &);
template void * BackupRestore::convert_array< Hbinary, Hvarchar >(const void *, void *, bool &);
template void * BackupRestore::convert_array< Hbinary, Hlongvarchar >(const void *, void *, bool &);
template void * BackupRestore::convert_array< Hvarbinary, Hchar >(const void *, void *, bool &);
template void * BackupRestore::convert_array< Hvarbinary, Hvarchar >(const void *, void *, bool &);
template void * BackupRestore::convert_array< Hvarbinary, Hlongvarchar >(const void *, void *, bool &);
template void * BackupRestore::convert_array< Hlongvarbinary, Hchar >(const void *, void *, bool &);
template void * BackupRestore::convert_array< Hlongvarbinary, Hvarchar >(const void *, void *, bool &);
template void * BackupRestore::convert_array< Hlongvarbinary, Hlongvarchar >(const void *, void *, bool &);

// integral promotions
template void * BackupRestore::convert_integral<Hint8, Hint16>(const void *, void *, bool &);
template void * BackupRestore::convert_integral<Hint8, Hint24>(const void *, void *, bool &);
template void * BackupRestore::convert_integral<Hint8, Hint32>(const void *, void *, bool &);
template void * BackupRestore::convert_integral<Hint8, Hint64>(const void *, void *, bool &);
template void * BackupRestore::convert_integral<Hint16, Hint24>(const void *, void *, bool &);
template void * BackupRestore::convert_integral<Hint16, Hint32>(const void *, void *, bool &);
template void * BackupRestore::convert_integral<Hint16, Hint64>(const void *, void *, bool &);
template void * BackupRestore::convert_integral<Hint24, Hint32>(const void *, void *, bool &);
template void * BackupRestore::convert_integral<Hint24, Hint64>(const void *, void *, bool &);
template void * BackupRestore::convert_integral<Hint32, Hint64>(const void *, void *, bool &);
template void * BackupRestore::convert_integral<Huint8, Huint16>(const void *, void *, bool &);
template void * BackupRestore::convert_integral<Huint8, Huint24>(const void *, void *, bool &);
template void * BackupRestore::convert_integral<Huint8, Huint32>(const void *, void *, bool &);
template void * BackupRestore::convert_integral<Huint8, Huint64>(const void *, void *, bool &);
template void * BackupRestore::convert_integral<Huint16, Huint24>(const void *, void *, bool &);
template void * BackupRestore::convert_integral<Huint16, Huint32>(const void *, void *, bool &);
template void * BackupRestore::convert_integral<Huint16, Huint64>(const void *, void *, bool &);
template void * BackupRestore::convert_integral<Huint24, Huint32>(const void *, void *, bool &);
template void * BackupRestore::convert_integral<Huint24, Huint64>(const void *, void *, bool &);
template void * BackupRestore::convert_integral<Huint32, Huint64>(const void *, void *, bool &);

// integral demotions
template void * BackupRestore::convert_integral<Hint16, Hint8>(const void *, void *, bool &);
template void * BackupRestore::convert_integral<Hint24, Hint8>(const void *, void *, bool &);
template void * BackupRestore::convert_integral<Hint24, Hint16>(const void *, void *, bool &);
template void * BackupRestore::convert_integral<Hint32, Hint8>(const void *, void *, bool &);
template void * BackupRestore::convert_integral<Hint32, Hint16>(const void *, void *, bool &);
template void * BackupRestore::convert_integral<Hint32, Hint24>(const void *, void *, bool &);
template void * BackupRestore::convert_integral<Hint64, Hint8>(const void *, void *, bool &);
template void * BackupRestore::convert_integral<Hint64, Hint16>(const void *, void *, bool &);
template void * BackupRestore::convert_integral<Hint64, Hint24>(const void *, void *, bool &);
template void * BackupRestore::convert_integral<Hint64, Hint32>(const void *, void *, bool &);
template void * BackupRestore::convert_integral<Huint16, Huint8>(const void *, void *, bool &);
template void * BackupRestore::convert_integral<Huint24, Huint8>(const void *, void *, bool &);
template void * BackupRestore::convert_integral<Huint24, Huint16>(const void *, void *, bool &);
template void * BackupRestore::convert_integral<Huint32, Huint8>(const void *, void *, bool &);
template void * BackupRestore::convert_integral<Huint32, Huint16>(const void *, void *, bool &);
template void * BackupRestore::convert_integral<Huint32, Huint24>(const void *, void *, bool &);
template void * BackupRestore::convert_integral<Huint64, Huint8>(const void *, void *, bool &);
template void * BackupRestore::convert_integral<Huint64, Huint16>(const void *, void *, bool &);
template void * BackupRestore::convert_integral<Huint64, Huint24>(const void *, void *, bool &);
template void * BackupRestore::convert_integral<Huint64, Huint32>(const void *, void *, bool &);

// integral signedness BackupRestore::conversions
template void * BackupRestore::convert_integral<Hint8, Huint8>(const void *, void *, bool &);
template void * BackupRestore::convert_integral<Hint16, Huint16>(const void *, void *, bool &);
template void * BackupRestore::convert_integral<Hint24, Huint24>(const void *, void *, bool &);
template void * BackupRestore::convert_integral<Hint32, Huint32>(const void *, void *, bool &);
template void * BackupRestore::convert_integral<Hint64, Huint64>(const void *, void *, bool &);
template void * BackupRestore::convert_integral<Huint8, Hint8>(const void *, void *, bool &);
template void * BackupRestore::convert_integral<Huint16, Hint16>(const void *, void *, bool &);
template void * BackupRestore::convert_integral<Huint24, Hint24>(const void *, void *, bool &);
template void * BackupRestore::convert_integral<Huint32, Hint32>(const void *, void *, bool &);
template void * BackupRestore::convert_integral<Huint64, Hint64>(const void *, void *, bool &);

// integral signedness+promotion BackupRestore::conversions
template void * BackupRestore::convert_integral<Hint8, Huint16>(const void *, void *, bool &);
template void * BackupRestore::convert_integral<Hint8, Huint24>(const void *, void *, bool &);
template void * BackupRestore::convert_integral<Hint8, Huint32>(const void *, void *, bool &);
template void * BackupRestore::convert_integral<Hint8, Huint64>(const void *, void *, bool &);
template void * BackupRestore::convert_integral<Hint16, Huint24>(const void *, void *, bool &);
template void * BackupRestore::convert_integral<Hint16, Huint32>(const void *, void *, bool &);
template void * BackupRestore::convert_integral<Hint16, Huint64>(const void *, void *, bool &);
template void * BackupRestore::convert_integral<Hint24, Huint32>(const void *, void *, bool &);
template void * BackupRestore::convert_integral<Hint24, Huint64>(const void *, void *, bool &);
template void * BackupRestore::convert_integral<Hint32, Huint64>(const void *, void *, bool &);
template void * BackupRestore::convert_integral<Huint8, Hint16>(const void *, void *, bool &);
template void * BackupRestore::convert_integral<Huint8, Hint24>(const void *, void *, bool &);
template void * BackupRestore::convert_integral<Huint8, Hint32>(const void *, void *, bool &);
template void * BackupRestore::convert_integral<Huint8, Hint64>(const void *, void *, bool &);
template void * BackupRestore::convert_integral<Huint16, Hint24>(const void *, void *, bool &);
template void * BackupRestore::convert_integral<Huint16, Hint32>(const void *, void *, bool &);
template void * BackupRestore::convert_integral<Huint16, Hint64>(const void *, void *, bool &);
template void * BackupRestore::convert_integral<Huint24, Hint32>(const void *, void *, bool &);
template void * BackupRestore::convert_integral<Huint24, Hint64>(const void *, void *, bool &);
template void * BackupRestore::convert_integral<Huint32, Hint64>(const void *, void *, bool &);

// integral signedness+demotion BackupRestore::conversions
template void * BackupRestore::convert_integral<Hint16, Huint8>(const void *, void *, bool &);
template void * BackupRestore::convert_integral<Hint24, Huint8>(const void *, void *, bool &);
template void * BackupRestore::convert_integral<Hint24, Huint16>(const void *, void *, bool &);
template void * BackupRestore::convert_integral<Hint32, Huint8>(const void *, void *, bool &);
template void * BackupRestore::convert_integral<Hint32, Huint16>(const void *, void *, bool &);
template void * BackupRestore::convert_integral<Hint32, Huint24>(const void *, void *, bool &);
template void * BackupRestore::convert_integral<Hint64, Huint8>(const void *, void *, bool &);
template void * BackupRestore::convert_integral<Hint64, Huint16>(const void *, void *, bool &);
template void * BackupRestore::convert_integral<Hint64, Huint24>(const void *, void *, bool &);
template void * BackupRestore::convert_integral<Hint64, Huint32>(const void *, void *, bool &);
template void * BackupRestore::convert_integral<Huint16, Hint8>(const void *, void *, bool &);
template void * BackupRestore::convert_integral<Huint24, Hint8>(const void *, void *, bool &);
template void * BackupRestore::convert_integral<Huint24, Hint16>(const void *, void *, bool &);
template void * BackupRestore::convert_integral<Huint32, Hint8>(const void *, void *, bool &);
template void * BackupRestore::convert_integral<Huint32, Hint16>(const void *, void *, bool &);
template void * BackupRestore::convert_integral<Huint32, Hint24>(const void *, void *, bool &);
template void * BackupRestore::convert_integral<Huint64, Hint8>(const void *, void *, bool &);
template void * BackupRestore::convert_integral<Huint64, Hint16>(const void *, void *, bool &);
template void * BackupRestore::convert_integral<Huint64, Hint24>(const void *, void *, bool &);
template void * BackupRestore::convert_integral<Huint64, Hint32>(const void *, void *, bool &);<|MERGE_RESOLUTION|>--- conflicted
+++ resolved
@@ -4182,12 +4182,10 @@
     info << "Build PK mapping index : System busy with "
          << "other schema operation, retrying."
          << endl;
-    NdbSleep_MilliSleep(1000);
     return true;
   }
   else if (createError.status == NdbError::TemporaryError)
   {
-    NdbSleep_MilliSleep(500);
     return true;
   }
   else
@@ -4225,7 +4223,6 @@
    *      --rebuild-indexes step
    */
   const NdbDictionary::Index* dbIdx = NULL;
-  const Uint32 Max_Retries = 20;
   Uint32 retry_count = 0;
 
   NdbDictionary::Dictionary* dict = m_ndb->getDictionary();
@@ -4272,7 +4269,7 @@
         info << "Build PK mapping index : System busy with "
              << "other schema operation, retrying."
              << endl;
-        NdbSleep_MilliSleep(1000);
+        NdbSleep_MilliSleep(100 + retry_count * 300);
         continue;
       }
 
@@ -4295,7 +4292,7 @@
       }
       else if (getErr.status == NdbError::TemporaryError)
       {
-        NdbSleep_MilliSleep(500);
+        NdbSleep_MilliSleep(100 + retry_count * 300);
 
         /* Retry lookup */
         continue;
@@ -4309,7 +4306,7 @@
         return false;
       }
     }
-  } while (retry_count++ < Max_Retries);
+  } while (retry_count++ < MAX_RETRIES);
 
   err << "Failure to lookup / create PK mapping index after "
       << Max_Retries << " attempts." << endl;
@@ -4333,7 +4330,7 @@
 
   /* Drop any support indexes */
   bool dropped = false;
-  int attempts = 11;
+  int attempts = MAX_RETRIES;
   while (!dropped && attempts--)
   {
     dict->dropIndex(PK_MAPPING_IDX_NAME,
@@ -4347,7 +4344,7 @@
       break;
     case NdbError::TemporaryError:
       err << "Temporary error: " << dropErr << endl;
-      NdbSleep_MilliSleep(500);
+      NdbSleep_MilliSleep(100 + retry_count * 300);
       continue;
     case NdbError::PermanentError:
       if (dropErr.code == 723 ||
@@ -4444,13 +4441,9 @@
   Uint32 retries = 0;
   NdbError errobj;
 retry:
-<<<<<<< HEAD
   Uint32 mapping_idx_key_count = 0;
 
-  if (retries == 11)
-=======
   if (retries == MAX_RETRIES)
->>>>>>> d844e011
   {
     err << "execute failed: " << errobj << endl;
     exitHandler();
