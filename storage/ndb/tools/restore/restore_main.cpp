/*
   Copyright (c) 2003, 2017, Oracle and/or its affiliates. All rights reserved.

   This program is free software; you can redistribute it and/or modify
   it under the terms of the GNU General Public License as published by
   the Free Software Foundation; version 2 of the License.

   This program is distributed in the hope that it will be useful,
   but WITHOUT ANY WARRANTY; without even the implied warranty of
   MERCHANTABILITY or FITNESS FOR A PARTICULAR PURPOSE.  See the
   GNU General Public License for more details.

   You should have received a copy of the GNU General Public License
   along with this program; if not, write to the Free Software
   Foundation, Inc., 51 Franklin St, Fifth Floor, Boston, MA 02110-1301  USA
*/

#include <Logger.hpp>
#include <NDBT_ReturnCodes.h>
#include <NdbOut.hpp>
#include <NdbTCP.h>
#include <OutputStream.hpp>
#include <Properties.hpp>
#include <Vector.hpp>
#include <ndb_global.h>
#include <ndb_limits.h>
#include <ndb_opts.h>

#include "../src/ndbapi/NdbDictionaryImpl.hpp"
#include "consumer_printer.hpp"
#include "consumer_restore.hpp"

#define TMP_TABLE_PREFIX "#sql"
#define TMP_TABLE_PREFIX_LEN 4

extern FilteredNdbOut err;
extern FilteredNdbOut info;
extern FilteredNdbOut debug;

static Uint32 g_tableCompabilityMask = 0;
static int ga_nodeId = 0;
static int ga_nParallelism = 128;
static int ga_backupId = 0;
bool ga_dont_ignore_systab_0 = false;
static bool ga_no_upgrade = false;
static bool ga_promote_attributes = false;
static bool ga_demote_attributes = false;
static Vector<class BackupConsumer *> g_consumers;
static BackupPrinter* g_printer = NULL;

static const char* default_backupPath = "." DIR_SEPARATOR;
static const char* ga_backupPath = default_backupPath;

static const char *opt_nodegroup_map_str= 0;
static unsigned opt_nodegroup_map_len= 0;
static NODE_GROUP_MAP opt_nodegroup_map[MAX_NODE_GROUP_MAPS];
#define OPT_NDB_NODEGROUP_MAP 'z'

const char *opt_ndb_database= NULL;
const char *opt_ndb_table= NULL;
unsigned int opt_verbose;
unsigned int opt_hex_format;
unsigned int opt_progress_frequency;
NDB_TICKS g_report_prev;
Vector<BaseString> g_databases;
Vector<BaseString> g_tables;
Vector<BaseString> g_include_tables, g_exclude_tables;
Vector<BaseString> g_include_databases, g_exclude_databases;
Properties g_rewrite_databases;
NdbRecordPrintFormat g_ndbrecord_print_format;
unsigned int opt_no_binlog;

class RestoreOption
{
public:
  virtual ~RestoreOption() { }
  int optid;
  BaseString argument;
};

Vector<class RestoreOption *> g_include_exclude;
static void save_include_exclude(int optid, char * argument);

static inline void parse_rewrite_database(char * argument);

/**
 * print and restore flags
 */
static bool ga_restore_epoch = false;
static bool ga_restore = false;
static bool ga_print = false;
static bool ga_skip_table_check = false;
static bool ga_exclude_missing_columns = false;
static bool ga_exclude_missing_tables = false;
static bool opt_exclude_intermediate_sql_tables = true;
#ifdef ERROR_INSERT 
static unsigned int _error_insert = 0;
#endif
static int _print = 0;
static int _print_meta = 0;
static int _print_data = 0;
static int _print_log = 0;
static int _print_sql_log = 0;
static int _restore_data = 0;
static int _restore_meta = 0;
static int _no_restore_disk = 0;
static bool _preserve_trailing_spaces = false;
static bool ga_disable_indexes = false;
static bool ga_rebuild_indexes = false;
bool ga_skip_unknown_objects = false;
bool ga_skip_broken_objects = false;
BaseString g_options("ndb_restore");

const char *load_default_groups[]= { "mysql_cluster","ndb_restore",0 };

enum ndb_restore_options {
  OPT_VERBOSE = NDB_STD_OPTIONS_LAST,
  OPT_INCLUDE_TABLES,
  OPT_EXCLUDE_TABLES,
  OPT_INCLUDE_DATABASES,
  OPT_EXCLUDE_DATABASES,
  OPT_REWRITE_DATABASE
#ifdef ERROR_INSERT
  ,OPT_ERROR_INSERT
#endif
};
static const char *opt_fields_enclosed_by= NULL;
static const char *opt_fields_terminated_by= NULL;
static const char *opt_fields_optionally_enclosed_by= NULL;
static const char *opt_lines_terminated_by= NULL;

static const char *tab_path= NULL;
static int opt_append;
static const char *opt_exclude_tables= NULL;
static const char *opt_include_tables= NULL;
static const char *opt_exclude_databases= NULL;
static const char *opt_include_databases= NULL;
static const char *opt_rewrite_database= NULL;
static bool opt_restore_privilege_tables = false;

static struct my_option my_long_options[] =
{
  NDB_STD_OPTS("ndb_restore"),
  { "connect", 'c', "same as --connect-string",
    (uchar**) &opt_ndb_connectstring, (uchar**) &opt_ndb_connectstring, 0,
    GET_STR, REQUIRED_ARG, 0, 0, 0, 0, 0, 0 },
  { "nodeid", 'n', "Backup files from node with id",
    (uchar**) &ga_nodeId, (uchar**) &ga_nodeId, 0,
    GET_INT, REQUIRED_ARG, 0, 0, 0, 0, 0, 0 },
  { "backupid", 'b', "Backup id",
    (uchar**) &ga_backupId, (uchar**) &ga_backupId, 0,
    GET_INT, REQUIRED_ARG, 0, 0, 0, 0, 0, 0 },
  { "restore_data", 'r', 
    "Restore table data/logs into NDB Cluster using NDBAPI", 
    (uchar**) &_restore_data, (uchar**) &_restore_data,  0,
    GET_BOOL, NO_ARG, 0, 0, 0, 0, 0, 0 },
  { "restore_meta", 'm',
    "Restore meta data into NDB Cluster using NDBAPI",
    (uchar**) &_restore_meta, (uchar**) &_restore_meta,  0,
    GET_BOOL, NO_ARG, 0, 0, 0, 0, 0, 0 },
  { "no-upgrade", 'u',
    "Don't upgrade array type for var attributes, which don't resize VAR data and don't change column attributes",
    (uchar**) &ga_no_upgrade, (uchar**) &ga_no_upgrade, 0,
    GET_BOOL, NO_ARG, 0, 0, 0, 0, 0, 0 },
  { "promote-attributes", 'A',
    "Allow attributes to be promoted when restoring data from backup",
    (uchar**) &ga_promote_attributes, (uchar**) &ga_promote_attributes, 0,
    GET_BOOL, NO_ARG, 0, 0, 0, 0, 0, 0 },
  { "lossy-conversions", 'L',
    "Allow lossy conversions for attributes (type demotions or integral"
    " signed/unsigned type changes) when restoring data from backup",
    (uchar**) &ga_demote_attributes, (uchar**) &ga_demote_attributes, 0,
    GET_BOOL, NO_ARG, 0, 0, 0, 0, 0, 0 },
  { "preserve-trailing-spaces", 'P',
    "Allow to preserve the tailing spaces (including paddings) When char->varchar or binary->varbinary is promoted",
    (uchar**) &_preserve_trailing_spaces, (uchar**)_preserve_trailing_spaces , 0,
    GET_BOOL, NO_ARG, 0, 0, 0, 0, 0, 0 },
  { "no-restore-disk-objects", 'd',
    "Dont restore disk objects (tablespace/logfilegroups etc)",
    (uchar**) &_no_restore_disk, (uchar**) &_no_restore_disk,  0,
    GET_BOOL, NO_ARG, 0, 0, 0, 0, 0, 0 },
  { "restore_epoch", 'e', 
    "Restore epoch info into the status table. Convenient on a MySQL Cluster "
    "replication slave, for starting replication. The row in "
    NDB_REP_DB "." NDB_APPLY_TABLE " with id 0 will be updated/inserted.", 
    (uchar**) &ga_restore_epoch, (uchar**) &ga_restore_epoch,  0,
    GET_BOOL, NO_ARG, 0, 0, 0, 0, 0, 0 },
  { "skip-table-check", 's', "Skip table structure check during restore of data",
   (uchar**) &ga_skip_table_check, (uchar**) &ga_skip_table_check, 0,
   GET_BOOL, NO_ARG, 0, 0, 0, 0, 0, 0 },
  { "parallelism", 'p',
    "No of parallel transactions during restore of data."
    "(parallelism can be 1 to 1024)", 
    (uchar**) &ga_nParallelism, (uchar**) &ga_nParallelism, 0,
    GET_INT, REQUIRED_ARG, 128, 1, 1024, 0, 1, 0 },
  { "print", NDB_OPT_NOSHORT, "Print metadata, data and log to stdout",
    (uchar**) &_print, (uchar**) &_print, 0,
    GET_BOOL, NO_ARG, 0, 0, 0, 0, 0, 0 },
  { "print_data", NDB_OPT_NOSHORT, "Print data to stdout",
    (uchar**) &_print_data, (uchar**) &_print_data, 0,
    GET_BOOL, NO_ARG, 0, 0, 0, 0, 0, 0 },
  { "print_meta", NDB_OPT_NOSHORT, "Print meta data to stdout",
    (uchar**) &_print_meta, (uchar**) &_print_meta,  0,
    GET_BOOL, NO_ARG, 0, 0, 0, 0, 0, 0 },
  { "print_log", NDB_OPT_NOSHORT, "Print log to stdout",
    (uchar**) &_print_log, (uchar**) &_print_log,  0,
    GET_BOOL, NO_ARG, 0, 0, 0, 0, 0, 0 },
  { "print_sql_log", NDB_OPT_NOSHORT, "Print SQL log to stdout",
    (uchar**) &_print_sql_log, (uchar**) &_print_sql_log,  0,
    GET_BOOL, NO_ARG, 0, 0, 0, 0, 0, 0 },
  { "backup_path", NDB_OPT_NOSHORT, "Path to backup files",
    (uchar**) &ga_backupPath, (uchar**) &ga_backupPath, 0,
    GET_STR, REQUIRED_ARG, 0, 0, 0, 0, 0, 0 },
  { "dont_ignore_systab_0", 'f',
    "Do not ignore system table during --print-data.", 
    (uchar**) &ga_dont_ignore_systab_0, (uchar**) &ga_dont_ignore_systab_0, 0,
    GET_BOOL, NO_ARG, 0, 0, 0, 0, 0, 0 },
  { "ndb-nodegroup-map", OPT_NDB_NODEGROUP_MAP,
    "Nodegroup map for ndbcluster. Syntax: list of (source_ng, dest_ng)",
    (uchar**) &opt_nodegroup_map_str,
    (uchar**) &opt_nodegroup_map_str,
    0,
    GET_STR, REQUIRED_ARG, 0, 0, 0, 0, 0, 0 },
  { "fields-enclosed-by", NDB_OPT_NOSHORT,
    "Fields are enclosed by ...",
    (uchar**) &opt_fields_enclosed_by, (uchar**) &opt_fields_enclosed_by, 0,
    GET_STR, REQUIRED_ARG, 0, 0, 0, 0, 0, 0 },
  { "fields-terminated-by", NDB_OPT_NOSHORT,
    "Fields are terminated by ...",
    (uchar**) &opt_fields_terminated_by,
    (uchar**) &opt_fields_terminated_by, 0,
    GET_STR, REQUIRED_ARG, 0, 0, 0, 0, 0, 0 },
  { "fields-optionally-enclosed-by", NDB_OPT_NOSHORT,
    "Fields are optionally enclosed by ...",
    (uchar**) &opt_fields_optionally_enclosed_by,
    (uchar**) &opt_fields_optionally_enclosed_by, 0,
    GET_STR, REQUIRED_ARG, 0, 0, 0, 0, 0, 0 },
  { "hex", NDB_OPT_NOSHORT, "print binary types in hex format", 
    (uchar**) &opt_hex_format, (uchar**) &opt_hex_format, 0,
    GET_BOOL, NO_ARG, 0, 0, 0, 0, 0, 0 },
  { "tab", 'T', "Creates tab separated textfile for each table to "
    "given path. (creates .txt files)",
   (uchar**) &tab_path, (uchar**) &tab_path, 0,
    GET_STR, REQUIRED_ARG, 0, 0, 0, 0, 0, 0},
  { "append", NDB_OPT_NOSHORT, "for --tab append data to file", 
    (uchar**) &opt_append, (uchar**) &opt_append, 0,
    GET_BOOL, NO_ARG, 0, 0, 0, 0, 0, 0 },
  { "lines-terminated-by", NDB_OPT_NOSHORT, "",
    (uchar**) &opt_lines_terminated_by, (uchar**) &opt_lines_terminated_by, 0,
    GET_STR, REQUIRED_ARG, 0, 0, 0, 0, 0, 0 },
  { "progress-frequency", NDB_OPT_NOSHORT,
    "Print status uf restore periodically in given seconds", 
    (uchar**) &opt_progress_frequency, (uchar**) &opt_progress_frequency, 0,
    GET_INT, REQUIRED_ARG, 0, 0, 65535, 0, 0, 0 },
  { "no-binlog", NDB_OPT_NOSHORT,
    "If a mysqld is connected and has binary log, do not log the restored data", 
    (uchar**) &opt_no_binlog, (uchar**) &opt_no_binlog, 0,
    GET_BOOL, NO_ARG, 0, 0, 0, 0, 0, 0 },
  { "verbose", OPT_VERBOSE,
    "verbosity", 
    (uchar**) &opt_verbose, (uchar**) &opt_verbose, 0,
    GET_INT, REQUIRED_ARG, 1, 0, 255, 0, 0, 0 },
  { "include-databases", OPT_INCLUDE_DATABASES,
    "Comma separated list of databases to restore. Example: db1,db3",
    (uchar**) &opt_include_databases, (uchar**) &opt_include_databases, 0,
    GET_STR, REQUIRED_ARG, 0, 0, 0, 0, 0, 0 },
  { "exclude-databases", OPT_EXCLUDE_DATABASES,
    "Comma separated list of databases to not restore. Example: db1,db3",
    (uchar**) &opt_exclude_databases, (uchar**) &opt_exclude_databases, 0,
    GET_STR, REQUIRED_ARG, 0, 0, 0, 0, 0, 0 },
  { "rewrite-database", OPT_REWRITE_DATABASE,
    "A pair 'source,dest' of database names from/into which to restore. "
    "Example: --rewrite-database=oldDb,newDb",
    (uchar**) &opt_rewrite_database, (uchar**) &opt_rewrite_database, 0,
    GET_STR, REQUIRED_ARG, 0, 0, 0, 0, 0, 0 },
  { "include-tables", OPT_INCLUDE_TABLES, "Comma separated list of tables to "
    "restore. Table name should include database name. Example: db1.t1,db3.t1", 
    (uchar**) &opt_include_tables, (uchar**) &opt_include_tables, 0,
    GET_STR, REQUIRED_ARG, 0, 0, 0, 0, 0, 0 },
  { "exclude-tables", OPT_EXCLUDE_TABLES, "Comma separated list of tables to "
    "not restore. Table name should include database name. "
    "Example: db1.t1,db3.t1",
    (uchar**) &opt_exclude_tables, (uchar**) &opt_exclude_tables, 0,
    GET_STR, REQUIRED_ARG, 0, 0, 0, 0, 0, 0 },
  { "restore-privilege-tables", NDB_OPT_NOSHORT,
    "Restore privilege tables (after they have been moved to ndb)",
    (uchar**) &opt_restore_privilege_tables,
    (uchar**) &opt_restore_privilege_tables, 0,
    GET_BOOL, NO_ARG, 0, 0, 0, 0, 0, 0 },
  { "exclude-missing-columns", NDB_OPT_NOSHORT,
    "Ignore columns present in backup but not in database",
    (uchar**) &ga_exclude_missing_columns,
    (uchar**) &ga_exclude_missing_columns, 0,
    GET_BOOL, NO_ARG, 0, 0, 0, 0, 0, 0 },
  { "exclude-missing-tables", NDB_OPT_NOSHORT,
    "Ignore tables present in backup but not in database",
    (uchar**) &ga_exclude_missing_tables,
    (uchar**) &ga_exclude_missing_tables, 0,
    GET_BOOL, NO_ARG, 0, 0, 0, 0, 0, 0 },
  { "exclude-intermediate-sql-tables", NDB_OPT_NOSHORT,
    "Do not restore intermediate tables with #sql-prefixed names",
    (uchar**) &opt_exclude_intermediate_sql_tables,
    (uchar**) &opt_exclude_intermediate_sql_tables, 0,
    GET_BOOL, NO_ARG, 1, 0, 0, 0, 0, 0 },
  { "disable-indexes", NDB_OPT_NOSHORT,
    "Disable indexes and foreign keys",
    (uchar**) &ga_disable_indexes,
    (uchar**) &ga_disable_indexes, 0,
    GET_BOOL, NO_ARG, 0, 0, 0, 0, 0, 0 },
  { "rebuild-indexes", NDB_OPT_NOSHORT,
    "Rebuild indexes",
    (uchar**) &ga_rebuild_indexes,
    (uchar**) &ga_rebuild_indexes, 0,
    GET_BOOL, NO_ARG, 0, 0, 0, 0, 0, 0 },
  { "skip-unknown-objects", 256, "Skip unknown object when parsing backup",
    (uchar**) &ga_skip_unknown_objects, (uchar**) &ga_skip_unknown_objects, 0,
    GET_BOOL, NO_ARG, 0, 0, 0, 0, 0, 0 },
  { "skip-broken-objects", 256, "Skip broken object when parsing backup",
    (uchar**) &ga_skip_broken_objects, (uchar**) &ga_skip_broken_objects, 0,
    GET_BOOL, NO_ARG, 0, 0, 0, 0, 0, 0 },
#ifdef ERROR_INSERT
  { "error-insert", OPT_ERROR_INSERT,
    "Insert errors (testing option)",
    (uchar **)&_error_insert, (uchar **)&_error_insert, 0,
    GET_INT, REQUIRED_ARG, 0, 0, 0, 0, 0, 0 },
#endif
  { 0, 0, 0, 0, 0, 0, GET_NO_ARG, NO_ARG, 0, 0, 0, 0, 0, 0}
};


static char* analyse_one_map(char *map_str, uint16 *source, uint16 *dest)
{
  char *end_ptr;
  int number;
  DBUG_ENTER("analyse_one_map");
  /*
    Search for pattern ( source_ng , dest_ng )
  */

  while (isspace(*map_str)) map_str++;

  if (*map_str != '(')
  {
    DBUG_RETURN(NULL);
  }
  map_str++;

  while (isspace(*map_str)) map_str++;

  number= strtol(map_str, &end_ptr, 10);
  if (!end_ptr || number < 0 || number >= MAX_NODE_GROUP_MAPS)
  {
    DBUG_RETURN(NULL);
  }
  *source= (uint16)number;
  map_str= end_ptr;

  while (isspace(*map_str)) map_str++;

  if (*map_str != ',')
  {
    DBUG_RETURN(NULL);
  }
  map_str++;

  number= strtol(map_str, &end_ptr, 10);
  if (!end_ptr || number < 0 || number >= NDB_UNDEF_NODEGROUP)
  {
    DBUG_RETURN(NULL);
  }
  *dest= (uint16)number;
  map_str= end_ptr;

  if (*map_str != ')')
  {
    DBUG_RETURN(NULL);
  }
  map_str++;

  while (isspace(*map_str)) map_str++;
  DBUG_RETURN(map_str);
}

static bool insert_ng_map(NODE_GROUP_MAP *ng_map,
                          uint16 source_ng, uint16 dest_ng)
{
  uint index= source_ng;
  uint ng_index= ng_map[index].no_maps;

  opt_nodegroup_map_len++;
  if (ng_index >= MAX_MAPS_PER_NODE_GROUP)
    return true;
  ng_map[index].no_maps++;
  ng_map[index].map_array[ng_index]= dest_ng;
  return false;
}

static void init_nodegroup_map()
{
  uint i,j;
  NODE_GROUP_MAP *ng_map = &opt_nodegroup_map[0];

  for (i = 0; i < MAX_NODE_GROUP_MAPS; i++)
  {
    ng_map[i].no_maps= 0;
    for (j= 0; j < MAX_MAPS_PER_NODE_GROUP; j++)
      ng_map[i].map_array[j]= NDB_UNDEF_NODEGROUP;
  }
}

static bool analyse_nodegroup_map(const char *ng_map_str,
                                  NODE_GROUP_MAP *ng_map)
{
  uint16 source_ng, dest_ng;
  char *local_str= (char*)ng_map_str;
  DBUG_ENTER("analyse_nodegroup_map");

  do
  {
    if (!local_str)
    {
      DBUG_RETURN(TRUE);
    }
    local_str= analyse_one_map(local_str, &source_ng, &dest_ng);
    if (!local_str)
    {
      DBUG_RETURN(TRUE);
    }
    if (insert_ng_map(ng_map, source_ng, dest_ng))
    {
      DBUG_RETURN(TRUE);
    }
    if (!(*local_str))
      break;
  } while (TRUE);
  DBUG_RETURN(FALSE);
}

static void short_usage_sub(void)
{
  ndb_short_usage_sub("[<path to backup files>]");
}

static bool
get_one_option(int optid, const struct my_option *opt MY_ATTRIBUTE((unused)),
	       char *argument)
{
#ifndef DBUG_OFF
  opt_debug= "d:t:O,/tmp/ndb_restore.trace";
#endif
  ndb_std_get_one_option(optid, opt, argument);
  switch (optid) {
  case OPT_VERBOSE:
    info.setThreshold(255-opt_verbose);
    break;
  case 'n':
    if (ga_nodeId == 0)
    {
      err << "Error in --nodeid,-n setting, see --help";
      exit(NDBT_ProgramExit(NDBT_WRONGARGS));
    }
    info.setLevel(254);
    info << "Nodeid = " << ga_nodeId << endl;
    break;
  case 'b':
    if (ga_backupId == 0)
    {
      err << "Error in --backupid,-b setting, see --help";
      exit(NDBT_ProgramExit(NDBT_WRONGARGS));
    }
    info.setLevel(254);
    info << "Backup Id = " << ga_backupId << endl;
    break;
  case OPT_NDB_NODEGROUP_MAP:
    /*
      This option is used to set a map from nodegroup in original cluster
      to nodegroup in new cluster.
    */
    opt_nodegroup_map_len= 0;

    info.setLevel(254);
    info << "Analyse node group map" << endl;
    if (analyse_nodegroup_map(opt_nodegroup_map_str,
                              &opt_nodegroup_map[0]))
    {
      exit(NDBT_ProgramExit(NDBT_WRONGARGS));
    }
    break;
  case OPT_INCLUDE_DATABASES:
  case OPT_EXCLUDE_DATABASES:
  case OPT_INCLUDE_TABLES:
  case OPT_EXCLUDE_TABLES:
    save_include_exclude(optid, argument);
    break;
  case OPT_REWRITE_DATABASE:
    parse_rewrite_database(argument);
    break;
  }
  return 0;
}

static const char* SCHEMA_NAME="/def/";
static const int SCHEMA_NAME_SIZE= 5;

int
makeInternalTableName(const BaseString &externalName, 
                      BaseString& internalName)
{
  // Make dbname.table1 into dbname/def/table1
  Vector<BaseString> parts;

  // Must contain a dot
  if (externalName.indexOf('.') == -1)
    return -1;
  externalName.split(parts,".");
  // .. and only 1 dot
  if (parts.size() != 2)
    return -1;
  internalName.clear();
  internalName.append(parts[0]); // db name
  internalName.append(SCHEMA_NAME); // /def/
  internalName.append(parts[1]); // table name
  return 0;
}

void
processTableList(const char* str, Vector<BaseString> &lst)
{
  // Process tables list like db1.t1,db2.t1 and exits when
  // it finds problems.
  Vector<BaseString> tmp;
  unsigned int i;
  /* Split passed string on comma into 2 BaseStrings in the vector */
  BaseString(str).split(tmp,",");
  for (i=0; i < tmp.size(); i++)
  {
    BaseString internalName;
    if (makeInternalTableName(tmp[i], internalName))
    {
      info << "`" << tmp[i] << "` is not a valid tablename!" << endl;
      exit(NDBT_ProgramExit(NDBT_WRONGARGS));
    }
    lst.push_back(internalName);
  }
}

BaseString
makeExternalTableName(const BaseString &internalName)
{
   // Make dbname/def/table1 into dbname.table1
  BaseString externalName;
  
  ssize_t idx = internalName.indexOf('/');
  externalName = internalName.substr(0,idx);
  externalName.append(".");
  externalName.append(internalName.substr(idx + SCHEMA_NAME_SIZE,
                                          internalName.length()));
  return externalName;
}

#include "sql/ndb_dist_priv_util.h"

// Exclude privilege tables unless explicitely included
void
exclude_privilege_tables()
{
  const char* table_name;
  Ndb_dist_priv_util dist_priv;
  while((table_name= dist_priv.iter_next_table()))
  {
    BaseString priv_tab;
    priv_tab.assfmt("%s.%s", dist_priv.database(), table_name);
    g_exclude_tables.push_back(priv_tab);
    save_include_exclude(OPT_EXCLUDE_TABLES, (char *)priv_tab.c_str());
  }
}


bool
readArguments(Ndb_opts & opts, char*** pargv)
{
  Uint32 i;
  BaseString tmp;
  debug << "Load defaults" << endl;

  init_nodegroup_map();
<<<<<<< HEAD
  MEM_ROOT alloc;
  ndb_load_defaults(NULL,load_default_groups,pargc,pargv,&alloc);
=======
>>>>>>> 3061cc26
  debug << "handle_options" << endl;

  opts.set_usage_funcs(short_usage_sub);

  if (opts.handle_options(get_one_option))
  {
    exit(NDBT_ProgramExit(NDBT_WRONGARGS));
  }
  for (i = 0; i < MAX_NODE_GROUP_MAPS; i++)
    opt_nodegroup_map[i].curr_index = 0;

#if 0
  /*
    Test code written t{
o verify nodegroup mapping
  */
  printf("Handled options successfully\n");
  Uint16 map_ng[16];
  Uint32 j;
  for (j = 0; j < 4; j++)
  {
  for (i = 0; i < 4 ; i++)
    map_ng[i] = i;
  map_nodegroups(&map_ng[0], (Uint32)4);
  for (i = 0; i < 4 ; i++)
    printf("NG %u mapped to %u \n", i, map_ng[i]);
  }
  for (j = 0; j < 4; j++)
  {
  for (i = 0; i < 8 ; i++)
    map_ng[i] = i >> 1;
  map_nodegroups(&map_ng[0], (Uint32)8);
  for (i = 0; i < 8 ; i++)
    printf("NG %u mapped to %u \n", i >> 1, map_ng[i]);
  }
  exit(NDBT_ProgramExit(NDBT_WRONGARGS));
#endif

  g_printer = new BackupPrinter(opt_nodegroup_map,
                                opt_nodegroup_map_len);
  if (g_printer == NULL)
    return false;

  BackupRestore* restore = new BackupRestore(opt_ndb_connectstring,
                                             opt_ndb_nodeid,
                                             opt_nodegroup_map,
                                             opt_nodegroup_map_len,
                                             ga_nodeId,
                                             ga_nParallelism,
                                             opt_connect_retry_delay,
                                             opt_connect_retries);
  if (restore == NULL) 
  {
    delete g_printer;
    g_printer = NULL;
    return false;
  }

  if (_print) 
  {
    ga_print = true;
    ga_restore = true;
    g_printer->m_print = true;
  } 
  if (_print_meta) 
  {
    ga_print = true;
    g_printer->m_print_meta = true;
  }
  if (_print_data) 
  {
    ga_print = true;
    g_printer->m_print_data = true;
  }
  if (_print_log) 
  {
    ga_print = true;
    g_printer->m_print_log = true;
  }
  if (_print_sql_log)
    {
      ga_print = true;
      g_printer->m_print_sql_log = true;
    }

  if (_restore_data)
  {
    ga_restore = true;
    restore->m_restore = true; 
  }

  if (_restore_meta)
  {
    //    ga_restore = true;
    restore->m_restore_meta = true;
    if(ga_exclude_missing_tables)
    {
      //conflict in options
      err << "Conflicting arguments found : "
          << "Cannot use `restore-meta` and "
          << "`exclude-missing-tables` together. Exiting..." << endl;
      return false;
    }
  }

  if (_no_restore_disk)
  {
    restore->m_no_restore_disk = true;
  }
  
  if (ga_no_upgrade)
  {
     restore->m_no_upgrade = true;
  }

  if (_preserve_trailing_spaces)
  {
     restore->m_preserve_trailing_spaces = true;
  }

  if (ga_restore_epoch)
  {
    restore->m_restore_epoch = true;
  }

  if (ga_disable_indexes)
  {
    restore->m_disable_indexes = true;
  }

  if (ga_rebuild_indexes)
  {
    restore->m_rebuild_indexes = true;
  }

  {
    BackupConsumer * c = g_printer;
    g_consumers.push_back(c);
  }
  {
    BackupConsumer * c = restore;
    g_consumers.push_back(c);
  }
  for (;;)
  {
    int i= 0;
    if (ga_backupPath == default_backupPath)
    {
      // Set backup file path
      if ((*pargv)[i] == NULL)
        break;
      ga_backupPath = (*pargv)[i++];
    }
    if ((*pargv)[i] == NULL)
      break;
    g_databases.push_back((*pargv)[i++]);
    while ((*pargv)[i] != NULL)
    {
      g_tables.push_back((*pargv)[i++]);
    }
    break;
  }
  info.setLevel(254);
  info << "backup path = " << ga_backupPath << endl;
  if (g_databases.size() > 0)
  {
    info << "WARNING! Using deprecated syntax for selective object restoration." << endl;
    info << "Please use --include-*/--exclude-* options in future." << endl;
    info << "Restoring only from database " << g_databases[0].c_str() << endl;
    if (g_tables.size() > 0)
    {
        info << "Restoring tables:";
    }
    for (unsigned i= 0; i < g_tables.size(); i++)
    {
      info << " " << g_tables[i].c_str();
    }
    if (g_tables.size() > 0)
      info << endl;
  }

  if (ga_restore)
  {
    // Exclude privilege tables unless explicitely included
    if (!opt_restore_privilege_tables)
      exclude_privilege_tables();

    // Move over old style arguments to include/exclude lists
    if (g_databases.size() > 0)
    {
      BaseString tab_prefix, tab;
      tab_prefix.append(g_databases[0].c_str());
      tab_prefix.append(".");
      if (g_tables.size() == 0)
      {
        g_include_databases.push_back(g_databases[0]);
        save_include_exclude(OPT_INCLUDE_DATABASES,
                             (char *)g_databases[0].c_str());
      }
      for (unsigned i= 0; i < g_tables.size(); i++)
      {
        tab.assign(tab_prefix);
        tab.append(g_tables[i]);
        g_include_tables.push_back(tab);
        save_include_exclude(OPT_INCLUDE_TABLES, (char *)tab.c_str());
      }
    }
  }

  if (opt_include_databases)
  {
    tmp = BaseString(opt_include_databases);
    tmp.split(g_include_databases,",");
    info << "Including Databases: ";
    for (i= 0; i < g_include_databases.size(); i++)
    {
      info << g_include_databases[i] << " ";
    }
    info << endl;
  }
  
  if (opt_exclude_databases)
  {
    tmp = BaseString(opt_exclude_databases);
    tmp.split(g_exclude_databases,",");
    info << "Excluding databases: ";
    for (i= 0; i < g_exclude_databases.size(); i++)
    {
      info << g_exclude_databases[i] << " ";
    }
    info << endl;
  }
  
  if (opt_rewrite_database)
  {
    info << "Rewriting databases:";
    Properties::Iterator it(&g_rewrite_databases);
    const char * src;
    for (src = it.first(); src != NULL; src = it.next()) {
      const char * dst = NULL;
      bool r = g_rewrite_databases.get(src, &dst);
      require(r && (dst != NULL));
      info << " (" << src << "->" << dst << ")";
    }
    info << endl;
  }

  if (opt_include_tables)
  {
    processTableList(opt_include_tables, g_include_tables);
    info << "Including tables: ";
    for (i= 0; i < g_include_tables.size(); i++)
    {
      info << makeExternalTableName(g_include_tables[i]).c_str() << " ";
    }
    info << endl;
  }
  
  if (opt_exclude_tables)
  {
    processTableList(opt_exclude_tables, g_exclude_tables);
    info << "Excluding tables: ";
    for (i= 0; i < g_exclude_tables.size(); i++)
    {
      info << makeExternalTableName(g_exclude_tables[i]).c_str() << " ";
    }
    info << endl;
  }

  /*
    the below formatting follows the formatting from mysqldump
    do not change unless to adopt to changes in mysqldump
  */
  g_ndbrecord_print_format.fields_enclosed_by=
    opt_fields_enclosed_by ? opt_fields_enclosed_by : "";
  g_ndbrecord_print_format.fields_terminated_by=
    opt_fields_terminated_by ? opt_fields_terminated_by : "\t";
  g_ndbrecord_print_format.fields_optionally_enclosed_by=
    opt_fields_optionally_enclosed_by ? opt_fields_optionally_enclosed_by : "";
  g_ndbrecord_print_format.lines_terminated_by=
    opt_lines_terminated_by ? opt_lines_terminated_by : "\n";
  if (g_ndbrecord_print_format.fields_optionally_enclosed_by[0] == '\0')
    g_ndbrecord_print_format.null_string= "\\N";
  else
    g_ndbrecord_print_format.null_string= "";
  g_ndbrecord_print_format.hex_prefix= "";
  g_ndbrecord_print_format.hex_format= opt_hex_format;

  if (ga_skip_table_check)
  {
    g_tableCompabilityMask = ~(Uint32)0;
    ga_skip_unknown_objects = true;
  }

  if (ga_promote_attributes)
  {
    g_tableCompabilityMask |= TCM_ATTRIBUTE_PROMOTION;
  }

  if (ga_demote_attributes)
  {
    g_tableCompabilityMask |= TCM_ATTRIBUTE_DEMOTION;
  }

  if (ga_exclude_missing_columns)
  {
    g_tableCompabilityMask |= TCM_EXCLUDE_MISSING_COLUMNS;
  }
  return true;
}

void
clearConsumers()
{
  for(Uint32 i= 0; i<g_consumers.size(); i++)
    delete g_consumers[i];
  g_consumers.clear();
}

static inline bool
checkSysTable(const TableS* table)
{
  return ! table->getSysTable();
}

static inline bool
checkSysTable(const RestoreMetaData& metaData, uint i)
{
  assert(i < metaData.getNoOfTables());
  return checkSysTable(metaData[i]);
}

static inline bool
isBlobTable(const TableS* table)
{
  return table->getMainTable() != NULL;
}

static inline bool
isIndex(const TableS* table)
{
  const NdbTableImpl & tmptab = NdbTableImpl::getImpl(* table->m_dictTable);
  return (int) tmptab.m_indexType != (int) NdbDictionary::Index::Undefined;
}

static inline bool
isSYSTAB_0(const TableS* table)
{
  return table->isSYSTAB_0();
}

const char*
getTableName(const TableS* table)
{
  const char *table_name;
  if (isBlobTable(table))
    table_name= table->getMainTable()->getTableName();
  else if (isIndex(table))
    table_name=
      NdbTableImpl::getImpl(*table->m_dictTable).m_primaryTable.c_str();
  else
    table_name= table->getTableName();
    
  return table_name;
}

static void parse_rewrite_database(char * argument)
{
  const BaseString arg(argument);
  Vector<BaseString> args;
  unsigned int n = arg.split(args, ",");
  if ((n == 2)
      && (args[0].length() > 0)
      && (args[1].length() > 0)) {
    const BaseString src = args[0];
    const BaseString dst = args[1];
    const bool replace = true;
    bool r = g_rewrite_databases.put(src.c_str(), dst.c_str(), replace);
    require(r);
    return; // ok
  }

  info << "argument `" << arg.c_str()
       << "` is not a pair 'a,b' of non-empty names." << endl;
  exit(NDBT_ProgramExit(NDBT_WRONGARGS));
}

static void save_include_exclude(int optid, char * argument)
{
  BaseString arg = argument;
  Vector<BaseString> args;
  arg.split(args, ",");
  for (uint i = 0; i < args.size(); i++)
  {
    RestoreOption * option = new RestoreOption();
    BaseString arg;
    
    option->optid = optid;
    switch (optid) {
    case OPT_INCLUDE_TABLES:
    case OPT_EXCLUDE_TABLES:
      if (makeInternalTableName(args[i], arg))
      {
        info << "`" << args[i] << "` is not a valid tablename!" << endl;
        exit(NDBT_ProgramExit(NDBT_WRONGARGS));
      }
      break;
    default:
      arg = args[i];
      break;
    }
    option->argument = arg;
    g_include_exclude.push_back(option);
  }
}
static bool check_include_exclude(BaseString database, BaseString table)
{
  const char * db = database.c_str();
  const char * tbl = table.c_str();
  bool do_include = true;

  if (g_include_databases.size() != 0 ||
      g_include_tables.size() != 0)
  {
    /*
      User has explicitly specified what databases
      and/or tables should be restored. If no match is
      found then DON'T restore table.
     */
    do_include = false;
  }
  if (do_include &&
      (g_exclude_databases.size() != 0 ||
       g_exclude_tables.size() != 0))
  {
    /*
      User has not explicitly specified what databases
      and/or tables should be restored.
      User has explicitly specified what databases
      and/or tables should NOT be restored. If no match is
      found then DO restore table.
     */
    do_include = true;
  }

  if (g_include_exclude.size() != 0)
  {
    /*
      Scan include exclude arguments in reverse.
      First matching include causes table to be restored.
      first matching exclude causes table NOT to be restored.      
     */
    for(uint i = g_include_exclude.size(); i > 0; i--)
    {
      RestoreOption *option = g_include_exclude[i-1];
      switch (option->optid) {
      case OPT_INCLUDE_TABLES:
        if (strcmp(tbl, option->argument.c_str()) == 0)
          return true; // do include
        break;
      case OPT_EXCLUDE_TABLES:
        if (strcmp(tbl, option->argument.c_str()) == 0)
          return false; // don't include
        break;
      case OPT_INCLUDE_DATABASES:
        if (strcmp(db, option->argument.c_str()) == 0)
          return true; // do include
        break;
      case OPT_EXCLUDE_DATABASES:
        if (strcmp(db, option->argument.c_str()) == 0)
          return false; // don't include
        break;
      default:
        continue;
      }
    }
  }

  return do_include;
}

static bool
check_intermediate_sql_table(const char *table_name)
{
  BaseString tbl(table_name);
  Vector<BaseString> fields;
  tbl.split(fields, "/");
  if((fields.size() == 3) && !fields[2].empty() && strncmp(fields[2].c_str(), TMP_TABLE_PREFIX, TMP_TABLE_PREFIX_LEN) == 0) 
    return true;  
  return false;
}
  
static inline bool
checkDoRestore(const TableS* table)
{
  bool ret = true;
  BaseString db, tbl;
  
  tbl.assign(getTableName(table));
  ssize_t idx = tbl.indexOf('/');
  db = tbl.substr(0, idx);
  
  /*
    Include/exclude flags are evaluated right
    to left, and first match overrides any other
    matches. Non-overlapping arguments are accumulative.
    If no include flags are specified this means all databases/tables
    except any excluded are restored.
    If include flags are specified than only those databases
    or tables specified are restored.
   */
  ret = check_include_exclude(db, tbl);
  return ret;
}

static inline bool
checkDbAndTableName(const TableS* table)
{
  if (table->isBroken())
    return false;

  const char *table_name = getTableName(table);
  if(opt_exclude_intermediate_sql_tables && (check_intermediate_sql_table(table_name) == true)) {
    return false;
  }

  // If new options are given, ignore the old format
  if (opt_include_tables || g_exclude_tables.size() > 0 ||
      opt_include_databases || opt_exclude_databases ) {
    return (checkDoRestore(table));
  }
  
  if (g_tables.size() == 0 && g_databases.size() == 0)
    return true;

  if (g_databases.size() == 0)
    g_databases.push_back("TEST_DB");

  // Filter on the main table name for indexes and blobs
  unsigned i;
  for (i= 0; i < g_databases.size(); i++)
  {
    if (strncmp(table_name, g_databases[i].c_str(),
                g_databases[i].length()) == 0 &&
        table_name[g_databases[i].length()] == '/')
    {
      // we have a match
      if (g_databases.size() > 1 || g_tables.size() == 0)
        return true;
      break;
    }
  }
  if (i == g_databases.size())
    return false; // no match found

  while (*table_name != '/') table_name++;
  table_name++;
  while (*table_name != '/') table_name++;
  table_name++;

  // Check if table should be restored
  for (i= 0; i < g_tables.size(); i++)
  {
    if (strcmp(table_name, g_tables[i].c_str()) == 0)
      return true;
  }
  return false;
}

static void
exclude_missing_tables(const RestoreMetaData& metaData)
{
  Uint32 i, j;
  bool isMissing;
  Vector<BaseString> missingTables;
  for(i = 0; i < metaData.getNoOfTables(); i++)
  {
    const TableS *table= metaData[i];
    isMissing = false;
    for(j = 0; j < g_consumers.size(); j++)
      isMissing |= g_consumers[j]->isMissingTable(*table);
    if( isMissing )
    {
      /* add missing tables to exclude list */
      g_exclude_tables.push_back(table->getTableName());
      BaseString tableName = makeExternalTableName(table->getTableName());
      save_include_exclude(OPT_EXCLUDE_TABLES, (char*)tableName.c_str());
      missingTables.push_back(tableName);
    }
  }

  if(missingTables.size() > 0){
    info << "Excluded Missing tables: ";
    for (i=0 ; i < missingTables.size(); i++)
    {
      info << missingTables[i] << " ";
    }
    info << endl;
  }
}

static void
free_data_callback()
{
  for(Uint32 i= 0; i < g_consumers.size(); i++) 
    g_consumers[i]->tuple_free();
}

static void exitHandler(int code)
{
  NDBT_ProgramExit(code);
  if (opt_core)
    abort();
  else
    exit(code);
}

static void init_progress()
{
  g_report_prev = NdbTick_getCurrentTicks();
}

static int check_progress()
{
  if (!opt_progress_frequency)
    return 0;

  const NDB_TICKS now = NdbTick_getCurrentTicks();
  
  if (NdbTick_Elapsed(g_report_prev, now).seconds() >= opt_progress_frequency)
  {
    g_report_prev = now;
    return 1;
  }
  return 0;
}

static void report_progress(const char *prefix, const BackupFile &f)
{
  info.setLevel(255);
  if (f.get_file_size())
    info << prefix << (f.get_file_pos() * 100 + f.get_file_size()-1) / f.get_file_size() 
         << "%(" << f.get_file_pos() << " bytes)\n";
  else
    info << prefix << f.get_file_pos() << " bytes\n";
}

/**
 * Reports, clears information on columns where data truncation was detected.
 */
static void
check_data_truncations(const TableS * table)
{
  assert(table);
  const char * tname = table->getTableName();
  const int n = table->getNoOfAttributes();
  for (int i = 0; i < n; i++) {
    AttributeDesc * desc = table->getAttributeDesc(i);
    if (desc->truncation_detected) {
      const char * cname = desc->m_column->getName();
      info.setLevel(254);
      info << "Data truncation(s) detected for attribute: "
           << tname << "." << cname << endl;
      desc->truncation_detected = false;
    }
  }
}

int
main(int argc, char** argv)
{
  const char *load_default_groups[]= { "mysql_cluster","ndb_restore",0 };
  Ndb_opts opts(argc, argv, my_long_options, load_default_groups);

  debug << "Start readArguments" << endl;
  if (!readArguments(opts, &argv))
  {
    exitHandler(NDBT_FAILED);
  }

  g_options.appfmt(" -b %u", ga_backupId);
  g_options.appfmt(" -n %d", ga_nodeId);
  if (_restore_meta)
    g_options.appfmt(" -m");
  if (ga_no_upgrade)
    g_options.appfmt(" -u");
  if (ga_promote_attributes)
    g_options.appfmt(" -A");
  if (ga_demote_attributes)
    g_options.appfmt(" -L");
  if (_preserve_trailing_spaces)
    g_options.appfmt(" -P");
  if (ga_skip_table_check)
    g_options.appfmt(" -s");
  if (_restore_data)
    g_options.appfmt(" -r");
  if (ga_restore_epoch)
    g_options.appfmt(" -e");
  if (_no_restore_disk)
    g_options.appfmt(" -d");
  if (ga_exclude_missing_columns)
    g_options.append(" --exclude-missing-columns");
  if (ga_exclude_missing_tables)
    g_options.append(" --exclude-missing-tables");
  if (ga_disable_indexes)
    g_options.append(" --disable-indexes");
  if (ga_rebuild_indexes)
    g_options.append(" --rebuild-indexes");
  g_options.appfmt(" -p %d", ga_nParallelism);
  if (ga_skip_unknown_objects)
    g_options.append(" --skip-unknown-objects");
  if (ga_skip_broken_objects)
    g_options.append(" --skip-broken-objects");

  init_progress();

  char timestamp[64];

  /**
   * we must always load meta data, even if we will only print it to stdout
   */

  debug << "Start restoring meta data" << endl;

  RestoreMetaData metaData(ga_backupPath, ga_nodeId, ga_backupId);
#ifdef ERROR_INSERT
  if(_error_insert > 0)
  {
    metaData.error_insert(_error_insert);
  }
#endif 

  Logger::format_timestamp(time(NULL), timestamp, sizeof(timestamp));
  info << timestamp << " [restore_metadata]" << " Read meta data file header" << endl;

  if (!metaData.readHeader())
  {
    err << "Failed to read " << metaData.getFilename() << endl << endl;
    exitHandler(NDBT_FAILED);
  }

  const BackupFormat::FileHeader & tmp = metaData.getFileHeader();
  const Uint32 version = tmp.BackupVersion;
  
  char buf[NDB_VERSION_STRING_BUF_SZ];
  info.setLevel(254);
  info << "Backup version in files: " 
       <<  ndbGetVersionString(version, 0, 
                               isDrop6(version) ? "-drop6" : 0, 
                               buf, sizeof(buf));
  if (version >= NDBD_RAW_LCP)
  {
    info << " ndb version: "
         << ndbGetVersionString(tmp.NdbVersion, tmp.MySQLVersion, 0, 
                                buf, sizeof(buf));
  }

  info << endl;

  /**
   * check wheater we can restore the backup (right version).
   */
  // in these versions there was an error in how replica info was
  // stored on disk
  if (version >= MAKE_VERSION(5,1,3) && version <= MAKE_VERSION(5,1,9))
  {
    err << "Restore program incompatible with backup versions between "
        << ndbGetVersionString(MAKE_VERSION(5,1,3), 0, 0, buf, sizeof(buf))
        << " and "
        << ndbGetVersionString(MAKE_VERSION(5,1,9), 0, 0, buf, sizeof(buf))
        << endl;
    exitHandler(NDBT_FAILED);
  }

  if (version > NDB_VERSION)
  {
    err << "Restore program older than backup version. Not supported. "
        << "Use new restore program" << endl;
    exitHandler(NDBT_FAILED);
  }

  debug << "Load content" << endl;
  Logger::format_timestamp(time(NULL), timestamp, sizeof(timestamp));
  info << timestamp << " [restore_metadata]" << " Load content" << endl;

  int res  = metaData.loadContent();

  info << "Stop GCP of Backup: " << metaData.getStopGCP() << endl;
  
  if (res == 0)
  {
    err << "Restore: Failed to load content" << endl;
    exitHandler(NDBT_FAILED);
  }
  debug << "Get number of Tables" << endl;
  Logger::format_timestamp(time(NULL), timestamp, sizeof(timestamp));
  info << timestamp << " [restore_metadata]" << " Get number of Tables" << endl;
  if (metaData.getNoOfTables() == 0) 
  {
    err << "The backup contains no tables" << endl;
    exitHandler(NDBT_FAILED);
  }

  if(_print_sql_log && _print_log)
  {
    debug << "Check to ensure that both print-sql-log and print-log "
          << "options are not passed" << endl;
    err << "Both print-sql-log and print-log options passed. Exiting..."
        << endl;
    exitHandler(NDBT_FAILED);
  }

  if (_print_sql_log)
  {
    debug << "Check for tables with hidden PKs or column of type blob "
          << "when print-sql-log option is passed" << endl;
    for(Uint32 i = 0; i < metaData.getNoOfTables(); i++)
    {
      const TableS *table = metaData[i];
      if (!(checkSysTable(table) && checkDbAndTableName(table)))
        continue;
      /* Blobs are stored as separate tables with names prefixed
       * with NDB$BLOB. This can be used to check if there are
       * any columns of type blob in the tables being restored */
      BaseString tableName(table->getTableName());
      Vector<BaseString> tableNameParts;
      tableName.split(tableNameParts, "/");
      if (tableNameParts[2].substr(0,8) == "NDB$BLOB")
      {
        err << "Found column of type blob with print-sql-log option set. "
            << "Exiting..." << endl;
        exitHandler(NDBT_FAILED);
      }
      /* Hidden PKs are stored with the name $PK */
      int noOfPK = table->m_dictTable->getNoOfPrimaryKeys();
      for(int j = 0; j < noOfPK; j++)
      {
        const char* pkName = table->m_dictTable->getPrimaryKey(j);
        if(strcmp(pkName,"$PK") == 0)
        {
          err << "Found hidden primary key with print-sql-log option set. "
              << "Exiting..." << endl;
          exitHandler(NDBT_FAILED);
        }
      }
    }
  }

  debug << "Validate Footer" << endl;
  Logger::format_timestamp(time(NULL), timestamp, sizeof(timestamp));
  info << timestamp << " [restore_metadata]" << " Validate Footer" << endl;

  if (!metaData.validateFooter()) 
  {
    err << "Restore: Failed to validate footer." << endl;
    exitHandler(NDBT_FAILED);
  }
  debug << "Init Backup objects" << endl;
  Uint32 i;
  for(i= 0; i < g_consumers.size(); i++)
  {
    if (!g_consumers[i]->init(g_tableCompabilityMask))
    {
      clearConsumers();
      err << "Failed to initialize consumers" << endl;
      exitHandler(NDBT_FAILED);
    }

  }

  if(ga_exclude_missing_tables)
    exclude_missing_tables(metaData);

  /* report to clusterlog if applicable */
  for (i = 0; i < g_consumers.size(); i++)
    g_consumers[i]->report_started(ga_backupId, ga_nodeId);

  debug << "Restore objects (tablespaces, ..)" << endl;
  Logger::format_timestamp(time(NULL), timestamp, sizeof(timestamp));
  info << timestamp << " [restore_metadata]" << " Restore objects (tablespaces, ..)" << endl;
  for(i = 0; i<metaData.getNoOfObjects(); i++)
  {
    for(Uint32 j= 0; j < g_consumers.size(); j++)
      if (!g_consumers[j]->object(metaData.getObjType(i),
				  metaData.getObjPtr(i)))
      {
	err << "Restore: Failed to restore table: ";
        err << metaData[i]->getTableName() << " ... Exiting " << endl;
	exitHandler(NDBT_FAILED);
      } 
    if (check_progress())
    {
      info.setLevel(255);
      info << "Object create progress: "
           << i+1 << " objects out of "
           << metaData.getNoOfObjects() << endl;
    }
  }

  Vector<OutputStream *> table_output(metaData.getNoOfTables());
  debug << "Restoring tables" << endl;
  Logger::format_timestamp(time(NULL), timestamp, sizeof(timestamp));
  info << timestamp << " [restore_metadata]" << " Restoring tables" << endl;

  for(i = 0; i<metaData.getNoOfTables(); i++)
  {
    const TableS *table= metaData[i];
    table_output.push_back(NULL);
    if (!checkDbAndTableName(table))
      continue;
    if (isSYSTAB_0(table))
    {
      table_output[i]= ndbout.m_out;
    }
    if (checkSysTable(table))
    {
      if (!tab_path || isBlobTable(table) || isIndex(table))
      {
        table_output[i]= ndbout.m_out;
      }
      else
      {
        FILE* res;
        char filename[FN_REFLEN], tmp_path[FN_REFLEN];
        const char *table_name;
        table_name= table->getTableName();
        while (*table_name != '/') table_name++;
        table_name++;
        while (*table_name != '/') table_name++;
        table_name++;
        convert_dirname(tmp_path, tab_path, NullS);
        res= my_fopen(fn_format(filename, table_name, tmp_path, ".txt", 4),
                      opt_append ?
                      O_WRONLY|O_APPEND|O_CREAT :
                      O_WRONLY|O_TRUNC|O_CREAT,
                      MYF(MY_WME));
        if (res == 0)
        {
          exitHandler(NDBT_FAILED);
        }
        FileOutputStream *f= new FileOutputStream(res);
        table_output[i]= f;
      }
      for(Uint32 j= 0; j < g_consumers.size(); j++)
	if (!g_consumers[j]->table(* table))
	{
	  err << "Restore: Failed to restore table: `";
          err << table->getTableName() << "` ... Exiting " << endl;
	  exitHandler(NDBT_FAILED);
	} 
    } else {
      for(Uint32 j= 0; j < g_consumers.size(); j++)
        if (!g_consumers[j]->createSystable(* table))
        {
          err << "Restore: Failed to restore system table: ";
          err << table->getTableName() << " ... Exiting " << endl;
          exitHandler(NDBT_FAILED);
        }
    }
    if (check_progress())
    {
      info.setLevel(255);
      info << "Table create progress: "
           << i+1 << " tables out of "
           << metaData.getNoOfTables() << endl;
    }
  }

  debug << "Save foreign key info" << endl;
  Logger::format_timestamp(time(NULL), timestamp, sizeof(timestamp));
  info << timestamp << " [restore_metadata]" << " Save foreign key info" << endl;
  for(i = 0; i<metaData.getNoOfObjects(); i++)
  {
    for(Uint32 j= 0; j < g_consumers.size(); j++)
      if (!g_consumers[j]->fk(metaData.getObjType(i),
			      metaData.getObjPtr(i)))
      {
        exitHandler(NDBT_FAILED);
      } 
  }

  debug << "Close tables" << endl; 
  for(i= 0; i < g_consumers.size(); i++)
  {
    if (!g_consumers[i]->endOfTables())
    {
      err << "Restore: Failed while closing tables" << endl;
      exitHandler(NDBT_FAILED);
    } 
    if (!ga_disable_indexes && !ga_rebuild_indexes)
    {
      if (!g_consumers[i]->endOfTablesFK())
      {
        err << "Restore: Failed while closing tables FKs" << endl;
        exitHandler(NDBT_FAILED);
      } 
    }
  }
  /* report to clusterlog if applicable */
  for(i= 0; i < g_consumers.size(); i++)
  {
    g_consumers[i]->report_meta_data(ga_backupId, ga_nodeId);
  }
  debug << "Iterate over data" << endl;
  Logger::format_timestamp(time(NULL), timestamp, sizeof(timestamp));
  info << timestamp << " [restore_data]" << " Start restoring table data" << endl;
  if (ga_restore || ga_print) 
  {
    if(_restore_data || _print_data)
    {
      // Check table compatibility
      for (i=0; i < metaData.getNoOfTables(); i++){
        if (checkSysTable(metaData, i) &&
            checkDbAndTableName(metaData[i]))
        {
          TableS & tableS = *metaData[i]; // not const
          for(Uint32 j= 0; j < g_consumers.size(); j++)
          {
            if (!g_consumers[j]->table_compatible_check(tableS))
            {
              err << "Restore: Failed to restore data, ";
              err << tableS.getTableName() << " table structure incompatible with backup's ... Exiting " << endl;
              exitHandler(NDBT_FAILED);
            } 
            if (tableS.m_staging &&
                !g_consumers[j]->prepare_staging(tableS))
            {
              err << "Restore: Failed to restore data, ";
              err << tableS.getTableName() << " failed to prepare staging table for data conversion ... Exiting " << endl;
              exitHandler(NDBT_FAILED);
            }
          } 
        }
      }
      for (i=0; i < metaData.getNoOfTables(); i++)
      {
        if (checkSysTable(metaData, i) &&
            checkDbAndTableName(metaData[i]))
        {
          // blob table checks use data which is populated by table compatibility checks
          TableS & tableS = *metaData[i];
          if(isBlobTable(&tableS))
          {
            for(Uint32 j= 0; j < g_consumers.size(); j++)
            {
              if (!g_consumers[j]->check_blobs(tableS))
              {
                  err << "Restore: Failed to restore data, ";
                  err << tableS.getTableName() << " table's blobs incompatible with backup's ... Exiting " << endl;
                  exitHandler(NDBT_FAILED);
              }
            }
          }
        }
      }
        
      RestoreDataIterator dataIter(metaData, &free_data_callback);

      if (!dataIter.validateBackupFile())
      {
          err << "Unable to allocate memory for BackupFile constructor" << endl;
          exitHandler(NDBT_FAILED);
      }


      if (!dataIter.validateRestoreDataIterator())
      {
          err << "Unable to allocate memory for RestoreDataIterator constructor" << endl;
          exitHandler(NDBT_FAILED);
      }
      
      Logger::format_timestamp(time(NULL), timestamp, sizeof(timestamp));
      info << timestamp << " [restore_data]" << " Read data file header" << endl;

      // Read data file header
      if (!dataIter.readHeader())
      {
	err << "Failed to read header of data file. Exiting..." << endl;
	exitHandler(NDBT_FAILED);
      }
      
      Logger::format_timestamp(time(NULL), timestamp, sizeof(timestamp));
      info << timestamp << " [restore_data]" << " Restore fragments" << endl;

      Uint32 fragmentId; 
      while (dataIter.readFragmentHeader(res= 0, &fragmentId))
      {
	const TupleS* tuple;
	while ((tuple = dataIter.getNextTuple(res= 1)) != 0)
	{
          const TableS* table = tuple->getTable();
          OutputStream *output = table_output[table->getLocalId()];
          if (!output)
            continue;
          OutputStream *tmp = ndbout.m_out;
          ndbout.m_out = output;
          for(Uint32 j= 0; j < g_consumers.size(); j++) 
            g_consumers[j]->tuple(* tuple, fragmentId);
          ndbout.m_out =  tmp;
          if (check_progress())
            report_progress("Data file progress: ", dataIter);
	} // while (tuple != NULL);
	
	if (res < 0)
	{
	  err <<" Restore: An error occured while restoring data. Exiting...";
          err << endl;
	  exitHandler(NDBT_FAILED);
	}
	if (!dataIter.validateFragmentFooter()) {
	  err << "Restore: Error validating fragment footer. ";
          err << "Exiting..." << endl;
	  exitHandler(NDBT_FAILED);
	}
      } // while (dataIter.readFragmentHeader(res))
      
      if (res < 0)
      {
	err << "Restore: An error occured while restoring data. Exiting... "
	    << "res= " << res << endl;
	exitHandler(NDBT_FAILED);
      }
      
      
      dataIter.validateFooter(); //not implemented
      
      for (i= 0; i < g_consumers.size(); i++)
	g_consumers[i]->endOfTuples();

      /* report to clusterlog if applicable */
      for(i= 0; i < g_consumers.size(); i++)
      {
        g_consumers[i]->report_data(ga_backupId, ga_nodeId);
      }
    }

    if(_restore_data || _print_log || _print_sql_log)
    {
      RestoreLogIterator logIter(metaData);

      Logger::format_timestamp(time(NULL), timestamp, sizeof(timestamp));
      info << timestamp << " [restore_log]" << " Read log file header" << endl;

      if (!logIter.readHeader())
      {
	err << "Failed to read header of data file. Exiting..." << endl;
	exitHandler(NDBT_FAILED);
      }
      
      const LogEntry * logEntry = 0;

      Logger::format_timestamp(time(NULL), timestamp, sizeof(timestamp));
      info << timestamp << " [restore_log]" << " Restore log entries" << endl;

      while ((logEntry = logIter.getNextLogEntry(res= 0)) != 0)
      {
        const TableS* table = logEntry->m_table;
        OutputStream *output = table_output[table->getLocalId()];
        if (!output)
          continue;
        for(Uint32 j= 0; j < g_consumers.size(); j++)
          g_consumers[j]->logEntry(* logEntry);

        if (check_progress())
          report_progress("Log file progress: ", logIter);
      }
      if (res < 0)
      {
	err << "Restore: An restoring the data log. Exiting... res=" 
	    << res << endl;
	exitHandler(NDBT_FAILED);
      }
      logIter.validateFooter(); //not implemented
      for (i= 0; i < g_consumers.size(); i++)
	g_consumers[i]->endOfLogEntrys();

      /* report to clusterlog if applicable */
      for(i= 0; i < g_consumers.size(); i++)
      {
        g_consumers[i]->report_log(ga_backupId, ga_nodeId);
      }
    }
    
    /* move data from staging table to real table */
    if(_restore_data)
    {
      for (i = 0; i < metaData.getNoOfTables(); i++)
      {
        const TableS* table = metaData[i];
        if (table->m_staging)
        {
          for(Uint32 j= 0; j < g_consumers.size(); j++)
          {
            if (!g_consumers[j]->finalize_staging(*table))
            {
              err << "Restore: Failed staging data to table: ";
              err << table->getTableName() << ". ";
              err << "Exiting... " << endl;
              exitHandler(NDBT_FAILED);
            }
          }
        }
      }
    }

    if(_restore_data)
    {
      for(i = 0; i < metaData.getNoOfTables(); i++)
      {
        const TableS* table = metaData[i];
        check_data_truncations(table);
        OutputStream *output = table_output[table->getLocalId()];
        if (!output)
          continue;
        for(Uint32 j= 0; j < g_consumers.size(); j++)
          if (!g_consumers[j]->finalize_table(*table))
          {
            err << "Restore: Failed to finalize restore table: %s. ";
            err << "Exiting... " << metaData[i]->getTableName() << endl;
            exitHandler(NDBT_FAILED);
          }
      }
    }
  }
  if (ga_restore_epoch)
  {
    Logger::format_timestamp(time(NULL), timestamp, sizeof(timestamp));
    info << timestamp << " [restore_epoch]" << " Restoring epoch" << endl;

    for (i= 0; i < g_consumers.size(); i++)
      if (!g_consumers[i]->update_apply_status(metaData))
      {
        err << "Restore: Failed to restore epoch" << endl;
        exitHandler(NDBT_FAILED);
      }
  }

  unsigned j;
  for(j= 0; j < g_consumers.size(); j++) 
  {
    if (g_consumers[j]->has_temp_error())
    {
      clearConsumers();
      ndbout_c("\nRestore successful, but encountered temporary error, "
               "please look at configuration.");
    }               
  }

  if (ga_rebuild_indexes)
  {
    debug << "Rebuilding indexes" << endl;
    Logger::format_timestamp(time(NULL), timestamp, sizeof(timestamp));
    info << timestamp << " [rebuild_indexes]" << " Rebuilding indexes" << endl;

    for(i = 0; i<metaData.getNoOfTables(); i++)
    {
      const TableS *table= metaData[i];
      if (! (checkSysTable(table) && checkDbAndTableName(table)))
        continue;
      if (isBlobTable(table) || isIndex(table))
        continue;
      for(Uint32 j= 0; j < g_consumers.size(); j++)
      {
        if (!g_consumers[j]->rebuild_indexes(* table))
          exitHandler(NDBT_FAILED);
      }
    }
    for(Uint32 j= 0; j < g_consumers.size(); j++)
    {
      if (!g_consumers[j]->endOfTablesFK())
        exitHandler(NDBT_FAILED);
    }
  }

  /* report to clusterlog if applicable */
  for (i = 0; i < g_consumers.size(); i++)
    g_consumers[i]->report_completed(ga_backupId, ga_nodeId);

  clearConsumers();

  for(i = 0; i < metaData.getNoOfTables(); i++)
  {
    if (table_output[i] &&
        table_output[i] != ndbout.m_out)
    {
      my_fclose(((FileOutputStream *)table_output[i])->getFile(), MYF(MY_WME));
      delete table_output[i];
      table_output[i] = NULL;
    }
  }

  if (opt_verbose)
    return NDBT_ProgramExit(NDBT_OK);
  else
    return 0;
} // main

template class Vector<BackupConsumer*>;
template class Vector<OutputStream*>;
template class Vector<RestoreOption *>;<|MERGE_RESOLUTION|>--- conflicted
+++ resolved
@@ -584,11 +584,6 @@
   debug << "Load defaults" << endl;
 
   init_nodegroup_map();
-<<<<<<< HEAD
-  MEM_ROOT alloc;
-  ndb_load_defaults(NULL,load_default_groups,pargc,pargv,&alloc);
-=======
->>>>>>> 3061cc26
   debug << "handle_options" << endl;
 
   opts.set_usage_funcs(short_usage_sub);
