# Copyright (c) 2009, 2010, Oracle and/or its affiliates. All rights reserved.
#
# This program is free software; you can redistribute it and/or modify
# it under the terms of the GNU General Public License as published by
# the Free Software Foundation; version 2 of the License.
#
# This program is distributed in the hope that it will be useful,
# but WITHOUT ANY WARRANTY; without even the implied warranty of
# MERCHANTABILITY or FITNESS FOR A PARTICULAR PURPOSE.  See the
# GNU General Public License for more details.
#
# You should have received a copy of the GNU General Public License
# along with this program; if not, write to the Free Software Foundation,
# 51 Franklin Street, Suite 500, Boston, MA 02110-1335 USA

INCLUDE_DIRECTORIES(${CMAKE_SOURCE_DIR}
                    ${CMAKE_SOURCE_DIR}/include
                    ${CMAKE_SOURCE_DIR}/sql
                    ${CMAKE_SOURCE_DIR}/regex
                    ${CMAKE_SOURCE_DIR}/extra/yassl/include)

ADD_DEFINITIONS(-DMYSQL_SERVER)

SET(PERFSCHEMA_SOURCES ha_perfschema.h
  pfs_column_types.h
  pfs_column_values.h
  pfs_defaults.h
  pfs_events_waits.h
  pfs_global.h
  pfs.h
  pfs_instr.h
  pfs_instr_class.h
  pfs_lock.h
  pfs_atomic.h
  pfs_server.h
  pfs_setup_actor.h
  pfs_stat.h
  pfs_engine_table.h
  pfs_timer.h
  table_all_instr.h
  table_events_waits.h
  table_events_waits_summary.h
  table_ews_global_by_event_name.h
  table_file_instances.h
  table_file_summary.h
  table_helper.h
  table_performance_timers.h
<<<<<<< HEAD
  table_setup_actors.h
=======
>>>>>>> d23a41d5
  table_setup_consumers.h
  table_setup_instruments.h
  table_setup_timers.h
  table_sync_instances.h
  table_threads.h
  ha_perfschema.cc
  pfs.cc
  pfs_column_values.cc
  pfs_defaults.cc
  pfs_events_waits.cc
  pfs_global.cc
  pfs_instr.cc
  pfs_instr_class.cc
  pfs_server.cc
  pfs_setup_actor.cc
  pfs_engine_table.cc
  pfs_timer.cc
  table_all_instr.cc
  table_events_waits.cc
  table_events_waits_summary.cc
  table_ews_global_by_event_name.cc
  table_file_instances.cc
  table_file_summary.cc
  table_performance_timers.cc
<<<<<<< HEAD
  table_setup_actors.cc
=======
>>>>>>> d23a41d5
  table_setup_consumers.cc
  table_setup_instruments.cc
  table_setup_timers.cc
  table_sync_instances.cc
  table_threads.cc
  pfs_atomic.cc
  pfs_check.cc
)

MYSQL_ADD_PLUGIN(perfschema ${PERFSCHEMA_SOURCES} STORAGE_ENGINE DEFAULT STATIC_ONLY)
IF(WITH_PERFSCHEMA_STORAGE_ENGINE AND WITH_UNIT_TESTS)
  ENABLE_TESTING()
  ADD_SUBDIRECTORY(unittest)
ENDIF()<|MERGE_RESOLUTION|>--- conflicted
+++ resolved
@@ -45,10 +45,7 @@
   table_file_summary.h
   table_helper.h
   table_performance_timers.h
-<<<<<<< HEAD
   table_setup_actors.h
-=======
->>>>>>> d23a41d5
   table_setup_consumers.h
   table_setup_instruments.h
   table_setup_timers.h
@@ -73,10 +70,7 @@
   table_file_instances.cc
   table_file_summary.cc
   table_performance_timers.cc
-<<<<<<< HEAD
   table_setup_actors.cc
-=======
->>>>>>> d23a41d5
   table_setup_consumers.cc
   table_setup_instruments.cc
   table_setup_timers.cc
