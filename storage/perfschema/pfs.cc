/* Copyright (c) 2008, 2013, Oracle and/or its affiliates. All rights reserved.

  This program is free software; you can redistribute it and/or modify
  it under the terms of the GNU General Public License as published by
  the Free Software Foundation; version 2 of the License.

  This program is distributed in the hope that it will be useful,
  but WITHOUT ANY WARRANTY; without even the implied warranty of
  MERCHANTABILITY or FITNESS FOR A PARTICULAR PURPOSE.  See the
  GNU General Public License for more details.

  You should have received a copy of the GNU General Public License
  along with this program; if not, write to the Free Software Foundation,
  51 Franklin Street, Suite 500, Boston, MA 02110-1335 USA */

/**
  @file storage/perfschema/pfs.cc
  The performance schema implementation of all instruments.
*/
#include "my_global.h"
#include "thr_lock.h"
#include "mysql/psi/psi.h"
#include "mysql/psi/mysql_thread.h"
#include "my_pthread.h"
#include "sql_const.h"
#include "pfs.h"
#include "pfs_instr_class.h"
#include "pfs_instr.h"
#include "pfs_host.h"
#include "pfs_user.h"
#include "pfs_account.h"
#include "pfs_global.h"
#include "pfs_column_values.h"
#include "pfs_timer.h"
#include "pfs_events_waits.h"
#include "pfs_events_stages.h"
#include "pfs_events_statements.h"
#include "pfs_setup_actor.h"
#include "pfs_setup_object.h"
#include "sql_error.h"
#include "sp_head.h"
#include "pfs_digest.h"

/**
  @page PAGE_PERFORMANCE_SCHEMA The Performance Schema main page
  MySQL PERFORMANCE_SCHEMA implementation.

  @section INTRO Introduction
  The PERFORMANCE_SCHEMA is a way to introspect the internal execution of
  the server at runtime.
  The performance schema focuses primarily on performance data,
  as opposed to the INFORMATION_SCHEMA whose purpose is to inspect metadata.

  From a user point of view, the performance schema consists of:
  - a dedicated database schema, named PERFORMANCE_SCHEMA,
  - SQL tables, used to query the server internal state or change
  configuration settings.

  From an implementation point of view, the performance schema is a dedicated
  Storage Engine which exposes data collected by 'Instrumentation Points'
  placed in the server code.

  @section INTERFACES Multiple interfaces

  The performance schema exposes many different interfaces,
  for different components, and for different purposes.

  @subsection INT_INSTRUMENTING Instrumenting interface

  All the data representing the server internal state exposed
  in the performance schema must be first collected:
  this is the role of the instrumenting interface.
  The instrumenting interface is a coding interface provided
  by implementors (of the performance schema) to implementors
  (of the server or server components).

  This interface is available to:
  - C implementations
  - C++ implementations
  - the core SQL layer (/sql)
  - the mysys library (/mysys)
  - MySQL plugins, including storage engines,
  - third party plugins, including third party storage engines.

  For details, see the @ref PAGE_INSTRUMENTATION_INTERFACE
  "instrumentation interface page".

  @subsection INT_COMPILING Compiling interface

  The implementation of the performance schema can be enabled or disabled at
  build time, when building MySQL from the source code.

  When building with the performance schema code, some compilation flags
  are available to change the default values used in the code, if required.

  For more details, see:
  @verbatim ./configure --help @endverbatim

  To compile with the performance schema:
  @verbatim ./configure --with-perfschema @endverbatim

  The implementation of all the compiling options is located in
  @verbatim ./storage/perfschema/plug.in @endverbatim

  @subsection INT_STARTUP Server startup interface

  The server startup interface consists of the "./mysqld ..."
  command line used to start the server.
  When the performance schema is compiled in the server binary,
  extra command line options are available.

  These extra start options allow the DBA to:
  - enable or disable the performance schema
  - specify some sizing parameters.

  To see help for the performance schema startup options, see:
  @verbatim ./sql/mysqld --verbose --help  @endverbatim

  The implementation of all the startup options is located in
  @verbatim ./sql/mysqld.cc, my_long_options[] @endverbatim

  @subsection INT_BOOTSTRAP Server bootstrap interface

  The bootstrap interface is a private interface exposed by
  the performance schema, and used by the SQL layer.
  Its role is to advertise all the SQL tables natively
  supported by the performance schema to the SQL server.
  The code consists of creating MySQL tables for the
  performance schema itself, and is used in './mysql --bootstrap'
  mode when a server is installed.

  The implementation of the database creation script is located in
  @verbatim ./scripts/mysql_system_tables.sql @endverbatim

  @subsection INT_CONFIG Runtime configuration interface

  When the performance schema is used at runtime, various configuration
  parameters can be used to specify what kind of data is collected,
  what kind of aggregations are computed, what kind of timers are used,
  what events are timed, etc.

  For all these capabilities, not a single statement or special syntax
  was introduced in the parser.
  Instead of new SQL statements, the interface consists of DML
  (SELECT, INSERT, UPDATE, DELETE) against special "SETUP" tables.

  For example:
  @verbatim mysql> update performance_schema.SETUP_INSTRUMENTS
    set ENABLED='YES', TIMED='YES';
  Query OK, 234 rows affected (0.00 sec)
  Rows matched: 234  Changed: 234  Warnings: 0 @endverbatim

  @subsection INT_STATUS Internal audit interface

  The internal audit interface is provided to the DBA to inspect if the
  performance schema code itself is functioning properly.
  This interface is necessary because a failure caused while
  instrumenting code in the server should not cause failures in the
  MySQL server itself, so that the performance schema implementation
  never raises errors during runtime execution.

  This auditing interface consists of:
  @verbatim SHOW ENGINE PERFORMANCE_SCHEMA STATUS; @endverbatim
  It displays data related to the memory usage of the performance schema,
  as well as statistics about lost events, if any.

  The SHOW STATUS command is implemented in
  @verbatim ./storage/perfschema/pfs_engine_table.cc @endverbatim

  @subsection INT_QUERY Query interface

  The query interface is used to query the internal state of a running server.
  It is provided as SQL tables.

  For example:
  @verbatim mysql> select * from performance_schema.EVENTS_WAITS_CURRENT;
  @endverbatim

  @section DESIGN_PRINCIPLES Design principles

  @subsection PRINCIPLE_BEHAVIOR No behavior changes

  The primary goal of the performance schema is to measure (instrument) the
  execution of the server. A good measure should not cause any change
  in behavior.

  To achieve this, the overall design of the performance schema complies
  with the following very severe design constraints:

  The parser is unchanged. There are no new keywords, no new statements.
  This guarantees that existing applications will run the same way with or
  without the performance schema.

  All the instrumentation points return "void", there are no error codes.
  Even if the performance schema internally fails, execution of the server
  code will proceed.

  None of the instrumentation points allocate memory.
  All the memory used by the performance schema is pre-allocated at startup,
  and is considered "static" during the server life time.

  None of the instrumentation points use any pthread_mutex, pthread_rwlock,
  or pthread_cond (or platform equivalents).
  Executing the instrumentation point should not cause thread scheduling to
  change in the server.

  In other words, the implementation of the instrumentation points,
  including all the code called by the instrumentation points, is:
  - malloc free
  - mutex free
  - rwlock free

  TODO: All the code located in storage/perfschema is malloc free,
  but unfortunately the usage of LF_HASH introduces some memory allocation.
  This should be revised if possible, to use a lock-free,
  malloc-free hash code table.

  @subsection PRINCIPLE_PERFORMANCE No performance hit

  The instrumentation of the server should be as fast as possible.
  In cases when there are choices between:
  - doing some processing when recording the performance data
  in the instrumentation,
  - doing some processing when retrieving the performance data,

  priority is given in the design to make the instrumentation faster,
  pushing some complexity to data retrieval.

  As a result, some parts of the design, related to:
  - the setup code path,
  - the query code path,

  might appear to be sub-optimal.

  The criterion used here is to optimize primarily the critical path (data
  collection), possibly at the expense of non-critical code paths.

  @subsection PRINCIPLE_NOT_INTRUSIVE Unintrusive instrumentation

  For the performance schema in general to be successful, the barrier
  of entry for a developer should be low, so it's easy to instrument code.

  In particular, the instrumentation interface:
  - is available for C and C++ code (so it's a C interface),
  - does not require parameters that the calling code can't easily provide,
  - supports partial instrumentation (for example, instrumenting mutexes does
  not require that every mutex is instrumented)

  @subsection PRINCIPLE_EXTENDABLE Extendable instrumentation

  As the content of the performance schema improves,
  with more tables exposed and more data collected,
  the instrumentation interface will also be augmented
  to support instrumenting new concepts.
  Existing instrumentations should not be affected when additional
  instrumentation is made available, and making a new instrumentation
  available should not require existing instrumented code to support it.

  @subsection PRINCIPLE_VERSIONED Versioned instrumentation

  Given that the instrumentation offered by the performance schema will
  be augmented with time, when more features are implemented,
  the interface itself should be versioned, to keep compatibility
  with previous instrumented code.

  For example, after both plugin-A and plugin-B have been instrumented for
  mutexes, read write locks and conditions, using the instrumentation
  interface, we can anticipate that the instrumentation interface
  is expanded to support file based operations.

  Plugin-A, a file based storage engine, will most likely use the expanded
  interface and instrument its file usage, using the version 2
  interface, while Plugin-B, a network based storage engine, will not change
  its code and not release a new binary.

  When later the instrumentation interface is expanded to support network
  based operations (which will define interface version 3), the Plugin-B code
  can then be changed to make use of it.

  Note, this is just an example to illustrate the design concept here.
  Both mutexes and file instrumentation are already available
  since version 1 of the instrumentation interface.

  @subsection PRINCIPLE_DEPLOYMENT Easy deployment

  Internally, we might want every plugin implementation to upgrade the
  instrumented code to the latest available, but this will cause additional
  work and this is not practical if the code change is monolithic.

  Externally, for third party plugin implementors, asking implementors to
  always stay aligned to the latest instrumentation and make new releases,
  even when the change does not provide new functionality for them,
  is a bad idea.

  For example, requiring a network based engine to re-release because the
  instrumentation interface changed for file based operations, will create
  too many deployment issues.

  So, the performance schema implementation must support concurrently,
  in the same deployment, multiple versions of the instrumentation
  interface, and ensure binary compatibility with each version.

  In addition to this, the performance schema can be included or excluded
  from the server binary, using build time configuration options.

  Regardless, the following types of deployment are valid:
  - a server supporting the performance schema + a storage engine
  that is not instrumented
  - a server not supporting the performance schema + a storage engine
  that is instrumented
*/

/**
  @page PAGE_INSTRUMENTATION_INTERFACE Performance schema: instrumentation interface page.
  MySQL performance schema instrumentation interface.

  @section INTRO Introduction

  The instrumentation interface consist of two layers:
  - a raw ABI (Application Binary Interface) layer, that exposes the primitive
  instrumentation functions exported by the performance schema instrumentation
  - an API (Application Programing Interface) layer,
  that provides many helpers for a developer instrumenting some code,
  to make the instrumentation as easy as possible.

  The ABI layer consists of:
@code
#include "mysql/psi/psi.h"
@endcode

  The API layer consists of:
@code
#include "mysql/psi/mutex_mutex.h"
#include "mysql/psi/mutex_file.h"
@endcode

  The first helper is for mutexes, rwlocks and conditions,
  the second for file io.

  The API layer exposes C macros and typedefs which will expand:
  - either to non-instrumented code, when compiled without the performance
  schema instrumentation
  - or to instrumented code, that will issue the raw calls to the ABI layer
  so that the implementation can collect data.

  Note that all the names introduced (for example, @c mysql_mutex_lock) do not
  collide with any other namespace.
  In particular, the macro @c mysql_mutex_lock is on purpose not named
  @c pthread_mutex_lock.
  This is to:
  - avoid overloading @c pthread_mutex_lock with yet another macro,
  which is dangerous as it can affect user code and pollute
  the end-user namespace.
  - allow the developer instrumenting code to selectively instrument
  some code but not all.

  @section PRINCIPLES Design principles

  The ABI part is designed as a facade, that exposes basic primitives.
  The expectation is that each primitive will be very stable over time,
  but the list will constantly grow when more instruments are supported.
  To support binary compatibility with plugins compiled with a different
  version of the instrumentation, the ABI itself is versioned
  (see @c PSI_v1, @c PSI_v2).

  For a given instrumentation point in the API, the basic coding pattern
  used is:
  - (a) notify the performance schema of the operation
  about to be performed.
  - (b) execute the instrumented code.
  - (c) notify the performance schema that the operation
  is completed.

  An opaque "locker" pointer is returned by (a), that is given to (c).
  This pointer helps the implementation to keep context, for performances.

  The following code fragment is annotated to show how in detail this pattern
  in implemented, when the instrumentation is compiled in:

@verbatim
static inline int mysql_mutex_lock(
  mysql_mutex_t *that, myf flags, const char *src_file, uint src_line)
{
  int result;
  struct PSI_mutex_locker_state state;
  struct PSI_mutex_locker *locker= NULL;

  ............... (a)
  locker= PSI_server->start_mutex_wait(&state, that->p_psi,
                                       PSI_MUTEX_LOCK, locker, src_file, src_line);

  ............... (b)
  result= pthread_mutex_lock(&that->m_mutex);

  ............... (c)
  PSI_server->end_mutex_wait(locker, result);

  return result;
}
@endverbatim

  When the performance schema instrumentation is not compiled in,
  the code becomes simply a wrapper, expanded in line by the compiler:

@verbatim
static inline int mysql_mutex_lock(...)
{
  int result;

  ............... (b)
  result= pthread_mutex_lock(&that->m_mutex);

  return result;
}
@endverbatim
*/

/**
  @page PAGE_AGGREGATES Performance schema: the aggregates page.
  Performance schema aggregates.

  @section INTRO Introduction

  Aggregates tables are tables that can be formally defined as
  SELECT ... from EVENTS_WAITS_HISTORY_INFINITE ... group by 'group clause'.

  Each group clause defines a different kind of aggregate, and corresponds to
  a different table exposed by the performance schema.

  Aggregates can be either:
  - computed on the fly,
  - computed on demand, based on other available data.

  'EVENTS_WAITS_HISTORY_INFINITE' is a table that does not exist,
  the best approximation is EVENTS_WAITS_HISTORY_LONG.
  Aggregates computed on the fly in fact are based on EVENTS_WAITS_CURRENT,
  while aggregates computed on demand are based on other
  EVENTS_WAITS_SUMMARY_BY_xxx tables.

  To better understand the implementation itself, a bit of math is
  required first, to understand the model behind the code:
  the code is deceptively simple, the real complexity resides
  in the flyweight of pointers between various performance schema buffers.

  @section DIMENSION Concept of dimension

  An event measured by the instrumentation has many attributes.
  An event is represented as a data point P(x1, x2, ..., xN),
  where each x_i coordinate represents a given attribute value.

  Examples of attributes are:
  - the time waited
  - the object waited on
  - the instrument waited on
  - the thread that waited
  - the operation performed
  - per object or per operation additional attributes, such as spins,
  number of bytes, etc.

  Computing an aggregate per thread is fundamentally different from
  computing an aggregate by instrument, so the "_BY_THREAD" and
  "_BY_EVENT_NAME" aggregates are different dimensions,
  operating on different x_i and x_j coordinates.
  These aggregates are "orthogonal".

  @section PROJECTION Concept of projection

  A given x_i attribute value can convey either just one basic information,
  such as a number of bytes, or can convey implied information,
  such as an object fully qualified name.

  For example, from the value "test.t1", the name of the object schema
  "test" can be separated from the object name "t1", so that now aggregates
  by object schema can be implemented.

  In math terms, that corresponds to defining a function:
  F_i (x): x --> y
  Applying this function to our point P gives another point P':

  F_i (P):
  P(x1, x2, ..., x{i-1}, x_i, x{i+1}, ..., x_N)
  --> P' (x1, x2, ..., x{i-1}, f_i(x_i), x{i+1}, ..., x_N)

  That function defines in fact an aggregate !
  In SQL terms, this aggregate would look like the following table:

@verbatim
  CREATE VIEW EVENTS_WAITS_SUMMARY_BY_Func_i AS
  SELECT col_1, col_2, ..., col_{i-1},
         Func_i(col_i),
         COUNT(col_i),
         MIN(col_i), AVG(col_i), MAX(col_i), -- if col_i is a numeric value
         col_{i+1}, ..., col_N
         FROM EVENTS_WAITS_HISTORY_INFINITE
         group by col_1, col_2, ..., col_{i-1}, col{i+1}, ..., col_N.
@endverbatim

  Note that not all columns have to be included,
  in particular some columns that are dependent on the x_i column should
  be removed, so that in practice, MySQL's aggregation method tends to
  remove many attributes at each aggregation steps.

  For example, when aggregating wait events by object instances,
  - the wait_time and number_of_bytes can be summed,
  and sum(wait_time) now becomes an object instance attribute.
  - the source, timer_start, timer_end columns are not in the
  _BY_INSTANCE table, because these attributes are only
  meaningful for a wait.

  @section COMPOSITION Concept of composition

  Now, the "test.t1" --> "test" example was purely theory,
  just to explain the concept, and does not lead very far.
  Let's look at a more interesting example of data that can be derived
  from the row event.

  An event creates a transient object, PFS_wait_locker, per operation.
  This object's life cycle is extremely short: it's created just
  before the start_wait() instrumentation call, and is destroyed in
  the end_wait() call.

  The wait locker itself contains a pointer to the object instance
  waited on.
  That allows to implement a wait_locker --> object instance projection,
  with m_target.
  The object instance life cycle depends on _init and _destroy calls
  from the code, such as mysql_mutex_init()
  and mysql_mutex_destroy() for a mutex.

  The object instance waited on contains a pointer to the object class,
  which is represented by the instrument name.
  That allows to implement an object instance --> object class projection.
  The object class life cycle is permanent, as instruments are loaded in
  the server and never removed.

  The object class is named in such a way
  (for example, "wait/sync/mutex/sql/LOCK_open",
  "wait/io/file/maria/data_file) that the component ("sql", "maria")
  that it belongs to can be inferred.
  That allows to implement an object class --> server component projection.

  Back to math again, we have, for example for mutexes:

  F1 (l) : PFS_wait_locker l --> PFS_mutex m = l->m_target.m_mutex

  F1_to_2 (m) : PFS_mutex m --> PFS_mutex_class i = m->m_class

  F2_to_3 (i) : PFS_mutex_class i --> const char *component =
                                        substring(i->m_name, ...)

  Per components aggregates are not implemented, this is just an illustration.

  F1 alone defines this aggregate:

  EVENTS_WAITS_HISTORY_INFINITE --> EVENTS_WAITS_SUMMARY_BY_INSTANCE
  (or MUTEX_INSTANCE)

  F1_to_2 alone could define this aggregate:

  EVENTS_WAITS_SUMMARY_BY_INSTANCE --> EVENTS_WAITS_SUMMARY_BY_EVENT_NAME

  Alternatively, using function composition, with
  F2 = F1_to_2 o F1, F2 defines:

  EVENTS_WAITS_HISTORY_INFINITE --> EVENTS_WAITS_SUMMARY_BY_EVENT_NAME

  Likewise, F_2_to_3 defines:

  EVENTS_WAITS_SUMMARY_BY_EVENT_NAME --> EVENTS_WAITS_SUMMARY_BY_COMPONENT

  and F3 = F_2_to_3 o F_1_to_2 o F1 defines:

  EVENTS_WAITS_HISTORY_INFINITE --> EVENTS_WAITS_SUMMARY_BY_COMPONENT

  What has all this to do with the code ?

  Functions (or aggregates) such as F_3 are not implemented as is.
  Instead, they are decomposed into F_2_to_3 o F_1_to_2 o F1,
  and each intermediate aggregate is stored into an internal buffer.
  This allows to support every F1, F2, F3 aggregates from shared
  internal buffers, where computation already performed to compute F2
  is reused when computing F3.

  @section OBJECT_GRAPH Object graph

  In terms of object instances, or records, pointers between
  different buffers define an object instance graph.

  For example, assuming the following scenario:
  - A mutex class "M" is instrumented, the instrument name
  is "wait/sync/mutex/sql/M"
  - This mutex instrument has been instantiated twice,
  mutex instances are noted M-1 and M-2
  - Threads T-A and T-B are locking mutex instance M-1
  - Threads T-C and T-D are locking mutex instance M-2

  The performance schema will record the following data:
  - EVENTS_WAITS_CURRENT has 4 rows, one for each mutex locker
  - EVENTS_WAITS_SUMMARY_BY_INSTANCE shows 2 rows, for M-1 and M-2
  - EVENTS_WAITS_SUMMARY_BY_EVENT_NAME shows 1 row, for M

  The graph of structures will look like:

@verbatim
  PFS_wait_locker (T-A, M-1) ----------
                                      |
                                      v
                                 PFS_mutex (M-1)
                                 - m_wait_stat    ------------
                                      ^                      |
                                      |                      |
  PFS_wait_locker (T-B, M-1) ----------                      |
                                                             v
                                                        PFS_mutex_class (M)
                                                        - m_wait_stat
  PFS_wait_locker (T-C, M-2) ----------                      ^
                                      |                      |
                                      v                      |
                                 PFS_mutex (M-2)             |
                                 - m_wait_stat    ------------
                                      ^
                                      |
  PFS_wait_locker (T-D, M-2) ----------

            ||                        ||                     ||
            ||                        ||                     ||
            vv                        vv                     vv

  EVENTS_WAITS_CURRENT ..._SUMMARY_BY_INSTANCE ..._SUMMARY_BY_EVENT_NAME
@endverbatim

  @section ON_THE_FLY On the fly aggregates

  'On the fly' aggregates are computed during the code execution.
  This is necessary because the data the aggregate is based on is volatile,
  and can not be kept indefinitely.

  With on the fly aggregates:
  - the writer thread does all the computation
  - the reader thread accesses the result directly

  This model is to be avoided if possible, due to the overhead
  caused when instrumenting code.

  @section HIGHER_LEVEL Higher level aggregates

  'Higher level' aggregates are implemented on demand only.
  The code executing a SELECT from the aggregate table is
  collecting data from multiple internal buffers to produce the result.

  With higher level aggregates:
  - the reader thread does all the computation
  - the writer thread has no overhead.

  @section MIXED Mixed level aggregates

  The 'Mixed' model is a compromise between 'On the fly' and 'Higher level'
  aggregates, for internal buffers that are not permanent.

  While an object is present in a buffer, the higher level model is used.
  When an object is about to be destroyed, statistics are saved into
  a 'parent' buffer with a longer life cycle, to follow the on the fly model.

  With mixed aggregates:
  - the reader thread does a lot of complex computation,
  - the writer thread has minimal overhead, on destroy events.

  @section IMPL_WAIT Implementation for waits aggregates

  For waits, the tables that contains aggregated wait data are:
  - EVENTS_WAITS_SUMMARY_BY_ACCOUNT_BY_EVENT_NAME
  - EVENTS_WAITS_SUMMARY_BY_HOST_BY_EVENT_NAME
  - EVENTS_WAITS_SUMMARY_BY_INSTANCE
  - EVENTS_WAITS_SUMMARY_BY_THREAD_BY_EVENT_NAME
  - EVENTS_WAITS_SUMMARY_BY_USER_BY_EVENT_NAME
  - EVENTS_WAITS_SUMMARY_GLOBAL_BY_EVENT_NAME
  - FILE_SUMMARY_BY_EVENT_NAME
  - FILE_SUMMARY_BY_INSTANCE
  - SOCKET_SUMMARY_BY_INSTANCE
  - SOCKET_SUMMARY_BY_EVENT_NAME
  - OBJECTS_SUMMARY_GLOBAL_BY_TYPE

  The instrumented code that generates waits events consist of:
  - mutexes (mysql_mutex_t)
  - rwlocks (mysql_rwlock_t)
  - conditions (mysql_cond_t)
  - file io (MYSQL_FILE)
  - socket io (MYSQL_SOCKET)
  - table io
  - table lock
  - idle

  The flow of data between aggregates tables varies for each instrumentation.

  @subsection IMPL_WAIT_MUTEX Mutex waits

@verbatim
  mutex_locker(T, M)
   |
   | [1]
   |
   |-> pfs_mutex(M)                           =====>> [B], [C]
   |    |
   |    | [2]
   |    |
   |    |-> pfs_mutex_class(M.class)          =====>> [C]
   |
   |-> pfs_thread(T).event_name(M)            =====>> [A], [D], [E], [F]
        |
        | [3]
        |
     3a |-> pfs_account(U, H).event_name(M)   =====>> [D], [E], [F]
        .    |
        .    | [4-RESET]
        .    |
     3b .....+-> pfs_user(U).event_name(M)    =====>> [E]
        .    |
     3c .....+-> pfs_host(H).event_name(M)    =====>> [F]
@endverbatim

  How to read this diagram:
  - events that occur during the instrumented code execution are noted with numbers,
  as in [1]. Code executed by these events has an impact on overhead.
  - events that occur during TRUNCATE TABLE operations are noted with numbers,
  followed by "-RESET", as in [4-RESET].
  Code executed by these events has no impact on overhead,
  since they are executed by independent monitoring sessions.
  - events that occur when a reader extracts data from a performance schema table
  are noted with letters, as in [A]. The name of the table involved,
  and the method that builds a row are documented. Code executed by these events
  has no impact on the instrumentation overhead. Note that the table
  implementation may pull data from different buffers.
  - nominal code paths are in plain lines. A "nominal" code path corresponds to
  cases where the performance schema buffers are sized so that no records are lost.
  - degenerated code paths are in dotted lines. A "degenerated" code path corresponds
  to edge cases where parent buffers are full, which forces the code to aggregate to
  grand parents directly.

  Implemented as:
  - [1] @c start_mutex_wait_v1(), @c end_mutex_wait_v1()
  - [2] @c destroy_mutex_v1()
  - [3] @c aggregate_thread_waits()
  - [4] @c PFS_account::aggregate_waits()
  - [A] EVENTS_WAITS_SUMMARY_BY_THREAD_BY_EVENT_NAME,
        @c table_ews_by_thread_by_event_name::make_row()
  - [B] EVENTS_WAITS_SUMMARY_BY_INSTANCE,
        @c table_events_waits_summary_by_instance::make_mutex_row()
  - [C] EVENTS_WAITS_SUMMARY_GLOBAL_BY_EVENT_NAME,
        @c table_ews_global_by_event_name::make_mutex_row()
  - [D] EVENTS_WAITS_SUMMARY_BY_ACCOUNT_BY_EVENT_NAME,
        @c table_ews_by_account_by_event_name::make_row()
  - [E] EVENTS_WAITS_SUMMARY_BY_USER_BY_EVENT_NAME,
        @c table_ews_by_user_by_event_name::make_row()
  - [F] EVENTS_WAITS_SUMMARY_BY_HOST_BY_EVENT_NAME,
        @c table_ews_by_host_by_event_name::make_row()

  Table EVENTS_WAITS_SUMMARY_BY_INSTANCE is a 'on the fly' aggregate,
  because the data is collected on the fly by (1) and stored into a buffer,
  pfs_mutex. The table implementation [B] simply reads the results directly
  from this buffer.

  Table EVENTS_WAITS_SUMMARY_GLOBAL_BY_EVENT_NAME is a 'mixed' aggregate,
  because some data is collected on the fly (1),
  some data is preserved with (2) at a later time in the life cycle,
  and two different buffers pfs_mutex and pfs_mutex_class are used to store the
  statistics collected. The table implementation [C] is more complex, since
  it reads from two buffers pfs_mutex and pfs_mutex_class.

  @subsection IMPL_WAIT_RWLOCK Rwlock waits

@verbatim
  rwlock_locker(T, R)
   |
   | [1]
   |
   |-> pfs_rwlock(R)                          =====>> [B], [C]
   |    |
   |    | [2]
   |    |
   |    |-> pfs_rwlock_class(R.class)         =====>> [C]
   |
   |-> pfs_thread(T).event_name(R)            =====>> [A]
        |
       ...
@endverbatim

  Implemented as:
  - [1] @c start_rwlock_rdwait_v1(), @c end_rwlock_rdwait_v1(), ...
  - [2] @c destroy_rwlock_v1()
  - [A] EVENTS_WAITS_SUMMARY_BY_THREAD_BY_EVENT_NAME,
        @c table_ews_by_thread_by_event_name::make_row()
  - [B] EVENTS_WAITS_SUMMARY_BY_INSTANCE,
        @c table_events_waits_summary_by_instance::make_rwlock_row()
  - [C] EVENTS_WAITS_SUMMARY_GLOBAL_BY_EVENT_NAME,
        @c table_ews_global_by_event_name::make_rwlock_row()

  @subsection IMPL_WAIT_COND Cond waits

@verbatim
  cond_locker(T, C)
   |
   | [1]
   |
   |-> pfs_cond(C)                            =====>> [B], [C]
   |    |
   |    | [2]
   |    |
   |    |-> pfs_cond_class(C.class)           =====>> [C]
   |
   |-> pfs_thread(T).event_name(C)            =====>> [A]
        |
       ...
@endverbatim

  Implemented as:
  - [1] @c start_cond_wait_v1(), @c end_cond_wait_v1()
  - [2] @c destroy_cond_v1()
  - [A] EVENTS_WAITS_SUMMARY_BY_THREAD_BY_EVENT_NAME,
        @c table_ews_by_thread_by_event_name::make_row()
  - [B] EVENTS_WAITS_SUMMARY_BY_INSTANCE,
        @c table_events_waits_summary_by_instance::make_cond_row()
  - [C] EVENTS_WAITS_SUMMARY_GLOBAL_BY_EVENT_NAME,
        @c table_ews_global_by_event_name::make_cond_row()

  @subsection IMPL_WAIT_FILE File waits

@verbatim
  file_locker(T, F)
   |
   | [1]
   |
   |-> pfs_file(F)                            =====>> [B], [C], [D], [E]
   |    |
   |    | [2]
   |    |
   |    |-> pfs_file_class(F.class)           =====>> [C], [D]
   |
   |-> pfs_thread(T).event_name(F)            =====>> [A]
        |
       ...
@endverbatim

  Implemented as:
  - [1] @c get_thread_file_name_locker_v1(), @c start_file_wait_v1(),
        @c end_file_wait_v1(), ...
  - [2] @c close_file_v1()
  - [A] EVENTS_WAITS_SUMMARY_BY_THREAD_BY_EVENT_NAME,
        @c table_ews_by_thread_by_event_name::make_row()
  - [B] EVENTS_WAITS_SUMMARY_BY_INSTANCE,
        @c table_events_waits_summary_by_instance::make_file_row()
  - [C] EVENTS_WAITS_SUMMARY_GLOBAL_BY_EVENT_NAME,
        @c table_ews_global_by_event_name::make_file_row()
  - [D] FILE_SUMMARY_BY_EVENT_NAME,
        @c table_file_summary_by_event_name::make_row()
  - [E] FILE_SUMMARY_BY_INSTANCE,
        @c table_file_summary_by_instance::make_row()

  @subsection IMPL_WAIT_SOCKET Socket waits

@verbatim
  socket_locker(T, S)
   |
   | [1]
   |
   |-> pfs_socket(S)                            =====>> [A], [B], [C], [D], [E]
        |
        | [2]
        |
        |-> pfs_socket_class(S.class)           =====>> [C], [D]
        |
        |-> pfs_thread(T).event_name(S)         =====>> [A]
        |
        | [3]
        |
     3a |-> pfs_account(U, H).event_name(S)     =====>> [F], [G], [H]
        .    |
        .    | [4-RESET]
        .    |
     3b .....+-> pfs_user(U).event_name(S)      =====>> [G]
        .    |
     3c .....+-> pfs_host(H).event_name(S)      =====>> [H]
@endverbatim

  Implemented as:
  - [1] @c start_socket_wait_v1(), @c end_socket_wait_v1().
  - [2] @c close_socket_v1()
  - [3] @c aggregate_thread_waits()
  - [4] @c PFS_account::aggregate_waits()
  - [5] @c PFS_host::aggregate_waits()
  - [A] EVENTS_WAITS_SUMMARY_BY_THREAD_BY_EVENT_NAME,
        @c table_ews_by_thread_by_event_name::make_row()
  - [B] EVENTS_WAITS_SUMMARY_BY_INSTANCE,
        @c table_events_waits_summary_by_instance::make_socket_row()
  - [C] EVENTS_WAITS_SUMMARY_GLOBAL_BY_EVENT_NAME,
        @c table_ews_global_by_event_name::make_socket_row()
  - [D] SOCKET_SUMMARY_BY_EVENT_NAME,
        @c table_socket_summary_by_event_name::make_row()
  - [E] SOCKET_SUMMARY_BY_INSTANCE,
        @c table_socket_summary_by_instance::make_row()
  - [F] EVENTS_WAITS_SUMMARY_BY_ACCOUNT_BY_EVENT_NAME,
        @c table_ews_by_account_by_event_name::make_row()
  - [G] EVENTS_WAITS_SUMMARY_BY_USER_BY_EVENT_NAME,
        @c table_ews_by_user_by_event_name::make_row()
  - [H] EVENTS_WAITS_SUMMARY_BY_HOST_BY_EVENT_NAME,
        @c table_ews_by_host_by_event_name::make_row()

  @subsection IMPL_WAIT_TABLE Table waits

@verbatim
  table_locker(Thread Th, Table Tb, Event = io or lock)
   |
   | [1]
   |
1a |-> pfs_table(Tb)                          =====>> [A], [B], [C]
   |    |
   |    | [2]
   |    |
   |    |-> pfs_table_share(Tb.share)         =====>> [B], [C]
   |         |
   |         | [3]
   |         |
   |         |-> global_table_io_stat         =====>> [C]
   |         |
   |         |-> global_table_lock_stat       =====>> [C]
   |
1b |-> pfs_thread(Th).event_name(E)           =====>> [D], [E], [F], [G]
   |    |
   |    | [ 4-RESET]
   |    |
   |    |-> pfs_account(U, H).event_name(E)   =====>> [E], [F], [G]
   |    .    |
   |    .    | [5-RESET]
   |    .    |
   |    .....+-> pfs_user(U).event_name(E)    =====>> [F]
   |    .    |
   |    .....+-> pfs_host(H).event_name(E)    =====>> [G]
   |
1c |-> pfs_thread(Th).waits_current(W)        =====>> [H]
   |
1d |-> pfs_thread(Th).waits_history(W)        =====>> [I]
   |
1e |-> waits_history_long(W)                  =====>> [J]
@endverbatim

  Implemented as:
  - [1] @c start_table_io_wait_v1(), @c end_table_io_wait_v1()
  - [2] @c close_table_v1()
  - [3] @c drop_table_share_v1()
  - [4] @c TRUNCATE TABLE EVENTS_WAITS_SUMMARY_BY_THREAD_BY_EVENT_NAME
  - [5] @c TRUNCATE TABLE EVENTS_WAITS_SUMMARY_BY_ACCOUNT_BY_EVENT_NAME
  - [A] EVENTS_WAITS_SUMMARY_BY_INSTANCE,
        @c table_events_waits_summary_by_instance::make_table_row()
  - [B] OBJECTS_SUMMARY_GLOBAL_BY_TYPE,
        @c table_os_global_by_type::make_row()
  - [C] EVENTS_WAITS_SUMMARY_GLOBAL_BY_EVENT_NAME,
        @c table_ews_global_by_event_name::make_table_io_row(),
        @c table_ews_global_by_event_name::make_table_lock_row()
  - [D] EVENTS_WAITS_SUMMARY_BY_THREAD_BY_EVENT_NAME,
        @c table_ews_by_thread_by_event_name::make_row()
  - [E] EVENTS_WAITS_SUMMARY_BY_ACCOUNT_BY_EVENT_NAME,
        @c table_ews_by_user_by_account_name::make_row()
  - [F] EVENTS_WAITS_SUMMARY_BY_USER_BY_EVENT_NAME,
        @c table_ews_by_user_by_event_name::make_row()
  - [G] EVENTS_WAITS_SUMMARY_BY_HOST_BY_EVENT_NAME,
        @c table_ews_by_host_by_event_name::make_row()
  - [H] EVENTS_WAITS_CURRENT,
        @c table_events_waits_common::make_row()
  - [I] EVENTS_WAITS_HISTORY,
        @c table_events_waits_common::make_row()
  - [J] EVENTS_WAITS_HISTORY_LONG,
        @c table_events_waits_common::make_row()

  @section IMPL_STAGE Implementation for stages aggregates

  For stages, the tables that contains aggregated data are:
  - EVENTS_STAGES_SUMMARY_BY_ACCOUNT_BY_EVENT_NAME
  - EVENTS_STAGES_SUMMARY_BY_HOST_BY_EVENT_NAME
  - EVENTS_STAGES_SUMMARY_BY_THREAD_BY_EVENT_NAME
  - EVENTS_STAGES_SUMMARY_BY_USER_BY_EVENT_NAME
  - EVENTS_STAGES_SUMMARY_GLOBAL_BY_EVENT_NAME

@verbatim
  start_stage(T, S)
   |
   | [1]
   |
1a |-> pfs_thread(T).event_name(S)            =====>> [A], [B], [C], [D], [E]
   |    |
   |    | [2]
   |    |
   | 2a |-> pfs_account(U, H).event_name(S)   =====>> [B], [C], [D], [E]
   |    .    |
   |    .    | [3-RESET]
   |    .    |
   | 2b .....+-> pfs_user(U).event_name(S)    =====>> [C]
   |    .    |
   | 2c .....+-> pfs_host(H).event_name(S)    =====>> [D], [E]
   |    .    .    |
   |    .    .    | [4-RESET]
   | 2d .    .    |
1b |----+----+----+-> pfs_stage_class(S)      =====>> [E]

@endverbatim

  Implemented as:
  - [1] @c start_stage_v1()
  - [2] @c delete_thread_v1(), @c aggregate_thread_stages()
  - [3] @c PFS_account::aggregate_stages()
  - [4] @c PFS_host::aggregate_stages()
  - [A] EVENTS_STAGES_SUMMARY_BY_THREAD_BY_EVENT_NAME,
        @c table_esgs_by_thread_by_event_name::make_row()
  - [B] EVENTS_STAGES_SUMMARY_BY_ACCOUNT_BY_EVENT_NAME,
        @c table_esgs_by_account_by_event_name::make_row()
  - [C] EVENTS_STAGES_SUMMARY_BY_USER_BY_EVENT_NAME,
        @c table_esgs_by_user_by_event_name::make_row()
  - [D] EVENTS_STAGES_SUMMARY_BY_HOST_BY_EVENT_NAME,
        @c table_esgs_by_host_by_event_name::make_row()
  - [E] EVENTS_STAGES_SUMMARY_GLOBAL_BY_EVENT_NAME,
        @c table_esgs_global_by_event_name::make_row()

@section IMPL_STATEMENT Implementation for statements consumers

  For statements, the tables that contains individual event data are:
  - EVENTS_STATEMENTS_CURRENT
  - EVENTS_STATEMENTS_HISTORY
  - EVENTS_STATEMENTS_HISTORY_LONG

  For statements, the tables that contains aggregated data are:
  - EVENTS_STATEMENTS_SUMMARY_BY_ACCOUNT_BY_EVENT_NAME
  - EVENTS_STATEMENTS_SUMMARY_BY_HOST_BY_EVENT_NAME
  - EVENTS_STATEMENTS_SUMMARY_BY_THREAD_BY_EVENT_NAME
  - EVENTS_STATEMENTS_SUMMARY_BY_USER_BY_EVENT_NAME
  - EVENTS_STATEMENTS_SUMMARY_GLOBAL_BY_EVENT_NAME
  - EVENTS_STATEMENTS_SUMMARY_BY_DIGEST

@verbatim
  statement_locker(T, S)
   |
   | [1]
   |
1a |-> pfs_thread(T).event_name(S)            =====>> [A], [B], [C], [D], [E]
   |    |
   |    | [2]
   |    |
   | 2a |-> pfs_account(U, H).event_name(S)   =====>> [B], [C], [D], [E]
   |    .    |
   |    .    | [3-RESET]
   |    .    |
   | 2b .....+-> pfs_user(U).event_name(S)    =====>> [C]
   |    .    |
   | 2c .....+-> pfs_host(H).event_name(S)    =====>> [D], [E]
   |    .    .    |
   |    .    .    | [4-RESET]
   | 2d .    .    |
1b |----+----+----+-> pfs_statement_class(S)  =====>> [E]
   |
1c |-> pfs_thread(T).statement_current(S)     =====>> [F]
   |
1d |-> pfs_thread(T).statement_history(S)     =====>> [G]
   |
1e |-> statement_history_long(S)              =====>> [H]
   |
1f |-> statement_digest(S)                    =====>> [I]

@endverbatim

  Implemented as:
  - [1] @c start_statement_v1(), end_statement_v1()
       (1a, 1b) is an aggregation by EVENT_NAME,
        (1c, 1d, 1e) is an aggregation by TIME,
        (1f) is an aggregation by DIGEST
        all of these are orthogonal,
        and implemented in end_statement_v1().
  - [2] @c delete_thread_v1(), @c aggregate_thread_statements()
  - [3] @c PFS_account::aggregate_statements()
  - [4] @c PFS_host::aggregate_statements()
  - [A] EVENTS_STATEMENTS_SUMMARY_BY_THREAD_BY_EVENT_NAME,
        @c table_esms_by_thread_by_event_name::make_row()
  - [B] EVENTS_STATEMENTS_SUMMARY_BY_ACCOUNT_BY_EVENT_NAME,
        @c table_esms_by_account_by_event_name::make_row()
  - [C] EVENTS_STATEMENTS_SUMMARY_BY_USER_BY_EVENT_NAME,
        @c table_esms_by_user_by_event_name::make_row()
  - [D] EVENTS_STATEMENTS_SUMMARY_BY_HOST_BY_EVENT_NAME,
        @c table_esms_by_host_by_event_name::make_row()
  - [E] EVENTS_STATEMENTS_SUMMARY_GLOBAL_BY_EVENT_NAME,
        @c table_esms_global_by_event_name::make_row()
  - [F] EVENTS_STATEMENTS_CURRENT,
        @c table_events_statements_current::rnd_next(),
        @c table_events_statements_common::make_row()
  - [G] EVENTS_STATEMENTS_HISTORY,
        @c table_events_statements_history::rnd_next(),
        @c table_events_statements_common::make_row()
  - [H] EVENTS_STATEMENTS_HISTORY_LONG,
        @c table_events_statements_history_long::rnd_next(),
        @c table_events_statements_common::make_row()
  - [I] EVENTS_STATEMENTS_SUMMARY_BY_DIGEST
        @c table_esms_by_digest::make_row()
*/

/**
  @defgroup Performance_schema Performance Schema
  The performance schema component.
  For details, see the
  @ref PAGE_PERFORMANCE_SCHEMA "performance schema main page".

  @defgroup Performance_schema_implementation Performance Schema Implementation
  @ingroup Performance_schema

  @defgroup Performance_schema_tables Performance Schema Tables
  @ingroup Performance_schema_implementation
*/

pthread_key(PFS_thread*, THR_PFS);
bool THR_PFS_initialized= false;

/**
  Conversion map from PSI_mutex_operation to enum_operation_type.
  Indexed by enum PSI_mutex_operation.
*/
static enum_operation_type mutex_operation_map[]=
{
  OPERATION_TYPE_LOCK,
  OPERATION_TYPE_TRYLOCK
};

/**
  Conversion map from PSI_rwlock_operation to enum_operation_type.
  Indexed by enum PSI_rwlock_operation.
*/
static enum_operation_type rwlock_operation_map[]=
{
  OPERATION_TYPE_READLOCK,
  OPERATION_TYPE_WRITELOCK,
  OPERATION_TYPE_TRYREADLOCK,
  OPERATION_TYPE_TRYWRITELOCK
};

/**
  Conversion map from PSI_cond_operation to enum_operation_type.
  Indexed by enum PSI_cond_operation.
*/
static enum_operation_type cond_operation_map[]=
{
  OPERATION_TYPE_WAIT,
  OPERATION_TYPE_TIMEDWAIT
};

/**
  Conversion map from PSI_file_operation to enum_operation_type.
  Indexed by enum PSI_file_operation.
*/
static enum_operation_type file_operation_map[]=
{
  OPERATION_TYPE_FILECREATE,
  OPERATION_TYPE_FILECREATETMP,
  OPERATION_TYPE_FILEOPEN,
  OPERATION_TYPE_FILESTREAMOPEN,
  OPERATION_TYPE_FILECLOSE,
  OPERATION_TYPE_FILESTREAMCLOSE,
  OPERATION_TYPE_FILEREAD,
  OPERATION_TYPE_FILEWRITE,
  OPERATION_TYPE_FILESEEK,
  OPERATION_TYPE_FILETELL,
  OPERATION_TYPE_FILEFLUSH,
  OPERATION_TYPE_FILESTAT,
  OPERATION_TYPE_FILEFSTAT,
  OPERATION_TYPE_FILECHSIZE,
  OPERATION_TYPE_FILEDELETE,
  OPERATION_TYPE_FILERENAME,
  OPERATION_TYPE_FILESYNC
};

/**
  Conversion map from PSI_table_operation to enum_operation_type.
  Indexed by enum PSI_table_io_operation.
*/
static enum_operation_type table_io_operation_map[]=
{
  OPERATION_TYPE_TABLE_FETCH,
  OPERATION_TYPE_TABLE_WRITE_ROW,
  OPERATION_TYPE_TABLE_UPDATE_ROW,
  OPERATION_TYPE_TABLE_DELETE_ROW
};

/**
  Conversion map from enum PFS_TL_LOCK_TYPE to enum_operation_type.
  Indexed by enum PFS_TL_LOCK_TYPE.
*/
static enum_operation_type table_lock_operation_map[]=
{
  OPERATION_TYPE_TL_READ_NORMAL, /* PFS_TL_READ */
  OPERATION_TYPE_TL_READ_WITH_SHARED_LOCKS, /* PFS_TL_READ_WITH_SHARED_LOCKS */
  OPERATION_TYPE_TL_READ_HIGH_PRIORITY, /* PFS_TL_READ_HIGH_PRIORITY */
  OPERATION_TYPE_TL_READ_NO_INSERTS, /* PFS_TL_READ_NO_INSERT */
  OPERATION_TYPE_TL_WRITE_ALLOW_WRITE, /* PFS_TL_WRITE_ALLOW_WRITE */
  OPERATION_TYPE_TL_WRITE_CONCURRENT_INSERT, /* PFS_TL_WRITE_CONCURRENT_INSERT */
  OPERATION_TYPE_TL_WRITE_DELAYED, /* PFS_TL_WRITE_DELAYED */
  OPERATION_TYPE_TL_WRITE_LOW_PRIORITY, /* PFS_TL_WRITE_LOW_PRIORITY */
  OPERATION_TYPE_TL_WRITE_NORMAL, /* PFS_TL_WRITE */
  OPERATION_TYPE_TL_READ_EXTERNAL, /* PFS_TL_READ_EXTERNAL */
  OPERATION_TYPE_TL_WRITE_EXTERNAL /* PFS_TL_WRITE_EXTERNAL */
};

/**
  Conversion map from PSI_socket_operation to enum_operation_type.
  Indexed by enum PSI_socket_operation.
*/
static enum_operation_type socket_operation_map[]=
{
  OPERATION_TYPE_SOCKETCREATE,
  OPERATION_TYPE_SOCKETCONNECT,
  OPERATION_TYPE_SOCKETBIND,
  OPERATION_TYPE_SOCKETCLOSE,
  OPERATION_TYPE_SOCKETSEND,
  OPERATION_TYPE_SOCKETRECV,
  OPERATION_TYPE_SOCKETSENDTO,
  OPERATION_TYPE_SOCKETRECVFROM,
  OPERATION_TYPE_SOCKETSENDMSG,
  OPERATION_TYPE_SOCKETRECVMSG,
  OPERATION_TYPE_SOCKETSEEK,
  OPERATION_TYPE_SOCKETOPT,
  OPERATION_TYPE_SOCKETSTAT,
  OPERATION_TYPE_SOCKETSHUTDOWN,
  OPERATION_TYPE_SOCKETSELECT
};

/**
  Build the prefix name of a class of instruments in a category.
  For example, this function builds the string 'wait/sync/mutex/sql/' from
  a prefix 'wait/sync/mutex' and a category 'sql'.
  This prefix is used later to build each instrument name, such as
  'wait/sync/mutex/sql/LOCK_open'.
  @param prefix               Prefix for this class of instruments
  @param category             Category name
  @param [out] output         Buffer of length PFS_MAX_INFO_NAME_LENGTH.
  @param [out] output_length  Length of the resulting output string.
  @return 0 for success, non zero for errors
*/
static int build_prefix(const LEX_STRING *prefix, const char *category,
                        char *output, int *output_length)
{
  int len= strlen(category);
  char *out_ptr= output;
  int prefix_length= prefix->length;

  if (unlikely((prefix_length + len + 1) >=
               PFS_MAX_FULL_PREFIX_NAME_LENGTH))
  {
    pfs_print_error("build_prefix: prefix+category is too long <%s> <%s>\n",
                    prefix->str, category);
    return 1;
  }

  if (unlikely(strchr(category, '/') != NULL))
  {
    pfs_print_error("build_prefix: invalid category <%s>\n",
                    category);
    return 1;
  }

  /* output = prefix + category + '/' */
  memcpy(out_ptr, prefix->str, prefix_length);
  out_ptr+= prefix_length;
  memcpy(out_ptr, category, len);
  out_ptr+= len;
  *out_ptr= '/';
  out_ptr++;
  *output_length= out_ptr - output;

  return 0;
}

#define REGISTER_BODY_V1(KEY_T, PREFIX, REGISTER_FUNC)                \
  KEY_T key;                                                          \
  char formatted_name[PFS_MAX_INFO_NAME_LENGTH];                      \
  int prefix_length;                                                  \
  int len;                                                            \
  int full_length;                                                    \
                                                                      \
  DBUG_ASSERT(category != NULL);                                      \
  DBUG_ASSERT(info != NULL);                                          \
  if (unlikely(build_prefix(&PREFIX, category,                        \
                   formatted_name, &prefix_length)))                  \
  {                                                                   \
    for (; count>0; count--, info++)                                  \
      *(info->m_key)= 0;                                              \
    return ;                                                          \
  }                                                                   \
                                                                      \
  for (; count>0; count--, info++)                                    \
  {                                                                   \
    DBUG_ASSERT(info->m_key != NULL);                                 \
    DBUG_ASSERT(info->m_name != NULL);                                \
    len= strlen(info->m_name);                                        \
    full_length= prefix_length + len;                                 \
    if (likely(full_length <= PFS_MAX_INFO_NAME_LENGTH))              \
    {                                                                 \
      memcpy(formatted_name + prefix_length, info->m_name, len);      \
      key= REGISTER_FUNC(formatted_name, full_length, info->m_flags); \
    }                                                                 \
    else                                                              \
    {                                                                 \
      pfs_print_error("REGISTER_BODY_V1: name too long <%s> <%s>\n",  \
                      category, info->m_name);                        \
      key= 0;                                                         \
    }                                                                 \
                                                                      \
    *(info->m_key)= key;                                              \
  }                                                                   \
  return;

/* Use C linkage for the interface functions. */

C_MODE_START

/**
  Implementation of the mutex instrumentation interface.
  @sa PSI_v1::register_mutex.
*/
static void register_mutex_v1(const char *category,
                              PSI_mutex_info_v1 *info,
                              int count)
{
  REGISTER_BODY_V1(PSI_mutex_key,
                   mutex_instrument_prefix,
                   register_mutex_class)
}

/**
  Implementation of the rwlock instrumentation interface.
  @sa PSI_v1::register_rwlock.
*/
static void register_rwlock_v1(const char *category,
                               PSI_rwlock_info_v1 *info,
                               int count)
{
  REGISTER_BODY_V1(PSI_rwlock_key,
                   rwlock_instrument_prefix,
                   register_rwlock_class)
}

/**
  Implementation of the cond instrumentation interface.
  @sa PSI_v1::register_cond.
*/
static void register_cond_v1(const char *category,
                             PSI_cond_info_v1 *info,
                             int count)
{
  REGISTER_BODY_V1(PSI_cond_key,
                   cond_instrument_prefix,
                   register_cond_class)
}

/**
  Implementation of the thread instrumentation interface.
  @sa PSI_v1::register_thread.
*/
static void register_thread_v1(const char *category,
                               PSI_thread_info_v1 *info,
                               int count)
{
  REGISTER_BODY_V1(PSI_thread_key,
                   thread_instrument_prefix,
                   register_thread_class)
}

/**
  Implementation of the file instrumentation interface.
  @sa PSI_v1::register_file.
*/
static void register_file_v1(const char *category,
                             PSI_file_info_v1 *info,
                             int count)
{
  REGISTER_BODY_V1(PSI_file_key,
                   file_instrument_prefix,
                   register_file_class)
}

static void register_stage_v1(const char *category,
                              PSI_stage_info_v1 **info_array,
                              int count)
{
  char formatted_name[PFS_MAX_INFO_NAME_LENGTH];
  int prefix_length;
  int len;
  int full_length;
  PSI_stage_info_v1 *info;

  DBUG_ASSERT(category != NULL);
  DBUG_ASSERT(info_array != NULL);
  if (unlikely(build_prefix(&stage_instrument_prefix, category,
               formatted_name, &prefix_length)))
  {
    for (; count>0; count--, info_array++)
      (*info_array)->m_key= 0;
    return ;
  }

  for (; count>0; count--, info_array++)
  {
    info= *info_array;
    DBUG_ASSERT(info != NULL);
    DBUG_ASSERT(info->m_name != NULL);
    len= strlen(info->m_name);
    full_length= prefix_length + len;
    if (likely(full_length <= PFS_MAX_INFO_NAME_LENGTH))
    {
      memcpy(formatted_name + prefix_length, info->m_name, len);
      info->m_key= register_stage_class(formatted_name,
                                        prefix_length,
                                        full_length,
                                        info->m_flags);
    }
    else
    {
      pfs_print_error("register_stage_v1: name too long <%s> <%s>\n",
                      category, info->m_name);
      info->m_key= 0;
    }
  }
  return;
}

static void register_statement_v1(const char *category,
                                  PSI_statement_info_v1 *info,
                                  int count)
{
  char formatted_name[PFS_MAX_INFO_NAME_LENGTH];
  int prefix_length;
  int len;
  int full_length;

  DBUG_ASSERT(category != NULL);
  DBUG_ASSERT(info != NULL);
  if (unlikely(build_prefix(&statement_instrument_prefix,
                            category, formatted_name, &prefix_length)))
  {
    for (; count>0; count--, info++)
      info->m_key= 0;
    return ;
  }

  for (; count>0; count--, info++)
  {
    DBUG_ASSERT(info->m_name != NULL);
    len= strlen(info->m_name);
    full_length= prefix_length + len;
    if (likely(full_length <= PFS_MAX_INFO_NAME_LENGTH))
    {
      memcpy(formatted_name + prefix_length, info->m_name, len);
      info->m_key= register_statement_class(formatted_name, full_length, info->m_flags);
    }
    else
    {
      pfs_print_error("register_statement_v1: name too long <%s>\n",
                      info->m_name);
      info->m_key= 0;
    }
  }
  return;
}

static void register_socket_v1(const char *category,
                             PSI_socket_info_v1 *info,
                             int count)
{
  REGISTER_BODY_V1(PSI_socket_key,
                   socket_instrument_prefix,
                   register_socket_class)
}

#define INIT_BODY_V1(T, KEY, ID)                                            \
  PFS_##T##_class *klass;                                                   \
  PFS_##T *pfs;                                                             \
  klass= find_##T##_class(KEY);                                             \
  if (unlikely(klass == NULL))                                              \
    return NULL;                                                            \
  if (! klass->m_enabled)                                                   \
    return NULL;                                                            \
  pfs= create_##T(klass, ID);                                               \
  return reinterpret_cast<PSI_##T *> (pfs)

/**
  Implementation of the mutex instrumentation interface.
  @sa PSI_v1::init_mutex.
*/
static PSI_mutex*
init_mutex_v1(PSI_mutex_key key, const void *identity)
{
  INIT_BODY_V1(mutex, key, identity);
}

/**
  Implementation of the mutex instrumentation interface.
  @sa PSI_v1::destroy_mutex.
*/
static void destroy_mutex_v1(PSI_mutex* mutex)
{
  PFS_mutex *pfs= reinterpret_cast<PFS_mutex*> (mutex);

  DBUG_ASSERT(pfs != NULL);

  destroy_mutex(pfs);
}

/**
  Implementation of the rwlock instrumentation interface.
  @sa PSI_v1::init_rwlock.
*/
static PSI_rwlock*
init_rwlock_v1(PSI_rwlock_key key, const void *identity)
{
  INIT_BODY_V1(rwlock, key, identity);
}

/**
  Implementation of the rwlock instrumentation interface.
  @sa PSI_v1::destroy_rwlock.
*/
static void destroy_rwlock_v1(PSI_rwlock* rwlock)
{
  PFS_rwlock *pfs= reinterpret_cast<PFS_rwlock*> (rwlock);

  DBUG_ASSERT(pfs != NULL);

  destroy_rwlock(pfs);
}

/**
  Implementation of the cond instrumentation interface.
  @sa PSI_v1::init_cond.
*/
static PSI_cond*
init_cond_v1(PSI_cond_key key, const void *identity)
{
  INIT_BODY_V1(cond, key, identity);
}

/**
  Implementation of the cond instrumentation interface.
  @sa PSI_v1::destroy_cond.
*/
static void destroy_cond_v1(PSI_cond* cond)
{
  PFS_cond *pfs= reinterpret_cast<PFS_cond*> (cond);

  DBUG_ASSERT(pfs != NULL);

  destroy_cond(pfs);
}

/**
  Implementation of the table instrumentation interface.
  @sa PSI_v1::get_table_share.
*/
static PSI_table_share*
get_table_share_v1(my_bool temporary, TABLE_SHARE *share)
{
  /* Ignore temporary tables and views. */
  if (temporary || share->is_view)
    return NULL;
  /* An instrumented thread is required, for LF_PINS. */
  PFS_thread *pfs_thread= my_pthread_getspecific_ptr(PFS_thread*, THR_PFS);
  if (unlikely(pfs_thread == NULL))
    return NULL;
  PFS_table_share* pfs_share;
  pfs_share= find_or_create_table_share(pfs_thread, temporary, share);
  return reinterpret_cast<PSI_table_share*> (pfs_share);
}

/**
  Implementation of the table instrumentation interface.
  @sa PSI_v1::release_table_share.
*/
static void release_table_share_v1(PSI_table_share* share)
{
  PFS_table_share* pfs= reinterpret_cast<PFS_table_share*> (share);

  if (unlikely(pfs == NULL))
    return;

  release_table_share(pfs);
}

/**
  Implementation of the table instrumentation interface.
  @sa PSI_v1::drop_table_share.
*/
static void
drop_table_share_v1(my_bool temporary,
                    const char *schema_name, int schema_name_length,
                    const char *table_name, int table_name_length)
{
  /* Ignore temporary tables. */
  if (temporary)
    return;
  PFS_thread *pfs_thread= my_pthread_getspecific_ptr(PFS_thread*, THR_PFS);
  if (unlikely(pfs_thread == NULL))
    return;
  /* TODO: temporary tables */
  drop_table_share(pfs_thread, temporary, schema_name, schema_name_length,
                   table_name, table_name_length);
}

/**
  Implementation of the table instrumentation interface.
  @sa PSI_v1::open_table.
*/
static PSI_table*
open_table_v1(PSI_table_share *share, const void *identity)
{
  PFS_table_share *pfs_table_share= reinterpret_cast<PFS_table_share*> (share);

  if (unlikely(pfs_table_share == NULL))
    return NULL;

  /* This object is not to be instrumented. */
  if (! pfs_table_share->m_enabled)
    return NULL;

  /* This object is instrumented, but all table instruments are disabled. */
  if (! global_table_io_class.m_enabled && ! global_table_lock_class.m_enabled)
    return NULL;

  /*
    When the performance schema is off, do not instrument anything.
    Table handles have short life cycle, instrumentation will happen
    again if needed during the next open().
  */
  if (! flag_global_instrumentation)
    return NULL;

  PFS_thread *thread= my_pthread_getspecific_ptr(PFS_thread*, THR_PFS);
  if (unlikely(thread == NULL))
    return NULL;

  PFS_table *pfs_table= create_table(pfs_table_share, thread, identity);
  return reinterpret_cast<PSI_table *> (pfs_table);
}

/**
  Implementation of the table instrumentation interface.
  @sa PSI_v1::unbind_table.
*/
static void unbind_table_v1(PSI_table *table)
{
  PFS_table *pfs= reinterpret_cast<PFS_table*> (table);
  if (likely(pfs != NULL))
  {
    pfs->m_thread_owner= NULL;
  }
}

/**
  Implementation of the table instrumentation interface.
  @sa PSI_v1::rebind_table.
*/
static PSI_table *
rebind_table_v1(PSI_table_share *share, const void *identity, PSI_table *table)
{
  PFS_table *pfs= reinterpret_cast<PFS_table*> (table);
  if (likely(pfs != NULL))
  {
    PFS_thread *thread;
    DBUG_ASSERT(pfs->m_thread_owner == NULL);

    /* The table handle was already instrumented, reuse it for this thread. */
    thread= my_pthread_getspecific_ptr(PFS_thread*, THR_PFS);

    if (unlikely(! pfs->m_share->m_enabled))
    {
      destroy_table(pfs);
      return NULL;
    }

    if (unlikely(! global_table_io_class.m_enabled && ! global_table_lock_class.m_enabled))
    {
      destroy_table(pfs);
      return NULL;
    }

    if (unlikely(! flag_global_instrumentation))
    {
      destroy_table(pfs);
      return NULL;
    }

    pfs->m_thread_owner= thread;
    return table;
  }

  /* See open_table_v1() */

  PFS_table_share *pfs_table_share= reinterpret_cast<PFS_table_share*> (share);

  if (unlikely(pfs_table_share == NULL))
    return NULL;

  if (! pfs_table_share->m_enabled)
    return NULL;

  if (! global_table_io_class.m_enabled && ! global_table_lock_class.m_enabled)
    return NULL;

  if (! flag_global_instrumentation)
    return NULL;

  PFS_thread *thread= my_pthread_getspecific_ptr(PFS_thread*, THR_PFS);

  PFS_table *pfs_table= create_table(pfs_table_share, thread, identity);
  return reinterpret_cast<PSI_table *> (pfs_table);
}

/**
  Implementation of the table instrumentation interface.
  @sa PSI_v1::close_table.
*/
static void close_table_v1(PSI_table *table)
{
  PFS_table *pfs= reinterpret_cast<PFS_table*> (table);
  if (unlikely(pfs == NULL))
    return;
  pfs->aggregate();
  destroy_table(pfs);
}

static PSI_socket*
init_socket_v1(PSI_socket_key key, const my_socket *fd,
               const struct sockaddr *addr, socklen_t addr_len)
{
  PFS_socket_class *klass;
  PFS_socket *pfs;
  klass= find_socket_class(key);
  if (unlikely(klass == NULL))
    return NULL;
  if (! klass->m_enabled)
    return NULL;
  pfs= create_socket(klass, fd, addr, addr_len);
  return reinterpret_cast<PSI_socket *> (pfs);
}

static void destroy_socket_v1(PSI_socket *socket)
{
  PFS_socket *pfs= reinterpret_cast<PFS_socket*> (socket);

  DBUG_ASSERT(pfs != NULL);

  destroy_socket(pfs);
}

/**
  Implementation of the file instrumentation interface.
  @sa PSI_v1::create_file.
*/
static void create_file_v1(PSI_file_key key, const char *name, File file)
{
  if (! flag_global_instrumentation)
    return;
  int index= (int) file;
  if (unlikely(index < 0))
    return;
  PFS_file_class *klass= find_file_class(key);
  if (unlikely(klass == NULL))
    return;
  if (! klass->m_enabled)
    return;

  /* A thread is needed for LF_PINS */
  PFS_thread *pfs_thread= my_pthread_getspecific_ptr(PFS_thread*, THR_PFS);
  if (unlikely(pfs_thread == NULL))
    return;

  if (flag_thread_instrumentation && ! pfs_thread->m_enabled)
    return;

  /*
    We want this check after pfs_thread->m_enabled,
    to avoid reporting false loss.
  */
  if (unlikely(index >= file_handle_max))
  {
    file_handle_lost++;
    return;
  }

  uint len= strlen(name);
  PFS_file *pfs_file= find_or_create_file(pfs_thread, klass, name, len, true);

  file_handle_array[index]= pfs_file;
}

/**
  Arguments given from a parent to a child thread, packaged in one structure.
  This data is used when spawning a new instrumented thread.
  @sa pfs_spawn_thread.
*/
struct PFS_spawn_thread_arg
{
  ulonglong m_thread_internal_id;
  char m_username[USERNAME_LENGTH];
  uint m_username_length;
  char m_hostname[HOSTNAME_LENGTH];
  uint m_hostname_length;

  PSI_thread_key m_child_key;
  const void *m_child_identity;
  void *(*m_user_start_routine)(void*);
  void *m_user_arg;
};

void* pfs_spawn_thread(void *arg)
{
  PFS_spawn_thread_arg *typed_arg= (PFS_spawn_thread_arg*) arg;
  void *user_arg;
  void *(*user_start_routine)(void*);

  PFS_thread *pfs;

  /* First, attach instrumentation to this newly created pthread. */
  PFS_thread_class *klass= find_thread_class(typed_arg->m_child_key);
  if (likely(klass != NULL))
  {
    pfs= create_thread(klass, typed_arg->m_child_identity, 0);
    if (likely(pfs != NULL))
    {
      clear_thread_account(pfs);

      pfs->m_parent_thread_internal_id= typed_arg->m_thread_internal_id;

      memcpy(pfs->m_username, typed_arg->m_username, sizeof(pfs->m_username));
      pfs->m_username_length= typed_arg->m_username_length;

      memcpy(pfs->m_hostname, typed_arg->m_hostname, sizeof(pfs->m_hostname));
      pfs->m_hostname_length= typed_arg->m_hostname_length;

      set_thread_account(pfs);
    }
  }
  else
  {
    pfs= NULL;
  }
  my_pthread_setspecific_ptr(THR_PFS, pfs);

  /*
    Secondly, free the memory allocated in spawn_thread_v1().
    It is preferable to do this before invoking the user
    routine, to avoid memory leaks at shutdown, in case
    the server exits without waiting for this thread.
  */
  user_start_routine= typed_arg->m_user_start_routine;
  user_arg= typed_arg->m_user_arg;
  my_free(typed_arg);

  /* Then, execute the user code for this thread. */
  (*user_start_routine)(user_arg);

  return NULL;
}

/**
  Implementation of the thread instrumentation interface.
  @sa PSI_v1::spawn_thread.
*/
static int spawn_thread_v1(PSI_thread_key key,
                           pthread_t *thread, const pthread_attr_t *attr,
                           void *(*start_routine)(void*), void *arg)
{
  PFS_spawn_thread_arg *psi_arg;
  PFS_thread *parent;

  /* psi_arg can not be global, and can not be a local variable. */
  psi_arg= (PFS_spawn_thread_arg*) my_malloc(sizeof(PFS_spawn_thread_arg),
                                             MYF(MY_WME));
  if (unlikely(psi_arg == NULL))
    return EAGAIN;

  psi_arg->m_child_key= key;
  psi_arg->m_child_identity= (arg ? arg : thread);
  psi_arg->m_user_start_routine= start_routine;
  psi_arg->m_user_arg= arg;

  parent= my_pthread_getspecific_ptr(PFS_thread*, THR_PFS);
  if (parent != NULL)
  {
    /*
      Make a copy of the parent attributes.
      This is required, because instrumentation for this thread (the parent)
      may be destroyed before the child thread instrumentation is created.
    */
    psi_arg->m_thread_internal_id= parent->m_thread_internal_id;

    memcpy(psi_arg->m_username, parent->m_username, sizeof(psi_arg->m_username));
    psi_arg->m_username_length= parent->m_username_length;

    memcpy(psi_arg->m_hostname, parent->m_hostname, sizeof(psi_arg->m_hostname));
    psi_arg->m_hostname_length= parent->m_hostname_length;
  }
  else
  {
    psi_arg->m_thread_internal_id= 0;
    psi_arg->m_username_length= 0;
    psi_arg->m_hostname_length= 0;
  }

  int result= pthread_create(thread, attr, pfs_spawn_thread, psi_arg);
  if (unlikely(result != 0))
    my_free(psi_arg);
  return result;
}

/**
  Implementation of the thread instrumentation interface.
  @sa PSI_v1::new_thread.
*/
static PSI_thread*
new_thread_v1(PSI_thread_key key, const void *identity, ulonglong processlist_id)
{
  PFS_thread *pfs;

  PFS_thread_class *klass= find_thread_class(key);
  if (likely(klass != NULL))
    pfs= create_thread(klass, identity, processlist_id);
  else
    pfs= NULL;

  return reinterpret_cast<PSI_thread*> (pfs);
}

/**
  Implementation of the thread instrumentation interface.
  @sa PSI_v1::set_thread_id.
*/
static void set_thread_id_v1(PSI_thread *thread, ulonglong processlist_id)
{
  PFS_thread *pfs= reinterpret_cast<PFS_thread*> (thread);
  if (unlikely(pfs == NULL))
    return;
  pfs->m_processlist_id= processlist_id;
}

/**
  Implementation of the thread instrumentation interface.
  @sa PSI_v1::get_thread_id.
*/
static PSI_thread*
get_thread_v1(void)
{
  PFS_thread *pfs= my_pthread_getspecific_ptr(PFS_thread*, THR_PFS);
  return reinterpret_cast<PSI_thread*> (pfs);
}

/**
  Implementation of the thread instrumentation interface.
  @sa PSI_v1::set_thread_user.
*/
static void set_thread_user_v1(const char *user, int user_len)
{
  PFS_thread *pfs= my_pthread_getspecific_ptr(PFS_thread*, THR_PFS);

  DBUG_ASSERT((user != NULL) || (user_len == 0));
  DBUG_ASSERT(user_len >= 0);
  DBUG_ASSERT((uint) user_len <= sizeof(pfs->m_username));

  if (unlikely(pfs == NULL))
    return;

<<<<<<< HEAD
  aggregate_thread(pfs);
=======
  aggregate_thread(pfs, pfs->m_account, pfs->m_user, pfs->m_host);
>>>>>>> 7c0bc485

  pfs->m_session_lock.allocated_to_dirty();

  clear_thread_account(pfs);

  if (user_len > 0)
    memcpy(pfs->m_username, user, user_len);
  pfs->m_username_length= user_len;

  set_thread_account(pfs);

  bool enabled= true;
  if (flag_thread_instrumentation)
  {
    if ((pfs->m_username_length > 0) && (pfs->m_hostname_length > 0))
    {
      /*
        TODO: performance improvement.
        Once performance_schema.USERS is exposed,
        we can use PFS_user::m_enabled instead of looking up
        SETUP_ACTORS every time.
      */
      lookup_setup_actor(pfs,
                         pfs->m_username, pfs->m_username_length,
                         pfs->m_hostname, pfs->m_hostname_length,
                         &enabled);
    }
  }

  pfs->m_enabled= enabled;

  pfs->m_session_lock.dirty_to_allocated();
}

/**
  Implementation of the thread instrumentation interface.
  @sa PSI_v1::set_thread_account.
*/
static void set_thread_account_v1(const char *user, int user_len,
                                    const char *host, int host_len)
{
  PFS_thread *pfs= my_pthread_getspecific_ptr(PFS_thread*, THR_PFS);

  DBUG_ASSERT((user != NULL) || (user_len == 0));
  DBUG_ASSERT(user_len >= 0);
  DBUG_ASSERT((uint) user_len <= sizeof(pfs->m_username));
  DBUG_ASSERT((host != NULL) || (host_len == 0));
  DBUG_ASSERT(host_len >= 0);
  DBUG_ASSERT((uint) host_len <= sizeof(pfs->m_hostname));

  if (unlikely(pfs == NULL))
    return;

  pfs->m_session_lock.allocated_to_dirty();

  clear_thread_account(pfs);

  if (host_len > 0)
    memcpy(pfs->m_hostname, host, host_len);
  pfs->m_hostname_length= host_len;

  if (user_len > 0)
    memcpy(pfs->m_username, user, user_len);
  pfs->m_username_length= user_len;

  set_thread_account(pfs);

  bool enabled= true;
  if (flag_thread_instrumentation)
  {
    if ((pfs->m_username_length > 0) && (pfs->m_hostname_length > 0))
    {
      /*
        TODO: performance improvement.
        Once performance_schema.USERS is exposed,
        we can use PFS_user::m_enabled instead of looking up
        SETUP_ACTORS every time.
      */
      lookup_setup_actor(pfs,
                         pfs->m_username, pfs->m_username_length,
                         pfs->m_hostname, pfs->m_hostname_length,
                         &enabled);
    }
  }
  pfs->m_enabled= enabled;

  pfs->m_session_lock.dirty_to_allocated();
}

/**
  Implementation of the thread instrumentation interface.
  @sa PSI_v1::set_thread_db.
*/
static void set_thread_db_v1(const char* db, int db_len)
{
  PFS_thread *pfs= my_pthread_getspecific_ptr(PFS_thread*, THR_PFS);

  DBUG_ASSERT((db != NULL) || (db_len == 0));
  DBUG_ASSERT(db_len >= 0);
  DBUG_ASSERT((uint) db_len <= sizeof(pfs->m_dbname));

  if (likely(pfs != NULL))
  {
    pfs->m_stmt_lock.allocated_to_dirty();
    if (db_len > 0)
      memcpy(pfs->m_dbname, db, db_len);
    pfs->m_dbname_length= db_len;
    pfs->m_stmt_lock.dirty_to_allocated();
  }
}

/**
  Implementation of the thread instrumentation interface.
  @sa PSI_v1::set_thread_command.
*/
static void set_thread_command_v1(int command)
{
  PFS_thread *pfs= my_pthread_getspecific_ptr(PFS_thread*, THR_PFS);

  DBUG_ASSERT(command >= 0);
  DBUG_ASSERT(command <= (int) COM_END);

  if (likely(pfs != NULL))
  {
    pfs->m_command= command;
  }
}

/**
  Implementation of the thread instrumentation interface.
  @sa PSI_v1::set_thread_start_time.
*/
static void set_thread_start_time_v1(time_t start_time)
{
  PFS_thread *pfs= my_pthread_getspecific_ptr(PFS_thread*, THR_PFS);

  if (likely(pfs != NULL))
  {
    pfs->m_start_time= start_time;
  }
}

/**
  Implementation of the thread instrumentation interface.
  @sa PSI_v1::set_thread_state.
*/
static void set_thread_state_v1(const char* state)
{
  /* DEPRECATED. */
}

/**
  Implementation of the thread instrumentation interface.
  @sa PSI_v1::set_thread_info.
*/
static void set_thread_info_v1(const char* info, uint info_len)
{
  PFS_thread *pfs= my_pthread_getspecific_ptr(PFS_thread*, THR_PFS);

  DBUG_ASSERT((info != NULL) || (info_len == 0));

  if (likely(pfs != NULL))
  {
    if ((info != NULL) && (info_len > 0))
    {
      if (info_len > sizeof(pfs->m_processlist_info))
        info_len= sizeof(pfs->m_processlist_info);

      pfs->m_stmt_lock.allocated_to_dirty();
      memcpy(pfs->m_processlist_info, info, info_len);
      pfs->m_processlist_info_length= info_len;
      pfs->m_stmt_lock.dirty_to_allocated();
    }
    else
    {
      pfs->m_stmt_lock.allocated_to_dirty();
      pfs->m_processlist_info_length= 0;
      pfs->m_stmt_lock.dirty_to_allocated();
    }
  }
}

/**
  Implementation of the thread instrumentation interface.
  @sa PSI_v1::set_thread.
*/
static void set_thread_v1(PSI_thread* thread)
{
  PFS_thread *pfs= reinterpret_cast<PFS_thread*> (thread);
  my_pthread_setspecific_ptr(THR_PFS, pfs);
}

/**
  Implementation of the thread instrumentation interface.
  @sa PSI_v1::delete_current_thread.
*/
static void delete_current_thread_v1(void)
{
  PFS_thread *thread= my_pthread_getspecific_ptr(PFS_thread*, THR_PFS);
  if (thread != NULL)
  {
<<<<<<< HEAD
    aggregate_thread(thread);
=======
    aggregate_thread(thread, thread->m_account, thread->m_user, thread->m_host);
>>>>>>> 7c0bc485
    my_pthread_setspecific_ptr(THR_PFS, NULL);
    destroy_thread(thread);
  }
}

/**
  Implementation of the thread instrumentation interface.
  @sa PSI_v1::delete_thread.
*/
static void delete_thread_v1(PSI_thread *thread)
{
  PFS_thread *pfs= reinterpret_cast<PFS_thread*> (thread);

  if (pfs != NULL)
  {
<<<<<<< HEAD
    aggregate_thread(pfs);
=======
    aggregate_thread(pfs, pfs->m_account, pfs->m_user, pfs->m_host);
>>>>>>> 7c0bc485
    destroy_thread(pfs);
  }
}

/**
  Implementation of the mutex instrumentation interface.
  @sa PSI_v1::start_mutex_wait.
*/
static PSI_mutex_locker*
start_mutex_wait_v1(PSI_mutex_locker_state *state,
                    PSI_mutex *mutex, PSI_mutex_operation op,
                    const char *src_file, uint src_line)
{
  PFS_mutex *pfs_mutex= reinterpret_cast<PFS_mutex*> (mutex);
  DBUG_ASSERT((int) op >= 0);
  DBUG_ASSERT((uint) op < array_elements(mutex_operation_map));
  DBUG_ASSERT(state != NULL);

  DBUG_ASSERT(pfs_mutex != NULL);
  DBUG_ASSERT(pfs_mutex->m_class != NULL);

  if (! pfs_mutex->m_enabled)
    return NULL;

  register uint flags;
  ulonglong timer_start= 0;

  if (flag_thread_instrumentation)
  {
    PFS_thread *pfs_thread= my_pthread_getspecific_ptr(PFS_thread*, THR_PFS);
    if (unlikely(pfs_thread == NULL))
      return NULL;
    if (! pfs_thread->m_enabled)
      return NULL;
    state->m_thread= reinterpret_cast<PSI_thread *> (pfs_thread);
    flags= STATE_FLAG_THREAD;

    if (pfs_mutex->m_timed)
    {
      timer_start= get_timer_raw_value_and_function(wait_timer, & state->m_timer);
      state->m_timer_start= timer_start;
      flags|= STATE_FLAG_TIMED;
    }

    if (flag_events_waits_current)
    {
      if (unlikely(pfs_thread->m_events_waits_current >=
                   & pfs_thread->m_events_waits_stack[WAIT_STACK_SIZE]))
      {
        locker_lost++;
        return NULL;
      }
      PFS_events_waits *wait= pfs_thread->m_events_waits_current;
      state->m_wait= wait;
      flags|= STATE_FLAG_EVENT;

      PFS_events_waits *parent_event= wait - 1;
      wait->m_event_type= EVENT_TYPE_WAIT;
      wait->m_nesting_event_id= parent_event->m_event_id;
      wait->m_nesting_event_type= parent_event->m_event_type;

      wait->m_thread= pfs_thread;
      wait->m_class= pfs_mutex->m_class;
      wait->m_timer_start= timer_start;
      wait->m_timer_end= 0;
      wait->m_object_instance_addr= pfs_mutex->m_identity;
      wait->m_event_id= pfs_thread->m_event_id++;
      wait->m_end_event_id= 0;
      wait->m_operation= mutex_operation_map[(int) op];
      wait->m_source_file= src_file;
      wait->m_source_line= src_line;
      wait->m_wait_class= WAIT_CLASS_MUTEX;

      pfs_thread->m_events_waits_current++;
    }
  }
  else
  {
    if (pfs_mutex->m_timed)
    {
      timer_start= get_timer_raw_value_and_function(wait_timer, & state->m_timer);
      state->m_timer_start= timer_start;
      flags= STATE_FLAG_TIMED;
      state->m_thread= NULL;
    }
    else
    {
      /*
        Complete shortcut.
      */
      /* Aggregate to EVENTS_WAITS_SUMMARY_BY_INSTANCE (counted) */
      pfs_mutex->m_mutex_stat.m_wait_stat.aggregate_counted();
      return NULL;
    }
  }

  state->m_flags= flags;
  state->m_mutex= mutex;
  return reinterpret_cast<PSI_mutex_locker*> (state);
}

/**
  Implementation of the rwlock instrumentation interface.
  @sa PSI_v1::start_rwlock_rdwait
  @sa PSI_v1::start_rwlock_wrwait
*/
static PSI_rwlock_locker*
start_rwlock_wait_v1(PSI_rwlock_locker_state *state,
                     PSI_rwlock *rwlock,
                     PSI_rwlock_operation op,
                     const char *src_file, uint src_line)
{
  PFS_rwlock *pfs_rwlock= reinterpret_cast<PFS_rwlock*> (rwlock);
  DBUG_ASSERT(static_cast<int> (op) >= 0);
  DBUG_ASSERT(static_cast<uint> (op) < array_elements(rwlock_operation_map));
  DBUG_ASSERT(state != NULL);
  DBUG_ASSERT(pfs_rwlock != NULL);
  DBUG_ASSERT(pfs_rwlock->m_class != NULL);

  if (! pfs_rwlock->m_enabled)
    return NULL;

  register uint flags;
  ulonglong timer_start= 0;

  if (flag_thread_instrumentation)
  {
    PFS_thread *pfs_thread= my_pthread_getspecific_ptr(PFS_thread*, THR_PFS);
    if (unlikely(pfs_thread == NULL))
      return NULL;
    if (! pfs_thread->m_enabled)
      return NULL;
    state->m_thread= reinterpret_cast<PSI_thread *> (pfs_thread);
    flags= STATE_FLAG_THREAD;

    if (pfs_rwlock->m_timed)
    {
      timer_start= get_timer_raw_value_and_function(wait_timer, & state->m_timer);
      state->m_timer_start= timer_start;
      flags|= STATE_FLAG_TIMED;
    }

    if (flag_events_waits_current)
    {
      if (unlikely(pfs_thread->m_events_waits_current >=
                   & pfs_thread->m_events_waits_stack[WAIT_STACK_SIZE]))
      {
        locker_lost++;
        return NULL;
      }
      PFS_events_waits *wait= pfs_thread->m_events_waits_current;
      state->m_wait= wait;
      flags|= STATE_FLAG_EVENT;

      PFS_events_waits *parent_event= wait - 1;
      wait->m_event_type= EVENT_TYPE_WAIT;
      wait->m_nesting_event_id= parent_event->m_event_id;
      wait->m_nesting_event_type= parent_event->m_event_type;

      wait->m_thread= pfs_thread;
      wait->m_class= pfs_rwlock->m_class;
      wait->m_timer_start= timer_start;
      wait->m_timer_end= 0;
      wait->m_object_instance_addr= pfs_rwlock->m_identity;
      wait->m_event_id= pfs_thread->m_event_id++;
      wait->m_end_event_id= 0;
      wait->m_operation= rwlock_operation_map[static_cast<int> (op)];
      wait->m_source_file= src_file;
      wait->m_source_line= src_line;
      wait->m_wait_class= WAIT_CLASS_RWLOCK;

      pfs_thread->m_events_waits_current++;
    }
  }
  else
  {
    if (pfs_rwlock->m_timed)
    {
      timer_start= get_timer_raw_value_and_function(wait_timer, & state->m_timer);
      state->m_timer_start= timer_start;
      flags= STATE_FLAG_TIMED;
      state->m_thread= NULL;
    }
    else
    {
      /*
        Complete shortcut.
      */
      /* Aggregate to EVENTS_WAITS_SUMMARY_BY_INSTANCE (counted) */
      pfs_rwlock->m_rwlock_stat.m_wait_stat.aggregate_counted();
      return NULL;
    }
  }

  state->m_flags= flags;
  state->m_rwlock= rwlock;
  return reinterpret_cast<PSI_rwlock_locker*> (state);
}

/**
  Implementation of the cond instrumentation interface.
  @sa PSI_v1::start_cond_wait.
*/
static PSI_cond_locker*
start_cond_wait_v1(PSI_cond_locker_state *state,
                   PSI_cond *cond, PSI_mutex *mutex,
                   PSI_cond_operation op,
                   const char *src_file, uint src_line)
{
  /*
    Note about the unused PSI_mutex *mutex parameter:
    In the pthread library, a call to pthread_cond_wait()
    causes an unlock() + lock() on the mutex associated with the condition.
    This mutex operation is not instrumented, so the mutex will still
    appear as locked when a thread is waiting on a condition.
    This has no impact now, as unlock_mutex() is not recording events.
    When unlock_mutex() is implemented by later work logs,
    this parameter here will be used to adjust the mutex state,
    in start_cond_wait_v1() and end_cond_wait_v1().
  */
  PFS_cond *pfs_cond= reinterpret_cast<PFS_cond*> (cond);
  DBUG_ASSERT(static_cast<int> (op) >= 0);
  DBUG_ASSERT(static_cast<uint> (op) < array_elements(cond_operation_map));
  DBUG_ASSERT(state != NULL);
  DBUG_ASSERT(pfs_cond != NULL);
  DBUG_ASSERT(pfs_cond->m_class != NULL);

  if (! pfs_cond->m_enabled)
    return NULL;

  register uint flags;
  ulonglong timer_start= 0;

  if (flag_thread_instrumentation)
  {
    PFS_thread *pfs_thread= my_pthread_getspecific_ptr(PFS_thread*, THR_PFS);
    if (unlikely(pfs_thread == NULL))
      return NULL;
    if (! pfs_thread->m_enabled)
      return NULL;
    state->m_thread= reinterpret_cast<PSI_thread *> (pfs_thread);
    flags= STATE_FLAG_THREAD;

    if (pfs_cond->m_timed)
    {
      timer_start= get_timer_raw_value_and_function(wait_timer, & state->m_timer);
      state->m_timer_start= timer_start;
      flags|= STATE_FLAG_TIMED;
    }

    if (flag_events_waits_current)
    {
      if (unlikely(pfs_thread->m_events_waits_current >=
                   & pfs_thread->m_events_waits_stack[WAIT_STACK_SIZE]))
      {
        locker_lost++;
        return NULL;
      }
      PFS_events_waits *wait= pfs_thread->m_events_waits_current;
      state->m_wait= wait;
      flags|= STATE_FLAG_EVENT;

      PFS_events_waits *parent_event= wait - 1;
      wait->m_event_type= EVENT_TYPE_WAIT;
      wait->m_nesting_event_id= parent_event->m_event_id;
      wait->m_nesting_event_type= parent_event->m_event_type;

      wait->m_thread= pfs_thread;
      wait->m_class= pfs_cond->m_class;
      wait->m_timer_start= timer_start;
      wait->m_timer_end= 0;
      wait->m_object_instance_addr= pfs_cond->m_identity;
      wait->m_event_id= pfs_thread->m_event_id++;
      wait->m_end_event_id= 0;
      wait->m_operation= cond_operation_map[static_cast<int> (op)];
      wait->m_source_file= src_file;
      wait->m_source_line= src_line;
      wait->m_wait_class= WAIT_CLASS_COND;

      pfs_thread->m_events_waits_current++;
    }
  }
  else
  {
    if (pfs_cond->m_timed)
    {
      timer_start= get_timer_raw_value_and_function(wait_timer, & state->m_timer);
      state->m_timer_start= timer_start;
      flags= STATE_FLAG_TIMED;
    }
    else
    {
      /*
        Complete shortcut.
      */
      /* Aggregate to EVENTS_WAITS_SUMMARY_BY_INSTANCE (counted) */
      pfs_cond->m_cond_stat.m_wait_stat.aggregate_counted();
      return NULL;
    }
  }

  state->m_flags= flags;
  state->m_cond= cond;
  state->m_mutex= mutex;
  return reinterpret_cast<PSI_cond_locker*> (state);
}

static inline PFS_TL_LOCK_TYPE lock_flags_to_lock_type(uint flags)
{
  enum thr_lock_type value= static_cast<enum thr_lock_type> (flags);

  switch (value)
  {
    case TL_READ:
      return PFS_TL_READ;
    case TL_READ_WITH_SHARED_LOCKS:
      return PFS_TL_READ_WITH_SHARED_LOCKS;
    case TL_READ_HIGH_PRIORITY:
      return PFS_TL_READ_HIGH_PRIORITY;
    case TL_READ_NO_INSERT:
      return PFS_TL_READ_NO_INSERT;
    case TL_WRITE_ALLOW_WRITE:
      return PFS_TL_WRITE_ALLOW_WRITE;
    case TL_WRITE_CONCURRENT_INSERT:
      return PFS_TL_WRITE_CONCURRENT_INSERT;
    case TL_WRITE_DELAYED:
      return PFS_TL_WRITE_DELAYED;
    case TL_WRITE_LOW_PRIORITY:
      return PFS_TL_WRITE_LOW_PRIORITY;
    case TL_WRITE:
      return PFS_TL_WRITE;

    case TL_WRITE_ONLY:
    case TL_IGNORE:
    case TL_UNLOCK:
    case TL_READ_DEFAULT:
    case TL_WRITE_DEFAULT:
    default:
      DBUG_ASSERT(false);
  }

  /* Dead code */
  return PFS_TL_READ;
}

static inline PFS_TL_LOCK_TYPE external_lock_flags_to_lock_type(uint flags)
{
  DBUG_ASSERT(flags == F_RDLCK || flags == F_WRLCK);
  return (flags == F_RDLCK ? PFS_TL_READ_EXTERNAL : PFS_TL_WRITE_EXTERNAL);
}

/**
  Implementation of the table instrumentation interface.
  @sa PSI_v1::start_table_io_wait_v1
*/
static PSI_table_locker*
start_table_io_wait_v1(PSI_table_locker_state *state,
                       PSI_table *table,
                       PSI_table_io_operation op,
                       uint index,
                       const char *src_file, uint src_line)
{
  DBUG_ASSERT(static_cast<int> (op) >= 0);
  DBUG_ASSERT(static_cast<uint> (op) < array_elements(table_io_operation_map));
  DBUG_ASSERT(state != NULL);
  PFS_table *pfs_table= reinterpret_cast<PFS_table*> (table);
  DBUG_ASSERT(pfs_table != NULL);
  DBUG_ASSERT(pfs_table->m_share != NULL);

  if (! pfs_table->m_io_enabled)
    return NULL;

  PFS_thread *pfs_thread= pfs_table->m_thread_owner;

  DBUG_ASSERT(pfs_thread ==
              my_pthread_getspecific_ptr(PFS_thread*, THR_PFS));

  register uint flags;
  ulonglong timer_start= 0;

  if (flag_thread_instrumentation)
  {
    if (pfs_thread == NULL)
      return NULL;
    if (! pfs_thread->m_enabled)
      return NULL;
    state->m_thread= reinterpret_cast<PSI_thread *> (pfs_thread);
    flags= STATE_FLAG_THREAD;

    if (pfs_table->m_io_timed)
    {
      timer_start= get_timer_raw_value_and_function(wait_timer, & state->m_timer);
      state->m_timer_start= timer_start;
      flags|= STATE_FLAG_TIMED;
    }

    if (flag_events_waits_current)
    {
      if (unlikely(pfs_thread->m_events_waits_current >=
                   & pfs_thread->m_events_waits_stack[WAIT_STACK_SIZE]))
      {
        locker_lost++;
        return NULL;
      }
      PFS_events_waits *wait= pfs_thread->m_events_waits_current;
      state->m_wait= wait;
      flags|= STATE_FLAG_EVENT;

      PFS_events_waits *parent_event= wait - 1;
      wait->m_event_type= EVENT_TYPE_WAIT;
      wait->m_nesting_event_id= parent_event->m_event_id;
      wait->m_nesting_event_type= parent_event->m_event_type;

      PFS_table_share *share= pfs_table->m_share;
      wait->m_thread= pfs_thread;
      wait->m_class= &global_table_io_class;
      wait->m_timer_start= timer_start;
      wait->m_timer_end= 0;
      wait->m_object_instance_addr= pfs_table->m_identity;
      wait->m_event_id= pfs_thread->m_event_id++;
      wait->m_end_event_id= 0;
      wait->m_operation= table_io_operation_map[static_cast<int> (op)];
      wait->m_flags= 0;
      wait->m_object_type= share->get_object_type();
      wait->m_weak_table_share= share;
      wait->m_weak_version= share->get_version();
      wait->m_index= index;
      wait->m_source_file= src_file;
      wait->m_source_line= src_line;
      wait->m_wait_class= WAIT_CLASS_TABLE;

      pfs_thread->m_events_waits_current++;
    }
  }
  else
  {
    if (pfs_table->m_io_timed)
    {
      timer_start= get_timer_raw_value_and_function(wait_timer, & state->m_timer);
      state->m_timer_start= timer_start;
      flags= STATE_FLAG_TIMED;
    }
    else
    {
      /* TODO: consider a shortcut here */
      flags= 0;
    }
  }

  state->m_flags= flags;
  state->m_table= table;
  state->m_io_operation= op;
  state->m_index= index;
  return reinterpret_cast<PSI_table_locker*> (state);
}

/**
  Implementation of the table instrumentation interface.
  @sa PSI_v1::start_table_lock_wait.
*/
static PSI_table_locker*
start_table_lock_wait_v1(PSI_table_locker_state *state,
                         PSI_table *table,
                         PSI_table_lock_operation op,
                         ulong op_flags,
                         const char *src_file, uint src_line)
{
  DBUG_ASSERT(state != NULL);
  DBUG_ASSERT((op == PSI_TABLE_LOCK) || (op == PSI_TABLE_EXTERNAL_LOCK));

  PFS_table *pfs_table= reinterpret_cast<PFS_table*> (table);

  DBUG_ASSERT(pfs_table != NULL);
  DBUG_ASSERT(pfs_table->m_share != NULL);

  if (! pfs_table->m_lock_enabled)
    return NULL;

  PFS_thread *pfs_thread= pfs_table->m_thread_owner;

  PFS_TL_LOCK_TYPE lock_type;

  switch (op)
  {
    case PSI_TABLE_LOCK:
      lock_type= lock_flags_to_lock_type(op_flags);
      break;
    case PSI_TABLE_EXTERNAL_LOCK:
      /*
        See the handler::external_lock() API design,
        there is no handler::external_unlock().
      */
      if (op_flags == F_UNLCK)
        return NULL;
      lock_type= external_lock_flags_to_lock_type(op_flags);
      break;
    default:
      lock_type= PFS_TL_READ;
      DBUG_ASSERT(false);
  }

  DBUG_ASSERT((uint) lock_type < array_elements(table_lock_operation_map));

  register uint flags;
  ulonglong timer_start= 0;

  if (flag_thread_instrumentation)
  {
    if (pfs_thread == NULL)
      return NULL;
    if (! pfs_thread->m_enabled)
      return NULL;
    state->m_thread= reinterpret_cast<PSI_thread *> (pfs_thread);
    flags= STATE_FLAG_THREAD;

    if (pfs_table->m_lock_timed)
    {
      timer_start= get_timer_raw_value_and_function(wait_timer, & state->m_timer);
      state->m_timer_start= timer_start;
      flags|= STATE_FLAG_TIMED;
    }

    if (flag_events_waits_current)
    {
      if (unlikely(pfs_thread->m_events_waits_current >=
                   & pfs_thread->m_events_waits_stack[WAIT_STACK_SIZE]))
      {
        locker_lost++;
        return NULL;
      }
      PFS_events_waits *wait= pfs_thread->m_events_waits_current;
      state->m_wait= wait;
      flags|= STATE_FLAG_EVENT;

      PFS_events_waits *parent_event= wait - 1;
      wait->m_event_type= EVENT_TYPE_WAIT;
      wait->m_nesting_event_id= parent_event->m_event_id;
      wait->m_nesting_event_type= parent_event->m_event_type;

      PFS_table_share *share= pfs_table->m_share;
      wait->m_thread= pfs_thread;
      wait->m_class= &global_table_lock_class;
      wait->m_timer_start= timer_start;
      wait->m_timer_end= 0;
      wait->m_object_instance_addr= pfs_table->m_identity;
      wait->m_event_id= pfs_thread->m_event_id++;
      wait->m_end_event_id= 0;
      wait->m_operation= table_lock_operation_map[lock_type];
      wait->m_flags= 0;
      wait->m_object_type= share->get_object_type();
      wait->m_weak_table_share= share;
      wait->m_weak_version= share->get_version();
      wait->m_index= 0;
      wait->m_source_file= src_file;
      wait->m_source_line= src_line;
      wait->m_wait_class= WAIT_CLASS_TABLE;

      pfs_thread->m_events_waits_current++;
    }
  }
  else
  {
    if (pfs_table->m_lock_timed)
    {
      timer_start= get_timer_raw_value_and_function(wait_timer, & state->m_timer);
      state->m_timer_start= timer_start;
      flags= STATE_FLAG_TIMED;
    }
    else
    {
      /* TODO: consider a shortcut here */
      flags= 0;
    }
  }

  state->m_flags= flags;
  state->m_table= table;
  state->m_index= lock_type;
  return reinterpret_cast<PSI_table_locker*> (state);
}

/**
  Implementation of the file instrumentation interface.
  @sa PSI_v1::get_thread_file_name_locker.
*/
static PSI_file_locker*
get_thread_file_name_locker_v1(PSI_file_locker_state *state,
                               PSI_file_key key,
                               PSI_file_operation op,
                               const char *name, const void *identity)
{
  DBUG_ASSERT(static_cast<int> (op) >= 0);
  DBUG_ASSERT(static_cast<uint> (op) < array_elements(file_operation_map));
  DBUG_ASSERT(state != NULL);

  if (! flag_global_instrumentation)
    return NULL;
  PFS_file_class *klass= find_file_class(key);
  if (unlikely(klass == NULL))
    return NULL;
  if (! klass->m_enabled)
    return NULL;

  /* Needed for the LF_HASH */
  PFS_thread *pfs_thread= my_pthread_getspecific_ptr(PFS_thread*, THR_PFS);
  if (unlikely(pfs_thread == NULL))
    return NULL;

  if (flag_thread_instrumentation && ! pfs_thread->m_enabled)
    return NULL;

  register uint flags;

  state->m_thread= reinterpret_cast<PSI_thread *> (pfs_thread);
  flags= STATE_FLAG_THREAD;

  if (klass->m_timed)
    flags|= STATE_FLAG_TIMED;

  if (flag_events_waits_current)
  {
    if (unlikely(pfs_thread->m_events_waits_current >=
                 & pfs_thread->m_events_waits_stack[WAIT_STACK_SIZE]))
    {
      locker_lost++;
      return NULL;
    }
    PFS_events_waits *wait= pfs_thread->m_events_waits_current;
    state->m_wait= wait;
    flags|= STATE_FLAG_EVENT;

    PFS_events_waits *parent_event= wait - 1;
    wait->m_event_type= EVENT_TYPE_WAIT;
    wait->m_nesting_event_id= parent_event->m_event_id;
    wait->m_nesting_event_type= parent_event->m_event_type;

    wait->m_thread= pfs_thread;
    wait->m_class= klass;
    wait->m_timer_start= 0;
    wait->m_timer_end= 0;
    wait->m_object_instance_addr= NULL;
    wait->m_weak_file= NULL;
    wait->m_weak_version= 0;
    wait->m_event_id= pfs_thread->m_event_id++;
    wait->m_end_event_id= 0;
    wait->m_operation= file_operation_map[static_cast<int> (op)];
    wait->m_wait_class= WAIT_CLASS_FILE;

    pfs_thread->m_events_waits_current++;
  }

  state->m_flags= flags;
  state->m_file= NULL;
  state->m_name= name;
  state->m_class= klass;
  state->m_operation= op;
  return reinterpret_cast<PSI_file_locker*> (state);
}

/**
  Implementation of the file instrumentation interface.
  @sa PSI_v1::get_thread_file_stream_locker.
*/
static PSI_file_locker*
get_thread_file_stream_locker_v1(PSI_file_locker_state *state,
                                 PSI_file *file, PSI_file_operation op)
{
  PFS_file *pfs_file= reinterpret_cast<PFS_file*> (file);
  DBUG_ASSERT(static_cast<int> (op) >= 0);
  DBUG_ASSERT(static_cast<uint> (op) < array_elements(file_operation_map));
  DBUG_ASSERT(state != NULL);

  if (unlikely(pfs_file == NULL))
    return NULL;
  DBUG_ASSERT(pfs_file->m_class != NULL);
  PFS_file_class *klass= pfs_file->m_class;

  if (! pfs_file->m_enabled)
    return NULL;

  register uint flags;

  if (flag_thread_instrumentation)
  {
    PFS_thread *pfs_thread= my_pthread_getspecific_ptr(PFS_thread*, THR_PFS);
    if (unlikely(pfs_thread == NULL))
      return NULL;
    if (! pfs_thread->m_enabled)
      return NULL;
    state->m_thread= reinterpret_cast<PSI_thread *> (pfs_thread);
    flags= STATE_FLAG_THREAD;

    if (pfs_file->m_timed)
      flags|= STATE_FLAG_TIMED;

    if (flag_events_waits_current)
    {
      if (unlikely(pfs_thread->m_events_waits_current >=
                   & pfs_thread->m_events_waits_stack[WAIT_STACK_SIZE]))
      {
        locker_lost++;
        return NULL;
      }
      PFS_events_waits *wait= pfs_thread->m_events_waits_current;
      state->m_wait= wait;
      flags|= STATE_FLAG_EVENT;

      PFS_events_waits *parent_event= wait - 1;
      wait->m_event_type= EVENT_TYPE_WAIT;
      wait->m_nesting_event_id= parent_event->m_event_id;
      wait->m_nesting_event_type= parent_event->m_event_type;

      wait->m_thread= pfs_thread;
      wait->m_class= klass;
      wait->m_timer_start= 0;
      wait->m_timer_end= 0;
      wait->m_object_instance_addr= pfs_file;
      wait->m_weak_file= pfs_file;
      wait->m_weak_version= pfs_file->get_version();
      wait->m_event_id= pfs_thread->m_event_id++;
      wait->m_end_event_id= 0;
      wait->m_operation= file_operation_map[static_cast<int> (op)];
      wait->m_wait_class= WAIT_CLASS_FILE;

      pfs_thread->m_events_waits_current++;
    }
  }
  else
  {
    state->m_thread= NULL;
    if (pfs_file->m_timed)
    {
      flags= STATE_FLAG_TIMED;
    }
    else
    {
      /* TODO: consider a shortcut. */
      flags= 0;
    }
  }

  state->m_flags= flags;
  state->m_file= reinterpret_cast<PSI_file*> (pfs_file);
  state->m_operation= op;
  state->m_name= NULL;
  state->m_class= klass;
  return reinterpret_cast<PSI_file_locker*> (state);
}

/**
  Implementation of the file instrumentation interface.
  @sa PSI_v1::get_thread_file_descriptor_locker.
*/
static PSI_file_locker*
get_thread_file_descriptor_locker_v1(PSI_file_locker_state *state,
                                     File file, PSI_file_operation op)
{
  int index= static_cast<int> (file);
  DBUG_ASSERT(static_cast<int> (op) >= 0);
  DBUG_ASSERT(static_cast<uint> (op) < array_elements(file_operation_map));
  DBUG_ASSERT(state != NULL);

  if (unlikely((index < 0) || (index >= file_handle_max)))
    return NULL;

  PFS_file *pfs_file= file_handle_array[index];
  if (unlikely(pfs_file == NULL))
    return NULL;

  /*
    We are about to close a file by descriptor number,
    and the calling code still holds the descriptor.
    Cleanup the file descriptor <--> file instrument association.
    Remove the instrumentation *before* the close to avoid race
    conditions with another thread opening a file
    (that could be given the same descriptor).
  */
  if (op == PSI_FILE_CLOSE)
    file_handle_array[index]= NULL;

  if (! pfs_file->m_enabled)
    return NULL;

  DBUG_ASSERT(pfs_file->m_class != NULL);
  PFS_file_class *klass= pfs_file->m_class;

  register uint flags;

  if (flag_thread_instrumentation)
  {
    PFS_thread *pfs_thread= my_pthread_getspecific_ptr(PFS_thread*, THR_PFS);
    if (unlikely(pfs_thread == NULL))
      return NULL;
    if (! pfs_thread->m_enabled)
      return NULL;
    state->m_thread= reinterpret_cast<PSI_thread *> (pfs_thread);
    flags= STATE_FLAG_THREAD;

    if (pfs_file->m_timed)
      flags|= STATE_FLAG_TIMED;

    if (flag_events_waits_current)
    {
      if (unlikely(pfs_thread->m_events_waits_current >=
                   & pfs_thread->m_events_waits_stack[WAIT_STACK_SIZE]))
      {
        locker_lost++;
        return NULL;
      }
      PFS_events_waits *wait= pfs_thread->m_events_waits_current;
      state->m_wait= wait;
      flags|= STATE_FLAG_EVENT;

      PFS_events_waits *parent_event= wait - 1;
      wait->m_event_type= EVENT_TYPE_WAIT;
      wait->m_nesting_event_id= parent_event->m_event_id;
      wait->m_nesting_event_type= parent_event->m_event_type;

      wait->m_thread= pfs_thread;
      wait->m_class= klass;
      wait->m_timer_start= 0;
      wait->m_timer_end= 0;
      wait->m_object_instance_addr= pfs_file;
      wait->m_weak_file= pfs_file;
      wait->m_weak_version= pfs_file->get_version();
      wait->m_event_id= pfs_thread->m_event_id++;
      wait->m_end_event_id= 0;
      wait->m_operation= file_operation_map[static_cast<int> (op)];
      wait->m_wait_class= WAIT_CLASS_FILE;

      pfs_thread->m_events_waits_current++;
    }
  }
  else
  {
    state->m_thread= NULL;
    if (pfs_file->m_timed)
    {
      flags= STATE_FLAG_TIMED;
    }
    else
    {
      /* TODO: consider a shortcut. */
      flags= 0;
    }
  }

  state->m_flags= flags;
  state->m_file= reinterpret_cast<PSI_file*> (pfs_file);
  state->m_operation= op;
  state->m_name= NULL;
  state->m_class= klass;
  return reinterpret_cast<PSI_file_locker*> (state);
}

/** Socket locker */

static PSI_socket_locker*
start_socket_wait_v1(PSI_socket_locker_state *state,
                     PSI_socket *socket,
                     PSI_socket_operation op,
                     size_t count,
                     const char *src_file, uint src_line)
{
  DBUG_ASSERT(static_cast<int> (op) >= 0);
  DBUG_ASSERT(static_cast<uint> (op) < array_elements(socket_operation_map));
  DBUG_ASSERT(state != NULL);
  PFS_socket *pfs_socket= reinterpret_cast<PFS_socket*> (socket);

  DBUG_ASSERT(pfs_socket != NULL);
  DBUG_ASSERT(pfs_socket->m_class != NULL);

  if (!pfs_socket->m_enabled || pfs_socket->m_idle)
    return NULL;

  register uint flags= 0;
  ulonglong timer_start= 0;

  if (flag_thread_instrumentation)
  {
    PFS_thread *pfs_thread= pfs_socket->m_thread_owner;

    if (unlikely(pfs_thread == NULL))
      return NULL;

    if (!pfs_thread->m_enabled)
      return NULL;

    state->m_thread= reinterpret_cast<PSI_thread *> (pfs_thread);
    flags= STATE_FLAG_THREAD;

    if (pfs_socket->m_timed)
    {
      timer_start= get_timer_raw_value_and_function(wait_timer, & state->m_timer);
      state->m_timer_start= timer_start;
      flags|= STATE_FLAG_TIMED;
    }

    if (flag_events_waits_current)
    {
      if (unlikely(pfs_thread->m_events_waits_current >=
                   & pfs_thread->m_events_waits_stack[WAIT_STACK_SIZE]))
      {
        locker_lost++;
        return NULL;
      }
      PFS_events_waits *wait= pfs_thread->m_events_waits_current;
      state->m_wait= wait;
      flags|= STATE_FLAG_EVENT;

      PFS_events_waits *parent_event= wait - 1;
      wait->m_event_type= EVENT_TYPE_WAIT;
      wait->m_nesting_event_id=   parent_event->m_event_id;
      wait->m_nesting_event_type= parent_event->m_event_type;
      wait->m_thread=       pfs_thread;
      wait->m_class=        pfs_socket->m_class;
      wait->m_timer_start=  timer_start;
      wait->m_timer_end=    0;
      wait->m_object_instance_addr= pfs_socket->m_identity;
      wait->m_weak_socket=  pfs_socket;
      wait->m_weak_version= pfs_socket->get_version();
      wait->m_event_id=     pfs_thread->m_event_id++;
      wait->m_end_event_id= 0;
      wait->m_operation=    socket_operation_map[static_cast<int>(op)];
      wait->m_source_file= src_file;
      wait->m_source_line= src_line;
      wait->m_number_of_bytes= count;
      wait->m_wait_class=   WAIT_CLASS_SOCKET;

      pfs_thread->m_events_waits_current++;
    }
  }
  else
  {
    if (pfs_socket->m_timed)
    {
      timer_start= get_timer_raw_value_and_function(wait_timer, & state->m_timer);
      state->m_timer_start= timer_start;
      flags= STATE_FLAG_TIMED;
    }
    else
    {
      /*
        Even if timing is disabled, end_socket_wait() still needs a locker to
        capture the number of bytes sent or received by the socket operation.
        For operations that do not have a byte count, then just increment the
        event counter and return a NULL locker.
      */
      switch (op)
      {
        case PSI_SOCKET_CONNECT:
        case PSI_SOCKET_CREATE:
        case PSI_SOCKET_BIND:
        case PSI_SOCKET_SEEK:
        case PSI_SOCKET_OPT:
        case PSI_SOCKET_STAT:
        case PSI_SOCKET_SHUTDOWN:
        case PSI_SOCKET_CLOSE:
        case PSI_SOCKET_SELECT:
          pfs_socket->m_socket_stat.m_io_stat.m_misc.aggregate_counted();
          return NULL;
        default:
          break;
      }
    }
  }

  state->m_flags= flags;
  state->m_socket= socket;
  state->m_operation= op;
  return reinterpret_cast<PSI_socket_locker*> (state);
}

/**
  Implementation of the mutex instrumentation interface.
  @sa PSI_v1::unlock_mutex.
*/
static void unlock_mutex_v1(PSI_mutex *mutex)
{
  PFS_mutex *pfs_mutex= reinterpret_cast<PFS_mutex*> (mutex);

  DBUG_ASSERT(pfs_mutex != NULL);

  /*
    Note that this code is still protected by the instrumented mutex,
    and therefore is thread safe. See inline_mysql_mutex_unlock().
  */

  /* Always update the instrumented state */
  pfs_mutex->m_owner= NULL;
  pfs_mutex->m_last_locked= 0;

#ifdef LATER_WL2333
  /*
    See WL#2333: SHOW ENGINE ... LOCK STATUS.
    PFS_mutex::m_lock_stat is not exposed in user visible tables
    currently, so there is no point spending time computing it.
  */
  if (! pfs_mutex->m_enabled)
    return;

  if (! pfs_mutex->m_timed)
    return;

  ulonglong locked_time;
  locked_time= get_timer_pico_value(wait_timer) - pfs_mutex->m_last_locked;
  pfs_mutex->m_mutex_stat.m_lock_stat.aggregate_value(locked_time);
#endif
}

/**
  Implementation of the rwlock instrumentation interface.
  @sa PSI_v1::unlock_rwlock.
*/
static void unlock_rwlock_v1(PSI_rwlock *rwlock)
{
  PFS_rwlock *pfs_rwlock= reinterpret_cast<PFS_rwlock*> (rwlock);
  DBUG_ASSERT(pfs_rwlock != NULL);
  DBUG_ASSERT(pfs_rwlock == sanitize_rwlock(pfs_rwlock));
  DBUG_ASSERT(pfs_rwlock->m_class != NULL);
  DBUG_ASSERT(pfs_rwlock->m_lock.is_populated());

  bool last_writer= false;
  bool last_reader= false;

  /*
    Note that this code is still protected by the instrumented rwlock,
    and therefore is:
    - thread safe for write locks
    - almost thread safe for read locks (pfs_rwlock->m_readers is unsafe).
    See inline_mysql_rwlock_unlock()
  */

  /* Always update the instrumented state */
  if (pfs_rwlock->m_writer != NULL)
  {
    /* Nominal case, a writer is unlocking. */
    last_writer= true;
    pfs_rwlock->m_writer= NULL;
    /* Reset the readers stats, they could be off */
    pfs_rwlock->m_readers= 0;
  }
  else if (likely(pfs_rwlock->m_readers > 0))
  {
    /* Nominal case, a reader is unlocking. */
    if (--(pfs_rwlock->m_readers) == 0)
      last_reader= true;
  }
  else
  {
    /*
      Edge case, we have no writer and no readers,
      on an unlock event.
      This is possible for:
      - partial instrumentation
      - instrumentation disabled at runtime,
        see when get_thread_rwlock_locker_v1() returns NULL
      No further action is taken here, the next
      write lock will put the statistics is a valid state.
    */
  }

#ifdef LATER_WL2333
  /* See WL#2333: SHOW ENGINE ... LOCK STATUS. */

  if (! pfs_rwlock->m_enabled)
    return;

  if (! pfs_rwlock->m_timed)
    return;

  ulonglong locked_time;
  if (last_writer)
  {
    locked_time= get_timer_pico_value(wait_timer) - pfs_rwlock->m_last_written;
    pfs_rwlock->m_rwlock_stat.m_write_lock_stat.aggregate_value(locked_time);
  }
  else if (last_reader)
  {
    locked_time= get_timer_pico_value(wait_timer) - pfs_rwlock->m_last_read;
    pfs_rwlock->m_rwlock_stat.m_read_lock_stat.aggregate_value(locked_time);
  }
#else
  (void) last_reader;
  (void) last_writer;
#endif
}

/**
  Implementation of the cond instrumentation interface.
  @sa PSI_v1::signal_cond.
*/
static void signal_cond_v1(PSI_cond* cond)
{
  PFS_cond *pfs_cond= reinterpret_cast<PFS_cond*> (cond);

  DBUG_ASSERT(pfs_cond != NULL);

  pfs_cond->m_cond_stat.m_signal_count++;
}

/**
  Implementation of the cond instrumentation interface.
  @sa PSI_v1::broadcast_cond.
*/
static void broadcast_cond_v1(PSI_cond* cond)
{
  PFS_cond *pfs_cond= reinterpret_cast<PFS_cond*> (cond);

  DBUG_ASSERT(pfs_cond != NULL);

  pfs_cond->m_cond_stat.m_broadcast_count++;
}

/**
  Implementation of the idle instrumentation interface.
  @sa PSI_v1::start_idle_wait.
*/
static PSI_idle_locker*
start_idle_wait_v1(PSI_idle_locker_state* state, const char *src_file, uint src_line)
{
  DBUG_ASSERT(state != NULL);

  if (!flag_global_instrumentation)
    return NULL;

  if (!global_idle_class.m_enabled)
    return NULL;

  register uint flags= 0;
  ulonglong timer_start= 0;

  if (flag_thread_instrumentation)
  {
    PFS_thread *pfs_thread= my_pthread_getspecific_ptr(PFS_thread*, THR_PFS);
    if (unlikely(pfs_thread == NULL))
      return NULL;
    if (!pfs_thread->m_enabled)
      return NULL;
    state->m_thread= reinterpret_cast<PSI_thread *> (pfs_thread);
    flags= STATE_FLAG_THREAD;

    DBUG_ASSERT(pfs_thread->m_events_statements_count == 0);

    if (global_idle_class.m_timed)
    {
      timer_start= get_timer_raw_value_and_function(idle_timer, &state->m_timer);
      state->m_timer_start= timer_start;
      flags|= STATE_FLAG_TIMED;
    }

    if (flag_events_waits_current)
    {
      if (unlikely(pfs_thread->m_events_waits_current >=
                   & pfs_thread->m_events_waits_stack[WAIT_STACK_SIZE]))
      {
        locker_lost++;
        return NULL;
      }
      PFS_events_waits *wait= pfs_thread->m_events_waits_current;
      state->m_wait= wait;
      flags|= STATE_FLAG_EVENT;

      wait->m_event_type= EVENT_TYPE_WAIT;
      /*
        IDLE events are waits, but by definition we know that
        such waits happen outside of any STAGE and STATEMENT,
        so they have no parents.
      */
      wait->m_nesting_event_id= 0;
      /* no need to set wait->m_nesting_event_type */

      wait->m_thread= pfs_thread;
      wait->m_class= &global_idle_class;
      wait->m_timer_start= timer_start;
      wait->m_timer_end= 0;
      wait->m_event_id= pfs_thread->m_event_id++;
      wait->m_end_event_id= 0;
      wait->m_operation= OPERATION_TYPE_IDLE;
      wait->m_source_file= src_file;
      wait->m_source_line= src_line;
      wait->m_wait_class= WAIT_CLASS_IDLE;

      pfs_thread->m_events_waits_current++;
    }
  }
  else
  {
    if (global_idle_class.m_timed)
    {
      timer_start= get_timer_raw_value_and_function(idle_timer, &state->m_timer);
      state->m_timer_start= timer_start;
      flags= STATE_FLAG_TIMED;
    }
  }

  state->m_flags= flags;
  return reinterpret_cast<PSI_idle_locker*> (state);
}

/**
  Implementation of the mutex instrumentation interface.
  @sa PSI_v1::end_idle_wait.
*/
static void end_idle_wait_v1(PSI_idle_locker* locker)
{
  PSI_idle_locker_state *state= reinterpret_cast<PSI_idle_locker_state*> (locker);
  DBUG_ASSERT(state != NULL);
  ulonglong timer_end= 0;
  ulonglong wait_time= 0;

  register uint flags= state->m_flags;

  if (flags & STATE_FLAG_TIMED)
  {
    timer_end= state->m_timer();
    wait_time= timer_end - state->m_timer_start;
  }

  if (flags & STATE_FLAG_THREAD)
  {
    PFS_thread *thread= reinterpret_cast<PFS_thread *> (state->m_thread);
    PFS_single_stat *event_name_array;
    event_name_array= thread->m_instr_class_waits_stats;

    if (flags & STATE_FLAG_TIMED)
    {
      /* Aggregate to EVENTS_WAITS_SUMMARY_BY_THREAD_BY_EVENT_NAME (timed) */
      event_name_array[GLOBAL_IDLE_EVENT_INDEX].aggregate_value(wait_time);
    }
    else
    {
      /* Aggregate to EVENTS_WAITS_SUMMARY_BY_THREAD_BY_EVENT_NAME (counted) */
      event_name_array[GLOBAL_IDLE_EVENT_INDEX].aggregate_counted();
    }

    if (flags & STATE_FLAG_EVENT)
    {
      PFS_events_waits *wait= reinterpret_cast<PFS_events_waits*> (state->m_wait);
      DBUG_ASSERT(wait != NULL);

      wait->m_timer_end= timer_end;
      wait->m_end_event_id= thread->m_event_id;
      if (flag_events_waits_history)
        insert_events_waits_history(thread, wait);
      if (flag_events_waits_history_long)
        insert_events_waits_history_long(wait);
      thread->m_events_waits_current--;
    }
  }

  if (flags & STATE_FLAG_TIMED)
  {
    /* Aggregate to EVENTS_WAITS_SUMMARY_GLOBAL_BY_EVENT_NAME (timed) */
    global_idle_stat.aggregate_value(wait_time);
  }
  else
  {
    /* Aggregate to EVENTS_WAITS_SUMMARY_GLOBAL_BY_EVENT_NAME (counted) */
    global_idle_stat.aggregate_counted();
  }
}

/**
  Implementation of the mutex instrumentation interface.
  @sa PSI_v1::end_mutex_wait.
*/
static void end_mutex_wait_v1(PSI_mutex_locker* locker, int rc)
{
  PSI_mutex_locker_state *state= reinterpret_cast<PSI_mutex_locker_state*> (locker);
  DBUG_ASSERT(state != NULL);

  ulonglong timer_end= 0;
  ulonglong wait_time= 0;

  PFS_mutex *mutex= reinterpret_cast<PFS_mutex *> (state->m_mutex);
  DBUG_ASSERT(mutex != NULL);
  PFS_thread *thread= reinterpret_cast<PFS_thread *> (state->m_thread);

  register uint flags= state->m_flags;

  if (flags & STATE_FLAG_TIMED)
  {
    timer_end= state->m_timer();
    wait_time= timer_end - state->m_timer_start;
    /* Aggregate to EVENTS_WAITS_SUMMARY_BY_INSTANCE (timed) */
    mutex->m_mutex_stat.m_wait_stat.aggregate_value(wait_time);
  }
  else
  {
    /* Aggregate to EVENTS_WAITS_SUMMARY_BY_INSTANCE (counted) */
    mutex->m_mutex_stat.m_wait_stat.aggregate_counted();
  }

  if (likely(rc == 0))
  {
    mutex->m_owner= thread;
    mutex->m_last_locked= timer_end;
  }

  if (flags & STATE_FLAG_THREAD)
  {
    PFS_single_stat *event_name_array;
    event_name_array= thread->m_instr_class_waits_stats;
    uint index= mutex->m_class->m_event_name_index;

    if (flags & STATE_FLAG_TIMED)
    {
      /* Aggregate to EVENTS_WAITS_SUMMARY_BY_THREAD_BY_EVENT_NAME (timed) */
      event_name_array[index].aggregate_value(wait_time);
    }
    else
    {
      /* Aggregate to EVENTS_WAITS_SUMMARY_BY_THREAD_BY_EVENT_NAME (counted) */
      event_name_array[index].aggregate_counted();
    }

    if (flags & STATE_FLAG_EVENT)
    {
      PFS_events_waits *wait= reinterpret_cast<PFS_events_waits*> (state->m_wait);
      DBUG_ASSERT(wait != NULL);

      wait->m_timer_end= timer_end;
      wait->m_end_event_id= thread->m_event_id;
      if (flag_events_waits_history)
        insert_events_waits_history(thread, wait);
      if (flag_events_waits_history_long)
        insert_events_waits_history_long(wait);
      thread->m_events_waits_current--;
    }
  }
}

/**
  Implementation of the rwlock instrumentation interface.
  @sa PSI_v1::end_rwlock_rdwait.
*/
static void end_rwlock_rdwait_v1(PSI_rwlock_locker* locker, int rc)
{
  PSI_rwlock_locker_state *state= reinterpret_cast<PSI_rwlock_locker_state*> (locker);
  DBUG_ASSERT(state != NULL);

  ulonglong timer_end= 0;
  ulonglong wait_time= 0;

  PFS_rwlock *rwlock= reinterpret_cast<PFS_rwlock *> (state->m_rwlock);
  DBUG_ASSERT(rwlock != NULL);

  if (state->m_flags & STATE_FLAG_TIMED)
  {
    timer_end= state->m_timer();
    wait_time= timer_end - state->m_timer_start;
    /* Aggregate to EVENTS_WAITS_SUMMARY_BY_INSTANCE (timed) */
    rwlock->m_rwlock_stat.m_wait_stat.aggregate_value(wait_time);
  }
  else
  {
    /* Aggregate to EVENTS_WAITS_SUMMARY_BY_INSTANCE (counted) */
    rwlock->m_rwlock_stat.m_wait_stat.aggregate_counted();
  }

  if (rc == 0)
  {
    /*
      Warning:
      Multiple threads can execute this section concurrently
      (since multiple readers can execute in parallel).
      The statistics generated are not safe, which is why they are
      just statistics, not facts.
    */
    if (rwlock->m_readers == 0)
      rwlock->m_last_read= timer_end;
    rwlock->m_writer= NULL;
    rwlock->m_readers++;
  }

  if (state->m_flags & STATE_FLAG_THREAD)
  {
    PFS_thread *thread= reinterpret_cast<PFS_thread *> (state->m_thread);
    DBUG_ASSERT(thread != NULL);

    PFS_single_stat *event_name_array;
    event_name_array= thread->m_instr_class_waits_stats;
    uint index= rwlock->m_class->m_event_name_index;

    if (state->m_flags & STATE_FLAG_TIMED)
    {
      /* Aggregate to EVENTS_WAITS_SUMMARY_BY_THREAD_BY_EVENT_NAME (timed) */
      event_name_array[index].aggregate_value(wait_time);
    }
    else
    {
      /* Aggregate to EVENTS_WAITS_SUMMARY_BY_THREAD_BY_EVENT_NAME (counted) */
      event_name_array[index].aggregate_counted();
    }

    if (state->m_flags & STATE_FLAG_EVENT)
    {
      PFS_events_waits *wait= reinterpret_cast<PFS_events_waits*> (state->m_wait);
      DBUG_ASSERT(wait != NULL);

      wait->m_timer_end= timer_end;
      wait->m_end_event_id= thread->m_event_id;
      if (flag_events_waits_history)
        insert_events_waits_history(thread, wait);
      if (flag_events_waits_history_long)
        insert_events_waits_history_long(wait);
      thread->m_events_waits_current--;
    }
  }
}

/**
  Implementation of the rwlock instrumentation interface.
  @sa PSI_v1::end_rwlock_wrwait.
*/
static void end_rwlock_wrwait_v1(PSI_rwlock_locker* locker, int rc)
{
  PSI_rwlock_locker_state *state= reinterpret_cast<PSI_rwlock_locker_state*> (locker);
  DBUG_ASSERT(state != NULL);

  ulonglong timer_end= 0;
  ulonglong wait_time= 0;

  PFS_rwlock *rwlock= reinterpret_cast<PFS_rwlock *> (state->m_rwlock);
  DBUG_ASSERT(rwlock != NULL);
  PFS_thread *thread= reinterpret_cast<PFS_thread *> (state->m_thread);

  if (state->m_flags & STATE_FLAG_TIMED)
  {
    timer_end= state->m_timer();
    wait_time= timer_end - state->m_timer_start;
    /* Aggregate to EVENTS_WAITS_SUMMARY_BY_INSTANCE (timed) */
    rwlock->m_rwlock_stat.m_wait_stat.aggregate_value(wait_time);
  }
  else
  {
    /* Aggregate to EVENTS_WAITS_SUMMARY_BY_INSTANCE (counted) */
    rwlock->m_rwlock_stat.m_wait_stat.aggregate_counted();
  }

  if (likely(rc == 0))
  {
    /* Thread safe : we are protected by the instrumented rwlock */
    rwlock->m_writer= thread;
    rwlock->m_last_written= timer_end;
    /* Reset the readers stats, they could be off */
    rwlock->m_readers= 0;
    rwlock->m_last_read= 0;
  }

  if (state->m_flags & STATE_FLAG_THREAD)
  {
    PFS_single_stat *event_name_array;
    event_name_array= thread->m_instr_class_waits_stats;
    uint index= rwlock->m_class->m_event_name_index;

    if (state->m_flags & STATE_FLAG_TIMED)
    {
      /* Aggregate to EVENTS_WAITS_SUMMARY_BY_THREAD_BY_EVENT_NAME (timed) */
      event_name_array[index].aggregate_value(wait_time);
    }
    else
    {
      /* Aggregate to EVENTS_WAITS_SUMMARY_BY_THREAD_BY_EVENT_NAME (counted) */
      event_name_array[index].aggregate_counted();
    }

    if (state->m_flags & STATE_FLAG_EVENT)
    {
      PFS_events_waits *wait= reinterpret_cast<PFS_events_waits*> (state->m_wait);
      DBUG_ASSERT(wait != NULL);

      wait->m_timer_end= timer_end;
      wait->m_end_event_id= thread->m_event_id;
      if (flag_events_waits_history)
        insert_events_waits_history(thread, wait);
      if (flag_events_waits_history_long)
        insert_events_waits_history_long(wait);
      thread->m_events_waits_current--;
    }
  }
}

/**
  Implementation of the cond instrumentation interface.
  @sa PSI_v1::end_cond_wait.
*/
static void end_cond_wait_v1(PSI_cond_locker* locker, int rc)
{
  PSI_cond_locker_state *state= reinterpret_cast<PSI_cond_locker_state*> (locker);
  DBUG_ASSERT(state != NULL);

  ulonglong timer_end= 0;
  ulonglong wait_time= 0;

  PFS_cond *cond= reinterpret_cast<PFS_cond *> (state->m_cond);
  /* PFS_mutex *mutex= reinterpret_cast<PFS_mutex *> (state->m_mutex); */

  if (state->m_flags & STATE_FLAG_TIMED)
  {
    timer_end= state->m_timer();
    wait_time= timer_end - state->m_timer_start;
    /* Aggregate to EVENTS_WAITS_SUMMARY_BY_INSTANCE (timed) */
    cond->m_cond_stat.m_wait_stat.aggregate_value(wait_time);
  }
  else
  {
    /* Aggregate to EVENTS_WAITS_SUMMARY_BY_INSTANCE (counted) */
    cond->m_cond_stat.m_wait_stat.aggregate_counted();
  }

  if (state->m_flags & STATE_FLAG_THREAD)
  {
    PFS_thread *thread= reinterpret_cast<PFS_thread *> (state->m_thread);
    DBUG_ASSERT(thread != NULL);

    PFS_single_stat *event_name_array;
    event_name_array= thread->m_instr_class_waits_stats;
    uint index= cond->m_class->m_event_name_index;

    if (state->m_flags & STATE_FLAG_TIMED)
    {
      /* Aggregate to EVENTS_WAITS_SUMMARY_BY_THREAD_BY_EVENT_NAME (timed) */
      event_name_array[index].aggregate_value(wait_time);
    }
    else
    {
      /* Aggregate to EVENTS_WAITS_SUMMARY_BY_THREAD_BY_EVENT_NAME (counted) */
      event_name_array[index].aggregate_counted();
    }

    if (state->m_flags & STATE_FLAG_EVENT)
    {
      PFS_events_waits *wait= reinterpret_cast<PFS_events_waits*> (state->m_wait);
      DBUG_ASSERT(wait != NULL);

      wait->m_timer_end= timer_end;
      wait->m_end_event_id= thread->m_event_id;
      if (flag_events_waits_history)
        insert_events_waits_history(thread, wait);
      if (flag_events_waits_history_long)
        insert_events_waits_history_long(wait);
      thread->m_events_waits_current--;
    }
  }
}

/**
  Implementation of the table instrumentation interface.
  @sa PSI_v1::end_table_io_wait.
*/
static void end_table_io_wait_v1(PSI_table_locker* locker)
{
  PSI_table_locker_state *state= reinterpret_cast<PSI_table_locker_state*> (locker);
  DBUG_ASSERT(state != NULL);

  ulonglong timer_end= 0;
  ulonglong wait_time= 0;

  PFS_table *table= reinterpret_cast<PFS_table *> (state->m_table);
  DBUG_ASSERT(table != NULL);

  PFS_single_stat *stat;
  PFS_table_io_stat *table_io_stat;

  DBUG_ASSERT((state->m_index < table->m_share->m_key_count) ||
              (state->m_index == MAX_INDEXES));

  table_io_stat= & table->m_table_stat.m_index_stat[state->m_index];
  table_io_stat->m_has_data= true;

  switch (state->m_io_operation)
  {
  case PSI_TABLE_FETCH_ROW:
    stat= & table_io_stat->m_fetch;
    break;
  case PSI_TABLE_WRITE_ROW:
    stat= & table_io_stat->m_insert;
    break;
  case PSI_TABLE_UPDATE_ROW:
    stat= & table_io_stat->m_update;
    break;
  case PSI_TABLE_DELETE_ROW:
    stat= & table_io_stat->m_delete;
    break;
  default:
    DBUG_ASSERT(false);
    stat= NULL;
    break;
  }

  register uint flags= state->m_flags;

  if (flags & STATE_FLAG_TIMED)
  {
    timer_end= state->m_timer();
    wait_time= timer_end - state->m_timer_start;
    stat->aggregate_value(wait_time);
  }
  else
  {
    stat->aggregate_counted();
  }

  if (flags & STATE_FLAG_THREAD)
  {
    PFS_thread *thread= reinterpret_cast<PFS_thread *> (state->m_thread);
    DBUG_ASSERT(thread != NULL);

    PFS_single_stat *event_name_array;
    event_name_array= thread->m_instr_class_waits_stats;

    /*
      Aggregate to EVENTS_WAITS_SUMMARY_BY_THREAD_BY_EVENT_NAME
      (for wait/io/table/sql/handler)
    */
    if (flags & STATE_FLAG_TIMED)
    {
      event_name_array[GLOBAL_TABLE_IO_EVENT_INDEX].aggregate_value(wait_time);
    }
    else
    {
      event_name_array[GLOBAL_TABLE_IO_EVENT_INDEX].aggregate_counted();
    }

    if (flags & STATE_FLAG_EVENT)
    {
      PFS_events_waits *wait= reinterpret_cast<PFS_events_waits*> (state->m_wait);
      DBUG_ASSERT(wait != NULL);

      wait->m_timer_end= timer_end;
      wait->m_end_event_id= thread->m_event_id;
      if (flag_events_waits_history)
        insert_events_waits_history(thread, wait);
      if (flag_events_waits_history_long)
        insert_events_waits_history_long(wait);
      thread->m_events_waits_current--;
    }
  }

  table->m_has_io_stats= true;
}

/**
  Implementation of the table instrumentation interface.
  @sa PSI_v1::end_table_lock_wait.
*/
static void end_table_lock_wait_v1(PSI_table_locker* locker)
{
  PSI_table_locker_state *state= reinterpret_cast<PSI_table_locker_state*> (locker);
  DBUG_ASSERT(state != NULL);

  ulonglong timer_end= 0;
  ulonglong wait_time= 0;

  PFS_table *table= reinterpret_cast<PFS_table *> (state->m_table);
  DBUG_ASSERT(table != NULL);

  PFS_single_stat *stat= & table->m_table_stat.m_lock_stat.m_stat[state->m_index];

  register uint flags= state->m_flags;

  if (flags & STATE_FLAG_TIMED)
  {
    timer_end= state->m_timer();
    wait_time= timer_end - state->m_timer_start;
    stat->aggregate_value(wait_time);
  }
  else
  {
    stat->aggregate_counted();
  }

  if (flags & STATE_FLAG_THREAD)
  {
    PFS_thread *thread= reinterpret_cast<PFS_thread *> (state->m_thread);
    DBUG_ASSERT(thread != NULL);

    PFS_single_stat *event_name_array;
    event_name_array= thread->m_instr_class_waits_stats;

    /*
      Aggregate to EVENTS_WAITS_SUMMARY_BY_THREAD_BY_EVENT_NAME
      (for wait/lock/table/sql/handler)
    */
    if (flags & STATE_FLAG_TIMED)
    {
      event_name_array[GLOBAL_TABLE_LOCK_EVENT_INDEX].aggregate_value(wait_time);
    }
    else
    {
      event_name_array[GLOBAL_TABLE_LOCK_EVENT_INDEX].aggregate_counted();
    }

    if (flags & STATE_FLAG_EVENT)
    {
      PFS_events_waits *wait= reinterpret_cast<PFS_events_waits*> (state->m_wait);
      DBUG_ASSERT(wait != NULL);

      wait->m_timer_end= timer_end;
      wait->m_end_event_id= thread->m_event_id;
      if (flag_events_waits_history)
        insert_events_waits_history(thread, wait);
      if (flag_events_waits_history_long)
        insert_events_waits_history_long(wait);
      thread->m_events_waits_current--;
    }
  }

  table->m_has_lock_stats= true;
}

static void start_file_wait_v1(PSI_file_locker *locker,
                               size_t count,
                               const char *src_file,
                               uint src_line);

static void end_file_wait_v1(PSI_file_locker *locker,
                             size_t count);

/**
  Implementation of the file instrumentation interface.
  @sa PSI_v1::start_file_open_wait.
*/
static void start_file_open_wait_v1(PSI_file_locker *locker,
                                    const char *src_file,
                                    uint src_line)
{
  start_file_wait_v1(locker, 0, src_file, src_line);

  return;
}

/**
  Implementation of the file instrumentation interface.
  @sa PSI_v1::end_file_open_wait.
*/
static PSI_file* end_file_open_wait_v1(PSI_file_locker *locker,
                                       void *result)
{
  PSI_file_locker_state *state= reinterpret_cast<PSI_file_locker_state*> (locker);
  DBUG_ASSERT(state != NULL);

  switch (state->m_operation)
  {
  case PSI_FILE_STAT:
    break;
  case PSI_FILE_STREAM_OPEN:
  case PSI_FILE_CREATE:
    if (result != NULL)
    {
      PFS_file_class *klass= reinterpret_cast<PFS_file_class*> (state->m_class);
      PFS_thread *thread= reinterpret_cast<PFS_thread*> (state->m_thread);
      const char *name= state->m_name;
      uint len= strlen(name);
      PFS_file *pfs_file= find_or_create_file(thread, klass, name, len, true);
      state->m_file= reinterpret_cast<PSI_file*> (pfs_file);
    }
    break;
  case PSI_FILE_OPEN:
  default:
    DBUG_ASSERT(false);
    break;
  }

  end_file_wait_v1(locker, 0);

  return state->m_file;
}

/**
  Implementation of the file instrumentation interface.
  @sa PSI_v1::end_file_open_wait_and_bind_to_descriptor.
*/
static void end_file_open_wait_and_bind_to_descriptor_v1
  (PSI_file_locker *locker, File file)
{
  PFS_file *pfs_file= NULL;
  int index= (int) file;
  PSI_file_locker_state *state= reinterpret_cast<PSI_file_locker_state*> (locker);
  DBUG_ASSERT(state != NULL);

  if (index >= 0)
  {
    PFS_file_class *klass= reinterpret_cast<PFS_file_class*> (state->m_class);
    PFS_thread *thread= reinterpret_cast<PFS_thread*> (state->m_thread);
    const char *name= state->m_name;
    uint len= strlen(name);
    pfs_file= find_or_create_file(thread, klass, name, len, true);
    state->m_file= reinterpret_cast<PSI_file*> (pfs_file);
  }

  end_file_wait_v1(locker, 0);

  if (likely(index >= 0))
  {
    if (likely(index < file_handle_max))
      file_handle_array[index]= pfs_file;
    else
    {
      if (pfs_file != NULL)
        release_file(pfs_file);
      file_handle_lost++;
    }
  }
}

/**
  Implementation of the file instrumentation interface.
  @sa PSI_v1::start_file_wait.
*/
static void start_file_wait_v1(PSI_file_locker *locker,
                               size_t count,
                               const char *src_file,
                               uint src_line)
{
  ulonglong timer_start= 0;
  PSI_file_locker_state *state= reinterpret_cast<PSI_file_locker_state*> (locker);
  DBUG_ASSERT(state != NULL);

  register uint flags= state->m_flags;

  if (flags & STATE_FLAG_TIMED)
  {
    timer_start= get_timer_raw_value_and_function(wait_timer, & state->m_timer);
    state->m_timer_start= timer_start;
  }

  if (flags & STATE_FLAG_EVENT)
  {
    PFS_events_waits *wait= reinterpret_cast<PFS_events_waits*> (state->m_wait);
    DBUG_ASSERT(wait != NULL);

    wait->m_timer_start= timer_start;
    wait->m_source_file= src_file;
    wait->m_source_line= src_line;
    wait->m_number_of_bytes= count;
  }
}

/**
  Implementation of the file instrumentation interface.
  @sa PSI_v1::end_file_wait.
*/
static void end_file_wait_v1(PSI_file_locker *locker,
                             size_t byte_count)
{
  PSI_file_locker_state *state= reinterpret_cast<PSI_file_locker_state*> (locker);
  DBUG_ASSERT(state != NULL);
  PFS_file *file= reinterpret_cast<PFS_file *> (state->m_file);
  PFS_file_class *klass= reinterpret_cast<PFS_file_class *> (state->m_class);
  PFS_thread *thread= reinterpret_cast<PFS_thread *> (state->m_thread);

  ulonglong timer_end= 0;
  ulonglong wait_time= 0;
  PFS_byte_stat *byte_stat;
  register uint flags= state->m_flags;
  size_t bytes= ((int)byte_count > -1 ? byte_count : 0);

  PFS_file_stat *file_stat;

  if (file != NULL)
  {
    file_stat= & file->m_file_stat;
  }
  else
  {
    file_stat= & klass->m_file_stat;
  }

  switch (state->m_operation)
  {
    /* Group read operations */
    case PSI_FILE_READ:
      byte_stat= &file_stat->m_io_stat.m_read;
      break;
    /* Group write operations */
    case PSI_FILE_WRITE:
      byte_stat= &file_stat->m_io_stat.m_write;
      break;
    /* Group remaining operations as miscellaneous */
    case PSI_FILE_CREATE:
    case PSI_FILE_CREATE_TMP:
    case PSI_FILE_OPEN:
    case PSI_FILE_STREAM_OPEN:
    case PSI_FILE_STREAM_CLOSE:
    case PSI_FILE_SEEK:
    case PSI_FILE_TELL:
    case PSI_FILE_FLUSH:
    case PSI_FILE_FSTAT:
    case PSI_FILE_CHSIZE:
    case PSI_FILE_DELETE:
    case PSI_FILE_RENAME:
    case PSI_FILE_SYNC:
    case PSI_FILE_STAT:
    case PSI_FILE_CLOSE:
      byte_stat= &file_stat->m_io_stat.m_misc;
      break;
    default:
      DBUG_ASSERT(false);
      byte_stat= NULL;
      break;
  }

  /* Aggregation for EVENTS_WAITS_SUMMARY_BY_INSTANCE */
  if (flags & STATE_FLAG_TIMED)
  {
    timer_end= state->m_timer();
    wait_time= timer_end - state->m_timer_start;
    /* Aggregate to EVENTS_WAITS_SUMMARY_BY_INSTANCE (timed) */
    byte_stat->aggregate(wait_time, bytes);
  }
  else
  {
    /* Aggregate to EVENTS_WAITS_SUMMARY_BY_INSTANCE (counted) */
    byte_stat->aggregate_counted(bytes);
  }

  if (flags & STATE_FLAG_THREAD)
  {
    DBUG_ASSERT(thread != NULL);

    PFS_single_stat *event_name_array;
    event_name_array= thread->m_instr_class_waits_stats;
    uint index= klass->m_event_name_index;

    if (flags & STATE_FLAG_TIMED)
    {
      /* Aggregate to EVENTS_WAITS_SUMMARY_BY_THREAD_BY_EVENT_NAME (timed) */
      event_name_array[index].aggregate_value(wait_time);
    }
    else
    {
      /* Aggregate to EVENTS_WAITS_SUMMARY_BY_THREAD_BY_EVENT_NAME (counted) */
      event_name_array[index].aggregate_counted();
    }

    if (state->m_flags & STATE_FLAG_EVENT)
    {
      PFS_events_waits *wait= reinterpret_cast<PFS_events_waits*> (state->m_wait);
      DBUG_ASSERT(wait != NULL);

      wait->m_timer_end= timer_end;
      wait->m_number_of_bytes= bytes;
      wait->m_end_event_id= thread->m_event_id;
      wait->m_object_instance_addr= file;
      wait->m_weak_file= file;
      wait->m_weak_version= (file ? file->get_version() : 0);

      if (flag_events_waits_history)
        insert_events_waits_history(thread, wait);
      if (flag_events_waits_history_long)
        insert_events_waits_history_long(wait);
      thread->m_events_waits_current--;
    }
  }
}

/**
  Implementation of the file instrumentation interface.
  @sa PSI_v1::start_file_close_wait.
*/
static void start_file_close_wait_v1(PSI_file_locker *locker,
                                     const char *src_file,
                                     uint src_line)
{
  PFS_thread *thread;
  const char *name;
  uint len;
  PFS_file *pfs_file;
  PSI_file_locker_state *state= reinterpret_cast<PSI_file_locker_state*> (locker);
  DBUG_ASSERT(state != NULL);

  switch (state->m_operation)
  {
  case PSI_FILE_DELETE:
    thread= reinterpret_cast<PFS_thread*> (state->m_thread);
    name= state->m_name;
    len= strlen(name);
    pfs_file= find_or_create_file(thread, NULL, name, len, false);
    state->m_file= reinterpret_cast<PSI_file*> (pfs_file);
    break;
  case PSI_FILE_STREAM_CLOSE:
  case PSI_FILE_CLOSE:
    break;
  default:
    DBUG_ASSERT(false);
    break;
  }

  start_file_wait_v1(locker, 0, src_file, src_line);

  return;
}

/**
  Implementation of the file instrumentation interface.
  @sa PSI_v1::end_file_close_wait.
*/
static void end_file_close_wait_v1(PSI_file_locker *locker, int rc)
{
  PSI_file_locker_state *state= reinterpret_cast<PSI_file_locker_state*> (locker);
  DBUG_ASSERT(state != NULL);

  end_file_wait_v1(locker, 0);

  if (rc == 0)
  {
    PFS_thread *thread= reinterpret_cast<PFS_thread*> (state->m_thread);
    PFS_file *file= reinterpret_cast<PFS_file*> (state->m_file);

    /* Release or destroy the file if necessary */
    switch(state->m_operation)
    {
    case PSI_FILE_CLOSE:
    case PSI_FILE_STREAM_CLOSE:
      if (file != NULL)
        release_file(file);
      break;
    case PSI_FILE_DELETE:
      if (file != NULL)
        destroy_file(thread, file);
      break;
    default:
      DBUG_ASSERT(false);
      break;
    }
  }
  return;
}

static void start_stage_v1(PSI_stage_key key, const char *src_file, int src_line)
{
  ulonglong timer_value= 0;

  PFS_thread *pfs_thread= my_pthread_getspecific_ptr(PFS_thread*, THR_PFS);
  if (unlikely(pfs_thread == NULL))
    return;

  /* Always update column threads.processlist_state. */
  pfs_thread->m_stage= key;

  if (! flag_global_instrumentation)
    return;

  if (flag_thread_instrumentation && ! pfs_thread->m_enabled)
    return;

  PFS_events_stages *pfs= & pfs_thread->m_stage_current;
  PFS_events_waits *child_wait= & pfs_thread->m_events_waits_stack[0];
  PFS_events_statements *parent_statement= & pfs_thread->m_statement_stack[0];

  PFS_instr_class *old_class= pfs->m_class;
  if (old_class != NULL)
  {
    PFS_stage_stat *event_name_array;
    event_name_array= pfs_thread->m_instr_class_stages_stats;
    uint index= old_class->m_event_name_index;

    /* Finish old event */
    if (old_class->m_timed)
    {
      timer_value= get_timer_raw_value(stage_timer);;
      pfs->m_timer_end= timer_value;

      /* Aggregate to EVENTS_STAGES_SUMMARY_BY_THREAD_BY_EVENT_NAME (timed) */
      ulonglong stage_time= timer_value - pfs->m_timer_start;
      event_name_array[index].aggregate_value(stage_time);
    }
    else
    {
      /* Aggregate to EVENTS_STAGES_SUMMARY_BY_THREAD_BY_EVENT_NAME (counted) */
      event_name_array[index].aggregate_counted();
    }

    if (flag_events_stages_current)
    {
      pfs->m_end_event_id= pfs_thread->m_event_id;
      if (flag_events_stages_history)
        insert_events_stages_history(pfs_thread, pfs);
      if (flag_events_stages_history_long)
        insert_events_stages_history_long(pfs);
    }

    /* This stage event is now complete. */
    pfs->m_class= NULL;

    /* New waits will now be attached directly to the parent statement. */
    child_wait->m_event_id= parent_statement->m_event_id;
    child_wait->m_event_type= parent_statement->m_event_type;
    /* See below for new stages, that may overwrite this. */
  }

  /* Start new event */

  PFS_stage_class *new_klass= find_stage_class(key);
  if (unlikely(new_klass == NULL))
    return;

  if (! new_klass->m_enabled)
    return;

  pfs->m_class= new_klass;
  if (new_klass->m_timed)
  {
    /*
      Do not call the timer again if we have a
      TIMER_END for the previous stage already.
    */
    if (timer_value == 0)
      timer_value= get_timer_raw_value(stage_timer);
    pfs->m_timer_start= timer_value;
  }
  else
    pfs->m_timer_start= 0;
  pfs->m_timer_end= 0;

  if (flag_events_stages_current)
  {
    /* m_thread_internal_id is immutable and already set */
    DBUG_ASSERT(pfs->m_thread_internal_id == pfs_thread->m_thread_internal_id);
    pfs->m_event_id= pfs_thread->m_event_id++;
    pfs->m_end_event_id= 0;
    pfs->m_source_file= src_file;
    pfs->m_source_line= src_line;

    /* New wait events will have this new stage as parent. */
    child_wait->m_event_id= pfs->m_event_id;
    child_wait->m_event_type= EVENT_TYPE_STAGE;
  }
}

static void end_stage_v1()
{
  ulonglong timer_value= 0;

  PFS_thread *pfs_thread= my_pthread_getspecific_ptr(PFS_thread*, THR_PFS);
  if (unlikely(pfs_thread == NULL))
    return;

  pfs_thread->m_stage= 0;

  if (! flag_global_instrumentation)
    return;

  if (flag_thread_instrumentation && ! pfs_thread->m_enabled)
    return;

  PFS_events_stages *pfs= & pfs_thread->m_stage_current;

  PFS_instr_class *old_class= pfs->m_class;
  if (old_class != NULL)
  {
    PFS_stage_stat *event_name_array;
    event_name_array= pfs_thread->m_instr_class_stages_stats;
    uint index= old_class->m_event_name_index;

    /* Finish old event */
    if (old_class->m_timed)
    {
      timer_value= get_timer_raw_value(stage_timer);;
      pfs->m_timer_end= timer_value;

      /* Aggregate to EVENTS_STAGES_SUMMARY_BY_THREAD_BY_EVENT_NAME (timed) */
      ulonglong stage_time= timer_value - pfs->m_timer_start;
      event_name_array[index].aggregate_value(stage_time);
    }
    else
    {
      /* Aggregate to EVENTS_STAGES_SUMMARY_BY_THREAD_BY_EVENT_NAME (counted) */
      event_name_array[index].aggregate_counted();
    }

    if (flag_events_stages_current)
    {
      pfs->m_end_event_id= pfs_thread->m_event_id;
      if (flag_events_stages_history)
        insert_events_stages_history(pfs_thread, pfs);
      if (flag_events_stages_history_long)
        insert_events_stages_history_long(pfs);
    }

    /* New waits will now be attached directly to the parent statement. */
    PFS_events_waits *child_wait= & pfs_thread->m_events_waits_stack[0];
    PFS_events_statements *parent_statement= & pfs_thread->m_statement_stack[0];
    child_wait->m_event_id= parent_statement->m_event_id;
    child_wait->m_event_type= parent_statement->m_event_type;

    /* This stage is completed */
    pfs->m_class= NULL;
  }
}

static PSI_statement_locker*
get_thread_statement_locker_v1(PSI_statement_locker_state *state,
                               PSI_statement_key key,
                               const void *charset)
{
  DBUG_ASSERT(state != NULL);
  if (! flag_global_instrumentation)
    return NULL;
  PFS_statement_class *klass= find_statement_class(key);
  if (unlikely(klass == NULL))
    return NULL;
  if (! klass->m_enabled)
    return NULL;

  register uint flags;

  if (flag_thread_instrumentation)
  {
    PFS_thread *pfs_thread= my_pthread_getspecific_ptr(PFS_thread*, THR_PFS);
    if (unlikely(pfs_thread == NULL))
      return NULL;
    if (! pfs_thread->m_enabled)
      return NULL;
    state->m_thread= reinterpret_cast<PSI_thread *> (pfs_thread);
    flags= STATE_FLAG_THREAD;

    if (klass->m_timed)
      flags|= STATE_FLAG_TIMED;

    if (flag_events_statements_current)
    {
      ulonglong event_id= pfs_thread->m_event_id++;

      if (pfs_thread->m_events_statements_count >= statement_stack_max)
      {
        return NULL;
      }

      PFS_events_statements *pfs= & pfs_thread->m_statement_stack[pfs_thread->m_events_statements_count];
      /* m_thread_internal_id is immutable and already set */
      DBUG_ASSERT(pfs->m_thread_internal_id == pfs_thread->m_thread_internal_id);
      pfs->m_event_id= event_id;
      pfs->m_end_event_id= 0;
      pfs->m_class= klass;
      pfs->m_timer_start= 0;
      pfs->m_timer_end= 0;
      pfs->m_lock_time= 0;
      pfs->m_current_schema_name_length= 0;
      pfs->m_sqltext_length= 0;

      pfs->m_message_text[0]= '\0';
      pfs->m_sql_errno= 0;
      pfs->m_sqlstate[0]= '\0';
      pfs->m_error_count= 0;
      pfs->m_warning_count= 0;
      pfs->m_rows_affected= 0;

      pfs->m_rows_sent= 0;
      pfs->m_rows_examined= 0;
      pfs->m_created_tmp_disk_tables= 0;
      pfs->m_created_tmp_tables= 0;
      pfs->m_select_full_join= 0;
      pfs->m_select_full_range_join= 0;
      pfs->m_select_range= 0;
      pfs->m_select_range_check= 0;
      pfs->m_select_scan= 0;
      pfs->m_sort_merge_passes= 0;
      pfs->m_sort_range= 0;
      pfs->m_sort_rows= 0;
      pfs->m_sort_scan= 0;
      pfs->m_no_index_used= 0;
      pfs->m_no_good_index_used= 0;
      digest_reset(& pfs->m_digest_storage);

      /* New stages will have this statement as parent */
      PFS_events_stages *child_stage= & pfs_thread->m_stage_current;
      child_stage->m_nesting_event_id= event_id;
      child_stage->m_nesting_event_type= EVENT_TYPE_STATEMENT;

      /* New waits will have this statement as parent, if no stage is instrumented */
      PFS_events_waits *child_wait= & pfs_thread->m_events_waits_stack[0];
      child_wait->m_nesting_event_id= event_id;
      child_wait->m_nesting_event_type= EVENT_TYPE_STATEMENT;

      state->m_statement= pfs;
      flags|= STATE_FLAG_EVENT;

      pfs_thread->m_events_statements_count++;
    }
  }
  else
  {
    if (klass->m_timed)
      flags= STATE_FLAG_TIMED;
    else
      flags= 0;
  }

  if (flag_statements_digest)
  {
    const CHARSET_INFO *cs= static_cast <const CHARSET_INFO*> (charset);
    flags|= STATE_FLAG_DIGEST;
    state->m_digest_state.m_last_id_index= 0;
    digest_reset(& state->m_digest_state.m_digest_storage);
    state->m_digest_state.m_digest_storage.m_charset_number= cs->number;
  }

  state->m_discarded= false;
  state->m_class= klass;
  state->m_flags= flags;

  state->m_lock_time= 0;
  state->m_rows_sent= 0;
  state->m_rows_examined= 0;
  state->m_created_tmp_disk_tables= 0;
  state->m_created_tmp_tables= 0;
  state->m_select_full_join= 0;
  state->m_select_full_range_join= 0;
  state->m_select_range= 0;
  state->m_select_range_check= 0;
  state->m_select_scan= 0;
  state->m_sort_merge_passes= 0;
  state->m_sort_range= 0;
  state->m_sort_rows= 0;
  state->m_sort_scan= 0;
  state->m_no_index_used= 0;
  state->m_no_good_index_used= 0;

  state->m_schema_name_length= 0;

  return reinterpret_cast<PSI_statement_locker*> (state);
}

static PSI_statement_locker*
refine_statement_v1(PSI_statement_locker *locker,
                    PSI_statement_key key)
{
  PSI_statement_locker_state *state= reinterpret_cast<PSI_statement_locker_state*> (locker);
  if (state == NULL)
    return NULL;
  DBUG_ASSERT(state->m_class != NULL);
  PFS_statement_class *klass;
  /* Only refine statements for mutable instrumentation */
  klass= reinterpret_cast<PFS_statement_class*> (state->m_class);
  DBUG_ASSERT(klass->m_flags & PSI_FLAG_MUTABLE);
  klass= find_statement_class(key);

  uint flags= state->m_flags;

  if (unlikely(klass == NULL) || !klass->m_enabled)
  {
    /* pop statement stack */
    if (flags & STATE_FLAG_THREAD)
    {
      PFS_thread *pfs_thread= reinterpret_cast<PFS_thread *> (state->m_thread);
      DBUG_ASSERT(pfs_thread != NULL);
      if (pfs_thread->m_events_statements_count > 0)
        pfs_thread->m_events_statements_count--;
    }

    state->m_discarded= true;
    return NULL;
  }

  if ((flags & STATE_FLAG_TIMED) && ! klass->m_timed)
    flags= flags & ~STATE_FLAG_TIMED;

  if (flags & STATE_FLAG_EVENT)
  {
    PFS_events_statements *pfs= reinterpret_cast<PFS_events_statements*> (state->m_statement);
    DBUG_ASSERT(pfs != NULL);

    /* mutate EVENTS_STATEMENTS_CURRENT.EVENT_NAME */
    pfs->m_class= klass;
  }

  state->m_class= klass;
  state->m_flags= flags;
  return reinterpret_cast<PSI_statement_locker*> (state);
}

static void start_statement_v1(PSI_statement_locker *locker,
                               const char *db, uint db_len,
                               const char *src_file, uint src_line)
{
  PSI_statement_locker_state *state= reinterpret_cast<PSI_statement_locker_state*> (locker);
  DBUG_ASSERT(state != NULL);

  register uint flags= state->m_flags;
  ulonglong timer_start= 0;

  if (flags & STATE_FLAG_TIMED)
  {
    timer_start= get_timer_raw_value_and_function(statement_timer, & state->m_timer);
    state->m_timer_start= timer_start;
  }

  compile_time_assert(PSI_SCHEMA_NAME_LEN == NAME_LEN);
  DBUG_ASSERT(db_len <= sizeof(state->m_schema_name));

  if (db_len > 0)
    memcpy(state->m_schema_name, db, db_len);
  state->m_schema_name_length= db_len;

  if (flags & STATE_FLAG_EVENT)
  {
    PFS_events_statements *pfs= reinterpret_cast<PFS_events_statements*> (state->m_statement);
    DBUG_ASSERT(pfs != NULL);

    pfs->m_timer_start= timer_start;
    pfs->m_source_file= src_file;
    pfs->m_source_line= src_line;

    DBUG_ASSERT(db_len <= sizeof(pfs->m_current_schema_name));
    if (db_len > 0)
      memcpy(pfs->m_current_schema_name, db, db_len);
    pfs->m_current_schema_name_length= db_len;
  }
}

static void set_statement_text_v1(PSI_statement_locker *locker,
                                  const char *text, uint text_len)
{
  PSI_statement_locker_state *state= reinterpret_cast<PSI_statement_locker_state*> (locker);
  DBUG_ASSERT(state != NULL);

  if (state->m_discarded)
    return;

  if (state->m_flags & STATE_FLAG_EVENT)
  {
    PFS_events_statements *pfs= reinterpret_cast<PFS_events_statements*> (state->m_statement);
    DBUG_ASSERT(pfs != NULL);
    if (text_len > sizeof (pfs->m_sqltext))
      text_len= sizeof(pfs->m_sqltext);
    if (text_len)
      memcpy(pfs->m_sqltext, text, text_len);
    pfs->m_sqltext_length= text_len;
  }

  return;
}

#define SET_STATEMENT_ATTR_BODY(LOCKER, ATTR, VALUE)                    \
  PSI_statement_locker_state *state;                                    \
  state= reinterpret_cast<PSI_statement_locker_state*> (LOCKER);        \
  if (unlikely(state == NULL))                                          \
    return;                                                             \
  if (state->m_discarded)                                               \
    return;                                                             \
  state->ATTR= VALUE;                                                   \
  if (state->m_flags & STATE_FLAG_EVENT)                                \
  {                                                                     \
    PFS_events_statements *pfs;                                         \
    pfs= reinterpret_cast<PFS_events_statements*> (state->m_statement); \
    DBUG_ASSERT(pfs != NULL);                                           \
    pfs->ATTR= VALUE;                                                   \
  }                                                                     \
  return;

#define INC_STATEMENT_ATTR_BODY(LOCKER, ATTR, VALUE)                    \
  PSI_statement_locker_state *state;                                    \
  state= reinterpret_cast<PSI_statement_locker_state*> (LOCKER);        \
  if (unlikely(state == NULL))                                          \
    return;                                                             \
  if (state->m_discarded)                                               \
    return;                                                             \
  state->ATTR+= VALUE;                                                  \
  if (state->m_flags & STATE_FLAG_EVENT)                                \
  {                                                                     \
    PFS_events_statements *pfs;                                         \
    pfs= reinterpret_cast<PFS_events_statements*> (state->m_statement); \
    DBUG_ASSERT(pfs != NULL);                                           \
    pfs->ATTR+= VALUE;                                                  \
  }                                                                     \
  return;

static void set_statement_lock_time_v1(PSI_statement_locker *locker,
                                       ulonglong count)
{
  SET_STATEMENT_ATTR_BODY(locker, m_lock_time, count);
}

static void set_statement_rows_sent_v1(PSI_statement_locker *locker,
                                       ulonglong count)
{
  SET_STATEMENT_ATTR_BODY(locker, m_rows_sent, count);
}

static void set_statement_rows_examined_v1(PSI_statement_locker *locker,
                                           ulonglong count)
{
  SET_STATEMENT_ATTR_BODY(locker, m_rows_examined, count);
}

static void inc_statement_created_tmp_disk_tables_v1(PSI_statement_locker *locker,
                                                    ulong count)
{
  INC_STATEMENT_ATTR_BODY(locker, m_created_tmp_disk_tables, count);
}

static void inc_statement_created_tmp_tables_v1(PSI_statement_locker *locker,
                                                ulong count)
{
  INC_STATEMENT_ATTR_BODY(locker, m_created_tmp_tables, count);
}

static void inc_statement_select_full_join_v1(PSI_statement_locker *locker,
                                              ulong count)
{
  INC_STATEMENT_ATTR_BODY(locker, m_select_full_join, count);
}

static void inc_statement_select_full_range_join_v1(PSI_statement_locker *locker,
                                                    ulong count)
{
  INC_STATEMENT_ATTR_BODY(locker, m_select_full_range_join, count);
}

static void inc_statement_select_range_v1(PSI_statement_locker *locker,
                                          ulong count)
{
  INC_STATEMENT_ATTR_BODY(locker, m_select_range, count);
}

static void inc_statement_select_range_check_v1(PSI_statement_locker *locker,
                                                ulong count)
{
  INC_STATEMENT_ATTR_BODY(locker, m_select_range_check, count);
}

static void inc_statement_select_scan_v1(PSI_statement_locker *locker,
                                         ulong count)
{
  INC_STATEMENT_ATTR_BODY(locker, m_select_scan, count);
}

static void inc_statement_sort_merge_passes_v1(PSI_statement_locker *locker,
                                               ulong count)
{
  INC_STATEMENT_ATTR_BODY(locker, m_sort_merge_passes, count);
}

static void inc_statement_sort_range_v1(PSI_statement_locker *locker,
                                        ulong count)
{
  INC_STATEMENT_ATTR_BODY(locker, m_sort_range, count);
}

static void inc_statement_sort_rows_v1(PSI_statement_locker *locker,
                                       ulong count)
{
  INC_STATEMENT_ATTR_BODY(locker, m_sort_rows, count);
}

static void inc_statement_sort_scan_v1(PSI_statement_locker *locker,
                                       ulong count)
{
  INC_STATEMENT_ATTR_BODY(locker, m_sort_scan, count);
}

static void set_statement_no_index_used_v1(PSI_statement_locker *locker)
{
  SET_STATEMENT_ATTR_BODY(locker, m_no_index_used, 1);
}

static void set_statement_no_good_index_used_v1(PSI_statement_locker *locker)
{
  SET_STATEMENT_ATTR_BODY(locker, m_no_good_index_used, 1);
}

static void end_statement_v1(PSI_statement_locker *locker, void *stmt_da)
{
  PSI_statement_locker_state *state= reinterpret_cast<PSI_statement_locker_state*> (locker);
  Diagnostics_area *da= reinterpret_cast<Diagnostics_area*> (stmt_da);
  DBUG_ASSERT(state != NULL);
  DBUG_ASSERT(da != NULL);

  if (state->m_discarded)
    return;

  PFS_statement_class *klass= reinterpret_cast<PFS_statement_class *> (state->m_class);
  DBUG_ASSERT(klass != NULL);

  ulonglong timer_end= 0;
  ulonglong wait_time= 0;
  register uint flags= state->m_flags;

  if (flags & STATE_FLAG_TIMED)
  {
    timer_end= state->m_timer();
    wait_time= timer_end - state->m_timer_start;
  }

  PFS_statement_stat *event_name_array;
  uint index= klass->m_event_name_index;
  PFS_statement_stat *stat;
  
  /*
   Capture statement stats by digest.
  */
  PSI_digest_storage *digest_storage= NULL;
  PFS_statement_stat *digest_stat= NULL;

  if (flags & STATE_FLAG_THREAD)
  {
    PFS_thread *thread= reinterpret_cast<PFS_thread *> (state->m_thread);
    DBUG_ASSERT(thread != NULL);
    event_name_array= thread->m_instr_class_statements_stats;
    /* Aggregate to EVENTS_STATEMENTS_SUMMARY_BY_THREAD_BY_EVENT_NAME */
    stat= & event_name_array[index];

    if (flags & STATE_FLAG_DIGEST)
    {
      digest_storage= &state->m_digest_state.m_digest_storage;
      /* Populate PFS_statements_digest_stat with computed digest information.*/
      digest_stat= find_or_create_digest(thread, digest_storage,
                                         state->m_schema_name,
                                         state->m_schema_name_length);
    }

    if (flags & STATE_FLAG_EVENT)
    {
      PFS_events_statements *pfs= reinterpret_cast<PFS_events_statements*> (state->m_statement);
      DBUG_ASSERT(pfs != NULL);

      switch(da->status())
      {
        case Diagnostics_area::DA_EMPTY:
          break;
        case Diagnostics_area::DA_OK:
          memcpy(pfs->m_message_text, da->message(), MYSQL_ERRMSG_SIZE);
          pfs->m_message_text[MYSQL_ERRMSG_SIZE]= 0;
          pfs->m_rows_affected= da->affected_rows();
          pfs->m_warning_count= da->statement_warn_count();
          memcpy(pfs->m_sqlstate, "00000", SQLSTATE_LENGTH);
          break;
        case Diagnostics_area::DA_EOF:
          pfs->m_warning_count= da->statement_warn_count();
          break;
        case Diagnostics_area::DA_ERROR:
          memcpy(pfs->m_message_text, da->message(), MYSQL_ERRMSG_SIZE);
          pfs->m_message_text[MYSQL_ERRMSG_SIZE]= 0;
          pfs->m_sql_errno= da->sql_errno();
          memcpy(pfs->m_sqlstate, da->get_sqlstate(), SQLSTATE_LENGTH);
          break;
        case Diagnostics_area::DA_DISABLED:
          break;
      }

      pfs->m_timer_end= timer_end;
      pfs->m_end_event_id= thread->m_event_id;

      if (flags & STATE_FLAG_DIGEST)
      {
        /*
          The following columns in events_statement_current:
          - DIGEST,
          - DIGEST_TEXT
          are computed from the digest storage.
        */
        digest_copy(& pfs->m_digest_storage, digest_storage);
      }

      if (flag_events_statements_history)
        insert_events_statements_history(thread, pfs);
      if (flag_events_statements_history_long)
        insert_events_statements_history_long(pfs);

      DBUG_ASSERT(thread->m_events_statements_count > 0);
      thread->m_events_statements_count--;
    }
  }
  else
  {
    if (flags & STATE_FLAG_DIGEST)
    {
      PFS_thread *thread= my_pthread_getspecific_ptr(PFS_thread*, THR_PFS);

      /* An instrumented thread is required, for LF_PINS. */
      if (thread != NULL)
      {
        /* Set digest stat. */
        digest_storage= &state->m_digest_state.m_digest_storage;
        /* Populate statements_digest_stat with computed digest information. */
        digest_stat= find_or_create_digest(thread, digest_storage,
                                           state->m_schema_name,
                                           state->m_schema_name_length);
      }
    }

    event_name_array= global_instr_class_statements_array;
    /* Aggregate to EVENTS_STATEMENTS_SUMMARY_GLOBAL_BY_EVENT_NAME */
    stat= & event_name_array[index];
  }

  if (flags & STATE_FLAG_TIMED)
  {
    /* Aggregate to EVENTS_STATEMENTS_SUMMARY_..._BY_EVENT_NAME (timed) */
    stat->aggregate_value(wait_time);
  }
  else
  {
    /* Aggregate to EVENTS_STATEMENTS_SUMMARY_..._BY_EVENT_NAME (counted) */
    stat->aggregate_counted();
  }

  stat->m_lock_time+= state->m_lock_time;
  stat->m_rows_sent+= state->m_rows_sent;
  stat->m_rows_examined+= state->m_rows_examined;
  stat->m_created_tmp_disk_tables+= state->m_created_tmp_disk_tables;
  stat->m_created_tmp_tables+= state->m_created_tmp_tables;
  stat->m_select_full_join+= state->m_select_full_join;
  stat->m_select_full_range_join+= state->m_select_full_range_join;
  stat->m_select_range+= state->m_select_range;
  stat->m_select_range_check+= state->m_select_range_check;
  stat->m_select_scan+= state->m_select_scan;
  stat->m_sort_merge_passes+= state->m_sort_merge_passes;
  stat->m_sort_range+= state->m_sort_range;
  stat->m_sort_rows+= state->m_sort_rows;
  stat->m_sort_scan+= state->m_sort_scan;
  stat->m_no_index_used+= state->m_no_index_used;
  stat->m_no_good_index_used+= state->m_no_good_index_used;

  if (digest_stat != NULL)
  {
    if (flags & STATE_FLAG_TIMED)
    {
      digest_stat->aggregate_value(wait_time);
    }
    else
    {
      digest_stat->aggregate_counted();
    }
  
    digest_stat->m_lock_time+= state->m_lock_time;
    digest_stat->m_rows_sent+= state->m_rows_sent;
    digest_stat->m_rows_examined+= state->m_rows_examined;
    digest_stat->m_created_tmp_disk_tables+= state->m_created_tmp_disk_tables;
    digest_stat->m_created_tmp_tables+= state->m_created_tmp_tables;
    digest_stat->m_select_full_join+= state->m_select_full_join;
    digest_stat->m_select_full_range_join+= state->m_select_full_range_join;
    digest_stat->m_select_range+= state->m_select_range;
    digest_stat->m_select_range_check+= state->m_select_range_check;
    digest_stat->m_select_scan+= state->m_select_scan;
    digest_stat->m_sort_merge_passes+= state->m_sort_merge_passes;
    digest_stat->m_sort_range+= state->m_sort_range;
    digest_stat->m_sort_rows+= state->m_sort_rows;
    digest_stat->m_sort_scan+= state->m_sort_scan;
    digest_stat->m_no_index_used+= state->m_no_index_used;
    digest_stat->m_no_good_index_used+= state->m_no_good_index_used;
  }

  switch (da->status())
  {
    case Diagnostics_area::DA_EMPTY:
      break;
    case Diagnostics_area::DA_OK:
      stat->m_rows_affected+= da->affected_rows();
      stat->m_warning_count+= da->statement_warn_count();
      if (digest_stat != NULL)
      {
        digest_stat->m_rows_affected+= da->affected_rows();
        digest_stat->m_warning_count+= da->statement_warn_count();
      }
      break;
    case Diagnostics_area::DA_EOF:
      stat->m_warning_count+= da->statement_warn_count();
      if (digest_stat != NULL)
      {
        digest_stat->m_warning_count+= da->statement_warn_count();
      }
      break;
    case Diagnostics_area::DA_ERROR:
      stat->m_error_count++;
      if (digest_stat != NULL)
      {
        digest_stat->m_error_count++;
      }
      break;
    case Diagnostics_area::DA_DISABLED:
      break;
  }
}

/**
  Implementation of the socket instrumentation interface.
  @sa PSI_v1::end_socket_wait.
*/
static void end_socket_wait_v1(PSI_socket_locker *locker, size_t byte_count)
{
  PSI_socket_locker_state *state= reinterpret_cast<PSI_socket_locker_state*> (locker);
  DBUG_ASSERT(state != NULL);

  PFS_socket *socket= reinterpret_cast<PFS_socket *>(state->m_socket);
  DBUG_ASSERT(socket != NULL);

  ulonglong timer_end= 0;
  ulonglong wait_time= 0;
  PFS_byte_stat *byte_stat;
  register uint flags= state->m_flags;
  size_t bytes= ((int)byte_count > -1 ? byte_count : 0);

  switch (state->m_operation)
  {
    /* Group read operations */
    case PSI_SOCKET_RECV:
    case PSI_SOCKET_RECVFROM:
    case PSI_SOCKET_RECVMSG:
      byte_stat= &socket->m_socket_stat.m_io_stat.m_read;
      break;
    /* Group write operations */
    case PSI_SOCKET_SEND:
    case PSI_SOCKET_SENDTO:
    case PSI_SOCKET_SENDMSG:
      byte_stat= &socket->m_socket_stat.m_io_stat.m_write;
      break;
    /* Group remaining operations as miscellaneous */
    case PSI_SOCKET_CONNECT:
    case PSI_SOCKET_CREATE:
    case PSI_SOCKET_BIND:
    case PSI_SOCKET_SEEK:
    case PSI_SOCKET_OPT:
    case PSI_SOCKET_STAT:
    case PSI_SOCKET_SHUTDOWN:
    case PSI_SOCKET_SELECT:
    case PSI_SOCKET_CLOSE:
      byte_stat= &socket->m_socket_stat.m_io_stat.m_misc;
      break;
    default:
      DBUG_ASSERT(false);
      byte_stat= NULL;
      break;
  }

  /* Aggregation for EVENTS_WAITS_SUMMARY_BY_INSTANCE */
  if (flags & STATE_FLAG_TIMED)
  {
    timer_end= state->m_timer();
    wait_time= timer_end - state->m_timer_start;

    /* Aggregate to the socket instrument for now (timed) */
    byte_stat->aggregate(wait_time, bytes);
  }
  else
  {
    /* Aggregate to the socket instrument (event count and byte count) */
    byte_stat->aggregate_counted(bytes);
  }

  /* Aggregate to EVENTS_WAITS_HISTORY and EVENTS_WAITS_HISTORY_LONG */
  if (flags & STATE_FLAG_EVENT)
  {
    PFS_thread *thread= reinterpret_cast<PFS_thread *>(state->m_thread);
    DBUG_ASSERT(thread != NULL);
    PFS_events_waits *wait= reinterpret_cast<PFS_events_waits*> (state->m_wait);
    DBUG_ASSERT(wait != NULL);

    wait->m_timer_end= timer_end;
    wait->m_end_event_id= thread->m_event_id;
    wait->m_number_of_bytes= bytes;

    if (flag_events_waits_history)
      insert_events_waits_history(thread, wait);
    if (flag_events_waits_history_long)
      insert_events_waits_history_long(wait);
    thread->m_events_waits_current--;
  }
}

static void set_socket_state_v1(PSI_socket *socket, PSI_socket_state state)
{
  DBUG_ASSERT((state == PSI_SOCKET_STATE_IDLE) || (state == PSI_SOCKET_STATE_ACTIVE));
  PFS_socket *pfs= reinterpret_cast<PFS_socket*>(socket);
  DBUG_ASSERT(pfs != NULL);
  DBUG_ASSERT(pfs->m_idle || (state == PSI_SOCKET_STATE_IDLE));
  DBUG_ASSERT(!pfs->m_idle || (state == PSI_SOCKET_STATE_ACTIVE));
  pfs->m_idle= (state == PSI_SOCKET_STATE_IDLE);
}

/**
  Set socket descriptor and address info.
*/
static void set_socket_info_v1(PSI_socket *socket,
                               const my_socket *fd,
                               const struct sockaddr *addr,
                               socklen_t addr_len)
{
  PFS_socket *pfs= reinterpret_cast<PFS_socket*>(socket);
  DBUG_ASSERT(pfs != NULL);

  /** Set socket descriptor */
  if (fd != NULL)
    pfs->m_fd= *fd;

  /** Set raw socket address and length */
  if (likely(addr != NULL && addr_len > 0))
  {
    pfs->m_addr_len= addr_len;

    /** Restrict address length to size of struct */
    if (unlikely(pfs->m_addr_len > sizeof(sockaddr_storage)))
      pfs->m_addr_len= sizeof(struct sockaddr_storage);

    memcpy(&pfs->m_sock_addr, addr, pfs->m_addr_len);
  }
}

/**
  Implementation of the socket instrumentation interface.
  @sa PSI_v1::set_socket_info.
*/
static void set_socket_thread_owner_v1(PSI_socket *socket)
{
  PFS_socket *pfs_socket= reinterpret_cast<PFS_socket*>(socket);
  DBUG_ASSERT(pfs_socket != NULL);
  pfs_socket->m_thread_owner= my_pthread_getspecific_ptr(PFS_thread*, THR_PFS);
}


/**
  Implementation of the thread attribute connection interface
  @sa PSI_v1::set_thread_connect_attr.
*/
static int set_thread_connect_attrs_v1(const char *buffer, uint length,
                                       const void *from_cs)
{

  PFS_thread *thd= my_pthread_getspecific_ptr(PFS_thread*, THR_PFS);

  DBUG_ASSERT(buffer != NULL);

  if (likely(thd != NULL) && session_connect_attrs_size_per_thread > 0)
  {
    /* copy from the input buffer as much as we can fit */
    uint copy_size= (uint)(length < session_connect_attrs_size_per_thread ?
                           length : session_connect_attrs_size_per_thread);
    thd->m_session_lock.allocated_to_dirty();
    memcpy(thd->m_session_connect_attrs, buffer, copy_size);
    thd->m_session_connect_attrs_length= copy_size;
    thd->m_session_connect_attrs_cs= (const CHARSET_INFO *) from_cs;
    thd->m_session_lock.dirty_to_allocated();

    if (copy_size == length)
      return 0;

    session_connect_attrs_lost++;
    return 1;
  }
  return 0;
}


/**
  Implementation of the instrumentation interface.
  @sa PSI_v1.
*/
PSI_v1 PFS_v1=
{
  register_mutex_v1,
  register_rwlock_v1,
  register_cond_v1,
  register_thread_v1,
  register_file_v1,
  register_stage_v1,
  register_statement_v1,
  register_socket_v1,
  init_mutex_v1,
  destroy_mutex_v1,
  init_rwlock_v1,
  destroy_rwlock_v1,
  init_cond_v1,
  destroy_cond_v1,
  init_socket_v1,
  destroy_socket_v1,
  get_table_share_v1,
  release_table_share_v1,
  drop_table_share_v1,
  open_table_v1,
  unbind_table_v1,
  rebind_table_v1,
  close_table_v1,
  create_file_v1,
  spawn_thread_v1,
  new_thread_v1,
  set_thread_id_v1,
  get_thread_v1,
  set_thread_user_v1,
  set_thread_account_v1,
  set_thread_db_v1,
  set_thread_command_v1,
  set_thread_start_time_v1,
  set_thread_state_v1,
  set_thread_info_v1,
  set_thread_v1,
  delete_current_thread_v1,
  delete_thread_v1,
  get_thread_file_name_locker_v1,
  get_thread_file_stream_locker_v1,
  get_thread_file_descriptor_locker_v1,
  unlock_mutex_v1,
  unlock_rwlock_v1,
  signal_cond_v1,
  broadcast_cond_v1,
  start_idle_wait_v1,
  end_idle_wait_v1,
  start_mutex_wait_v1,
  end_mutex_wait_v1,
  start_rwlock_wait_v1, /* read */
  end_rwlock_rdwait_v1,
  start_rwlock_wait_v1, /* write */
  end_rwlock_wrwait_v1,
  start_cond_wait_v1,
  end_cond_wait_v1,
  start_table_io_wait_v1,
  end_table_io_wait_v1,
  start_table_lock_wait_v1,
  end_table_lock_wait_v1,
  start_file_open_wait_v1,
  end_file_open_wait_v1,
  end_file_open_wait_and_bind_to_descriptor_v1,
  start_file_wait_v1,
  end_file_wait_v1,
  start_file_close_wait_v1,
  end_file_close_wait_v1,
  start_stage_v1,
  end_stage_v1,
  get_thread_statement_locker_v1,
  refine_statement_v1,
  start_statement_v1,
  set_statement_text_v1,
  set_statement_lock_time_v1,
  set_statement_rows_sent_v1,
  set_statement_rows_examined_v1,
  inc_statement_created_tmp_disk_tables_v1,
  inc_statement_created_tmp_tables_v1,
  inc_statement_select_full_join_v1,
  inc_statement_select_full_range_join_v1,
  inc_statement_select_range_v1,
  inc_statement_select_range_check_v1,
  inc_statement_select_scan_v1,
  inc_statement_sort_merge_passes_v1,
  inc_statement_sort_range_v1,
  inc_statement_sort_rows_v1,
  inc_statement_sort_scan_v1,
  set_statement_no_index_used_v1,
  set_statement_no_good_index_used_v1,
  end_statement_v1,
  start_socket_wait_v1,
  end_socket_wait_v1,
  set_socket_state_v1,
  set_socket_info_v1,
  set_socket_thread_owner_v1,
  pfs_digest_start_v1,
  pfs_digest_add_token_v1,
  set_thread_connect_attrs_v1,
};

static void* get_interface(int version)
{
  switch (version)
  {
  case PSI_VERSION_1:
    return &PFS_v1;
  default:
    return NULL;
  }
}

C_MODE_END

struct PSI_bootstrap PFS_bootstrap=
{
  get_interface
};<|MERGE_RESOLUTION|>--- conflicted
+++ resolved
@@ -1967,11 +1967,7 @@
   if (unlikely(pfs == NULL))
     return;
 
-<<<<<<< HEAD
-  aggregate_thread(pfs);
-=======
   aggregate_thread(pfs, pfs->m_account, pfs->m_user, pfs->m_host);
->>>>>>> 7c0bc485
 
   pfs->m_session_lock.allocated_to_dirty();
 
@@ -2173,11 +2169,7 @@
   PFS_thread *thread= my_pthread_getspecific_ptr(PFS_thread*, THR_PFS);
   if (thread != NULL)
   {
-<<<<<<< HEAD
-    aggregate_thread(thread);
-=======
     aggregate_thread(thread, thread->m_account, thread->m_user, thread->m_host);
->>>>>>> 7c0bc485
     my_pthread_setspecific_ptr(THR_PFS, NULL);
     destroy_thread(thread);
   }
@@ -2193,11 +2185,7 @@
 
   if (pfs != NULL)
   {
-<<<<<<< HEAD
-    aggregate_thread(pfs);
-=======
     aggregate_thread(pfs, pfs->m_account, pfs->m_user, pfs->m_host);
->>>>>>> 7c0bc485
     destroy_thread(pfs);
   }
 }
