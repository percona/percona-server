/* Copyright (c) 2010, 2018, Oracle and/or its affiliates. All rights reserved.

  This program is free software; you can redistribute it and/or modify
  it under the terms of the GNU General Public License, version 2.0,
  as published by the Free Software Foundation.

  This program is also distributed with certain software (including
  but not limited to OpenSSL) that is licensed under separate terms,
  as designated in a particular file or component or in included license
  documentation.  The authors of MySQL hereby grant you an additional
  permission to link the program and your derivative works with the
  separately licensed software that they have included with MySQL.

  This program is distributed in the hope that it will be useful,
  but WITHOUT ANY WARRANTY; without even the implied warranty of
  MERCHANTABILITY or FITNESS FOR A PARTICULAR PURPOSE.  See the
  GNU General Public License, version 2.0, for more details.

  You should have received a copy of the GNU General Public License
  along with this program; if not, write to the Free Software
  Foundation, Inc., 51 Franklin St, Fifth Floor, Boston, MA 02110-1301  USA
  */

/**
  @file storage/perfschema/pfs_account.cc
  Performance schema account (implementation).
*/

#include "storage/perfschema/pfs_account.h"

#include "my_compiler.h"
#include "my_dbug.h"
#include "my_sys.h"
#include "sql/mysqld.h"  // global_status_var
#include "storage/perfschema/pfs.h"
#include "storage/perfschema/pfs_buffer_container.h"
#include "storage/perfschema/pfs_global.h"
#include "storage/perfschema/pfs_host.h"
#include "storage/perfschema/pfs_instr.h"
#include "storage/perfschema/pfs_instr_class.h"
#include "storage/perfschema/pfs_setup_actor.h"
#include "storage/perfschema/pfs_stat.h"
#include "storage/perfschema/pfs_user.h"

/**
  @addtogroup performance_schema_buffers
  @{
*/

LF_HASH account_hash;
static bool account_hash_inited = false;

/**
  Initialize the user buffers.
  @param param                        sizing parameters
  @return 0 on success
*/
int init_account(const PFS_global_param *param) {
  if (global_account_container.init(param->m_account_sizing)) {
    return 1;
  }

  return 0;
}

/** Cleanup all the account buffers. */
void cleanup_account(void) { global_account_container.cleanup(); }

static const uchar *account_hash_get_key(const uchar *entry, size_t *length) {
  const PFS_account *const *typed_entry;
  const PFS_account *account;
  const void *result;
  typed_entry = reinterpret_cast<const PFS_account *const *>(entry);
  DBUG_ASSERT(typed_entry != NULL);
  account = *typed_entry;
  DBUG_ASSERT(account != NULL);
  *length = account->m_key.m_key_length;
  result = account->m_key.m_hash_key;
  return reinterpret_cast<const uchar *>(result);
}

/**
  Initialize the user hash.
  @return 0 on success
*/
int init_account_hash(const PFS_global_param *param) {
  if ((!account_hash_inited) && (param->m_account_sizing != 0)) {
    lf_hash_init(&account_hash, sizeof(PFS_account *), LF_HASH_UNIQUE, 0, 0,
                 account_hash_get_key, &my_charset_bin);
    account_hash_inited = true;
  }
  return 0;
}

/** Cleanup the user hash. */
void cleanup_account_hash(void) {
  if (account_hash_inited) {
    lf_hash_destroy(&account_hash);
    account_hash_inited = false;
  }
}

static LF_PINS *get_account_hash_pins(PFS_thread *thread) {
  if (unlikely(thread->m_account_hash_pins == NULL)) {
    if (!account_hash_inited) {
      return NULL;
    }
    thread->m_account_hash_pins = lf_hash_get_pins(&account_hash);
  }
  return thread->m_account_hash_pins;
}

static void set_account_key(PFS_account_key *key, const char *user,
                            uint user_length, const char *host,
                            uint host_length) {
  DBUG_ASSERT(user_length <= USERNAME_LENGTH);
  DBUG_ASSERT(host_length <= HOSTNAME_LENGTH);

  char *ptr = &key->m_hash_key[0];
  if (user_length > 0) {
    memcpy(ptr, user, user_length);
    ptr += user_length;
  }
  ptr[0] = 0;
  ptr++;
  if (host_length > 0) {
    memcpy(ptr, host, host_length);
    ptr += host_length;
  }
  ptr[0] = 0;
  ptr++;
  key->m_key_length = ptr - &key->m_hash_key[0];
}

PFS_account *find_or_create_account(PFS_thread *thread, const char *username,
                                    uint username_length, const char *hostname,
                                    uint hostname_length) {
  LF_PINS *pins = get_account_hash_pins(thread);
  if (unlikely(pins == NULL)) {
    global_account_container.m_lost++;
    return NULL;
  }

  PFS_account_key key;
  set_account_key(&key, username, username_length, hostname, hostname_length);

  PFS_account **entry;
  PFS_account *pfs;
  uint retry_count = 0;
  const uint retry_max = 3;
  pfs_dirty_state dirty_state;

search:
  entry = reinterpret_cast<PFS_account **>(
      lf_hash_search(&account_hash, pins, key.m_hash_key, key.m_key_length));
  if (entry && (entry != MY_LF_ERRPTR)) {
    pfs = *entry;
    pfs->inc_refcount();
    lf_hash_search_unpin(pins);
    return pfs;
  }

  lf_hash_search_unpin(pins);

  pfs = global_account_container.allocate(&dirty_state);
  if (pfs != NULL) {
    pfs->m_key = key;
    if (username_length > 0) {
      pfs->m_username = &pfs->m_key.m_hash_key[0];
    } else {
      pfs->m_username = NULL;
    }
    pfs->m_username_length = username_length;

    if (hostname_length > 0) {
      pfs->m_hostname = &pfs->m_key.m_hash_key[username_length + 1];
    } else {
      pfs->m_hostname = NULL;
    }
    pfs->m_hostname_length = hostname_length;

    pfs->m_user = find_or_create_user(thread, username, username_length);
    pfs->m_host = find_or_create_host(thread, hostname, hostname_length);

    pfs->init_refcount();
    pfs->reset_stats();
    pfs->m_disconnected_count = 0;

    if (username_length > 0 && hostname_length > 0) {
      lookup_setup_actor(thread, username, username_length, hostname,
                         hostname_length, &pfs->m_enabled, &pfs->m_history);
    } else {
      pfs->m_enabled = true;
      pfs->m_history = true;
    }

    int res;
    pfs->m_lock.dirty_to_allocated(&dirty_state);
    res = lf_hash_insert(&account_hash, pins, &pfs);
    if (likely(res == 0)) {
      return pfs;
    }

    if (pfs->m_user) {
      pfs->m_user->release();
      pfs->m_user = NULL;
    }
    if (pfs->m_host) {
      pfs->m_host->release();
      pfs->m_host = NULL;
    }

    global_account_container.deallocate(pfs);

    if (res > 0) {
      if (++retry_count > retry_max) {
        global_account_container.m_lost++;
        return NULL;
      }
      goto search;
    }

    global_account_container.m_lost++;
    return NULL;
  }

  return NULL;
}

void PFS_account::aggregate(bool alive, PFS_user *safe_user,
                            PFS_host *safe_host) {
  aggregate_waits(safe_user, safe_host);
  aggregate_stages(safe_user, safe_host);
  aggregate_statements(safe_user, safe_host);
  aggregate_transactions(safe_user, safe_host);
  aggregate_errors(safe_user, safe_host);
  aggregate_memory(alive, safe_user, safe_host);
  aggregate_status(safe_user, safe_host);
  aggregate_stats(safe_user, safe_host);
}

void PFS_account::aggregate_waits(PFS_user *safe_user, PFS_host *safe_host) {
  if (read_instr_class_waits_stats() == NULL) {
    return;
  }

  if (likely(safe_user != NULL && safe_host != NULL)) {
    /*
      Aggregate EVENTS_WAITS_SUMMARY_BY_ACCOUNT_BY_EVENT_NAME to:
      -  EVENTS_WAITS_SUMMARY_BY_USER_BY_EVENT_NAME
      -  EVENTS_WAITS_SUMMARY_BY_HOST_BY_EVENT_NAME
      in parallel.
    */
    aggregate_all_event_names(write_instr_class_waits_stats(),
                              safe_user->write_instr_class_waits_stats(),
                              safe_host->write_instr_class_waits_stats());
    return;
  }

  if (safe_user != NULL) {
    /*
      Aggregate EVENTS_WAITS_SUMMARY_BY_ACCOUNT_BY_EVENT_NAME to:
      -  EVENTS_WAITS_SUMMARY_BY_USER_BY_EVENT_NAME
    */
    aggregate_all_event_names(write_instr_class_waits_stats(),
                              safe_user->write_instr_class_waits_stats());
    return;
  }

  if (safe_host != NULL) {
    /*
      Aggregate EVENTS_WAITS_SUMMARY_BY_ACCOUNT_BY_EVENT_NAME to:
      -  EVENTS_WAITS_SUMMARY_BY_HOST_BY_EVENT_NAME
    */
    aggregate_all_event_names(write_instr_class_waits_stats(),
                              safe_host->write_instr_class_waits_stats());
    return;
  }

  /* Orphan account, no parent to aggregate to. */
  reset_waits_stats();
  return;
}

void PFS_account::aggregate_stages(PFS_user *safe_user, PFS_host *safe_host) {
  if (read_instr_class_stages_stats() == NULL) {
    return;
  }

  if (likely(safe_user != NULL && safe_host != NULL)) {
    /*
      Aggregate EVENTS_STAGES_SUMMARY_BY_ACCOUNT_BY_EVENT_NAME to:
      -  EVENTS_STAGES_SUMMARY_BY_USER_BY_EVENT_NAME
      -  EVENTS_STAGES_SUMMARY_BY_HOST_BY_EVENT_NAME
      in parallel.
    */
    aggregate_all_stages(write_instr_class_stages_stats(),
                         safe_user->write_instr_class_stages_stats(),
                         safe_host->write_instr_class_stages_stats());
    return;
  }

  if (safe_user != NULL) {
    /*
      Aggregate EVENTS_STAGES_SUMMARY_BY_ACCOUNT_BY_EVENT_NAME to:
      -  EVENTS_STAGES_SUMMARY_BY_USER_BY_EVENT_NAME
      -  EVENTS_STAGES_SUMMARY_GLOBAL_BY_EVENT_NAME
      in parallel.
    */
    aggregate_all_stages(write_instr_class_stages_stats(),
                         safe_user->write_instr_class_stages_stats(),
                         global_instr_class_stages_array);
    return;
  }

  if (safe_host != NULL) {
    /*
      Aggregate EVENTS_STAGES_SUMMARY_BY_ACCOUNT_BY_EVENT_NAME to:
      -  EVENTS_STAGES_SUMMARY_BY_HOST_BY_EVENT_NAME
    */
    aggregate_all_stages(write_instr_class_stages_stats(),
                         safe_host->write_instr_class_stages_stats());
    return;
  }

  /*
    Aggregate EVENTS_STAGES_SUMMARY_BY_ACCOUNT_BY_EVENT_NAME to:
    -  EVENTS_STAGES_SUMMARY_GLOBAL_BY_EVENT_NAME
  */
  aggregate_all_stages(write_instr_class_stages_stats(),
                       global_instr_class_stages_array);
  return;
}

void PFS_account::aggregate_statements(PFS_user *safe_user,
                                       PFS_host *safe_host) {
  if (read_instr_class_statements_stats() == NULL) {
    return;
  }

  if (likely(safe_user != NULL && safe_host != NULL)) {
    /*
      Aggregate EVENTS_STATEMENTS_SUMMARY_BY_ACCOUNT_BY_EVENT_NAME to:
      -  EVENTS_STATEMENTS_SUMMARY_BY_USER_BY_EVENT_NAME
      -  EVENTS_STATEMENTS_SUMMARY_BY_HOST_BY_EVENT_NAME
      in parallel.
    */
    aggregate_all_statements(write_instr_class_statements_stats(),
                             safe_user->write_instr_class_statements_stats(),
                             safe_host->write_instr_class_statements_stats());
    return;
  }

  if (safe_user != NULL) {
    /*
      Aggregate EVENTS_STATEMENTS_SUMMARY_BY_ACCOUNT_BY_EVENT_NAME to:
      -  EVENTS_STATEMENTS_SUMMARY_BY_USER_BY_EVENT_NAME
      -  EVENTS_STATEMENTS_SUMMARY_GLOBAL_BY_EVENT_NAME
      in parallel.
    */
    aggregate_all_statements(write_instr_class_statements_stats(),
                             safe_user->write_instr_class_statements_stats(),
                             global_instr_class_statements_array);
    return;
  }

  if (safe_host != NULL) {
    /*
      Aggregate EVENTS_STATEMENTS_SUMMARY_BY_ACCOUNT_BY_EVENT_NAME to:
      -  EVENTS_STATEMENTS_SUMMARY_BY_HOST_BY_EVENT_NAME
    */
    aggregate_all_statements(write_instr_class_statements_stats(),
                             safe_host->write_instr_class_statements_stats());
    return;
  }

  /*
    Aggregate EVENTS_STATEMENTS_SUMMARY_BY_ACCOUNT_BY_EVENT_NAME to:
    -  EVENTS_STATEMENTS_SUMMARY_GLOBAL_BY_EVENT_NAME
  */
  aggregate_all_statements(write_instr_class_statements_stats(),
                           global_instr_class_statements_array);
  return;
}

void PFS_account::aggregate_transactions(PFS_user *safe_user,
                                         PFS_host *safe_host) {
  if (read_instr_class_transactions_stats() == NULL) {
    return;
  }

  if (likely(safe_user != NULL && safe_host != NULL)) {
    /*
      Aggregate EVENTS_TRANSACTIONS_SUMMARY_BY_ACCOUNT_BY_EVENT_NAME to:
      -  EVENTS_TRANSACTIONS_SUMMARY_BY_USER_BY_EVENT_NAME
      -  EVENTS_TRANSACTIONS_SUMMARY_BY_HOST_BY_EVENT_NAME
      in parallel.
    */
    aggregate_all_transactions(
        write_instr_class_transactions_stats(),
        safe_user->write_instr_class_transactions_stats(),
        safe_host->write_instr_class_transactions_stats());
    return;
  }

  if (safe_user != NULL) {
    /*
      Aggregate EVENTS_TRANSACTIONS_SUMMARY_BY_ACCOUNT_BY_EVENT_NAME to:
      -  EVENTS_TRANSACTIONS_SUMMARY_BY_USER_BY_EVENT_NAME
      -  EVENTS_TRANSACTIONS_SUMMARY_GLOBAL_BY_EVENT_NAME
      in parallel.
    */
    aggregate_all_transactions(
        write_instr_class_transactions_stats(),
        safe_user->write_instr_class_transactions_stats(),
        &global_transaction_stat);
    return;
  }

  if (safe_host != NULL) {
    /*
      Aggregate EVENTS_TRANSACTIONS_SUMMARY_BY_ACCOUNT_BY_EVENT_NAME to:
      -  EVENTS_TRANSACTIONS_SUMMARY_BY_HOST_BY_EVENT_NAME
    */
    aggregate_all_transactions(
        write_instr_class_transactions_stats(),
        safe_host->write_instr_class_transactions_stats());
    return;
  }

  /*
    Aggregate EVENTS_TRANSACTIONS_SUMMARY_BY_ACCOUNT_BY_EVENT_NAME to:
    -  EVENTS_TRANSACTIONS_SUMMARY_GLOBAL_BY_EVENT_NAME
  */
  aggregate_all_transactions(write_instr_class_transactions_stats(),
                             &global_transaction_stat);
  return;
}

void PFS_account::aggregate_errors(PFS_user *safe_user, PFS_host *safe_host) {
  if (read_instr_class_errors_stats() == NULL) {
    return;
  }

  if (likely(safe_user != NULL && safe_host != NULL)) {
    /*
      Aggregate EVENTS_ERRORS_SUMMARY_BY_ACCOUNT_BY_ERROR to:
      -  EVENTS_ERRORS_SUMMARY_BY_USER_BY_ERROR
      -  EVENTS_ERRORS_SUMMARY_BY_HOST_BY_ERROR
      in parallel.
    */
    aggregate_all_errors(write_instr_class_errors_stats(),
                         safe_user->write_instr_class_errors_stats(),
                         safe_host->write_instr_class_errors_stats());
    return;
  }

  if (safe_user != NULL) {
    /*
      Aggregate EVENTS_ERRORS_SUMMARY_BY_ACCOUNT_BY_ERROR to:
      -  EVENTS_ERRORS_SUMMARY_BY_USER_BY_ERROR
      -  EVENTS_ERRORS_SUMMARY_GLOBAL_BY_ERROR
      in parallel.
    */
    aggregate_all_errors(write_instr_class_errors_stats(),
                         safe_user->write_instr_class_errors_stats(),
                         &global_error_stat);
    return;
  }

  if (safe_host != NULL) {
    /*
      Aggregate EVENTS_ERRORS_SUMMARY_BY_ACCOUNT_BY_ERROR to:
      -  EVENTS_ERRORS_SUMMARY_BY_HOST_BY_ERROR
    */
    aggregate_all_errors(write_instr_class_errors_stats(),
                         safe_host->write_instr_class_errors_stats());
    return;
  }

  /*
    Aggregate EVENTS_ERRORS_SUMMARY_BY_ACCOUNT_BY_ERROR to:
    -  EVENTS_ERRORS_SUMMARY_GLOBAL_BY_ERROR
  */
  aggregate_all_errors(write_instr_class_errors_stats(), &global_error_stat);
  return;
}

void PFS_account::aggregate_memory(bool alive, PFS_user *safe_user,
                                   PFS_host *safe_host) {
  if (read_instr_class_memory_stats() == NULL) {
    return;
  }

  if (likely(safe_user != NULL && safe_host != NULL)) {
    /*
      Aggregate MEMORY_SUMMARY_BY_ACCOUNT_BY_EVENT_NAME to:
      - MEMORY_SUMMARY_BY_USER_BY_EVENT_NAME
      - MEMORY_SUMMARY_BY_HOST_BY_EVENT_NAME
      in parallel.
    */
    aggregate_all_memory(alive, write_instr_class_memory_stats(),
                         safe_user->write_instr_class_memory_stats(),
                         safe_host->write_instr_class_memory_stats());
    return;
  }

  if (safe_user != NULL) {
    /*
      Aggregate MEMORY_SUMMARY_BY_ACCOUNT_BY_EVENT_NAME to:
      - MEMORY_SUMMARY_BY_USER_BY_EVENT_NAME
      - MEMORY_SUMMARY_GLOBAL_BY_EVENT_NAME
      in parallel.
    */
    aggregate_all_memory(alive, write_instr_class_memory_stats(),
                         safe_user->write_instr_class_memory_stats(),
                         global_instr_class_memory_array);
    return;
  }

  if (safe_host != NULL) {
    /*
      Aggregate MEMORY_SUMMARY_BY_ACCOUNT_BY_EVENT_NAME to:
      - MEMORY_SUMMARY_BY_HOST_BY_EVENT_NAME
    */
    aggregate_all_memory(alive, write_instr_class_memory_stats(),
                         safe_host->write_instr_class_memory_stats());
    return;
  }

  /*
    Aggregate MEMORY_SUMMARY_BY_ACCOUNT_BY_EVENT_NAME to:
    - MEMORY_SUMMARY_GLOBAL_BY_EVENT_NAME
  */
  aggregate_all_memory(alive, write_instr_class_memory_stats(),
                       global_instr_class_memory_array);
  return;
}

void PFS_account::aggregate_status(PFS_user *safe_user, PFS_host *safe_host) {
  if (likely(safe_user != NULL && safe_host != NULL)) {
    /*
      Aggregate STATUS_BY_ACCOUNT to:
      - STATUS_BY_USER
      - STATUS_BY_HOST
    */
    safe_user->m_status_stats.aggregate(&m_status_stats);
    safe_host->m_status_stats.aggregate(&m_status_stats);
    m_status_stats.reset();
    return;
  }

  if (safe_user != NULL) {
    /*
      Aggregate STATUS_BY_ACCOUNT to:
      - STATUS_BY_USER
      - GLOBAL_STATUS
    */
<<<<<<< HEAD
    safe_user->m_status_stats.aggregate(&m_status_stats);
    m_status_stats.aggregate_to(&global_status_var);
=======
    safe_user->m_status_stats.aggregate(& m_status_stats);
    m_status_stats.aggregate_to(& global_status_var, false);
>>>>>>> be20e845
    m_status_stats.reset();
    return;
  }

  if (safe_host != NULL) {
    /*
      Aggregate STATUS_BY_ACCOUNT to:
      - STATUS_BY_HOST
    */
    safe_host->m_status_stats.aggregate(&m_status_stats);
    m_status_stats.reset();
    return;
  }

  /*
    Aggregate STATUS_BY_ACCOUNT to:
    - GLOBAL_STATUS
  */
<<<<<<< HEAD
  m_status_stats.aggregate_to(&global_status_var);
=======
  m_status_stats.aggregate_to(& global_status_var, false);
>>>>>>> be20e845
  m_status_stats.reset();
  return;
}

void PFS_account::aggregate_stats(PFS_user *safe_user, PFS_host *safe_host) {
  if (likely(safe_user != NULL && safe_host != NULL)) {
    safe_user->m_disconnected_count += m_disconnected_count;
    safe_host->m_disconnected_count += m_disconnected_count;
    m_disconnected_count = 0;
    return;
  }

  if (safe_user != NULL) {
    safe_user->m_disconnected_count += m_disconnected_count;
    m_disconnected_count = 0;
    return;
  }

  if (safe_host != NULL) {
    safe_host->m_disconnected_count += m_disconnected_count;
    m_disconnected_count = 0;
    return;
  }

  m_disconnected_count = 0;
  return;
}

void PFS_account::release() { dec_refcount(); }

void PFS_account::rebase_memory_stats() {
  PFS_memory_shared_stat *stat = m_instr_class_memory_stats;
  PFS_memory_shared_stat *stat_last = stat + memory_class_max;
  for (; stat < stat_last; stat++) {
    stat->reset();
  }
}

void PFS_account::carry_memory_stat_delta(PFS_memory_stat_delta *delta,
                                          uint index) {
  PFS_memory_shared_stat *event_name_array;
  PFS_memory_shared_stat *stat;
  PFS_memory_stat_delta delta_buffer;
  PFS_memory_stat_delta *remaining_delta;

  event_name_array = write_instr_class_memory_stats();
  stat = &event_name_array[index];
  remaining_delta = stat->apply_delta(delta, &delta_buffer);

  if (remaining_delta == NULL) {
    return;
  }

  if (m_user != NULL) {
    m_user->carry_memory_stat_delta(remaining_delta, index);
    /* do not return, need to process m_host below */
  }

  if (m_host != NULL) {
    m_host->carry_memory_stat_delta(remaining_delta, index);
    return;
  }

  carry_global_memory_stat_delta(remaining_delta, index);
}

PFS_account *sanitize_account(PFS_account *unsafe) {
  return global_account_container.sanitize(unsafe);
}

static void purge_account(PFS_thread *thread, PFS_account *account) {
  LF_PINS *pins = get_account_hash_pins(thread);
  if (unlikely(pins == NULL)) {
    return;
  }

  PFS_account **entry;
  entry = reinterpret_cast<PFS_account **>(
      lf_hash_search(&account_hash, pins, account->m_key.m_hash_key,
                     account->m_key.m_key_length));
  if (entry && (entry != MY_LF_ERRPTR)) {
    DBUG_ASSERT(*entry == account);
    if (account->get_refcount() == 0) {
      lf_hash_delete(&account_hash, pins, account->m_key.m_hash_key,
                     account->m_key.m_key_length);
      account->aggregate(false, account->m_user, account->m_host);
      if (account->m_user != NULL) {
        account->m_user->release();
        account->m_user = NULL;
      }
      if (account->m_host != NULL) {
        account->m_host->release();
        account->m_host = NULL;
      }
      global_account_container.deallocate(account);
    }
  }

  lf_hash_search_unpin(pins);
}

class Proc_purge_account : public PFS_buffer_processor<PFS_account> {
 public:
  Proc_purge_account(PFS_thread *thread) : m_thread(thread) {}

  virtual void operator()(PFS_account *pfs) {
    PFS_user *user = sanitize_user(pfs->m_user);
    PFS_host *host = sanitize_host(pfs->m_host);
    pfs->aggregate(true, user, host);

    if (pfs->get_refcount() == 0) {
      purge_account(m_thread, pfs);
    }
  }

 private:
  PFS_thread *m_thread;
};

/** Purge non connected accounts, reset stats of connected account. */
void purge_all_account(void) {
  PFS_thread *thread = PFS_thread::get_current_thread();
  if (unlikely(thread == NULL)) {
    return;
  }

  Proc_purge_account proc(thread);
  global_account_container.apply(proc);
}

class Proc_update_accounts_derived_flags
    : public PFS_buffer_processor<PFS_account> {
 public:
  Proc_update_accounts_derived_flags(PFS_thread *thread) : m_thread(thread) {}

  virtual void operator()(PFS_account *pfs) {
    if (pfs->m_username_length > 0 && pfs->m_hostname_length > 0) {
      lookup_setup_actor(m_thread, pfs->m_username, pfs->m_username_length,
                         pfs->m_hostname, pfs->m_hostname_length,
                         &pfs->m_enabled, &pfs->m_history);
    } else {
      pfs->m_enabled = true;
      pfs->m_history = true;
    }
  }

 private:
  PFS_thread *m_thread;
};

void update_accounts_derived_flags(PFS_thread *thread) {
  Proc_update_accounts_derived_flags proc(thread);
  global_account_container.apply(proc);
}

/** @} */<|MERGE_RESOLUTION|>--- conflicted
+++ resolved
@@ -556,13 +556,8 @@
       - STATUS_BY_USER
       - GLOBAL_STATUS
     */
-<<<<<<< HEAD
     safe_user->m_status_stats.aggregate(&m_status_stats);
-    m_status_stats.aggregate_to(&global_status_var);
-=======
-    safe_user->m_status_stats.aggregate(& m_status_stats);
-    m_status_stats.aggregate_to(& global_status_var, false);
->>>>>>> be20e845
+    m_status_stats.aggregate_to(&global_status_var, false);
     m_status_stats.reset();
     return;
   }
@@ -581,11 +576,7 @@
     Aggregate STATUS_BY_ACCOUNT to:
     - GLOBAL_STATUS
   */
-<<<<<<< HEAD
-  m_status_stats.aggregate_to(&global_status_var);
-=======
-  m_status_stats.aggregate_to(& global_status_var, false);
->>>>>>> be20e845
+  m_status_stats.aggregate_to(&global_status_var, false);
   m_status_stats.reset();
   return;
 }
