--- conflicted
+++ resolved
@@ -228,7 +228,12 @@
    - WL#15059: PERFORMANCE_SCHEMA, OTEL TRACE INTERFACE
      New column TELEMETRY_ACTIVE added to performance_schema.threads
 
-<<<<<<< HEAD
+  80040:
+
+   - Bug#31763497 PERFORMANCE DEGRADATION CAUSED BY MONITORING
+     SYS.INNODB_LOCK_WAITS IN MYSQL 8.0
+     - Table performance_schema.data_lock_waits, add PRIMARY KEY.
+
   80200:
 
    - WL#15199: PERFORMANCE_SCHEMA, OTEL METRICS INTERFACE
@@ -255,19 +260,12 @@
         - GTID 64->90 bytes
 
   80403:
-=======
-  80040:
->>>>>>> 57ac476f
 
    - Bug#31763497 PERFORMANCE DEGRADATION CAUSED BY MONITORING
      SYS.INNODB_LOCK_WAITS IN MYSQL 8.0
      - Table performance_schema.data_lock_waits, add PRIMARY KEY.
 */
 
-<<<<<<< HEAD
 static const uint PFS_DD_VERSION = 80403;
-=======
-static const uint PFS_DD_VERSION = 80040;
->>>>>>> 57ac476f
 
 #endif /* PFS_DD_VERSION_H */