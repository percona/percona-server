--- conflicted
+++ resolved
@@ -162,10 +162,6 @@
   80023:
 
   performance_schema tables changed in MySQL 8.0.23
-<<<<<<< HEAD
-  - malloc_stats (created - Percona Server)
-  - malloc_stats_totals (created - Percona Server)
-=======
   - WL#12819 replication_applier_configuration, added column
   ASSIGN_GTIDS_TO_ANONYMOUS_TRANSACTIONS_TYPE
   ASSIGN_GTIDS_TO_ANONYMOUS_TRANSACTIONS_VALUE
@@ -177,7 +173,8 @@
   performance_schema tables changed in Percona Server 8.0.23-14
   - add time_ms, rows_sent and rows_examined columns to
   performance_schema.processlist
->>>>>>> ae02b144
+  - malloc_stats
+  - malloc_stats_totals
 */
 
 static const uint PFS_DD_VERSION = 80023;
