/* Copyright (c) 2015, 2018, Oracle and/or its affiliates. All rights reserved.

  This program is free software; you can redistribute it and/or modify
  it under the terms of the GNU General Public License, version 2.0,
  as published by the Free Software Foundation.

  This program is also distributed with certain software (including
  but not limited to OpenSSL) that is licensed under separate terms,
  as designated in a particular file or component or in included license
  documentation.  The authors of MySQL hereby grant you an additional
  permission to link the program and your derivative works with the
  separately licensed software that they have included with MySQL.

  This program is distributed in the hope that it will be useful,
  but WITHOUT ANY WARRANTY; without even the implied warranty of
  MERCHANTABILITY or FITNESS FOR A PARTICULAR PURPOSE.  See the
  GNU General Public License, version 2.0, for more details.

  You should have received a copy of the GNU General Public License
  along with this program; if not, write to the Free Software
  Foundation, Inc., 51 Franklin St, Fifth Floor, Boston, MA 02110-1301  USA */

#ifndef PFS_STATUS_H
#define PFS_STATUS_H

/**
  @file storage/perfschema/pfs_status.h
  Status variables statistics (declarations).
*/

#include "my_inttypes.h"
#include "sql/system_variables.h"  // COUNT_GLOBAL_STATUS_VARS

struct PFS_status_stats {
  PFS_status_stats();

  void reset();
  void aggregate(const PFS_status_stats *from);
<<<<<<< HEAD
  void aggregate_from(const System_status_var *from);
  void aggregate_to(System_status_var *to);
=======
  void aggregate_from(const STATUS_VAR *from, bool already_aggregated);
  void aggregate_to(STATUS_VAR *to, bool include_aggregated);
>>>>>>> be20e845

  bool m_has_stats;
  ulonglong m_stats[COUNT_GLOBAL_STATUS_VARS];
  ulonglong m_stats_aggregated_in_global[COUNT_GLOBAL_STATUS_VARS];
};

void reset_status_by_thread();
void reset_status_by_account();
void reset_status_by_user();
void reset_status_by_host();
void reset_global_status();

#endif<|MERGE_RESOLUTION|>--- conflicted
+++ resolved
@@ -36,13 +36,8 @@
 
   void reset();
   void aggregate(const PFS_status_stats *from);
-<<<<<<< HEAD
-  void aggregate_from(const System_status_var *from);
-  void aggregate_to(System_status_var *to);
-=======
-  void aggregate_from(const STATUS_VAR *from, bool already_aggregated);
-  void aggregate_to(STATUS_VAR *to, bool include_aggregated);
->>>>>>> be20e845
+  void aggregate_from(const System_status_var *from, bool already_aggregated);
+  void aggregate_to(System_status_var *to, bool already_aggregated);
 
   bool m_has_stats;
   ulonglong m_stats[COUNT_GLOBAL_STATUS_VARS];
