--- conflicted
+++ resolved
@@ -1195,15 +1195,9 @@
     init_show_var_array(OPT_SESSION, false);
   }
 
-<<<<<<< HEAD
   /* Get and lock a validated THD from the thread manager. */
   if ((m_safe_thd = get_THD(unsafe_thd)) != NULL) {
-=======
-    /* Get and lock a validated THD from the thread manager. */
-  if ((m_safe_thd= get_THD(unsafe_thd)) != NULL)
-  {
     DEBUG_SYNC(m_current_thd, "materialize_session_status_array_THD_locked");
->>>>>>> 333b4508
     /*
       Build the status variable cache using the SHOW_VAR array as a reference.
       Use the status values from the THD protected by the thread manager lock.
