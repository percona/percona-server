--- conflicted
+++ resolved
@@ -53,11 +53,7 @@
     "status_by_account",
     /* Definition */
     "  USER CHAR(32) collate utf8mb4_bin default null,\n"
-<<<<<<< HEAD
-    "  HOST CHAR(60) collate utf8mb4_bin default null,\n"
-=======
     "  HOST CHAR(255) CHARACTER SET ASCII default null,\n"
->>>>>>> 4869291f
     "  VARIABLE_NAME VARCHAR(64) not null,\n"
     "  VARIABLE_VALUE VARCHAR(1024),\n"
     "  UNIQUE KEY `ACCOUNT` (USER, HOST, VARIABLE_NAME) USING HASH\n",
