--- conflicted
+++ resolved
@@ -185,21 +185,6 @@
   return (PSI*) psi;
 }
 
-<<<<<<< HEAD
-static
-void close_perfschema()
-{
-  // A lot of PFS cleanup is disabled due to bug 56666 in
-  // shutdown_performance_schema. This bug does not apply
-  // for a single-threaded unit test, thus cleanup manually here.
-  cleanup_table_share();
-  cleanup_instruments();
-  cleanup_socket_class();
-  cleanup_file_class();
-  cleanup_sync_class();
-  cleanup_thread_class();
-  cleanup_events_waits_history_long();
-=======
 void unload_performance_schema()
 {
   cleanup_table_share();
@@ -219,7 +204,6 @@
   cleanup_digest();
   PFS_atomic::cleanup();
 
->>>>>>> 3a4e7bc7
   shutdown_performance_schema();
 }
 
@@ -621,12 +605,7 @@
   psi->register_socket("X", bad_socket_3, 1);
   ok(dummy_socket_key == 2, "assigned key");
 
-<<<<<<< HEAD
-
-  close_perfschema();
-=======
   unload_performance_schema();
->>>>>>> 3a4e7bc7
 }
 
 void test_init_disabled()
@@ -1060,11 +1039,7 @@
   socket_A1= psi->init_socket(99, NULL, NULL, 0);
   ok(socket_A1 == NULL, "broken socket key not instrumented");
   
-<<<<<<< HEAD
-  close_perfschema();
-=======
   unload_performance_schema();
->>>>>>> 3a4e7bc7
 }
 
 void test_locker_disabled()
@@ -1399,11 +1374,7 @@
   socket_locker= psi->start_socket_wait(&socket_state, socket_A1, PSI_SOCKET_SEND, 12, "foo.cc", 12);
   ok(socket_locker == NULL, "no locker");
 
-<<<<<<< HEAD
-  close_perfschema();
-=======
   unload_performance_schema();
->>>>>>> 3a4e7bc7
 }
 
 void test_file_instrumentation_leak()
@@ -1490,11 +1461,7 @@
   file_locker= psi->get_thread_file_descriptor_locker(&file_state, (File) 12, PSI_FILE_WRITE);
   ok(file_locker == NULL, "no locker, no leak");
 
-<<<<<<< HEAD
-  close_perfschema();
-=======
   unload_performance_schema();
->>>>>>> 3a4e7bc7
 }
 
 void test_enabled()
@@ -1530,11 +1497,7 @@
     { & cond_key_B, "C-B", 0}
   };
 
-<<<<<<< HEAD
-  close_perfschema();
-=======
   unload_performance_schema();
->>>>>>> 3a4e7bc7
 #endif
 }
 
