/* Copyright (c) 2008, 2016, Oracle and/or its affiliates. All rights reserved.

  This program is free software; you can redistribute it and/or modify
  it under the terms of the GNU General Public License as published by
  the Free Software Foundation; version 2 of the License.

  This program is distributed in the hope that it will be useful,
  but WITHOUT ANY WARRANTY; without even the implied warranty of
  MERCHANTABILITY or FITNESS FOR A PARTICULAR PURPOSE.  See the
  GNU General Public License for more details.

  You should have received a copy of the GNU General Public License
  along with this program; if not, write to the Free Software Foundation,
  51 Franklin Street, Suite 500, Boston, MA 02110-1335 USA */

#include <my_global.h>
#include <my_thread.h>
#include <pfs_instr.h>
#include <pfs_stat.h>
#include <pfs_global.h>
#include <pfs_user.h>
#include <pfs_host.h>
#include <pfs_account.h>
#include <pfs_instr_class.h>
#include <pfs_buffer_container.h>
#include <tap.h>

#include "stub_pfs_global.h"
#include "stub_global_status_var.h"

#include <string.h> /* memset */

extern struct PSI_bootstrap PFS_bootstrap;

PSI_thread_key thread_key_1;
PSI_thread_info all_thread[]=
{
  {&thread_key_1, "T-1", 0}
};

/** Simulate initialize_performance_schema(). */

PSI * initialize_performance_schema_helper(PFS_global_param *param)
{
  PSI *psi;

  stub_alloc_always_fails= false;
  stub_alloc_fails_after_count= 1000;

  param->m_enabled= true;
  param->m_thread_class_sizing= 10;
  param->m_thread_sizing= 1000;

  pre_initialize_performance_schema();

  init_event_name_sizing(param);
  init_sync_class(param->m_mutex_class_sizing, param->m_rwlock_class_sizing, param->m_cond_class_sizing);
  init_thread_class(param->m_thread_class_sizing);
  init_table_share(param->m_table_share_sizing);
  init_table_share_lock_stat(param->m_table_lock_stat_sizing);
  init_table_share_index_stat(param->m_index_stat_sizing);
  init_file_class(param->m_file_class_sizing);
  init_stage_class(param->m_stage_class_sizing);
  init_statement_class(param->m_statement_class_sizing);
  init_socket_class(param->m_socket_class_sizing);
  init_memory_class(param->m_memory_class_sizing);
  init_instruments(param);
  init_events_waits_history_long(param->m_events_waits_history_long_sizing);
  init_events_stages_history_long(param->m_events_stages_history_long_sizing);
  init_events_statements_history_long(param->m_events_statements_history_long_sizing);
  init_events_transactions_history_long(param->m_events_transactions_history_long_sizing);
  init_file_hash(param);
  init_table_share_hash(param);
  init_setup_actor(param);
  init_setup_actor_hash(param);
  init_setup_object(param);
  init_setup_object_hash(param);
  init_host(param);
  init_host_hash(param);
  init_user(param);
  init_user_hash(param);
  init_account(param);
  init_account_hash(param);
  init_digest(param);
  init_digest_hash(param);
  init_program(param);
  init_program_hash(param);
  init_prepared_stmt(param);
  pfs_initialized= true;

  PSI_bootstrap *boot= &PFS_bootstrap;
  psi= (PSI *)boot->get_interface(PSI_VERSION_1);
  psi->register_thread("test", all_thread, 1);
  return (psi);
}

void test_oom()
{
  int rc;
  PSI *psi;
  PFS_global_param param;

  stub_alloc_always_fails= false;
  stub_alloc_fails_after_count= 1000;

  PFS_mutex_class dummy_mutex_class;
  PFS_rwlock_class dummy_rwlock_class;
  PFS_cond_class dummy_cond_class;
  PFS_thread_class dummy_thread_class;
  PFS_file_class dummy_file_class;
  PFS_socket_class dummy_socket_class;
  PFS_table_share dummy_table_share;
  PFS_mutex *mutex_1;
  PFS_mutex *mutex_2;
  PFS_rwlock *rwlock_1;
  PFS_rwlock *rwlock_2;
  PFS_cond *cond_1;
  PFS_cond *cond_2;
  PFS_thread *thread_1;
  PFS_thread *thread_2;
  PFS_file *file_1;
  PFS_file *file_2;
  PFS_socket *socket_1;
  PFS_socket *socket_2;
  PFS_table *table_1;
  PFS_table *table_2;

  memset(& param, 0xFF, sizeof(param));
  param.m_enabled= true;
  param.m_mutex_class_sizing= 1;
  param.m_rwlock_class_sizing= 1;
  param.m_cond_class_sizing= 1;
  param.m_thread_class_sizing= 1;
  param.m_table_share_sizing= 1;
  param.m_file_class_sizing= 1;
  param.m_socket_class_sizing= 1;
  param.m_mutex_sizing= 1;
  param.m_rwlock_sizing= 1;
  param.m_cond_sizing= 1;
  param.m_thread_sizing= 1;
  param.m_table_sizing= 1;
  param.m_file_sizing= 1;
  param.m_file_handle_sizing= 100;
  param.m_socket_sizing= 2;
  param.m_events_waits_history_sizing= 10;
  param.m_events_waits_history_long_sizing= 10000;
  param.m_setup_actor_sizing= 0;
  param.m_setup_object_sizing= 0;
  param.m_host_sizing= 0;
  param.m_user_sizing= 0;
  param.m_account_sizing= 0;
  param.m_stage_class_sizing= 0;
  param.m_events_stages_history_sizing= 0;
  param.m_events_stages_history_long_sizing= 0;
  param.m_statement_class_sizing= 0;
  param.m_events_statements_history_sizing= 0;
  param.m_events_statements_history_long_sizing= 0;
  param.m_events_transactions_history_sizing= 0;
  param.m_events_transactions_history_long_sizing= 0;
  param.m_digest_sizing= 0;
  param.m_session_connect_attrs_sizing= 0;
  param.m_program_sizing= 0;
  param.m_prepared_stmt_sizing= 0;
  param.m_statement_stack_sizing= 0;
  param.m_memory_class_sizing= 1;
  param.m_metadata_lock_sizing= 0;
  param.m_max_digest_length= 0;
  param.m_max_sql_text_length= 0;

  init_event_name_sizing(&param);
  rc= init_instruments(&param);
  ok(rc == 0, "instances init");

  dummy_mutex_class.m_event_name_index= 0;
  dummy_mutex_class.m_flags= 0;
  dummy_mutex_class.m_enabled= true;
  dummy_mutex_class.m_volatility= PSI_VOLATILITY_UNKNOWN;
  dummy_rwlock_class.m_event_name_index= 1;
  dummy_rwlock_class.m_flags= 0;
  dummy_rwlock_class.m_enabled= true;
  dummy_rwlock_class.m_volatility= PSI_VOLATILITY_UNKNOWN;
  dummy_cond_class.m_event_name_index= 2;
  dummy_cond_class.m_flags= 0;
  dummy_cond_class.m_enabled= true;
  dummy_cond_class.m_volatility = PSI_VOLATILITY_UNKNOWN;
  dummy_file_class.m_event_name_index= 3;
  dummy_file_class.m_flags= 0;
  dummy_file_class.m_enabled= true;
  dummy_file_class.m_volatility = PSI_VOLATILITY_UNKNOWN;
  dummy_socket_class.m_event_name_index= 4;
  dummy_socket_class.m_flags= 0;
  dummy_socket_class.m_enabled= true;
  dummy_socket_class.m_volatility = PSI_VOLATILITY_UNKNOWN;
  dummy_table_share.m_enabled= true;
  dummy_table_share.m_timed= true;

  /* Create mutex. */
  stub_alloc_always_fails= false;
  mutex_1= create_mutex(&dummy_mutex_class, NULL);
  ok(mutex_1 != NULL, "create mutex");
  destroy_mutex(mutex_1);
  cleanup_instruments();

  stub_alloc_always_fails= true;
  mutex_2= create_mutex(&dummy_mutex_class, NULL);
  ok(mutex_2 == NULL, "oom (create mutex)");

  /* Create rwlock. */
  stub_alloc_always_fails = false;
  rc = init_instruments(&param);
  ok(rc == 0, "instances init");
  rwlock_1= create_rwlock(&dummy_rwlock_class, NULL);
  ok(rwlock_1 != NULL, "create rwlock");
  destroy_rwlock(rwlock_1);
  cleanup_instruments();

  stub_alloc_always_fails= true;
  rwlock_2= create_rwlock(&dummy_rwlock_class, NULL);
  ok(rwlock_2 == NULL, "oom (create rwlock)");

  /* Create cond. */
  stub_alloc_always_fails = false;
  rc = init_instruments(&param);
  ok(rc == 0, "instances init");
  cond_1= create_cond(&dummy_cond_class, NULL);
  ok(cond_1 != NULL, "create cond");
  destroy_cond(cond_1);
  cleanup_instruments();

  stub_alloc_always_fails= true;
  cond_2= create_cond(&dummy_cond_class, NULL);
  ok(cond_2 == NULL, "oom (create cond)");

  /* Create file. */
  PFS_thread fake_thread;
  rc = init_instruments(&param);
  fake_thread.m_filename_hash_pins= NULL;
  init_file_hash(&param);

  stub_alloc_always_fails = true;
  file_2 = find_or_create_file(&fake_thread, &dummy_file_class, "dummy", 5, true);
  ok(file_2 == NULL, "oom (create file)");

  stub_alloc_always_fails= false;
  file_1= find_or_create_file(&fake_thread, &dummy_file_class, "dummy", 5, true);
  ok(file_1 != NULL, "create file");
  release_file(file_1);
  cleanup_file_hash();
  cleanup_instruments();

<<<<<<< HEAD
  stub_alloc_always_fails= true;
  fake_thread.m_filename_hash_pins = NULL;
  init_file_hash(&param);
  file_2= find_or_create_file(&fake_thread, &dummy_file_class, "dummy", 5, true);
  ok(file_2 == NULL, "oom (create file)");
  cleanup_file_hash();

=======
>>>>>>> 1020e95b
  /* Create socket. */
  stub_alloc_always_fails = false;
  rc = init_instruments(&param);
  ok(rc == 0, "instances init");
  socket_1= create_socket(&dummy_socket_class, NULL, NULL, 0);
  ok(socket_1 != NULL, "create socket");
  destroy_socket(socket_1);
  cleanup_instruments();

  stub_alloc_always_fails= true;
  socket_2= create_socket(&dummy_socket_class, NULL, NULL, 0);
  ok(socket_2 == NULL, "oom (create socket)");

  /* Create table. */
  stub_alloc_always_fails= false;
  rc = init_instruments(&param);
  table_1= create_table(&dummy_table_share, &fake_thread, NULL);
  ok(table_1 != NULL, "create table");
  destroy_table(table_1);
  cleanup_instruments();

  stub_alloc_always_fails= true;
  table_2= create_table(&dummy_table_share, &fake_thread, NULL);
  ok(table_2 == NULL, "oom (create table)");

  /* Create thread. */
  stub_alloc_always_fails= false;
  rc = init_instruments(&param);
  thread_1= create_thread(&dummy_thread_class, NULL, 0);
  ok(thread_1 != NULL, "create thread");
  destroy_thread(thread_1);
  cleanup_instruments();

  stub_alloc_always_fails= true;
  thread_2= create_thread(&dummy_thread_class, NULL, 0);
  ok(thread_2 == NULL, "oom (create thread)");

  PSI_thread *thread;

  /* Per thread wait. */
  memset(&param, 0, sizeof(param));
  param.m_mutex_class_sizing= 50;
  param.m_rwlock_class_sizing= 50;
  param.m_cond_class_sizing= 50;
  param.m_file_class_sizing= 50;
  param.m_socket_class_sizing= 0;
  psi= initialize_performance_schema_helper(&param);
  stub_alloc_fails_after_count= 2;
  thread= psi->new_thread(thread_key_1, NULL, 0);
  ok(thread == NULL, "oom (per thread wait)");
  cleanup_instruments();
  cleanup_file_class();
  cleanup_sync_class();
  cleanup_thread_class();

  /* Thread waits history sizing. */
  memset(&param, 0, sizeof(param));
  param.m_enabled= true;
  param.m_events_waits_history_sizing= 10;
  psi= initialize_performance_schema_helper(&param);
  stub_alloc_fails_after_count= 3;
  thread= psi->new_thread(thread_key_1, NULL, 0);
  ok(thread == NULL, "oom (thread waits history sizing)");
  cleanup_instruments();
  cleanup_thread_class();

  /* Per thread stages. */
  memset(&param, 0, sizeof(param));
  param.m_stage_class_sizing= 50;
  psi= initialize_performance_schema_helper(&param);
  stub_alloc_fails_after_count= 3;
  thread= psi->new_thread(thread_key_1, NULL, 0);
  ok(thread == NULL, "oom (per thread stages)");
  cleanup_instruments();
  cleanup_stage_class();
  cleanup_thread_class();

  /* Thread stages history sizing. */
  memset(&param, 0, sizeof(param));
  param.m_events_stages_history_sizing= 10;
  psi= initialize_performance_schema_helper(&param);
  stub_alloc_fails_after_count= 3;
  thread= psi->new_thread(thread_key_1, NULL, 0);
  ok(thread == NULL, "oom (thread stages history sizing)");
  cleanup_instruments();
  cleanup_thread_class();

  /* Per thread statements. */
  memset(&param, 0, sizeof(param));
  param.m_stage_class_sizing= 50;
  psi= initialize_performance_schema_helper(&param);
  init_statement_class(param.m_statement_class_sizing);
  stub_alloc_fails_after_count= 3;
  thread= psi->new_thread(thread_key_1, NULL, 0);
  ok(thread == NULL, "oom (per thread statements)");
  cleanup_instruments();
  cleanup_statement_class();
  cleanup_stage_class();
  cleanup_thread_class();

  /* Thread statements history sizing. */
  memset(&param, 0, sizeof(param));
  param.m_events_statements_history_sizing= 10;
  psi= initialize_performance_schema_helper(&param);
  stub_alloc_fails_after_count= 3;
  thread= psi->new_thread(thread_key_1, NULL, 0);
  ok(thread == NULL, "oom (thread statements history sizing)");
  cleanup_instruments();
  cleanup_thread_class();

  /* Per thread transactions. */
  memset(&param, 0, sizeof(param));
  psi= initialize_performance_schema_helper(&param);
  transaction_class_max= 1; // set by register_global_classes();
  stub_alloc_fails_after_count= 3;
  thread= psi->new_thread(thread_key_1, NULL, 0);
  ok(thread == NULL, "oom (per thread transactions)");
  transaction_class_max= 0;
  cleanup_instruments();
  cleanup_thread_class();

  /* Thread transactions history sizing. */
  memset(&param, 0, sizeof(param));
  param.m_events_transactions_history_sizing= 10;
  psi= initialize_performance_schema_helper(&param);
  stub_alloc_fails_after_count= 3;
  thread= psi->new_thread(thread_key_1, NULL, 0);
  ok(thread == NULL, "oom (thread transactions history sizing)");
  cleanup_instruments();

  /* Global stages. */
  memset(&param, 0, sizeof(param));
  param.m_enabled= true;
  param.m_mutex_class_sizing= 10;
  param.m_stage_class_sizing= 20;

  stub_alloc_fails_after_count= 2;
  init_event_name_sizing(&param);
  rc= init_stage_class(param.m_stage_class_sizing);
  ok(rc == 0, "init stage class");
  rc= init_instruments(& param);
  ok(rc == 1, "oom (global stages)");
  cleanup_instruments();
  cleanup_stage_class();

  /* Global statements. */
  memset(&param, 0, sizeof(param));
  param.m_enabled= true;
  param.m_mutex_class_sizing= 10;
  param.m_statement_class_sizing= 20;

  stub_alloc_fails_after_count= 2;
  init_event_name_sizing(&param);
  rc= init_statement_class(param.m_statement_class_sizing);
  ok(rc == 0, "init statement class");
  rc= init_instruments(&param);
  ok(rc == 1, "oom (global statements)");
  cleanup_instruments();
  cleanup_statement_class();

  /* Global memory. */
  memset(&param, 0, sizeof(param));
  param.m_enabled= true;
  param.m_mutex_class_sizing= 10;
  param.m_memory_class_sizing= 20;

  stub_alloc_fails_after_count= 2;
  init_event_name_sizing(&param);
  rc= init_memory_class(param.m_memory_class_sizing);
  ok(rc == 0, "init memory class");
  rc= init_instruments(& param);
  ok(rc == 1, "oom (global memory)");
  cleanup_instruments();
  cleanup_memory_class();
}

void do_all_tests()
{
  test_oom();
}

int main(int, char **)
{
<<<<<<< HEAD
  plan(33);
=======
  plan(32);
>>>>>>> 1020e95b
  MY_INIT("pfs_instr-oom-t");
  do_all_tests();
  return 0;
}
<|MERGE_RESOLUTION|>--- conflicted
+++ resolved
@@ -248,16 +248,6 @@
   cleanup_file_hash();
   cleanup_instruments();
 
-<<<<<<< HEAD
-  stub_alloc_always_fails= true;
-  fake_thread.m_filename_hash_pins = NULL;
-  init_file_hash(&param);
-  file_2= find_or_create_file(&fake_thread, &dummy_file_class, "dummy", 5, true);
-  ok(file_2 == NULL, "oom (create file)");
-  cleanup_file_hash();
-
-=======
->>>>>>> 1020e95b
   /* Create socket. */
   stub_alloc_always_fails = false;
   rc = init_instruments(&param);
@@ -441,11 +431,7 @@
 
 int main(int, char **)
 {
-<<<<<<< HEAD
-  plan(33);
-=======
   plan(32);
->>>>>>> 1020e95b
   MY_INIT("pfs_instr-oom-t");
   do_all_tests();
   return 0;
