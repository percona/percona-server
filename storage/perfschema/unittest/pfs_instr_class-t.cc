--- conflicted
+++ resolved
@@ -475,10 +475,7 @@
 #endif
 }
 
-<<<<<<< HEAD
-=======
 #ifdef LATER
->>>>>>> 53d17a2f
 void set_wait_stat(PFS_instr_class *klass)
 {
   PFS_single_stat *stat;
