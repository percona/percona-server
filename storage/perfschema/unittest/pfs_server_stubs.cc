/* Copyright (c) 2010, 2023, Oracle and/or its affiliates.

  This program is free software; you can redistribute it and/or modify
  it under the terms of the GNU General Public License, version 2.0,
  as published by the Free Software Foundation.

  This program is also distributed with certain software (including
  but not limited to OpenSSL) that is licensed under separate terms,
  as designated in a particular file or component or in included license
  documentation.  The authors of MySQL hereby grant you an additional
  permission to link the program and your derivative works with the
  separately licensed software that they have included with MySQL.

  This program is distributed in the hope that it will be useful,
  but WITHOUT ANY WARRANTY; without even the implied warranty of
  MERCHANTABILITY or FITNESS FOR A PARTICULAR PURPOSE.  See the
  GNU General Public License, version 2.0, for more details.

  You should have received a copy of the GNU General Public License
  along with this program; if not, write to the Free Software
  Foundation, Inc., 51 Franklin St, Fifth Floor, Boston, MA 02110-1301  USA */

/*
  Minimal code to be able to link a unit test.
*/

#include <mysql/service_plugin_registry.h>
#include <stddef.h>
#include <sys/types.h>

#include "mysql/strings/m_ctype.h"
<<<<<<< HEAD
=======
#include "sql/current_thd.h"
#include "sql/debug_sync.h"
>>>>>>> 824e2b40
#include "sql/mysqld.h"
#include "sql/sql_class.h"
#include "sql/sql_show.h"

ulong max_connections;

struct System_status_var global_status_var;

struct sql_digest_storage;
volatile bool ready_to_exit = false;

uint lower_case_table_names = 0;
CHARSET_INFO *files_charset_info = nullptr;
CHARSET_INFO *system_charset_info = nullptr;

extern "C" void sql_alloc_error_handler() {}

extern "C" unsigned int thd_get_current_thd_terminology_use_previous() {
  return 0;
}

void compute_digest_hash(const sql_digest_storage *, unsigned char *) {}

void reset_status_vars() {}

struct System_status_var *get_thd_status_var(THD *, bool *) {
  return nullptr;
}

#ifndef NDEBUG
void thd_mem_cnt_alloc(THD *, size_t, const char *) {}
#else
void thd_mem_cnt_alloc(THD *, size_t) {}
#endif

void thd_mem_cnt_free(THD *, size_t) {}

unsigned int mysql_errno_to_sqlstate_index(unsigned int) { return 0; }

SERVICE_TYPE(registry) * mysql_plugin_registry_acquire() { return nullptr; }

int mysql_plugin_registry_release(SERVICE_TYPE(registry) * reg
                                  [[maybe_unused]]) {
  return 0;
}

int log_message(int, ...) {
  /* Do not pollute the unit test output with annoying messages. */
  return 0;
}

<<<<<<< HEAD
bool acl_is_utility_user(const char *, const char *, const char *) {
  return false;
}

void reset_status_by_thd() {}
=======
void reset_status_by_thd() {}

thread_local THD *current_thd;

uint opt_debug_sync_timeout = 0;

void debug_sync(THD *, const char *, size_t) {}
>>>>>>> 824e2b40
<|MERGE_RESOLUTION|>--- conflicted
+++ resolved
@@ -29,11 +29,8 @@
 #include <sys/types.h>
 
 #include "mysql/strings/m_ctype.h"
-<<<<<<< HEAD
-=======
 #include "sql/current_thd.h"
 #include "sql/debug_sync.h"
->>>>>>> 824e2b40
 #include "sql/mysqld.h"
 #include "sql/sql_class.h"
 #include "sql/sql_show.h"
@@ -85,18 +82,14 @@
   return 0;
 }
 
-<<<<<<< HEAD
 bool acl_is_utility_user(const char *, const char *, const char *) {
   return false;
 }
 
-void reset_status_by_thd() {}
-=======
 void reset_status_by_thd() {}
 
 thread_local THD *current_thd;
 
 uint opt_debug_sync_timeout = 0;
 
-void debug_sync(THD *, const char *, size_t) {}
->>>>>>> 824e2b40
+void debug_sync(THD *, const char *, size_t) {}