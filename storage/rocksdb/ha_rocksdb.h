--- conflicted
+++ resolved
@@ -404,16 +404,9 @@
     int err MY_ATTRIBUTE((__unused__));
     err = finalize_bulk_load(false);
     if (err != 0) {
-<<<<<<< HEAD
       LogPluginErrMsg(ERROR_LEVEL, 0,
                       "Error %d finalizing bulk load while closing handler.",
                       err);
-=======
-      sql_print_error(
-          "RocksDB: Error %d finalizing bulk load while closing "
-          "handler.",
-          err);
->>>>>>> 56fc6c11
     }
   }
 
@@ -498,16 +491,9 @@
   static const std::vector<std::string> parse_into_tokens(const std::string &s,
                                                           const char delim);
 
-<<<<<<< HEAD
-  static const std::string
-  generate_cf_name(const uint index, const TABLE *const table_arg,
-                   const Rdb_tbl_def *const tbl_def_arg,
-                   bool *per_part_match_found);
-=======
   static const std::string generate_cf_name(
       const uint index, const TABLE *const table_arg,
       const Rdb_tbl_def *const tbl_def_arg, bool *per_part_match_found);
->>>>>>> 56fc6c11
 
   static const char *get_key_name(const uint index,
                                   const TABLE *const table_arg,
@@ -558,8 +544,8 @@
     DBUG_RETURN(MAX_REF_PARTS);
   }
 
-  uint
-  max_supported_key_part_length(HA_CREATE_INFO *create_info) const override;
+  uint max_supported_key_part_length(
+      HA_CREATE_INFO *create_info) const override;
 
   /** @brief
     unireg.cc will call this to make sure that the storage engine can handle
@@ -939,17 +925,10 @@
                            const dd::Table *old_table_def,
                            dd::Table *new_table_def) override;
 
-<<<<<<< HEAD
-  bool
-  commit_inplace_alter_table(TABLE *altered_table,
-                             my_core::Alter_inplace_info *const ha_alter_info,
-                             bool commit, const dd::Table *old_table_def,
-                             dd::Table *new_table_def) override;
-=======
   bool commit_inplace_alter_table(
       TABLE *const altered_table,
-      my_core::Alter_inplace_info *const ha_alter_info, bool commit) override;
->>>>>>> 56fc6c11
+      my_core::Alter_inplace_info *const ha_alter_info, bool commit,
+      const dd::Table *old_table_def, dd::Table *new_table_def) override;
 
   bool is_read_free_rpl_table() const;
 
@@ -1049,19 +1028,11 @@
         m_state.lock_read();
     }
     ~Scoped_lock() { m_state.unlock(); }
-<<<<<<< HEAD
 
    private:
     Scoped_lock(const Scoped_lock &sl) : m_state(sl.m_state) {}
     void operator=(const Scoped_lock &) {}
 
-=======
-
-   private:
-    Scoped_lock(const Scoped_lock &sl) : m_state(sl.m_state) {}
-    void operator=(const Scoped_lock &) {}
-
->>>>>>> 56fc6c11
     Rdb_hton_init_state &m_state;
   };
 
