/*
   Portions Copyright (c) 2016-Present, Facebook, Inc.
   Portions Copyright (c) 2012,2013 Monty Program Ab

   This program is free software; you can redistribute it and/or modify
   it under the terms of the GNU General Public License as published by
   the Free Software Foundation; version 2 of the License.

   This program is distributed in the hope that it will be useful,
   but WITHOUT ANY WARRANTY; without even the implied warranty of
   MERCHANTABILITY or FITNESS FOR A PARTICULAR PURPOSE.  See the
   GNU General Public License for more details.

   You should have received a copy of the GNU General Public License
   along with this program; if not, write to the Free Software
   Foundation, Inc., 59 Temple Place, Suite 330, Boston, MA  02111-1307  USA */
#pragma once

#include <algorithm>
#include <string>
#include <vector>

/* MySQL header files */
#include "./my_global.h"

/* MyRocks header files */
#include "./rdb_global.h"
#include "./rdb_utils.h"

/* RocksDB header files */
#include "rocksdb/slice.h"
#include "rocksdb/status.h"

namespace myrocks {

/*
  Basic composition functions for a network buffer presented as a MySQL String
  ("netstr") which stores data in Network Byte Order (Big Endian).
*/

inline void rdb_netstr_append_uint64(my_core::String *const out_netstr,
                                     const uint64 val) {
  DBUG_ASSERT(out_netstr != nullptr);

  // Convert from host machine byte order (usually Little Endian) to network
  // byte order (Big Endian).
  uint64 net_val = htobe64(val);
  out_netstr->append(reinterpret_cast<char *>(&net_val), sizeof(net_val));
}

inline void rdb_netstr_append_uint32(my_core::String *const out_netstr,
                                     const uint32 val) {
  DBUG_ASSERT(out_netstr != nullptr);

  // Convert from host machine byte order (usually Little Endian) to network
  // byte order (Big Endian).
  uint32 net_val = htobe32(val);
  out_netstr->append(reinterpret_cast<char *>(&net_val), sizeof(net_val));
}

inline void rdb_netstr_append_uint16(my_core::String *const out_netstr,
                                     const uint16 val) {
  DBUG_ASSERT(out_netstr != nullptr);

  // Convert from host machine byte order (usually Little Endian) to network
  // byte order (Big Endian).
  uint16 net_val = htobe16(val);
  out_netstr->append(reinterpret_cast<char *>(&net_val), sizeof(net_val));
}

/*
  Basic network buffer ("netbuf") write helper functions.
*/

inline void rdb_netbuf_store_uint64(uchar *const dst_netbuf, const uint64 n) {
  DBUG_ASSERT(dst_netbuf != nullptr);

  // Convert from host byte order (usually Little Endian) to network byte order
  // (Big Endian).
  uint64 net_val = htobe64(n);
  memcpy(dst_netbuf, &net_val, sizeof(net_val));
}

inline void rdb_netbuf_store_uint32(uchar *const dst_netbuf, const uint32 n) {
  DBUG_ASSERT(dst_netbuf != nullptr);

  // Convert from host byte order (usually Little Endian) to network byte order
  // (Big Endian).
  uint32 net_val = htobe32(n);
  memcpy(dst_netbuf, &net_val, sizeof(net_val));
}

inline void rdb_netbuf_store_uint16(uchar *const dst_netbuf, const uint16 n) {
  DBUG_ASSERT(dst_netbuf != nullptr);

  // Convert from host byte order (usually Little Endian) to network byte order
  // (Big Endian).
  uint16 net_val = htobe16(n);
  memcpy(dst_netbuf, &net_val, sizeof(net_val));
}

inline void rdb_netbuf_store_byte(uchar *const dst_netbuf, const uchar c) {
  DBUG_ASSERT(dst_netbuf != nullptr);

  *dst_netbuf = c;
}

inline void rdb_netbuf_store_index(uchar *const dst_netbuf,
                                   const uint32 number) {
  DBUG_ASSERT(dst_netbuf != nullptr);

  rdb_netbuf_store_uint32(dst_netbuf, number);
}

/*
  Basic conversion helper functions from network byte order (Big Endian) to host
  machine byte order (usually Little Endian).
*/

inline uint64 rdb_netbuf_to_uint64(const uchar *const netbuf) {
  DBUG_ASSERT(netbuf != nullptr);

  uint64 net_val;
  memcpy(&net_val, netbuf, sizeof(net_val));

  // Convert from network byte order (Big Endian) to host machine byte order
  // (usually Little Endian).
  return be64toh(net_val);
}

inline uint32 rdb_netbuf_to_uint32(const uchar *const netbuf) {
  DBUG_ASSERT(netbuf != nullptr);

  uint32 net_val;
  memcpy(&net_val, netbuf, sizeof(net_val));

  // Convert from network byte order (Big Endian) to host machine byte order
  // (usually Little Endian).
  return be32toh(net_val);
}

inline uint16 rdb_netbuf_to_uint16(const uchar *const netbuf) {
  DBUG_ASSERT(netbuf != nullptr);

  uint16 net_val;
  memcpy(&net_val, netbuf, sizeof(net_val));

  // Convert from network byte order (Big Endian) to host machine byte order
  // (usually Little Endian).
  return be16toh(net_val);
}

inline uchar rdb_netbuf_to_byte(const uchar *const netbuf) {
  DBUG_ASSERT(netbuf != nullptr);

  return (uchar)netbuf[0];
}

/*
  Basic network buffer ("netbuf") read helper functions.
  Network buffer stores data in Network Byte Order (Big Endian).
  NB: The netbuf is passed as an input/output param, hence after reading,
      the netbuf pointer gets advanced to the following byte.
*/

inline uint64 rdb_netbuf_read_uint64(const uchar **netbuf_ptr) {
  DBUG_ASSERT(netbuf_ptr != nullptr);

  // Convert from network byte order (Big Endian) to host machine byte order
  // (usually Little Endian).
  const uint64 host_val = rdb_netbuf_to_uint64(*netbuf_ptr);

  // Advance pointer.
  *netbuf_ptr += sizeof(host_val);

  return host_val;
}

inline uint32 rdb_netbuf_read_uint32(const uchar **netbuf_ptr) {
  DBUG_ASSERT(netbuf_ptr != nullptr);

  // Convert from network byte order (Big Endian) to host machine byte order
  // (usually Little Endian).
  const uint32 host_val = rdb_netbuf_to_uint32(*netbuf_ptr);

  // Advance pointer.
  *netbuf_ptr += sizeof(host_val);

  return host_val;
}

inline uint16 rdb_netbuf_read_uint16(const uchar **netbuf_ptr) {
  DBUG_ASSERT(netbuf_ptr != nullptr);

  // Convert from network byte order (Big Endian) to host machine byte order
  // (usually Little Endian).
  const uint16 host_val = rdb_netbuf_to_uint16(*netbuf_ptr);

  // Advance pointer.
  *netbuf_ptr += sizeof(host_val);

  return host_val;
}

inline void rdb_netbuf_read_gl_index(const uchar **netbuf_ptr,
                                     GL_INDEX_ID *const gl_index_id) {
  DBUG_ASSERT(gl_index_id != nullptr);
  DBUG_ASSERT(netbuf_ptr != nullptr);

  gl_index_id->cf_id = rdb_netbuf_read_uint32(netbuf_ptr);
  gl_index_id->index_id = rdb_netbuf_read_uint32(netbuf_ptr);
}

/*
  A simple string reader:
  - it keeps position within the string that we read from
  - it prevents one from reading beyond the end of the string.
*/

class Rdb_string_reader {
  const char *m_ptr;
  uint m_len;

 private:
  Rdb_string_reader &operator=(const Rdb_string_reader &) = default;

 public:
  Rdb_string_reader(const Rdb_string_reader &) = default;
  /* named constructor */
  static Rdb_string_reader read_or_empty(const rocksdb::Slice *const slice) {
    if (!slice) {
      return Rdb_string_reader("");
    } else {
      return Rdb_string_reader(slice);
    }
  }

  explicit Rdb_string_reader(const std::string &str) {
    m_len = str.length();
    if (m_len) {
      m_ptr = &str.at(0);
    } else {
      /*
        One can a create a Rdb_string_reader for reading from an empty string
        (although attempts to read anything will fail).
        We must not access str.at(0), since len==0, we can set ptr to any
        value.
      */
      m_ptr = nullptr;
    }
  }

  explicit Rdb_string_reader(const rocksdb::Slice *const slice) {
    m_ptr = slice->data();
    m_len = slice->size();
  }

  /*
    Read the next @param size bytes. Returns pointer to the bytes read, or
    nullptr if the remaining string doesn't have that many bytes.
  */
  const char *read(const uint size) {
    const char *res;
    if (m_len < size) {
      res = nullptr;
    } else {
      res = m_ptr;
      m_ptr += size;
      m_len -= size;
    }
    return res;
  }

  bool read_uint8(uint *const res) {
    const uchar *p;
    if (!(p = reinterpret_cast<const uchar *>(read(1))))
      return true;  // error
    else {
      *res = *p;
      return false;  // Ok
    }
  }

  bool read_uint16(uint *const res) {
    const uchar *p;
    if (!(p = reinterpret_cast<const uchar *>(read(2))))
      return true;  // error
    else {
      *res = rdb_netbuf_to_uint16(p);
      return false;  // Ok
    }
  }

  bool read_uint64(uint64 *const res) {
    const uchar *p;
    if (!(p = reinterpret_cast<const uchar *>(read(sizeof(uint64))))) {
      return true;  // error
    } else {
      *res = rdb_netbuf_to_uint64(p);
      return false;  // Ok
    }
  }

  uint remaining_bytes() const { return m_len; }

  /*
    Return pointer to data that will be read by next read() call (if there is
    nothing left to read, returns pointer to beyond the end of previous read()
    call)
  */
  const char *get_current_ptr() const { return m_ptr; }
};

/*
  @brief
  A buffer one can write the data to.

  @detail
  Suggested usage pattern:

    writer->clear();
    writer->write_XXX(...);
    ...
    // Ok, writer->ptr() points to the data written so far,
    // and writer->get_current_pos() is the length of the data

*/

class Rdb_string_writer {
  std::vector<uchar> m_data;

 public:
  Rdb_string_writer(const Rdb_string_writer &) = delete;
  Rdb_string_writer &operator=(const Rdb_string_writer &) = delete;
  Rdb_string_writer() = default;

  void clear() { m_data.clear(); }
  void write_uint8(const uint val) {
    m_data.push_back(static_cast<uchar>(val));
  }

  void write_uint16(const uint val) {
    const auto size = m_data.size();
    m_data.resize(size + 2);
    rdb_netbuf_store_uint16(m_data.data() + size, val);
  }

  void write_uint32(const uint val) {
    const auto size = m_data.size();
    m_data.resize(size + 4);
    rdb_netbuf_store_uint32(m_data.data() + size, val);
  }

  void write(const uchar *const new_data, const size_t len) {
    DBUG_ASSERT(new_data != nullptr);
    m_data.insert(m_data.end(), new_data, new_data + len);
  }

  uchar *ptr() { return m_data.data(); }
  size_t get_current_pos() const { return m_data.size(); }

  void write_uint8_at(const size_t pos, const uint new_val) {
    // This function will only overwrite what was written
    DBUG_ASSERT(pos < get_current_pos());
    m_data.data()[pos] = new_val;
  }

  void write_uint16_at(const size_t pos, const uint new_val) {
    // This function will only overwrite what was written
    DBUG_ASSERT(pos < get_current_pos());
    DBUG_ASSERT((pos + 1) < get_current_pos());
    rdb_netbuf_store_uint16(m_data.data() + pos, new_val);
  }

  void truncate(const size_t pos) {
    DBUG_ASSERT(pos < m_data.size());
    m_data.resize(pos);
  }

  void allocate(const size_t len, const uchar val = 0) {
    DBUG_ASSERT(len > 0);
    m_data.resize(m_data.size() + len, val);
  }

  /*
    An awful hack to deallocate the buffer without relying on the deconstructor.
    This is needed to suppress valgrind errors in rocksdb.partition
  */
  void free() { std::vector<uchar>().swap(m_data); }
};

/*
   A helper class for writing bits into Rdb_string_writer.

   The class assumes (but doesn't check) that nobody tries to write
   anything to the Rdb_string_writer that it is writing to.
*/
class Rdb_bit_writer {
  Rdb_string_writer *m_writer;
  uchar m_offset;

 public:
  Rdb_bit_writer(const Rdb_bit_writer &) = delete;
  Rdb_bit_writer &operator=(const Rdb_bit_writer &) = delete;

  explicit Rdb_bit_writer(Rdb_string_writer *writer_arg)
      : m_writer(writer_arg), m_offset(0) {}

  void write(uint size, const uint value) {
    DBUG_ASSERT((value & ((1 << size) - 1)) == value);

    while (size > 0) {
      if (m_offset == 0) {
        m_writer->write_uint8(0);
      }
      // number of bits to put in this byte
      const uint bits = std::min(size, (uint)(8 - m_offset));
      uchar *const last_byte =
          m_writer->ptr() + m_writer->get_current_pos() - 1;
      *last_byte |= (uchar)((value >> (size - bits)) & ((1 << bits) - 1))
                    << m_offset;
      size -= bits;
      m_offset = (m_offset + bits) & 0x7;
    }
  }
};

class Rdb_bit_reader {
  const uchar *m_cur;
  uchar m_offset;
  uint m_ret;
  Rdb_string_reader *const m_reader;

 public:
  Rdb_bit_reader(const Rdb_bit_reader &) = delete;
  Rdb_bit_reader &operator=(const Rdb_bit_reader &) = delete;

  explicit Rdb_bit_reader(Rdb_string_reader *const reader)
      : m_cur(nullptr), m_offset(0), m_reader(reader) {}

  // Returns a pointer to an uint containing the bits read. On subsequent
  // reads, the value being pointed to will be overwritten.  Returns nullptr
  // on failure.
  uint *read(uint size) {
    m_ret = 0;
    DBUG_ASSERT(size <= 32);

    while (size > 0) {
      if (m_offset == 0) {
        m_cur = (const uchar *)m_reader->read(1);
        if (m_cur == nullptr) {
          return nullptr;
        }
      }
      // how many bits from the current byte?
      const uint bits = std::min((uint)(8 - m_offset), size);
      m_ret <<= bits;
      m_ret |= (*m_cur >> m_offset) & ((1 << bits) - 1);
      size -= bits;
      m_offset = (m_offset + bits) & 0x7;
    }

    return &m_ret;
  }
};

<<<<<<< HEAD
}  // namespace myrocks
=======
template <size_t buf_length> class Rdb_buf_writer {
 public:
  Rdb_buf_writer(const Rdb_buf_writer &) = delete;
  Rdb_buf_writer &operator=(const Rdb_buf_writer &) = delete;
  Rdb_buf_writer() { reset(); }

  void write_uint32(const uint32 n) {
    DBUG_ASSERT(m_ptr + sizeof(n) <= m_buf.data() + buf_length);
    rdb_netbuf_store_uint32(m_ptr, n);
    m_ptr += sizeof(n);
  }

  void write_uint64(const uint64 n) {
    DBUG_ASSERT(m_ptr + sizeof(n) <= m_buf.data() + buf_length);
    rdb_netbuf_store_uint64(m_ptr, n);
    m_ptr += sizeof(n);
  }

  void write_uint16(const uint16 n) {
    DBUG_ASSERT(m_ptr + sizeof(n) <= m_buf.data() + buf_length);
    rdb_netbuf_store_uint16(m_ptr, n);
    m_ptr += sizeof(n);
  }

  void write_byte(const uchar c) {
    DBUG_ASSERT(m_ptr + sizeof(c) <= m_buf.data() + buf_length);
    rdb_netbuf_store_byte(m_ptr, c);
    m_ptr += sizeof(c);
  }

  void write_index(const uint32 n) { write_uint32(n); }

  void write(const char *buf, const size_t size) {
    DBUG_ASSERT(m_ptr + size <= m_buf.data() + buf_length);
    memcpy(m_ptr, buf, size);
    m_ptr += size;
  }

  void write(const uchar *buf, const size_t size) {
    DBUG_ASSERT(m_ptr + size <= m_buf.data() + buf_length);
    memcpy(m_ptr, buf, size);
    m_ptr += size;
  }

  void reset() { m_ptr = m_buf.data(); }

  const char *data() const {
    return reinterpret_cast<const char *>(m_buf.data());
  }

  size_t capacity() { return buf_length; }

  /** Returns actual size of the buffer that has data */
  size_t size() { return m_ptr - m_buf.data(); }

  rocksdb::Slice to_slice() { return rocksdb::Slice(data(), size()); }

 private:
  std::array<uchar, buf_length> m_buf;
  uchar *m_ptr;
};

} // namespace myrocks
>>>>>>> f7c1b78c
<|MERGE_RESOLUTION|>--- conflicted
+++ resolved
@@ -21,7 +21,6 @@
 #include <vector>
 
 /* MySQL header files */
-#include "./my_global.h"
 
 /* MyRocks header files */
 #include "./rdb_global.h"
@@ -464,9 +463,6 @@
   }
 };
 
-<<<<<<< HEAD
-}  // namespace myrocks
-=======
 template <size_t buf_length> class Rdb_buf_writer {
  public:
   Rdb_buf_writer(const Rdb_buf_writer &) = delete;
@@ -529,5 +525,4 @@
   uchar *m_ptr;
 };
 
-} // namespace myrocks
->>>>>>> f7c1b78c
+}  // namespace myrocks