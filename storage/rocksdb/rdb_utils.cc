/*
   Copyright (c) 2016, Facebook, Inc.

   This program is free software; you can redistribute it and/or modify
   it under the terms of the GNU General Public License as published by
   the Free Software Foundation; version 2 of the License.

   This program is distributed in the hope that it will be useful,
   but WITHOUT ANY WARRANTY; without even the implied warranty of
   MERCHANTABILITY or FITNESS FOR A PARTICULAR PURPOSE.  See the
   GNU General Public License for more details.

   You should have received a copy of the GNU General Public License
   along with this program; if not, write to the Free Software
   Foundation, Inc., 59 Temple Place, Suite 330, Boston, MA  02111-1307  USA */

/* This C++ file's header */
#include "./rdb_utils.h"

/* C++ standard header files */
#include <array>
#include <sstream>
#include <string>
#include <vector>

/* C standard header files */
#include <ctype.h>

/* MySQL header files */
#include "my_dir.h"
#include "sql/mysqld.h"

/* MyRocks header files */
#include "./ha_rocksdb.h"

namespace myrocks {

/*
  Skip past any spaces in the input
*/
const char *rdb_skip_spaces(const CHARSET_INFO *const cs, const char *str) {
  DBUG_ASSERT(cs != nullptr);
  DBUG_ASSERT(str != nullptr);

  while (my_isspace(cs, *str)) {
    str++;
  }

  return str;
}

/*
  Compare (ignoring case) to see if str2 is the next data in str1.
  Note that str1 can be longer but we only compare up to the number
  of characters in str2.
*/
bool rdb_compare_strings_ic(const char *const str1, const char *const str2) {
  DBUG_ASSERT(str1 != nullptr);
  DBUG_ASSERT(str2 != nullptr);

  // Scan through the strings
  size_t ii;
  for (ii = 0; str2[ii]; ii++) {
    if (toupper(static_cast<int>(str1[ii])) !=
        toupper(static_cast<int>(str2[ii]))) {
      return false;
    }
  }

  return true;
}

/*
  Scan through an input string looking for pattern, ignoring case
  and skipping all data enclosed in quotes.
*/
const char *rdb_find_in_string(const char *str, const char *pattern,
                               bool *const succeeded) {
  char quote = '\0';
  bool escape = false;

  DBUG_ASSERT(str != nullptr);
  DBUG_ASSERT(pattern != nullptr);
  DBUG_ASSERT(succeeded != nullptr);

  *succeeded = false;

  for (; *str; str++) {
    /* If we found a our starting quote character */
    if (*str == quote) {
      /* If it was escaped ignore it */
      if (escape) {
        escape = false;
      }
      /* Otherwise we are now outside of the quoted string */
      else {
        quote = '\0';
      }
    }
    /* Else if we are currently inside a quoted string? */
    else if (quote != '\0') {
      /* If so, check for the escape character */
      escape = !escape && *str == '\\';
    }
    /* Else if we found a quote we are starting a quoted string */
    else if (*str == '"' || *str == '\'' || *str == '`') {
      quote = *str;
    }
    /* Else we are outside of a quoted string - look for our pattern */
    else {
      if (rdb_compare_strings_ic(str, pattern)) {
        *succeeded = true;
        return str;
      }
    }
  }

  // Return the character after the found pattern or the null terminateor
  // if the pattern wasn't found.
  return str;
}

/*
  See if the next valid token matches the specified string
*/
const char *rdb_check_next_token(const CHARSET_INFO *const cs, const char *str,
                                 const char *const pattern,
                                 bool *const succeeded) {
  DBUG_ASSERT(cs != nullptr);
  DBUG_ASSERT(str != nullptr);
  DBUG_ASSERT(pattern != nullptr);
  DBUG_ASSERT(succeeded != nullptr);

  // Move past any spaces
  str = rdb_skip_spaces(cs, str);

  // See if the next characters match the pattern
  if (rdb_compare_strings_ic(str, pattern)) {
    *succeeded = true;
    return str + strlen(pattern);
  }

  *succeeded = false;
  return str;
}

/*
  Parse id
*/
const char *rdb_parse_id(const CHARSET_INFO *const cs, const char *str,
                         std::string *const id) {
  DBUG_ASSERT(cs != nullptr);
  DBUG_ASSERT(str != nullptr);

  // Move past any spaces
  str = rdb_skip_spaces(cs, str);

  if (*str == '\0') {
    return str;
  }

  char quote = '\0';
  if (*str == '`' || *str == '"') {
    quote = *str++;
  }

  size_t len = 0;
  const char *start = str;

  if (quote != '\0') {
    for (;;) {
      if (*str == '\0') {
        return str;
      }

      if (*str == quote) {
        str++;
        if (*str != quote) {
          break;
        }
      }

      str++;
      len++;
    }
  } else {
    while (!my_isspace(cs, *str) && *str != '(' && *str != ')' && *str != '.' &&
           *str != ',' && *str != '\0') {
      str++;
      len++;
    }
  }

  // If the user requested the id create it and return it
  if (id != nullptr) {
    *id = std::string("");
    id->reserve(len);
    while (len--) {
      *id += *start;
      if (*start++ == quote) {
        start++;
      }
    }
  }

  return str;
}

/*
  Skip id
*/
const char *rdb_skip_id(const CHARSET_INFO *const cs, const char *str) {
  DBUG_ASSERT(cs != nullptr);
  DBUG_ASSERT(str != nullptr);

  return rdb_parse_id(cs, str, nullptr);
}

/*
  Parses a given string into tokens (if any) separated by a specific delimiter.
*/
const std::vector<std::string> parse_into_tokens(const std::string &s,
                                                 const char delim) {
  std::vector<std::string> tokens;
  std::string t;
  std::stringstream ss(s);
  while (getline(ss, t, delim)) {
    rdb_trim_whitespace_from_edges(t);
    if (!t.empty())
      tokens.push_back(t);
  }

  return tokens;
}

static const std::size_t rdb_hex_bytes_per_char = 2;
static const std::array<char, 16> rdb_hexdigit = {{'0', '1', '2', '3', '4', '5',
                                                   '6', '7', '8', '9', 'a', 'b',
                                                   'c', 'd', 'e', 'f'}};

/*
  Convert data into a hex string with optional maximum length.
  If the data is larger than the maximum length trancate it and append "..".
*/
std::string rdb_hexdump(const char *data, const std::size_t data_len,
                        const std::size_t maxsize) {
  DBUG_ASSERT(data != nullptr);

  // Count the elements in the string
  std::size_t elems = data_len;
  // Calculate the amount of output needed
  std::size_t len = elems * rdb_hex_bytes_per_char;
  std::string str;

  if (maxsize != 0 && len > maxsize) {
    // If the amount of output is too large adjust the settings
    // and leave room for the ".." at the end
    elems = (maxsize - 2) / rdb_hex_bytes_per_char;
    len = elems * rdb_hex_bytes_per_char + 2;
  }

  // Reserve sufficient space to avoid reallocations
  str.reserve(len);

  // Loop through the input data and build the output string
  for (std::size_t ii = 0; ii < elems; ii++, data++) {
    uint8_t ch = (uint8_t)*data;
    str += rdb_hexdigit[ch >> 4];
    str += rdb_hexdigit[ch & 0x0F];
  }

  // If we can't fit it all add the ".."
  if (elems != data_len) {
    str += "..";
  }

  return str;
}

/*
  Attempt to access the database subdirectory to see if it exists
*/
bool rdb_database_exists(const std::string &db_name) {
  const std::string dir =
      std::string(mysql_real_data_home) + FN_DIRSEP + db_name;
  MY_DIR *const dir_info =
      my_dir(dir.c_str(), MYF(MY_DONT_SORT | MY_WANT_STAT));
  if (dir_info == nullptr) {
    return false;
  }

  my_dirend(dir_info);
  return true;
}

void rdb_log_status_error(const rocksdb::Status &s, const char *msg) {
  if (msg == nullptr) {
    LogPluginErrMsg(ERROR_LEVEL, 0, "Status error, code: %d, error message: %s",
                    s.code(), s.ToString().c_str());
    return;
  }

  LogPluginErrMsg(ERROR_LEVEL, 0, "%s, Status Code: %d, Status: %s", msg,
                  s.code(), s.ToString().c_str());
}

/*
  Set the patterns string.  If there are invalid regex patterns they will
  be stored in m_bad_patterns and the result will be false, otherwise the
  result will be true.
*/
bool Regex_list_handler::set_patterns(
    const std::string &pattern_str,
    std::regex_constants::syntax_option_type flags) {
  bool pattern_valid = true;

  // Create a normalized version of the pattern string with all delimiters
  // replaced by the '|' character
  std::string norm_pattern = pattern_str;
  std::replace(norm_pattern.begin(), norm_pattern.end(), m_delimiter, '|');

  // Make sure no one else is accessing the list while we are changing it.
  mysql_rwlock_wrlock(&m_rwlock);

  // Clear out any old error information
  m_bad_pattern_str.clear();

  try {
    // Replace all delimiters with the '|' operator and create the regex
    // Note that this means the delimiter can not be part of a regular
    // expression.  This is currently not a problem as we are using the comma
    // character as a delimiter and commas are not valid in table names.
    m_pattern.reset(new std::regex(norm_pattern, flags));
  } catch (const std::regex_error &e) {
    // This pattern is invalid.
    pattern_valid = false;

    // Put the bad pattern into a member variable so it can be retrieved later.
    m_bad_pattern_str = pattern_str;
  }

  // Release the lock
  mysql_rwlock_unlock(&m_rwlock);

  return pattern_valid;
}

bool Regex_list_handler::matches(const std::string &str) const {
  DBUG_ASSERT(m_pattern != nullptr);

  // Make sure no one else changes the list while we are accessing it.
  mysql_rwlock_rdlock(&m_rwlock);

  // See if the table name matches the regex we have created
  bool found = std::regex_match(str, *m_pattern);

  // Release the lock
  mysql_rwlock_unlock(&m_rwlock);

  return found;
}

void warn_about_bad_patterns(const Regex_list_handler *regex_list_handler,
                             const char *name) {
  // There was some invalid regular expression data in the patterns supplied

  LogPluginErrMsg(WARNING_LEVEL, 0, "Invalid pattern in %s: %s", name,
                  regex_list_handler->bad_pattern().c_str());
}

// Split a string based on a delimiter.  Two delimiters in a row will not add
// an empty string in the set.
std::vector<std::string> split_into_vector(const std::string &input,
                                           char delimiter) {
  size_t pos;
  size_t start = 0;
  std::vector<std::string> elems;

  // Find next delimiter
  while ((pos = input.find(delimiter, start)) != std::string::npos) {
    // If there is any data since the last delimiter add it to the list
    if (pos > start) elems.push_back(input.substr(start, pos - start));

    // Set our start position to the character after the delimiter
    start = pos + 1;
  }

  // Add a possible string since the last delimiter
  if (input.length() > start) elems.push_back(input.substr(start));

  // Return the resulting list back to the caller
  return elems;
}

bool rdb_check_rocksdb_corruption() {
  return !my_access(myrocks::rdb_corruption_marker_file_name().c_str(), F_OK);
}

void rdb_persist_corruption_marker() {
  const std::string &fileName = myrocks::rdb_corruption_marker_file_name();
  int fd = my_open(fileName.c_str(), O_CREAT | O_SYNC, MYF(MY_WME));
  if (fd < 0) {
<<<<<<< HEAD
    LogPluginErrMsg(ERROR_LEVEL, 0,
                    "Can't create file %s to mark rocksdb as corrupted.",
                    fileName.c_str());
  } else {
    LogPluginErrMsg(INFORMATION_LEVEL, 0,
                    "Creating the file %s to abort mysqld restarts. Remove "
                    "this file from the data directory after fixing the "
                    "corruption to recover. ",
                    fileName.c_str());
=======
    // NO_LINT_DEBUG
    sql_print_error(
        "RocksDB: Can't create file %s to mark rocksdb as "
        "corrupted.",
        fileName.c_str());
  } else {
    // NO_LINT_DEBUG
    sql_print_information(
        "RocksDB: Creating the file %s to abort mysqld "
        "restarts. Remove this file from the data directory "
        "after fixing the corruption to recover. ",
        fileName.c_str());
>>>>>>> 56fc6c11
  }

  int ret = my_close(fd, MYF(MY_WME));
  if (ret) {
<<<<<<< HEAD
    LogPluginErrMsg(ERROR_LEVEL, 0, "Error (%d) closing the file %s", ret,
=======
    sql_print_error("RocksDB: Error (%d) closing the file %s", ret,
>>>>>>> 56fc6c11
                    fileName.c_str());
  }
}

}  // namespace myrocks<|MERGE_RESOLUTION|>--- conflicted
+++ resolved
@@ -226,8 +226,7 @@
   std::stringstream ss(s);
   while (getline(ss, t, delim)) {
     rdb_trim_whitespace_from_edges(t);
-    if (!t.empty())
-      tokens.push_back(t);
+    if (!t.empty()) tokens.push_back(t);
   }
 
   return tokens;
@@ -400,7 +399,6 @@
   const std::string &fileName = myrocks::rdb_corruption_marker_file_name();
   int fd = my_open(fileName.c_str(), O_CREAT | O_SYNC, MYF(MY_WME));
   if (fd < 0) {
-<<<<<<< HEAD
     LogPluginErrMsg(ERROR_LEVEL, 0,
                     "Can't create file %s to mark rocksdb as corrupted.",
                     fileName.c_str());
@@ -410,29 +408,11 @@
                     "this file from the data directory after fixing the "
                     "corruption to recover. ",
                     fileName.c_str());
-=======
-    // NO_LINT_DEBUG
-    sql_print_error(
-        "RocksDB: Can't create file %s to mark rocksdb as "
-        "corrupted.",
-        fileName.c_str());
-  } else {
-    // NO_LINT_DEBUG
-    sql_print_information(
-        "RocksDB: Creating the file %s to abort mysqld "
-        "restarts. Remove this file from the data directory "
-        "after fixing the corruption to recover. ",
-        fileName.c_str());
->>>>>>> 56fc6c11
   }
 
   int ret = my_close(fd, MYF(MY_WME));
   if (ret) {
-<<<<<<< HEAD
     LogPluginErrMsg(ERROR_LEVEL, 0, "Error (%d) closing the file %s", ret,
-=======
-    sql_print_error("RocksDB: Error (%d) closing the file %s", ret,
->>>>>>> 56fc6c11
                     fileName.c_str());
   }
 }
