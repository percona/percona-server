--- conflicted
+++ resolved
@@ -1209,13 +1209,7 @@
   my_wc_t UNINIT_VAR(s_wc), UNINIT_VAR(t_wc);
   const uchar *se= s + slen;
   const uchar *te= t + tlen;
-<<<<<<< HEAD
   MY_UNICASE_INFO *uni_plane= cs->caseinfo;
-  LINT_INIT(s_wc);
-  LINT_INIT(t_wc);
-=======
-  MY_UNICASE_INFO **uni_plane= cs->caseinfo;
->>>>>>> 1e1985eb
 
   while (s < se && t < te)
   {
@@ -1278,13 +1272,7 @@
   int res;
   my_wc_t UNINIT_VAR(s_wc), UNINIT_VAR(t_wc);
   const uchar *se= s + slen, *te= t + tlen;
-<<<<<<< HEAD
   MY_UNICASE_INFO *uni_plane= cs->caseinfo;
-  LINT_INIT(s_wc);
-  LINT_INIT(t_wc);
-=======
-  MY_UNICASE_INFO **uni_plane= cs->caseinfo;
->>>>>>> 1e1985eb
 
   DBUG_ASSERT((slen % 2) == 0);
   DBUG_ASSERT((tlen % 2) == 0);
