# Copyright (c) 2006, 2024, Oracle and/or its affiliates.
# 
# This program is free software; you can redistribute it and/or modify
# it under the terms of the GNU General Public License, version 2.0,
# as published by the Free Software Foundation.
#
# This program is designed to work with certain software (including
# but not limited to OpenSSL) that is licensed under separate terms,
# as designated in a particular file or component or in included license
# documentation.  The authors of MySQL hereby grant you an additional
# permission to link the program and your derivative works with the
# separately licensed software that they have either included with
# the program or referenced in the documentation.
#
# This program is distributed in the hope that it will be useful,
# but WITHOUT ANY WARRANTY; without even the implied warranty of
# MERCHANTABILITY or FITNESS FOR A PARTICULAR PURPOSE.  See the
# GNU General Public License, version 2.0, for more details.
#
# You should have received a copy of the GNU General Public License
# along with this program; if not, write to the Free Software
# Foundation, Inc., 51 Franklin St, Fifth Floor, Boston, MA 02110-1301  USA

# Warnings about missing PGO profile data are not useful for unit tests.
DISABLE_MISSING_PROFILE_WARNING()

# We omit core-t here, since it will always fail.
SET(TESTS simple skip todo skip_all no_plan)
FOREACH(test ${TESTS})
  MYSQL_ADD_EXECUTABLE(${test}-t ${test}-t.cc ADD_TEST ${test})
  TARGET_LINK_LIBRARIES(${test}-t mytap)
ENDFOREACH()

# Simple executable which links only with libmytime. Not intended to
# be *used* for anything (hence SKIP_INSTALL), but still serves two
# purposes:
# 1: Can be used as a "hello world" example for applications
#    wishing to link with libmytime
# 2. Verifies that the library is actually independent (on platforms
#    where even unused symbols must be defined)
MYSQL_ADD_EXECUTABLE(mytime_client-t mytime_client-t.cc SKIP_INSTALL)
TARGET_LINK_LIBRARIES(mytime_client-t mytime ${LIBRT})

MYSQL_ADD_EXECUTABLE(libstrings_static-t
  libstrings-t.cc
  LINK_LIBRARIES strings
  ADD_TEST libstrings_static
  SKIP_INSTALL
  )

<<<<<<< HEAD
# Undefine MYSQL_PROJECT, simulating building outside the MySQL project tree.
=======
>>>>>>> 05e4357f
MYSQL_ADD_EXECUTABLE(libstrings_shared-t
  libstrings-t.cc
  LINK_LIBRARIES strings_shared
  ADD_TEST libstrings_shared
  SKIP_INSTALL
  )
<<<<<<< HEAD
TARGET_COMPILE_OPTIONS(libstrings_shared-t PRIVATE -DUNDEFINE_MYSQL_PROJECT)
=======
>>>>>>> 05e4357f
<|MERGE_RESOLUTION|>--- conflicted
+++ resolved
@@ -48,17 +48,9 @@
   SKIP_INSTALL
   )
 
-<<<<<<< HEAD
-# Undefine MYSQL_PROJECT, simulating building outside the MySQL project tree.
-=======
->>>>>>> 05e4357f
 MYSQL_ADD_EXECUTABLE(libstrings_shared-t
   libstrings-t.cc
   LINK_LIBRARIES strings_shared
   ADD_TEST libstrings_shared
   SKIP_INSTALL
   )
-<<<<<<< HEAD
-TARGET_COMPILE_OPTIONS(libstrings_shared-t PRIVATE -DUNDEFINE_MYSQL_PROJECT)
-=======
->>>>>>> 05e4357f
