/* Copyright (c) 2021, 2023, Oracle and/or its affiliates.

   This program is free software; you can redistribute it and/or modify
   it under the terms of the GNU General Public License, version 2.0,
   as published by the Free Software Foundation.

   This program is also distributed with certain software (including
   but not limited to OpenSSL) that is licensed under separate terms,
   as designated in a particular file or component or in included license
   documentation.  The authors of MySQL hereby grant you an additional
   permission to link the program and your derivative works with the
   separately licensed software that they have included with MySQL.

   This program is distributed in the hope that it will be useful,
   but WITHOUT ANY WARRANTY; without even the implied warranty of
   MERCHANTABILITY or FITNESS FOR A PARTICULAR PURPOSE.  See the
   GNU General Public License, version 2.0, for more details.

   You should have received a copy of the GNU General Public License
   along with this program; if not, write to the Free Software
   Foundation, Inc., 51 Franklin St, Fifth Floor, Boston, MA 02110-1301  USA
*/
#include <gtest/gtest.h>
#include <sstream>
#include <string>

#include "mysql/gtid/gtid.h"
#include "mysql/gtid/gtidset.h"

namespace mysql::gtid::unittests {

const std::string DEFAULT_UUID1 = "aaaaaaaa-aaaa-aaaa-aaaa-aaaaaaaaaaaa";
const std::string DEFAULT_UUID2 = "aaaaaaaa-aaaa-aaaa-aaaa-bbbbbbbbbbbb";
const std::string DEFAULT_UUID3 = "cccccccc-cccc-cccc-cccc-cccccccccccc";
const std::string INVALID_UUID = "-aaaa-aaaa-aaaa-bbbbbbbbbbbb";

class GtidsTest : public ::testing::Test {
 protected:
  mysql::gtid::Uuid valid_uuid1;
  mysql::gtid::Uuid valid_uuid2;
  mysql::gtid::Uuid valid_uuid3;
  mysql::gtid::Uuid invalid_uuid;

  mysql::gtid::Gtid gtid1_1{valid_uuid1, 0};
  mysql::gtid::Gtid gtid1_2{valid_uuid1, 0};
  mysql::gtid::Gtid gtid1_100{valid_uuid1, 0};
  mysql::gtid::Gtid gtid2_1{valid_uuid2, 0};
  mysql::gtid::Gtid gtid2_2{valid_uuid2, 0};
  mysql::gtid::Gtid gtid2_1000{valid_uuid2, 0};
  mysql::gtid::Gtid gtid3_1{valid_uuid3, 0};
  mysql::gtid::Gtid gtid3_2{valid_uuid3, 0};
  mysql::gtid::Gtid gtid1_1_copy{valid_uuid1, 0};
  mysql::gtid::Gtid gtid__1{invalid_uuid, 0};

  GtidsTest() = default;

  void SetUp() override {
    ASSERT_FALSE(
        valid_uuid1.parse(DEFAULT_UUID1.c_str(), DEFAULT_UUID1.size()));
    ASSERT_FALSE(
        valid_uuid2.parse(DEFAULT_UUID2.c_str(), DEFAULT_UUID2.size()));
    ASSERT_FALSE(
        valid_uuid3.parse(DEFAULT_UUID3.c_str(), DEFAULT_UUID3.size()));
    ASSERT_TRUE(invalid_uuid.parse(INVALID_UUID.c_str(), INVALID_UUID.size()));

    gtid1_1 = {valid_uuid1, 1};
    gtid1_2 = {valid_uuid1, 2};
    gtid1_100 = {valid_uuid1, 100};
    gtid2_1 = {valid_uuid2, 1};
    gtid2_2 = {valid_uuid2, 2};
    gtid2_1000 = {valid_uuid2, 1000};
    gtid3_1 = {valid_uuid3, 1};
    gtid3_2 = {valid_uuid3, 2};
    gtid1_1_copy = {valid_uuid1, 1};
    gtid__1 = {invalid_uuid, 1};
  }

  void TearDown() override {}
};

TEST_F(GtidsTest, GtidCopyAssignment) {
  mysql::gtid::Gtid gtid2_1_assigned = gtid2_1;
  ASSERT_EQ(gtid2_1_assigned, gtid2_1);
}

TEST_F(GtidsTest, GtidComparison) {
  ASSERT_TRUE(gtid1_1 != gtid1_2);
  ASSERT_FALSE(gtid1_1 == gtid1_2);
  ASSERT_FALSE(gtid1_1 == gtid2_1);
  ASSERT_TRUE(gtid1_1 == gtid1_1_copy);
}

TEST_F(GtidsTest, GtidToString) {
  std::stringstream expected;
<<<<<<< HEAD
  expected << DEFAULT_UUID1 << mysql::gtid::Gtid::SEPARATOR_UUID_SEQNO
=======
  expected << DEFAULT_UUID1 << mysql::gtid::Gtid::separator_gtid
>>>>>>> 824e2b40
           << gtid1_1.get_gno();

  ASSERT_EQ(expected.str(), gtid1_1.to_string());

  expected.str("");
<<<<<<< HEAD
  expected << DEFAULT_UUID2 << mysql::gtid::Gtid::SEPARATOR_UUID_SEQNO
=======
  expected << DEFAULT_UUID2 << mysql::gtid::Gtid::separator_gtid
>>>>>>> 824e2b40
           << gtid2_1.get_gno();
  ASSERT_EQ(expected.str(), gtid2_1.to_string());

  expected.str("");
<<<<<<< HEAD
  expected << INVALID_UUID << mysql::gtid::Gtid::SEPARATOR_UUID_SEQNO
=======
  expected << INVALID_UUID << mysql::gtid::Gtid::separator_gtid
>>>>>>> 824e2b40
           << gtid__1.get_gno();
  ASSERT_NE(expected.str(), gtid__1.to_string());
}

TEST_F(GtidsTest, IntervalsBasics) {
  mysql::gtid::gno_t range_start = 1;
  mysql::gtid::gno_t range_end = 2;
  mysql::gtid::gno_t next_in_range = 3;
  mysql::gtid::gno_t not_in_range = 100;

  mysql::gtid::Gno_interval interval{range_start, range_end + 1};

  mysql::gtid::Gtid next_gtid{valid_uuid1, next_in_range};
  mysql::gtid::Gtid not_in_range_gtid1{valid_uuid1, not_in_range};
  mysql::gtid::Gtid not_in_range_gtid2{valid_uuid2, next_in_range};
  mysql::gtid::Gtid next_gtid_copy{valid_uuid1, next_in_range};

  ASSERT_TRUE(interval.intersects_or_contiguous(
      mysql::gtid::Gno_interval{next_in_range, next_in_range + 1}));
  ASSERT_FALSE(interval.intersects(
      mysql::gtid::Gno_interval{not_in_range, not_in_range + 1}));
  ASSERT_TRUE(next_gtid == next_gtid_copy);
}

TEST_F(GtidsTest, IntervalsMerge) {
  mysql::gtid::Gno_interval interval1{1, 2};
  mysql::gtid::Gno_interval interval2{3, 4};
  mysql::gtid::Gno_interval interval3{100, 101};
  mysql::gtid::Gno_interval interval4{3, 90};

  ASSERT_TRUE(interval1.intersects_or_contiguous(interval2));
  ASSERT_FALSE(interval1.add(interval2));
  ASSERT_TRUE(interval1.add(interval3));
  ASSERT_FALSE(interval1.add(interval4));

  std::stringstream expected;
  expected << interval1.get_start()
           << mysql::gtid::Gno_interval::SEPARATOR_GNO_START_END
           << interval4.get_end();
  ASSERT_EQ(expected.str(), interval1.to_string());

  expected.str("");
  expected << 100 << mysql::gtid::Gno_interval::SEPARATOR_GNO_START_END << 101;
  ASSERT_EQ(expected.str(), interval3.to_string());
}

TEST_F(GtidsTest, GtidSetBasics) {
  mysql::gtid::Gtid_set set1;

  std::stringstream expected;
<<<<<<< HEAD
  expected << mysql::gtid::Gtid_set::EMPTY_GTID_SET;
=======
  expected << mysql::gtid::Gtid_set::empty_gtid_set_str;
>>>>>>> 824e2b40
  ASSERT_EQ(expected.str(), set1.to_string());
  expected.str("");

  set1.add(gtid1_1);
<<<<<<< HEAD
  expected << DEFAULT_UUID1 << mysql::gtid::Gtid::SEPARATOR_UUID_SEQNO
=======
  expected << DEFAULT_UUID1 << mysql::gtid::Gtid::separator_gtid
>>>>>>> 824e2b40
           << gtid1_1.get_gno();
  ASSERT_EQ(set1.to_string(), expected.str());
  expected.str("");

  set1.add(gtid1_2);
  mysql::gtid::Gno_interval i1{1, 2};
<<<<<<< HEAD
  expected << DEFAULT_UUID1 << mysql::gtid::Gtid::SEPARATOR_UUID_SEQNO
=======
  expected << DEFAULT_UUID1 << mysql::gtid::Gtid::separator_gtid
>>>>>>> 824e2b40
           << i1.to_string();
  ASSERT_EQ(set1.to_string(), expected.str());
  expected.str("");

  set1.add(gtid1_100);
<<<<<<< HEAD
  expected << DEFAULT_UUID1 << mysql::gtid::Gtid::SEPARATOR_UUID_SEQNO
           << i1.to_string() << mysql::gtid::Gtid_set::SEPARATOR_SEQNO_INTERVALS
=======
  expected << DEFAULT_UUID1 << mysql::gtid::Gtid::separator_gtid
           << i1.to_string() << mysql::gtid::Gtid_set::separator_interval
>>>>>>> 824e2b40
           << gtid1_100.get_gno();
  ASSERT_EQ(set1.to_string(), expected.str());
  expected.str("");

  set1.add(gtid2_1);
<<<<<<< HEAD
  expected << DEFAULT_UUID1 << mysql::gtid::Gtid::SEPARATOR_UUID_SEQNO
           << i1.to_string() << mysql::gtid::Gtid_set::SEPARATOR_SEQNO_INTERVALS
           << gtid1_100.get_gno();
  expected << mysql::gtid::Gtid_set::SEPARATOR_UUID_SETS << DEFAULT_UUID2
           << mysql::gtid::Gtid::SEPARATOR_UUID_SEQNO << gtid2_1.get_gno();
=======
  expected << DEFAULT_UUID1 << mysql::gtid::Gtid::separator_gtid
           << i1.to_string() << mysql::gtid::Gtid_set::separator_interval
           << gtid1_100.get_gno();
  expected << mysql::gtid::Gtid_set::separator_uuid_set << DEFAULT_UUID2
           << mysql::gtid::Gtid::separator_gtid << gtid2_1.get_gno();
>>>>>>> 824e2b40
  // ASSERT_EQ(set1.to_string(), expected.str());
  expected.str("");

  set1.add(gtid2_2);
<<<<<<< HEAD
  expected << DEFAULT_UUID1 << mysql::gtid::Gtid::SEPARATOR_UUID_SEQNO
           << i1.to_string() << mysql::gtid::Gtid_set::SEPARATOR_SEQNO_INTERVALS
           << gtid1_100.get_gno();
  expected << mysql::gtid::Gtid_set::SEPARATOR_UUID_SETS;
  expected << DEFAULT_UUID2 << mysql::gtid::Gtid::SEPARATOR_UUID_SEQNO
=======
  expected << DEFAULT_UUID1 << mysql::gtid::Gtid::separator_gtid
           << i1.to_string() << mysql::gtid::Gtid_set::separator_interval
           << gtid1_100.get_gno();
  expected << mysql::gtid::Gtid_set::separator_uuid_set;
  expected << DEFAULT_UUID2 << mysql::gtid::Gtid::separator_gtid
>>>>>>> 824e2b40
           << i1.to_string();
  // ASSERT_EQ(set1.to_string(), expected.str());
  expected.str("");

  set1.add(gtid2_1000);
<<<<<<< HEAD
  expected << DEFAULT_UUID1 << mysql::gtid::Gtid::SEPARATOR_UUID_SEQNO
           << i1.to_string() << mysql::gtid::Gtid_set::SEPARATOR_SEQNO_INTERVALS
           << gtid1_100.get_gno();
  expected << mysql::gtid::Gtid_set::SEPARATOR_UUID_SETS;
  expected << DEFAULT_UUID2 << mysql::gtid::Gtid::SEPARATOR_UUID_SEQNO
           << i1.to_string() << mysql::gtid::Gtid_set::SEPARATOR_SEQNO_INTERVALS
=======
  expected << DEFAULT_UUID1 << mysql::gtid::Gtid::separator_gtid
           << i1.to_string() << mysql::gtid::Gtid_set::separator_interval
           << gtid1_100.get_gno();
  expected << mysql::gtid::Gtid_set::separator_uuid_set;
  expected << DEFAULT_UUID2 << mysql::gtid::Gtid::separator_gtid
           << i1.to_string() << mysql::gtid::Gtid_set::separator_interval
>>>>>>> 824e2b40
           << gtid2_1000.get_gno();
  ASSERT_EQ(set1.to_string(), expected.str());
  expected.str("");

  mysql::gtid::Gtid gtid2_99{valid_uuid2, 99};
  mysql::gtid::Gtid gtid2_100{valid_uuid2, 100};
  mysql::gtid::Gtid gtid2_101{valid_uuid2, 101};

  mysql::gtid::Gtid_set set2;

  set2.add(gtid2_99);
  set2.add(gtid2_100);
  set2.add(gtid2_101);

  mysql::gtid::Gno_interval i2{gtid2_99.get_gno(), gtid2_101.get_gno()};
<<<<<<< HEAD
  expected << DEFAULT_UUID2 << mysql::gtid::Gtid::SEPARATOR_UUID_SEQNO
=======
  expected << DEFAULT_UUID2 << mysql::gtid::Gtid::separator_gtid
>>>>>>> 824e2b40
           << i2.to_string();
  ASSERT_EQ(set2.to_string(), expected.str());
  expected.str("");

  set1.add(set2);
<<<<<<< HEAD
  expected << DEFAULT_UUID1 << mysql::gtid::Gtid::SEPARATOR_UUID_SEQNO
           << i1.to_string() << mysql::gtid::Gtid_set::SEPARATOR_SEQNO_INTERVALS
           << gtid1_100.get_gno();
  expected << mysql::gtid::Gtid_set::SEPARATOR_UUID_SETS;
  expected << DEFAULT_UUID2 << mysql::gtid::Gtid::SEPARATOR_UUID_SEQNO
           << i1.to_string() << mysql::gtid::Gtid_set::SEPARATOR_SEQNO_INTERVALS
           << i2.to_string() << mysql::gtid::Gtid_set::SEPARATOR_SEQNO_INTERVALS
=======
  expected << DEFAULT_UUID1 << mysql::gtid::Gtid::separator_gtid
           << i1.to_string() << mysql::gtid::Gtid_set::separator_interval
           << gtid1_100.get_gno();
  expected << mysql::gtid::Gtid_set::separator_uuid_set;
  expected << DEFAULT_UUID2 << mysql::gtid::Gtid::separator_gtid
           << i1.to_string() << mysql::gtid::Gtid_set::separator_interval
           << i2.to_string() << mysql::gtid::Gtid_set::separator_interval
>>>>>>> 824e2b40
           << gtid2_1000.get_gno();
  ASSERT_EQ(set1.to_string(), expected.str());
  expected.str("");
}

TEST_F(GtidsTest, GtidSetCopyAssignment) {
  mysql::gtid::Gtid_set set1;

  set1.add(gtid1_1);
  set1.add(gtid1_2);
  set1.add(gtid2_1);

<<<<<<< HEAD
  mysql::gtid::Gtid_set set2 = set1;
=======
  mysql::gtid::Gtid_set set2;
  set2 = set1;
>>>>>>> 824e2b40

  // contain the same number of gtids
  ASSERT_EQ(set1.count(), 3);
  ASSERT_EQ(set1.count(), set2.count());

  // assert that the resulting set contains the gtids added to set1
  ASSERT_TRUE(set2.contains(gtid1_1));
  ASSERT_TRUE(set2.contains(gtid1_2));
  ASSERT_TRUE(set2.contains(gtid2_1));

  // assert that both sets are equal
  ASSERT_TRUE(set2 == set1);
}

TEST_F(GtidsTest, GtidSetCountAndEmptyAndReset) {
  mysql::gtid::Gtid_set set1;

  ASSERT_EQ(set1.count(), 0);
  ASSERT_TRUE(set1.is_empty());

  set1.add(gtid1_1);
  set1.add(gtid1_2);
  set1.add(gtid2_1);

  ASSERT_EQ(set1.count(), 3);
  ASSERT_FALSE(set1.is_empty());

  set1.reset();

  ASSERT_EQ(set1.count(), 0);
  ASSERT_TRUE(set1.is_empty());
}

TEST_F(GtidsTest, GtidSetComparison) {
  mysql::gtid::Gtid_set set1;
  set1.add(gtid1_1);
  set1.add(gtid2_1);

  // empty set
  mysql::gtid::Gtid_set empty_set;
  ASSERT_FALSE(set1 == empty_set);

  // same number of uuids as set1, same number of intervals
  mysql::gtid::Gtid_set equal_set;
  equal_set.add(gtid1_1);
  equal_set.add(gtid2_1);
  ASSERT_TRUE(set1 == equal_set);

  // same number of uuids as set1, different interval in uuid2
  mysql::gtid::Gtid_set set_with_same_uuids_more_intervals;
  set_with_same_uuids_more_intervals.add(gtid1_1);
  set_with_same_uuids_more_intervals.add(gtid2_1);
  set_with_same_uuids_more_intervals.add(gtid2_2);
  ASSERT_FALSE(set1 == set_with_same_uuids_more_intervals);

  // same number of uuids as set1, but one is different
  mysql::gtid::Gtid_set set_with_different_uuids;
  set_with_different_uuids.add(gtid1_1);
  set_with_different_uuids.add(gtid3_1);
  ASSERT_FALSE(set1 == set_with_different_uuids);
}

TEST_F(GtidsTest, GtidSetToString) {
  mysql::gtid::Gtid_set set1;
  mysql::gtid::Gtid_set set2;

  set1.add(gtid1_1);
  set1.add(gtid1_2);
  set1.add(gtid2_1);

  ASSERT_TRUE(set1.contains(gtid1_1));
  ASSERT_TRUE(set1.contains(gtid1_2));
  ASSERT_TRUE(set1.contains(gtid2_1));

  set2.add(gtid1_1);
  set2.add(gtid1_2);
  set2.add(gtid2_1);

  ASSERT_TRUE(set2.contains(gtid1_1));
  ASSERT_TRUE(set2.contains(gtid1_2));
  ASSERT_TRUE(set2.contains(gtid2_1));

  std::string set1_string = set1.to_string();
  std::string set2_string = set2.to_string();

  ASSERT_EQ(set1_string, set2_string);
  ASSERT_EQ(set1.get_gtid_set_format(), Gtid_format::untagged);
}

TEST_F(GtidsTest, AddInterval) {
  mysql::gtid::Gtid_set gtid_set;
  mysql::gtid::Tsid tsid;
  ASSERT_EQ(tsid.from_cstring("aaaaaaaa-aaaa-aaaa-aaaa-aaaaaaaaaaaa  :   tag"),
            mysql::gtid::Uuid::TEXT_LENGTH + 2 + 1 + 3 + 3);
  mysql::gtid::Gno_interval interval{3, 6};
  ASSERT_FALSE(gtid_set.add(tsid, interval));

  mysql::gtid::Gtid gtid_1{tsid, 2};
  mysql::gtid::Gtid gtid_2{tsid, 3};
  mysql::gtid::Gtid gtid_3{tsid, 4};
  mysql::gtid::Gtid gtid_4{tsid, 5};
  mysql::gtid::Gtid gtid_5{tsid, 6};
  mysql::gtid::Gtid gtid_6{tsid, 7};

  ASSERT_FALSE(gtid_set.contains(gtid_1));
  ASSERT_TRUE(gtid_set.contains(gtid_2));
  ASSERT_TRUE(gtid_set.contains(gtid_3));
  ASSERT_TRUE(gtid_set.contains(gtid_4));
  ASSERT_TRUE(gtid_set.contains(gtid_5));
  ASSERT_FALSE(gtid_set.contains(gtid_6));
  ASSERT_TRUE(gtid_set.to_string() ==
              "aaaaaaaa-aaaa-aaaa-aaaa-aaaaaaaaaaaa:tag:3-6");
  ASSERT_EQ(gtid_set.get_num_tsids(), 1);
  ASSERT_EQ(gtid_set.get_gtid_set_format(), Gtid_format::tagged);
}
<<<<<<< HEAD
=======

>>>>>>> 824e2b40
}  // namespace mysql::gtid::unittests<|MERGE_RESOLUTION|>--- conflicted
+++ resolved
@@ -92,30 +92,18 @@
 
 TEST_F(GtidsTest, GtidToString) {
   std::stringstream expected;
-<<<<<<< HEAD
-  expected << DEFAULT_UUID1 << mysql::gtid::Gtid::SEPARATOR_UUID_SEQNO
-=======
-  expected << DEFAULT_UUID1 << mysql::gtid::Gtid::separator_gtid
->>>>>>> 824e2b40
+  expected << DEFAULT_UUID1 << mysql::gtid::Gtid::separator_gtid
            << gtid1_1.get_gno();
 
   ASSERT_EQ(expected.str(), gtid1_1.to_string());
 
   expected.str("");
-<<<<<<< HEAD
-  expected << DEFAULT_UUID2 << mysql::gtid::Gtid::SEPARATOR_UUID_SEQNO
-=======
-  expected << DEFAULT_UUID2 << mysql::gtid::Gtid::separator_gtid
->>>>>>> 824e2b40
+  expected << DEFAULT_UUID2 << mysql::gtid::Gtid::separator_gtid
            << gtid2_1.get_gno();
   ASSERT_EQ(expected.str(), gtid2_1.to_string());
 
   expected.str("");
-<<<<<<< HEAD
-  expected << INVALID_UUID << mysql::gtid::Gtid::SEPARATOR_UUID_SEQNO
-=======
   expected << INVALID_UUID << mysql::gtid::Gtid::separator_gtid
->>>>>>> 824e2b40
            << gtid__1.get_gno();
   ASSERT_NE(expected.str(), gtid__1.to_string());
 }
@@ -166,98 +154,56 @@
   mysql::gtid::Gtid_set set1;
 
   std::stringstream expected;
-<<<<<<< HEAD
-  expected << mysql::gtid::Gtid_set::EMPTY_GTID_SET;
-=======
   expected << mysql::gtid::Gtid_set::empty_gtid_set_str;
->>>>>>> 824e2b40
   ASSERT_EQ(expected.str(), set1.to_string());
   expected.str("");
 
   set1.add(gtid1_1);
-<<<<<<< HEAD
-  expected << DEFAULT_UUID1 << mysql::gtid::Gtid::SEPARATOR_UUID_SEQNO
-=======
-  expected << DEFAULT_UUID1 << mysql::gtid::Gtid::separator_gtid
->>>>>>> 824e2b40
+  expected << DEFAULT_UUID1 << mysql::gtid::Gtid::separator_gtid
            << gtid1_1.get_gno();
   ASSERT_EQ(set1.to_string(), expected.str());
   expected.str("");
 
   set1.add(gtid1_2);
   mysql::gtid::Gno_interval i1{1, 2};
-<<<<<<< HEAD
-  expected << DEFAULT_UUID1 << mysql::gtid::Gtid::SEPARATOR_UUID_SEQNO
-=======
-  expected << DEFAULT_UUID1 << mysql::gtid::Gtid::separator_gtid
->>>>>>> 824e2b40
+  expected << DEFAULT_UUID1 << mysql::gtid::Gtid::separator_gtid
            << i1.to_string();
   ASSERT_EQ(set1.to_string(), expected.str());
   expected.str("");
 
   set1.add(gtid1_100);
-<<<<<<< HEAD
-  expected << DEFAULT_UUID1 << mysql::gtid::Gtid::SEPARATOR_UUID_SEQNO
-           << i1.to_string() << mysql::gtid::Gtid_set::SEPARATOR_SEQNO_INTERVALS
-=======
-  expected << DEFAULT_UUID1 << mysql::gtid::Gtid::separator_gtid
-           << i1.to_string() << mysql::gtid::Gtid_set::separator_interval
->>>>>>> 824e2b40
-           << gtid1_100.get_gno();
-  ASSERT_EQ(set1.to_string(), expected.str());
-  expected.str("");
-
-  set1.add(gtid2_1);
-<<<<<<< HEAD
-  expected << DEFAULT_UUID1 << mysql::gtid::Gtid::SEPARATOR_UUID_SEQNO
-           << i1.to_string() << mysql::gtid::Gtid_set::SEPARATOR_SEQNO_INTERVALS
-           << gtid1_100.get_gno();
-  expected << mysql::gtid::Gtid_set::SEPARATOR_UUID_SETS << DEFAULT_UUID2
-           << mysql::gtid::Gtid::SEPARATOR_UUID_SEQNO << gtid2_1.get_gno();
-=======
+  expected << DEFAULT_UUID1 << mysql::gtid::Gtid::separator_gtid
+           << i1.to_string() << mysql::gtid::Gtid_set::separator_interval
+           << gtid1_100.get_gno();
+  ASSERT_EQ(set1.to_string(), expected.str());
+  expected.str("");
+
+  set1.add(gtid2_1);
   expected << DEFAULT_UUID1 << mysql::gtid::Gtid::separator_gtid
            << i1.to_string() << mysql::gtid::Gtid_set::separator_interval
            << gtid1_100.get_gno();
   expected << mysql::gtid::Gtid_set::separator_uuid_set << DEFAULT_UUID2
            << mysql::gtid::Gtid::separator_gtid << gtid2_1.get_gno();
->>>>>>> 824e2b40
   // ASSERT_EQ(set1.to_string(), expected.str());
   expected.str("");
 
   set1.add(gtid2_2);
-<<<<<<< HEAD
-  expected << DEFAULT_UUID1 << mysql::gtid::Gtid::SEPARATOR_UUID_SEQNO
-           << i1.to_string() << mysql::gtid::Gtid_set::SEPARATOR_SEQNO_INTERVALS
-           << gtid1_100.get_gno();
-  expected << mysql::gtid::Gtid_set::SEPARATOR_UUID_SETS;
-  expected << DEFAULT_UUID2 << mysql::gtid::Gtid::SEPARATOR_UUID_SEQNO
-=======
   expected << DEFAULT_UUID1 << mysql::gtid::Gtid::separator_gtid
            << i1.to_string() << mysql::gtid::Gtid_set::separator_interval
            << gtid1_100.get_gno();
   expected << mysql::gtid::Gtid_set::separator_uuid_set;
   expected << DEFAULT_UUID2 << mysql::gtid::Gtid::separator_gtid
->>>>>>> 824e2b40
            << i1.to_string();
   // ASSERT_EQ(set1.to_string(), expected.str());
   expected.str("");
 
   set1.add(gtid2_1000);
-<<<<<<< HEAD
-  expected << DEFAULT_UUID1 << mysql::gtid::Gtid::SEPARATOR_UUID_SEQNO
-           << i1.to_string() << mysql::gtid::Gtid_set::SEPARATOR_SEQNO_INTERVALS
-           << gtid1_100.get_gno();
-  expected << mysql::gtid::Gtid_set::SEPARATOR_UUID_SETS;
-  expected << DEFAULT_UUID2 << mysql::gtid::Gtid::SEPARATOR_UUID_SEQNO
-           << i1.to_string() << mysql::gtid::Gtid_set::SEPARATOR_SEQNO_INTERVALS
-=======
   expected << DEFAULT_UUID1 << mysql::gtid::Gtid::separator_gtid
            << i1.to_string() << mysql::gtid::Gtid_set::separator_interval
            << gtid1_100.get_gno();
   expected << mysql::gtid::Gtid_set::separator_uuid_set;
   expected << DEFAULT_UUID2 << mysql::gtid::Gtid::separator_gtid
            << i1.to_string() << mysql::gtid::Gtid_set::separator_interval
->>>>>>> 824e2b40
            << gtid2_1000.get_gno();
   ASSERT_EQ(set1.to_string(), expected.str());
   expected.str("");
@@ -273,25 +219,12 @@
   set2.add(gtid2_101);
 
   mysql::gtid::Gno_interval i2{gtid2_99.get_gno(), gtid2_101.get_gno()};
-<<<<<<< HEAD
-  expected << DEFAULT_UUID2 << mysql::gtid::Gtid::SEPARATOR_UUID_SEQNO
-=======
-  expected << DEFAULT_UUID2 << mysql::gtid::Gtid::separator_gtid
->>>>>>> 824e2b40
+  expected << DEFAULT_UUID2 << mysql::gtid::Gtid::separator_gtid
            << i2.to_string();
   ASSERT_EQ(set2.to_string(), expected.str());
   expected.str("");
 
   set1.add(set2);
-<<<<<<< HEAD
-  expected << DEFAULT_UUID1 << mysql::gtid::Gtid::SEPARATOR_UUID_SEQNO
-           << i1.to_string() << mysql::gtid::Gtid_set::SEPARATOR_SEQNO_INTERVALS
-           << gtid1_100.get_gno();
-  expected << mysql::gtid::Gtid_set::SEPARATOR_UUID_SETS;
-  expected << DEFAULT_UUID2 << mysql::gtid::Gtid::SEPARATOR_UUID_SEQNO
-           << i1.to_string() << mysql::gtid::Gtid_set::SEPARATOR_SEQNO_INTERVALS
-           << i2.to_string() << mysql::gtid::Gtid_set::SEPARATOR_SEQNO_INTERVALS
-=======
   expected << DEFAULT_UUID1 << mysql::gtid::Gtid::separator_gtid
            << i1.to_string() << mysql::gtid::Gtid_set::separator_interval
            << gtid1_100.get_gno();
@@ -299,7 +232,6 @@
   expected << DEFAULT_UUID2 << mysql::gtid::Gtid::separator_gtid
            << i1.to_string() << mysql::gtid::Gtid_set::separator_interval
            << i2.to_string() << mysql::gtid::Gtid_set::separator_interval
->>>>>>> 824e2b40
            << gtid2_1000.get_gno();
   ASSERT_EQ(set1.to_string(), expected.str());
   expected.str("");
@@ -312,12 +244,8 @@
   set1.add(gtid1_2);
   set1.add(gtid2_1);
 
-<<<<<<< HEAD
-  mysql::gtid::Gtid_set set2 = set1;
-=======
   mysql::gtid::Gtid_set set2;
   set2 = set1;
->>>>>>> 824e2b40
 
   // contain the same number of gtids
   ASSERT_EQ(set1.count(), 3);
@@ -433,8 +361,5 @@
   ASSERT_EQ(gtid_set.get_num_tsids(), 1);
   ASSERT_EQ(gtid_set.get_gtid_set_format(), Gtid_format::tagged);
 }
-<<<<<<< HEAD
-=======
-
->>>>>>> 824e2b40
+
 }  // namespace mysql::gtid::unittests