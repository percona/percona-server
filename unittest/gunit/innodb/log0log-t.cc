/* Copyright (c) 2017, 2022, Oracle and/or its affiliates.

   This program is free software; you can redistribute it and/or modify
   it under the terms of the GNU General Public License, version 2.0,
   as published by the Free Software Foundation.

   This program is also distributed with certain software (including
   but not limited to OpenSSL) that is licensed under separate terms,
   as designated in a particular file or component or in included license
   documentation.  The authors of MySQL hereby grant you an additional
   permission to link the program and your derivative works with the
   separately licensed software that they have included with MySQL.

   This program is distributed in the hope that it will be useful,
   but WITHOUT ANY WARRANTY; without even the implied warranty of
   MERCHANTABILITY or FITNESS FOR A PARTICULAR PURPOSE.  See the
   GNU General Public License, version 2.0, for more details.

   You should have received a copy of the GNU General Public License
   along with this program; if not, write to the Free Software
   Foundation, Inc., 51 Franklin St, Fifth Floor, Boston, MA 02110-1301  USA */

#include "univ.i"

#include <atomic>
#include <iostream>
#include <map>
#include <string>
#include <thread>
#include <vector>

#include <gtest/gtest.h>

#include "clone0api.h" /* clone_init(), clone_free() */
#include "fil0fil.h"
#include "log0buf.h"
#include "log0chkp.h"
#include "log0recv.h"
#include "log0test.h"
#include "log0write.h"
#include "srv0srv.h"
#include "srv0start.h" /* srv_is_being_started */
#include "ut0byte.h"
#include "ut0new.h"
#include "ut0rnd.h"

#include <mysql/components/minimal_chassis.h> /* minimal_chassis_init() */
#include <mysql/components/service.h>         /* SERVICE_TYPE_NO_CONST */

static std::map<std::string, std::vector<std::string>> log_sync_points = {
    {"log_buffer_exclussive_access",
     {"log_buffer_x_lock_enter_before_lock",
      "log_buffer_x_lock_enter_after_lock",
      "log_buffer_x_lock_exit_before_unlock",
      "log_buffer_x_lock_exit_after_unlock"}},

    {"log_wait_for_space",
     {"log_wfs_after_reserving_before_buf_size_1",
      "log_wfs_after_reserving_before_buf_size_2",
      "log_wait_for_space_in_buf_middle"}},

    {"log_buffer_reserve",
     {"log_buffer_reserve_before_buf_limit_sn",
      "log_buffer_reserve_before_confirmation"}},

    {"log_buffer_write",
     {"log_buffer_write_before_memcpy",
      "log_buffer_write_completed_before_store",
      "log_buffer_write_completed_dpa_before_store",
      "log_buffer_set_first_record_group_before_update"}},

    {"log_writer",
     {"log_advance_ready_for_write_before_reclaim",
      "log_advance_ready_for_write_before_update", "log_writer_write_begin",
      "log_writer_before_write_from_log_buffer",
      "log_writer_before_copy_to_write_ahead_buffer",
      "log_writer_before_write_new_incomplete_block",
      "log_writer_before_write_ahead", "log_writer_after_checkpoint_check",
      "log_writer_after_archiver_check", "log_writer_before_lsn_update",
      "log_writer_before_buf_limit_update", "log_writer_write_end"}},

    {"log_closer",
     {"log_advance_dpa_before_reclaim", "log_advance_dpa_before_update"}},

    {"log_checkpointer",
     {"log_get_available_for_chkp_lsn_before_buf_pool",
      "log_get_available_for_chkp_lsn_before_dpa",
      "log_checkpointer_before_consider_checkpoint",
      "log_before_checkpoint_write", "log_before_checkpoint_flush",
      "log_before_checkpoint_lsn_update", "log_before_checkpoint_limits_update",
      "log_before_checkpoint_data_flush"}},

    {"log_users",
     {"log_wait_for_flush_before_flushed_to_disk_lsn",
      "log_wait_for_flush_before_wait"}},

    {"log_flusher",
     {"log_flusher_before_should_flush", "log_flush_before_fsync",
      "log_flush_before_flushed_to_disk_lsn", "log_flush_before_users_notify",
      "log_flush_before_notifier_notify"}},

    {"log_write_notifier",
     {"log_write_notifier_before_check", "log_write_notifier_after_event_reset",
      "log_write_notifier_before_wait", "log_write_notifier_before_write_lsn",
      "log_write_notifier_before_notify"}},

    {"log_flush_notifier",
     {"log_flush_notifier_before_check", "log_flush_notifier_after_event_reset",
      "log_flush_notifier_before_wait",
      "log_flush_notifier_before_flushed_to_disk_lsn",
      "log_flush_notifier_before_notify"}}};

constexpr size_t LOG_TEST_N_THREADS = 8;

constexpr int LOG_TEST_N_STEPS = 20;

fil_space_t *log_space;

extern SERVICE_TYPE_NO_CONST(registry) * srv_registry;

extern ulong srv_log_checkpoint_every;
extern ulong srv_log_wait_for_flush_timeout;

char log_group_home_dir[1] = {'\0'};

static bool log_test_general_init() {
  ut_new_boot_safe();

  /* It would be better to ask for default values of all sys vars.
  However, I did not know how to achieve that. */

  srv_log_write_events = 64;
  srv_log_flush_events = 64;
  srv_log_recent_written_size = 4 * 4096;
  srv_log_recent_closed_size = 4 * 4096;
  srv_log_writer_threads = true;
  srv_log_wait_for_write_spin_delay = 0;
  srv_log_wait_for_flush_timeout = 100000;
  srv_log_write_max_size = 4096;
  srv_log_writer_spin_delay = 25000;
  srv_log_checkpoint_every = INNODB_LOG_CHECKPOINT_EVERY_DEFAULT;
  srv_log_flusher_spin_delay = 25000;
  srv_log_write_notifier_spin_delay = 0;
  srv_log_flush_notifier_spin_delay = 0;
  srv_log_spin_cpu_abs_lwm = 0;
  srv_log_spin_cpu_pct_hwm = 100;
  srv_log_wait_for_flush_spin_hwm = 1000;
  srv_log_group_home_dir = log_group_home_dir;
  srv_max_n_threads = 1000;
  srv_redo_log_capacity = srv_redo_log_capacity_used = 8 * 1024 * 1024;
  srv_log_buffer_size = 256 * 1024;
  srv_log_write_ahead_size = 4096;
  srv_buf_pool_instances = 0;
  log_checksum_algorithm_ptr.store(log_block_calc_checksum_none);
  srv_n_read_io_threads = 1;
  srv_n_write_io_threads = 1;

  os_event_global_init();
  sync_check_init(srv_max_n_threads);
  recv_sys_var_init();
  os_thread_open();
  ut_crc32_init();
  os_create_block_cache();
  clone_init();

  if (!os_aio_init(srv_n_read_io_threads, srv_n_write_io_threads)) {
    std::cerr << "Cannot initialize aio system" << std::endl;
    return false;
  }

  const size_t max_n_open_files = 1000;

  /* Below function will initialize the srv_registry variable which is
  required for the mysql_plugin_registry_acquire() */
  minimal_chassis_init(&srv_registry, nullptr);
  fil_init(max_n_open_files);

  return true;
}

static bool log_test_init() {
  if (!log_test_general_init()) {
    return false;
  }

  Log_files_context log_files_ctx{srv_log_group_home_dir,
                                  Log_files_ruleset::CURRENT};

  const auto remove_ret = log_remove_files(log_files_ctx);

  const auto remove_unused_ret = log_remove_unused_files(log_files_ctx);

<<<<<<< HEAD
  srv_is_being_started = true;
=======
    files[i] =
        os_file_create(innodb_log_file_key, filename,
                       OS_FILE_CREATE | OS_FILE_ON_ERROR_NO_EXIT,
                       OS_FILE_NORMAL, OS_LOG_FILE, srv_read_only_mode, &ret);

    if (!ret) {
      std::cerr << "Cannot create " << filename << std::endl;
      return (false);
    }

    ret = os_file_set_size(filename, files[i], 0,
                           (os_offset_t)srv_log_file_size, false);
    if (!ret) {
      std::cerr << "Cannot set log file " << filename << " to size "
                << (srv_log_file_size >> 20) << " MB" << std::endl;
      return (false);
    }

    ret = os_file_close(files[i]);
    ut_a(ret);
>>>>>>> c7d556c9

  lsn_t flushed_lsn = LOG_START_LSN + LOG_BLOCK_HDR_SIZE;

  dberr_t err = log_sys_init(true, flushed_lsn, flushed_lsn);
  ut_a(err == DB_SUCCESS);

  ut_a(log_sys != nullptr);
  log_t &log = *log_sys;

  fil_open_system_tablespace_files();

  err = log_start(log, flushed_lsn, flushed_lsn, nullptr);
  ut_a(err == DB_SUCCESS);

  log_start_background_threads(log);

  srv_is_being_started = false;
  return true;
}

static bool log_test_recovery() {
  srv_is_being_started = true;
  recv_sys_create();

  /** DBLWR directory is the current directory. */
  recv_sys_init();

  lsn_t flushed_lsn = LOG_START_LSN + LOG_BLOCK_HDR_SIZE;
  lsn_t new_files_lsn;

  dberr_t err = log_sys_init(false, flushed_lsn, new_files_lsn);
  ut_a(err == DB_SUCCESS);

  EXPECT_EQ(0, new_files_lsn);

  ut_a(log_sys != nullptr);
  log_t &log = *log_sys;

  err = recv_recovery_from_checkpoint_start(log, LOG_START_LSN);

  srv_is_being_started = false;

  if (err == DB_SUCCESS) {
    auto *ret = recv_recovery_from_checkpoint_finish(true);
    EXPECT_EQ(nullptr, ret);

  } else {
    srv_shutdown_state = SRV_SHUTDOWN_FLUSH_PHASE;

    /* XXX: Shouldn't this be guaranteed within log0recv.cc ? */
    while (srv_thread_is_active(srv_threads.m_recv_writer)) {
      std::this_thread::sleep_for(std::chrono::milliseconds(100));
    }
  }

  recv_sys_close();

  fil_flush_file_spaces();

  return err == DB_SUCCESS;
}

template <typename TFunctor>
static void run_threads(TFunctor f, size_t n_threads) {
  std::atomic_bool started{false};
  std::atomic_size_t ready{0};
  std::vector<std::thread> threads;

  for (size_t i = 0; i < n_threads; ++i) {
    threads.emplace_back(
        [&f, &ready, &started](size_t thread_no) {
          ++ready;
          while (!started) {
            std::this_thread::sleep_for(std::chrono::seconds(0));
          }
          f(thread_no);
        },
        i);
  }

  while (ready < n_threads) {
    std::this_thread::sleep_for(std::chrono::seconds(0));
  }
  started = true;

  for (size_t i = 0; i < n_threads; ++i) {
    threads[i].join();
  }
}

static lsn_t write_single_mlog_test(Log_test::Key key) {
  byte record[MLOG_TEST_MAX_REC_LEN];
  byte *record_end;
  log_t &log = *log_sys;

  record_end = log_test->create_mlog_rec(record, key, MLOG_TEST_VALUE);

  record[0] |= MLOG_SINGLE_REC_FLAG;

  const size_t rec_len = record_end - record;

  auto handle = log_buffer_reserve(log, rec_len);

  mach_write_to_8(record_end - 16, handle.start_lsn);

  mach_write_to_8(record_end - 8, handle.end_lsn);

  const lsn_t end_lsn =
      log_buffer_write(log, record, rec_len, handle.start_lsn);

  ut_a(end_lsn == handle.end_lsn);

  if (handle.start_lsn / OS_FILE_LOG_BLOCK_SIZE !=
      end_lsn / OS_FILE_LOG_BLOCK_SIZE) {
    log_buffer_set_first_record_group(log, end_lsn);
  }

  log_buffer_write_completed(log, handle.start_lsn, end_lsn);

  log_wait_for_space_in_log_recent_closed(log, handle.start_lsn);

  Log_test::Page page;
  page.key = key;
  page.value = MLOG_TEST_VALUE;
  page.oldest_modification = handle.start_lsn;
  page.newest_modification = handle.end_lsn;

  log_test->add_dirty_page(page);

  log_buffer_close(log, handle);

  return end_lsn;
}

static lsn_t write_multi_mlog_tests(Log_test::Key key, size_t n) {
  constexpr size_t MLOG_TEST_MAX_GROUP_LEN =
      MLOG_TEST_MAX_REC_LEN * MLOG_TEST_GROUP_MAX_REC_N + 1;

  byte buf[MLOG_TEST_MAX_GROUP_LEN];
  byte *ptr = buf;
  std::queue<uchar *> record_end;
  Log_test::Value value_left = 0;
  log_t &log = *log_sys;

  /* We need to prepare all log records first, because we need to know
  how much space we have to reserve in redo log. */
  for (size_t i = n; i > 0; --i) {
    Log_test::Value value;
    if (i == n) {
      value = 0;
      value_left = MLOG_TEST_VALUE;
    } else if (i > 1) {
      value = ut_rnd_interval(1, 100);
      ut_a(value < value_left);
      value_left -= value;
    } else {
      value = value_left;
      value_left = 0;
    }

    ptr = log_test->create_mlog_rec(ptr, key, value);
    record_end.push(ptr);
    ut_a(ptr < buf + MLOG_TEST_MAX_GROUP_LEN);
  }

  mach_write_to_1(ptr, MLOG_MULTI_REC_END);
  ptr++;

  const size_t group_len = ptr - buf;

  size_t left_to_write = group_len;

  /* Reserve space in redo log. */
  const auto handle = log_buffer_reserve(log, group_len);

  const lsn_t group_start_lsn = handle.start_lsn;

  const sn_t group_start_sn = log_translate_lsn_to_sn(group_start_lsn);

  const lsn_t group_end_lsn =
      log_translate_sn_to_lsn(group_start_sn + group_len);

  lsn_t start_lsn = group_start_lsn;

  lsn_t end_lsn = group_start_lsn;

  ptr = buf;

  /* Copy log records to the reserved space in log buffer. */
  while (!record_end.empty()) {
    byte *end = record_end.front();

    record_end.pop();

    mach_write_to_8(end - 16, group_start_lsn);
    mach_write_to_8(end - 8, group_end_lsn);

    size_t rec_len = end - ptr;

    if (left_to_write == rec_len + 1) {
      /* Last record has MLOG_MULTI_REC_END attached. */
      ++rec_len;
      ++end;
    }

    end_lsn = log_buffer_write(log, ptr, rec_len, start_lsn);

    left_to_write -= rec_len;
    ptr = end;
    ut_a(ptr <= buf + MLOG_TEST_MAX_GROUP_LEN);

    if (left_to_write == 0 && group_start_lsn / OS_FILE_LOG_BLOCK_SIZE !=
                                  end_lsn / OS_FILE_LOG_BLOCK_SIZE) {
      log_buffer_set_first_record_group(log, end_lsn);
    }

    log_buffer_write_completed(log, start_lsn, end_lsn);

    start_lsn = end_lsn;
  }

  ut_a(group_end_lsn == end_lsn);
  ut_a(left_to_write == 0);

  log_wait_for_space_in_log_recent_closed(log, handle.start_lsn);

  Log_test::Page page;
  page.key = key;
  page.value = MLOG_TEST_VALUE;
  page.oldest_modification = group_start_lsn;
  page.newest_modification = group_end_lsn;

  log_test->add_dirty_page(page);

  log_buffer_close(log, handle);

  return group_end_lsn;
}

static void log_test_run() {
  const lsn_t max_dirty_page_age = 10 * 1024;

  run_threads(
      [max_dirty_page_age](size_t thread_no) {
        static_cast<void>(max_dirty_page_age);  // clang -Wunused-lambda-capture
        log_t &log = *log_sys;

        for (int j = 0; j < LOG_TEST_N_STEPS; ++j) {
          int64_t value;
          lsn_t end_lsn;

          value = int64_t{j} * LOG_TEST_N_THREADS + thread_no;

          const auto ppb = ut_rnd_interval(0, 100);

          if (ppb <= 50) {
            /* Single MLOG_TEST */
            end_lsn = write_single_mlog_test(value);

          } else if (ppb <= 90) {
            /* Two MLOG_TEST (group of 2 records). */
            end_lsn = write_multi_mlog_tests(value, 2);

          } else {
            /* Random number of more than 2 MLOG_TEST */
            size_t n;

            n = ut_rnd_interval(3, MLOG_TEST_GROUP_MAX_REC_N);

            end_lsn = write_multi_mlog_tests(value, n);
          }

          if (j % log_test->flush_every() == 0) {
            log_test->purge(max_dirty_page_age);

            log_write_up_to(log, end_lsn, true);
          }
        }
      },
      LOG_TEST_N_THREADS);
}

static void log_test_general_close() {
  clone_free();

  undo_spaces_deinit();

  os_aio_free();

  fil_close_all_files();

  fil_close();

  minimal_chassis_deinit(srv_registry, nullptr);

  os_thread_close();

  sync_check_close();

  os_event_global_destroy();

  srv_shutdown_state = SRV_SHUTDOWN_NONE;
}

static void log_test_close() {
  log_t &log = *log_sys;

  srv_shutdown_state = SRV_SHUTDOWN_FLUSH_PHASE;

  log_stop_background_threads(log);

  if (log_test->verbosity() > 0) {
    std::cout << "Finally: lsn = " << log_get_lsn(log)
              << " checkpoint = " << log.last_checkpoint_lsn
              << " oldest_modification_approx = "
              << log_test->oldest_modification_approx() << std::endl;
  }

  log_sys_close();

  fil_close_all_files();
  fil_close();
  const size_t max_n_open_files = 1000;
  fil_init(max_n_open_files);

  log_test_recovery();

  if (log_test->verbosity() > 0) {
    std::cout << "Flushed " << log_test->flushed().size() << " pages."
              << std::endl;

    std::cout << "Found " << log_test->recovered().size()
              << " MLOG_TEST log records." << std::endl;
  }

  Log_test::Pages pages;

  for (auto flushed : log_test->flushed()) {
    pages[flushed.first] = flushed.second;
  }

  for (auto recovered : log_test->recovered()) {
    auto &p = pages[recovered.first];

    if (recovered.second.newest_modification > p.newest_modification) {
      p = recovered.second;
    }
  }

  const size_t n_pages = LOG_TEST_N_THREADS * LOG_TEST_N_STEPS;

  EXPECT_EQ(n_pages, pages.size());

  bool found_missing = false;
  for (size_t i = 0; i < n_pages; ++i) {
    if (pages.find(i) == pages.end()) {
      std::cerr << "Missing page for key: " << i
                << " (thread: " << i % LOG_TEST_N_THREADS
                << ", step: " << i / LOG_TEST_N_THREADS << ")" << std::endl;

      found_missing = true;
    }
  }

  log_sys_close();

  log_test_general_close();

  ASSERT_FALSE(found_missing);
}

static void execute_test() {
  ASSERT_TRUE(log_test_init());
  log_test_run();
  log_test_close();
}

static void configure_delay_for_sync_point(const std::string &sync_point_name,
                                           uint64_t min_us, uint64_t max_us) {
/* NOTE: On Windows sleeps smaller than minimum resolution of
timer, would anyway be equivalent to sleep(0) which only asks
for context switch. However that's good enough for now. */
#ifdef WIN32
  min_us = max_us = 0;
#endif

  using Sync_point = Log_test::Sync_point;

  class Random_delay : public Sync_point {
   public:
    Random_delay(uint64_t min_us, uint64_t max_us)
        : m_min_us(min_us), m_max_us(max_us) {}

    void sync() override {
      if (m_max_us == 0) {
        std::this_thread::yield();
      } else {
        std::this_thread::sleep_for(
            std::chrono::microseconds(ut_rnd_interval(m_min_us, m_max_us)));
      }
    }

   private:
    uint64_t m_min_us, m_max_us;
  };

  std::unique_ptr<Sync_point> sync_point_handler;

  sync_point_handler.reset(new Random_delay{min_us, max_us});

  log_test->register_sync_point_handler(sync_point_name,
                                        std::move(sync_point_handler));
}

static void test_single(const std::string &group) {
  const uint64_t max_delay =
      std::max(uint64_t{10}, uint64_t{500 / log_sync_points[group].size()});

  for (auto pt : log_sync_points[group]) {
    log_test.reset(new Log_test);

    configure_delay_for_sync_point(pt, 10, max_delay);

    execute_test();
  }

  log_test.reset(new Log_test);

  for (auto pt : log_sync_points[group]) {
    configure_delay_for_sync_point(pt, 0, 500);
  }

  execute_test();
}

class Log_test_disturber {
 public:
  virtual ~Log_test_disturber() = default;

  virtual void disturb() = 0;
};

class Log_background_disturber {
 public:
  explicit Log_background_disturber(
      std::unique_ptr<Log_test_disturber> disturber)
      : m_disturber(std::move(disturber)), m_is_active(false) {}

  void start();
  void stop();

 private:
  void run();

  std::unique_ptr<Log_test_disturber> m_disturber;
  std::thread m_thread;
  std::atomic_bool m_is_active;
};

void Log_background_disturber::start() {
  ut_a(!m_is_active);

  m_is_active = true;

  m_thread = std::thread{std::bind(&Log_background_disturber::run, this)};
}

void Log_background_disturber::stop() {
  ut_a(m_is_active);

  m_is_active = false;

  m_thread.join();
}

void Log_background_disturber::run() {
  while (m_is_active) {
    m_disturber->disturb();

    const auto sleep_time = ut_rnd_interval(0, 300 * 1000);

    std::this_thread::sleep_for(std::chrono::microseconds(sleep_time));
  }
}

class Log_buf_resizer : public Log_test_disturber {
 public:
  Log_buf_resizer(size_t min_size, size_t max_size)
      : m_min_size(min_size), m_max_size(max_size) {}

  void disturb() override {
    size_t new_size = ut_rnd_interval(m_min_size, m_max_size);

    new_size = ut_uint64_align_down(new_size, OS_FILE_LOG_BLOCK_SIZE);

    log_buffer_resize(*log_sys, new_size);
  }

 private:
  size_t m_min_size, m_max_size;
};

class Log_write_ahead_resizer : public Log_test_disturber {
 public:
  Log_write_ahead_resizer(size_t min_k, size_t max_k)
      : m_min_k(min_k), m_max_k(max_k) {}

  void disturb() override {
    const auto new_size = 1 << ut_rnd_interval(m_min_k, m_max_k);

    log_write_ahead_resize(*log_sys, new_size);
  }

 private:
  size_t m_min_k, m_max_k;
};

static void execute_disturbed_test(
    std::unique_ptr<Log_test_disturber> &&disturber) {
  log_test.reset(new Log_test);
  ASSERT_TRUE(log_test_init());
  Log_background_disturber bg{std::move(disturber)};
  bg.start();
  log_test_run();
  bg.stop();
  log_test_close();
}

TEST(log0log, log_random_disturb) {
  std::unique_ptr<Log_test_disturber> disturber;

  disturber.reset(new Log_buf_resizer{256 * 1024, 1024 * 1024});
  execute_disturbed_test(std::move(disturber));

  disturber.reset(new Log_write_ahead_resizer{9, 14});
  execute_disturbed_test(std::move(disturber));
}

TEST(log0log, log_buffer_reserve) { test_single("log_buffer_reserve"); }

TEST(log0log, log_buffer_write) { test_single("log_buffer_write"); }

TEST(log0log, log_writer) { test_single("log_writer"); }

TEST(log0log, log_flusher) { test_single("log_flusher"); }

TEST(log0log, log_write_notifier) { test_single("log_write_notifier"); }

TEST(log0log, log_flush_notifier) { test_single("log_flush_notifier"); }

TEST(log0log, log_users) { test_single("log_users"); }

TEST(log0log, log_closer) { test_single("log_closer"); }

TEST(log0log, log_checkpointer) { test_single("log_checkpointer"); }<|MERGE_RESOLUTION|>--- conflicted
+++ resolved
@@ -190,30 +190,7 @@
 
   const auto remove_unused_ret = log_remove_unused_files(log_files_ctx);
 
-<<<<<<< HEAD
   srv_is_being_started = true;
-=======
-    files[i] =
-        os_file_create(innodb_log_file_key, filename,
-                       OS_FILE_CREATE | OS_FILE_ON_ERROR_NO_EXIT,
-                       OS_FILE_NORMAL, OS_LOG_FILE, srv_read_only_mode, &ret);
-
-    if (!ret) {
-      std::cerr << "Cannot create " << filename << std::endl;
-      return (false);
-    }
-
-    ret = os_file_set_size(filename, files[i], 0,
-                           (os_offset_t)srv_log_file_size, false);
-    if (!ret) {
-      std::cerr << "Cannot set log file " << filename << " to size "
-                << (srv_log_file_size >> 20) << " MB" << std::endl;
-      return (false);
-    }
-
-    ret = os_file_close(files[i]);
-    ut_a(ret);
->>>>>>> c7d556c9
 
   lsn_t flushed_lsn = LOG_START_LSN + LOG_BLOCK_HDR_SIZE;
 
