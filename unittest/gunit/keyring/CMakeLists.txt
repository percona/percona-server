--- conflicted
+++ resolved
@@ -53,11 +53,8 @@
   ${CMAKE_SOURCE_DIR}/plugin/keyring/common/keyring_key.cc
   ${CMAKE_SOURCE_DIR}/plugin/keyring/common/keys_container.cc
   ${CMAKE_SOURCE_DIR}/plugin/keyring/common/keys_iterator.cc
-<<<<<<< HEAD
        ${CMAKE_SOURCE_DIR}/plugin/keyring/common/system_keys_container.cc
        ${CMAKE_SOURCE_DIR}/plugin/keyring/common/system_key_adapter.cc
-=======
->>>>>>> 4869291f
   ${CMAKE_SOURCE_DIR}/plugin/keyring/buffered_file_io.cc
   ${CMAKE_SOURCE_DIR}/plugin/keyring/converter.cc
   ${CMAKE_SOURCE_DIR}/plugin/keyring/buffer.cc
@@ -82,14 +79,6 @@
 IF (MERGE_UNITTESTS)
   MYSQL_ADD_EXECUTABLE(merge_keyring_file_tests-t
     ${ALL_KEYRING_TESTS} SKIP_INSTALL)
-<<<<<<< HEAD
-  TARGET_LINK_LIBRARIES(merge_keyring_file_tests-t keyring_test)
-
-  TARGET_LINK_LIBRARIES(merge_keyring_file_tests-t
-    gunit_large strings dbug mysys sql_main sql_gis sql_dd)
-  TARGET_LINK_LIBRARIES(merge_keyring_file_tests-t
-    sql_main binlog rpl master slave sql_gis sql_dd sql_main)
-=======
   SET_TARGET_PROPERTIES(merge_keyring_file_tests-t
     PROPERTIES ENABLE_EXPORTS TRUE)
   TARGET_LINK_LIBRARIES(merge_keyring_file_tests-t keyring_test)
@@ -98,7 +87,6 @@
     sql_main binlog rpl master slave sql_gis sql_dd)
   TARGET_LINK_LIBRARIES(merge_keyring_file_tests-t
     gunit_large strings dbug mysys)
->>>>>>> 4869291f
   TARGET_LINK_LIBRARIES(merge_keyring_file_tests-t ${ICU_LIBRARIES})
 
   IF(WITH_PERFSCHEMA_STORAGE_ENGINE)
@@ -122,14 +110,6 @@
 
 FOREACH(test ${TESTS})
   MYSQL_ADD_EXECUTABLE(${test}-t ${test}-t.cc SKIP_INSTALL ${EXCLUDE_FROM_ALL})
-<<<<<<< HEAD
-  TARGET_LINK_LIBRARIES(${test}-t keyring_test)
-
-  TARGET_LINK_LIBRARIES(${test}-t
-    gunit_large strings dbug mysys sql_main sql_gis sql_dd)
-  TARGET_LINK_LIBRARIES(${test}-t
-    sql_main binlog rpl master slave sql_main sql_gis sql_dd)
-=======
   SET_TARGET_PROPERTIES(${test}-t PROPERTIES ENABLE_EXPORTS TRUE)
   TARGET_LINK_LIBRARIES(${test}-t keyring_test)
 
@@ -137,7 +117,6 @@
     sql_main binlog rpl master slave sql_gis sql_dd)
   TARGET_LINK_LIBRARIES(${test}-t
     gunit_large strings dbug mysys)
->>>>>>> 4869291f
   TARGET_LINK_LIBRARIES(${test}-t ${ICU_LIBRARIES})
 
   IF(WITH_PERFSCHEMA_STORAGE_ENGINE)
