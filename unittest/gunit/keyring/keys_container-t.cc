--- conflicted
+++ resolved
@@ -28,6 +28,7 @@
 #include "my_inttypes.h"
 #include "plugin/keyring/buffered_file_io.h"
 #include "plugin/keyring/common/i_serialized_object.h"
+#include "plugin/keyring/common/keyring.h"
 #include "plugin/keyring/common/keys_container.h"
 #include "unittest/gunit/keyring/buffered_file_io_10.h"
 #include "unittest/gunit/keyring/mock_logger.h"
@@ -133,7 +134,6 @@
   create_keyring_file(file_name, keyring_buffer);
 }
 
-<<<<<<< HEAD
 TEST_F(Keys_container_test, InitWithFileWithCorrect_1_0_Struct) {
   const char *keyring_correct_struct = "./keyring_correct_1_0_struct";
   remove(keyring_correct_struct);
@@ -148,370 +148,6 @@
   remove(keyring_correct_struct);
   delete sample_key;  // unused in this test
 }
-=======
-    my_free(fetched_key->release_key_data());
-  }
-
-  TEST_F(Keys_container_test, StorePBStorePBStorePBStoreIK1StoreIK2FetchPBFetchIK)
-  {
-    IKeyring_io *keyring_io= new Buffered_file_io(logger);
-    EXPECT_EQ(keys_container->init(keyring_io, file_name), 0);
-
-    std::string key_data1("system_key_data_1");
-    Key *key1= new Key("percona_binlog:0", "AES", NULL, key_data1.c_str(), key_data1.length() + 1);
-    key1->xor_data();
-    EXPECT_EQ(keys_container->store_key(key1), 0);
-    ASSERT_TRUE(keys_container->get_number_of_keys() == 1);
-
-    std::string key_data2("system_key_data_2");
-    Key *key2= new Key("percona_binlog:1", "AES", NULL, key_data2.c_str(), key_data2.length() + 1);
-    key2->xor_data();
-    EXPECT_EQ(keys_container->store_key(key2), 0);
-    ASSERT_TRUE(keys_container->get_number_of_keys() == 2);
-
-    std::string key_data3("system_key_data_3");
-    Key *key3= new Key("percona_binlog:2", "AES", NULL, key_data3.c_str(), key_data3.length() + 1);
-    key3->xor_data();
-    EXPECT_EQ(keys_container->store_key(key3), 0);
-    ASSERT_TRUE(keys_container->get_number_of_keys() == 3);
-
-    std::string ik_data1("data1");
-
-    Key *innodb_key1= new Key("percona_innodb1_2_3:0:0", "AES", NULL, ik_data1.c_str(), ik_data1.length() + 1);
-    innodb_key1->xor_data();
-    EXPECT_EQ(keys_container->store_key(innodb_key1), 0);
-    ASSERT_TRUE(keys_container->get_number_of_keys() == 4);
-
-    std::string ik_data2("data2");
-
-    Key *innodb_key2= new Key("percona_innodb1_2_3:0:1", "AES", NULL, ik_data2.c_str(), ik_data2.length() + 1);
-    innodb_key2->xor_data();
-    EXPECT_EQ(keys_container->store_key(innodb_key2), 0);
-    ASSERT_TRUE(keys_container->get_number_of_keys() == 5);
-
-    Key latest_percona_binlog_key("percona_binlog", NULL, NULL, NULL, 0);
-    IKey* fetched_key= keys_container->fetch_key(&latest_percona_binlog_key);
-    ASSERT_TRUE(fetched_key != NULL);
-
-    Key key(fetched_key->get_key_id()->c_str(), fetched_key->get_key_type()->c_str(), fetched_key->get_user_id()->c_str(),
-            fetched_key->get_key_data(), fetched_key->get_key_data_size());
-    key.xor_data();
-
-    std::string expected_key_signature= "percona_binlog";
-    EXPECT_STREQ(key.get_key_signature()->c_str(), expected_key_signature.c_str());
-    EXPECT_EQ(key.get_key_signature()->length(), expected_key_signature.length());
-    uchar* key_data_fetched= key.get_key_data();
-    size_t key_data_fetched_size= key.get_key_data_size();
-    std::string key_data_with_version = "2:" + key_data3;
-    EXPECT_STREQ(key_data_with_version.c_str(), reinterpret_cast<const char*>(key_data_fetched));
-    EXPECT_STREQ("AES", fetched_key->get_key_type()->c_str());
-    ASSERT_TRUE(key_data_with_version.length() + 1 == key_data_fetched_size);
-
-    Key latest_innodb_key("percona_innodb1_2_3:0", NULL, NULL, NULL, 0);
-    IKey* fetched_innodb_key= keys_container->fetch_key(&latest_innodb_key);
-    ASSERT_TRUE(fetched_innodb_key != NULL);
-
-    Key innodb_key(fetched_innodb_key->get_key_id()->c_str(), fetched_innodb_key->get_key_type()->c_str(), fetched_innodb_key->get_user_id()->c_str(),
-            fetched_innodb_key->get_key_data(), fetched_innodb_key->get_key_data_size());
-    innodb_key.xor_data();
-
-    expected_key_signature= "percona_innodb1_2_3:0";
-    EXPECT_STREQ(innodb_key.get_key_signature()->c_str(), expected_key_signature.c_str());
-    EXPECT_EQ(innodb_key.get_key_signature()->length(), expected_key_signature.length());
-    key_data_fetched= innodb_key.get_key_data();
-    key_data_fetched_size= innodb_key.get_key_data_size();
-    key_data_with_version = "1:" + ik_data2;
-    EXPECT_STREQ(key_data_with_version.c_str(), reinterpret_cast<const char*>(key_data_fetched));
-    EXPECT_STREQ("AES", fetched_key->get_key_type()->c_str());
-    ASSERT_TRUE(key_data_with_version.length() + 1 == key_data_fetched_size);
-
-    my_free(fetched_key->release_key_data());
-    my_free(fetched_innodb_key->release_key_data());
-
-    delete sample_key; // unused in this test
-  }
-
-  TEST_F(Keys_container_test, StorePBRotatePBFetchPBStoreSKRotatePBFetchPBRotateSKFetchSK)
-  {
-    IKeyring_io *keyring_io= new Buffered_file_io(logger);
-    EXPECT_EQ(keys_container->init(keyring_io, file_name), FALSE);
-
-    std::string key_data1("system_key_data_1");
-    Key *key1= new Key("percona_binlog:0", "AES", NULL, key_data1.c_str(), key_data1.length() + 1);
-    key1->xor_data();
-
-    EXPECT_EQ(keys_container->store_key(key1), FALSE);
-    ASSERT_TRUE(keys_container->get_number_of_keys() == 1);
-
-    std::string key_data2("system_key_data_2");
-    Key *percona_binlog_rotation= new Key("percona_binlog", "AES", NULL, key_data2.c_str(), key_data2.length() + 1);
-    percona_binlog_rotation->xor_data();
-    EXPECT_EQ(keys_container->store_key(percona_binlog_rotation), FALSE);
-    ASSERT_TRUE(keys_container->get_number_of_keys() == 2);
-
-    Key latest_percona_binlog_key("percona_binlog", NULL, NULL, NULL, 0);
-    IKey* fetched_key= keys_container->fetch_key(&latest_percona_binlog_key);
-
-    ASSERT_TRUE(fetched_key != NULL);
-
-    Key key(fetched_key->get_key_id()->c_str(), fetched_key->get_key_type()->c_str(), fetched_key->get_user_id()->c_str(),
-            fetched_key->get_key_data(), fetched_key->get_key_data_size());
-    key.xor_data();
-
-    std::string expected_key_signature= "percona_binlog";
-    EXPECT_STREQ(key.get_key_signature()->c_str(), expected_key_signature.c_str());
-    EXPECT_EQ(key.get_key_signature()->length(), expected_key_signature.length());
-    uchar* key_data_fetched= key.get_key_data();
-    size_t key_data_fetched_size= key.get_key_data_size();
-    std::string key_data_with_version = "1:" + key_data2;
-    EXPECT_STREQ(key_data_with_version.c_str(), reinterpret_cast<const char*>(key_data_fetched));
-    EXPECT_STREQ("AES", fetched_key->get_key_type()->c_str());
-    ASSERT_TRUE(key_data_with_version.length() + 1 == key_data_fetched_size);
-
-    std::string sk_data1("sk_data_1");
-    Key *sys_key1= new Key("percona_sk:0", "AES", NULL, sk_data1.c_str(), sk_data1.length() + 1);
-    sys_key1->xor_data();
-
-    EXPECT_EQ(keys_container->store_key(sys_key1), FALSE);
-    ASSERT_TRUE(keys_container->get_number_of_keys() == 3);
-
-    std::string key_data3("system_key_data_3");
-    Key *percona_binlog_rotation1_to_2= new Key("percona_binlog", "AES", NULL, key_data3.c_str(), key_data3.length() + 1);
-    percona_binlog_rotation1_to_2->xor_data();
-    EXPECT_EQ(keys_container->store_key(percona_binlog_rotation1_to_2), FALSE);
-    ASSERT_TRUE(keys_container->get_number_of_keys() == 4);
-
-    Key latest_percona_binlog_key_2("percona_binlog", NULL, NULL, NULL, 0);
-    IKey* fetched_key_2= keys_container->fetch_key(&latest_percona_binlog_key_2);
-
-    ASSERT_TRUE(fetched_key_2 != NULL);
-
-    Key key_2(fetched_key_2->get_key_id()->c_str(), fetched_key_2->get_key_type()->c_str(), fetched_key_2->get_user_id()->c_str(),
-              fetched_key_2->get_key_data(), fetched_key_2->get_key_data_size());
-    key_2.xor_data();
-
-    EXPECT_STREQ(key_2.get_key_signature()->c_str(), expected_key_signature.c_str());
-    EXPECT_EQ(key_2.get_key_signature()->length(), expected_key_signature.length());
-    key_data_fetched= key_2.get_key_data();
-    key_data_fetched_size= key_2.get_key_data_size();
-    key_data_with_version = "2:" + key_data3;
-    EXPECT_STREQ(key_data_with_version.c_str(), reinterpret_cast<const char*>(key_data_fetched));
-    EXPECT_STREQ("AES", fetched_key->get_key_type()->c_str());
-    ASSERT_TRUE(key_data_with_version.length() + 1 == key_data_fetched_size);
-
-    std::string key_data4("system_key_data_4");
-    Key *percona_binlog_rotation2_to_3= new Key("percona_binlog", "AES", NULL, key_data4.c_str(), key_data4.length() + 1);
-    percona_binlog_rotation2_to_3->xor_data();
-    EXPECT_EQ(keys_container->store_key(percona_binlog_rotation2_to_3), FALSE);
-    ASSERT_TRUE(keys_container->get_number_of_keys() == 5);
-
-    Key latest_percona_binlog_key_3("percona_binlog", NULL, NULL, NULL, 0);
-    IKey* fetched_key_3= keys_container->fetch_key(&latest_percona_binlog_key_3);
-
-    ASSERT_TRUE(fetched_key_3 != NULL);
-
-    Key key_3(fetched_key_3->get_key_id()->c_str(), fetched_key_3->get_key_type()->c_str(), fetched_key_3->get_user_id()->c_str(),
-              fetched_key_3->get_key_data(), fetched_key_3->get_key_data_size());
-    key_3.xor_data();
-
-    EXPECT_STREQ(key_3.get_key_signature()->c_str(), expected_key_signature.c_str());
-    EXPECT_EQ(key_3.get_key_signature()->length(), expected_key_signature.length());
-    key_data_fetched= key_3.get_key_data();
-    key_data_fetched_size= key_3.get_key_data_size();
-    key_data_with_version = "3:" + key_data4;
-    EXPECT_STREQ(key_data_with_version.c_str(), reinterpret_cast<const char*>(key_data_fetched));
-    EXPECT_STREQ("AES", fetched_key->get_key_type()->c_str());
-    ASSERT_TRUE(key_data_with_version.length() + 1 == key_data_fetched_size);
-
-    std::string sk_data2("sk_data_2");
-    Key *percona_sk_rotation1_to_2= new Key("percona_sk", "AES", NULL, sk_data2.c_str(), sk_data2.length() + 1);
-    percona_sk_rotation1_to_2->xor_data();
-    EXPECT_EQ(keys_container->store_key(percona_sk_rotation1_to_2), FALSE);
-    ASSERT_TRUE(keys_container->get_number_of_keys() == 6);
-
-    Key latest_sk("percona_sk", NULL, NULL, NULL, 0);
-    IKey* fetched_sk= keys_container->fetch_key(&latest_sk);
-
-    ASSERT_TRUE(fetched_sk != NULL);
-
-    Key sk(fetched_sk->get_key_id()->c_str(), fetched_sk->get_key_type()->c_str(), fetched_sk->get_user_id()->c_str(),
-           fetched_sk->get_key_data(), fetched_sk->get_key_data_size());
-    sk.xor_data();
-
-    expected_key_signature= "percona_sk";
-    EXPECT_STREQ(sk.get_key_signature()->c_str(), expected_key_signature.c_str());
-    EXPECT_EQ(sk.get_key_signature()->length(), expected_key_signature.length());
-    key_data_fetched= sk.get_key_data();
-    key_data_fetched_size= sk.get_key_data_size();
-    key_data_with_version = "1:" + sk_data2;
-    EXPECT_STREQ(key_data_with_version.c_str(), reinterpret_cast<const char*>(key_data_fetched));
-    EXPECT_STREQ("AES", fetched_sk->get_key_type()->c_str());
-    ASSERT_TRUE(key_data_with_version.length() + 1 == key_data_fetched_size);
-
-    my_free(fetched_key->release_key_data());
-    my_free(fetched_key_2->release_key_data());
-    my_free(fetched_key_3->release_key_data());
-    my_free(fetched_sk->release_key_data());
-
-    delete sample_key; // unused in this test
-  }
-
-  TEST_F(Keys_container_test, StoreStoreStoreSystemKeyAndTryRemovingSystemKey)
-  {
-    IKeyring_io *keyring_io= new Buffered_file_io(logger);
-    EXPECT_EQ(keys_container->init(keyring_io, file_name), 0);
-
-    std::string key_data1("system_key_data_1");
-    Key *key1= new Key("percona_binlog:0", "AES", NULL, key_data1.c_str(), key_data1.length() + 1);
-
-    EXPECT_EQ(keys_container->store_key(key1), 0);
-    ASSERT_TRUE(keys_container->get_number_of_keys() == 1);
-
-    std::string key_data2("system_key_data_2");
-    Key *key2= new Key("percona_binlog:1", "AES", NULL, key_data2.c_str(), key_data2.length() + 1);
-    EXPECT_EQ(keys_container->store_key(key2), 0);
-    ASSERT_TRUE(keys_container->get_number_of_keys() == 2);
-
-    std::string key_data3("system_key_data_3");
-    Key *key3= new Key("percona_binlog:2", "AES", NULL, key_data3.c_str(), key_data3.length() + 1);
-    EXPECT_EQ(keys_container->store_key(key3), 0);
-    ASSERT_TRUE(keys_container->get_number_of_keys() == 3);
-
-    Key latest_percona_binlog_key("percona_binlog:2", NULL, NULL, NULL, 0);
-    ASSERT_TRUE(keys_container->remove_key(&latest_percona_binlog_key) == TRUE);
-    ASSERT_TRUE(keys_container->get_number_of_keys() == 3);
-
-    Key percona_binlog_key("percona_binlog", NULL, NULL, NULL, 0);
-    ASSERT_TRUE(keys_container->remove_key(&percona_binlog_key) == TRUE);
-    ASSERT_TRUE(keys_container->get_number_of_keys() == 3);
-
-    delete sample_key; // unused in this test
-  }
-
-  TEST_F(Keys_container_test, StoreStoreStoreRemoveFetchSystemKeyFetchRegularKey)
-  {
-    IKeyring_io *keyring_io= new Buffered_file_io(logger);
-    EXPECT_EQ(keys_container->init(keyring_io, file_name), 0);
-
-    std::string key_data1("system_key_data_1");
-    Key *key1= new Key("percona_binlog:0", "AES", NULL, key_data1.c_str(), key_data1.length() + 1);
-
-    EXPECT_EQ(keys_container->store_key(key1), 0);
-    ASSERT_TRUE(keys_container->get_number_of_keys() == 1);
-
-    std::string key_data2("system_key_data_2");
-    Key *key2= new Key("percona_binlog:1", "AES", NULL, key_data2.c_str(), key_data2.length() + 1);
-    key2->xor_data();
-    EXPECT_EQ(keys_container->store_key(key2), 0);
-    ASSERT_TRUE(keys_container->get_number_of_keys() == 2);
-
-    std::string key_data3("Robi3");
-    Key *key3= new Key("Roberts_key3", "AES", "Robert", key_data3.c_str(), key_data3.length() + 1);
-    EXPECT_EQ(keys_container->store_key(key3), 0);
-    ASSERT_TRUE(keys_container->get_number_of_keys() == 3);
-
-    std::string key_data4("Robi4");
-    Key *key4= new Key("Roberts_key4", "AES", "Robert", key_data4.c_str(), key_data4.length() + 1);
-    EXPECT_EQ(keys_container->store_key(key4), 0);
-    ASSERT_TRUE(keys_container->get_number_of_keys() == 4);
-
-    Key key3_id("Roberts_key3", "AES", "Robert",NULL,0);
-    keys_container->remove_key(&key3_id);
-    ASSERT_TRUE(keys_container->get_number_of_keys() == 3);
-
-    Key latest_percona_binlog_key("percona_binlog", NULL, NULL, NULL, 0);
-    IKey* fetched_key= keys_container->fetch_key(&latest_percona_binlog_key);
-
-    ASSERT_TRUE(fetched_key != NULL);
-
-    Key key(fetched_key->get_key_id()->c_str(), fetched_key->get_key_type()->c_str(), fetched_key->get_user_id()->c_str(),
-              fetched_key->get_key_data(), fetched_key->get_key_data_size());
-    key.xor_data();
-
-    std::string expected_key_signature= "percona_binlog";
-    EXPECT_STREQ(key.get_key_signature()->c_str(), expected_key_signature.c_str());
-    EXPECT_EQ(key.get_key_signature()->length(), expected_key_signature.length());
-    uchar *key_data_fetched= key.get_key_data();
-    size_t key_data_fetched_size= key.get_key_data_size();
-    std::string key_data_with_version = "1:" + key_data2;
-    EXPECT_STREQ(key_data_with_version.c_str(), reinterpret_cast<const char*>(key_data_fetched));
-    EXPECT_STREQ("AES", fetched_key->get_key_type()->c_str());
-    ASSERT_TRUE(key_data_with_version.length() + 1 == key_data_fetched_size);
-
-    my_free(fetched_key->release_key_data());
-
-    Key regular_key("Roberts_key4", NULL, "Robert", NULL, 0);
-    IKey *fetched_regular_key= keys_container->fetch_key(&regular_key);
-
-    ASSERT_TRUE(fetched_regular_key != NULL);
-    std::string expected_regular_key_signature= "Roberts_key4Robert";
-    EXPECT_STREQ(fetched_regular_key->get_key_signature()->c_str(), expected_regular_key_signature.c_str());
-    EXPECT_EQ(fetched_regular_key->get_key_signature()->length(), expected_regular_key_signature.length());
-    uchar *regular_key_data_fetched= fetched_regular_key->get_key_data();
-    size_t regular_key_data_fetched_size= fetched_regular_key->get_key_data_size();
-    EXPECT_STREQ(key_data4.c_str(), reinterpret_cast<const char*>(regular_key_data_fetched));
-    ASSERT_TRUE(key_data4.length() + 1 == regular_key_data_fetched_size);
-
-    my_free(fetched_regular_key->release_key_data());
-    delete sample_key; // unused in this test
-
-  }
-
-  TEST_F(Keys_container_test, StoreFetchSystemKey)
-  {
-    IKeyring_io *keyring_io= new Buffered_file_io(logger);
-    EXPECT_EQ(keys_container->init(keyring_io, file_name), 0);
-
-    std::string key_data1("system_key_data_1");
-    Key *key1= new Key("percona_binlog:0", "AES", NULL, key_data1.c_str(), key_data1.length() + 1);
-
-    EXPECT_EQ(keys_container->store_key(key1), 0);
-    ASSERT_TRUE(keys_container->get_number_of_keys() == 1);
-
-    Key pb_key_verion0("percona_binlog:0", NULL, NULL, NULL, 0);
-    IKey *fetched_pb_key_version0= keys_container->fetch_key(&pb_key_verion0);
-
-    ASSERT_TRUE(fetched_pb_key_version0 != NULL);
-    std::string expected_pb_key_version0_signature= "percona_binlog:0";
-    EXPECT_STREQ(fetched_pb_key_version0->get_key_signature()->c_str(), expected_pb_key_version0_signature.c_str());
-    EXPECT_EQ(fetched_pb_key_version0->get_key_signature()->length(), expected_pb_key_version0_signature.length());
-    uchar *fetched_pb_key_version0_data_fetched= fetched_pb_key_version0->get_key_data();
-    size_t fetched_pb_key_data_fetched_size= fetched_pb_key_version0->get_key_data_size();
-    EXPECT_STREQ(key_data1.c_str(), reinterpret_cast<const char*>(fetched_pb_key_version0_data_fetched));
-    ASSERT_TRUE(key_data1.length() + 1 == fetched_pb_key_data_fetched_size);
-
-    my_free(fetched_pb_key_version0->release_key_data());
-    delete sample_key; // unused in this test
-  }
-
-  // Simulates adding 0 version of percona binlog key
-  TEST_F(Keys_container_test, StoreWithoutVersionFetchSystemKey)
-  {
-    IKeyring_io *keyring_io= new Buffered_file_io(logger);
-    EXPECT_EQ(keys_container->init(keyring_io, file_name), 0);
-
-    std::string key_data1("system_key_data_1");
-    Key *key1= new Key("percona_binlog", "AES", NULL, key_data1.c_str(), key_data1.length() + 1);
-
-    EXPECT_EQ(keys_container->store_key(key1), 0);
-    ASSERT_TRUE(keys_container->get_number_of_keys() == 1);
-
-    Key pb_key_verion0("percona_binlog:0", NULL, NULL, NULL, 0);
-    IKey *fetched_pb_key_version0= keys_container->fetch_key(&pb_key_verion0);
-
-    ASSERT_TRUE(fetched_pb_key_version0 != NULL);
-    std::string expected_pb_key_version0_signature= "percona_binlog:0";
-    EXPECT_STREQ(fetched_pb_key_version0->get_key_signature()->c_str(), expected_pb_key_version0_signature.c_str());
-    EXPECT_EQ(fetched_pb_key_version0->get_key_signature()->length(), expected_pb_key_version0_signature.length());
-    uchar *fetched_pb_key_version0_data_fetched= fetched_pb_key_version0->get_key_data();
-    size_t fetched_pb_key_data_fetched_size= fetched_pb_key_version0->get_key_data_size();
-    EXPECT_STREQ(key_data1.c_str(), reinterpret_cast<const char*>(fetched_pb_key_version0_data_fetched));
-    ASSERT_TRUE(key_data1.length() + 1 == fetched_pb_key_data_fetched_size);
-
-    my_free(fetched_pb_key_version0->release_key_data());
-    delete sample_key; // unused in this test
-  }
->>>>>>> 333b4508
 
 TEST_F(Keys_container_test, InitWithFileWithCorrect_2_0_Struct) {
   const char *keyring_correct_struct = "./keyring_correct_2_0_struct";
@@ -669,6 +305,432 @@
   ASSERT_TRUE(keys_container->get_number_of_keys() == 3);
 
   my_free(fetched_key->release_key_data());
+}
+
+TEST_F(Keys_container_test,
+       StorePBStorePBStorePBStoreIK1StoreIK2FetchPBFetchIK) {
+  IKeyring_io *keyring_io = new Buffered_file_io(logger);
+  EXPECT_EQ(keys_container->init(keyring_io, file_name), 0);
+
+  std::string key_data1("system_key_data_1");
+  Key *key1 = new Key("percona_binlog:0", "AES", nullptr, key_data1.c_str(),
+                      key_data1.length() + 1);
+  key1->xor_data();
+  EXPECT_EQ(keys_container->store_key(key1), 0);
+  ASSERT_TRUE(keys_container->get_number_of_keys() == 1);
+
+  std::string key_data2("system_key_data_2");
+  Key *key2 = new Key("percona_binlog:1", "AES", nullptr, key_data2.c_str(),
+                      key_data2.length() + 1);
+  key2->xor_data();
+  EXPECT_EQ(keys_container->store_key(key2), 0);
+  ASSERT_TRUE(keys_container->get_number_of_keys() == 2);
+
+  std::string key_data3("system_key_data_3");
+  Key *key3 = new Key("percona_binlog:2", "AES", nullptr, key_data3.c_str(),
+                      key_data3.length() + 1);
+  key3->xor_data();
+  EXPECT_EQ(keys_container->store_key(key3), 0);
+  ASSERT_TRUE(keys_container->get_number_of_keys() == 3);
+
+  std::string ik_data1("data1");
+
+  Key *innodb_key1 = new Key("percona_innodb1_2_3:0:0", "AES", nullptr,
+                             ik_data1.c_str(), ik_data1.length() + 1);
+  innodb_key1->xor_data();
+  EXPECT_EQ(keys_container->store_key(innodb_key1), 0);
+  ASSERT_TRUE(keys_container->get_number_of_keys() == 4);
+
+  std::string ik_data2("data2");
+
+  Key *innodb_key2 = new Key("percona_innodb1_2_3:0:1", "AES", nullptr,
+                             ik_data2.c_str(), ik_data2.length() + 1);
+  innodb_key2->xor_data();
+  EXPECT_EQ(keys_container->store_key(innodb_key2), 0);
+  ASSERT_TRUE(keys_container->get_number_of_keys() == 5);
+
+  Key latest_percona_binlog_key("percona_binlog", nullptr, nullptr, nullptr, 0);
+  IKey *fetched_key = keys_container->fetch_key(&latest_percona_binlog_key);
+  ASSERT_TRUE(fetched_key != nullptr);
+
+  Key key(fetched_key->get_key_id()->c_str(),
+          fetched_key->get_key_type()->c_str(),
+          fetched_key->get_user_id()->c_str(), fetched_key->get_key_data(),
+          fetched_key->get_key_data_size());
+  key.xor_data();
+
+  std::string expected_key_signature = "percona_binlog";
+  EXPECT_STREQ(key.get_key_signature()->c_str(),
+               expected_key_signature.c_str());
+  EXPECT_EQ(key.get_key_signature()->length(), expected_key_signature.length());
+  uchar *key_data_fetched = key.get_key_data();
+  size_t key_data_fetched_size = key.get_key_data_size();
+  std::string key_data_with_version = "2:" + key_data3;
+  EXPECT_STREQ(key_data_with_version.c_str(),
+               reinterpret_cast<const char *>(key_data_fetched));
+  EXPECT_STREQ("AES", fetched_key->get_key_type()->c_str());
+  ASSERT_TRUE(key_data_with_version.length() + 1 == key_data_fetched_size);
+
+  Key latest_innodb_key("percona_innodb1_2_3:0", nullptr, nullptr, nullptr, 0);
+  IKey *fetched_innodb_key = keys_container->fetch_key(&latest_innodb_key);
+  ASSERT_TRUE(fetched_innodb_key != nullptr);
+
+  Key innodb_key(fetched_innodb_key->get_key_id()->c_str(),
+                 fetched_innodb_key->get_key_type()->c_str(),
+                 fetched_innodb_key->get_user_id()->c_str(),
+                 fetched_innodb_key->get_key_data(),
+                 fetched_innodb_key->get_key_data_size());
+  innodb_key.xor_data();
+
+  expected_key_signature = "percona_innodb1_2_3:0";
+  EXPECT_STREQ(innodb_key.get_key_signature()->c_str(),
+               expected_key_signature.c_str());
+  EXPECT_EQ(innodb_key.get_key_signature()->length(),
+            expected_key_signature.length());
+  key_data_fetched = innodb_key.get_key_data();
+  key_data_fetched_size = innodb_key.get_key_data_size();
+  key_data_with_version = "1:" + ik_data2;
+  EXPECT_STREQ(key_data_with_version.c_str(),
+               reinterpret_cast<const char *>(key_data_fetched));
+  EXPECT_STREQ("AES", fetched_key->get_key_type()->c_str());
+  ASSERT_TRUE(key_data_with_version.length() + 1 == key_data_fetched_size);
+
+  my_free(fetched_key->release_key_data());
+  my_free(fetched_innodb_key->release_key_data());
+
+  delete sample_key;  // unused in this test
+}
+
+TEST_F(Keys_container_test,
+       StorePBRotatePBFetchPBStoreSKRotatePBFetchPBRotateSKFetchSK) {
+  IKeyring_io *keyring_io = new Buffered_file_io(logger);
+  EXPECT_EQ(keys_container->init(keyring_io, file_name), false);
+
+  std::string key_data1("system_key_data_1");
+  Key *key1 = new Key("percona_binlog:0", "AES", nullptr, key_data1.c_str(),
+                      key_data1.length() + 1);
+  key1->xor_data();
+
+  EXPECT_EQ(keys_container->store_key(key1), false);
+  ASSERT_TRUE(keys_container->get_number_of_keys() == 1);
+
+  std::string key_data2("system_key_data_2");
+  Key *percona_binlog_rotation =
+      new Key("percona_binlog", "AES", nullptr, key_data2.c_str(),
+              key_data2.length() + 1);
+  percona_binlog_rotation->xor_data();
+  EXPECT_EQ(keys_container->store_key(percona_binlog_rotation), false);
+  ASSERT_TRUE(keys_container->get_number_of_keys() == 2);
+
+  Key latest_percona_binlog_key("percona_binlog", nullptr, nullptr, nullptr, 0);
+  IKey *fetched_key = keys_container->fetch_key(&latest_percona_binlog_key);
+
+  ASSERT_TRUE(fetched_key != nullptr);
+
+  Key key(fetched_key->get_key_id()->c_str(),
+          fetched_key->get_key_type()->c_str(),
+          fetched_key->get_user_id()->c_str(), fetched_key->get_key_data(),
+          fetched_key->get_key_data_size());
+  key.xor_data();
+
+  std::string expected_key_signature = "percona_binlog";
+  EXPECT_STREQ(key.get_key_signature()->c_str(),
+               expected_key_signature.c_str());
+  EXPECT_EQ(key.get_key_signature()->length(), expected_key_signature.length());
+  uchar *key_data_fetched = key.get_key_data();
+  size_t key_data_fetched_size = key.get_key_data_size();
+  std::string key_data_with_version = "1:" + key_data2;
+  EXPECT_STREQ(key_data_with_version.c_str(),
+               reinterpret_cast<const char *>(key_data_fetched));
+  EXPECT_STREQ("AES", fetched_key->get_key_type()->c_str());
+  ASSERT_TRUE(key_data_with_version.length() + 1 == key_data_fetched_size);
+
+  std::string sk_data1("sk_data_1");
+  Key *sys_key1 = new Key("percona_sk:0", "AES", nullptr, sk_data1.c_str(),
+                          sk_data1.length() + 1);
+  sys_key1->xor_data();
+
+  EXPECT_EQ(keys_container->store_key(sys_key1), false);
+  ASSERT_TRUE(keys_container->get_number_of_keys() == 3);
+
+  std::string key_data3("system_key_data_3");
+  Key *percona_binlog_rotation1_to_2 =
+      new Key("percona_binlog", "AES", nullptr, key_data3.c_str(),
+              key_data3.length() + 1);
+  percona_binlog_rotation1_to_2->xor_data();
+  EXPECT_EQ(keys_container->store_key(percona_binlog_rotation1_to_2), false);
+  ASSERT_TRUE(keys_container->get_number_of_keys() == 4);
+
+  Key latest_percona_binlog_key_2("percona_binlog", nullptr, nullptr, nullptr,
+                                  0);
+  IKey *fetched_key_2 = keys_container->fetch_key(&latest_percona_binlog_key_2);
+
+  ASSERT_TRUE(fetched_key_2 != nullptr);
+
+  Key key_2(fetched_key_2->get_key_id()->c_str(),
+            fetched_key_2->get_key_type()->c_str(),
+            fetched_key_2->get_user_id()->c_str(),
+            fetched_key_2->get_key_data(), fetched_key_2->get_key_data_size());
+  key_2.xor_data();
+
+  EXPECT_STREQ(key_2.get_key_signature()->c_str(),
+               expected_key_signature.c_str());
+  EXPECT_EQ(key_2.get_key_signature()->length(),
+            expected_key_signature.length());
+  key_data_fetched = key_2.get_key_data();
+  key_data_fetched_size = key_2.get_key_data_size();
+  key_data_with_version = "2:" + key_data3;
+  EXPECT_STREQ(key_data_with_version.c_str(),
+               reinterpret_cast<const char *>(key_data_fetched));
+  EXPECT_STREQ("AES", fetched_key->get_key_type()->c_str());
+  ASSERT_TRUE(key_data_with_version.length() + 1 == key_data_fetched_size);
+
+  std::string key_data4("system_key_data_4");
+  Key *percona_binlog_rotation2_to_3 =
+      new Key("percona_binlog", "AES", nullptr, key_data4.c_str(),
+              key_data4.length() + 1);
+  percona_binlog_rotation2_to_3->xor_data();
+  EXPECT_EQ(keys_container->store_key(percona_binlog_rotation2_to_3), false);
+  ASSERT_TRUE(keys_container->get_number_of_keys() == 5);
+
+  Key latest_percona_binlog_key_3("percona_binlog", nullptr, nullptr, nullptr,
+                                  0);
+  IKey *fetched_key_3 = keys_container->fetch_key(&latest_percona_binlog_key_3);
+
+  ASSERT_TRUE(fetched_key_3 != nullptr);
+
+  Key key_3(fetched_key_3->get_key_id()->c_str(),
+            fetched_key_3->get_key_type()->c_str(),
+            fetched_key_3->get_user_id()->c_str(),
+            fetched_key_3->get_key_data(), fetched_key_3->get_key_data_size());
+  key_3.xor_data();
+
+  EXPECT_STREQ(key_3.get_key_signature()->c_str(),
+               expected_key_signature.c_str());
+  EXPECT_EQ(key_3.get_key_signature()->length(),
+            expected_key_signature.length());
+  key_data_fetched = key_3.get_key_data();
+  key_data_fetched_size = key_3.get_key_data_size();
+  key_data_with_version = "3:" + key_data4;
+  EXPECT_STREQ(key_data_with_version.c_str(),
+               reinterpret_cast<const char *>(key_data_fetched));
+  EXPECT_STREQ("AES", fetched_key->get_key_type()->c_str());
+  ASSERT_TRUE(key_data_with_version.length() + 1 == key_data_fetched_size);
+
+  std::string sk_data2("sk_data_2");
+  Key *percona_sk_rotation1_to_2 = new Key(
+      "percona_sk", "AES", nullptr, sk_data2.c_str(), sk_data2.length() + 1);
+  percona_sk_rotation1_to_2->xor_data();
+  EXPECT_EQ(keys_container->store_key(percona_sk_rotation1_to_2), false);
+  ASSERT_TRUE(keys_container->get_number_of_keys() == 6);
+
+  Key latest_sk("percona_sk", nullptr, nullptr, nullptr, 0);
+  IKey *fetched_sk = keys_container->fetch_key(&latest_sk);
+
+  ASSERT_TRUE(fetched_sk != nullptr);
+
+  Key sk(fetched_sk->get_key_id()->c_str(), fetched_sk->get_key_type()->c_str(),
+         fetched_sk->get_user_id()->c_str(), fetched_sk->get_key_data(),
+         fetched_sk->get_key_data_size());
+  sk.xor_data();
+
+  expected_key_signature = "percona_sk";
+  EXPECT_STREQ(sk.get_key_signature()->c_str(), expected_key_signature.c_str());
+  EXPECT_EQ(sk.get_key_signature()->length(), expected_key_signature.length());
+  key_data_fetched = sk.get_key_data();
+  key_data_fetched_size = sk.get_key_data_size();
+  key_data_with_version = "1:" + sk_data2;
+  EXPECT_STREQ(key_data_with_version.c_str(),
+               reinterpret_cast<const char *>(key_data_fetched));
+  EXPECT_STREQ("AES", fetched_sk->get_key_type()->c_str());
+  ASSERT_TRUE(key_data_with_version.length() + 1 == key_data_fetched_size);
+
+  my_free(fetched_key->release_key_data());
+  my_free(fetched_key_2->release_key_data());
+  my_free(fetched_key_3->release_key_data());
+  my_free(fetched_sk->release_key_data());
+
+  delete sample_key;  // unused in this test
+}
+
+TEST_F(Keys_container_test, StoreStoreStoreSystemKeyAndTryRemovingSystemKey) {
+  IKeyring_io *keyring_io = new Buffered_file_io(logger);
+  EXPECT_EQ(keys_container->init(keyring_io, file_name), 0);
+
+  std::string key_data1("system_key_data_1");
+  Key *key1 = new Key("percona_binlog:0", "AES", nullptr, key_data1.c_str(),
+                      key_data1.length() + 1);
+
+  EXPECT_EQ(keys_container->store_key(key1), 0);
+  ASSERT_TRUE(keys_container->get_number_of_keys() == 1);
+
+  std::string key_data2("system_key_data_2");
+  Key *key2 = new Key("percona_binlog:1", "AES", nullptr, key_data2.c_str(),
+                      key_data2.length() + 1);
+  EXPECT_EQ(keys_container->store_key(key2), 0);
+  ASSERT_TRUE(keys_container->get_number_of_keys() == 2);
+
+  std::string key_data3("system_key_data_3");
+  Key *key3 = new Key("percona_binlog:2", "AES", nullptr, key_data3.c_str(),
+                      key_data3.length() + 1);
+  EXPECT_EQ(keys_container->store_key(key3), 0);
+  ASSERT_TRUE(keys_container->get_number_of_keys() == 3);
+
+  Key latest_percona_binlog_key("percona_binlog:2", nullptr, nullptr, nullptr,
+                                0);
+  ASSERT_TRUE(keys_container->remove_key(&latest_percona_binlog_key) == true);
+  ASSERT_TRUE(keys_container->get_number_of_keys() == 3);
+
+  Key percona_binlog_key("percona_binlog", nullptr, nullptr, nullptr, 0);
+  ASSERT_TRUE(keys_container->remove_key(&percona_binlog_key) == true);
+  ASSERT_TRUE(keys_container->get_number_of_keys() == 3);
+
+  delete sample_key;  // unused in this test
+}
+
+TEST_F(Keys_container_test,
+       StoreStoreStoreRemoveFetchSystemKeyFetchRegularKey) {
+  IKeyring_io *keyring_io = new Buffered_file_io(logger);
+  EXPECT_EQ(keys_container->init(keyring_io, file_name), 0);
+
+  std::string key_data1("system_key_data_1");
+  Key *key1 = new Key("percona_binlog:0", "AES", nullptr, key_data1.c_str(),
+                      key_data1.length() + 1);
+
+  EXPECT_EQ(keys_container->store_key(key1), 0);
+  ASSERT_TRUE(keys_container->get_number_of_keys() == 1);
+
+  std::string key_data2("system_key_data_2");
+  Key *key2 = new Key("percona_binlog:1", "AES", nullptr, key_data2.c_str(),
+                      key_data2.length() + 1);
+  key2->xor_data();
+  EXPECT_EQ(keys_container->store_key(key2), 0);
+  ASSERT_TRUE(keys_container->get_number_of_keys() == 2);
+
+  std::string key_data3("Robi3");
+  Key *key3 = new Key("Roberts_key3", "AES", "Robert", key_data3.c_str(),
+                      key_data3.length() + 1);
+  EXPECT_EQ(keys_container->store_key(key3), 0);
+  ASSERT_TRUE(keys_container->get_number_of_keys() == 3);
+
+  std::string key_data4("Robi4");
+  Key *key4 = new Key("Roberts_key4", "AES", "Robert", key_data4.c_str(),
+                      key_data4.length() + 1);
+  EXPECT_EQ(keys_container->store_key(key4), 0);
+  ASSERT_TRUE(keys_container->get_number_of_keys() == 4);
+
+  Key key3_id("Roberts_key3", "AES", "Robert", nullptr, 0);
+  keys_container->remove_key(&key3_id);
+  ASSERT_TRUE(keys_container->get_number_of_keys() == 3);
+
+  Key latest_percona_binlog_key("percona_binlog", nullptr, nullptr, nullptr, 0);
+  IKey *fetched_key = keys_container->fetch_key(&latest_percona_binlog_key);
+
+  ASSERT_TRUE(fetched_key != nullptr);
+
+  Key key(fetched_key->get_key_id()->c_str(),
+          fetched_key->get_key_type()->c_str(),
+          fetched_key->get_user_id()->c_str(), fetched_key->get_key_data(),
+          fetched_key->get_key_data_size());
+  key.xor_data();
+
+  std::string expected_key_signature = "percona_binlog";
+  EXPECT_STREQ(key.get_key_signature()->c_str(),
+               expected_key_signature.c_str());
+  EXPECT_EQ(key.get_key_signature()->length(), expected_key_signature.length());
+  uchar *key_data_fetched = key.get_key_data();
+  size_t key_data_fetched_size = key.get_key_data_size();
+  std::string key_data_with_version = "1:" + key_data2;
+  EXPECT_STREQ(key_data_with_version.c_str(),
+               reinterpret_cast<const char *>(key_data_fetched));
+  EXPECT_STREQ("AES", fetched_key->get_key_type()->c_str());
+  ASSERT_TRUE(key_data_with_version.length() + 1 == key_data_fetched_size);
+
+  my_free(fetched_key->release_key_data());
+
+  Key regular_key("Roberts_key4", nullptr, "Robert", nullptr, 0);
+  IKey *fetched_regular_key = keys_container->fetch_key(&regular_key);
+
+  ASSERT_TRUE(fetched_regular_key != nullptr);
+  std::string expected_regular_key_signature = "Roberts_key4Robert";
+  EXPECT_STREQ(fetched_regular_key->get_key_signature()->c_str(),
+               expected_regular_key_signature.c_str());
+  EXPECT_EQ(fetched_regular_key->get_key_signature()->length(),
+            expected_regular_key_signature.length());
+  uchar *regular_key_data_fetched = fetched_regular_key->get_key_data();
+  size_t regular_key_data_fetched_size =
+      fetched_regular_key->get_key_data_size();
+  EXPECT_STREQ(key_data4.c_str(),
+               reinterpret_cast<const char *>(regular_key_data_fetched));
+  ASSERT_TRUE(key_data4.length() + 1 == regular_key_data_fetched_size);
+
+  my_free(fetched_regular_key->release_key_data());
+  delete sample_key;  // unused in this test
+}
+
+TEST_F(Keys_container_test, StoreFetchSystemKey) {
+  IKeyring_io *keyring_io = new Buffered_file_io(logger);
+  EXPECT_EQ(keys_container->init(keyring_io, file_name), 0);
+
+  std::string key_data1("system_key_data_1");
+  Key *key1 = new Key("percona_binlog:0", "AES", nullptr, key_data1.c_str(),
+                      key_data1.length() + 1);
+
+  EXPECT_EQ(keys_container->store_key(key1), 0);
+  ASSERT_TRUE(keys_container->get_number_of_keys() == 1);
+
+  Key pb_key_verion0("percona_binlog:0", nullptr, nullptr, nullptr, 0);
+  IKey *fetched_pb_key_version0 = keys_container->fetch_key(&pb_key_verion0);
+
+  ASSERT_TRUE(fetched_pb_key_version0 != nullptr);
+  std::string expected_pb_key_version0_signature = "percona_binlog:0";
+  EXPECT_STREQ(fetched_pb_key_version0->get_key_signature()->c_str(),
+               expected_pb_key_version0_signature.c_str());
+  EXPECT_EQ(fetched_pb_key_version0->get_key_signature()->length(),
+            expected_pb_key_version0_signature.length());
+  uchar *fetched_pb_key_version0_data_fetched =
+      fetched_pb_key_version0->get_key_data();
+  size_t fetched_pb_key_data_fetched_size =
+      fetched_pb_key_version0->get_key_data_size();
+  EXPECT_STREQ(key_data1.c_str(), reinterpret_cast<const char *>(
+                                      fetched_pb_key_version0_data_fetched));
+  ASSERT_TRUE(key_data1.length() + 1 == fetched_pb_key_data_fetched_size);
+
+  my_free(fetched_pb_key_version0->release_key_data());
+  delete sample_key;  // unused in this test
+}
+
+// Simulates adding 0 version of percona binlog key
+TEST_F(Keys_container_test, StoreWithoutVersionFetchSystemKey) {
+  IKeyring_io *keyring_io = new Buffered_file_io(logger);
+  EXPECT_EQ(keys_container->init(keyring_io, file_name), 0);
+
+  std::string key_data1("system_key_data_1");
+  Key *key1 = new Key("percona_binlog", "AES", nullptr, key_data1.c_str(),
+                      key_data1.length() + 1);
+
+  EXPECT_EQ(keys_container->store_key(key1), 0);
+  ASSERT_TRUE(keys_container->get_number_of_keys() == 1);
+
+  Key pb_key_verion0("percona_binlog:0", nullptr, nullptr, nullptr, 0);
+  IKey *fetched_pb_key_version0 = keys_container->fetch_key(&pb_key_verion0);
+
+  ASSERT_TRUE(fetched_pb_key_version0 != nullptr);
+  std::string expected_pb_key_version0_signature = "percona_binlog:0";
+  EXPECT_STREQ(fetched_pb_key_version0->get_key_signature()->c_str(),
+               expected_pb_key_version0_signature.c_str());
+  EXPECT_EQ(fetched_pb_key_version0->get_key_signature()->length(),
+            expected_pb_key_version0_signature.length());
+  uchar *fetched_pb_key_version0_data_fetched =
+      fetched_pb_key_version0->get_key_data();
+  size_t fetched_pb_key_data_fetched_size =
+      fetched_pb_key_version0->get_key_data_size();
+  EXPECT_STREQ(key_data1.c_str(), reinterpret_cast<const char *>(
+                                      fetched_pb_key_version0_data_fetched));
+  ASSERT_TRUE(key_data1.length() + 1 == fetched_pb_key_data_fetched_size);
+
+  my_free(fetched_pb_key_version0->release_key_data());
+  delete sample_key;  // unused in this test
 }
 
 TEST_F(Keys_container_test, StoreTwiceTheSame) {
@@ -1328,46 +1390,7 @@
   EXPECT_CALL(*keyring_io, init(Pointee(StrEq(file_name))))
       .WillOnce(Return(0));  // init successfull
   {
-<<<<<<< HEAD
     InSequence dummy;
-=======
-  public:
-    MOCK_METHOD3(serialize, ISerialized_object*(HASH*, IKey*, Key_operation));
-  };
-
-  class Keys_container_with_mocked_io_test : public ::testing::Test
-  {
-  protected:
-    virtual void SetUp()
-    {
-      std::string sample_key_data("Robi");
-      sample_key= new Key("Roberts_key", "AES", "Robert", sample_key_data.c_str(), sample_key_data.length()+1);
-
-      file_name= "./write_key";
-    }
-    virtual void TearDown()
-    {
-      remove(file_name.c_str());
-      delete keys_container;
-    }
-  protected:
-    Keys_container *keys_container;
-    Mock_keyring_io *keyring_io;
-    Key *sample_key;
-    char* sample_key_data;
-    std::string file_name;
-
-    void expect_calls_on_init();
-    void expect_calls_on_store_sample_key();
-  };
-
-  void Keys_container_with_mocked_io_test::expect_calls_on_init()
-  {
-    Mock_serialized_object *mock_serialized_object= new Mock_serialized_object;
-
-    EXPECT_CALL(*keyring_io, init(Pointee(StrEq(file_name))))
-      .WillOnce(Return(0)); // init successfull
->>>>>>> 333b4508
     EXPECT_CALL(*keyring_io, get_serialized_object(_))
         .WillOnce(DoAll(SetArgPointee<0>(buffer), Return(false)));
     EXPECT_CALL(*logger,
@@ -1886,75 +1909,68 @@
   delete mock_serializer;
 }
 
-<<<<<<< HEAD
-}  // namespace keyring__keys_container_unittest
-=======
-  class Mock_system_keys_container : public ISystem_keys_container
-  {
-  public:
-    MOCK_METHOD1(get_latest_key_if_system_key_without_version, IKey*(IKey *key));
-    MOCK_METHOD1(store_or_update_if_system_key_with_version, void(IKey *key));
-    MOCK_METHOD1(rotate_key_id_if_system_key_without_version, bool(IKey *key));
-    MOCK_METHOD1(is_system_key, bool(IKey *key));
-  };
-
-  class Keys_container_with_system_keys_container_setter : public Keys_container
-  {
-  public:
-    Keys_container_with_system_keys_container_setter(ILogger *logger)
-      : Keys_container(logger)
-    {}
-    void set_system_keys_container(ISystem_keys_container *system_keys_container)
-    {
-      this->system_keys_container.reset(system_keys_container);
-    }
-  };
-
-  class Keys_container_with_mocked_system_keys_container_test : public ::testing::Test
-  {
-  protected:
-    virtual void SetUp()
-    {
-      std::string sample_key_data("Robi");
-      sample_key= new Key("Roberts_key", "AES", "Robert", sample_key_data.c_str(), sample_key_data.length()+1);
-
-      file_name= "./write_key";
-    }
-    virtual void TearDown()
-    {
-      remove(file_name.c_str());
-    }
-  protected:
-    Key *sample_key;
-    char* sample_key_data;
-    std::string file_name;
-  };
-
-  TEST_F(Keys_container_with_mocked_system_keys_container_test, ErrorFromRotateKeyWhenStoringKey)
-  {
-    Mock_logger *logger= new Mock_logger();
-    Keys_container_with_system_keys_container_setter *keys_container= new Keys_container_with_system_keys_container_setter(logger);
-    IKeyring_io *keyring_io= new Buffered_file_io(logger);
-    Mock_system_keys_container *system_keys_container = new Mock_system_keys_container;
-    keys_container->set_system_keys_container(system_keys_container);
-    EXPECT_EQ(keys_container->init(keyring_io, file_name), 0);
-    ASSERT_TRUE(keys_container->get_number_of_keys() == 0);
-
-    EXPECT_CALL(*system_keys_container, rotate_key_id_if_system_key_without_version(sample_key))
-      .WillOnce(Return(true)); // error on key rotation
-    EXPECT_EQ(keys_container->store_key(sample_key), 1);
-    ASSERT_TRUE(keys_container->get_number_of_keys() == 0);
-
-    delete logger;
-    delete sample_key;
-    delete keys_container;
-  }
-
-  int main(int argc, char **argv) {
-    if (mysql_rwlock_init(key_LOCK_keyring, &LOCK_keyring))
-      return TRUE;
-    ::testing::InitGoogleTest(&argc, argv);
-    return RUN_ALL_TESTS();
-  }
-}
->>>>>>> 333b4508
+class Mock_system_keys_container : public ISystem_keys_container {
+ public:
+  MOCK_METHOD1(get_latest_key_if_system_key_without_version, IKey *(IKey *key));
+  MOCK_METHOD1(store_or_update_if_system_key_with_version, void(IKey *key));
+  MOCK_METHOD1(rotate_key_id_if_system_key_without_version, bool(IKey *key));
+  MOCK_METHOD1(is_system_key, bool(IKey *key));
+};
+
+class Keys_container_with_system_keys_container_setter : public Keys_container {
+ public:
+  Keys_container_with_system_keys_container_setter(ILogger *logger)
+      : Keys_container(logger) {}
+  void set_system_keys_container(
+      ISystem_keys_container *system_keys_container) {
+    this->system_keys_container.reset(system_keys_container);
+  }
+};
+
+class Keys_container_with_mocked_system_keys_container_test
+    : public ::testing::Test {
+ protected:
+  virtual void SetUp() {
+    std::string sample_key_data("Robi");
+    sample_key = new Key("Roberts_key", "AES", "Robert",
+                         sample_key_data.c_str(), sample_key_data.length() + 1);
+
+    file_name = "./write_key";
+  }
+  virtual void TearDown() { remove(file_name.c_str()); }
+
+ protected:
+  Key *sample_key;
+  char *sample_key_data;
+  std::string file_name;
+};
+
+TEST_F(Keys_container_with_mocked_system_keys_container_test,
+       ErrorFromRotateKeyWhenStoringKey) {
+  Mock_logger *logger = new Mock_logger();
+  Keys_container_with_system_keys_container_setter *keys_container =
+      new Keys_container_with_system_keys_container_setter(logger);
+  IKeyring_io *keyring_io = new Buffered_file_io(logger);
+  Mock_system_keys_container *system_keys_container =
+      new Mock_system_keys_container;
+  keys_container->set_system_keys_container(system_keys_container);
+  EXPECT_EQ(keys_container->init(keyring_io, file_name), 0);
+  ASSERT_TRUE(keys_container->get_number_of_keys() == 0);
+
+  EXPECT_CALL(*system_keys_container,
+              rotate_key_id_if_system_key_without_version(sample_key))
+      .WillOnce(Return(true));  // error on key rotation
+  EXPECT_EQ(keys_container->store_key(sample_key), 1);
+  ASSERT_TRUE(keys_container->get_number_of_keys() == 0);
+
+  delete logger;
+  delete sample_key;
+  delete keys_container;
+}
+
+int main(int argc, char **argv) {
+  if (mysql_rwlock_init(key_LOCK_keyring, &LOCK_keyring)) return true;
+  ::testing::InitGoogleTest(&argc, argv);
+  return RUN_ALL_TESTS();
+}
+}  // namespace keyring__keys_container_unittest