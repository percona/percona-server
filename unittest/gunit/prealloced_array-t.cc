/* Copyright (c) 2013, 2017, Oracle and/or its affiliates. All rights reserved.

   This program is free software; you can redistribute it and/or modify
   it under the terms of the GNU General Public License, version 2.0,
   as published by the Free Software Foundation.

   This program is also distributed with certain software (including
   but not limited to OpenSSL) that is licensed under separate terms,
   as designated in a particular file or component or in included license
   documentation.  The authors of MySQL hereby grant you an additional
   permission to link the program and your derivative works with the
   separately licensed software that they have included with MySQL.

   This program is distributed in the hope that it will be useful,
   but WITHOUT ANY WARRANTY; without even the implied warranty of
   MERCHANTABILITY or FITNESS FOR A PARTICULAR PURPOSE.  See the
   GNU General Public License, version 2.0, for more details.

   You should have received a copy of the GNU General Public License
   along with this program; if not, write to the Free Software
   Foundation, Inc., 51 Franklin St, Fifth Floor, Boston, MA 02110-1301  USA */

// First include (the generated) my_config.h, to get correct platform defines.
#include "my_config.h"

#include <gtest/gtest.h>
#include <algorithm>
#include <memory>

#include "prealloced_array.h"

namespace prealloced_array_unittest {

class PreallocedArrayTest : public ::testing::Test {
 public:
  PreallocedArrayTest() : int_10(PSI_NOT_INSTRUMENTED) {}

 protected:
  Prealloced_array<int, 10> int_10;
  int some_integer;
};

TEST_F(PreallocedArrayTest, Empty) {
  EXPECT_EQ(10U, int_10.capacity());
  EXPECT_EQ(sizeof(int), int_10.element_size());
  EXPECT_TRUE(int_10.empty());
  EXPECT_EQ(0U, int_10.size());
}

#if !defined(DBUG_OFF)
// Google Test recommends DeathTest suffix for classes used in death tests.
typedef PreallocedArrayTest PreallocedArrayDeathTest;

TEST_F(PreallocedArrayDeathTest, OutOfBoundsRead) {
  ::testing::FLAGS_gtest_death_test_style = "threadsafe";
<<<<<<< HEAD
  EXPECT_DEATH_IF_SUPPORTED(some_integer = int_10[5],
=======
  MY_EXPECT_DEATH_IF_SUPPORTED(some_integer= int_10[5],
>>>>>>> 333b4508
                            ".*Assertion .*n < size.*");
}

TEST_F(PreallocedArrayDeathTest, OutOfBoundsWrite) {
  ::testing::FLAGS_gtest_death_test_style = "threadsafe";
  MY_EXPECT_DEATH_IF_SUPPORTED(int_10[5] = some_integer,
                            ".*Assertion .*n < size.*");
}

TEST_F(PreallocedArrayDeathTest, EmptyBack) {
  ::testing::FLAGS_gtest_death_test_style = "threadsafe";
<<<<<<< HEAD
  EXPECT_DEATH_IF_SUPPORTED(int_10.back() = 42, ".*Assertion .*n < size.*");
=======
  MY_EXPECT_DEATH_IF_SUPPORTED(int_10.back() = 42,
                            ".*Assertion .*n < size.*");
>>>>>>> 333b4508
}

TEST_F(PreallocedArrayDeathTest, EmptyPopBack) {
  ::testing::FLAGS_gtest_death_test_style = "threadsafe";
<<<<<<< HEAD
  EXPECT_DEATH_IF_SUPPORTED(int_10.pop_back(), ".*Assertion .*!empty.*");
=======
  MY_EXPECT_DEATH_IF_SUPPORTED(int_10.pop_back(),
                            ".*Assertion .*!empty.*");
>>>>>>> 333b4508
}

TEST_F(PreallocedArrayDeathTest, EmptyErase) {
  ::testing::FLAGS_gtest_death_test_style = "threadsafe";
<<<<<<< HEAD
  size_t ix = 0;
  EXPECT_DEATH_IF_SUPPORTED(int_10.erase(ix), ".*Assertion .*ix < size.*");
=======
  size_t ix= 0;
  MY_EXPECT_DEATH_IF_SUPPORTED(int_10.erase(ix),
                            ".*Assertion .*ix < size.*");
>>>>>>> 333b4508
}

#endif  // DBUG_OFF

TEST_F(PreallocedArrayTest, Insert5) {
  for (int ix = 0; ix < 5; ++ix) int_10.push_back(ix);
  for (int ix = 0; ix < 5; ++ix) EXPECT_EQ(ix, int_10[ix]);
  for (int ix = 0; ix < 5; ++ix) int_10[ix] = ix;
  EXPECT_EQ(5U, int_10.size());
  EXPECT_EQ(10U, int_10.capacity());
}

TEST_F(PreallocedArrayTest, Insert15) {
  for (int ix = 0; ix < 15; ++ix) int_10.push_back(ix);
  for (int ix = 0; ix < 15; ++ix) EXPECT_EQ(ix, int_10[ix]);
  for (int ix = 0; ix < 15; ++ix) int_10[ix] = ix;
  EXPECT_EQ(15U, int_10.size());
  EXPECT_LE(15U, int_10.capacity());
}

TEST_F(PreallocedArrayTest, Sort) {
  for (int ix = 20; ix >= 0; --ix) int_10.push_back(ix);
  std::sort(int_10.begin(), int_10.end());
  for (int ix = 0; ix <= 20; ++ix) EXPECT_EQ(ix, int_10[ix]);
}

TEST_F(PreallocedArrayTest, Back) {
  for (int ix = 0; ix <= 15; ++ix) int_10.push_back(ix);
  EXPECT_EQ(15, int_10.back());
  int_10.back() = 42;
  EXPECT_EQ(42, int_10.back());
}

TEST_F(PreallocedArrayTest, PopBack) {
  for (int ix = 0; ix <= 15; ++ix) int_10.push_back(ix);
  for (int ix = 15; ix >= 0; --ix) {
    EXPECT_EQ(ix, int_10.back());
    int_10.pop_back();
  }
}

TEST_F(PreallocedArrayTest, EraseFirst) {
  for (int ix = 0; ix <= 15; ++ix) int_10.push_back(ix);
  EXPECT_EQ(0, int_10[0]);
  EXPECT_EQ(16U, int_10.size());
  int_10.erase(int_10.begin());
  EXPECT_EQ(15U, int_10.size());
  for (int ix = 0; ix < static_cast<int>(int_10.size()); ++ix) {
    EXPECT_EQ(ix + 1, int_10[ix]);
  }
}

TEST_F(PreallocedArrayTest, EraseLast) {
  for (int ix = 0; ix <= 15; ++ix) int_10.push_back(ix);
  EXPECT_EQ(15, int_10.back());
  EXPECT_EQ(15, int_10.at(15));
  int_10.erase(15);
  EXPECT_EQ(14, int_10.back());
  EXPECT_EQ(14, int_10.at(14));
}

TEST_F(PreallocedArrayTest, EraseMiddle) {
  for (int ix = 0; ix <= 15; ++ix) int_10.push_back(ix);
  EXPECT_EQ(6, int_10[6]);
  EXPECT_EQ(7, int_10[7]);
  EXPECT_EQ(16U, int_10.size());
  int_10.erase(7);
  EXPECT_EQ(6, int_10[6]);
  EXPECT_EQ(8, int_10[7]);
  EXPECT_EQ(9, int_10[8]);
  EXPECT_EQ(15U, int_10.size());
}

TEST_F(PreallocedArrayTest, ResizeSame) {
  for (int ix = 0; ix <= 15; ++ix) int_10.push_back(ix);
  EXPECT_EQ(16U, int_10.size());
  int_10.resize(16U);
  EXPECT_EQ(16U, int_10.size());
}

TEST_F(PreallocedArrayTest, ResizeGrow) {
  int_10.push_back(1);
  int_10.resize(20);
  EXPECT_EQ(1, int_10[0]);
  EXPECT_EQ(0, int_10[1]);
  EXPECT_EQ(20U, int_10.size());
  EXPECT_GE(int_10.capacity(), 20U);
}

TEST_F(PreallocedArrayTest, ResizeGrowVal) {
  int_10.resize(20, 42);
  EXPECT_EQ(42, int_10[0]);
  EXPECT_EQ(42, int_10[19]);
  EXPECT_EQ(20U, int_10.size());
  EXPECT_GE(int_10.capacity(), 20U);
}

TEST_F(PreallocedArrayTest, ResizeShrink) {
  for (int ix = 0; ix <= 15; ++ix) int_10.push_back(ix);
  EXPECT_EQ(16U, int_10.size());
  int_10.resize(10);
  EXPECT_EQ(10U, int_10.size());
}

TEST_F(PreallocedArrayTest, InsertUnique) {
  for (int ix = 0; ix < 10; ++ix) {
    int_10.push_back(ix);
    int_10.push_back(ix);
  }
  std::random_shuffle(int_10.begin(), int_10.end());
  Prealloced_array<int, 1> unique_arr(PSI_NOT_INSTRUMENTED);
  for (int *pi = int_10.begin(); pi != int_10.end(); ++pi) {
    unique_arr.insert_unique(*pi);
    EXPECT_EQ(1U, unique_arr.count_unique(*pi));
  }
  EXPECT_EQ(10U, unique_arr.size());
  // Duplicates should have been ignored, and the result should be sorted.
  for (int ix = 0; ix < static_cast<int>(unique_arr.size()); ++ix) {
    EXPECT_EQ(ix, unique_arr[ix]);
  }
}

TEST_F(PreallocedArrayTest, EraseUnique) {
  for (int ix = 0; ix < 20; ++ix) int_10.push_back(ix);

  // The array should be sorted by default.
  for (int ix = 0; ix < 20; ++ix) EXPECT_EQ(ix, int_10[ix]);

  // Now remove all even numbers.
  for (int ix = 0; ix < 10; ++ix) EXPECT_EQ(1U, int_10.erase_unique(2 * ix));

  // 10 numbers should remain.
  EXPECT_EQ(10U, int_10.size());

  // Removing non-existing numbers should return 0.
  for (int ix = 0; ix < 10; ++ix) {
    EXPECT_EQ(0U, int_10.count_unique(2 * ix));
    EXPECT_EQ(0U, int_10.erase_unique(2 * ix));
  }

  // 10 numbers should still remain.
  EXPECT_EQ(10U, int_10.size());

  // The array should still be sorted and contain odd numbers.
  for (int ix = 0; ix < 10; ++ix) EXPECT_EQ(2 * ix + 1, int_10[ix]);
}

/*
  A simple class for testing that object copying and destruction is done
  properly when we have to expand the array a few times,
  and has_trivial_destructor == false.
 */
class IntWrap {
 public:
  IntWrap() { m_int = new int(0); }
  explicit IntWrap(int arg) { m_int = new int(arg); }
  IntWrap(const IntWrap &other) { m_int = new int(other.getval()); }
  ~IntWrap() { delete m_int; }
  IntWrap &operator=(const IntWrap &rhs) {
    *m_int = rhs.getval();
    return *this;
  }

  int getval() const { return *m_int; }

 private:
  int *m_int;
};

/*
  To verify that there are no leaks, do:
  valgrind ./prealloced_array-t --gtest_filter="-*DeathTest*"
*/
TEST_F(PreallocedArrayTest, NoMemLeaksAssignAt) {
  Prealloced_array<IntWrap, 10> array(PSI_NOT_INSTRUMENTED, 0);
  EXPECT_EQ(0U, array.size());

  array.assign_at(3, IntWrap(3));
  EXPECT_EQ(4U, array.size());
  EXPECT_EQ(3, array[3].getval());
  EXPECT_EQ(0, array[0].getval());

  array.assign_at(0, IntWrap(42));
  EXPECT_EQ(4U, array.size());
  EXPECT_EQ(42, array[0].getval());

  array.assign_at(4, IntWrap(4));
  EXPECT_EQ(5U, array.size());
  EXPECT_EQ(4, array[4].getval());

  array.assign_at(42, IntWrap(42));
  EXPECT_EQ(43U, array.size());
  EXPECT_EQ(42, array[42].getval());

  array.assign_at(0, IntWrap(0));
  EXPECT_EQ(0, array[0].getval());
}

TEST_F(PreallocedArrayTest, NoMemLeaksInitializing) {
  const size_t initial_capacity = 10;
  Prealloced_array<IntWrap, initial_capacity> array1(PSI_NOT_INSTRUMENTED, 0);
  EXPECT_EQ(0U, array1.size());

  Prealloced_array<IntWrap, initial_capacity> array2(PSI_NOT_INSTRUMENTED,
                                                     initial_capacity / 2);
  EXPECT_EQ(5U, array2.size());

  Prealloced_array<IntWrap, 10> array3(PSI_NOT_INSTRUMENTED, initial_capacity);
  EXPECT_EQ(10U, array3.size());

  Prealloced_array<IntWrap, 10> array4(PSI_NOT_INSTRUMENTED,
                                       2 * initial_capacity);
  EXPECT_EQ(20U, array4.size());
}

TEST_F(PreallocedArrayTest, NoMemLeaksPushing) {
  Prealloced_array<IntWrap, 1> array(PSI_NOT_INSTRUMENTED);
  for (int ix = 0; ix < 42; ++ix) array.push_back(IntWrap(ix));
  for (int ix = 0; ix < 42; ++ix) EXPECT_EQ(ix, array[ix].getval());
}

TEST_F(PreallocedArrayTest, NoMemLeaksPopping) {
  Prealloced_array<IntWrap, 1> array(PSI_NOT_INSTRUMENTED);
  for (int ix = 0; ix < 42; ++ix) array.push_back(IntWrap(ix));
  while (!array.empty()) array.pop_back();
}

TEST_F(PreallocedArrayTest, NoMemLeaksErasing) {
  Prealloced_array<IntWrap, 1> array(PSI_NOT_INSTRUMENTED);
  for (int ix = 0; ix < 42; ++ix) array.push_back(IntWrap(ix));
  for (int ix = 0; !array.empty(); ++ix) {
    EXPECT_EQ(ix, array[0].getval());
    array.erase(array.begin());
  }
}

TEST_F(PreallocedArrayTest, NoMemLeaksClearing) {
  Prealloced_array<IntWrap, 1> array(PSI_NOT_INSTRUMENTED);
  for (int ix = 0; ix < 42; ++ix) array.push_back(IntWrap(ix));
  array.clear();
  EXPECT_EQ(0U, array.size());
}

TEST_F(PreallocedArrayTest, NoMemLeaksResizing) {
  Prealloced_array<IntWrap, 1> array(PSI_NOT_INSTRUMENTED);
  for (int ix = 0; ix < 42; ++ix) array.push_back(IntWrap(ix));
  array.resize(0);
  EXPECT_EQ(0U, array.size());
}

TEST_F(PreallocedArrayTest, NoMemLeaksAssigning) {
  Prealloced_array<IntWrap, 1> array1(PSI_NOT_INSTRUMENTED);
  for (int ix = 0; ix < 42; ++ix) array1.push_back(IntWrap(ix));
  Prealloced_array<IntWrap, 1> array2(PSI_NOT_INSTRUMENTED);
  for (int ix = 0; ix < 10; ++ix) array2.push_back(IntWrap(ix + 100));
  array2 = array1;
  EXPECT_EQ(array1.size(), array2.size());
  for (size_t ix = 0; ix < array1.size(); ++ix)
    EXPECT_EQ(array1[ix].getval(), array2[ix].getval());
}

TEST_F(PreallocedArrayTest, NoMemLeaksEraseAll) {
  Prealloced_array<IntWrap, 1> array(PSI_NOT_INSTRUMENTED);
  for (int ix = 0; ix < 42; ++ix) array.push_back(IntWrap(ix));
  array.erase(array.begin(), array.end());
  EXPECT_EQ(0U, array.size());
}

TEST_F(PreallocedArrayTest, NoMemLeaksEraseMiddle) {
  Prealloced_array<IntWrap, 1> array(PSI_NOT_INSTRUMENTED);
  for (int ix = 0; ix < 42; ++ix) array.push_back(IntWrap(ix));
  array.erase(array.begin() + 1, array.end() - 1);
  EXPECT_EQ(2U, array.size());
  EXPECT_EQ(0, array[0].getval());
  EXPECT_EQ(41, array[1].getval());
}

TEST_F(PreallocedArrayTest, NoMemLeaksEraseSwap) {
  Prealloced_array<IntWrap, 1> array1(PSI_NOT_INSTRUMENTED);
  for (int ix = 0; ix < 42; ++ix) array1.push_back(IntWrap(ix));
  Prealloced_array<IntWrap, 1> array2(PSI_NOT_INSTRUMENTED);
  for (int ix = 0; ix < 10; ++ix) array2.push_back(IntWrap(ix + 100));
  array1.swap(array2);
  EXPECT_EQ(10U, array1.size());
  EXPECT_EQ(42U, array2.size());
  Prealloced_array<IntWrap, 1>(PSI_NOT_INSTRUMENTED).swap(array1);
  EXPECT_EQ(0U, array1.size());
}

TEST_F(PreallocedArrayTest, NoMemLeaksMySwap) {
  Prealloced_array<IntWrap, 2> array1(PSI_NOT_INSTRUMENTED);
  Prealloced_array<IntWrap, 2> array2(PSI_NOT_INSTRUMENTED);
  array1.push_back(IntWrap(1));
  array2.push_back(IntWrap(2));
  array2.push_back(IntWrap(22));
  array1.swap(array2);
  EXPECT_EQ(2U, array1.size());
  EXPECT_EQ(1U, array2.size());
  EXPECT_EQ(2, array1[0].getval());
  EXPECT_EQ(22, array1[1].getval());
  EXPECT_EQ(1, array2[0].getval());
}

TEST_F(PreallocedArrayTest, NoMemLeaksStdSwap) {
  Prealloced_array<IntWrap, 1> array1(PSI_NOT_INSTRUMENTED);
  for (int ix = 0; ix < 42; ++ix) array1.push_back(IntWrap(ix));
  Prealloced_array<IntWrap, 1> array2(PSI_NOT_INSTRUMENTED, array1.begin(),
                                      array1.begin() + 10);
  EXPECT_EQ(10U, array2.size());
  IntWrap *p1 = array1.begin();
  IntWrap *p2 = array2.begin();
  array1.swap(array2);
  EXPECT_EQ(10U, array1.size());
  EXPECT_EQ(42U, array2.size());
  // We expect a buffer swap here.
  EXPECT_EQ(p1, array2.begin());
  EXPECT_EQ(p2, array1.begin());
}

TEST_F(PreallocedArrayTest, NoMemLeaksShrinkToFitMalloc) {
  Prealloced_array<IntWrap, 1> array1(PSI_NOT_INSTRUMENTED);
  for (int ix = 0; ix < 42; ++ix) array1.push_back(IntWrap(ix));
  IntWrap *p1 = array1.begin();
  array1.shrink_to_fit();
  EXPECT_EQ(42U, array1.size());
  EXPECT_EQ(42U, array1.capacity());
  EXPECT_NE(p1, array1.begin());
}

TEST_F(PreallocedArrayTest, NoMemLeaksShrinkToFitSameSize) {
  Prealloced_array<IntWrap, 10> array1(PSI_NOT_INSTRUMENTED);
  for (int ix = 0; ix < 42; ++ix) array1.push_back(IntWrap(ix));
  for (int ix = 0; array1.size() != array1.capacity(); ++ix)
    array1.push_back(IntWrap(ix));
  IntWrap *p1 = array1.begin();
  array1.shrink_to_fit();
  EXPECT_EQ(p1, array1.begin());
}

TEST_F(PreallocedArrayTest, NoMemLeaksShrinkToFitPrealloc) {
  Prealloced_array<IntWrap, 100> array1(PSI_NOT_INSTRUMENTED);
  for (int ix = 0; ix < 42; ++ix) array1.push_back(IntWrap(ix));
  IntWrap *p1 = array1.begin();
  array1.shrink_to_fit();
  EXPECT_EQ(42U, array1.size());
  EXPECT_EQ(100U, array1.capacity());
  EXPECT_EQ(p1, array1.begin());
}

/*
  A simple class to verify that Prealloced_array also works for
  classes which have their own operator new/delete.
 */
class TestAlloc {
 public:
  explicit TestAlloc(int val) : m_int(val) {}

  int getval() const { return m_int; }

 private:
  int m_int;

  static void *operator new(size_t) { throw std::bad_alloc(); }
};

/*
  There is no THD and no mem-root available for the execution of this test.
  This shows that the memory management of Prealloced_array works OK for
  classes with custom new/delete.
 */
TEST_F(PreallocedArrayTest, CustomNewDelete) {
  Prealloced_array<TestAlloc, 1> array(PSI_NOT_INSTRUMENTED);
  for (int ix = 0; ix < 42; ++ix) array.push_back(TestAlloc(ix));
  for (int ix = 0; ix < 42; ++ix) EXPECT_EQ(ix, array[ix].getval());
}

/**
  A class that wraps an integer. Objects of this class can be moved,
  but cannot be copied.
*/
class IntWrapMove {
  std::unique_ptr<int> m_i;

 public:
  explicit IntWrapMove(int i) : m_i(new int(i)) {}
  IntWrapMove(const IntWrapMove &) = delete;
  IntWrapMove &operator=(const IntWrapMove &) = delete;
  IntWrapMove(IntWrapMove &&) = default;
  IntWrapMove &operator=(IntWrapMove &&) = default;
  int getval() const { return *m_i; }
};

/*
  Test that a Prealloced_array can hold objects that cannot be copied.
*/
TEST_F(PreallocedArrayTest, Move) {
  using IntArray = Prealloced_array<IntWrapMove, 1>;
  IntArray array(PSI_NOT_INSTRUMENTED);

  // Test that we can add non-copyable elements to the array.
  for (int i = 0; i < 5; ++i) array.push_back(IntWrapMove(i));
  for (int i = 5; i < 10; ++i) array.emplace_back(i);
  for (int i = 0; i < 10; ++i) EXPECT_EQ(i, array[i].getval());
  array.insert(array.begin(), IntWrapMove(100));
  array.emplace(array.begin() + 1, IntWrapMove(101));
  EXPECT_EQ(12U, array.size());
  EXPECT_EQ(100, array[0].getval());
  EXPECT_EQ(101, array[1].getval());
  EXPECT_EQ(0, array[2].getval());

  // Test that we can remove non-copyable elements from the array.
  IntArray::iterator it = array.erase(1);
  EXPECT_EQ(1, it - array.begin());
  EXPECT_EQ(0, it->getval());
  it = array.erase(array.cbegin() + 1);
  EXPECT_EQ(1, it - array.begin());
  EXPECT_EQ(1, it->getval());
  it = array.erase(array.cbegin() + 2, array.cend() - 2);
  EXPECT_EQ(8, it->getval());
  EXPECT_EQ(2, array.end() - it);
  EXPECT_EQ(2, it - array.begin());
  EXPECT_EQ(4U, array.size());
  EXPECT_EQ(100, array[0].getval());
  EXPECT_EQ(1, array[1].getval());
  EXPECT_EQ(8, array[2].getval());
  EXPECT_EQ(9, array[3].getval());
}

TEST_F(PreallocedArrayTest, ShrinkToFit) {
  Prealloced_array<int, 1> array(PSI_NOT_INSTRUMENTED);
  array.push_back(1);
  array.push_back(2);
  array.push_back(3);
  size_t capacity = array.capacity();
  EXPECT_LE(3U, capacity);

  // After clear(), array is empty, but the capacity is unchanged.
  array.clear();
  EXPECT_TRUE(array.empty());
  EXPECT_EQ(capacity, array.capacity());

  // After shrink_to_fit(), the capacity should shrink to the prealloc size.
  array.shrink_to_fit();
  EXPECT_EQ(1U, array.capacity());
}

}  // namespace prealloced_array_unittest<|MERGE_RESOLUTION|>--- conflicted
+++ resolved
@@ -28,6 +28,7 @@
 #include <memory>
 
 #include "prealloced_array.h"
+#include "thread_utils.h"
 
 namespace prealloced_array_unittest {
 
@@ -53,50 +54,30 @@
 
 TEST_F(PreallocedArrayDeathTest, OutOfBoundsRead) {
   ::testing::FLAGS_gtest_death_test_style = "threadsafe";
-<<<<<<< HEAD
-  EXPECT_DEATH_IF_SUPPORTED(some_integer = int_10[5],
-=======
-  MY_EXPECT_DEATH_IF_SUPPORTED(some_integer= int_10[5],
->>>>>>> 333b4508
-                            ".*Assertion .*n < size.*");
+  MY_EXPECT_DEATH_IF_SUPPORTED(some_integer = int_10[5],
+                               ".*Assertion .*n < size.*");
 }
 
 TEST_F(PreallocedArrayDeathTest, OutOfBoundsWrite) {
   ::testing::FLAGS_gtest_death_test_style = "threadsafe";
   MY_EXPECT_DEATH_IF_SUPPORTED(int_10[5] = some_integer,
-                            ".*Assertion .*n < size.*");
+                               ".*Assertion .*n < size.*");
 }
 
 TEST_F(PreallocedArrayDeathTest, EmptyBack) {
   ::testing::FLAGS_gtest_death_test_style = "threadsafe";
-<<<<<<< HEAD
-  EXPECT_DEATH_IF_SUPPORTED(int_10.back() = 42, ".*Assertion .*n < size.*");
-=======
-  MY_EXPECT_DEATH_IF_SUPPORTED(int_10.back() = 42,
-                            ".*Assertion .*n < size.*");
->>>>>>> 333b4508
+  MY_EXPECT_DEATH_IF_SUPPORTED(int_10.back() = 42, ".*Assertion .*n < size.*");
 }
 
 TEST_F(PreallocedArrayDeathTest, EmptyPopBack) {
   ::testing::FLAGS_gtest_death_test_style = "threadsafe";
-<<<<<<< HEAD
-  EXPECT_DEATH_IF_SUPPORTED(int_10.pop_back(), ".*Assertion .*!empty.*");
-=======
-  MY_EXPECT_DEATH_IF_SUPPORTED(int_10.pop_back(),
-                            ".*Assertion .*!empty.*");
->>>>>>> 333b4508
+  MY_EXPECT_DEATH_IF_SUPPORTED(int_10.pop_back(), ".*Assertion .*!empty.*");
 }
 
 TEST_F(PreallocedArrayDeathTest, EmptyErase) {
   ::testing::FLAGS_gtest_death_test_style = "threadsafe";
-<<<<<<< HEAD
   size_t ix = 0;
-  EXPECT_DEATH_IF_SUPPORTED(int_10.erase(ix), ".*Assertion .*ix < size.*");
-=======
-  size_t ix= 0;
-  MY_EXPECT_DEATH_IF_SUPPORTED(int_10.erase(ix),
-                            ".*Assertion .*ix < size.*");
->>>>>>> 333b4508
+  MY_EXPECT_DEATH_IF_SUPPORTED(int_10.erase(ix), ".*Assertion .*ix < size.*");
 }
 
 #endif  // DBUG_OFF
