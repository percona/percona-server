/* Copyright (c) 2011, 2017, Oracle and/or its affiliates. All rights reserved.

   This program is free software; you can redistribute it and/or modify
   it under the terms of the GNU General Public License, version 2.0,
   as published by the Free Software Foundation.

   This program is also distributed with certain software (including
   but not limited to OpenSSL) that is licensed under separate terms,
   as designated in a particular file or component or in included license
   documentation.  The authors of MySQL hereby grant you an additional
   permission to link the program and your derivative works with the
   separately licensed software that they have included with MySQL.

   This program is distributed in the hope that it will be useful,
   but WITHOUT ANY WARRANTY; without even the implied warranty of
   MERCHANTABILITY or FITNESS FOR A PARTICULAR PURPOSE.  See the
   GNU General Public License, version 2.0, for more details.

   You should have received a copy of the GNU General Public License
   along with this program; if not, write to the Free Software
   Foundation, Inc., 51 Franklin St, Fifth Floor, Boston, MA 02110-1301  USA */

#include <gtest/gtest.h>
#include <limits.h>

#include "m_string.h"
#include "my_inttypes.h"
#include "my_stacktrace.h"
#include "unittest/gunit/test_utils.h"

namespace segfault_unittest {

using my_testing::Mock_error_handler;
using my_testing::Server_initializer;

class FatalSignalDeathTest : public ::testing::Test {
 protected:
  virtual void SetUp() {
    ::testing::FLAGS_gtest_death_test_style = "threadsafe";
    initializer.SetUp();
  }
  virtual void TearDown() { initializer.TearDown(); }

  Server_initializer initializer;
};

TEST_F(FatalSignalDeathTest, Abort) {
#if defined(_WIN32)
  MY_EXPECT_DEATH_IF_SUPPORTED(abort(), ".* UTC - mysqld got exception.*");
#else
  MY_EXPECT_DEATH_IF_SUPPORTED(abort(), ".* UTC - mysqld got signal 6.*");
#endif
}

<<<<<<< HEAD
TEST_F(FatalSignalDeathTest, Segfault) {
#if defined(_WIN32)
  int *pint = NULL;
=======

TEST_F(FatalSignalDeathTest, Segfault)
{
  int *pint= NULL;
#if defined(_WIN32)
>>>>>>> 333b4508
  /*
   After upgrading from gtest 1.5 to 1.6 this segfault is no longer
   caught by handle_fatal_signal(). We get an empty error message from the
   gtest library instead.
  */
<<<<<<< HEAD
  EXPECT_DEATH_IF_SUPPORTED(*pint = 42, "");
#elif defined(__SANITIZE_ADDRESS__)
/* gcc 4.8.1 with '-fsanitize=address -O1' */
/* Newer versions of ASAN give other error message, disable it */
// EXPECT_DEATH_IF_SUPPORTED(*pint= 42, ".*ASAN:SIGSEGV.*");
#else
  int *pint = NULL;
=======
  MY_EXPECT_DEATH_IF_SUPPORTED(*pint= 42, "");
#elif defined(__SANITIZE_ADDRESS__)
  /* AddressSanitizer */
  MY_EXPECT_DEATH_IF_SUPPORTED(*pint= 42, ".*ASAN:(DEADLYSIGNAL|SIGSEGV).*");
#else
>>>>>>> 333b4508
  /*
   On most platforms we get SIGSEGV == 11, but SIGBUS == 10 is also possible.
   And on Mac OsX we can get SIGILL == 4 (but only in optmized mode).
  */
<<<<<<< HEAD
  EXPECT_DEATH_IF_SUPPORTED(*pint = 42, ".* UTC - mysqld got signal .*");
=======
  MY_EXPECT_DEATH_IF_SUPPORTED(*pint= 42, ".* UTC - mysqld got signal .*");
>>>>>>> 333b4508
#endif
}

// Verifies that my_safe_utoa behaves like sprintf(_, "%llu", _)
TEST(PrintUtilities, Utoa) {
  char buff[22];
  ulonglong intarr[] = {0, 1, 8, 12, 1234, 88888, ULONG_MAX, ULLONG_MAX};
  char sprintbuff[22];
  for (size_t ix = 0; ix < array_elements(intarr); ++ix) {
    char *my_res;
    sprintf(sprintbuff, "%llu", intarr[ix]);
    my_res = my_safe_utoa(10, intarr[ix], &buff[sizeof(buff) - 1]);
    EXPECT_STREQ(sprintbuff, my_res);

    if (intarr[ix] <= ULONG_MAX) {
      sprintf(sprintbuff, "%lu", (ulong)intarr[ix]);
      my_res = my_safe_utoa(10, (ulong)intarr[ix], &buff[sizeof(buff) - 1]);
      EXPECT_STREQ(sprintbuff, my_res);
    }
  }
}

// Verifies that my_safe_itoa behaves like sprintf(_, "%lld", _)
TEST(PrintUtilities, Itoa) {
  char buff[22];
  char sprintbuff[22];
  longlong intarr[] = {0, 1, 8, 12, 1234, 88888, LONG_MAX, LLONG_MAX};

  for (size_t ix = 0; ix < array_elements(intarr); ++ix) {
    char *my_res;
    sprintf(sprintbuff, "%lld", intarr[ix]);
    my_res = my_safe_itoa(10, intarr[ix], &buff[sizeof(buff) - 1]);
    EXPECT_STREQ(sprintbuff, my_res);

    ll2str(intarr[ix], buff, 10, 0);
    EXPECT_STREQ(sprintbuff, buff);

    sprintf(sprintbuff, "%lld", -intarr[ix]);
    my_res = my_safe_itoa(10, -intarr[ix], &buff[sizeof(buff) - 1]);
    EXPECT_STREQ(sprintbuff, my_res);

    // This one fails ....
    // ll2str(-intarr[ix], buff, 10, 0);
    // EXPECT_STREQ(sprintbuff, buff)
    //  << "failed for " << -intarr[ix];

    sprintf(sprintbuff, "%llx", intarr[ix]);
    my_res = my_safe_itoa(16, intarr[ix], &buff[sizeof(buff) - 1]);
    EXPECT_STREQ(sprintbuff, my_res);

    ll2str(intarr[ix], buff, 16, 0);
    EXPECT_STREQ(sprintbuff, buff);

    sprintf(sprintbuff, "%llx", -intarr[ix]);
    my_res = my_safe_itoa(16, -intarr[ix], &buff[sizeof(buff) - 1]);
    EXPECT_STREQ(sprintbuff, my_res) << "failed for " << -intarr[ix];

    ll2str(-intarr[ix], buff, 16, 0);
    EXPECT_STREQ(sprintbuff, buff);
  }
}

// Various tests for my_safe_snprintf.
TEST(PrintUtilities, Printf) {
  char buff[512];
  char sprintfbuff[512];
  const char *null_str = NULL;

  my_safe_snprintf(buff, sizeof(buff), "hello");
  EXPECT_STREQ("hello", buff);

  my_safe_snprintf(buff, sizeof(buff), "hello %s hello", "hello");
  EXPECT_STREQ("hello hello hello", buff);
  my_safe_snprintf(buff, sizeof(buff), "hello %s hello", null_str);
  EXPECT_STREQ("hello (null) hello", buff);

  my_safe_snprintf(buff, sizeof(buff), "hello %d hello", 42);
  EXPECT_STREQ("hello 42 hello", buff);
  my_safe_snprintf(buff, sizeof(buff), "hello %i hello", 42);
  EXPECT_STREQ("hello 42 hello", buff);
  my_safe_snprintf(buff, sizeof(buff), "hello %u hello", (unsigned)42);
  EXPECT_STREQ("hello 42 hello", buff);

  my_safe_snprintf(buff, sizeof(buff), "hello %llu hello", ULLONG_MAX);
  sprintf(sprintfbuff, "hello %llu hello", ULLONG_MAX);
  EXPECT_STREQ(sprintfbuff, buff);

  my_safe_snprintf(buff, sizeof(buff), "hello %x hello", 42);
  EXPECT_STREQ("hello 2a hello", buff);

  my_safe_snprintf(buff, sizeof(buff), "hello %x hello", -42);
  sprintf(sprintfbuff, "hello %x hello", -42);
  EXPECT_STREQ("hello ffffffd6 hello", buff);
  EXPECT_STREQ(sprintfbuff, buff);

  my_safe_snprintf(buff, sizeof(buff), "hello %llx hello", (longlong)-42);
  sprintf(sprintfbuff, "hello %llx hello", (longlong)-42);
  EXPECT_STREQ("hello ffffffffffffffd6 hello", buff);
  EXPECT_STREQ(sprintfbuff, buff);

  void *p = this;
  my_safe_snprintf(buff, sizeof(buff), "hello 0x%p hello", p);
  snprintf(sprintfbuff, sizeof(sprintfbuff), "hello 0x%llx hello",
           (long long)p);
  EXPECT_STREQ(sprintfbuff, buff) << "my_safe_snprintf:" << buff;
}

}  // namespace segfault_unittest<|MERGE_RESOLUTION|>--- conflicted
+++ resolved
@@ -27,6 +27,7 @@
 #include "my_inttypes.h"
 #include "my_stacktrace.h"
 #include "unittest/gunit/test_utils.h"
+#include "unittest/gunit/thread_utils.h"
 
 namespace segfault_unittest {
 
@@ -52,46 +53,24 @@
 #endif
 }
 
-<<<<<<< HEAD
 TEST_F(FatalSignalDeathTest, Segfault) {
+  int *pint = NULL;
 #if defined(_WIN32)
-  int *pint = NULL;
-=======
-
-TEST_F(FatalSignalDeathTest, Segfault)
-{
-  int *pint= NULL;
-#if defined(_WIN32)
->>>>>>> 333b4508
   /*
    After upgrading from gtest 1.5 to 1.6 this segfault is no longer
    caught by handle_fatal_signal(). We get an empty error message from the
    gtest library instead.
   */
-<<<<<<< HEAD
-  EXPECT_DEATH_IF_SUPPORTED(*pint = 42, "");
-#elif defined(__SANITIZE_ADDRESS__)
-/* gcc 4.8.1 with '-fsanitize=address -O1' */
-/* Newer versions of ASAN give other error message, disable it */
-// EXPECT_DEATH_IF_SUPPORTED(*pint= 42, ".*ASAN:SIGSEGV.*");
-#else
-  int *pint = NULL;
-=======
-  MY_EXPECT_DEATH_IF_SUPPORTED(*pint= 42, "");
+  MY_EXPECT_DEATH_IF_SUPPORTED(*pint = 42, "");
 #elif defined(__SANITIZE_ADDRESS__)
   /* AddressSanitizer */
-  MY_EXPECT_DEATH_IF_SUPPORTED(*pint= 42, ".*ASAN:(DEADLYSIGNAL|SIGSEGV).*");
+  MY_EXPECT_DEATH_IF_SUPPORTED(*pint = 42, ".*ASAN:(DEADLYSIGNAL|SIGSEGV).*");
 #else
->>>>>>> 333b4508
   /*
    On most platforms we get SIGSEGV == 11, but SIGBUS == 10 is also possible.
    And on Mac OsX we can get SIGILL == 4 (but only in optmized mode).
   */
-<<<<<<< HEAD
-  EXPECT_DEATH_IF_SUPPORTED(*pint = 42, ".* UTC - mysqld got signal .*");
-=======
-  MY_EXPECT_DEATH_IF_SUPPORTED(*pint= 42, ".* UTC - mysqld got signal .*");
->>>>>>> 333b4508
+  MY_EXPECT_DEATH_IF_SUPPORTED(*pint = 42, ".* UTC - mysqld got signal .*");
 #endif
 }
 
