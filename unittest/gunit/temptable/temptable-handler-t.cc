/* Copyright (c) 2018, 2020, Oracle and/or its affiliates.

   This program is free software; you can redistribute it and/or modify
   it under the terms of the GNU General Public License, version 2.0,
   as published by the Free Software Foundation.

   This program is also distributed with certain software (including
   but not limited to OpenSSL) that is licensed under separate terms,
   as designated in a particular file or component or in included license
   documentation.  The authors of MySQL hereby grant you an additional
   permission to link the program and your derivative works with the
   separately licensed software that they have included with MySQL.

   This program is distributed in the hope that it will be useful,
   but WITHOUT ANY WARRANTY; without even the implied warranty of
   MERCHANTABILITY or FITNESS FOR A PARTICULAR PURPOSE.  See the
   GNU General Public License, version 2.0, for more details.

   You should have received a copy of the GNU General Public License
   along with this program; if not, write to the Free Software
   Foundation, Inc., 51 Franklin St, Fifth Floor, Boston, MA 02110-1301  USA */

#include <gtest/gtest.h>
#include <array>
#include <cstring>
#include <memory>
#include <vector>

#include "mysql/plugin.h"
#include "sql/mysqld.h"
#include "storage/temptable/include/temptable/handler.h"
#include "unittest/gunit/temptable/table_helper.h"
#include "unittest/gunit/test_utils.h"

namespace temptable_test {

#ifdef DBUG_OFF

/* In release builds there will be an error reported as well
as my_error generated. */
#define EXPECT_UPDATE_UNSUPPORTED(x)                                 \
  m_server_initializer.set_expected_error(ER_CHECK_NOT_IMPLEMENTED); \
  EXPECT_EQ(x, HA_ERR_UNSUPPORTED);                                  \
  m_server_initializer.set_expected_error(0);

#else

/* In debug builds there will be an assert. */
#define EXPECT_UPDATE_UNSUPPORTED(x) \
  EXPECT_DEATH_IF_SUPPORTED(x, ".*Assertion .*");

#endif

// To use a test fixture, derive a class from testing::Test.
class Handler_test : public testing::Test {
 protected:
  void SetUp() override {
<<<<<<< HEAD
    m_server_initializer.SetUp();
=======
    plugin_early_load_one(
        nullptr, nullptr,
        nullptr);  // a hack which is needed to at least get
                   // LOCK_plugin_xxx mutexes initialized in order make this
                   // test-suite up and running again.
>>>>>>> f61203d9
    init_handlerton();
    m_server_initializer.SetUp();
  }

<<<<<<< HEAD
  void TearDown() override { m_server_initializer.TearDown(); }
=======
  void TearDown() override {
    m_server_initializer.TearDown();
    delete remove_hton2plugin(m_temptable_handlerton.slot);
    plugin_shutdown();  // see a comment in SetUp() for a reason why is this
                        // needed
  }
>>>>>>> f61203d9

  THD *thd() { return m_server_initializer.thd(); }

  handlerton *hton() { return &m_temptable_handlerton; }

 protected:
  my_testing::Server_initializer m_server_initializer;

 private:
  handlerton m_temptable_handlerton;

  void init_handlerton() {
    std::memset(&m_temptable_handlerton, 0, sizeof(m_temptable_handlerton));

    m_temptable_handlerton.file_extensions = nullptr;
    m_temptable_handlerton.state = SHOW_OPTION_YES;
    m_temptable_handlerton.db_type = DB_TYPE_TEMPTABLE;
    m_temptable_handlerton.create = nullptr;
    m_temptable_handlerton.flags =
        HTON_ALTER_NOT_SUPPORTED | HTON_CAN_RECREATE | HTON_HIDDEN |
        HTON_NOT_USER_SELECTABLE | HTON_NO_PARTITION | HTON_NO_BINLOG_ROW_OPT |
        HTON_SUPPORTS_EXTENDED_KEYS;

    insert_hton2plugin(m_temptable_handlerton.slot, new st_plugin_int());
    temptable::Allocator<uint8_t>::init();
  }
};

TEST_F(Handler_test, SimpleTableCreate) {
  const char *table_name = "t1";

  Table_helper table_helper(table_name, thd());
  table_helper.add_field_long("col0", false);
  table_helper.finalize();

  temptable::Handler handler(hton(), table_helper.table_share());
  table_helper.set_handler(&handler);

  EXPECT_EQ(handler.create(table_name, table_helper.table(), nullptr, nullptr),
            0);
  EXPECT_EQ(handler.open(table_name, 0, 0, nullptr), 0);

  EXPECT_EQ(handler.close(), 0);
  EXPECT_EQ(handler.delete_table(table_name, nullptr), 0);
}

#ifndef DBUG_OFF
TEST_F(
    Handler_test,
    TableCreateReturnsRecordFileFullWhenTempTableAllocatorThrowsRecordFileFull) {
  const char *table_name = "t1";

  Table_helper table_helper(table_name, thd());
  table_helper.add_field_long("col0", false);
  table_helper.finalize();

  temptable::Handler handler(hton(), table_helper.table_share());
  table_helper.set_handler(&handler);

  DBUG_SET("+d,temptable_allocator_record_file_full");
  EXPECT_EQ(handler.create(table_name, table_helper.table(), nullptr, nullptr),
            HA_ERR_RECORD_FILE_FULL);
  DBUG_SET("-d,temptable_allocator_record_file_full");
}

TEST_F(Handler_test,
       TableCreateReturnsOutOfMemoryWhenTempTableAllocatorThrowsOutOfMemory) {
  const char *table_name = "t1";

  Table_helper table_helper(table_name, thd());
  table_helper.add_field_long("col0", false);
  table_helper.finalize();

  temptable::Handler handler(hton(), table_helper.table_share());
  table_helper.set_handler(&handler);

  DBUG_SET("+d,temptable_allocator_oom");
  EXPECT_EQ(handler.create(table_name, table_helper.table(), nullptr, nullptr),
            HA_ERR_OUT_OF_MEM);
  DBUG_SET("-d,temptable_allocator_oom");
}

TEST_F(Handler_test,
       TableCreateReturnsOutOfMemoryWhenCatchAllHandlerIsActivated) {
  const char *table_name = "t1";

  Table_helper table_helper(table_name, thd());
  table_helper.add_field_long("col0", false);
  table_helper.finalize();

  temptable::Handler handler(hton(), table_helper.table_share());
  table_helper.set_handler(&handler);

  DBUG_SET("+d,temptable_create_return_non_result_type_exception");
  EXPECT_EQ(handler.create(table_name, table_helper.table(), nullptr, nullptr),
            HA_ERR_OUT_OF_MEM);
  DBUG_SET("-d,temptable_create_return_non_result_type_exception");
}
#endif /* DBUG_OFF */

TEST_F(Handler_test, SimpleTableOpsFixedSize) {
  const char *table_name = "t1";

  Table_helper table_helper(table_name, thd());
  table_helper.add_field_long("col0", false);
  table_helper.add_field_long("col1", true);
  table_helper.finalize();

  temptable::Handler handler(hton(), table_helper.table_share());
  table_helper.set_handler(&handler);

  EXPECT_EQ(handler.create(table_name, table_helper.table(), nullptr, nullptr),
            0);
  EXPECT_EQ(handler.open(table_name, 0, 0, nullptr), 0);

  /* Insert (success). */
  table_helper.field<Field_long>(0)->store(1, false);
  table_helper.field<Field_long>(1)->store(1, false);
  table_helper.field<Field_long>(1)->set_notnull();
  EXPECT_EQ(handler.write_row(table_helper.record_0()), 0);

  table_helper.field<Field_long>(0)->store(2, false);
  table_helper.field<Field_long>(1)->store(2, false);
  table_helper.field<Field_long>(1)->set_null();
  EXPECT_EQ(handler.write_row(table_helper.record_0()), 0);

  table_helper.field<Field_long>(0)->store(3, false);
  table_helper.field<Field_long>(1)->store(1, false);
  table_helper.field<Field_long>(1)->set_null();
  EXPECT_EQ(handler.write_row(table_helper.record_0()), 0);

  /* Update one row. */
  EXPECT_EQ(handler.rnd_init(false), 0);
  EXPECT_EQ(handler.rnd_next(table_helper.record_1()), 0);
  table_helper.field<Field_long>(0)->store(10, false);
  table_helper.field<Field_long>(1)->store(10, false);
  table_helper.field<Field_long>(1)->set_notnull();
  EXPECT_EQ(
      handler.update_row(table_helper.record_1(), table_helper.record_0()), 0);
  EXPECT_EQ(handler.rnd_end(), 0);

  /* Delete one row. */
  EXPECT_EQ(handler.rnd_init(false), 0);
  EXPECT_EQ(handler.rnd_next(table_helper.record_1()), 0);
  EXPECT_EQ(handler.delete_row(table_helper.record_1()), 0);
  EXPECT_EQ(handler.rnd_end(), 0);

  EXPECT_EQ(handler.close(), 0);
  EXPECT_EQ(handler.delete_table(table_name, nullptr), 0);
}

TEST_F(Handler_test, SimpleTableOpsVarSize) {
  const char *table_name = "t1";

  Table_helper table_helper(table_name, thd());
  table_helper.add_field_varstring("col0", 20, false);
  table_helper.finalize();

  temptable::Handler handler(hton(), table_helper.table_share());
  table_helper.set_handler(&handler);

  EXPECT_EQ(handler.create(table_name, table_helper.table(), nullptr, nullptr),
            0);
  EXPECT_EQ(handler.open(table_name, 0, 0, nullptr), 0);

  /* Insert (success). */
  table_helper.field<Field_varstring>(0)->store(1, false);
  EXPECT_EQ(handler.write_row(table_helper.record_0()), 0);

  table_helper.field<Field_varstring>(0)->store(2, false);
  EXPECT_EQ(handler.write_row(table_helper.record_0()), 0);

  table_helper.field<Field_varstring>(0)->store(3, false);
  EXPECT_EQ(handler.write_row(table_helper.record_0()), 0);

  /* Update one row. */
  EXPECT_EQ(handler.rnd_init(false), 0);
  EXPECT_EQ(handler.rnd_next(table_helper.record_1()), 0);
  table_helper.field<Field_varstring>(0)->store(10, false);
  EXPECT_EQ(
      handler.update_row(table_helper.record_1(), table_helper.record_0()), 0);
  EXPECT_EQ(handler.rnd_end(), 0);

  /* Delete one row. */
  EXPECT_EQ(handler.rnd_init(false), 0);
  EXPECT_EQ(handler.rnd_next(table_helper.record_1()), 0);
  EXPECT_EQ(handler.delete_row(table_helper.record_1()), 0);
  EXPECT_EQ(handler.rnd_end(), 0);

  EXPECT_EQ(handler.close(), 0);
  EXPECT_EQ(handler.delete_table(table_name, nullptr), 0);
}

TEST_F(Handler_test, SingleIndex) {
  ::testing::FLAGS_gtest_death_test_style = "threadsafe";

  const char *table_name = "t1";

  Table_helper table_helper(table_name, thd());
  table_helper.add_field_long("col0", false);
  table_helper.add_field_long("col1", false);
  table_helper.add_index(HA_KEY_ALG_HASH, true, {0});
  table_helper.finalize();

  temptable::Handler handler(hton(), table_helper.table_share());
  table_helper.set_handler(&handler);

  EXPECT_EQ(handler.create(table_name, table_helper.table(), nullptr, nullptr),
            0);
  EXPECT_EQ(handler.open(table_name, 0, 0, nullptr), 0);

  /* Insert (success). */
  table_helper.field<Field_long>(0)->store(1, false);
  table_helper.field<Field_long>(1)->store(1, false);
  EXPECT_EQ(handler.write_row(table_helper.record_0()), 0);

  table_helper.field<Field_long>(0)->store(2, false);
  table_helper.field<Field_long>(1)->store(2, false);
  EXPECT_EQ(handler.write_row(table_helper.record_0()), 0);

  table_helper.field<Field_long>(0)->store(3, false);
  table_helper.field<Field_long>(1)->store(3, false);
  EXPECT_EQ(handler.write_row(table_helper.record_0()), 0);

  /* Insert (duplicate key). */
  table_helper.field<Field_long>(0)->store(2, false);
  table_helper.field<Field_long>(1)->store(2, false);
  EXPECT_EQ(handler.write_row(table_helper.record_0()), HA_ERR_FOUND_DUPP_KEY);

  /* Update (duplicate row) - verify unsupported error/assert is generated. */
  EXPECT_EQ(handler.rnd_init(false), 0);
  EXPECT_EQ(handler.rnd_next(table_helper.record_1()), 0);
  table_helper.copy_record_1_to_0();
  auto old_value = table_helper.field<Field_long>(0)->val_int();
  auto new_value = (old_value == 1) ? 2 : 1;
  table_helper.field<Field_long>(0)->store(new_value, false);
  EXPECT_UPDATE_UNSUPPORTED(
      handler.update_row(table_helper.record_1(), table_helper.record_0()));
  EXPECT_EQ(handler.rnd_end(), 0);

  /* Update (success). */
  EXPECT_EQ(handler.rnd_init(false), 0);
  EXPECT_EQ(handler.rnd_next(table_helper.record_1()), 0);
  table_helper.copy_record_1_to_0();
  table_helper.field<Field_long>(1)->store(10, false);
  EXPECT_EQ(
      handler.update_row(table_helper.record_1(), table_helper.record_0()), 0);
  EXPECT_EQ(handler.rnd_end(), 0);

  /* Delete one row. */
  EXPECT_EQ(handler.rnd_init(false), 0);
  EXPECT_EQ(handler.rnd_next(table_helper.record_1()), 0);
  EXPECT_EQ(handler.delete_row(table_helper.record_1()), 0);
  EXPECT_EQ(handler.rnd_end(), 0);

  EXPECT_EQ(handler.close(), 0);
  EXPECT_EQ(handler.delete_table(table_name, nullptr), 0);
}

TEST_F(Handler_test, MultiIndex) {
  ::testing::FLAGS_gtest_death_test_style = "threadsafe";

  const char *table_name = "t1";

  Table_helper table_helper(table_name, thd());
  table_helper.add_field_long("col0", false);
  table_helper.add_field_long("col1", false);
  table_helper.add_field_long("col2", false);
  table_helper.add_index(HA_KEY_ALG_HASH, true, {0});
  table_helper.add_index(HA_KEY_ALG_BTREE, true, {1});
  table_helper.add_index(HA_KEY_ALG_HASH, false, {0, 1});
  table_helper.add_index(HA_KEY_ALG_BTREE, false, {0, 1});
  table_helper.finalize();

  temptable::Handler handler(hton(), table_helper.table_share());
  table_helper.set_handler(&handler);

  EXPECT_EQ(handler.create(table_name, table_helper.table(), nullptr, nullptr),
            0);
  EXPECT_EQ(handler.open(table_name, 0, 0, nullptr), 0);

  /* Insert (success). */
  table_helper.field<Field_long>(0)->store(1, false);
  table_helper.field<Field_long>(1)->store(1, false);
  table_helper.field<Field_long>(2)->store(1, false);
  EXPECT_EQ(handler.write_row(table_helper.record_0()), 0);

  table_helper.field<Field_long>(0)->store(2, false);
  table_helper.field<Field_long>(1)->store(2, false);
  table_helper.field<Field_long>(2)->store(2, false);
  EXPECT_EQ(handler.write_row(table_helper.record_0()), 0);

  table_helper.field<Field_long>(0)->store(3, false);
  table_helper.field<Field_long>(1)->store(3, false);
  table_helper.field<Field_long>(2)->store(3, false);
  EXPECT_EQ(handler.write_row(table_helper.record_0()), 0);

  /* Insert (duplicate key). */
  table_helper.field<Field_long>(0)->store(4, false);
  table_helper.field<Field_long>(1)->store(2, false);
  table_helper.field<Field_long>(2)->store(9, false);
  EXPECT_EQ(handler.write_row(table_helper.record_0()), HA_ERR_FOUND_DUPP_KEY);

  /* Update (duplicate row) - verify unsupported error/assert is generated. */
  EXPECT_EQ(handler.rnd_init(false), 0);
  EXPECT_EQ(handler.rnd_next(table_helper.record_1()), 0);
  table_helper.copy_record_1_to_0();
  auto old_value1 = table_helper.field<Field_long>(1)->val_int();
  auto new_value1 = (old_value1 == 1) ? 2 : 1;
  table_helper.field<Field_long>(1)->store(new_value1, false);
  EXPECT_UPDATE_UNSUPPORTED(
      handler.update_row(table_helper.record_1(), table_helper.record_0()));
  EXPECT_EQ(handler.rnd_end(), 0);

  EXPECT_EQ(handler.rnd_init(false), 0);
  EXPECT_EQ(handler.rnd_next(table_helper.record_1()), 0);
  table_helper.copy_record_1_to_0();
  auto old_value2 = table_helper.field<Field_long>(1)->val_int();
  auto new_value2 = (old_value2 == 1) ? 2 : 1;
  table_helper.field<Field_long>(0)->store(100, false);
  table_helper.field<Field_long>(1)->store(new_value2, false);
  EXPECT_UPDATE_UNSUPPORTED(
      handler.update_row(table_helper.record_1(), table_helper.record_0()));
  EXPECT_EQ(handler.rnd_end(), 0);

  /* Update (success). */
  EXPECT_EQ(handler.rnd_init(false), 0);
  EXPECT_EQ(handler.rnd_next(table_helper.record_1()), 0);
  table_helper.copy_record_1_to_0();
  table_helper.field<Field_long>(2)->store(99, false);
  EXPECT_EQ(
      handler.update_row(table_helper.record_1(), table_helper.record_0()), 0);
  EXPECT_EQ(handler.rnd_end(), 0);

  /* Delete one row. */
  EXPECT_EQ(handler.rnd_init(false), 0);
  EXPECT_EQ(handler.rnd_next(table_helper.record_1()), 0);
  EXPECT_EQ(handler.delete_row(table_helper.record_1()), 0);
  EXPECT_EQ(handler.rnd_end(), 0);

  EXPECT_EQ(handler.close(), 0);
  EXPECT_EQ(handler.delete_table(table_name, nullptr), 0);
}

TEST_F(Handler_test, MultiIndexVarchar) {
  ::testing::FLAGS_gtest_death_test_style = "threadsafe";

  const char *table_name = "t1";

  Table_helper table_helper(table_name, thd());
  table_helper.add_field_varstring("col0", 20, false);
  table_helper.add_field_varstring("col1", 20, false);
  table_helper.add_field_varstring("col2", 20, false);
  table_helper.add_index(HA_KEY_ALG_HASH, true, {0});
  table_helper.add_index(HA_KEY_ALG_BTREE, true, {1});
  table_helper.add_index(HA_KEY_ALG_HASH, false, {0, 1});
  table_helper.add_index(HA_KEY_ALG_BTREE, false, {0, 1});
  table_helper.finalize();

  temptable::Handler handler(hton(), table_helper.table_share());
  table_helper.set_handler(&handler);

  EXPECT_EQ(handler.create(table_name, table_helper.table(), nullptr, nullptr),
            0);
  EXPECT_EQ(handler.open(table_name, 0, 0, nullptr), 0);

  /* Insert (success). */
  table_helper.field<Field_varstring>(0)->store(1, false);
  table_helper.field<Field_varstring>(1)->store(1, false);
  table_helper.field<Field_varstring>(2)->store(1, false);
  EXPECT_EQ(handler.write_row(table_helper.record_0()), 0);

  table_helper.field<Field_varstring>(0)->store(2, false);
  table_helper.field<Field_varstring>(1)->store(2, false);
  table_helper.field<Field_varstring>(2)->store(2, false);
  EXPECT_EQ(handler.write_row(table_helper.record_0()), 0);

  table_helper.field<Field_varstring>(0)->store(3, false);
  table_helper.field<Field_varstring>(1)->store(3, false);
  table_helper.field<Field_varstring>(2)->store(3, false);
  EXPECT_EQ(handler.write_row(table_helper.record_0()), 0);

  /* Insert (duplicate key). */
  table_helper.field<Field_varstring>(0)->store(4, false);
  table_helper.field<Field_varstring>(1)->store(2, false);
  table_helper.field<Field_varstring>(2)->store(9, false);
  EXPECT_EQ(handler.write_row(table_helper.record_0()), HA_ERR_FOUND_DUPP_KEY);

  /* Update (duplicate row) - verify unsupported error/assert is generated. */
  EXPECT_EQ(handler.rnd_init(false), 0);
  EXPECT_EQ(handler.rnd_next(table_helper.record_1()), 0);
  table_helper.copy_record_1_to_0();
  auto old_value1 = table_helper.field<Field_varstring>(1)->val_int();
  auto new_value1 = (old_value1 == 1) ? 2 : 1;
  table_helper.field<Field_varstring>(1)->store(new_value1, false);
  EXPECT_UPDATE_UNSUPPORTED(
      handler.update_row(table_helper.record_1(), table_helper.record_0()));
  EXPECT_EQ(handler.rnd_end(), 0);

  EXPECT_EQ(handler.rnd_init(false), 0);
  EXPECT_EQ(handler.rnd_next(table_helper.record_1()), 0);
  table_helper.copy_record_1_to_0();
  auto old_value2 = table_helper.field<Field_varstring>(1)->val_int();
  auto new_value2 = (old_value2 == 1) ? 2 : 1;
  table_helper.field<Field_varstring>(0)->store(100, false);
  table_helper.field<Field_varstring>(1)->store(new_value2, false);
  EXPECT_UPDATE_UNSUPPORTED(
      handler.update_row(table_helper.record_1(), table_helper.record_0()));
  EXPECT_EQ(handler.rnd_end(), 0);

  /* Update (success). */
  EXPECT_EQ(handler.rnd_init(false), 0);
  EXPECT_EQ(handler.rnd_next(table_helper.record_1()), 0);
  table_helper.copy_record_1_to_0();
  table_helper.field<Field_varstring>(2)->store(99, false);
  EXPECT_EQ(
      handler.update_row(table_helper.record_1(), table_helper.record_0()), 0);
  EXPECT_EQ(handler.rnd_end(), 0);

  /* Delete one row. */
  EXPECT_EQ(handler.rnd_init(false), 0);
  EXPECT_EQ(handler.rnd_next(table_helper.record_1()), 0);
  EXPECT_EQ(handler.delete_row(table_helper.record_1()), 0);
  EXPECT_EQ(handler.rnd_end(), 0);

  EXPECT_EQ(handler.close(), 0);
  EXPECT_EQ(handler.delete_table(table_name, nullptr), 0);
}

TEST_F(Handler_test, IndexOnOff) {
  const char *table_name = "t1";

  Table_helper table_helper(table_name, thd());
  table_helper.add_field_long("col0", false);
  table_helper.add_index(HA_KEY_ALG_HASH, true, {0});
  table_helper.finalize();

  temptable::Handler handler(hton(), table_helper.table_share());
  table_helper.set_handler(&handler);

  EXPECT_EQ(handler.create(table_name, table_helper.table(), nullptr, nullptr),
            0);
  EXPECT_EQ(handler.open(table_name, 0, 0, nullptr), 0);

  /* Insert (success). */
  table_helper.field<Field_long>(0)->store(1, false);
  EXPECT_EQ(handler.write_row(table_helper.record_0()), 0);

  table_helper.field<Field_long>(0)->store(2, false);
  EXPECT_EQ(handler.write_row(table_helper.record_0()), 0);

  table_helper.field<Field_long>(0)->store(3, false);
  EXPECT_EQ(handler.write_row(table_helper.record_0()), 0);

  /* Insert (duplicate key). */
  table_helper.field<Field_long>(0)->store(2, false);
  EXPECT_EQ(handler.write_row(table_helper.record_0()), HA_ERR_FOUND_DUPP_KEY);

  /* Disable indexes. */
  EXPECT_EQ(handler.disable_indexes(HA_KEY_SWITCH_ALL), 0);

  /* Update (duplicate row) - should succeed. */
  EXPECT_EQ(handler.rnd_init(false), 0);
  EXPECT_EQ(handler.rnd_next(table_helper.record_1()), 0);
  table_helper.copy_record_1_to_0();
  auto old_value = table_helper.field<Field_long>(0)->val_int();
  auto new_value = (old_value == 1) ? 2 : 1;
  table_helper.field<Field_long>(0)->store(new_value, false);
  EXPECT_EQ(
      handler.update_row(table_helper.record_1(), table_helper.record_0()), 0);
  EXPECT_EQ(handler.rnd_end(), 0);

  /* Insert (duplicate key) - should succeed. */
  table_helper.field<Field_long>(0)->store(3, false);
  EXPECT_EQ(handler.write_row(table_helper.record_0()), 0);

  /* Enable indexes (should fail, table not empty). */
  EXPECT_EQ(handler.enable_indexes(HA_KEY_SWITCH_ALL), HA_ERR_WRONG_COMMAND);

  /* Truncate table. */
  EXPECT_EQ(handler.truncate(nullptr), 0);

  /* Enable indexes (should succeed). */
  EXPECT_EQ(handler.enable_indexes(HA_KEY_SWITCH_ALL), 0);

  /* Insert & check for duplicate */
  table_helper.field<Field_long>(0)->store(2, false);
  EXPECT_EQ(handler.write_row(table_helper.record_0()), 0);

  table_helper.field<Field_long>(0)->store(2, false);
  EXPECT_EQ(handler.write_row(table_helper.record_0()), HA_ERR_FOUND_DUPP_KEY);

  EXPECT_EQ(handler.close(), 0);
  EXPECT_EQ(handler.delete_table(table_name, nullptr), 0);
}

}  // namespace temptable_test<|MERGE_RESOLUTION|>--- conflicted
+++ resolved
@@ -55,29 +55,21 @@
 class Handler_test : public testing::Test {
  protected:
   void SetUp() override {
-<<<<<<< HEAD
-    m_server_initializer.SetUp();
-=======
     plugin_early_load_one(
         nullptr, nullptr,
         nullptr);  // a hack which is needed to at least get
                    // LOCK_plugin_xxx mutexes initialized in order make this
                    // test-suite up and running again.
->>>>>>> f61203d9
     init_handlerton();
     m_server_initializer.SetUp();
   }
 
-<<<<<<< HEAD
-  void TearDown() override { m_server_initializer.TearDown(); }
-=======
   void TearDown() override {
     m_server_initializer.TearDown();
     delete remove_hton2plugin(m_temptable_handlerton.slot);
     plugin_shutdown();  // see a comment in SetUp() for a reason why is this
                         // needed
   }
->>>>>>> f61203d9
 
   THD *thd() { return m_server_initializer.thd(); }
 
