--- conflicted
+++ resolved
@@ -394,10 +394,7 @@
 #if defined(HAVE_YASSL)
   yaSSL_CleanUp();
 #elif defined(HAVE_OPENSSL)
-<<<<<<< HEAD
   // This one is needed on the client side
-=======
->>>>>>> abfb2844
   ERR_remove_state(0);
   ERR_free_strings();
   EVP_cleanup();
