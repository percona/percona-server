/* Copyright (c) 2000, 2016, Oracle and/or its affiliates. All rights reserved.

   This program is free software; you can redistribute it and/or modify
   it under the terms of the GNU General Public License as published by
   the Free Software Foundation; version 2 of the License.

   This program is distributed in the hope that it will be useful,
   but WITHOUT ANY WARRANTY; without even the implied warranty of
   MERCHANTABILITY or FITNESS FOR A PARTICULAR PURPOSE.  See the
   GNU General Public License for more details.

   You should have received a copy of the GNU General Public License
   along with this program; if not, write to the Free Software
   Foundation, Inc., 51 Franklin St, Fifth Floor, Boston, MA 02110-1301  USA */

/*
  Note that we can't have assertion on file descriptors;  The reason for
  this is that during mysql shutdown, another thread can close a file
  we are working on.  In this case we should just return read errors from
  the file descriptior.
*/

#include "vio_priv.h"

#ifdef _WIN32

/**
  Stub io_wait method that defaults to indicate that
  requested I/O event is ready.

  Used for named pipe and shared memory VIO types.

  @param vio      Unused.
  @param event    Unused.
  @param timeout  Unused.

  @retval 1       The requested I/O event has occurred.
*/

static int no_io_wait(Vio *vio MY_ATTRIBUTE((unused)),
                      enum enum_vio_io_event event MY_ATTRIBUTE((unused)),
                      int timeout MY_ATTRIBUTE((unused)))
{
  return 1;
}

#endif

static my_bool has_no_data(Vio *vio MY_ATTRIBUTE((unused)))
{
  return FALSE;
}

#ifdef _WIN32
my_bool vio_shared_memory_has_data(Vio *vio)
{
  return (vio->shared_memory_remain > 0);
}
#endif

/*
 * Helper to fill most of the Vio* with defaults.
 */

static void vio_init(Vio *vio, enum enum_vio_type type,
                     my_socket sd, uint flags)
{
  DBUG_ENTER("vio_init");
  DBUG_PRINT("enter", ("type: %d  sd: %d  flags: %d", type, sd, flags));

#ifndef HAVE_VIO_READ_BUFF
  flags&= ~VIO_BUFFERED_READ;
#endif
  memset(vio, 0, sizeof(*vio));
  vio->type= type;
  vio->mysql_socket= MYSQL_INVALID_SOCKET;
  mysql_socket_setfd(&vio->mysql_socket, sd);
  vio->localhost= flags & VIO_LOCALHOST;
  vio->read_timeout= vio->write_timeout= -1;
  if ((flags & VIO_BUFFERED_READ) &&
      !(vio->read_buffer= (char*)my_malloc(VIO_READ_BUFFER_SIZE, MYF(MY_WME))))
    flags&= ~VIO_BUFFERED_READ;
#ifdef _WIN32
  if (type == VIO_TYPE_NAMEDPIPE)
  {
    vio->viodelete	=vio_delete;
    vio->vioerrno	=vio_errno;
    vio->read           =vio_read_pipe;
    vio->write          =vio_write_pipe;
    vio->fastsend	=vio_fastsend;
    vio->viokeepalive	=vio_keepalive;
    vio->should_retry	=vio_should_retry;
    vio->was_timeout    =vio_was_timeout;
    vio->vioshutdown	=vio_shutdown_pipe;
    vio->viocancel      =vio_cancel_pipe;
    vio->peer_addr	=vio_peer_addr;
    vio->io_wait        =no_io_wait;
    vio->is_connected   =vio_is_connected_pipe;
    vio->has_data       =has_no_data;
    DBUG_VOID_RETURN;
  }
#endif
#ifdef HAVE_SMEM
  if (type == VIO_TYPE_SHARED_MEMORY)
  {
    vio->viodelete	=vio_delete_shared_memory;
    vio->vioerrno	=vio_errno;
    vio->read           =vio_read_shared_memory;
    vio->write          =vio_write_shared_memory;
    vio->fastsend	=vio_fastsend;
    vio->viokeepalive	=vio_keepalive;
    vio->should_retry	=vio_should_retry;
    vio->was_timeout    =vio_was_timeout;
    vio->vioshutdown	=vio_shutdown_shared_memory;
    vio->viocancel      =vio_cancel_shared_memory;
    vio->peer_addr	=vio_peer_addr;
    vio->io_wait        =no_io_wait;
    vio->is_connected   =vio_is_connected_shared_memory;
    vio->has_data       =vio_shared_memory_has_data;
    DBUG_VOID_RETURN;
  }
#endif
#ifdef HAVE_OPENSSL
  if (type == VIO_TYPE_SSL)
  {
    vio->viodelete	=vio_ssl_delete;
    vio->vioerrno	=vio_errno;
    vio->read		=vio_ssl_read;
    vio->write		=vio_ssl_write;
    vio->fastsend	=vio_fastsend;
    vio->viokeepalive	=vio_keepalive;
    vio->should_retry	=vio_should_retry;
    vio->was_timeout    =vio_was_timeout;
    vio->vioshutdown	=vio_ssl_shutdown;
    vio->viocancel      =vio_cancel;
    vio->peer_addr	=vio_peer_addr;
    vio->io_wait        =vio_io_wait;
    vio->is_connected   =vio_is_connected;
    vio->has_data       =vio_ssl_has_data;
    vio->timeout        =vio_socket_timeout;
    DBUG_VOID_RETURN;
  }
#endif /* HAVE_OPENSSL */
  vio->viodelete        =vio_delete;
  vio->vioerrno         =vio_errno;
  vio->read=            (flags & VIO_BUFFERED_READ) ? vio_read_buff : vio_read;
  vio->write            =vio_write;
  vio->fastsend         =vio_fastsend;
  vio->viokeepalive     =vio_keepalive;
  vio->should_retry     =vio_should_retry;
  vio->was_timeout      =vio_was_timeout;
  vio->vioshutdown      =vio_shutdown;
  vio->viocancel        =vio_cancel;
  vio->peer_addr        =vio_peer_addr;
  vio->io_wait          =vio_io_wait;
  vio->is_connected     =vio_is_connected;
  vio->timeout          =vio_socket_timeout;
  vio->has_data=        (flags & VIO_BUFFERED_READ) ?
                            vio_buff_has_data : has_no_data;
  DBUG_VOID_RETURN;
}


/**
  Reinitialize an existing Vio object.

  @remark Used to rebind an initialized socket-based Vio object
          to another socket-based transport type. For example,
          rebind a TCP/IP transport to SSL.

  @remark If new socket handle passed to vio_reset() is not equal
          to the socket handle stored in Vio then socket handle will
          be closed before storing new value. If handles are equal
          then old socket is not closed. This is important for
          vio_reset() usage in ssl_do().

  @remark If any error occurs then Vio members won't be altered thus
          preserving socket handle stored in Vio and not taking
          ownership over socket handle passed as parameter.

  @param vio    A VIO object.
  @param type   A socket-based transport type.
  @param sd     The socket.
  @param ssl    An optional SSL structure.
  @param flags  Flags passed to vio_init.

  @return Return value is zero on success.
*/

my_bool vio_reset(Vio* vio, enum enum_vio_type type,
                  my_socket sd, void *ssl MY_ATTRIBUTE((unused)), uint flags)
{
  int ret= FALSE;
  Vio new_vio;
  DBUG_ENTER("vio_reset");

  /* The only supported rebind is from a socket-based transport type. */
  DBUG_ASSERT(vio->type == VIO_TYPE_TCPIP || vio->type == VIO_TYPE_SOCKET);

  vio_init(&new_vio, type, sd, flags);

  /* Preserve perfschema info for this connection */
  new_vio.mysql_socket.m_psi= vio->mysql_socket.m_psi;

#ifdef HAVE_OPENSSL
  new_vio.ssl_arg= ssl;
#endif

  /*
    Propagate the timeout values. Necessary to also propagate
    the underlying proprieties associated with the timeout,
    such as the socket blocking mode.
  */
  if (vio->read_timeout >= 0)
    ret|= vio_timeout(&new_vio, 0, vio->read_timeout / 1000);

  if (vio->write_timeout >= 0)
    ret|= vio_timeout(&new_vio, 1, vio->write_timeout / 1000);

  if (ret)
  {
    /*
      vio_reset() failed
      free resources allocated by vio_init
    */
    my_free(new_vio.read_buffer);
  }
  else
  {
    /*
      vio_reset() succeeded
      free old resources and then overwrite VIO structure
    */

    /*
      Close socket only when it is not equal to the new one.
    */
    if (sd != mysql_socket_getfd(vio->mysql_socket))
      if (vio->inactive == FALSE)
        vio->vioshutdown(vio, SHUT_RDWR);

    my_free(vio->read_buffer);

    *vio= new_vio;
  }

  DBUG_RETURN(MY_TEST(ret));
}


/* Create a new VIO for socket or TCP/IP connection. */

Vio *mysql_socket_vio_new(MYSQL_SOCKET mysql_socket, enum enum_vio_type type, uint flags)
{
  Vio *vio;
  my_socket sd= mysql_socket_getfd(mysql_socket);
  DBUG_ENTER("mysql_socket_vio_new");
  DBUG_PRINT("enter", ("sd: %d", sd));
  if ((vio = (Vio*) my_malloc(sizeof(*vio),MYF(MY_WME))))
  {
    vio_init(vio, type, sd, flags);
    vio->mysql_socket= mysql_socket;
  }
  DBUG_RETURN(vio);
}

/* Open the socket or TCP/IP connection and read the fnctl() status */

Vio *vio_new(my_socket sd, enum enum_vio_type type, uint flags)
{
  Vio *vio;
  MYSQL_SOCKET mysql_socket= MYSQL_INVALID_SOCKET;
  DBUG_ENTER("vio_new");
  DBUG_PRINT("enter", ("sd: %d", sd));

  mysql_socket_setfd(&mysql_socket, sd);
  vio = mysql_socket_vio_new(mysql_socket, type, flags);

  DBUG_RETURN(vio);
}

#ifdef _WIN32

Vio *vio_new_win32pipe(HANDLE hPipe)
{
  Vio *vio;
  DBUG_ENTER("vio_new_handle");
  if ((vio = (Vio*) my_malloc(sizeof(Vio),MYF(MY_WME))))
  {
    vio_init(vio, VIO_TYPE_NAMEDPIPE, 0, VIO_LOCALHOST);
    /* Create an object for event notification. */
    vio->overlapped.hEvent= CreateEvent(NULL, FALSE, FALSE, NULL);
    if (vio->overlapped.hEvent == NULL)
    {
      my_free(vio);
      DBUG_RETURN(NULL);
    }
    vio->hPipe= hPipe;
    strmov(vio->desc, "named pipe");
  }
  DBUG_RETURN(vio);
}

#ifdef HAVE_SMEM
Vio *vio_new_win32shared_memory(HANDLE handle_file_map, HANDLE handle_map,
                                HANDLE event_server_wrote, HANDLE event_server_read,
                                HANDLE event_client_wrote, HANDLE event_client_read,
                                HANDLE event_conn_closed)
{
  Vio *vio;
  DBUG_ENTER("vio_new_win32shared_memory");
  if ((vio = (Vio*) my_malloc(sizeof(Vio),MYF(MY_WME))))
  {
    vio_init(vio, VIO_TYPE_SHARED_MEMORY, 0, VIO_LOCALHOST);
    vio->handle_file_map= handle_file_map;
    vio->handle_map= handle_map;
    vio->event_server_wrote= event_server_wrote;
    vio->event_server_read= event_server_read;
    vio->event_client_wrote= event_client_wrote;
    vio->event_client_read= event_client_read;
    vio->event_conn_closed= event_conn_closed;
    vio->shared_memory_remain= 0;
    vio->shared_memory_pos= handle_map;
    strmov(vio->desc, "shared memory");
  }
  DBUG_RETURN(vio);
}
#endif
#endif


/**
  Set timeout for a network send or receive operation.

  @remark A non-infinite timeout causes the socket to be
          set to non-blocking mode. On infinite timeouts,
          the socket is set to blocking mode.

  @remark A negative timeout means an infinite timeout.

  @param vio      A VIO object.
  @param which    Whether timeout is for send (1) or receive (0).
  @param timeout  Timeout interval in seconds.

  @return FALSE on success, TRUE otherwise.
*/

int vio_timeout(Vio *vio, uint which, int timeout_sec)
{
  int timeout_ms;
  my_bool old_mode;

  /*
    Vio timeouts are measured in milliseconds. Check for a possible
    overflow. In case of overflow, set to infinite.
  */
  if (timeout_sec > INT_MAX/1000)
    timeout_ms= -1;
  else
    timeout_ms= (int) (timeout_sec * 1000);

  /* Deduce the current timeout status mode. */
  old_mode= vio->write_timeout < 0 && vio->read_timeout < 0;

  if (which)
    vio->write_timeout= timeout_ms;
  else
    vio->read_timeout= timeout_ms;

  /* VIO-specific timeout handling. Might change the blocking mode. */
  return vio->timeout ? vio->timeout(vio, which, old_mode) : 0;
}


void vio_delete(Vio* vio)
{
  if (!vio)
    return; /* It must be safe to delete null pointers. */

  if (vio->inactive == FALSE)
    vio->vioshutdown(vio, SHUT_RDWR);
  my_free(vio->read_buffer);
  my_free(vio);
}


/*
  Cleanup memory allocated by vio or the
  components below it when application finish

*/
void vio_end(void)
{
#if defined(HAVE_YASSL)
  yaSSL_CleanUp();
#elif defined(HAVE_OPENSSL)
<<<<<<< HEAD
  // This one is needed on the client side
=======
#if OPENSSL_VERSION_NUMBER < 0x10100000L
>>>>>>> dddeabde
  ERR_remove_state(0);
#endif
  ERR_free_strings();
  EVP_cleanup();
  CRYPTO_cleanup_all_ex_data();
#endif
}<|MERGE_RESOLUTION|>--- conflicted
+++ resolved
@@ -394,11 +394,8 @@
 #if defined(HAVE_YASSL)
   yaSSL_CleanUp();
 #elif defined(HAVE_OPENSSL)
-<<<<<<< HEAD
   // This one is needed on the client side
-=======
 #if OPENSSL_VERSION_NUMBER < 0x10100000L
->>>>>>> dddeabde
   ERR_remove_state(0);
 #endif
   ERR_free_strings();
