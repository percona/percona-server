/* Copyright (c) 2000, 2019, Oracle and/or its affiliates. All rights reserved.

   This program is free software; you can redistribute it and/or modify
   it under the terms of the GNU General Public License, version 2.0,
   as published by the Free Software Foundation.

   This program is also distributed with certain software (including
   but not limited to OpenSSL) that is licensed under separate terms,
   as designated in a particular file or component or in included license
   documentation.  The authors of MySQL hereby grant you an additional
   permission to link the program and your derivative works with the
   separately licensed software that they have included with MySQL.

   Without limiting anything contained in the foregoing, this file,
   which is part of C Driver for MySQL (Connector/C), is also subject to the
   Universal FOSS Exception, version 1.0, a copy of which can be found at
   http://oss.oracle.com/licenses/universal-foss-exception.

   This program is distributed in the hope that it will be useful,
   but WITHOUT ANY WARRANTY; without even the implied warranty of
   MERCHANTABILITY or FITNESS FOR A PARTICULAR PURPOSE.  See the
   GNU General Public License, version 2.0, for more details.

   You should have received a copy of the GNU General Public License
   along with this program; if not, write to the Free Software
   Foundation, Inc., 51 Franklin St, Fifth Floor, Boston, MA 02110-1301  USA */

/*
  Note that we can't have assertion on file descriptors;  The reason for
  this is that during mysql shutdown, another thread can close a file
  we are working on.  In this case we should just return read errors from
  the file descriptior.
*/

#include <sys/types.h>
#include <new>

#include "my_compiler.h"
#include "my_dbug.h"
#include "my_inttypes.h"
#include "my_io.h"
#include "my_psi_config.h"
#include "mysql/psi/mysql_memory.h"
#include "mysql/psi/mysql_socket.h"
#include "mysql/psi/psi_memory.h"  // IWYU pragma: keep
#include "mysql/service_mysql_alloc.h"
#include "vio/vio_priv.h"

#ifdef HAVE_OPENSSL
PSI_memory_key key_memory_vio_ssl_fd;
#endif

PSI_memory_key key_memory_vio;
PSI_memory_key key_memory_vio_read_buffer;
PSI_memory_key key_memory_vio_proxy_networks;

#ifdef HAVE_PSI_INTERFACE
static PSI_memory_info all_vio_memory[] = {
#ifdef HAVE_OPENSSL
    {&key_memory_vio_ssl_fd, "ssl_fd", 0, 0, PSI_DOCUMENT_ME},
#endif

    {&key_memory_vio, "vio", 0, 0, PSI_DOCUMENT_ME},
    {&key_memory_vio_read_buffer, "read_buffer", 0, 0, PSI_DOCUMENT_ME},
    {&key_memory_vio_proxy_networks, "proxy_networks", 0, 0, PSI_DOCUMENT_ME},
};

void init_vio_psi_keys() {
  const char *category = "vio";
  int count;

  count = array_elements(all_vio_memory);
  mysql_memory_register(category, all_vio_memory, count);
}
#endif

Vio *internal_vio_create(uint flags);
void internal_vio_delete(Vio *vio);

#ifdef _WIN32

/**
  Stub io_wait method that defaults to indicate that
  requested I/O event is ready.

  Used for named pipe and shared memory VIO types.

  @param vio      Unused.
  @param event    Unused.
  @param timeout  Unused.

  @retval 1       The requested I/O event has occurred.
*/

static int no_io_wait(Vio *vio MY_ATTRIBUTE((unused)),
                      enum enum_vio_io_event event MY_ATTRIBUTE((unused)),
                      int timeout MY_ATTRIBUTE((unused))) {
  return 1;
}

#endif

extern "C" {
static bool has_no_data(Vio *vio MY_ATTRIBUTE((unused))) { return false; }
}  // extern "C"

Vio::Vio(uint flags) {
  mysql_socket = MYSQL_INVALID_SOCKET;
  local = sockaddr_storage();
  remote = sockaddr_storage();
#ifdef USE_PPOLL_IN_VIO
  sigemptyset(&signal_mask);
#elif defined(HAVE_KQUEUE)
  kq_fd = -1;
#endif
  if (flags & VIO_BUFFERED_READ)
    read_buffer = (char *)my_malloc(key_memory_vio_read_buffer,
                                    VIO_READ_BUFFER_SIZE, MYF(MY_WME));
}

#ifdef _WIN32
bool vio_shared_memory_has_data(Vio *vio) {
  return (vio->shared_memory_remain > 0);
}
#endif

Vio::~Vio() {
  my_free(read_buffer);
  read_buffer = nullptr;
#ifdef HAVE_KQUEUE
  if (kq_fd != -1) close(kq_fd);
#endif
}

Vio &Vio::operator=(Vio &&vio) {
  this->~Vio();

  mysql_socket = vio.mysql_socket;
  localhost = vio.localhost;
  type = vio.type;
  read_timeout = vio.read_timeout;
  write_timeout = vio.write_timeout;
  retry_count = vio.retry_count;
  inactive = vio.inactive;

  local = vio.local;
  remote = vio.remote;
  addrLen = vio.addrLen;
  read_buffer = vio.read_buffer;
  read_pos = vio.read_pos;
  read_end = vio.read_end;

  is_blocking_flag = vio.is_blocking_flag;

#ifdef USE_PPOLL_IN_VIO
  thread_id = vio.thread_id;
  signal_mask = vio.signal_mask;
  if (vio.poll_shutdown_flag.test_and_set())
    poll_shutdown_flag.test_and_set();
  else
    poll_shutdown_flag.clear();
#elif defined(HAVE_KQUEUE)
  kq_fd = vio.kq_fd;
  if (vio.kevent_wakeup_flag.test_and_set())
    kevent_wakeup_flag.test_and_set();
  else
    kevent_wakeup_flag.clear();
#endif

  viodelete = vio.viodelete;
  vioerrno = vio.vioerrno;
  read = vio.read;
  write = vio.write;
  timeout = vio.timeout;
  viokeepalive = vio.viokeepalive;
  fastsend = vio.fastsend;
  peer_addr = vio.peer_addr;
  in_addr = vio.in_addr;
  should_retry = vio.should_retry;
  was_timeout = vio.was_timeout;

  vioshutdown = vio.vioshutdown;
  is_connected = vio.is_connected;
  has_data = vio.has_data;
  io_wait = vio.io_wait;
  connect = vio.connect;

  is_blocking = vio.is_blocking;
  set_blocking = vio.set_blocking;

#ifdef _WIN32
  overlapped = vio.overlapped;
  hPipe = vio.hPipe;
#endif

#ifdef HAVE_OPENSSL
  ssl_arg = vio.ssl_arg;
#endif

#ifdef _WIN32
  handle_file_map = vio.handle_file_map;
  handle_map = vio.handle_map;
  event_server_wrote = vio.event_client_wrote;
  event_server_read = vio.event_server_read;
  event_client_wrote = vio.event_client_wrote;
  event_client_read = vio.event_client_read;
  event_conn_closed = vio.event_conn_closed;
  shared_memory_remain = vio.shared_memory_remain;
  shared_memory_pos = vio.shared_memory_pos;
#endif

  // These are the only elements touched by the destructor.
  vio.read_buffer = nullptr;
#ifdef HAVE_KQUEUE
  vio.kq_fd = -1;
#endif

  return *this;
}

/*
 * Helper to fill most of the Vio* with defaults.
 */

static bool vio_init(Vio *vio, enum enum_vio_type type, my_socket sd,
                     uint flags) {
  DBUG_PRINT("enter vio_init", ("type: %d sd: %d  flags: %d", type, sd, flags));

  mysql_socket_setfd(&vio->mysql_socket, sd);

#ifdef HAVE_KQUEUE
  DBUG_ASSERT(type == VIO_TYPE_TCPIP || type == VIO_TYPE_SOCKET ||
              type == VIO_TYPE_SSL);
  vio->kq_fd = kqueue();
  if (vio->kq_fd == -1) {
    DBUG_PRINT("vio_init", ("kqueue failed with errno: %d", errno));
    return true;
  }
#endif

  vio->localhost = flags & VIO_LOCALHOST;
  vio->type = type;

#ifdef HAVE_SETNS
  vio->network_namespace[0] = '\0';
#endif

#ifdef _WIN32
  if (type == VIO_TYPE_NAMEDPIPE) {
    vio->viodelete = vio_delete;
    vio->vioerrno = vio_errno;
    vio->read = vio_read_pipe;
    vio->write = vio_write_pipe;
    vio->fastsend = vio_fastsend;
    vio->viokeepalive = vio_keepalive;
    vio->should_retry = vio_should_retry;
    vio->was_timeout = vio_was_timeout;
    vio->vioshutdown = vio_shutdown_pipe;
    vio->viocancel = vio_cancel_pipe;
    vio->peer_addr = vio_peer_addr;
    vio->io_wait = no_io_wait;
    vio->is_connected = vio_is_connected_pipe;
    vio->has_data = has_no_data;
    vio->is_blocking = vio_is_blocking;
    vio->set_blocking = vio_set_blocking;
    vio->is_blocking_flag = true;
    return false;
  }
  if (type == VIO_TYPE_SHARED_MEMORY) {
    vio->viodelete = vio_delete_shared_memory;
    vio->vioerrno = vio_errno;
    vio->read = vio_read_shared_memory;
    vio->write = vio_write_shared_memory;
    vio->fastsend = vio_fastsend;
    vio->viokeepalive = vio_keepalive;
    vio->should_retry = vio_should_retry;
    vio->was_timeout = vio_was_timeout;
    vio->vioshutdown = vio_shutdown_shared_memory;
    vio->viocancel = vio_cancel_shared_memory;
    vio->peer_addr = vio_peer_addr;
    vio->io_wait = no_io_wait;
    vio->is_connected = vio_is_connected_shared_memory;
<<<<<<< HEAD
    vio->has_data = vio_shared_memory_has_data;
=======
    vio->has_data = has_no_data;
    vio->is_blocking = vio_is_blocking;
    vio->set_blocking = vio_set_blocking;
    vio->is_blocking_flag = true;
>>>>>>> 124c7ab1
    return false;
  }
#endif /* _WIN32 */
#ifdef HAVE_OPENSSL
  if (type == VIO_TYPE_SSL) {
    vio->viodelete = vio_ssl_delete;
    vio->vioerrno = vio_errno;
    vio->read = vio_ssl_read;
    vio->write = vio_ssl_write;
    vio->fastsend = vio_fastsend;
    vio->viokeepalive = vio_keepalive;
    vio->should_retry = vio_should_retry;
    vio->was_timeout = vio_was_timeout;
    vio->vioshutdown = vio_ssl_shutdown;
    vio->viocancel = vio_cancel;
    vio->peer_addr = vio_peer_addr;
    vio->io_wait = vio_io_wait;
    vio->is_connected = vio_is_connected;
    vio->has_data = vio_ssl_has_data;
    vio->timeout = vio_socket_timeout;
    vio->is_blocking = vio_is_blocking;
    vio->set_blocking = vio_set_blocking;
    vio->set_blocking_flag = vio_set_blocking_flag;
    vio->is_blocking_flag = true;
    return false;
  }
#endif /* HAVE_OPENSSL */
  vio->viodelete = vio_delete;
  vio->vioerrno = vio_errno;
  vio->read = vio->read_buffer ? vio_read_buff : vio_read;
  vio->write = vio_write;
  vio->fastsend = vio_fastsend;
  vio->viokeepalive = vio_keepalive;
  vio->should_retry = vio_should_retry;
  vio->was_timeout = vio_was_timeout;
  vio->vioshutdown = vio_shutdown;
  vio->viocancel = vio_cancel;
  vio->peer_addr = vio_peer_addr;
  vio->io_wait = vio_io_wait;
  vio->is_connected = vio_is_connected;
  vio->timeout = vio_socket_timeout;
  vio->has_data = vio->read_buffer ? vio_buff_has_data : has_no_data;
  vio->is_blocking = vio_is_blocking;
  vio->set_blocking = vio_set_blocking;
  vio->set_blocking_flag = vio_set_blocking_flag;
  vio->is_blocking_flag = true;

  return false;
}

/**
  Reinitialize an existing Vio object.

  @remark Used to rebind an initialized socket-based Vio object
          to another socket-based transport type. For example,
          rebind a TCP/IP transport to SSL.

  @remark If new socket handle passed to vio_reset() is not equal
          to the socket handle stored in Vio then socket handle will
          be closed before storing new value. If handles are equal
          then old socket is not closed. This is important for
          vio_reset() usage in ssl_do().

  @remark If any error occurs then Vio members won't be altered thus
          preserving socket handle stored in Vio and not taking
          ownership over socket handle passed as parameter.

  @param vio    A VIO object.
  @param type   A socket-based transport type.
  @param sd     The socket.
  @param ssl    An optional SSL structure.
  @param flags  Flags passed to new_vio.

  @return Return value is zero on success.
*/

bool vio_reset(Vio *vio, enum enum_vio_type type, my_socket sd,
               void *ssl MY_ATTRIBUTE((unused)), uint flags) {
  int ret = false;
  Vio new_vio(flags);
  DBUG_ENTER("vio_reset");

  /* The only supported rebind is from a socket-based transport type. */
  DBUG_ASSERT(vio->type == VIO_TYPE_TCPIP || vio->type == VIO_TYPE_SOCKET);

  if (vio_init(&new_vio, type, sd, flags)) DBUG_RETURN(true);

  /* Preserve perfschema info for this connection */
  new_vio.mysql_socket.m_psi = vio->mysql_socket.m_psi;

#ifdef HAVE_OPENSSL
  new_vio.ssl_arg = ssl;
#endif

  /*
    Propagate the timeout values. Necessary to also propagate
    the underlying proprieties associated with the timeout,
    such as the socket blocking mode.
  */
  if (vio->read_timeout >= 0)
    ret |= vio_timeout(&new_vio, 0, vio->read_timeout / 1000);

  if (vio->write_timeout >= 0)
    ret |= vio_timeout(&new_vio, 1, vio->write_timeout / 1000);

  if (!ret) {
    /*
      vio_reset() succeeded
      free old resources and then overwrite VIO structure
    */

    /*
      Close socket only when it is not equal to the new one.
    */
    if (sd != mysql_socket_getfd(vio->mysql_socket)) {
      if (vio->inactive == false) vio->vioshutdown(vio, SHUT_RDWR);
    }
#ifdef HAVE_KQUEUE
    else {
      /*
      Must set the fd to -1, otherwise the destructor would
      close it again possibly closing socket or file opened
      by other threads concurrently.
      */
      close(vio->kq_fd);
      vio->kq_fd = -1;
    }
#endif
    /*
      Overwrite existing Vio structure
    */
    *vio = std::move(new_vio);
  }

  DBUG_RETURN(ret);
}

Vio *internal_vio_create(uint flags) {
  void *rawmem = my_malloc(key_memory_vio, sizeof(Vio), MYF(MY_WME));
  if (rawmem == nullptr) return nullptr;
  return new (rawmem) Vio(flags);
}

/* Create a new VIO for socket or TCP/IP connection. */

Vio *mysql_socket_vio_new(MYSQL_SOCKET mysql_socket, enum_vio_type type,
                          uint flags) {
  Vio *vio;
  my_socket sd = mysql_socket_getfd(mysql_socket);
  DBUG_ENTER("mysql_socket_vio_new");
  DBUG_PRINT("enter", ("sd: %d", sd));

  if ((vio = internal_vio_create(flags))) {
    if (vio_init(vio, type, sd, flags)) {
      internal_vio_delete(vio);
      DBUG_RETURN(nullptr);
    }
    vio->mysql_socket = mysql_socket;
  }
  DBUG_RETURN(vio);
}

/* Open the socket or TCP/IP connection and read the fnctl() status */

Vio *vio_new(my_socket sd, enum enum_vio_type type, uint flags) {
  Vio *vio;
  MYSQL_SOCKET mysql_socket = MYSQL_INVALID_SOCKET;
  DBUG_ENTER("vio_new");
  DBUG_PRINT("enter", ("sd: %d", sd));

  mysql_socket_setfd(&mysql_socket, sd);
  vio = mysql_socket_vio_new(mysql_socket, type, flags);

  DBUG_RETURN(vio);
}

#ifdef _WIN32

Vio *vio_new_win32pipe(HANDLE hPipe) {
  Vio *vio;
  DBUG_ENTER("vio_new_handle");
  if ((vio = internal_vio_create(VIO_LOCALHOST))) {
    if (vio_init(vio, VIO_TYPE_NAMEDPIPE, 0, VIO_LOCALHOST)) {
      internal_vio_delete(vio);
      DBUG_RETURN(nullptr);
    }

    /* Create an object for event notification. */
    vio->overlapped.hEvent = CreateEvent(NULL, false, false, NULL);
    if (vio->overlapped.hEvent == NULL) {
      internal_vio_delete(vio);
      DBUG_RETURN(NULL);
    }
    vio->hPipe = hPipe;
  }
  DBUG_RETURN(vio);
}

Vio *vio_new_win32shared_memory(HANDLE handle_file_map, HANDLE handle_map,
                                HANDLE event_server_wrote,
                                HANDLE event_server_read,
                                HANDLE event_client_wrote,
                                HANDLE event_client_read,
                                HANDLE event_conn_closed) {
  Vio *vio;
  DBUG_ENTER("vio_new_win32shared_memory");
  if ((vio = internal_vio_create(VIO_LOCALHOST))) {
    if (vio_init(vio, VIO_TYPE_SHARED_MEMORY, 0, VIO_LOCALHOST)) {
      internal_vio_delete(vio);
      DBUG_RETURN(nullptr);
    }
    vio->handle_file_map = handle_file_map;
    vio->handle_map = reinterpret_cast<char *>(handle_map);
    vio->event_server_wrote = event_server_wrote;
    vio->event_server_read = event_server_read;
    vio->event_client_wrote = event_client_wrote;
    vio->event_client_read = event_client_read;
    vio->event_conn_closed = event_conn_closed;
    vio->shared_memory_remain = 0;
    vio->shared_memory_pos = reinterpret_cast<char *>(handle_map);
  }
  DBUG_RETURN(vio);
}
#endif

/**
  Set timeout for a network send or receive operation.

  @note A non-infinite timeout causes the socket to be
          set to non-blocking mode. On infinite timeouts,
          the socket is set to blocking mode.

  @note A negative timeout means an infinite timeout.

  @param vio      A VIO object.
  @param which    Whether timeout is for send (1) or receive (0).
  @param timeout_sec  Timeout interval in seconds.

  @return false on success, true otherwise.
*/

int vio_timeout(Vio *vio, uint which, int timeout_sec) {
  int timeout_ms;
  bool old_mode;

  /*
    Vio timeouts are measured in milliseconds. Check for a possible
    overflow. In case of overflow, set to infinite.
  */
  if (timeout_sec > INT_MAX / 1000)
    timeout_ms = -1;
  else
    timeout_ms = (int)(timeout_sec * 1000);

  /* Deduce the current timeout status mode. */
  old_mode = vio->write_timeout < 0 && vio->read_timeout < 0;

  if (which)
    vio->write_timeout = timeout_ms;
  else
    vio->read_timeout = timeout_ms;

  /* VIO-specific timeout handling. Might change the blocking mode. */
  return vio->timeout ? vio->timeout(vio, which, old_mode) : 0;
}

void internal_vio_delete(Vio *vio) {
  if (!vio) return; /* It must be safe to delete null pointers. */
  if (vio->inactive == false) vio->vioshutdown(vio, SHUT_RDWR);
  vio->~Vio();
  my_free(vio);
}

void vio_delete(Vio *vio) { internal_vio_delete(vio); }

/*
  Cleanup memory allocated by vio or the
  components below it when application finish

*/
void vio_end(void) {
#if defined(HAVE_WOLFSSL)
  wolfSSL_Cleanup();
#elif defined(HAVE_OPENSSL)
  vio_ssl_end();
#endif
}

struct vio_string {
  const char *m_str;
  int m_len;
};

/**
  Names for each VIO TYPE.
  Indexed by enum_vio_type.
  If you add more, please update audit_log.cc
*/
static const vio_string vio_type_names[] = {{"", 0},
                                            {STRING_WITH_LEN("TCP/IP")},
                                            {STRING_WITH_LEN("Socket")},
                                            {STRING_WITH_LEN("Named Pipe")},
                                            {STRING_WITH_LEN("SSL/TLS")},
                                            {STRING_WITH_LEN("Shared Memory")},
                                            {STRING_WITH_LEN("Internal")},
                                            {STRING_WITH_LEN("Plugin")}};

void get_vio_type_name(enum enum_vio_type vio_type, const char **str,
                       int *len) {
  int index;

  if ((vio_type >= FIRST_VIO_TYPE) && (vio_type <= LAST_VIO_TYPE)) {
    index = vio_type;
  } else {
    index = 0;
  }
  *str = vio_type_names[index].m_str;
  *len = vio_type_names[index].m_len;
  return;
}<|MERGE_RESOLUTION|>--- conflicted
+++ resolved
@@ -280,14 +280,10 @@
     vio->peer_addr = vio_peer_addr;
     vio->io_wait = no_io_wait;
     vio->is_connected = vio_is_connected_shared_memory;
-<<<<<<< HEAD
     vio->has_data = vio_shared_memory_has_data;
-=======
-    vio->has_data = has_no_data;
     vio->is_blocking = vio_is_blocking;
     vio->set_blocking = vio_set_blocking;
     vio->is_blocking_flag = true;
->>>>>>> 124c7ab1
     return false;
   }
 #endif /* _WIN32 */
